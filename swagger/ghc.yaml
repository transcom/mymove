swagger: '2.0'
info:
  contact:
    email: milmove-developers@caci.com
  description: >
    The GHC API is a RESTful API that enables the Office application for
    MilMove.


    All endpoints are located under `/ghc/v1`.
  license:
    name: MIT
    url: https://opensource.org/licenses/MIT
  title: MilMove GHC API
  version: 0.0.1
basePath: /ghc/v1
schemes:
  - http
tags:
  - name: queues
  - name: move
  - name: order
    description: >
      Move Orders - Commonly called “Orders,” especially in customer-facing
      language. Orders are plural because they're a bundle of related orders
      issued bya Service (e.g. Army, Air Force, Navy) to a customer that
      authorize (and order) that customer to move from one location to another.

      Orders are backed by $$ in the bank to support that move, which is
      identified by a Line of Account (LOA) code on the orders document.
  - name: moveTaskOrder
  - name: customer
  - name: mtoServiceItem
  - name: mtoShipment
  - name: shipment
  - name: mtoAgent
  - name: paymentServiceItem
  - name: ppm
  - name: tac
  - name: transportationOffice
  - name: uploads
  - name: paymentRequests
paths:
  /customer:
    post:
      summary: Creates a customer with Okta option
      description: >-
        Creates a customer with option to also create an Okta profile account
        based on the office user's input when completing the UI form and
        submitting.
      operationId: createCustomerWithOktaOption
      tags:
        - customer
      consumes:
        - application/json
      produces:
        - application/json
      parameters:
        - in: body
          name: body
          required: true
          schema:
            $ref: '#/definitions/CreateCustomerPayload'
      responses:
        '200':
          description: successfully created the customer
          schema:
            $ref: '#/definitions/CreatedCustomer'
        '400':
          $ref: '#/responses/InvalidRequest'
        '401':
          $ref: '#/responses/PermissionDenied'
        '403':
          $ref: '#/responses/PermissionDenied'
        '404':
          $ref: '#/responses/NotFound'
        '409':
          $ref: '#/responses/Conflict'
        '412':
          $ref: '#/responses/PreconditionFailed'
        '422':
          $ref: '#/responses/UnprocessableEntity'
        '500':
          $ref: '#/responses/ServerError'
  /open/requested-office-users:
    post:
      consumes:
        - application/json
      produces:
        - application/json
      summary: Create an Office User
      description: >
        This endpoint is publicly accessible as it is utilized for individuals
        who do not have an office account to request the creation of an office
        account.

        Request the creation of an office user. An administrator will need to
        approve them after creation. Note on requirements: An identification
        method must be present. The following 2 fields have an "OR" requirement.
        - edipi - other_unique_id One of these two fields MUST be present to
        serve as identification for the office user being created. This logic is
        handled at the application level.
      operationId: createRequestedOfficeUser
      tags:
        - officeUsers
      parameters:
        - in: body
          name: officeUser
          description: Office User information
          schema:
            $ref: '#/definitions/OfficeUserCreate'
      responses:
        '201':
          description: successfully requested the creation of provided office user
          schema:
            $ref: '#/definitions/OfficeUser'
        '422':
          description: validation error
          schema:
            $ref: '#/definitions/ValidationError'
        '500':
          description: internal server error
  /customer/{customerID}:
    parameters:
      - description: ID of customer to use
        in: path
        name: customerID
        required: true
        type: string
        format: uuid
    get:
      produces:
        - application/json
      parameters: []
      responses:
        '200':
          description: Successfully retrieved information on an individual customer
          schema:
            $ref: '#/definitions/Customer'
        '400':
          $ref: '#/responses/InvalidRequest'
        '401':
          $ref: '#/responses/PermissionDenied'
        '403':
          $ref: '#/responses/PermissionDenied'
        '404':
          $ref: '#/responses/NotFound'
        '500':
          $ref: '#/responses/ServerError'
      tags:
        - customer
      description: Returns a given customer
      operationId: getCustomer
      summary: Returns a given customer
    patch:
      summary: Updates customer info
      description: Updates customer info by ID
      operationId: updateCustomer
      tags:
        - customer
      consumes:
        - application/json
      produces:
        - application/json
      parameters:
        - in: body
          name: body
          required: true
          schema:
            $ref: '#/definitions/UpdateCustomerPayload'
        - in: header
          name: If-Match
          type: string
          required: true
      responses:
        '200':
          description: updated instance of orders
          schema:
            $ref: '#/definitions/Customer'
        '400':
          $ref: '#/responses/InvalidRequest'
        '401':
          $ref: '#/responses/PermissionDenied'
        '403':
          $ref: '#/responses/PermissionDenied'
        '404':
          $ref: '#/responses/NotFound'
        '412':
          $ref: '#/responses/PreconditionFailed'
        '422':
          $ref: '#/responses/UnprocessableEntity'
        '500':
          $ref: '#/responses/ServerError'
      x-permissions:
        - update.customer
  /customer/search:
    post:
      produces:
        - application/json
      consumes:
        - application/json
      summary: Search customers by DOD ID or customer name
      description: >
        Search customers by DOD ID or customer name. Used by services counselors
        to locate profiles to update, find attached moves, and to create new
        moves.
      operationId: searchCustomers
      tags:
        - customer
      parameters:
        - in: body
          name: body
          schema:
            properties:
              page:
                type: integer
                description: requested page of results
              perPage:
                type: integer
              dodID:
                description: DOD ID
                type: string
                minLength: 10
                maxLength: 10
                x-nullable: true
              emplid:
                description: EMPLID
                type: string
                minLength: 7
                maxLength: 7
                x-nullable: true
              branch:
                description: Branch
                type: string
                minLength: 1
              customerName:
                description: Customer Name
                type: string
                minLength: 1
                x-nullable: true
              sort:
                type: string
                x-nullable: true
                enum:
                  - customerName
                  - dodID
                  - emplid
                  - branch
                  - personalEmail
                  - telephone
              order:
                type: string
                x-nullable: true
                enum:
                  - asc
                  - desc
          description: field that results should be sorted by
      responses:
        '200':
          description: Successfully returned all customers matching the criteria
          schema:
            $ref: '#/definitions/SearchCustomersResult'
        '403':
          $ref: '#/responses/PermissionDenied'
        '500':
          $ref: '#/responses/ServerError'
  /move/{locator}:
    parameters:
      - description: Code used to identify a move in the system
        in: path
        name: locator
        required: true
        type: string
    get:
      produces:
        - application/json
      parameters: []
      responses:
        '200':
          description: Successfully retrieved the individual move
          schema:
            $ref: '#/definitions/Move'
        '400':
          $ref: '#/responses/InvalidRequest'
        '401':
          $ref: '#/responses/PermissionDenied'
        '403':
          $ref: '#/responses/PermissionDenied'
        '404':
          $ref: '#/responses/NotFound'
        '500':
          $ref: '#/responses/ServerError'
      tags:
        - move
      description: Returns a given move for a unique alphanumeric locator string
      summary: Returns a given move
      operationId: getMove
  /move/{locator}/history:
    parameters:
      - description: Code used to identify a move in the system
        in: path
        name: locator
        required: true
        type: string
    get:
      produces:
        - application/json
      parameters:
        - in: query
          name: page
          type: integer
          description: requested page of results
        - in: query
          name: perPage
          type: integer
          description: results per page
      responses:
        '200':
          description: Successfully retrieved the individual move history
          schema:
            $ref: '#/definitions/MoveHistoryResult'
        '400':
          $ref: '#/responses/InvalidRequest'
        '401':
          $ref: '#/responses/PermissionDenied'
        '403':
          $ref: '#/responses/PermissionDenied'
        '404':
          $ref: '#/responses/NotFound'
        '500':
          $ref: '#/responses/ServerError'
      tags:
        - move
      description: >-
        Returns the history for a given move for a unique alphanumeric locator
        string
      summary: Returns the history of an identified move
      operationId: getMoveHistory
  /moves/{moveID}/shipment-evaluation-reports-list:
    parameters:
      - description: Code used to identify a move in the system
        in: path
        name: moveID
        required: true
        type: string
        format: uuid
    get:
      produces:
        - application/json
      responses:
        '200':
          description: Successfully retrieved the move's evaluation reports
          schema:
            $ref: '#/definitions/EvaluationReportList'
        '400':
          $ref: '#/responses/InvalidRequest'
        '401':
          $ref: '#/responses/PermissionDenied'
        '403':
          $ref: '#/responses/PermissionDenied'
        '404':
          $ref: '#/responses/NotFound'
        '500':
          $ref: '#/responses/ServerError'
      tags:
        - move
      description: >-
        Returns shipment evaluation reports for the specified move that are
        visible to the current office user
      summary: >-
        Returns shipment evaluation reports for the specified move that are
        visible to the current office user
      operationId: getMoveShipmentEvaluationReportsList
  /moves/{moveID}/counseling-evaluation-reports-list:
    parameters:
      - description: Code used to identify a move in the system
        in: path
        name: moveID
        required: true
        type: string
        format: uuid
    get:
      produces:
        - application/json
      responses:
        '200':
          description: Successfully retrieved the move's evaluation reports
          schema:
            $ref: '#/definitions/EvaluationReportList'
        '400':
          $ref: '#/responses/InvalidRequest'
        '401':
          $ref: '#/responses/PermissionDenied'
        '403':
          $ref: '#/responses/PermissionDenied'
        '404':
          $ref: '#/responses/NotFound'
        '500':
          $ref: '#/responses/ServerError'
      tags:
        - move
      description: >-
        Returns counseling evaluation reports for the specified move that are
        visible to the current office user
      summary: >-
        Returns counseling evaluation reports for the specified move that are
        visible to the current office user
      operationId: getMoveCounselingEvaluationReportsList
  /moves/{moveID}/cancel:
    parameters:
      - description: ID of the move
        in: path
        name: moveID
        required: true
        format: uuid
        type: string
    post:
      consumes:
        - application/json
      produces:
        - application/json
      parameters: []
      responses:
        '200':
          description: Successfully cancelled move
          schema:
            $ref: '#/definitions/Move'
        '403':
          $ref: '#/responses/PermissionDenied'
        '404':
          $ref: '#/responses/NotFound'
        '409':
          $ref: '#/responses/Conflict'
        '412':
          $ref: '#/responses/PreconditionFailed'
        '422':
          $ref: '#/responses/UnprocessableEntity'
        '500':
          $ref: '#/responses/ServerError'
      tags:
        - move
      description: cancels a move
      operationId: moveCanceler
      summary: Cancels a move
  /counseling/orders/{orderID}:
    parameters:
      - description: ID of order to update
        in: path
        name: orderID
        required: true
        type: string
        format: uuid
    patch:
      summary: Updates an order (performed by a services counselor)
      description: All fields sent in this request will be set on the order referenced
      operationId: counselingUpdateOrder
      tags:
        - order
      consumes:
        - application/json
      produces:
        - application/json
      parameters:
        - in: body
          name: body
          required: true
          schema:
            $ref: '#/definitions/CounselingUpdateOrderPayload'
        - in: header
          name: If-Match
          type: string
          required: true
      responses:
        '200':
          description: updated instance of orders
          schema:
            $ref: '#/definitions/Order'
        '403':
          $ref: '#/responses/PermissionDenied'
        '404':
          $ref: '#/responses/NotFound'
        '412':
          $ref: '#/responses/PreconditionFailed'
        '422':
          $ref: '#/responses/UnprocessableEntity'
        '500':
          $ref: '#/responses/ServerError'
  /orders:
    post:
      summary: Creates an orders model for a logged-in user
      description: >-
        Creates an instance of orders tied to a service member, which allow for
        creation of a move and an entitlement. Orders are required before the
        creation of a move
      operationId: createOrder
      tags:
        - order
      consumes:
        - application/json
      produces:
        - application/json
      parameters:
        - in: body
          name: createOrders
          schema:
            $ref: '#/definitions/CreateOrders'
      responses:
        '200':
          description: created instance of orders
          schema:
            $ref: '#/definitions/Order'
        '400':
          description: invalid request
        '401':
          description: request requires user authentication
        '403':
          description: user is not authorized
        '422':
          $ref: '#/responses/UnprocessableEntity'
        '500':
          description: internal server error
  /orders/{orderID}:
    parameters:
      - description: ID of order to use
        in: path
        name: orderID
        required: true
        type: string
        format: uuid
    patch:
      summary: Updates an order
      description: All fields sent in this request will be set on the order referenced
      operationId: updateOrder
      tags:
        - order
      consumes:
        - application/json
      produces:
        - application/json
      parameters:
        - in: body
          name: body
          required: true
          schema:
            $ref: '#/definitions/UpdateOrderPayload'
        - in: header
          name: If-Match
          type: string
          required: true
      responses:
        '200':
          description: updated instance of orders
          schema:
            $ref: '#/definitions/Order'
        '400':
          $ref: '#/responses/InvalidRequest'
        '403':
          $ref: '#/responses/PermissionDenied'
        '404':
          $ref: '#/responses/NotFound'
        '409':
          $ref: '#/responses/Conflict'
        '412':
          $ref: '#/responses/PreconditionFailed'
        '422':
          $ref: '#/responses/UnprocessableEntity'
        '500':
          $ref: '#/responses/ServerError'
      x-permissions:
        - update.orders
    get:
      produces:
        - application/json
      parameters: []
      responses:
        '200':
          description: Successfully retrieved order
          schema:
            $ref: '#/definitions/Order'
        '400':
          $ref: '#/responses/InvalidRequest'
        '401':
          $ref: '#/responses/PermissionDenied'
        '403':
          $ref: '#/responses/PermissionDenied'
        '404':
          $ref: '#/responses/NotFound'
        '500':
          $ref: '#/responses/ServerError'
      tags:
        - order
      description: Gets an order
      operationId: getOrder
      summary: Gets an order by ID
  /orders/{orderID}/allowances:
    parameters:
      - description: ID of order to use
        in: path
        name: orderID
        required: true
        type: string
        format: uuid
    patch:
      summary: Updates an allowance (Orders with Entitlements)
      description: All fields sent in this request will be set on the order referenced
      operationId: updateAllowance
      tags:
        - order
      consumes:
        - application/json
      produces:
        - application/json
      parameters:
        - in: body
          name: body
          required: true
          schema:
            $ref: '#/definitions/UpdateAllowancePayload'
        - in: header
          name: If-Match
          type: string
          required: true
      responses:
        '200':
          description: updated instance of allowance
          schema:
            $ref: '#/definitions/Order'
        '403':
          $ref: '#/responses/PermissionDenied'
        '404':
          $ref: '#/responses/NotFound'
        '412':
          $ref: '#/responses/PreconditionFailed'
        '422':
          $ref: '#/responses/UnprocessableEntity'
        '500':
          $ref: '#/responses/ServerError'
      x-permissions:
        - update.allowances
  /orders/{orderID}/acknowledge-excess-weight-risk:
    parameters:
      - description: ID of order to use
        in: path
        name: orderID
        required: true
        type: string
        format: uuid
    post:
      summary: >-
        Saves the date and time a TOO acknowledged the excess weight risk by
        dismissing the alert
      description: >-
        Saves the date and time a TOO acknowledged the excess weight risk by
        dismissing the alert
      operationId: acknowledgeExcessWeightRisk
      tags:
        - order
      consumes:
        - application/json
      produces:
        - application/json
      parameters:
        - in: header
          name: If-Match
          type: string
          required: true
      responses:
        '200':
          description: updated Move
          schema:
            $ref: '#/definitions/Move'
        '403':
          $ref: '#/responses/PermissionDenied'
        '404':
          $ref: '#/responses/NotFound'
        '412':
          $ref: '#/responses/PreconditionFailed'
        '422':
          $ref: '#/responses/UnprocessableEntity'
        '500':
          $ref: '#/responses/ServerError'
      x-permissions:
        - update.excessWeightRisk
  /orders/{orderID}/update-billable-weight:
    parameters:
      - description: ID of order to use
        in: path
        name: orderID
        required: true
        type: string
        format: uuid
    patch:
      summary: Updates the max billable weight
      description: Updates the DBAuthorizedWeight attribute for the Order Entitlements=
      operationId: updateBillableWeight
      tags:
        - order
      consumes:
        - application/json
      produces:
        - application/json
      parameters:
        - in: body
          name: body
          required: true
          schema:
            $ref: '#/definitions/UpdateBillableWeightPayload'
        - in: header
          name: If-Match
          type: string
          required: true
      responses:
        '200':
          description: updated Order
          schema:
            $ref: '#/definitions/Order'
        '403':
          $ref: '#/responses/PermissionDenied'
        '404':
          $ref: '#/responses/NotFound'
        '412':
          $ref: '#/responses/PreconditionFailed'
        '422':
          $ref: '#/responses/UnprocessableEntity'
        '500':
          $ref: '#/responses/ServerError'
      x-permissions:
        - update.billableWeight
  /orders/{orderID}/update-max-billable-weight/tio:
    parameters:
      - description: ID of order to use
        in: path
        name: orderID
        required: true
        type: string
        format: uuid
    patch:
      summary: Updates the max billable weight with TIO remarks
      description: >-
        Updates the DBAuthorizedWeight attribute for the Order Entitlements and
        move TIO remarks
      operationId: updateMaxBillableWeightAsTIO
      tags:
        - order
      consumes:
        - application/json
      produces:
        - application/json
      parameters:
        - in: body
          name: body
          required: true
          schema:
            $ref: '#/definitions/UpdateMaxBillableWeightAsTIOPayload'
        - $ref: '#/parameters/ifMatch'
      responses:
        '200':
          description: updated Order
          schema:
            $ref: '#/definitions/Order'
        '403':
          $ref: '#/responses/PermissionDenied'
        '404':
          $ref: '#/responses/NotFound'
        '412':
          $ref: '#/responses/PreconditionFailed'
        '422':
          $ref: '#/responses/UnprocessableEntity'
        '500':
          $ref: '#/responses/ServerError'
      x-permissions:
        - update.maxBillableWeight
  /orders/{orderID}/upload_amended_orders:
    post:
      summary: Create an amended order for a given order
      description: Create an amended order for a given order
      operationId: uploadAmendedOrders
      tags:
        - order
      consumes:
        - multipart/form-data
      parameters:
        - in: path
          name: orderID
          type: string
          format: uuid
          required: true
          description: UUID of the order
        - in: formData
          name: file
          type: file
          description: The file to upload.
          required: true
      responses:
        '201':
          description: created upload
          schema:
            $ref: '#/definitions/Upload'
        '400':
          description: invalid request
          schema:
            $ref: '#/definitions/InvalidRequestResponsePayload'
        '403':
          description: not authorized
        '404':
          description: not found
        '413':
          description: payload is too large
        '500':
          description: server error
  /counseling/orders/{orderID}/allowances:
    parameters:
      - description: ID of order to use
        in: path
        name: orderID
        required: true
        type: string
        format: uuid
    patch:
      summary: Updates an allowance (Orders with Entitlements)
      description: All fields sent in this request will be set on the order referenced
      operationId: counselingUpdateAllowance
      tags:
        - order
      consumes:
        - application/json
      produces:
        - application/json
      parameters:
        - in: body
          name: body
          required: true
          schema:
            $ref: '#/definitions/CounselingUpdateAllowancePayload'
        - in: header
          name: If-Match
          type: string
          required: true
      responses:
        '200':
          description: updated instance of allowance
          schema:
            $ref: '#/definitions/Order'
        '403':
          $ref: '#/responses/PermissionDenied'
        '404':
          $ref: '#/responses/NotFound'
        '412':
          $ref: '#/responses/PreconditionFailed'
        '422':
          $ref: '#/responses/UnprocessableEntity'
        '500':
          $ref: '#/responses/ServerError'
  /move-task-orders/{moveTaskOrderID}:
    parameters:
      - description: ID of move to use
        in: path
        name: moveTaskOrderID
        required: true
        type: string
    get:
      produces:
        - application/json
      parameters: []
      responses:
        '200':
          description: Successfully retrieved move task order
          schema:
            $ref: '#/definitions/MoveTaskOrder'
        '400':
          $ref: '#/responses/InvalidRequest'
        '401':
          $ref: '#/responses/PermissionDenied'
        '403':
          $ref: '#/responses/PermissionDenied'
        '404':
          $ref: '#/responses/NotFound'
        '500':
          $ref: '#/responses/ServerError'
      tags:
        - moveTaskOrder
      description: Gets a move
      operationId: getMoveTaskOrder
      summary: Gets a move by ID
  /move_task_orders/{moveTaskOrderID}/mto_service_items:
    parameters:
      - description: ID of move for mto service item to use
        in: path
        name: moveTaskOrderID
        required: true
        format: uuid
        type: string
    get:
      produces:
        - application/json
      parameters: []
      responses:
        '200':
          description: Successfully retrieved all line items for a move task order
          schema:
            $ref: '#/definitions/MTOServiceItems'
        '404':
          $ref: '#/responses/NotFound'
        '422':
          $ref: '#/responses/UnprocessableEntity'
        '500':
          $ref: '#/responses/ServerError'
      tags:
        - mtoServiceItem
      description: Gets all line items for a move
      operationId: listMTOServiceItems
      summary: Gets all line items for a move
  /mto-shipments:
    post:
      summary: createMTOShipment
      description: |
        Creates a MTO shipment for the specified Move Task Order.
        Required fields include:
        * Shipment Type
        * Customer requested pick-up date
        * Pick-up Address
        * Delivery Address
        * Releasing / Receiving agents
        Optional fields include:
        * Delivery Address Type
        * Customer Remarks
        * Releasing / Receiving agents
        * An array of optional accessorial service item codes
      consumes:
        - application/json
      produces:
        - application/json
      operationId: createMTOShipment
      tags:
        - mtoShipment
      parameters:
        - in: body
          name: body
          schema:
            $ref: '#/definitions/CreateMTOShipment'
      responses:
        '200':
          description: Successfully created a MTO shipment.
          schema:
            $ref: '#/definitions/MTOShipment'
        '400':
          $ref: '#/responses/InvalidRequest'
        '404':
          $ref: '#/responses/NotFound'
        '422':
          $ref: '#/responses/UnprocessableEntity'
        '500':
          $ref: '#/responses/ServerError'
  /move_task_orders/{moveTaskOrderID}/mto_shipments:
    parameters:
      - description: ID of move task order for mto shipment to use
        in: path
        name: moveTaskOrderID
        required: true
        format: uuid
        type: string
    get:
      produces:
        - application/json
      parameters: []
      responses:
        '200':
          description: Successfully retrieved all mto shipments for a move task order
          schema:
            $ref: '#/definitions/MTOShipments'
        '403':
          $ref: '#/responses/PermissionDenied'
        '404':
          $ref: '#/responses/NotFound'
        '422':
          $ref: '#/responses/UnprocessableEntity'
        '500':
          $ref: '#/responses/ServerError'
      tags:
        - mtoShipment
      description: Gets all shipments for a move task order
      operationId: listMTOShipments
      summary: Gets all shipments for a move task order
  /shipments/{shipmentID}:
    get:
      summary: fetches a shipment by ID
      description: fetches a shipment by ID
      operationId: getShipment
      tags:
        - mtoShipment
      produces:
        - application/json
      parameters:
        - description: ID of the shipment to be fetched
          in: path
          name: shipmentID
          required: true
          format: uuid
          type: string
      responses:
        '200':
          description: Successfully fetched the shipment
          schema:
            $ref: '#/definitions/MTOShipment'
        '400':
          $ref: '#/responses/InvalidRequest'
        '403':
          $ref: '#/responses/PermissionDenied'
        '404':
          $ref: '#/responses/NotFound'
        '422':
          $ref: '#/responses/UnprocessableEntity'
        '500':
          $ref: '#/responses/ServerError'
    delete:
      summary: Soft deletes a shipment by ID
      description: Soft deletes a shipment by ID
      operationId: deleteShipment
      tags:
        - shipment
      produces:
        - application/json
      parameters:
        - description: ID of the shipment to be deleted
          in: path
          name: shipmentID
          required: true
          format: uuid
          type: string
      responses:
        '204':
          description: Successfully soft deleted the shipment
        '400':
          $ref: '#/responses/InvalidRequest'
        '403':
          $ref: '#/responses/PermissionDenied'
        '404':
          $ref: '#/responses/NotFound'
        '409':
          $ref: '#/responses/Conflict'
        '422':
          $ref: '#/responses/UnprocessableEntity'
        '500':
          $ref: '#/responses/ServerError'
  /move_task_orders/{moveTaskOrderID}/mto_shipments/{shipmentID}:
    patch:
      summary: updateMTOShipment
      description: |
        Updates a specified MTO shipment.
        Required fields include:
        * MTO Shipment ID required in path
        * If-Match required in headers
        * No fields required in body
        Optional fields include:
        * New shipment status type
        * Shipment Type
        * Customer requested pick-up date
        * Pick-up Address
        * Delivery Address
        * Secondary Pick-up Address
        * SecondaryDelivery Address
        * Delivery Address Type
        * Customer Remarks
        * Counselor Remarks
        * Releasing / Receiving agents
        * Actual Pro Gear Weight
        * Actual Spouse Pro Gear Weight
      consumes:
        - application/json
      produces:
        - application/json
      operationId: updateMTOShipment
      tags:
        - mtoShipment
      parameters:
        - in: path
          name: moveTaskOrderID
          required: true
          format: uuid
          type: string
          description: ID of move task order for mto shipment to use
        - in: path
          name: shipmentID
          type: string
          format: uuid
          required: true
          description: UUID of the MTO Shipment to update
        - in: header
          name: If-Match
          type: string
          required: true
          description: >
            Optimistic locking is implemented via the `If-Match` header. If the
            ETag header does not match the value of the resource on the server,
            the server rejects the change with a `412 Precondition Failed`
            error.
        - in: body
          name: body
          schema:
            $ref: '#/definitions/UpdateShipment'
      responses:
        '200':
          description: Successfully updated the specified MTO shipment.
          schema:
            $ref: '#/definitions/MTOShipment'
        '400':
          $ref: '#/responses/InvalidRequest'
        '401':
          $ref: '#/responses/PermissionDenied'
        '403':
          $ref: '#/responses/PermissionDenied'
        '404':
          $ref: '#/responses/NotFound'
        '412':
          $ref: '#/responses/PreconditionFailed'
        '422':
          $ref: '#/responses/UnprocessableEntity'
        '500':
          $ref: '#/responses/ServerError'
  /shipments/{shipmentID}/approve:
    parameters:
      - description: ID of the shipment
        in: path
        name: shipmentID
        required: true
        format: uuid
        type: string
    post:
      consumes:
        - application/json
      produces:
        - application/json
      parameters:
        - in: header
          name: If-Match
          type: string
          required: true
      responses:
        '200':
          description: Successfully approved the shipment
          schema:
            $ref: '#/definitions/MTOShipment'
        '403':
          $ref: '#/responses/PermissionDenied'
        '404':
          $ref: '#/responses/NotFound'
        '409':
          $ref: '#/responses/Conflict'
        '412':
          $ref: '#/responses/PreconditionFailed'
        '422':
          $ref: '#/responses/UnprocessableEntity'
        '500':
          $ref: '#/responses/ServerError'
      tags:
        - shipment
      description: Approves a shipment
      operationId: approveShipment
      summary: Approves a shipment
      x-permissions:
        - update.shipment
  /shipments/{shipmentID}/request-diversion:
    parameters:
      - description: ID of the shipment
        in: path
        name: shipmentID
        required: true
        format: uuid
        type: string
    post:
      consumes:
        - application/json
      produces:
        - application/json
      parameters:
        - in: header
          name: If-Match
          type: string
          required: true
        - in: body
          name: body
          required: true
          schema:
            $ref: '#/definitions/RequestDiversion'
      responses:
        '200':
          description: Successfully requested the shipment diversion
          schema:
            $ref: '#/definitions/MTOShipment'
        '403':
          $ref: '#/responses/PermissionDenied'
        '404':
          $ref: '#/responses/NotFound'
        '409':
          $ref: '#/responses/Conflict'
        '412':
          $ref: '#/responses/PreconditionFailed'
        '422':
          $ref: '#/responses/UnprocessableEntity'
        '500':
          $ref: '#/responses/ServerError'
      tags:
        - shipment
      description: Requests a shipment diversion
      operationId: requestShipmentDiversion
      summary: Requests a shipment diversion
      x-permissions:
        - create.shipmentDiversionRequest
  /shipments/{shipmentID}/approve-diversion:
    parameters:
      - description: ID of the shipment
        in: path
        name: shipmentID
        required: true
        format: uuid
        type: string
    post:
      consumes:
        - application/json
      produces:
        - application/json
      parameters:
        - in: header
          name: If-Match
          type: string
          required: true
      responses:
        '200':
          description: Successfully approved the shipment diversion
          schema:
            $ref: '#/definitions/MTOShipment'
        '403':
          $ref: '#/responses/PermissionDenied'
        '404':
          $ref: '#/responses/NotFound'
        '409':
          $ref: '#/responses/Conflict'
        '412':
          $ref: '#/responses/PreconditionFailed'
        '422':
          $ref: '#/responses/UnprocessableEntity'
        '500':
          $ref: '#/responses/ServerError'
      x-permissions:
        - update.shipment
      tags:
        - shipment
      description: Approves a shipment diversion
      operationId: approveShipmentDiversion
      summary: Approves a shipment diversion
  /shipments/{shipmentID}/reject:
    parameters:
      - description: ID of the shipment
        in: path
        name: shipmentID
        required: true
        format: uuid
        type: string
    post:
      consumes:
        - application/json
      produces:
        - application/json
      parameters:
        - in: header
          name: If-Match
          type: string
          required: true
        - in: body
          name: body
          required: true
          schema:
            $ref: '#/definitions/RejectShipment'
      responses:
        '200':
          description: Successfully rejected the shipment
          schema:
            $ref: '#/definitions/MTOShipment'
        '403':
          $ref: '#/responses/PermissionDenied'
        '404':
          $ref: '#/responses/NotFound'
        '409':
          $ref: '#/responses/Conflict'
        '412':
          $ref: '#/responses/PreconditionFailed'
        '422':
          $ref: '#/responses/UnprocessableEntity'
        '500':
          $ref: '#/responses/ServerError'
      tags:
        - shipment
      description: rejects a shipment
      operationId: rejectShipment
      summary: rejects a shipment
  /shipments/{shipmentID}/request-cancellation:
    parameters:
      - description: ID of the shipment
        in: path
        name: shipmentID
        required: true
        format: uuid
        type: string
    post:
      consumes:
        - application/json
      produces:
        - application/json
      parameters:
        - in: header
          name: If-Match
          type: string
          required: true
      responses:
        '200':
          description: Successfully requested the shipment cancellation
          schema:
            $ref: '#/definitions/MTOShipment'
        '403':
          $ref: '#/responses/PermissionDenied'
        '404':
          $ref: '#/responses/NotFound'
        '409':
          $ref: '#/responses/Conflict'
        '412':
          $ref: '#/responses/PreconditionFailed'
        '422':
          $ref: '#/responses/UnprocessableEntity'
        '500':
          $ref: '#/responses/ServerError'
      tags:
        - shipment
      description: Requests a shipment cancellation
      operationId: requestShipmentCancellation
      summary: Requests a shipment cancellation
      x-permissions:
        - create.shipmentCancellation
  /shipments/{shipmentID}/request-reweigh:
    parameters:
      - description: ID of the shipment
        in: path
        name: shipmentID
        required: true
        format: uuid
        type: string
    post:
      consumes:
        - application/json
      produces:
        - application/json
      responses:
        '200':
          description: Successfully requested a reweigh of the shipment
          schema:
            $ref: '#/definitions/Reweigh'
        '403':
          $ref: '#/responses/PermissionDenied'
        '404':
          $ref: '#/responses/NotFound'
        '409':
          $ref: '#/responses/Conflict'
        '412':
          $ref: '#/responses/PreconditionFailed'
        '422':
          $ref: '#/responses/UnprocessableEntity'
        '500':
          $ref: '#/responses/ServerError'
      tags:
        - shipment
        - reweigh
      description: Requests a shipment reweigh
      operationId: requestShipmentReweigh
      summary: Requests a shipment reweigh
      x-permissions:
        - create.reweighRequest
  /shipments/{shipmentID}/review-shipment-address-update:
    parameters:
      - description: ID of the shipment
        in: path
        name: shipmentID
        required: true
        format: uuid
        type: string
    patch:
      consumes:
        - application/json
      produces:
        - application/json
      parameters:
        - in: header
          name: If-Match
          type: string
          required: true
        - in: body
          name: body
          required: true
          schema:
            properties:
              status:
                type: string
                enum:
                  - REJECTED
                  - APPROVED
              officeRemarks:
                type: string
            required:
              - officeRemarks
              - status
      responses:
        '200':
          description: Successfully requested a shipment address update
          schema:
            $ref: '#/definitions/ShipmentAddressUpdate'
        '403':
          $ref: '#/responses/PermissionDenied'
        '404':
          $ref: '#/responses/NotFound'
        '409':
          $ref: '#/responses/Conflict'
        '412':
          $ref: '#/responses/PreconditionFailed'
        '422':
          $ref: '#/responses/UnprocessableEntity'
        '500':
          $ref: '#/responses/ServerError'
      tags:
        - shipment
      description: >-
        This endpoint is used to approve a address update request. Office
        remarks are required. Approving the address update will update the
        Destination Final Address of the associated service item
      operationId: reviewShipmentAddressUpdate
      summary: Allows TOO to review a shipment address update
  /shipments/{shipmentID}/sit-extensions:
    post:
      summary: Create an approved SIT Duration Update
      description: >-
        TOO can creates an already-approved SIT Duration Update on behalf of a
        customer
      consumes:
        - application/json
      produces:
        - application/json
      operationId: createApprovedSITDurationUpdate
      tags:
        - shipment
        - sitExtension
      parameters:
        - description: ID of the shipment
          in: path
          name: shipmentID
          required: true
          format: uuid
          type: string
        - in: body
          name: body
          schema:
            $ref: '#/definitions/CreateApprovedSITDurationUpdate'
          required: true
        - in: header
          description: >-
            We want the shipment's eTag rather than the SIT Duration Update eTag
            as the SIT Duration Update is always associated with a shipment
          name: If-Match
          type: string
          required: true
      responses:
        '200':
          description: Successfully created a SIT Extension.
          schema:
            $ref: '#/definitions/MTOShipment'
        '400':
          $ref: '#/responses/InvalidRequest'
        '403':
          $ref: '#/responses/PermissionDenied'
        '404':
          $ref: '#/responses/NotFound'
        '422':
          $ref: '#/responses/UnprocessableEntity'
        '500':
          $ref: '#/responses/ServerError'
      x-permissions:
        - create.SITExtension
  /shipments/{shipmentID}/sit-extensions/{sitExtensionID}/approve:
    parameters:
      - description: ID of the shipment
        in: path
        name: shipmentID
        required: true
        format: uuid
        type: string
      - description: ID of the SIT extension
        in: path
        name: sitExtensionID
        required: true
        format: uuid
        type: string
    patch:
      consumes:
        - application/json
      produces:
        - application/json
      parameters:
        - in: body
          name: body
          required: true
          schema:
            $ref: '#/definitions/ApproveSITExtension'
        - in: header
          description: >-
            We want the shipment's eTag rather than the SIT extension eTag as
            the SIT extension is always associated with a shipment
          name: If-Match
          type: string
          required: true
      responses:
        '200':
          description: Successfully approved a SIT extension
          schema:
            $ref: '#/definitions/MTOShipment'
        '403':
          $ref: '#/responses/PermissionDenied'
        '404':
          $ref: '#/responses/NotFound'
        '409':
          $ref: '#/responses/Conflict'
        '412':
          $ref: '#/responses/PreconditionFailed'
        '422':
          $ref: '#/responses/UnprocessableEntity'
        '500':
          $ref: '#/responses/ServerError'
      tags:
        - shipment
        - sitExtension
      description: Approves a SIT extension
      operationId: approveSITExtension
      summary: Approves a SIT extension
      x-permissions:
        - update.SITExtension
  /shipments/{shipmentID}/sit-extensions/{sitExtensionID}/deny:
    parameters:
      - description: ID of the shipment
        in: path
        name: shipmentID
        required: true
        format: uuid
        type: string
      - description: ID of the SIT extension
        in: path
        name: sitExtensionID
        required: true
        format: uuid
        type: string
    patch:
      consumes:
        - application/json
      produces:
        - application/json
      parameters:
        - in: body
          name: body
          required: true
          schema:
            $ref: '#/definitions/DenySITExtension'
        - in: header
          name: If-Match
          type: string
          required: true
      responses:
        '200':
          description: Successfully denied a SIT extension
          schema:
            $ref: '#/definitions/MTOShipment'
        '403':
          $ref: '#/responses/PermissionDenied'
        '404':
          $ref: '#/responses/NotFound'
        '409':
          $ref: '#/responses/Conflict'
        '412':
          $ref: '#/responses/PreconditionFailed'
        '422':
          $ref: '#/responses/UnprocessableEntity'
        '500':
          $ref: '#/responses/ServerError'
      tags:
        - shipment
        - sitExtension
      description: Denies a SIT extension
      operationId: denySITExtension
      summary: Denies a SIT extension
      x-permissions:
        - update.SITExtension
  /shipments/{shipmentID}/sit-service-item/convert-to-customer-expense:
    parameters:
      - description: ID of the shipment
        in: path
        name: shipmentID
        required: true
        format: uuid
        type: string
    patch:
      consumes:
        - application/json
      produces:
        - application/json
      parameters:
        - in: body
          name: body
          required: true
          schema:
            $ref: '#/definitions/UpdateSITServiceItemCustomerExpense'
        - in: header
          name: If-Match
          type: string
          required: true
      responses:
        '200':
          description: Successfully converted to customer expense
          schema:
            $ref: '#/definitions/MTOShipment'
        '403':
          $ref: '#/responses/PermissionDenied'
        '404':
          $ref: '#/responses/NotFound'
        '409':
          $ref: '#/responses/Conflict'
        '412':
          $ref: '#/responses/PreconditionFailed'
        '422':
          $ref: '#/responses/UnprocessableEntity'
        '500':
          $ref: '#/responses/ServerError'
      tags:
        - shipment
        - mtoServiceItem
      description: Converts a SIT to customer expense
      operationId: updateSITServiceItemCustomerExpense
      summary: Converts a SIT to customer expense
      x-permissions:
        - update.MTOServiceItem
  /shipments/{shipmentID}/ppm-documents:
    parameters:
      - description: ID of the shipment
        in: path
        name: shipmentID
        required: true
        format: uuid
        type: string
    get:
      summary: Gets all the PPM documents for a PPM shipment
      description: >
        Retrieves all of the documents and associated uploads for each ppm
        document type connected to a PPM shipment. This

        excludes any deleted PPM documents.
      operationId: getPPMDocuments
      tags:
        - ppm
      consumes:
        - application/json
      produces:
        - application/json
      responses:
        '200':
          description: >-
            All PPM documents and associated uploads for the specified PPM
            shipment.
          schema:
            $ref: '#/definitions/PPMDocuments'
        '401':
          $ref: '#/responses/PermissionDenied'
        '403':
          $ref: '#/responses/PermissionDenied'
        '422':
          $ref: '#/responses/UnprocessableEntity'
        '500':
          $ref: '#/responses/ServerError'
  /ppm-shipments/{ppmShipmentId}/weight-ticket/{weightTicketId}:
    parameters:
      - $ref: '#/parameters/ppmShipmentId'
      - $ref: '#/parameters/weightTicketId'
    patch:
      summary: Updates a weight ticket document
      description: >
        Updates a PPM shipment's weight ticket document with new information.
        Only some of the weight ticket document's

        fields are editable because some have to be set by the customer, e.g.
        vehicle description.
      operationId: updateWeightTicket
      tags:
        - ppm
      consumes:
        - application/json
      produces:
        - application/json
      parameters:
        - $ref: '#/parameters/ifMatch'
        - in: body
          name: updateWeightTicketPayload
          required: true
          schema:
            $ref: '#/definitions/UpdateWeightTicket'
      responses:
        '200':
          description: returns an updated weight ticket object
          schema:
            $ref: '#/definitions/WeightTicket'
        '400':
          $ref: '#/responses/InvalidRequest'
        '401':
          $ref: '#/responses/PermissionDenied'
        '403':
          $ref: '#/responses/PermissionDenied'
        '404':
          $ref: '#/responses/NotFound'
        '412':
          $ref: '#/responses/PreconditionFailed'
        '422':
          $ref: '#/responses/UnprocessableEntity'
        '500':
          $ref: '#/responses/ServerError'
  /ppm-shipments/{ppmShipmentId}/moving-expenses/{movingExpenseId}:
    parameters:
      - $ref: '#/parameters/ppmShipmentId'
      - $ref: '#/parameters/movingExpenseId'
    patch:
      summary: Updates the moving expense
      description: >
        Updates a PPM shipment's moving expense with new information. Only some
        of the moving expense's fields are

        editable because some have to be set by the customer, e.g. the
        description and the moving expense type.
      operationId: updateMovingExpense
      tags:
        - ppm
      consumes:
        - application/json
      produces:
        - application/json
      parameters:
        - $ref: '#/parameters/ifMatch'
        - in: body
          name: updateMovingExpense
          required: true
          schema:
            $ref: '#/definitions/UpdateMovingExpense'
      responses:
        '200':
          description: returns an updated moving expense object
          schema:
            $ref: '#/definitions/MovingExpense'
        '400':
          $ref: '#/responses/InvalidRequest'
        '401':
          $ref: '#/responses/PermissionDenied'
        '403':
          $ref: '#/responses/PermissionDenied'
        '404':
          $ref: '#/responses/NotFound'
        '412':
          $ref: '#/responses/PreconditionFailed'
        '422':
          $ref: '#/responses/UnprocessableEntity'
        '500':
          $ref: '#/responses/ServerError'
  /ppm-shipments/{ppmShipmentId}/pro-gear-weight-tickets/{proGearWeightTicketId}:
    parameters:
      - $ref: '#/parameters/ppmShipmentId'
      - $ref: '#/parameters/proGearWeightTicketId'
    patch:
      summary: Updates a pro-gear weight ticket
      description: >
        Updates a PPM shipment's pro-gear weight ticket with new information.
        Only some of the fields are editable

        because some have to be set by the customer, e.g. the description.
      operationId: updateProGearWeightTicket
      tags:
        - ppm
      consumes:
        - application/json
      produces:
        - application/json
      parameters:
        - $ref: '#/parameters/ifMatch'
        - in: body
          name: updateProGearWeightTicket
          required: true
          schema:
            $ref: '#/definitions/UpdateProGearWeightTicket'
      responses:
        '200':
          description: returns an updated pro-gear weight ticket object
          schema:
            $ref: '#/definitions/ProGearWeightTicket'
        '400':
          $ref: '#/responses/InvalidRequest'
        '401':
          $ref: '#/responses/PermissionDenied'
        '403':
          $ref: '#/responses/PermissionDenied'
        '404':
          $ref: '#/responses/NotFound'
        '412':
          $ref: '#/responses/PreconditionFailed'
        '422':
          $ref: '#/responses/UnprocessableEntity'
        '500':
          $ref: '#/responses/ServerError'
  /ppm-shipments/{ppmShipmentId}/aoa-packet:
    parameters:
      - description: the id for the ppmshipment with aoa to be downloaded
        in: path
        name: ppmShipmentId
        required: true
        type: string
    get:
      summary: Downloads AOA Packet form PPMShipment as a PDF
      description: >
        ### Functionality

        This endpoint downloads all uploaded move order documentation combined
        with the Shipment Summary Worksheet into a single PDF.

        ### Errors

        * The PPMShipment must have requested an AOA.

        * The PPMShipment AOA Request must have been approved.
      operationId: showAOAPacket
      tags:
        - ppm
      produces:
        - application/pdf
      responses:
        '200':
          headers:
            Content-Disposition:
              type: string
              description: File name to download
          description: AOA PDF
          schema:
            format: binary
            type: file
        '400':
          $ref: '#/responses/InvalidRequest'
        '403':
          $ref: '#/responses/PermissionDenied'
        '404':
          $ref: '#/responses/NotFound'
        '422':
          $ref: '#/responses/UnprocessableEntity'
        '500':
          $ref: '#/responses/ServerError'
  /ppm-shipments/{ppmShipmentId}/finish-document-review:
    parameters:
      - $ref: '#/parameters/ppmShipmentId'
    patch:
      summary: Updates a PPM shipment's status after document review
      description: >
        Updates a PPM shipment's status once documents have been reviewed.
        Status is updated depending on whether any documents have been rejected.
      operationId: finishDocumentReview
      tags:
        - ppm
      consumes:
        - application/json
      produces:
        - application/json
      parameters:
        - in: header
          name: If-Match
          type: string
          required: true
      responses:
        '200':
          description: Successfully finished document review
          schema:
            $ref: '#/definitions/PPMShipment'
        '400':
          $ref: '#/responses/InvalidRequest'
        '401':
          $ref: '#/responses/PermissionDenied'
        '403':
          $ref: '#/responses/PermissionDenied'
        '404':
          $ref: '#/responses/NotFound'
        '409':
          $ref: '#/responses/Conflict'
        '412':
          $ref: '#/responses/PreconditionFailed'
        '422':
          $ref: '#/responses/UnprocessableEntity'
        '500':
          $ref: '#/responses/ServerError'
      x-permissions:
        - update.shipment
  /ppm-shipments/{ppmShipmentId}/ppm-sit:
    patch:
      summary: Updates a PPM shipment's SIT values
      description: |
        Updates a PPM shipment's SIT values
      operationId: updatePPMSIT
      tags:
        - ppm
      consumes:
        - application/json
      produces:
        - application/json
      parameters:
        - $ref: '#/parameters/ppmShipmentId'
        - in: header
          name: If-Match
          type: string
          required: true
        - in: body
          name: body
          schema:
            $ref: '#/definitions/PPMShipmentSIT'
      responses:
        '200':
          description: Successfully finished PPM SIT update
          schema:
            $ref: '#/definitions/PPMShipment'
        '400':
          $ref: '#/responses/InvalidRequest'
        '403':
          $ref: '#/responses/PermissionDenied'
        '404':
          $ref: '#/responses/NotFound'
        '412':
          $ref: '#/responses/PreconditionFailed'
        '422':
          $ref: '#/responses/UnprocessableEntity'
        '500':
          $ref: '#/responses/ServerError'
  /ppm-shipments/{ppmShipmentId}/closeout:
    parameters:
      - $ref: '#/parameters/ppmShipmentId'
    get:
      summary: Get the closeout calcuations for the specified PPM shipment
      description: |
        Retrieves the closeout calculations for the specified PPM shipment.
      operationId: getPPMCloseout
      tags:
        - ppm
      produces:
        - application/json
      responses:
        '200':
          description: Returns closeout for the specified PPM shipment.
          schema:
            $ref: '#/definitions/PPMCloseout'
        '400':
          $ref: '#/responses/InvalidRequest'
        '403':
          $ref: '#/responses/PermissionDenied'
        '404':
          $ref: '#/responses/NotFound'
        '422':
          $ref: '#/responses/UnprocessableEntity'
        '500':
          $ref: '#/responses/ServerError'
  /ppm-shipments/{ppmShipmentId}/actual-weight:
    parameters:
      - $ref: '#/parameters/ppmShipmentId'
    get:
      summary: Get the actual weight for a PPM shipment
      description: |
        Retrieves the actual weight for the specified PPM shipment.
      operationId: getPPMActualWeight
      tags:
        - ppm
      produces:
        - application/json
      responses:
        '200':
          description: Returns actual weight for the specified PPM shipment.
          schema:
            $ref: '#/definitions/PPMActualWeight'
        '400':
          $ref: '#/responses/InvalidRequest'
        '403':
          $ref: '#/responses/PermissionDenied'
        '404':
          $ref: '#/responses/NotFound'
        '422':
          $ref: '#/responses/UnprocessableEntity'
        '500':
          $ref: '#/responses/ServerError'
  /ppm-shipments/{ppmShipmentId}/sit_location/{sitLocation}/sit-estimated-cost:
    parameters:
      - $ref: '#/parameters/ppmShipmentId'
      - in: path
        format: string
        description: location of sit
        name: sitLocation
        required: true
        type: string
        enum:
          - ORIGIN
          - DESTINATION
      - in: query
        format: date-time
        description: Date entered into SIT
        name: sitEntryDate
        required: true
        type: string
      - in: query
        format: date-time
        description: Date departed SIT
        name: sitDepartureDate
        required: true
        type: string
      - in: query
        description: Weight stored in SIT
        name: weightStored
        required: true
        type: integer
        minimum: 0
    get:
      summary: Get the SIT estimated cost for a PPM shipment
      description: >
        Calculates and returns the SIT estimated cost for the specified PPM
        shipment.
      operationId: getPPMSITEstimatedCost
      tags:
        - ppm
      produces:
        - application/json
      responses:
        '200':
          description: >-
            Calculates and returns the SIT estimated cost for the specified PPM
            shipment.
          schema:
            $ref: '#/definitions/PPMSITEstimatedCost'
        '400':
          $ref: '#/responses/InvalidRequest'
        '403':
          $ref: '#/responses/PermissionDenied'
        '404':
          $ref: '#/responses/NotFound'
        '422':
          $ref: '#/responses/UnprocessableEntity'
        '500':
          $ref: '#/responses/ServerError'
  /ppm-shipments/{ppmShipmentId}/payment-packet:
    get:
      summary: Returns PPM payment packet
      description: >-
        Generates a PDF containing all user uploaded documentations for PPM.
        Contains SSW form, orders, weight and expense documentations.
      operationId: showPaymentPacket
      tags:
        - ppm
      parameters:
        - in: path
          name: ppmShipmentId
          type: string
          format: uuid
          required: true
          description: UUID of the ppmShipment
      produces:
        - application/pdf
      responses:
        '200':
          headers:
            Content-Disposition:
              type: string
              description: File name to download
          description: PPM Payment Packet PDF
          schema:
            format: binary
            type: file
        '400':
          description: invalid request
        '401':
          description: request requires user authentication
        '403':
          description: user is not authorized
        '404':
          description: ppm not found
        '500':
          description: internal server error
  /move_task_orders/{moveTaskOrderID}/mto_shipments/{shipmentID}/mto-agents:
    parameters:
      - description: ID of move task order
        in: path
        name: moveTaskOrderID
        required: true
        format: uuid
        type: string
      - description: ID of the shipment
        in: path
        name: shipmentID
        required: true
        format: uuid
        type: string
    get:
      produces:
        - application/json
      parameters: []
      responses:
        '200':
          description: Successfully retrieved all agents for a move task order
          schema:
            $ref: '#/definitions/MTOAgents'
        '404':
          $ref: '#/responses/NotFound'
        '422':
          $ref: '#/responses/UnprocessableEntity'
        '500':
          $ref: '#/responses/ServerError'
      tags:
        - mtoAgent
      description: Fetches a list of agents associated with a move task order.
      operationId: fetchMTOAgentList
      summary: Fetch move task order agents.
  /move-task-orders/{moveTaskOrderID}/service-items/{mtoServiceItemID}:
    parameters:
      - description: ID of move to use
        in: path
        name: moveTaskOrderID
        required: true
        type: string
      - description: ID of line item to use
        in: path
        name: mtoServiceItemID
        required: true
        type: string
    get:
      produces:
        - application/json
      parameters: []
      responses:
        '200':
          description: Successfully retrieved a line item for a move task order by ID
          schema:
            $ref: '#/definitions/MTOServiceItemSingle'
        '400':
          $ref: '#/responses/InvalidRequest'
        '401':
          $ref: '#/responses/PermissionDenied'
        '403':
          $ref: '#/responses/PermissionDenied'
        '404':
          $ref: '#/responses/NotFound'
        '500':
          $ref: '#/responses/ServerError'
      tags:
        - mtoServiceItem
      description: Gets a line item by ID for a move by ID
      operationId: getMTOServiceItem
      summary: Gets a line item by ID for a move by ID
  /move-task-orders/{moveTaskOrderID}/service-items/{mtoServiceItemID}/status:
    parameters:
      - description: ID of move to use
        in: path
        name: moveTaskOrderID
        required: true
        type: string
      - description: ID of line item to use
        in: path
        name: mtoServiceItemID
        required: true
        type: string
    patch:
      consumes:
        - application/json
      produces:
        - application/json
      parameters:
        - in: body
          name: body
          required: true
          schema:
            $ref: '#/definitions/PatchMTOServiceItemStatusPayload'
        - in: header
          name: If-Match
          type: string
          required: true
      responses:
        '200':
          description: >-
            Successfully updated status for a line item for a move task order by
            ID
          schema:
            $ref: '#/definitions/MTOServiceItem'
        '400':
          $ref: '#/responses/InvalidRequest'
        '401':
          $ref: '#/responses/PermissionDenied'
        '403':
          $ref: '#/responses/PermissionDenied'
        '404':
          $ref: '#/responses/NotFound'
        '412':
          $ref: '#/responses/PreconditionFailed'
        '422':
          $ref: '#/responses/UnprocessableEntity'
        '500':
          $ref: '#/responses/ServerError'
      tags:
        - mtoServiceItem
      description: Changes the status of a line item for a move by ID
      operationId: updateMTOServiceItemStatus
      summary: Change the status of a line item for a move by ID
      x-permissions:
        - update.MTOServiceItem
  /service-item/{mtoServiceItemID}/entry-date-update:
    parameters:
      - description: ID of the service item
        in: path
        name: mtoServiceItemID
        required: true
        type: string
    patch:
      consumes:
        - application/json
      produces:
        - application/json
      parameters:
        - in: body
          name: body
          required: true
          schema:
            $ref: '#/definitions/ServiceItemSitEntryDate'
      responses:
        '200':
          description: Successfully updated SIT entry date
          schema:
            $ref: '#/definitions/MTOServiceItemSingle'
        '400':
          $ref: '#/responses/InvalidRequest'
        '401':
          $ref: '#/responses/PermissionDenied'
        '403':
          $ref: '#/responses/PermissionDenied'
        '404':
          $ref: '#/responses/NotFound'
        '412':
          $ref: '#/responses/PreconditionFailed'
        '422':
          $ref: '#/responses/UnprocessableEntity'
        '500':
          $ref: '#/responses/ServerError'
      tags:
        - mtoServiceItem
      description: >-
        Locates the service item in the database and updates the SIT entry date
        for the selected service item and returns the service item
      operationId: updateServiceItemSitEntryDate
      summary: Updates a service item's SIT entry date by ID
  /move-task-orders/{moveTaskOrderID}/status:
    patch:
      consumes:
        - application/json
      produces:
        - application/json
      parameters:
        - description: ID of move to use
          in: path
          name: moveTaskOrderID
          required: true
          type: string
        - in: header
          name: If-Match
          type: string
          required: true
        - in: body
          name: serviceItemCodes
          schema:
            $ref: '#/definitions/MTOApprovalServiceItemCodes'
          required: true
      responses:
        '200':
          description: Successfully updated move task order status
          schema:
            $ref: '#/definitions/Move'
        '400':
          $ref: '#/responses/InvalidRequest'
        '401':
          $ref: '#/responses/PermissionDenied'
        '403':
          $ref: '#/responses/PermissionDenied'
        '404':
          $ref: '#/responses/NotFound'
        '409':
          $ref: '#/responses/Conflict'
        '412':
          $ref: '#/responses/PreconditionFailed'
        '422':
          $ref: '#/responses/UnprocessableEntity'
        '500':
          $ref: '#/responses/ServerError'
      tags:
        - moveTaskOrder
      description: Changes move task order status to make it available to prime
      operationId: updateMoveTaskOrderStatus
      summary: Change the status of a move task order to make it available to prime
      x-permissions:
        - update.move
        - create.serviceItem
  /move-task-orders/{moveTaskOrderID}/status/service-counseling-completed:
    patch:
      consumes:
        - application/json
      produces:
        - application/json
      parameters:
        - description: ID of move to use
          in: path
          name: moveTaskOrderID
          required: true
          type: string
        - in: header
          name: If-Match
          type: string
          required: true
      responses:
        '200':
          description: Successfully updated move task order status
          schema:
            $ref: '#/definitions/Move'
        '400':
          $ref: '#/responses/InvalidRequest'
        '401':
          $ref: '#/responses/PermissionDenied'
        '403':
          $ref: '#/responses/PermissionDenied'
        '404':
          $ref: '#/responses/NotFound'
        '409':
          $ref: '#/responses/Conflict'
        '412':
          $ref: '#/responses/PreconditionFailed'
        '422':
          $ref: '#/responses/UnprocessableEntity'
        '500':
          $ref: '#/responses/ServerError'
      tags:
        - moveTaskOrder
      description: Changes move (move task order) status to service counseling completed
      operationId: updateMTOStatusServiceCounselingCompleted
      summary: Changes move (move task order) status to service counseling completed
  /move-task-orders/{moveTaskOrderID}/payment-service-items/{paymentServiceItemID}/status:
    parameters:
      - description: ID of move to use
        in: path
        name: moveTaskOrderID
        required: true
        type: string
      - description: ID of payment service item to use
        in: path
        name: paymentServiceItemID
        required: true
        type: string
    patch:
      consumes:
        - application/json
      produces:
        - application/json
      parameters:
        - in: body
          name: body
          required: true
          schema:
            $ref: '#/definitions/PaymentServiceItem'
        - in: header
          name: If-Match
          type: string
          required: true
      responses:
        '200':
          description: >-
            Successfully updated status for a line item for a move task order by
            ID
          schema:
            $ref: '#/definitions/PaymentServiceItem'
        '400':
          $ref: '#/responses/InvalidRequest'
        '401':
          $ref: '#/responses/PermissionDenied'
        '403':
          $ref: '#/responses/PermissionDenied'
        '404':
          $ref: '#/responses/NotFound'
        '412':
          $ref: '#/responses/PreconditionFailed'
        '422':
          $ref: '#/responses/UnprocessableEntity'
        '500':
          $ref: '#/responses/ServerError'
      tags:
        - paymentServiceItem
      description: Changes the status of a line item for a move by ID
      operationId: updatePaymentServiceItemStatus
      summary: Change the status of a payment service item for a move by ID
      x-permissions:
        - update.paymentServiceItemStatus
  /move-task-orders/{moveTaskOrderID}/billable-weights-reviewed-at:
    patch:
      consumes:
        - application/json
      produces:
        - application/json
      parameters:
        - description: ID of move to use
          in: path
          name: moveTaskOrderID
          required: true
          type: string
        - in: header
          name: If-Match
          type: string
          required: true
      responses:
        '200':
          description: Successfully updated move task order billableWeightsReviewedAt field
          schema:
            $ref: '#/definitions/Move'
        '400':
          $ref: '#/responses/InvalidRequest'
        '401':
          $ref: '#/responses/PermissionDenied'
        '403':
          $ref: '#/responses/PermissionDenied'
        '404':
          $ref: '#/responses/NotFound'
        '409':
          $ref: '#/responses/Conflict'
        '412':
          $ref: '#/responses/PreconditionFailed'
        '422':
          $ref: '#/responses/UnprocessableEntity'
        '500':
          $ref: '#/responses/ServerError'
      tags:
        - moveTaskOrder
      description: >-
        Changes move (move task order) billableWeightsReviewedAt field to a
        timestamp
      operationId: updateMTOReviewedBillableWeightsAt
  /move-task-orders/{moveTaskOrderID}/tio-remarks:
    patch:
      consumes:
        - application/json
      produces:
        - application/json
      parameters:
        - description: ID of move to use
          in: path
          name: moveTaskOrderID
          required: true
          type: string
        - in: header
          name: If-Match
          type: string
          required: true
        - in: body
          name: body
          required: true
          schema:
            $ref: '#/definitions/Move'
      responses:
        '200':
          description: Successfully updated move task order tioRemarks field
          schema:
            $ref: '#/definitions/Move'
        '400':
          $ref: '#/responses/InvalidRequest'
        '401':
          $ref: '#/responses/PermissionDenied'
        '403':
          $ref: '#/responses/PermissionDenied'
        '404':
          $ref: '#/responses/NotFound'
        '409':
          $ref: '#/responses/Conflict'
        '412':
          $ref: '#/responses/PreconditionFailed'
        '422':
          $ref: '#/responses/UnprocessableEntity'
        '500':
          $ref: '#/responses/ServerError'
      tags:
        - moveTaskOrder
      description: >-
        Changes move (move task order) billableWeightsReviewedAt field to a
        timestamp
      operationId: updateMoveTIORemarks
  /move-task-orders/{moveTaskOrderID}/entitlements:
    parameters:
      - description: ID of move to use
        in: path
        name: moveTaskOrderID
        required: true
        type: string
    get:
      produces:
        - application/json
      parameters: []
      tags:
        - moveTaskOrder
      responses:
        '200':
          description: Successfully retrieved entitlements
          schema:
            $ref: '#/definitions/Entitlements'
        '400':
          $ref: '#/responses/InvalidRequest'
        '401':
          $ref: '#/responses/PermissionDenied'
        '403':
          $ref: '#/responses/PermissionDenied'
        '404':
          $ref: '#/responses/NotFound'
        '500':
          $ref: '#/responses/ServerError'
      description: Gets entitlements
      operationId: getEntitlements
      summary: Gets entitlements for a move by ID
  /payment-requests/{paymentRequestID}:
    parameters:
      - description: UUID of payment request
        format: uuid
        in: path
        name: paymentRequestID
        required: true
        type: string
    get:
      produces:
        - application/json
      parameters: []
      responses:
        '200':
          description: fetched instance of payment request
          schema:
            $ref: '#/definitions/PaymentRequest'
        '400':
          $ref: '#/responses/InvalidRequest'
        '401':
          $ref: '#/responses/PermissionDenied'
        '403':
          $ref: '#/responses/PermissionDenied'
        '404':
          $ref: '#/responses/NotFound'
        '500':
          $ref: '#/responses/ServerError'
      tags:
        - paymentRequests
      description: Fetches an instance of a payment request by id
      operationId: getPaymentRequest
      summary: Fetches a payment request by id
      x-permissions:
        - read.paymentRequest
  /moves/{locator}/closeout-office:
    parameters:
      - description: >-
          move code to identify a move to update the PPM shipment's closeout
          office for Army and Air Force service members
        format: string
        in: path
        name: locator
        required: true
        type: string
    patch:
      description: >-
        Sets the transportation office closeout location for where the Move's
        PPM Shipment documentation will be reviewed by
      tags:
        - move
      operationId: updateCloseoutOffice
      x-permissions:
        - update.closeoutOffice
      summary: Updates a Move's PPM closeout office for Army and Air Force customers
      produces:
        - application/json
      consumes:
        - application/json
      parameters:
        - in: body
          name: body
          schema:
            properties:
              closeoutOfficeId:
                type: string
                format: uuid
            required:
              - closeoutOfficeId
        - in: header
          name: If-Match
          type: string
          required: true
      responses:
        '200':
          description: Successfully set the closeout office for the move
          schema:
            $ref: '#/definitions/Move'
        '400':
          $ref: '#/responses/InvalidRequest'
        '401':
          $ref: '#/responses/PermissionDenied'
        '403':
          $ref: '#/responses/PermissionDenied'
        '404':
          $ref: '#/responses/NotFound'
        '412':
          $ref: '#/responses/PreconditionFailed'
        '422':
          $ref: '#/responses/UnprocessableEntity'
        '500':
          $ref: '#/responses/ServerError'
  /moves/{locator}/customer-support-remarks:
    parameters:
      - description: move code to identify a move for customer support remarks
        format: string
        in: path
        name: locator
        required: true
        type: string
    post:
      produces:
        - application/json
      consumes:
        - application/json
      parameters:
        - in: body
          name: body
          schema:
            $ref: '#/definitions/CreateCustomerSupportRemark'
      responses:
        '200':
          description: Successfully created customer support remark
          schema:
            $ref: '#/definitions/CustomerSupportRemark'
        '400':
          $ref: '#/responses/InvalidRequest'
        '404':
          $ref: '#/responses/NotFound'
        '422':
          $ref: '#/responses/UnprocessableEntity'
        '500':
          $ref: '#/responses/ServerError'
      tags:
        - customerSupportRemarks
      description: Creates a customer support remark for a move
      operationId: createCustomerSupportRemarkForMove
      summary: Creates a customer support remark for a move
    get:
      produces:
        - application/json
      parameters: []
      responses:
        '200':
          description: Successfully retrieved all line items for a move task order
          schema:
            $ref: '#/definitions/CustomerSupportRemarks'
        '403':
          $ref: '#/responses/PermissionDenied'
        '404':
          $ref: '#/responses/NotFound'
        '422':
          $ref: '#/responses/UnprocessableEntity'
        '500':
          $ref: '#/responses/ServerError'
      tags:
        - customerSupportRemarks
      description: Fetches customer support remarks for a move
      operationId: getCustomerSupportRemarksForMove
      summary: Fetches customer support remarks using the move code (locator).
  /customer-support-remarks/{customerSupportRemarkID}:
    parameters:
      - in: path
        description: the customer support remark ID to be modified
        name: customerSupportRemarkID
        required: true
        type: string
        format: uuid
    patch:
      tags:
        - customerSupportRemarks
      description: Updates a customer support remark for a move
      operationId: updateCustomerSupportRemarkForMove
      summary: Updates a customer support remark for a move
      consumes:
        - application/json
      produces:
        - application/json
      parameters:
        - in: body
          name: body
          required: true
          schema:
            $ref: '#/definitions/UpdateCustomerSupportRemarkPayload'
      responses:
        '200':
          description: Successfully updated customer support remark
          schema:
            $ref: '#/definitions/CustomerSupportRemark'
        '400':
          $ref: '#/responses/InvalidRequest'
        '403':
          $ref: '#/responses/PermissionDenied'
        '404':
          $ref: '#/responses/NotFound'
        '422':
          $ref: '#/responses/UnprocessableEntity'
        '500':
          $ref: '#/responses/ServerError'
    delete:
      summary: Soft deletes a customer support remark by ID
      description: Soft deletes a customer support remark by ID
      operationId: deleteCustomerSupportRemark
      tags:
        - customerSupportRemarks
      produces:
        - application/json
      responses:
        '204':
          description: Successfully soft deleted the shipment
        '400':
          $ref: '#/responses/InvalidRequest'
        '403':
          $ref: '#/responses/PermissionDenied'
        '404':
          $ref: '#/responses/NotFound'
        '409':
          $ref: '#/responses/Conflict'
        '422':
          $ref: '#/responses/UnprocessableEntity'
        '500':
          $ref: '#/responses/ServerError'
  /moves/{locator}/evaluation-reports:
    parameters:
      - in: path
        name: locator
        required: true
        type: string
    post:
      produces:
        - application/json
      consumes:
        - application/json
      parameters:
        - in: body
          name: body
          schema:
            $ref: '#/definitions/CreateEvaluationReport'
      responses:
        '200':
          description: Successfully created evaluation report
          schema:
            $ref: '#/definitions/EvaluationReport'
        '400':
          $ref: '#/responses/InvalidRequest'
        '404':
          $ref: '#/responses/NotFound'
        '422':
          $ref: '#/responses/UnprocessableEntity'
        '500':
          $ref: '#/responses/ServerError'
      x-permissions:
        - create.evaluationReport
      tags:
        - evaluationReports
      description: Creates an evaluation report
      operationId: createEvaluationReport
      summary: Creates an evaluation report
  /evaluation-reports/{reportID}/download:
    parameters:
      - in: path
        description: the evaluation report ID to be downloaded
        name: reportID
        required: true
        type: string
        format: uuid
    get:
      summary: Downloads an evaluation report as a PDF
      description: Downloads an evaluation report as a PDF
      operationId: downloadEvaluationReport
      tags:
        - evaluationReports
      produces:
        - application/pdf
      responses:
        '200':
          headers:
            Content-Disposition:
              type: string
              description: File name to download
          description: Evaluation report PDF
          schema:
            format: binary
            type: file
        '403':
          $ref: '#/responses/PermissionDenied'
        '404':
          $ref: '#/responses/NotFound'
        '500':
          $ref: '#/responses/ServerError'
  /evaluation-reports/{reportID}:
    parameters:
      - in: path
        description: the evaluation report ID to be modified
        name: reportID
        required: true
        type: string
        format: uuid
    get:
      summary: Gets an evaluation report by ID
      description: Gets an evaluation report by ID
      operationId: getEvaluationReport
      tags:
        - evaluationReports
      produces:
        - application/json
      responses:
        '200':
          description: Successfully got the report
          schema:
            $ref: '#/definitions/EvaluationReport'
        '400':
          $ref: '#/responses/InvalidRequest'
        '403':
          $ref: '#/responses/PermissionDenied'
        '404':
          $ref: '#/responses/NotFound'
        '500':
          $ref: '#/responses/ServerError'
    delete:
      summary: Deletes an evaluation report by ID
      description: Deletes an evaluation report by ID
      operationId: deleteEvaluationReport
      x-permissions:
        - delete.evaluationReport
      tags:
        - evaluationReports
      produces:
        - application/json
      responses:
        '204':
          description: Successfully deleted the report
        '400':
          $ref: '#/responses/InvalidRequest'
        '403':
          $ref: '#/responses/PermissionDenied'
        '404':
          $ref: '#/responses/NotFound'
        '409':
          $ref: '#/responses/Conflict'
        '422':
          $ref: '#/responses/UnprocessableEntity'
        '500':
          $ref: '#/responses/ServerError'
    put:
      summary: Saves an evaluation report as a draft
      description: Saves an evaluation report as a draft
      operationId: saveEvaluationReport
      x-permissions:
        - update.evaluationReport
      tags:
        - evaluationReports
      produces:
        - application/json
      consumes:
        - application/json
      parameters:
        - in: body
          name: body
          schema:
            $ref: '#/definitions/EvaluationReport'
        - in: header
          name: If-Match
          type: string
          required: true
          description: >
            Optimistic locking is implemented via the `If-Match` header. If the
            ETag header does not match the value of the resource on the server,
            the server rejects the change with a `412 Precondition Failed`
            error.
      responses:
        '204':
          description: Successfully saved the report
        '400':
          $ref: '#/responses/InvalidRequest'
        '403':
          $ref: '#/responses/PermissionDenied'
        '404':
          $ref: '#/responses/NotFound'
        '409':
          $ref: '#/responses/Conflict'
        '412':
          $ref: '#/responses/PreconditionFailed'
        '422':
          $ref: '#/responses/UnprocessableEntity'
        '500':
          $ref: '#/responses/ServerError'
  /evaluation-reports/{reportID}/submit:
    parameters:
      - in: path
        description: the evaluation report ID to be modified
        name: reportID
        required: true
        type: string
        format: uuid
    post:
      summary: Submits an evaluation report
      description: Submits an evaluation report
      operationId: submitEvaluationReport
      tags:
        - evaluationReports
      produces:
        - application/json
      parameters:
        - in: header
          name: If-Match
          type: string
          required: true
          description: >
            Optimistic locking is implemented via the `If-Match` header. If the
            ETag header does not match the value of the resource on the server,
            the server rejects the change with a `412 Precondition Failed`
            error.
      responses:
        '204':
          description: Successfully submitted an evaluation report with the provided ID
        '403':
          $ref: '#/responses/PermissionDenied'
        '404':
          $ref: '#/responses/NotFound'
        '412':
          $ref: '#/responses/PreconditionFailed'
        '422':
          $ref: '#/responses/UnprocessableEntity'
        '500':
          $ref: '#/responses/ServerError'
      x-permissions:
        - update.evaluationReport
  /pws-violations:
    get:
      summary: Fetch the possible PWS violations for an evaluation report
      description: Fetch the possible PWS violations for an evaluation report
      operationId: getPWSViolations
      tags:
        - pwsViolations
      produces:
        - application/json
      responses:
        '200':
          description: Successfully retrieved the PWS violations
          schema:
            $ref: '#/definitions/PWSViolations'
        '400':
          $ref: '#/responses/InvalidRequest'
        '403':
          $ref: '#/responses/PermissionDenied'
        '404':
          $ref: '#/responses/NotFound'
        '500':
          $ref: '#/responses/ServerError'
  /report-violations/{reportID}:
    parameters:
      - in: path
        description: the evaluation report ID that has associated violations
        name: reportID
        required: true
        type: string
        format: uuid
    get:
      summary: Fetch the report violations for an evaluation report
      description: Fetch the report violations for an evaluation report
      operationId: getReportViolationsByReportID
      tags:
        - reportViolations
      produces:
        - application/json
      responses:
        '200':
          description: Successfully retrieved the report violations
          schema:
            $ref: '#/definitions/ReportViolations'
        '400':
          $ref: '#/responses/InvalidRequest'
        '403':
          $ref: '#/responses/PermissionDenied'
        '404':
          $ref: '#/responses/NotFound'
        '500':
          $ref: '#/responses/ServerError'
    post:
      summary: Associate violations with an evaluation report
      description: >-
        Associate violations with an evaluation report. This will overwrite any
        existing report-violations associations for the report and replace them
        with the newly provided ones.  An empty array will remove all violation
        associations for a given report.
      operationId: associateReportViolations
      tags:
        - reportViolations
      produces:
        - application/json
      consumes:
        - application/json
      parameters:
        - in: body
          name: body
          schema:
            $ref: '#/definitions/AssociateReportViolations'
      responses:
        '204':
          description: Successfully saved the report violations
        '400':
          $ref: '#/responses/InvalidRequest'
        '403':
          $ref: '#/responses/PermissionDenied'
        '404':
          $ref: '#/responses/NotFound'
        '409':
          $ref: '#/responses/Conflict'
        '422':
          $ref: '#/responses/UnprocessableEntity'
        '500':
          $ref: '#/responses/ServerError'
      x-permissions:
        - create.reportViolation
  /moves/{locator}/payment-requests:
    parameters:
      - description: move code to identify a move for payment requests
        format: string
        in: path
        name: locator
        required: true
        type: string
    get:
      produces:
        - application/json
      parameters: []
      responses:
        '200':
          description: Successfully retrieved all line items for a move task order
          schema:
            $ref: '#/definitions/PaymentRequests'
        '403':
          $ref: '#/responses/PermissionDenied'
        '404':
          $ref: '#/responses/NotFound'
        '422':
          $ref: '#/responses/UnprocessableEntity'
        '500':
          $ref: '#/responses/ServerError'
      tags:
        - paymentRequests
      description: Fetches payment requests for a move
      operationId: getPaymentRequestsForMove
      summary: Fetches payment requests using the move code (locator).
      x-permissions:
        - read.paymentRequest
  /moves/{moveID}/financial-review-flag:
    parameters:
      - description: ID of move to flag
        in: path
        name: moveID
        required: true
        type: string
        format: uuid
    post:
      summary: Flags a move for financial office review
      description: >-
        This sets a flag which indicates that the move should be reviewed by a
        fincancial office. For example, if the origin or destination address of
        a shipment is far from the duty location and may incur excess costs to
        the customer.
      operationId: setFinancialReviewFlag
      tags:
        - move
      consumes:
        - application/json
      produces:
        - application/json
      parameters:
        - in: header
          name: If-Match
          type: string
        - in: body
          name: body
          schema:
            required:
              - flagForReview
            properties:
              remarks:
                description: >-
                  explanation of why the move is being flagged for financial
                  review
                example: this address is way too far away
                type: string
                x-nullable: true
              flagForReview:
                description: >-
                  boolean value representing whether we should flag a move for
                  financial review
                example: false
                type: boolean
      responses:
        '200':
          description: updated Move
          schema:
            $ref: '#/definitions/Move'
        '403':
          $ref: '#/responses/PermissionDenied'
        '404':
          $ref: '#/responses/NotFound'
        '412':
          $ref: '#/responses/PreconditionFailed'
        '422':
          $ref: '#/responses/UnprocessableEntity'
        '500':
          $ref: '#/responses/ServerError'
      x-permissions:
        - update.financialReviewFlag
  /moves/{moveID}/uploadAdditionalDocuments:
    patch:
      summary: Patch the additional documents for a given move
      description: >-
        Customers will on occaision need the ability to upload additional
        supporting documents, for a variety of reasons. This does not include
        amended order.
      operationId: uploadAdditionalDocuments
      tags:
        - move
      consumes:
        - multipart/form-data
      parameters:
        - in: path
          name: moveID
          type: string
          format: uuid
          required: true
          description: UUID of the order
        - in: formData
          name: file
          type: file
          description: The file to upload.
          required: true
      responses:
        '201':
          description: created upload
          schema:
            $ref: '#/definitions/Upload'
        '400':
          description: invalid request
          schema:
            $ref: '#/definitions/InvalidRequestResponsePayload'
        '403':
          description: not authorized
        '404':
          description: not found
        '413':
          description: payload is too large
        '500':
          description: server error
      x-permissions:
        - create.supportingDocuments
  /payment-requests/{paymentRequestID}/shipments-payment-sit-balance:
    parameters:
      - description: >-
          payment request ID of the payment request with SIT service items being
          reviewed
        name: paymentRequestID
        type: string
        format: uuid
        in: path
        required: true
    get:
      produces:
        - application/json
      parameters: []
      responses:
        '200':
          description: >-
            Successfully retrieved shipments and their SIT days balance from all
            payment requests on the move
          schema:
            $ref: '#/definitions/ShipmentsPaymentSITBalance'
        '403':
          $ref: '#/responses/PermissionDenied'
        '404':
          $ref: '#/responses/NotFound'
        '422':
          $ref: '#/responses/UnprocessableEntity'
        '500':
          $ref: '#/responses/ServerError'
      tags:
        - paymentRequests
      description: >-
        Returns all shipment payment request SIT usage to support partial SIT
        invoicing
      operationId: getShipmentsPaymentSITBalance
      summary: >-
        Returns all shipment payment request SIT usage to support partial SIT
        invoicing
      x-permissions:
        - read.shipmentsPaymentSITBalance
  /payment-requests/{paymentRequestID}/status:
    patch:
      consumes:
        - application/json
      produces:
        - application/json
      parameters:
        - description: UUID of payment request
          format: uuid
          in: path
          name: paymentRequestID
          required: true
          type: string
        - in: body
          name: body
          required: true
          schema:
            $ref: '#/definitions/UpdatePaymentRequestStatusPayload'
        - in: header
          name: If-Match
          type: string
          required: true
      responses:
        '200':
          description: updated payment request
          schema:
            $ref: '#/definitions/PaymentRequest'
        '400':
          $ref: '#/responses/InvalidRequest'
        '401':
          $ref: '#/responses/PermissionDenied'
        '403':
          $ref: '#/responses/PermissionDenied'
        '404':
          $ref: '#/responses/NotFound'
        '412':
          $ref: '#/responses/PreconditionFailed'
        '422':
          $ref: '#/responses/UnprocessableEntity'
        '500':
          $ref: '#/responses/ServerError'
      tags:
        - paymentRequests
      description: Updates status of a payment request by id
      operationId: updatePaymentRequestStatus
      summary: Updates status of a payment request by id
      x-permissions:
        - update.paymentRequest
  /payment-requests/{paymentRequestID}/bulkDownload:
    parameters:
      - description: the id for the payment-request with files to be downloaded
        in: path
        name: paymentRequestID
        required: true
        type: string
    get:
      summary: Downloads all Payment Request documents as a PDF
      description: >
        This endpoint downloads all uploaded payment request documentation
        combined into a single PDF.
      operationId: bulkDownload
      tags:
        - paymentRequests
      produces:
        - application/pdf
      responses:
        '200':
          headers:
            Content-Disposition:
              type: string
              description: File name to download
          description: Payment Request Files PDF
          schema:
            format: binary
            type: file
        '400':
          $ref: '#/responses/InvalidRequest'
        '500':
          $ref: '#/responses/ServerError'
  /documents/{documentId}:
    get:
      summary: Returns a document
      description: Returns a document and its uploads
      operationId: getDocument
      tags:
        - ghcDocuments
      parameters:
        - in: path
          name: documentId
          type: string
          format: uuid
          required: true
          description: UUID of the document to return
      responses:
        '200':
          description: the requested document
          schema:
            $ref: '#/definitions/Document'
        '400':
          $ref: '#/responses/InvalidRequest'
        '401':
          $ref: '#/responses/PermissionDenied'
        '403':
          $ref: '#/responses/PermissionDenied'
        '404':
          $ref: '#/responses/NotFound'
        '412':
          $ref: '#/responses/PreconditionFailed'
        '422':
          $ref: '#/responses/UnprocessableEntity'
        '500':
          $ref: '#/responses/ServerError'
  /documents:
    post:
      summary: Create a new document
      description: >-
        Documents represent a physical artifact such as a scanned document or a
        PDF file
      operationId: createDocument
      tags:
        - ghcDocuments
      parameters:
        - in: body
          name: documentPayload
          required: true
          schema:
            $ref: '#/definitions/PostDocumentPayload'
      responses:
        '201':
          description: created document
          schema:
            $ref: '#/definitions/Document'
        '400':
          description: invalid request
        '403':
          $ref: '#/responses/PermissionDenied'
        '500':
          description: server error
  /queues/counseling:
    get:
      produces:
        - application/json
      summary: >-
        Gets queued list of all customer moves needing services counseling by
        GBLOC origin
      description: >
        An office services counselor user will be assigned a transportation
        office that will determine which moves are displayed in their queue
        based on the origin duty location.  GHC moves will show up here onced
        they have reached the NEEDS SERVICE COUNSELING status after submission
        from a customer or created on a customer's behalf.
      operationId: getServicesCounselingQueue
      tags:
        - queues
      parameters:
        - in: query
          name: page
          type: integer
          description: requested page number of paginated move results
        - in: query
          name: perPage
          type: integer
          description: maximum number of moves to show on each page of paginated results
        - in: query
          name: sort
          type: string
          enum:
            - lastName
            - dodID
            - emplid
            - branch
            - locator
            - status
            - requestedMoveDate
            - submittedAt
            - originGBLOC
            - originDutyLocation
            - destinationDutyLocation
            - ppmType
            - closeoutInitiated
            - closeoutLocation
            - ppmStatus
            - counselingOffice
          description: field that results should be sorted by
        - in: query
          name: order
          type: string
          enum:
            - asc
            - desc
          description: direction of sort order if applied
        - in: query
          name: branch
          type: string
          description: filters by the branch of the move's service member
        - in: query
          name: locator
          type: string
          description: filters to match the unique move code locator
        - in: query
          name: lastName
          type: string
          description: filters using a prefix match on the service member's last name
        - in: query
          name: counselingOffice
          type: string
          description: filters using a counselingOffice name of the move
        - in: query
          name: dodID
          type: string
          description: filters to match the unique service member's DoD ID
        - in: query
          name: emplid
          type: string
          description: filters to match the unique service member's EMPLID
        - in: query
          name: requestedMoveDate
          type: string
          description: filters the requested pickup date of a shipment on the move
        - in: query
          name: submittedAt
          type: string
          format: date-time
          description: >-
            Start of the submitted at date in the user's local time zone
            converted to UTC
        - in: query
          name: originGBLOC
          type: string
          description: filters the GBLOC of the service member's origin duty location
        - in: query
          name: originDutyLocation
          type: array
          uniqueItems: true
          collectionFormat: multi
          items:
            type: string
          description: filters the name of the origin duty location on the orders
        - in: query
          name: destinationDutyLocation
          type: string
          description: filters the name of the destination duty location on the orders
        - in: query
          name: status
          type: array
          description: filters the status of the move
          uniqueItems: true
          items:
            type: string
            enum:
              - NEEDS SERVICE COUNSELING
              - SERVICE COUNSELING COMPLETED
        - in: query
          name: needsPPMCloseout
          type: boolean
          description: >-
            Only used for Services Counseling queue. If true, show PPM moves
            that are ready for closeout. Otherwise, show all other moves.
        - in: query
          name: ppmType
          type: string
          enum:
            - FULL
            - PARTIAL
          description: filters PPM type
        - in: query
          name: closeoutInitiated
          type: string
          format: date-time
          description: Latest date that closeout was initiated on a PPM on the move
        - in: query
          name: closeoutLocation
          type: string
          description: closeout location
        - in: query
          name: orderType
          type: string
          description: order type
        - in: query
          name: ppmStatus
          type: string
          enum:
            - WAITING_ON_CUSTOMER
            - NEEDS_CLOSEOUT
          description: filters the status of the PPM shipment
        - in: query
          name: viewAsGBLOC
          type: string
          description: >
            Used to return a queue for a GBLOC other than the default of the
            current user. Requires the HQ role. The parameter is ignored if the
            requesting user does not have the necessary role.
      responses:
        '200':
          description: Successfully returned all moves matching the criteria
          schema:
            $ref: '#/definitions/QueueMovesResult'
        '403':
          $ref: '#/responses/PermissionDenied'
        '500':
          $ref: '#/responses/ServerError'
  /queues/counseling/origin-list:
    get:
      produces:
        - application/json
      summary: Gets queued list of all moves origin locations in the counselors queue
      description: >
        An office services counselor user will be assigned a transportation
        office that will determine which moves are displayed in their queue
        based on the origin duty location. This pulls the availalble origin duty
        locations.
      operationId: getServicesCounselingOriginList
      tags:
        - queues
      parameters:
        - in: query
          name: needsPPMCloseout
          type: boolean
          description: >-
            Only used for Services Counseling queue. If true, show PPM moves
            origin locations that are ready for closeout. Otherwise, show all
            other moves origin locations.
      responses:
        '200':
          description: Successfully returned all moves matching the criteria
          schema:
            $ref: '#/definitions/Locations'
        '403':
          $ref: '#/responses/PermissionDenied'
        '500':
          $ref: '#/responses/ServerError'
  /queues/prime-moves:
    get:
      summary: getPrimeMovesQueue
      description: >
        Gets all moves that have been reviewed and approved by the TOO. The
        `since` parameter can be used to filter this

        list down to only the moves that have been updated since the provided
        timestamp. A move will be considered

        updated if the `updatedAt` timestamp on the move or on its orders,
        shipments, service items, or payment

        requests, is later than the provided date and time.


        **WIP**: Include what causes moves to leave this list. Currently, once
        the `availableToPrimeAt` timestamp has

        been set, that move will always appear in this list.
      operationId: listPrimeMoves
      tags:
        - queues
      produces:
        - application/json
      parameters:
        - in: query
          name: since
          type: string
          format: date-time
          description: >-
            Only return moves updated since this time. Formatted like
            "2021-07-23T18:30:47.116Z"
        - in: query
          name: page
          type: integer
          description: requested page of results
        - in: query
          name: perPage
          type: integer
          description: results per page
        - in: query
          name: id
          type: string
        - in: query
          name: moveCode
          type: string
        - in: query
          name: orderType
          type: string
          description: order type
      responses:
        '200':
          description: >-
            Successfully retrieved moves. A successful fetch might still return
            zero moves.
          schema:
            $ref: '#/definitions/ListPrimeMovesResult'
        '403':
          $ref: '#/responses/PermissionDenied'
        '500':
          $ref: '#/responses/ServerError'
  /queues/moves:
    get:
      produces:
        - application/json
      summary: Gets queued list of all customer moves by GBLOC origin
      description: >
        An office TOO user will be assigned a transportation office that will
        determine which moves are displayed in their queue based on the origin
        duty location.  GHC moves will show up here onced they have reached the
        submitted status sent by the customer and have move task orders,
        shipments, and service items to approve.
      operationId: getMovesQueue
      tags:
        - queues
      parameters:
        - in: query
          name: page
          type: integer
          description: requested page of results
        - in: query
          name: perPage
          type: integer
          description: results per page
        - in: query
          name: sort
          type: string
          enum:
            - lastName
            - dodID
            - emplid
            - branch
            - locator
            - status
            - originDutyLocation
            - destinationDutyLocation
            - requestedMoveDate
            - appearedInTooAt
          description: field that results should be sorted by
        - in: query
          name: order
          type: string
          enum:
            - asc
            - desc
          description: direction of sort order if applied
        - in: query
          name: branch
          type: string
        - in: query
          name: locator
          type: string
        - in: query
          name: lastName
          type: string
        - in: query
          name: dodID
          type: string
        - in: query
          name: emplid
          type: string
        - in: query
          name: originDutyLocation
          type: array
          uniqueItems: true
          collectionFormat: multi
          items:
            type: string
        - in: query
          name: destinationDutyLocation
          type: string
        - in: query
          name: appearedInTooAt
          type: string
          format: date-time
        - in: query
          name: requestedMoveDate
          type: string
          description: filters the requested pickup date of a shipment on the move
        - in: query
          name: status
          type: array
          description: Filtering for the status.
          uniqueItems: true
          items:
            type: string
            enum:
              - SUBMITTED
              - SERVICE COUNSELING COMPLETED
              - APPROVALS REQUESTED
        - in: query
          name: orderType
          type: string
          description: order type
        - in: query
          name: viewAsGBLOC
          type: string
          description: >
            Used to return a queue for a GBLOC other than the default of the
            current user. Requires the HQ role. The parameter is ignored if the
            requesting user does not have the necessary role.
      responses:
        '200':
          description: Successfully returned all moves matching the criteria
          schema:
            $ref: '#/definitions/QueueMovesResult'
        '403':
          $ref: '#/responses/PermissionDenied'
        '500':
          $ref: '#/responses/ServerError'
  /queues/payment-requests:
    get:
      produces:
        - application/json
      summary: Gets queued list of all payment requests by GBLOC origin
      description: >
        An office TIO user will be assigned a transportation office that will
        determine which payment requests are displayed in their queue based on
        the origin duty location.
      operationId: getPaymentRequestsQueue
      tags:
        - queues
      parameters:
        - in: query
          name: sort
          type: string
          enum:
            - lastName
            - locator
            - submittedAt
            - branch
            - status
            - dodID
            - emplid
            - age
            - originDutyLocation
          description: field that results should be sorted by
        - in: query
          name: order
          type: string
          enum:
            - asc
            - desc
          description: direction of sort order if applied
        - in: query
          name: page
          type: integer
          description: requested page of results
        - in: query
          name: perPage
          type: integer
          description: number of records to include per page
        - in: query
          name: submittedAt
          type: string
          format: date-time
          description: >-
            Start of the submitted at date in the user's local time zone
            converted to UTC
        - in: query
          name: branch
          type: string
        - in: query
          name: locator
          type: string
        - in: query
          name: lastName
          type: string
        - in: query
          name: dodID
          type: string
        - in: query
          name: emplid
          type: string
        - in: query
          name: destinationDutyLocation
          type: string
        - in: query
          name: originDutyLocation
          type: string
        - in: query
          name: status
          type: array
          description: Filtering for the status.
          uniqueItems: true
          items:
            type: string
            enum:
              - PENDING
              - REVIEWED
              - REVIEWED_AND_ALL_SERVICE_ITEMS_REJECTED
              - PAID
              - DEPRECATED
              - EDI_ERROR
        - in: query
          name: orderType
          type: string
          description: order type
        - in: query
          name: viewAsGBLOC
          type: string
          description: >
            Used to return a queue for a GBLOC other than the default of the
            current user. Requires the HQ role. The parameter is ignored if the
            requesting user does not have the necessary role.
      responses:
        '200':
          description: Successfully returned all moves matching the criteria
          schema:
            $ref: '#/definitions/QueuePaymentRequestsResult'
        '403':
          $ref: '#/responses/PermissionDenied'
        '500':
          $ref: '#/responses/ServerError'
  /moves/search:
    post:
      produces:
        - application/json
      consumes:
        - application/json
      summary: Search moves by locator, DOD ID, or customer name
      description: >
        Search moves by locator, DOD ID, or customer name. Used by QAE and CSR
        users.
      operationId: searchMoves
      tags:
        - move
      parameters:
        - in: body
          name: body
          schema:
            properties:
              page:
                type: integer
                description: requested page of results
              perPage:
                type: integer
              locator:
                description: Move locator
                type: string
                minLength: 6
                maxLength: 6
                x-nullable: true
              dodID:
                description: DOD ID
                type: string
                minLength: 10
                maxLength: 10
                x-nullable: true
              emplid:
                description: EMPLID
                type: string
                minLength: 7
                maxLength: 7
                x-nullable: true
              customerName:
                description: Customer Name
                type: string
                minLength: 1
                x-nullable: true
              paymentRequestCode:
                type: string
                example: 9551-6199-2
                x-nullable: true
              status:
                type: array
                description: Filtering for the status.
                uniqueItems: true
                items:
                  type: string
                  enum:
                    - DRAFT
                    - SUBMITTED
                    - APPROVALS REQUESTED
                    - APPROVED
                    - NEEDS SERVICE COUNSELING
                    - SERVICE COUNSELING COMPLETED
              originPostalCode:
                type: string
                x-nullable: true
              destinationPostalCode:
                type: string
                x-nullable: true
              branch:
                type: string
                x-nullable: true
              shipmentsCount:
                type: integer
                x-nullable: true
              pickupDate:
                type: string
                format: date-time
                x-nullable: true
              deliveryDate:
                type: string
                format: date-time
                x-nullable: true
              sort:
                type: string
                x-nullable: true
                enum:
                  - customerName
                  - dodID
                  - emplid
                  - branch
                  - locator
                  - status
                  - originPostalCode
                  - destinationPostalCode
                  - shipmentsCount
              order:
                type: string
                x-nullable: true
                enum:
                  - asc
                  - desc
          description: field that results should be sorted by
      responses:
        '200':
          description: Successfully returned all moves matching the criteria
          schema:
            $ref: '#/definitions/SearchMovesResult'
        '403':
          $ref: '#/responses/PermissionDenied'
        '500':
          $ref: '#/responses/ServerError'
  /tac/valid:
    get:
      summary: Validation of a TAC value
      description: Returns a boolean based on whether a tac value is valid or not
      operationId: tacValidation
      tags:
        - tac
        - order
      parameters:
        - in: query
          name: tac
          type: string
          required: true
          description: The tac value to validate
      responses:
        '200':
          description: Successfully retrieved validation status
          schema:
            $ref: '#/definitions/TacValid'
        '400':
          $ref: '#/responses/InvalidRequest'
        '401':
          $ref: '#/responses/PermissionDenied'
        '403':
          $ref: '#/responses/PermissionDenied'
        '404':
          $ref: '#/responses/NotFound'
        '500':
          $ref: '#/responses/ServerError'
  /lines-of-accounting:
    post:
      summary: Fetch line of accounting
      description: >
        Fetches a line of accounting based on provided service member
        affiliation, effective date, and Transportation Accounting Code (TAC).
        It uses these parameters to filter the correct Line of Accounting for
        the provided TAC. It does this by filtering through both TAC and LOAs
        based on the provided code and effective date. The 'Effective Date' is
        the date that can be either the orders issued date (For HHG shipments),
        MTO approval date (For NTS shipments), or even the current date for NTS
        shipments with no approval yet (Just providing a preview to the office
        users per customer request). Effective date is used to find "Active"
        TGET data by searching for the TACs and LOAs with begin and end dates
        containing this date.
      operationId: requestLineOfAccounting
      tags:
        - linesOfAccounting
      consumes:
        - application/json
      produces:
        - application/json
      parameters:
        - in: body
          name: body
          description: Service member affiliation, effective date, and TAC code.
          required: true
          schema:
            $ref: '#/definitions/FetchLineOfAccountingPayload'
      responses:
        '200':
          description: Successfully retrieved line of accounting
          schema:
            $ref: '#/definitions/LineOfAccounting'
        '400':
          $ref: '#/responses/InvalidRequest'
        '401':
          $ref: '#/responses/PermissionDenied'
        '403':
          $ref: '#/responses/PermissionDenied'
        '404':
          $ref: '#/responses/NotFound'
        '422':
          $ref: '#/responses/UnprocessableEntity'
        '500':
          $ref: '#/responses/ServerError'
  /transportation-offices:
    get:
      produces:
        - application/json
      summary: >-
        Returns the transportation offices matching the search query that is
        enabled for PPM closeout
      description: >-
        Returns the transportation offices matching the search query that is
        enabled for PPM closeout
      operationId: getTransportationOffices
      tags:
        - transportationOffice
      parameters:
        - in: query
          name: search
          type: string
          required: true
          minLength: 2
          description: Search string for transportation offices
      responses:
        '200':
          description: Successfully retrieved transportation offices
          schema:
            $ref: '#/definitions/TransportationOffices'
        '400':
          $ref: '#/responses/InvalidRequest'
        '401':
          $ref: '#/responses/PermissionDenied'
        '403':
          $ref: '#/responses/PermissionDenied'
        '404':
          $ref: '#/responses/NotFound'
        '500':
          $ref: '#/responses/ServerError'
  /open/transportation-offices:
    get:
      produces:
        - application/json
      summary: Returns the transportation offices matching the search query
      description: >-
        This endpoint is publicly accessible as it is utilized to access
        transportation office information without having an office
        account.Returns the transportation offices matching the search query.
      operationId: getTransportationOfficesOpen
      tags:
        - transportationOffice
      parameters:
        - in: query
          name: search
          type: string
          required: true
          minLength: 2
          description: Search string for transportation offices
      responses:
        '200':
          description: Successfully retrieved transportation offices
          schema:
            $ref: '#/definitions/TransportationOffices'
        '400':
          $ref: '#/responses/InvalidRequest'
        '401':
          $ref: '#/responses/PermissionDenied'
        '403':
          $ref: '#/responses/PermissionDenied'
        '404':
          $ref: '#/responses/NotFound'
        '500':
          $ref: '#/responses/ServerError'
  /transportation-offices/gblocs:
    get:
      produces:
        - application/json
      summary: >-
        Returns a list of distinct GBLOCs that exist in the transportation
        offices table
      description: >-
        Returns a list of distinct GBLOCs that exist in the transportation
        offices table
      operationId: getTransportationOfficesGBLOCs
      tags:
        - transportationOffice
      responses:
        '200':
          description: Successfully retrieved transportation offices
          schema:
            $ref: '#/definitions/GBLOCs'
        '400':
          $ref: '#/responses/InvalidRequest'
        '401':
          $ref: '#/responses/PermissionDenied'
        '403':
          $ref: '#/responses/PermissionDenied'
        '404':
          $ref: '#/responses/NotFound'
        '500':
          $ref: '#/responses/ServerError'
  /uploads:
    post:
      summary: Create a new upload
      description: >-
        Uploads represent a single digital file, such as a JPEG or PDF.
        Currently, office application uploads are only for Services Counselors
        to upload files for orders, but this may be expanded in the future.
      operationId: createUpload
      tags:
        - uploads
      consumes:
        - multipart/form-data
      produces:
        - application/json
      parameters:
        - in: query
          name: documentId
          type: string
          format: uuid
          required: false
          description: UUID of the document to add an upload to
        - in: formData
          name: file
          type: file
          description: The file to upload.
          required: true
      responses:
        '201':
          description: created upload
          schema:
            $ref: '#/definitions/Upload'
        '400':
          description: invalid request
        '403':
          description: not authorized
        '404':
          description: not found
        '413':
          description: payload is too large
        '500':
          description: server error
  /uploads/{uploadID}:
    delete:
      summary: Deletes an upload
      description: Uploads represent a single digital file, such as a JPEG or PDF.
      operationId: deleteUpload
      tags:
        - uploads
      parameters:
        - in: path
          name: uploadID
          type: string
          format: uuid
          required: true
          description: UUID of the upload to be deleted
        - in: query
          name: orderID
          type: string
          format: uuid
          description: ID of the order that the upload belongs to
      responses:
        '204':
          description: deleted
        '400':
          description: invalid request
          schema:
            $ref: '#/definitions/InvalidRequestResponsePayload'
        '403':
          description: not authorized
        '404':
          description: not found
        '500':
          description: server error
  /uploads/get/:
    get:
      produces:
        - application/json
      parameters: []
      responses:
        '200':
          description: Successfully retrieved upload
          schema:
            $ref: '#/definitions/Upload'
        '400':
          $ref: '#/responses/InvalidRequest'
        '401':
          $ref: '#/responses/PermissionDenied'
        '403':
          $ref: '#/responses/PermissionDenied'
        '404':
          $ref: '#/responses/NotFound'
        '500':
          $ref: '#/responses/ServerError'
      tags:
        - uploads
      description: Gets an upload
      operationId: getUpload
      summary: Gets an upload by ID
  /uploads/{uploadID}/update:
    patch:
      summary: >-
        Update an existing upload. This is only needed currently for updating
        the image rotation.
      description: >-
        Uploads represent a single digital file, such as a JPEG or PDF. The
        rotation is relevant to how it is displayed on the page.
      operationId: updateUpload
      tags:
        - uploads
      consumes:
        - application/json
      produces:
        - application/json
      parameters:
        - in: path
          name: uploadID
          type: string
          format: uuid
          required: true
          description: UUID of the upload to be updated
        - in: body
          name: body
          required: true
          schema:
            properties:
              rotation:
                type: integer
                description: The rotation of the image
                minimum: 0
                maximum: 3
      responses:
        '201':
          description: updated upload
          schema:
            $ref: '#/definitions/Upload'
        '400':
          description: invalid request
        '403':
          description: not authorized
        '404':
          description: not found
        '413':
          description: payload is too large
        '500':
          description: server error
  /application_parameters/{parameterName}:
    get:
      summary: Searches for an application parameter by name, returns nil if not found
      description: Searches for an application parameter by name, returns nil if not found
      operationId: getParam
      tags:
        - application_parameters
      parameters:
        - in: path
          name: parameterName
          type: string
          format: string
          required: true
          description: Parameter Name
      responses:
        '200':
          description: Application Parameters
          schema:
            $ref: '#/definitions/ApplicationParameters'
        '400':
          description: invalid request
        '401':
          description: request requires user authentication
        '500':
          description: server error
<<<<<<< HEAD
  /moves/{moveID}/assignOfficeUser:
    parameters:
      - description: ID of the move
        in: path
        name: moveID
        required: true
        format: uuid
        type: string
    patch:
      consumes:
        - application/json
      produces:
        - application/json
      parameters:
        - in: body
          name: body
          required: true
          schema:
            $ref: '#/definitions/AssignOfficeUserBody'
      responses:
        '200':
          description: Successfully assigned office user to the move
          schema:
            $ref: '#/definitions/Move'
=======
  /calendar/{countryCode}/is-weekend-holiday/{date}:
    get:
      summary: Validate  move date selection
      description: |
        Utility API to determine if input date falls on weekend and/or holiday.
      produces:
        - application/json
      operationId: isDateWeekendHoliday
      tags:
        - calendar
      parameters:
        - description: country code for context of date
          in: path
          name: countryCode
          required: true
          type: string
          enum:
            - US
        - description: input date to determine if weekend/holiday for given country.
          in: path
          name: date
          required: true
          type: string
          format: date
      responses:
        '200':
          description: >-
            Successfully determine if given date is weekend and/or holiday for
            given country.
          schema:
            $ref: '#/definitions/IsDateWeekendHolidayInfo'
        '400':
          $ref: '#/responses/InvalidRequest'
        '401':
          $ref: '#/responses/PermissionDenied'
>>>>>>> aa948767
        '404':
          $ref: '#/responses/NotFound'
        '500':
          $ref: '#/responses/ServerError'
<<<<<<< HEAD
      tags:
        - move
      description: >-
        assigns either a services counselor, task ordering officer, or task
        invoicing officer to the move
      operationId: updateAssignedOfficeUser
  /moves/{moveID}/unassignOfficeUser:
    parameters:
      - description: ID of the move
        in: path
        name: moveID
        required: true
        format: uuid
        type: string
      - in: body
        name: body
        schema:
          properties:
            roleType:
              type: string
          required:
            - roleType
    patch:
      consumes:
        - application/json
      produces:
        - application/json
      responses:
        '200':
          description: Successfully unassigned office user from the move
          schema:
            $ref: '#/definitions/Move'
        '500':
          $ref: '#/responses/ServerError'
      tags:
        - move
      description: >-
        unassigns either a services counselor, task ordering officer, or task
        invoicing officer from the move
      operationId: deleteAssignedOfficeUser
=======
>>>>>>> aa948767
definitions:
  ApplicationParameters:
    type: object
    properties:
      validationCode:
        type: string
        format: string
        x-nullable: true
      parameterName:
        type: string
        format: string
        x-nullable: true
      parameterValue:
        type: string
        format: string
        x-nullable: true
  PostDocumentPayload:
    type: object
    properties:
      service_member_id:
        type: string
        format: uuid
        title: The service member this document belongs to
  InvalidRequestResponsePayload:
    type: object
    properties:
      errors:
        type: object
        additionalProperties:
          type: string
  ClientError:
    type: object
    properties:
      title:
        type: string
      detail:
        type: string
      instance:
        type: string
        format: uuid
    required:
      - title
      - detail
      - instance
  ValidationError:
    allOf:
      - $ref: '#/definitions/ClientError'
      - type: object
    properties:
      invalid_fields:
        type: object
        additionalProperties:
          type: string
    required:
      - invalid_fields
  BackupContact:
    type: object
    properties:
      name:
        type: string
      email:
        type: string
        format: x-email
        example: backupContact@mail.com
      phone:
        type: string
        format: telephone
        pattern: ^[2-9]\d{2}-\d{3}-\d{4}$
    required:
      - name
      - email
      - phone
  Contractor:
    properties:
      contractNumber:
        type: string
      id:
        format: uuid
        type: string
      name:
        type: string
      type:
        type: string
  Role:
    type: object
    properties:
      id:
        type: string
        format: uuid
        example: c56a4180-65aa-42ec-a945-5fd21dec0538
      roleType:
        type: string
        example: customer
      roleName:
        type: string
        example: Task Ordering Officer
      createdAt:
        type: string
        format: date-time
        readOnly: true
      updatedAt:
        type: string
        format: date-time
        readOnly: true
    required:
      - id
      - roleType
      - roleName
      - createdAt
      - updatedAt
  OfficeUser:
    type: object
    properties:
      id:
        type: string
        format: uuid
        example: c56a4180-65aa-42ec-a945-5fd21dec0538
      userId:
        type: string
        format: uuid
      firstName:
        type: string
      middleInitials:
        type: string
      lastName:
        type: string
      email:
        type: string
        format: x-email
        pattern: ^[a-zA-Z0-9._%+-]+@[a-zA-Z0-9.-]+\.[a-zA-Z]{2,}$
      telephone:
        type: string
        format: telephone
        pattern: ^[2-9]\d{2}-\d{3}-\d{4}$
      transportationOfficeId:
        type: string
        format: uuid
      transportationOffice:
        $ref: '#/definitions/TransportationOffice'
      active:
        type: boolean
      roles:
        type: array
        items:
          $ref: '#/definitions/Role'
      edipi:
        type: string
      otherUniqueId:
        type: string
      rejectionReason:
        type: string
      status:
        type: string
        enum:
          - APPROVED
          - REQUESTED
          - REJECTED
      createdAt:
        type: string
        format: date-time
        readOnly: true
      updatedAt:
        type: string
        format: date-time
        readOnly: true
    required:
      - id
      - firstName
      - middleInitials
      - lastName
      - email
      - telephone
      - transportationOfficeId
      - active
      - roles
      - edipi
      - otherUniqueId
      - rejectionReason
      - status
      - createdAt
      - updatedAt
  LockedOfficeUser:
    type: object
    properties:
      firstName:
        type: string
      lastName:
        type: string
      transportationOfficeId:
        type: string
        format: uuid
      transportationOffice:
        $ref: '#/definitions/TransportationOffice'
  OfficeUserCreate:
    type: object
    properties:
      email:
        type: string
        example: user@userdomain.com
        title: Email
        x-nullable: false
      edipi:
        type: string
        example: '1234567890'
        maxLength: 10
        title: EDIPI
        x-nullable: true
      otherUniqueId:
        type: string
        title: Office user identifier when EDIPI is not available
        x-nullable: true
      firstName:
        type: string
        title: First Name
        x-nullable: false
      middleInitials:
        type: string
        example: L.
        x-nullable: true
        title: Middle Initials
      lastName:
        type: string
        title: Last Name
        x-nullable: false
      telephone:
        type: string
        format: telephone
        pattern: ^[2-9]\d{2}-\d{3}-\d{4}$
        example: 212-555-5555
        x-nullable: false
      transportationOfficeId:
        type: string
        format: uuid
        example: c56a4180-65aa-42ec-a945-5fd21dec0538
        x-nullable: false
      roles:
        type: array
        items:
          $ref: '#/definitions/OfficeUserRole'
        x-nullable: false
    required:
      - firstName
      - lastName
      - email
      - telephone
      - transportationOfficeId
      - roles
  OfficeUserRole:
    type: object
    properties:
      name:
        type: string
        example: Task Ordering Officer
        x-nullable: true
        title: name
      roleType:
        type: string
        example: task_ordering_officer
        x-nullable: true
        title: roleType
  Customer:
    type: object
    properties:
      agency:
        type: string
        title: Agency customer is affilated with
      first_name:
        type: string
        example: John
      last_name:
        type: string
        example: Doe
      phone:
        type: string
        format: telephone
        pattern: ^[2-9]\d{2}-\d{3}-\d{4}$
        x-nullable: true
      email:
        type: string
        format: x-email
        pattern: ^[a-zA-Z0-9._%+-]+@[a-zA-Z0-9.-]+\.[a-zA-Z]{2,}$
        x-nullable: true
      suffix:
        type: string
        example: Jr.
        x-nullable: true
      middle_name:
        type: string
        example: David
        x-nullable: true
      current_address:
        $ref: '#/definitions/Address'
      backup_contact:
        $ref: '#/definitions/BackupContact'
      id:
        type: string
        format: uuid
        example: c56a4180-65aa-42ec-a945-5fd21dec0538
      edipi:
        type: string
      userID:
        type: string
        format: uuid
        example: c56a4180-65aa-42ec-a945-5fd21dec0538
      eTag:
        type: string
      phoneIsPreferred:
        type: boolean
      emailIsPreferred:
        type: boolean
      secondaryTelephone:
        type: string
        format: telephone
        pattern: ^[2-9]\d{2}-\d{3}-\d{4}$|^$
        x-nullable: true
      backupAddress:
        $ref: '#/definitions/Address'
      cacValidated:
        type: boolean
        x-nullable: true
      emplid:
        type: string
        x-nullable: true
  CreatedCustomer:
    type: object
    properties:
      affiliation:
        type: string
        title: Branch of service customer is affilated with
      firstName:
        type: string
        example: John
      lastName:
        type: string
        example: Doe
      telephone:
        type: string
        format: telephone
        pattern: ^[2-9]\d{2}-\d{3}-\d{4}$
        x-nullable: true
      personalEmail:
        type: string
        format: x-email
        pattern: ^[a-zA-Z0-9._%+-]+@[a-zA-Z0-9.-]+\.[a-zA-Z]{2,}$
      suffix:
        type: string
        example: Jr.
        x-nullable: true
      middleName:
        type: string
        example: David
        x-nullable: true
      residentialAddress:
        $ref: '#/definitions/Address'
      backupContact:
        $ref: '#/definitions/BackupContact'
      id:
        type: string
        format: uuid
        example: c56a4180-65aa-42ec-a945-5fd21dec0538
      edipi:
        type: string
        x-nullable: true
      userID:
        type: string
        format: uuid
        example: c56a4180-65aa-42ec-a945-5fd21dec0538
      oktaID:
        type: string
      oktaEmail:
        type: string
      phoneIsPreferred:
        type: boolean
      emailIsPreferred:
        type: boolean
      secondaryTelephone:
        type: string
        format: telephone
        pattern: ^[2-9]\d{2}-\d{3}-\d{4}$
        x-nullable: true
      backupAddress:
        $ref: '#/definitions/Address'
      cacValidated:
        type: boolean
  UpdateCustomerPayload:
    type: object
    properties:
      first_name:
        type: string
        example: John
      last_name:
        type: string
        example: Doe
      phone:
        type: string
        format: telephone
        pattern: ^[2-9]\d{2}-\d{3}-\d{4}$
        x-nullable: true
      email:
        type: string
        format: x-email
        pattern: ^[a-zA-Z0-9._%+-]+@[a-zA-Z0-9.-]+\.[a-zA-Z]{2,}$
        x-nullable: true
      suffix:
        type: string
        example: Jr.
        x-nullable: true
      middle_name:
        type: string
        example: David
        x-nullable: true
      current_address:
        allOf:
          - $ref: '#/definitions/Address'
      backup_contact:
        $ref: '#/definitions/BackupContact'
      phoneIsPreferred:
        type: boolean
      emailIsPreferred:
        type: boolean
      secondaryTelephone:
        type: string
        format: telephone
        pattern: ^[2-9]\d{2}-\d{3}-\d{4}$|^$
        x-nullable: true
      backupAddress:
        allOf:
          - $ref: '#/definitions/Address'
      cac_validated:
        type: boolean
  CreateCustomerPayload:
    type: object
    properties:
      affiliation:
        $ref: '#/definitions/Affiliation'
      edipi:
        type: string
        example: '1234567890'
        maxLength: 10
        x-nullable: false
      emplid:
        type: string
        example: '9485155'
        maxLength: 7
        x-nullable: true
      firstName:
        type: string
        example: John
      middleName:
        type: string
        example: David
        x-nullable: true
      lastName:
        type: string
        example: Doe
      suffix:
        type: string
        example: Jr.
        x-nullable: true
      telephone:
        type: string
        format: telephone
        pattern: ^[2-9]\d{2}-\d{3}-\d{4}$
        x-nullable: true
      secondaryTelephone:
        type: string
        format: telephone
        pattern: ^[2-9]\d{2}-\d{3}-\d{4}$
        x-nullable: true
      personalEmail:
        type: string
        format: x-email
        example: personalEmail@email.com
        pattern: ^[a-zA-Z0-9._%+-]+@[a-zA-Z0-9.-]+\.[a-zA-Z]{2,}$
      phoneIsPreferred:
        type: boolean
      emailIsPreferred:
        type: boolean
      residentialAddress:
        allOf:
          - $ref: '#/definitions/Address'
      backupContact:
        $ref: '#/definitions/BackupContact'
      backupMailingAddress:
        allOf:
          - $ref: '#/definitions/Address'
      createOktaAccount:
        type: boolean
      cacUser:
        type: boolean
  FetchLineOfAccountingPayload:
    type: object
    properties:
      serviceMemberAffiliation:
        $ref: '#/definitions/Affiliation'
      effectiveDate:
        description: >
          The effective date for the Line Of Accounting (LOA) being fetched. Eg,
          the orders issue date or the Non-Temporary Storage (NTS) Move Task
          Order (MTO) approval date. Effective date is used to find "Active"
          TGET data by searching for the TACs and LOAs with begin and end dates
          containing this date. The 'Effective Date' is the date that can be
          either the orders issued date (For HHG shipments), MTO approval date
          (For NTS shipments), or even the current date for NTS shipments with
          no approval yet (Just providing a preview to the office users per
          customer request).
        type: string
        format: date
        example: '2023-01-01'
      tacCode:
        type: string
        minLength: 4
        maxLength: 4
        example: F8J1
  SearchCustomersResult:
    type: object
    properties:
      page:
        type: integer
      perPage:
        type: integer
      totalCount:
        type: integer
      searchCustomers:
        $ref: '#/definitions/SearchCustomers'
  SearchCustomers:
    type: array
    items:
      $ref: '#/definitions/SearchCustomer'
  SearchCustomer:
    type: object
    properties:
      id:
        type: string
        format: uuid
      firstName:
        type: string
        example: John
        x-nullable: true
      lastName:
        type: string
        example: Doe
        x-nullable: true
      dodID:
        type: string
        x-nullable: true
      emplid:
        type: string
        x-nullable: true
      branch:
        type: string
      telephone:
        type: string
        format: telephone
        pattern: ^[2-9]\d{2}-\d{3}-\d{4}$
        x-nullable: true
      personalEmail:
        type: string
        format: x-email
        example: personalEmail@email.com
        pattern: ^[a-zA-Z0-9._%+-]+@[a-zA-Z0-9.-]+\.[a-zA-Z]{2,}$
        x-nullable: true
  Entitlements:
    properties:
      id:
        example: 571008b1-b0de-454d-b843-d71be9f02c04
        format: uuid
        type: string
      authorizedWeight:
        example: 2000
        type: integer
        x-formatting: weight
        x-nullable: true
      dependentsAuthorized:
        example: true
        type: boolean
        x-nullable: true
      gunSafe:
        type: boolean
        example: false
      nonTemporaryStorage:
        example: false
        type: boolean
        x-nullable: true
      privatelyOwnedVehicle:
        example: false
        type: boolean
        x-nullable: true
      proGearWeight:
        example: 2000
        type: integer
        x-formatting: weight
      proGearWeightSpouse:
        example: 500
        type: integer
        x-formatting: weight
      storageInTransit:
        example: 90
        type: integer
        x-nullable: true
      totalWeight:
        example: 500
        type: integer
        x-formatting: weight
      totalDependents:
        example: 2
        type: integer
      requiredMedicalEquipmentWeight:
        example: 500
        type: integer
        x-formatting: weight
      organizationalClothingAndIndividualEquipment:
        example: true
        type: boolean
      eTag:
        type: string
    type: object
  Error:
    properties:
      message:
        type: string
    required:
      - message
    type: object
  Grade:
    type: string
    x-nullable: true
    title: grade
    enum:
      - E_1
      - E_2
      - E_3
      - E_4
      - E_5
      - E_6
      - E_7
      - E_8
      - E_9
      - E_9_SPECIAL_SENIOR_ENLISTED
      - O_1_ACADEMY_GRADUATE
      - O_2
      - O_3
      - O_4
      - O_5
      - O_6
      - O_7
      - O_8
      - O_9
      - O_10
      - W_1
      - W_2
      - W_3
      - W_4
      - W_5
      - AVIATION_CADET
      - CIVILIAN_EMPLOYEE
      - ACADEMY_CADET
      - MIDSHIPMAN
    x-display-value:
      E_1: E-1
      E_2: E-2
      E_3: E-3
      E_4: E-4
      E_5: E-5
      E_6: E-6
      E_7: E-7
      E_8: E-8
      E_9: E-9
      E_9_SPECIAL_SENIOR_ENLISTED: E-9 (Special Senior Enlisted)
      O_1_ACADEMY_GRADUATE: O-1 or Service Academy Graduate
      O_2: O-2
      O_3: O-3
      O_4: O-4
      O_5: O-5
      O_6: O-6
      O_7: O-7
      O_8: O-8
      O_9: O-9
      O_10: O-10
      W_1: W-1
      W_2: W-2
      W_3: W-3
      W_4: W-4
      W_5: W-5
      AVIATION_CADET: Aviation Cadet
      CIVILIAN_EMPLOYEE: Civilian Employee
      ACADEMY_CADET: Service Academy Cadet
      MIDSHIPMAN: Midshipman
  Move:
    properties:
      id:
        example: 1f2270c7-7166-40ae-981e-b200ebdf3054
        format: uuid
        type: string
      serviceCounselingCompletedAt:
        format: date-time
        type: string
        x-nullable: true
      availableToPrimeAt:
        format: date-time
        type: string
        x-nullable: true
      approvedAt:
        format: date-time
        type: string
        x-nullable: true
      billableWeightsReviewedAt:
        format: date-time
        type: string
        x-nullable: true
      contractorId:
        type: string
        format: uuid
        x-nullable: true
      contractor:
        $ref: '#/definitions/Contractor'
      locator:
        type: string
        example: 1K43AR
      ordersId:
        type: string
        format: uuid
        example: c56a4180-65aa-42ec-a945-5fd21dec0538
      orders:
        $ref: '#/definitions/Order'
      referenceId:
        example: 1001-3456
        type: string
        x-nullable: true
      status:
        $ref: '#/definitions/MoveStatus'
      excess_weight_qualified_at:
        type: string
        format: date-time
        description: >-
          Timestamp of when the estimated shipment weights of the move reached
          90% of the weight allowance
        x-nullable: true
      excess_weight_acknowledged_at:
        type: string
        format: date-time
        description: >-
          Timestamp of when the TOO acknowledged the excess weight risk by
          either dismissing the alert or updating the max billable weight
        x-nullable: true
      tioRemarks:
        type: string
        example: approved additional weight
        x-nullable: true
      financialReviewFlag:
        type: boolean
        example: false
        description: >-
          This flag is set by office users if a move should be reviewed by a
          Financial Office
        x-nullable: false
        readOnly: true
      financialReviewRemarks:
        type: string
        example: Destination address is too far from duty location
        x-nullable: true
        readOnly: true
      closeoutOffice:
        $ref: '#/definitions/TransportationOffice'
      closeoutOfficeId:
        type: string
        format: uuid
        description: >-
          The transportation office that will handle reviewing PPM Closeout
          documentation for Army and Air Force service members
        x-nullable: true
      approvalsRequestedAt:
        type: string
        format: date-time
        description: >-
          The time at which a move is sent back to the TOO becuase the prime
          added a new service item for approval
        x-nullable: true
      createdAt:
        type: string
        format: date-time
      submittedAt:
        type: string
        format: date-time
        x-nullable: true
      updatedAt:
        type: string
        format: date-time
      eTag:
        type: string
      shipmentGBLOC:
        $ref: '#/definitions/GBLOC'
      lockedByOfficeUserID:
        type: string
        format: uuid
        x-nullable: true
      lockedByOfficeUser:
        $ref: '#/definitions/LockedOfficeUser'
        x-nullable: true
      lockExpiresAt:
        type: string
        format: date-time
        x-nullable: true
      additionalDocuments:
        $ref: '#/definitions/Document'
      SCAssignedUser:
        $ref: '#/definitions/AssignedOfficeUser'
      TOOAssignedUser:
        $ref: '#/definitions/AssignedOfficeUser'
      TIOAssignedUser:
        $ref: '#/definitions/AssignedOfficeUser'
  MoveHistory:
    properties:
      id:
        description: move ID
        example: 1f2270c7-7166-40ae-981e-b200ebdf3054
        format: uuid
        type: string
      historyRecords:
        description: A list of MoveAuditHistory's connected to the move.
        $ref: '#/definitions/MoveAuditHistories'
      locator:
        description: move locator
        type: string
        example: 1K43AR
      referenceId:
        description: move referenceID
        example: 1001-3456
        type: string
        x-nullable: true
  MoveHistoryResult:
    type: object
    properties:
      page:
        type: integer
      perPage:
        type: integer
      totalCount:
        type: integer
      id:
        description: move ID
        example: 1f2270c7-7166-40ae-981e-b200ebdf3054
        format: uuid
        type: string
      historyRecords:
        description: A list of MoveAuditHistory's connected to the move.
        $ref: '#/definitions/MoveAuditHistories'
      locator:
        description: move locator
        type: string
        example: 1K43AR
      referenceId:
        description: move referenceID
        example: 1001-3456
        type: string
        x-nullable: true
  MoveAuditHistories:
    type: array
    items:
      $ref: '#/definitions/MoveAuditHistory'
  MoveAuditHistory:
    properties:
      id:
        description: id from audity_history table
        example: 1f2270c7-7166-40ae-981e-b200ebdf3054
        format: uuid
        type: string
      schemaName:
        description: Database schema audited table for this event is in
        type: string
      tableName:
        description: name of database table that was changed
        type: string
      relId:
        description: relation OID. Table OID (object identifier). Changes with drop/create.
        type: integer
      objectId:
        description: id column for the tableName where the data was changed
        example: 1f2270c7-7166-40ae-981e-b200ebdf3054
        format: uuid
        type: string
        x-nullable: true
      sessionUserId:
        example: 1f2270c7-7166-40ae-981e-b200ebdf3054
        format: uuid
        type: string
        x-nullable: true
      sessionUserFirstName:
        example: foo
        type: string
        x-nullable: true
      sessionUserLastName:
        example: bar
        type: string
        x-nullable: true
      sessionUserEmail:
        example: foobar@example.com
        type: string
        x-nullable: true
      sessionUserTelephone:
        format: telephone
        type: string
        pattern: ^[2-9]\d{2}-\d{3}-\d{4}$
        x-nullable: true
      context:
        type: array
        items:
          type: object
          additionalProperties:
            type: string
        x-nullable: true
      contextId:
        description: id column for the context table the record belongs to
        example: 1f2270c7-7166-40ae-981e-b200ebdf3054
        type: string
        x-nullable: true
      eventName:
        description: API endpoint name that was called to make the change
        type: string
        x-nullable: true
      actionTstampTx:
        description: Transaction start timestamp for tx in which audited event occurred
        type: string
        format: date-time
      actionTstampStm:
        description: Statement start timestamp for tx in which audited event occurred
        type: string
        format: date-time
      actionTstampClk:
        description: Wall clock time at which audited event's trigger call occurred
        type: string
        format: date-time
      transactionId:
        description: >-
          Identifier of transaction that made the change. May wrap, but unique
          paired with action_tstamp_tx.
        type: integer
        x-nullable: true
      action:
        description: Action type; I = insert, D = delete, U = update, T = truncate
        type: string
      oldValues:
        description: >-
          A list of (old/previous) MoveAuditHistoryItem's for a record before
          the change.
        type: object
        additionalProperties: true
        x-nullable: true
      changedValues:
        description: >-
          A list of (changed/updated) MoveAuditHistoryItem's for a record after
          the change.
        type: object
        additionalProperties: true
        x-nullable: true
      statementOnly:
        description: >-
          true if audit event is from an FOR EACH STATEMENT trigger, false for
          FOR EACH ROW'
        type: boolean
        example: false
  MoveAuditHistoryItems:
    type: array
    items:
      $ref: '#/definitions/MoveAuditHistoryItem'
  MoveAuditHistoryItem:
    properties:
      columnName:
        type: string
      columnValue:
        type: string
  MoveStatus:
    type: string
    enum:
      - DRAFT
      - NEEDS SERVICE COUNSELING
      - SERVICE COUNSELING COMPLETED
      - SUBMITTED
      - APPROVALS REQUESTED
      - APPROVED
      - CANCELED
  PPMStatus:
    type: string
    enum:
      - CANCELLED
      - DRAFT
      - SUBMITTED
      - WAITING_ON_CUSTOMER
      - NEEDS_ADVANCE_APPROVAL
      - NEEDS_CLOSEOUT
      - CLOSEOUT_COMPLETE
      - COMPLETED
  DeptIndicator:
    type: string
    title: Dept. indicator
    x-nullable: true
    enum:
      - NAVY_AND_MARINES
      - ARMY
      - ARMY_CORPS_OF_ENGINEERS
      - AIR_AND_SPACE_FORCE
      - COAST_GUARD
      - OFFICE_OF_SECRETARY_OF_DEFENSE
    x-display-value:
      NAVY_AND_MARINES: 17 Navy and Marine Corps
      ARMY: 21 Army
      ARMY_CORPS_OF_ENGINEERS: 96 Army Corps of Engineers
      AIR_AND_SPACE_FORCE: 57 Air Force and Space Force
      COAST_GUARD: 70 Coast Guard
      OFFICE_OF_SECRETARY_OF_DEFENSE: 97 Office of the Secretary of Defense
  OrdersTypeDetail:
    type: string
    title: Orders type detail
    x-nullable: true
    enum:
      - HHG_PERMITTED
      - PCS_TDY
      - HHG_RESTRICTED_PROHIBITED
      - HHG_RESTRICTED_AREA
      - INSTRUCTION_20_WEEKS
      - HHG_PROHIBITED_20_WEEKS
      - DELAYED_APPROVAL
    x-display-value:
      HHG_PERMITTED: Shipment of HHG Permitted
      PCS_TDY: PCS with TDY Enroute
      HHG_RESTRICTED_PROHIBITED: Shipment of HHG Restricted or Prohibited
      HHG_RESTRICTED_AREA: HHG Restricted Area-HHG Prohibited
      INSTRUCTION_20_WEEKS: Course of Instruction 20 Weeks or More
      HHG_PROHIBITED_20_WEEKS: Shipment of HHG Prohibited but Authorized within 20 weeks
      DELAYED_APPROVAL: Delayed Approval 20 Weeks or More
  Order:
    properties:
      id:
        example: 1f2270c7-7166-40ae-981e-b200ebdf3054
        format: uuid
        type: string
      customerID:
        example: c56a4180-65aa-42ec-a945-5fd21dec0538
        format: uuid
        type: string
      customer:
        $ref: '#/definitions/Customer'
      moveCode:
        type: string
        example: H2XFJF
      first_name:
        type: string
        example: John
        readOnly: true
      last_name:
        type: string
        example: Doe
        readOnly: true
      grade:
        $ref: '#/definitions/Grade'
      agency:
        $ref: '#/definitions/Affiliation'
      entitlement:
        $ref: '#/definitions/Entitlements'
      destinationDutyLocation:
        $ref: '#/definitions/DutyLocation'
      destinationDutyLocationGBLOC:
        $ref: '#/definitions/GBLOC'
      originDutyLocation:
        $ref: '#/definitions/DutyLocation'
      originDutyLocationGBLOC:
        $ref: '#/definitions/GBLOC'
      moveTaskOrderID:
        example: c56a4180-65aa-42ec-a945-5fd21dec0538
        format: uuid
        type: string
      uploaded_order_id:
        example: c56a4180-65aa-42ec-a945-5fd21dec0538
        format: uuid
        type: string
      uploadedAmendedOrderID:
        example: c56a4180-65aa-42ec-a945-5fd21dec0538
        format: uuid
        type: string
        x-nullable: true
      amendedOrdersAcknowledgedAt:
        type: string
        format: date-time
        x-nullable: true
      order_number:
        type: string
        x-nullable: true
        example: 030-00362
      order_type:
        $ref: '#/definitions/OrdersType'
      order_type_detail:
        $ref: '#/definitions/OrdersTypeDetail'
        x-nullable: true
      date_issued:
        type: string
        format: date
        example: '2020-01-01'
      report_by_date:
        type: string
        format: date
        example: '2020-01-01'
      department_indicator:
        $ref: '#/definitions/DeptIndicator'
        x-nullable: true
      tac:
        type: string
        title: TAC
        example: F8J1
        x-nullable: true
      sac:
        type: string
        title: SAC
        example: N002214CSW32Y9
        x-nullable: true
      ntsTac:
        type: string
        title: NTS TAC
        example: F8J1
        x-nullable: true
      ntsSac:
        type: string
        title: NTS SAC
        example: N002214CSW32Y9
        x-nullable: true
      has_dependents:
        type: boolean
        example: false
        title: Are dependents included in your orders?
      spouse_has_pro_gear:
        type: boolean
        example: false
        title: >-
          Do you have a spouse who will need to move items related to their
          occupation (also known as spouse pro-gear)?
      supplyAndServicesCostEstimate:
        type: string
      packingAndShippingInstructions:
        type: string
      methodOfPayment:
        type: string
      naics:
        type: string
      orders_type:
        $ref: '#/definitions/OrdersType'
      eTag:
        type: string
    type: object
  Location:
    type: object
    properties:
      label:
        type: string
        example: Label for display
      value:
        type: string
        example: Value for location
    required:
      - label
      - value
  Locations:
    type: array
    items:
      $ref: '#/definitions/Location'
  OrderBody:
    type: object
    properties:
      id:
        type: string
        format: uuid
  CreateOrders:
    type: object
    properties:
      serviceMemberId:
        type: string
        format: uuid
        example: c56a4180-65aa-42ec-a945-5fd21dec0538
      issueDate:
        type: string
        description: The date and time that these orders were cut.
        format: date
        title: Orders date
      reportByDate:
        type: string
        description: Report By Date
        format: date
        title: Report-by date
      ordersType:
        $ref: '#/definitions/OrdersType'
      ordersTypeDetail:
        $ref: '#/definitions/OrdersTypeDetail'
      hasDependents:
        type: boolean
        title: Are dependents included in your orders?
      spouseHasProGear:
        type: boolean
        title: >-
          Do you have a spouse who will need to move items related to their
          occupation (also known as spouse pro-gear)?
      newDutyLocationId:
        type: string
        format: uuid
        example: c56a4180-65aa-42ec-a945-5fd21dec0538
      ordersNumber:
        type: string
        title: Orders Number
        x-nullable: true
        example: 030-00362
      tac:
        type: string
        title: TAC
        example: F8J1
        x-nullable: true
      sac:
        type: string
        title: SAC
        example: N002214CSW32Y9
        x-nullable: true
      departmentIndicator:
        $ref: '#/definitions/DeptIndicator'
      grade:
        $ref: '#/definitions/Grade'
      originDutyLocationId:
        type: string
        format: uuid
        example: c56a4180-65aa-42ec-a945-5fd21dec0538
    required:
      - serviceMemberId
      - issueDate
      - reportByDate
      - ordersType
      - hasDependents
      - spouseHasProGear
      - newDutyLocationId
  CounselingUpdateOrderPayload:
    type: object
    properties:
      issueDate:
        type: string
        description: The date and time that these orders were cut.
        format: date
        example: '2018-04-26'
        title: Orders date
      reportByDate:
        type: string
        description: Report By Date
        format: date
        example: '2018-04-26'
        title: Report-by date
      ordersType:
        $ref: '#/definitions/OrdersType'
      ordersTypeDetail:
        $ref: '#/definitions/OrdersTypeDetail'
      ordersNumber:
        type: string
        title: Orders Number
        x-nullable: true
        example: 030-00362
      departmentIndicator:
        $ref: '#/definitions/DeptIndicator'
        x-nullable: true
      originDutyLocationId:
        type: string
        format: uuid
        example: c56a4180-65aa-42ec-a945-5fd21dec0538
      newDutyLocationId:
        type: string
        format: uuid
        example: c56a4180-65aa-42ec-a945-5fd21dec0538
      tac:
        type: string
        title: HHG TAC
        minLength: 4
        maxLength: 4
        example: F8J1
        x-nullable: true
      sac:
        title: HHG SAC
        example: N002214CSW32Y9
        $ref: '#/definitions/NullableString'
      ntsTac:
        title: NTS TAC
        minLength: 4
        maxLength: 4
        example: F8J1
        $ref: '#/definitions/NullableString'
      ntsSac:
        title: NTS SAC
        example: N002214CSW32Y9
        $ref: '#/definitions/NullableString'
      grade:
        $ref: '#/definitions/Grade'
    required:
      - issueDate
      - reportByDate
      - ordersType
      - originDutyLocationId
      - newDutyLocationId
  UpdateOrderPayload:
    type: object
    properties:
      issueDate:
        type: string
        description: The date and time that these orders were cut.
        format: date
        example: '2018-04-26'
        title: Orders date
      reportByDate:
        type: string
        description: Report By Date
        format: date
        example: '2018-04-26'
        title: Report-by date
      ordersType:
        $ref: '#/definitions/OrdersType'
      ordersTypeDetail:
        $ref: '#/definitions/OrdersTypeDetail'
      originDutyLocationId:
        type: string
        format: uuid
        example: c56a4180-65aa-42ec-a945-5fd21dec0538
      newDutyLocationId:
        type: string
        format: uuid
        example: c56a4180-65aa-42ec-a945-5fd21dec0538
      ordersNumber:
        type: string
        title: Orders Number
        x-nullable: true
        example: 030-00362
      tac:
        type: string
        title: HHG TAC
        minLength: 4
        maxLength: 4
        example: F8J1
        x-nullable: true
      sac:
        title: HHG SAC
        example: N002214CSW32Y9
        $ref: '#/definitions/NullableString'
      ntsTac:
        title: NTS TAC
        minLength: 4
        maxLength: 4
        example: F8J1
        $ref: '#/definitions/NullableString'
      ntsSac:
        title: NTS SAC
        example: N002214CSW32Y9
        $ref: '#/definitions/NullableString'
      departmentIndicator:
        $ref: '#/definitions/DeptIndicator'
        x-nullable: true
      ordersAcknowledgement:
        description: >-
          Confirmation that the new amended orders were reviewed after
          previously approving the original orders
        type: boolean
        x-nullable: true
      grade:
        $ref: '#/definitions/Grade'
    required:
      - issueDate
      - reportByDate
      - ordersType
      - newDutyLocationId
      - originDutyLocationId
  UpdateAllowancePayload:
    type: object
    properties:
      grade:
        $ref: '#/definitions/Grade'
      dependentsAuthorized:
        type: boolean
        x-nullable: true
      agency:
        $ref: '#/definitions/Affiliation'
      proGearWeight:
        description: unit is in lbs
        example: 2000
        type: integer
        minimum: 0
        maximum: 2000
        x-formatting: weight
        x-nullable: true
      proGearWeightSpouse:
        description: unit is in lbs
        example: 500
        type: integer
        minimum: 0
        maximum: 500
        x-formatting: weight
        x-nullable: true
      requiredMedicalEquipmentWeight:
        description: unit is in lbs
        example: 2000
        type: integer
        minimum: 0
        x-formatting: weight
      organizationalClothingAndIndividualEquipment:
        description: only for Army
        type: boolean
        x-nullable: true
      storageInTransit:
        description: >-
          the number of storage in transit days that the customer is entitled to
          for a given shipment on their move
        type: integer
        minimum: 0
      gunSafe:
        description: >-
          True if user is entitled to move a gun safe (up to 500 lbs) as part of
          their move without it being charged against their weight allowance.
        type: boolean
        x-nullable: true
  UpdateBillableWeightPayload:
    type: object
    properties:
      authorizedWeight:
        description: unit is in lbs
        example: 2000
        minimum: 1
        type: integer
        x-formatting: weight
        x-nullable: true
  UpdateMaxBillableWeightAsTIOPayload:
    type: object
    properties:
      authorizedWeight:
        description: unit is in lbs
        example: 2000
        minimum: 1
        type: integer
        x-formatting: weight
        x-nullable: true
      tioRemarks:
        description: TIO remarks for updating the max billable weight
        example: Increasing max billable weight
        type: string
        minLength: 1
        x-nullable: true
    required:
      - authorizedWeight
      - tioRemarks
  CounselingUpdateAllowancePayload:
    type: object
    properties:
      grade:
        $ref: '#/definitions/Grade'
      dependentsAuthorized:
        type: boolean
        x-nullable: true
      agency:
        $ref: '#/definitions/Affiliation'
      proGearWeight:
        minimum: 0
        maximum: 2000
        description: unit is in lbs
        example: 2000
        type: integer
        x-formatting: weight
        x-nullable: true
      proGearWeightSpouse:
        minimum: 0
        maximum: 500
        description: unit is in lbs
        example: 2000
        type: integer
        x-formatting: weight
        x-nullable: true
      requiredMedicalEquipmentWeight:
        minimum: 0
        description: unit is in lbs
        example: 2000
        type: integer
        x-formatting: weight
      organizationalClothingAndIndividualEquipment:
        description: only for Army
        type: boolean
        x-nullable: true
      storageInTransit:
        description: >-
          the number of storage in transit days that the customer is entitled to
          for a given shipment on their move
        type: integer
        minimum: 0
      gunSafe:
        description: >-
          True if user is entitled to move a gun safe (up to 500 lbs) as part of
          their move without it being charged against their weight allowance.
        type: boolean
        x-nullable: true
  MoveTaskOrder:
    description: The Move (MoveTaskOrder)
    properties:
      id:
        example: 1f2270c7-7166-40ae-981e-b200ebdf3054
        format: uuid
        type: string
      createdAt:
        format: date-time
        type: string
      orderID:
        example: c56a4180-65aa-42ec-a945-5fd21dec0538
        format: uuid
        type: string
      locator:
        type: string
        example: 1K43AR
      referenceId:
        example: 1001-3456
        type: string
      serviceCounselingCompletedAt:
        format: date-time
        type: string
        x-nullable: true
      availableToPrimeAt:
        format: date-time
        type: string
        x-nullable: true
      approvedAt:
        format: date-time
        type: string
        x-nullable: true
      updatedAt:
        format: date-time
        type: string
      destinationAddress:
        $ref: '#/definitions/Address'
      pickupAddress:
        $ref: '#/definitions/Address'
      destinationDutyLocation:
        example: 1f2270c7-7166-40ae-981e-b200ebdf3054
        format: uuid
        type: string
      originDutyLocation:
        example: 1f2270c7-7166-40ae-981e-b200ebdf3054
        format: uuid
        type: string
      entitlements:
        $ref: '#/definitions/Entitlements'
      requestedPickupDate:
        format: date
        type: string
      tioRemarks:
        type: string
        example: approved additional weight
        x-nullable: true
      eTag:
        type: string
    type: object
  MoveTaskOrders:
    items:
      $ref: '#/definitions/MoveTaskOrder'
    type: array
  PaymentRequest:
    properties:
      proofOfServiceDocs:
        $ref: '#/definitions/ProofOfServiceDocs'
      id:
        example: c56a4180-65aa-42ec-a945-5fd21dec0538
        format: uuid
        readOnly: true
        type: string
      isFinal:
        default: false
        type: boolean
      moveTaskOrder:
        $ref: '#/definitions/Move'
      moveTaskOrderID:
        example: c56a4180-65aa-42ec-a945-5fd21dec0538
        format: uuid
        type: string
      rejectionReason:
        example: documentation was incomplete
        type: string
        x-nullable: true
      serviceItems:
        $ref: '#/definitions/PaymentServiceItems'
      status:
        $ref: '#/definitions/PaymentRequestStatus'
      paymentRequestNumber:
        example: 1234-5678-1
        readOnly: true
        type: string
      recalculationOfPaymentRequestID:
        example: c56a4180-65aa-42ec-a945-5fd21dec0538
        format: uuid
        type: string
        readOnly: true
        x-nullable: true
      eTag:
        type: string
      reviewedAt:
        format: date-time
        type: string
        x-nullable: true
      createdAt:
        format: date-time
        type: string
      sentToGexAt:
        format: date-time
        type: string
        x-nullable: true
      receivedByGexAt:
        format: date-time
        type: string
        x-nullable: true
      ediErrorType:
        description: >-
          Type of EDI reporting or causing the issue. Can be EDI 997, 824, and
          858.
        type: string
        x-nullable: true
      ediErrorCode:
        description: Reported code from syncada for the EDI error encountered
        type: string
        x-nullable: true
      ediErrorDescription:
        description: The reason the services counselor has excluded or rejected the item.
        type: string
        x-nullable: true
      tppsInvoiceAmountPaidTotalMillicents:
        type: integer
        format: millients
        title: >-
          Total amount that TPPS paid for all service items on the payment
          request in millicents
        x-nullable: true
      tppsInvoiceSellerPaidDate:
        type: string
        format: date-time
        title: Date that TPPS paid HS for the payment request
        x-nullable: true
    type: object
  PaymentRequests:
    items:
      $ref: '#/definitions/PaymentRequest'
    type: array
  PaymentServiceItems:
    items:
      $ref: '#/definitions/PaymentServiceItem'
    type: array
  PaymentServiceItem:
    properties:
      id:
        example: c56a4180-65aa-42ec-a945-5fd21dec0538
        format: uuid
        readOnly: true
        type: string
      createdAt:
        format: date-time
        type: string
      paymentRequestID:
        example: c56a4180-65aa-42ec-a945-5fd21dec0538
        format: uuid
        type: string
      mtoServiceItemID:
        example: c56a4180-65aa-42ec-a945-5fd21dec0538
        format: uuid
        type: string
      mtoServiceItemCode:
        example: DLH
        type: string
      mtoServiceItemName:
        example: Move management
        type: string
      mtoShipmentType:
        $ref: '#/definitions/MTOShipmentType'
      mtoShipmentID:
        type: string
        format: uuid
        example: c56a4180-65aa-42ec-a945-5fd21dec0538
        x-nullable: true
      status:
        $ref: '#/definitions/PaymentServiceItemStatus'
      priceCents:
        type: integer
        format: cents
        title: Price of the service item in cents
        x-nullable: true
      rejectionReason:
        example: documentation was incomplete
        type: string
        x-nullable: true
      referenceID:
        example: 1234-5678-c56a4180
        readOnly: true
        format: string
      paymentServiceItemParams:
        $ref: '#/definitions/PaymentServiceItemParams'
      eTag:
        type: string
      tppsInvoiceAmountPaidPerServiceItemMillicents:
        type: integer
        format: millicents
        title: Amount that TPPS paid for the individual service item in millicents
        x-nullable: true
    type: object
  PaymentRequestStatus:
    type: string
    enum:
      - PENDING
      - REVIEWED
      - REVIEWED_AND_ALL_SERVICE_ITEMS_REJECTED
      - SENT_TO_GEX
      - TPPS_RECEIVED
      - PAID
      - EDI_ERROR
      - DEPRECATED
    title: Payment Request Status
  ProofOfServiceDocs:
    items:
      $ref: '#/definitions/ProofOfServiceDoc'
    type: array
  ProofOfServiceDoc:
    properties:
      isWeightTicket:
        type: boolean
      uploads:
        items:
          $ref: '#/definitions/Upload'
        type: array
  ShipmentsPaymentSITBalance:
    items:
      $ref: '#/definitions/ShipmentPaymentSITBalance'
    type: array
  ShipmentPaymentSITBalance:
    properties:
      shipmentID:
        type: string
        format: uuid
      totalSITDaysAuthorized:
        type: integer
      totalSITDaysRemaining:
        type: integer
      totalSITEndDate:
        type: string
        format: date
        x-nullable: true
      pendingSITDaysInvoiced:
        type: integer
      pendingBilledStartDate:
        type: string
        format: date
        x-nullable: true
      pendingBilledEndDate:
        type: string
        format: date
        x-nullable: true
      previouslyBilledDays:
        type: integer
        x-nullable: true
      previouslyBilledStartDate:
        type: string
        format: date
        x-nullable: true
      previouslyBilledEndDate:
        type: string
        format: date
        x-nullable: true
  UpdateShipment:
    type: object
    properties:
      shipmentType:
        $ref: '#/definitions/MTOShipmentType'
      requestedPickupDate:
        format: date
        type: string
        x-nullable: true
      requestedDeliveryDate:
        format: date
        type: string
        x-nullable: true
      customerRemarks:
        type: string
        example: handle with care
        x-nullable: true
      counselorRemarks:
        type: string
        example: counselor approved
        x-nullable: true
      billableWeightCap:
        type: integer
        description: estimated weight of the shuttle service item provided by the prime
        example: 2500
        x-formatting: weight
        x-nullable: true
      billableWeightJustification:
        type: string
        example: more weight than expected
        x-nullable: true
      pickupAddress:
        allOf:
          - $ref: '#/definitions/Address'
      destinationAddress:
        allOf:
          - $ref: '#/definitions/Address'
      secondaryDeliveryAddress:
        allOf:
          - $ref: '#/definitions/Address'
      secondaryPickupAddress:
        allOf:
          - $ref: '#/definitions/Address'
      hasSecondaryPickupAddress:
        type: boolean
        x-nullable: true
        x-omitempty: false
      hasSecondaryDeliveryAddress:
        type: boolean
        x-nullable: true
        x-omitempty: false
      tertiaryDeliveryAddress:
        allOf:
          - $ref: '#/definitions/Address'
      tertiaryPickupAddress:
        allOf:
          - $ref: '#/definitions/Address'
      hasTertiaryPickupAddress:
        type: boolean
        x-nullable: true
        x-omitempty: false
      hasTertiaryDeliveryAddress:
        type: boolean
        x-nullable: true
        x-omitempty: false
      actualProGearWeight:
        type: integer
        x-nullable: true
        x-omitempty: false
      actualSpouseProGearWeight:
        type: integer
        x-nullable: true
        x-omitempty: false
      destinationType:
        $ref: '#/definitions/DestinationType'
      agents:
        $ref: '#/definitions/MTOAgents'
        x-nullable: true
      tacType:
        $ref: '#/definitions/LOATypeNullable'
      sacType:
        $ref: '#/definitions/LOATypeNullable'
      usesExternalVendor:
        type: boolean
        example: false
        x-nullable: true
      serviceOrderNumber:
        type: string
        x-nullable: true
      ntsRecordedWeight:
        description: >-
          The previously recorded weight for the NTS Shipment. Used for NTS
          Release to know what the previous primeActualWeight or billable weight
          was.
        example: 2000
        type: integer
        x-formatting: weight
        x-nullable: true
      storageFacility:
        x-nullable: true
        $ref: '#/definitions/StorageFacility'
      ppmShipment:
        $ref: '#/definitions/UpdatePPMShipment'
      boatShipment:
        $ref: '#/definitions/UpdateBoatShipment'
      mobileHomeShipment:
        $ref: '#/definitions/UpdateMobileHomeShipment'
  UpdatePPMShipment:
    type: object
    properties:
      expectedDepartureDate:
        description: |
          Date the customer expects to move.
        format: date
        type: string
        x-nullable: true
      actualMoveDate:
        format: date
        type: string
        x-nullable: true
      pickupAddress:
        allOf:
          - $ref: '#/definitions/Address'
      actualPickupPostalCode:
        description: >
          The actual postal code where the PPM shipment started. To be filled
          once the customer has moved the shipment.
        format: zip
        type: string
        title: ZIP
        example: '90210'
        pattern: ^(\d{5})$
        x-nullable: true
      secondaryPickupAddress:
        allOf:
          - $ref: '#/definitions/Address'
      destinationAddress:
        allOf:
          - $ref: '#/definitions/Address'
      actualDestinationPostalCode:
        description: >
          The actual postal code where the PPM shipment ended. To be filled once
          the customer has moved the shipment.
        format: zip
        type: string
        title: ZIP
        example: '90210'
        pattern: ^(\d{5})$
        x-nullable: true
      secondaryDestinationAddress:
        allOf:
          - $ref: '#/definitions/Address'
      hasSecondaryPickupAddress:
        type: boolean
        x-nullable: true
        x-omitempty: false
      hasSecondaryDestinationAddress:
        type: boolean
        x-nullable: true
        x-omitempty: false
      tertiaryPickupAddress:
        allOf:
          - $ref: '#/definitions/Address'
      tertiaryDestinationAddress:
        allOf:
          - $ref: '#/definitions/Address'
      hasTertiaryPickupAddress:
        type: boolean
        x-nullable: true
        x-omitempty: false
      hasTertiaryDestinationAddress:
        type: boolean
        x-nullable: true
        x-omitempty: false
      w2Address:
        x-nullable: true
        $ref: '#/definitions/Address'
      sitExpected:
        type: boolean
        x-nullable: true
      sitLocation:
        allOf:
          - $ref: '#/definitions/SITLocationType'
          - x-nullable: true
      sitEstimatedWeight:
        type: integer
        example: 2000
        x-nullable: true
      sitEstimatedEntryDate:
        format: date
        type: string
        x-nullable: true
      sitEstimatedDepartureDate:
        format: date
        type: string
        x-nullable: true
      estimatedWeight:
        type: integer
        example: 4200
        x-nullable: true
      hasProGear:
        description: |
          Indicates whether PPM shipment has pro gear.
        type: boolean
        x-nullable: true
      proGearWeight:
        type: integer
        x-nullable: true
      spouseProGearWeight:
        type: integer
        x-nullable: true
      hasRequestedAdvance:
        description: |
          Indicates whether an advance has been requested for the PPM shipment.
        type: boolean
        x-nullable: true
      hasReceivedAdvance:
        description: |
          Indicates whether an advance was received for the PPM shipment.
        type: boolean
        x-nullable: true
      advanceAmountRequested:
        description: |
          The amount request for an advance, or null if no advance is requested
        type: integer
        format: cents
        x-nullable: true
      advanceAmountReceived:
        description: |
          The amount received for an advance, or null if no advance is received
        type: integer
        format: cents
        x-nullable: true
      advanceStatus:
        $ref: '#/definitions/PPMAdvanceStatus'
        x-nullable: true
  UpdateBoatShipment:
    type: object
    properties:
      type:
        type: string
        enum:
          - HAUL_AWAY
          - TOW_AWAY
        x-nullable: true
      year:
        type: integer
        description: Year of the Boat
        x-nullable: true
      make:
        type: string
        description: Make of the Boat
        x-nullable: true
      model:
        type: string
        description: Model of the Boat
        x-nullable: true
      lengthInInches:
        type: integer
        description: Length of the Boat in inches
        x-nullable: true
      widthInInches:
        type: integer
        description: Width of the Boat in inches
        x-nullable: true
      heightInInches:
        type: integer
        description: Height of the Boat in inches
        x-nullable: true
      hasTrailer:
        type: boolean
        description: Does the boat have a trailer
        x-nullable: true
      isRoadworthy:
        type: boolean
        description: Is the trailer roadworthy
        x-nullable: true
  UpdateMobileHomeShipment:
    type: object
    properties:
      year:
        type: integer
        description: Year of the Boat
        x-nullable: true
      make:
        type: string
        description: Make of the Boat
        x-nullable: true
      model:
        type: string
        description: Model of the Boat
        x-nullable: true
      lengthInInches:
        type: integer
        description: Length of the Boat in inches
        x-nullable: true
      widthInInches:
        type: integer
        description: Width of the Boat in inches
        x-nullable: true
      heightInInches:
        type: integer
        description: Height of the Boat in inches
        x-nullable: true
  UpdateWeightTicket:
    type: object
    properties:
      emptyWeight:
        description: Weight of the vehicle when empty.
        type: integer
        minimum: 0
      fullWeight:
        description: The weight of the vehicle when full.
        type: integer
        minimum: 0
      ownsTrailer:
        description: Indicates if the customer used a trailer they own for the move.
        type: boolean
      trailerMeetsCriteria:
        description: >-
          Indicates if the trailer that the customer used meets all the criteria
          to be claimable.
        type: boolean
      status:
        $ref: '#/definitions/PPMDocumentStatus'
      reason:
        description: The reason the services counselor has excluded or rejected the item.
        type: string
      adjustedNetWeight:
        description: Indicates the adjusted net weight of the vehicle
        type: integer
        minimum: 0
      netWeightRemarks:
        description: Remarks explaining any edits made to the net weight
        type: string
      allowableWeight:
        description: Indicates the maximum reimbursable weight of the shipment
        type: integer
        minimum: 0
  UpdateMovingExpense:
    type: object
    properties:
      movingExpenseType:
        $ref: '#/definitions/OmittableMovingExpenseType'
      description:
        description: A brief description of the expense.
        type: string
        x-nullable: true
        x-omitempty: false
      amount:
        description: The total amount of the expense as indicated on the receipt
        type: integer
      sitStartDate:
        description: >-
          The date the shipment entered storage, applicable for the `STORAGE`
          movingExpenseType only
        type: string
        format: date
      sitEndDate:
        description: >-
          The date the shipment exited storage, applicable for the `STORAGE`
          movingExpenseType only
        type: string
        format: date
      status:
        $ref: '#/definitions/PPMDocumentStatus'
      reason:
        description: The reason the services counselor has excluded or rejected the item.
        type: string
      weightStored:
        description: The total weight stored in PPM SIT
        type: integer
      sitLocation:
        allOf:
          - $ref: '#/definitions/SITLocationType'
          - x-nullable: true
      sitEstimatedCost:
        description: >-
          The estimated amount that the government will pay the service member
          to put their goods into storage. This estimated storage cost is
          separate from the estimated incentive.
        type: integer
        format: cents
        x-nullable: true
        x-omitempty: false
      sitReimburseableAmount:
        description: The amount of SIT that will be reimbursed
        type: integer
        format: cents
        x-nullable: true
        x-omitempty: false
  UpdateProGearWeightTicket:
    type: object
    properties:
      belongsToSelf:
        description: >-
          Indicates if this information is for the customer's own pro-gear,
          otherwise, it's the spouse's.
        type: boolean
      hasWeightTickets:
        description: >-
          Indicates if the user has a weight ticket for their pro-gear,
          otherwise they have a constructed weight.
        type: boolean
      weight:
        description: Weight of the pro-gear contained in the shipment.
        type: integer
        minimum: 0
      status:
        $ref: '#/definitions/PPMDocumentStatus'
      reason:
        description: The reason the services counselor has excluded or rejected the item.
        type: string
  MTOShipments:
    items:
      $ref: '#/definitions/MTOShipment'
    type: array
  CreateMTOShipment:
    type: object
    properties:
      moveTaskOrderID:
        description: The ID of the move this new shipment is for.
        example: 1f2270c7-7166-40ae-981e-b200ebdf3054
        format: uuid
        type: string
      requestedPickupDate:
        description: >
          The customer's preferred pickup date. Other dates, such as required
          delivery date and (outside MilMove) the pack date, are derived from
          this date.
        format: date
        type: string
        x-nullable: true
      requestedDeliveryDate:
        description: |
          The customer's preferred delivery date.
        format: date
        type: string
        x-nullable: true
      customerRemarks:
        description: >
          The customer can use the customer remarks field to inform the services
          counselor and the movers about any

          special circumstances for this shipment. Typical examples:
            * bulky or fragile items,
            * weapons,
            * access info for their address.
          Customer enters this information during onboarding. Optional field.
        type: string
        example: handle with care
        x-nullable: true
      counselorRemarks:
        description: >
          The counselor can use the counselor remarks field to inform the movers
          about any

          special circumstances for this shipment. Typical examples:
            * bulky or fragile items,
            * weapons,
            * access info for their address.
          Counselors enters this information when creating or editing an MTO
          Shipment. Optional field.
        type: string
        example: handle with care
        x-nullable: true
      agents:
        $ref: '#/definitions/MTOAgents'
      mtoServiceItems:
        $ref: '#/definitions/MTOServiceItems'
      pickupAddress:
        description: The address where the movers should pick up this shipment.
        allOf:
          - $ref: '#/definitions/Address'
      destinationAddress:
        description: Where the movers should deliver this shipment.
        allOf:
          - $ref: '#/definitions/Address'
      hasSecondaryPickupAddress:
        type: boolean
        x-nullable: true
        x-omitempty: false
      secondaryPickupAddress:
        description: The address where the movers should pick up this shipment.
        allOf:
          - $ref: '#/definitions/Address'
      hasSecondaryDeliveryAddress:
        type: boolean
        x-nullable: true
        x-omitempty: false
      secondaryDeliveryAddress:
        description: Where the movers should deliver this shipment.
        allOf:
          - $ref: '#/definitions/Address'
      hasTertiaryPickupAddress:
        type: boolean
        x-nullable: true
        x-omitempty: false
      tertiaryPickupAddress:
        description: The address where the movers should pick up this shipment.
        allOf:
          - $ref: '#/definitions/Address'
      hasTertiaryDeliveryAddress:
        type: boolean
        x-nullable: true
        x-omitempty: false
      tertiaryDeliveryAddress:
        description: Where the movers should deliver this shipment.
        allOf:
          - $ref: '#/definitions/Address'
      destinationType:
        $ref: '#/definitions/DestinationType'
      shipmentType:
        $ref: '#/definitions/MTOShipmentType'
      tacType:
        allOf:
          - $ref: '#/definitions/LOAType'
          - x-nullable: true
      sacType:
        allOf:
          - $ref: '#/definitions/LOAType'
          - x-nullable: true
      usesExternalVendor:
        type: boolean
        example: false
        x-nullable: true
      serviceOrderNumber:
        type: string
        x-nullable: true
      ntsRecordedWeight:
        description: >-
          The previously recorded weight for the NTS Shipment. Used for NTS
          Release to know what the previous primeActualWeight or billable weight
          was.
        example: 2000
        type: integer
        x-nullable: true
        x-formatting: weight
      storageFacility:
        x-nullable: true
        $ref: '#/definitions/StorageFacility'
      mobileHomeShipment:
        $ref: '#/definitions/CreateMobileHomeShipment'
      ppmShipment:
        $ref: '#/definitions/CreatePPMShipment'
      boatShipment:
        $ref: '#/definitions/CreateBoatShipment'
    required:
      - moveTaskOrderID
      - shipmentType
  CreatePPMShipment:
    description: >-
      A personally procured move is a type of shipment that a service members
      moves themselves.
    properties:
      expectedDepartureDate:
        description: |
          Date the customer expects to move.
        format: date
        type: string
      pickupAddress:
        allOf:
          - $ref: '#/definitions/Address'
      secondaryPickupAddress:
        allOf:
          - $ref: '#/definitions/Address'
      tertiaryPickupAddress:
        allOf:
          - $ref: '#/definitions/Address'
      destinationAddress:
        allOf:
          - $ref: '#/definitions/Address'
      secondaryDestinationAddress:
        allOf:
          - $ref: '#/definitions/Address'
      tertiaryDestinationAddress:
        allOf:
          - $ref: '#/definitions/Address'
      hasSecondaryPickupAddress:
        type: boolean
        x-nullable: true
        x-omitempty: false
      hasTertiaryPickupAddress:
        type: boolean
        x-nullable: true
        x-omitempty: false
      hasSecondaryDestinationAddress:
        type: boolean
        x-nullable: true
        x-omitempty: false
      hasTertiaryDestinationAddress:
        type: boolean
        x-nullable: true
        x-omitempty: false
      sitExpected:
        type: boolean
      sitLocation:
        allOf:
          - $ref: '#/definitions/SITLocationType'
          - x-nullable: true
      sitEstimatedWeight:
        type: integer
        example: 2000
        x-nullable: true
      sitEstimatedEntryDate:
        format: date
        type: string
        x-nullable: true
      sitEstimatedDepartureDate:
        format: date
        type: string
        x-nullable: true
      estimatedWeight:
        type: integer
        example: 4200
      hasProGear:
        description: |
          Indicates whether PPM shipment has pro gear.
        type: boolean
      proGearWeight:
        type: integer
        x-nullable: true
      spouseProGearWeight:
        type: integer
        x-nullable: true
    required:
      - expectedDepartureDate
      - pickupAddress
      - destinationAddress
      - sitExpected
      - estimatedWeight
      - hasProGear
  CreateBoatShipment:
    description: Boat shipment information for the move.
    properties:
      type:
        type: string
        enum:
          - HAUL_AWAY
          - TOW_AWAY
      year:
        type: integer
        description: Year of the Boat
      make:
        type: string
        description: Make of the Boat
      model:
        type: string
        description: Model of the Boat
      lengthInInches:
        type: integer
        description: Length of the Boat in inches
      widthInInches:
        type: integer
        description: Width of the Boat in inches
      heightInInches:
        type: integer
        description: Height of the Boat in inches
      hasTrailer:
        type: boolean
        description: Does the boat have a trailer
      isRoadworthy:
        type: boolean
        description: Is the trailer roadworthy
        x-nullable: true
    required:
      - type
      - year
      - make
      - model
      - lengthInInches
      - widthInInches
      - heightInInches
      - hasTrailer
  CreateMobileHomeShipment:
    description: A mobile home shipment that the prime moves for a service member.
    properties:
      make:
        type: string
        description: Make of the Mobile Home
      model:
        type: string
        description: Model of the Mobile Home
      year:
        type: integer
        description: Year of the Mobile Home
      lengthInInches:
        type: integer
        description: Length of the Mobile Home in inches
      heightInInches:
        type: integer
        description: Height of the Mobile Home in inches
      widthInInches:
        type: integer
        description: Width of the Mobile Home in inches
    required:
      - make
      - model
      - year
      - lengthInInches
      - heightInInches
      - widthInInches
  RejectShipment:
    properties:
      rejectionReason:
        type: string
        example: MTO Shipment not good enough
    required:
      - rejectionReason
  RequestDiversion:
    properties:
      diversionReason:
        type: string
        example: Shipment route needs to change
    required:
      - diversionReason
  ApproveSITExtension:
    properties:
      approvedDays:
        description: Number of days approved for SIT extension
        type: integer
        example: 21
        minimum: 1
      requestReason:
        description: >-
          Reason from service counselor-provided picklist for SIT Duration
          Update
        example: AWAITING_COMPLETION_OF_RESIDENCE
        type: string
        enum:
          - SERIOUS_ILLNESS_MEMBER
          - SERIOUS_ILLNESS_DEPENDENT
          - IMPENDING_ASSIGNEMENT
          - DIRECTED_TEMPORARY_DUTY
          - NONAVAILABILITY_OF_CIVILIAN_HOUSING
          - AWAITING_COMPLETION_OF_RESIDENCE
          - OTHER
      officeRemarks:
        description: Remarks from TOO about SIT approval
        type: string
        example: Approved for three weeks rather than requested 45 days
        x-nullable: true
    required:
      - approvedDays
  DenySITExtension:
    properties:
      officeRemarks:
        description: Remarks from TOO about SIT denial
        type: string
        example: Denied this extension as it does not match the criteria
        x-nullable: true
      convertToCustomerExpense:
        description: >-
          Whether or not to convert to members expense once SIT extension is
          denied.
        type: boolean
        example: false
    required:
      - officeRemarks
      - convertToCustomerExpense
  UpdateSITServiceItemCustomerExpense:
    properties:
      convertToCustomerExpense:
        example: true
        type: boolean
      customerExpenseReason:
        description: Reason the service item was rejected
        type: string
        example: Insufficent details provided
    required:
      - convertToCustomerExpense
      - customerExpenseReason
  CreateApprovedSITDurationUpdate:
    properties:
      requestReason:
        description: >-
          Reason from service counselor-provided picklist for SIT Duration
          Update
        example: AWAITING_COMPLETION_OF_RESIDENCE
        type: string
        enum:
          - SERIOUS_ILLNESS_MEMBER
          - SERIOUS_ILLNESS_DEPENDENT
          - IMPENDING_ASSIGNEMENT
          - DIRECTED_TEMPORARY_DUTY
          - NONAVAILABILITY_OF_CIVILIAN_HOUSING
          - AWAITING_COMPLETION_OF_RESIDENCE
          - OTHER
      approvedDays:
        description: >-
          Number of days approved for SIT extension. This will match requested
          days saved to the SIT extension model.
        type: integer
        example: 21
      officeRemarks:
        description: Remarks from TOO about SIT Duration Update creation
        type: string
        example: >-
          Customer needs additional storage time as their new place of residence
          is not yet ready
        x-nullable: true
    required:
      - requestReason
      - approvedDays
  PatchMTOServiceItemStatusPayload:
    properties:
      status:
        description: Describes all statuses for a MTOServiceItem
        type: string
        enum:
          - SUBMITTED
          - APPROVED
          - REJECTED
      rejectionReason:
        description: Reason the service item was rejected
        type: string
        example: Insufficent details provided
        x-nullable: true
  MTOApprovalServiceItemCodes:
    description: MTO level service items to create when updating MTO status.
    properties:
      serviceCodeCS:
        example: true
        type: boolean
      serviceCodeMS:
        example: true
        type: boolean
    type: object
  TacValid:
    properties:
      isValid:
        example: true
        type: boolean
    required:
      - isValid
    type: object
  UpdatePaymentRequestStatusPayload:
    properties:
      rejectionReason:
        example: documentation was incomplete
        type: string
        x-nullable: true
      status:
        $ref: '#/definitions/PaymentRequestStatus'
      eTag:
        type: string
    type: object
  AvailableOfficeUsers:
    type: array
    items:
      $ref: '#/definitions/AvailableOfficeUser'
  AvailableOfficeUser:
    type: object
    properties:
      officeUserId:
        type: string
        format: uuid
        example: c56a4180-65aa-42ec-a945-5fd21dec0538
      lastName:
        type: string
      firstName:
        type: string
      hasSafetyPrivilege:
        type: boolean
  QueueMoves:
    type: array
    items:
      $ref: '#/definitions/QueueMove'
  QueueMove:
    type: object
    properties:
      id:
        type: string
        format: uuid
      customer:
        $ref: '#/definitions/Customer'
      status:
        $ref: '#/definitions/MoveStatus'
      locator:
        type: string
      submittedAt:
        format: date-time
        type: string
        x-nullable: true
      appearedInTooAt:
        format: date-time
        type: string
        x-nullable: true
      requestedMoveDate:
        format: date
        type: string
        x-nullable: true
      departmentIndicator:
        $ref: '#/definitions/DeptIndicator'
      shipmentsCount:
        type: integer
      originDutyLocation:
        $ref: '#/definitions/DutyLocation'
      destinationDutyLocation:
        $ref: '#/definitions/DutyLocation'
      originGBLOC:
        $ref: '#/definitions/GBLOC'
      ppmType:
        type: string
        enum:
          - FULL
          - PARTIAL
        x-nullable: true
      closeoutInitiated:
        format: date-time
        type: string
        x-nullable: true
      closeoutLocation:
        type: string
        x-nullable: true
      orderType:
        type: string
        x-nullable: true
      lockedByOfficeUserID:
        type: string
        format: uuid
        x-nullable: true
      lockedByOfficeUser:
        $ref: '#/definitions/LockedOfficeUser'
        x-nullable: true
      lockExpiresAt:
        type: string
        format: date-time
        x-nullable: true
      ppmStatus:
        $ref: '#/definitions/PPMStatus'
        x-nullable: true
<<<<<<< HEAD
      assignedTo:
        $ref: '#/definitions/AssignedOfficeUser'
=======
      counselingOffice:
        type: string
>>>>>>> aa948767
        x-nullable: true
  QueueMovesResult:
    type: object
    properties:
      page:
        type: integer
      perPage:
        type: integer
      totalCount:
        type: integer
      queueMoves:
        $ref: '#/definitions/QueueMoves'
      availableOfficeUsers:
        $ref: '#/definitions/AvailableOfficeUsers'
  ListPrimeMove:
    description: >
      An abbreviated definition for a move, without all the nested information
      (shipments, service items, etc). Used to fetch a list of moves more
      efficiently.
    type: object
    properties:
      id:
        example: 1f2270c7-7166-40ae-981e-b200ebdf3054
        format: uuid
        type: string
      moveCode:
        type: string
        example: HYXFJF
        readOnly: true
      createdAt:
        format: date-time
        type: string
        readOnly: true
      orderID:
        example: c56a4180-65aa-42ec-a945-5fd21dec0538
        format: uuid
        type: string
      referenceId:
        example: 1001-3456
        type: string
      availableToPrimeAt:
        format: date-time
        type: string
        x-nullable: true
        readOnly: true
      approvedAt:
        format: date-time
        type: string
        x-nullable: true
        readOnly: true
      updatedAt:
        format: date-time
        type: string
        readOnly: true
      ppmType:
        type: string
        enum:
          - FULL
          - PARTIAL
      eTag:
        type: string
        readOnly: true
      orderType:
        type: string
  ListPrimeMoves:
    type: array
    items:
      $ref: '#/definitions/ListPrimeMove'
  ListPrimeMovesResult:
    type: object
    properties:
      page:
        type: integer
      perPage:
        type: integer
      totalCount:
        type: integer
      queueMoves:
        $ref: '#/definitions/ListPrimeMoves'
  QueuePaymentRequest:
    type: object
    properties:
      id:
        type: string
        format: uuid
      moveID:
        type: string
        format: uuid
      customer:
        $ref: '#/definitions/Customer'
      status:
        $ref: '#/definitions/QueuePaymentRequestStatus'
      age:
        type: number
        format: double
        description: >-
          Days since the payment request has been requested.  Decimal
          representation will allow more accurate sorting.
      submittedAt:
        type: string
        format: date-time
      locator:
        type: string
      departmentIndicator:
        $ref: '#/definitions/DeptIndicator'
      originGBLOC:
        $ref: '#/definitions/GBLOC'
      originDutyLocation:
        $ref: '#/definitions/DutyLocation'
      orderType:
        type: string
        x-nullable: true
      lockedByOfficeUserID:
        type: string
        format: uuid
        x-nullable: true
      lockExpiresAt:
        type: string
        format: date-time
        x-nullable: true
  QueuePaymentRequests:
    type: array
    items:
      $ref: '#/definitions/QueuePaymentRequest'
  QueuePaymentRequestsResult:
    type: object
    properties:
      page:
        type: integer
      perPage:
        type: integer
      totalCount:
        type: integer
      queuePaymentRequests:
        $ref: '#/definitions/QueuePaymentRequests'
      availableOfficeUsers:
        $ref: '#/definitions/AvailableOfficeUsers'
  QueuePaymentRequestStatus:
    enum:
      - Payment requested
      - Reviewed
      - Rejected
      - Paid
    title: Queue Payment Request Status
    type: string
  SearchMoves:
    type: array
    items:
      $ref: '#/definitions/SearchMove'
  SearchMove:
    type: object
    properties:
      id:
        type: string
        format: uuid
      firstName:
        type: string
        example: John
        x-nullable: true
      lastName:
        type: string
        example: Doe
        x-nullable: true
      dodID:
        type: string
        example: 1234567890
        x-nullable: true
      paymentRequestCode:
        type: string
        example: 9551-6199-2
        x-nullable: true
      status:
        $ref: '#/definitions/MoveStatus'
      locator:
        type: string
      branch:
        type: string
      shipmentsCount:
        type: integer
      originDutyLocationPostalCode:
        format: zip
        type: string
        title: ZIP
        example: '90210'
        pattern: ^(\d{5})$
      destinationDutyLocationPostalCode:
        format: zip
        type: string
        title: ZIP
        example: '90210'
        pattern: ^(\d{5})$
      requestedPickupDate:
        type: string
        format: date
        x-nullable: true
      orderType:
        type: string
      requestedDeliveryDate:
        type: string
        format: date
        x-nullable: true
      originGBLOC:
        $ref: '#/definitions/GBLOC'
      destinationGBLOC:
        $ref: '#/definitions/GBLOC'
      lockedByOfficeUserID:
        type: string
        format: uuid
        x-nullable: true
      lockExpiresAt:
        type: string
        format: date-time
        x-nullable: true
      emplid:
        type: string
        x-nullable: true
  SearchMovesResult:
    type: object
    properties:
      page:
        type: integer
      perPage:
        type: integer
      totalCount:
        type: integer
      searchMoves:
        $ref: '#/definitions/SearchMoves'
  GBLOC:
    type: string
    enum:
      - AGFM
      - APAT
      - BGAC
      - BGNC
      - BKAS
      - CFMQ
      - CLPK
      - CNNQ
      - DMAT
      - GSAT
      - HAFC
      - HBAT
      - JEAT
      - JENQ
      - KKFA
      - LHNQ
      - LKNQ
      - MAPK
      - MAPS
      - MBFL
      - MLNQ
      - XXXX
  CreateCustomerSupportRemark:
    type: object
    description: >-
      A text remark written by an customer support user that is associated with
      a specific move.
    required:
      - content
      - officeUserID
    properties:
      content:
        example: This is a remark about a move.
        type: string
      officeUserID:
        example: 1f2270c7-7166-40ae-981e-b200ebdf3054
        format: uuid
        type: string
  UpdateCustomerSupportRemarkPayload:
    type: object
    description: >-
      A text remark update to an existing remark created by the current active
      user (the CSR).
    required:
      - content
    properties:
      content:
        example: This is a remark about a move.
        type: string
  EvaluationReportType:
    type: string
    enum:
      - SHIPMENT
      - COUNSELING
  EvaluationReportInspectionType:
    type: string
    enum:
      - DATA_REVIEW
      - PHYSICAL
      - VIRTUAL
    x-nullable: true
  EvaluationReportLocation:
    type: string
    enum:
      - ORIGIN
      - DESTINATION
      - OTHER
    x-nullable: true
  EvaluationReportOfficeUser:
    type: object
    readOnly: true
    description: The authoring office user for an evaluation report
    properties:
      id:
        example: 1f2270c7-7166-40ae-981e-b200ebdf3054
        format: uuid
        type: string
      firstName:
        type: string
      lastName:
        type: string
      email:
        type: string
        format: x-email
        pattern: ^[a-zA-Z0-9._%+-]+@[a-zA-Z0-9.-]+\.[a-zA-Z]{2,}$
      phone:
        type: string
        format: telephone
        pattern: ^[2-9]\d{2}-\d{3}-\d{4}$
  EvaluationReportList:
    type: array
    items:
      $ref: '#/definitions/EvaluationReport'
  EvaluationReport:
    type: object
    description: An evaluation report
    properties:
      id:
        example: 1f2270c7-7166-40ae-981e-b200ebdf3054
        format: uuid
        type: string
        readOnly: true
      moveID:
        example: 1f2270c7-7166-40ae-981e-b200ebdf3054
        format: uuid
        type: string
        readOnly: true
      shipmentID:
        example: 1f2270c7-7166-40ae-981e-b200ebdf3054
        format: uuid
        type: string
        x-nullable: true
        readOnly: true
      type:
        $ref: '#/definitions/EvaluationReportType'
      inspectionType:
        $ref: '#/definitions/EvaluationReportInspectionType'
        x-nullable: true
      inspectionDate:
        type: string
        format: date
        x-nullable: true
      officeUser:
        $ref: '#/definitions/EvaluationReportOfficeUser'
      location:
        $ref: '#/definitions/EvaluationReportLocation'
        x-nullable: true
      ReportViolations:
        $ref: '#/definitions/ReportViolations'
        x-nullable: true
      locationDescription:
        type: string
        example: Route 66 at crash inspection site 3
        x-nullable: true
      observedShipmentDeliveryDate:
        type: string
        format: date
        x-nullable: true
      observedShipmentPhysicalPickupDate:
        type: string
        format: date
        x-nullable: true
      timeDepart:
        type: string
        x-nullable: true
        pattern: ^(0[0-9]|1[0-9]|2[0-3]):[0-5][0-9]$
        example: '14:30'
      evalStart:
        type: string
        x-nullable: true
        pattern: ^(0[0-9]|1[0-9]|2[0-3]):[0-5][0-9]$
        example: '15:00'
      evalEnd:
        type: string
        x-nullable: true
        pattern: ^(0[0-9]|1[0-9]|2[0-3]):[0-5][0-9]$
        example: '18:00'
      violationsObserved:
        type: boolean
        x-nullable: true
      remarks:
        type: string
        x-nullable: true
      seriousIncident:
        type: boolean
        x-nullable: true
      seriousIncidentDesc:
        type: string
        x-nullable: true
      observedClaimsResponseDate:
        type: string
        format: date
        x-nullable: true
      observedPickupDate:
        type: string
        format: date
        x-nullable: true
      observedPickupSpreadStartDate:
        type: string
        format: date
        x-nullable: true
      observedPickupSpreadEndDate:
        type: string
        format: date
        x-nullable: true
      observedDeliveryDate:
        type: string
        format: date
        x-nullable: true
      moveReferenceID:
        type: string
        x-nullable: true
        readOnly: true
      eTag:
        type: string
      submittedAt:
        type: string
        format: date-time
        x-nullable: true
      createdAt:
        type: string
        format: date-time
        readOnly: true
      updatedAt:
        type: string
        format: date-time
        readOnly: true
  CreateEvaluationReport:
    type: object
    description: >-
      Minimal set of info needed to create a shipment evaluation report, which
      is just a shipment ID.
    properties:
      shipmentID:
        description: The shipment ID of the shipment to be evaluated in the report
        example: 01b9671e-b268-4906-967b-ba661a1d3933
        format: uuid
        type: string
  PWSViolation:
    type: object
    description: A PWS violation for an evaluation report
    readOnly: true
    properties:
      id:
        example: 1f2270c7-7166-40ae-981e-b200ebdf3054
        format: uuid
        type: string
      displayOrder:
        example: 3
        type: integer
      paragraphNumber:
        example: 1.2.3.4.5
        type: string
      title:
        example: Customer Support
        type: string
      category:
        example: Pre-Move Services
        type: string
      subCategory:
        example: Weight Estimate
        type: string
      requirementSummary:
        example: Provide a single point of contact (POC)
        type: string
      requirementStatement:
        example: >-
          The contractor shall prepare and load property going into NTS in
          containers at residence for shipment to NTS.
        type: string
      isKpi:
        example: false
        type: boolean
      additionalDataElem:
        example: QAE Observed Delivery Date
        type: string
  PWSViolations:
    type: array
    items:
      $ref: '#/definitions/PWSViolation'
  AssociateReportViolations:
    type: object
    description: A list of PWS violation string ids to associate with an evaluation report
    properties:
      violations:
        type: array
        items:
          type: string
          format: uuid
  ReportViolation:
    type: object
    description: An object associating violations to evaluation reports
    properties:
      id:
        example: 1f2270c7-7166-40ae-981e-b200ebdf3054
        format: uuid
        type: string
      reportID:
        example: 1f2270c7-7166-40ae-981e-b200ebdf3054
        format: uuid
        type: string
      violationID:
        example: 1f2270c7-7166-40ae-981e-b200ebdf3054
        format: uuid
        type: string
      violation:
        $ref: '#/definitions/PWSViolation'
  ReportViolations:
    type: array
    items:
      $ref: '#/definitions/ReportViolation'
  TransportationOffices:
    type: array
    items:
      $ref: '#/definitions/TransportationOffice'
  GBLOCs:
    type: array
    items:
      type: string
  MovePayload:
    type: object
    properties:
      id:
        type: string
        format: uuid
        example: c56a4180-65aa-42ec-a945-5fd21dec0538
      orders_id:
        type: string
        format: uuid
        example: c56a4180-65aa-42ec-a945-5fd21dec0538
      service_member_id:
        type: string
        format: uuid
        example: c56a4180-65aa-42ec-a945-5fd21dec0538
        readOnly: true
      locator:
        type: string
        example: '12432'
      status:
        $ref: '#/definitions/MoveStatus'
      created_at:
        type: string
        format: date-time
      updated_at:
        type: string
        format: date-time
      submitted_at:
        type: string
        format: date-time
        x-nullable: true
      mto_shipments:
        $ref: '#/definitions/MTOShipments'
      closeout_office:
        $ref: '#/definitions/TransportationOffice'
      cancel_reason:
        type: string
        example: Change of orders
        x-nullable: true
      eTag:
        type: string
      primeCounselingCompletedAt:
        format: date-time
        type: string
        readOnly: true
      additionalDocuments:
        $ref: '#/definitions/Document'
    required:
      - id
      - orders_id
      - locator
      - created_at
      - updated_at
      - eTag
<<<<<<< HEAD
  AssignOfficeUserBody:
    type: object
    properties:
      officeUserId:
        type: string
        format: uuid
      roleType:
        type: string
    required:
      - officeUserId
      - roleType
  AssignedOfficeUser:
    type: object
    properties:
      id:
        type: string
        format: uuid
        example: c56a4180-65aa-42ec-a945-5fd21dec0538
      firstName:
        type: string
      lastName:
        type: string
=======
  IsDateWeekendHolidayInfo:
    type: object
    properties:
      country_code:
        type: string
      country_name:
        type: string
      date:
        type: string
        format: date
        example: '2018-09-25'
      is_weekend:
        type: boolean
      is_holiday:
        type: boolean
      details:
        type: string
    required:
      - country_code
      - country_name
      - date
      - is_weekend
      - is_holiday
>>>>>>> aa948767
  Affiliation:
    type: string
    x-nullable: true
    title: Branch of service
    description: Military branch of service
    enum:
      - ARMY
      - NAVY
      - MARINES
      - AIR_FORCE
      - COAST_GUARD
      - SPACE_FORCE
      - NAVY_AND_MARINES
      - AIR_AND_SPACE_FORCE
      - OTHER
    x-display-value:
      ARMY: Army
      NAVY: Navy
      MARINES: Marine Corps
      AIR_FORCE: Air Force
      COAST_GUARD: Coast Guard
      SPACE_FORCE: Space Force
      OTHER: OTHER
  Address:
    description: A postal address
    type: object
    properties:
      id:
        type: string
        format: uuid
        example: c56a4180-65aa-42ec-a945-5fd21dec0538
      streetAddress1:
        type: string
        example: 123 Main Ave
        title: Street address 1
      streetAddress2:
        type: string
        example: Apartment 9000
        x-nullable: true
        title: Street address 2
      streetAddress3:
        type: string
        example: Montmârtre
        x-nullable: true
        title: Address Line 3
      city:
        type: string
        example: Anytown
        title: City
      eTag:
        type: string
        readOnly: true
      state:
        title: State
        type: string
        x-display-value:
          AL: AL
          AK: AK
          AR: AR
          AZ: AZ
          CA: CA
          CO: CO
          CT: CT
          DC: DC
          DE: DE
          FL: FL
          GA: GA
          HI: HI
          IA: IA
          ID: ID
          IL: IL
          IN: IN
          KS: KS
          KY: KY
          LA: LA
          MA: MA
          MD: MD
          ME: ME
          MI: MI
          MN: MN
          MO: MO
          MS: MS
          MT: MT
          NC: NC
          ND: ND
          NE: NE
          NH: NH
          NJ: NJ
          NM: NM
          NV: NV
          NY: NY
          OH: OH
          OK: OK
          OR: OR
          PA: PA
          RI: RI
          SC: SC
          SD: SD
          TN: TN
          TX: TX
          UT: UT
          VA: VA
          VT: VT
          WA: WA
          WI: WI
          WV: WV
          WY: WY
        enum:
          - AL
          - AK
          - AR
          - AZ
          - CA
          - CO
          - CT
          - DC
          - DE
          - FL
          - GA
          - HI
          - IA
          - ID
          - IL
          - IN
          - KS
          - KY
          - LA
          - MA
          - MD
          - ME
          - MI
          - MN
          - MO
          - MS
          - MT
          - NC
          - ND
          - NE
          - NH
          - NJ
          - NM
          - NV
          - NY
          - OH
          - OK
          - OR
          - PA
          - RI
          - SC
          - SD
          - TN
          - TX
          - UT
          - VA
          - VT
          - WA
          - WI
          - WV
          - WY
      postalCode:
        type: string
        format: zip
        title: ZIP
        example: '90210'
        pattern: ^(\d{5}([\-]\d{4})?)$
      country:
        type: string
        title: Country
        x-nullable: true
        example: USA
        default: USA
      county:
        type: string
        title: County
        x-nullable: true
        example: LOS ANGELES
    required:
      - streetAddress1
      - city
      - state
      - postalCode
  TransportationOffice:
    type: object
    properties:
      id:
        type: string
        format: uuid
        example: c56a4180-65aa-42ec-a945-5fd21dec0538
      name:
        type: string
        example: Fort Bragg North Station
      address:
        $ref: '#/definitions/Address'
      phone_lines:
        type: array
        items:
          type: string
          format: telephone
          pattern: ^[2-9]\d{2}-\d{3}-\d{4}$
          example: 212-555-5555
      gbloc:
        type: string
        pattern: ^[A-Z]{4}$
        example: JENQ
      latitude:
        type: number
        format: float
        example: 29.382973
      longitude:
        type: number
        format: float
        example: -98.62759
      created_at:
        type: string
        format: date-time
      updated_at:
        type: string
        format: date-time
    required:
      - id
      - name
      - address
      - created_at
      - updated_at
  DutyLocation:
    type: object
    properties:
      id:
        type: string
        format: uuid
        example: c56a4180-65aa-42ec-a945-5fd21dec0538
      name:
        type: string
        example: Fort Bragg North Station
      address_id:
        type: string
        format: uuid
        example: c56a4180-65aa-42ec-a945-5fd21dec0538
      address:
        $ref: '#/definitions/Address'
      eTag:
        type: string
  OrdersType:
    type: string
    title: Orders type
    enum:
      - PERMANENT_CHANGE_OF_STATION
      - LOCAL_MOVE
      - RETIREMENT
      - SEPARATION
      - WOUNDED_WARRIOR
      - BLUEBARK
      - SAFETY
    x-display-value:
      PERMANENT_CHANGE_OF_STATION: Permanent Change Of Station
      LOCAL_MOVE: Local Move
      RETIREMENT: Retirement
      SEPARATION: Separation
      WOUNDED_WARRIOR: Wounded Warrior
      BLUEBARK: BLUEBARK
      SAFETY: Safety
  Upload:
    description: An uploaded file.
    type: object
    properties:
      id:
        type: string
        format: uuid
        example: c56a4180-65aa-42ec-a945-5fd21dec0538
        readOnly: true
      url:
        type: string
        format: uri
        example: https://uploads.domain.test/dir/c56a4180-65aa-42ec-a945-5fd21dec0538
        readOnly: true
      filename:
        type: string
        example: filename.pdf
        readOnly: true
      contentType:
        type: string
        format: mime-type
        example: application/pdf
        readOnly: true
      bytes:
        type: integer
        readOnly: true
      rotation:
        type: integer
        readOnly: false
        example: 2
      status:
        type: string
        enum:
          - INFECTED
          - CLEAN
          - PROCESSING
        readOnly: true
      createdAt:
        type: string
        format: date-time
        readOnly: true
      updatedAt:
        type: string
        format: date-time
        readOnly: true
      deletedAt:
        type: string
        format: date-time
        x-nullable: true
        readOnly: true
      isWeightTicket:
        type: boolean
      uploadType:
        type: string
        example: OFFICE
        enum:
          - USER
          - PRIME
          - OFFICE
        readOnly: true
    required:
      - id
      - url
      - filename
      - contentType
      - bytes
      - createdAt
      - updatedAt
  Document:
    type: object
    properties:
      id:
        type: string
        format: uuid
        example: c56a4180-65aa-42ec-a945-5fd21dec0538
      service_member_id:
        type: string
        format: uuid
        title: The service member this document belongs to
      uploads:
        type: array
        items:
          $ref: '#/definitions/Upload'
    required:
      - id
      - service_member_id
      - uploads
  NullableString:
    type: string
    x-go-type:
      import:
        package: github.com/transcom/mymove/pkg/swagger/nullable
      type: String
  CustomerContactType:
    description: >-
      Describes a customer contact type for a MTOServiceItem of type domestic
      destination SIT.
    type: string
    enum:
      - FIRST
      - SECOND
  MTOServiceItemCustomerContact:
    description: Customer contact information for a destination SIT service item
    type: object
    properties:
      id:
        example: 1f2270c7-7166-40ae-981e-b200ebdf3054
        format: uuid
        type: string
      type:
        $ref: '#/definitions/CustomerContactType'
      dateOfContact:
        format: date
        type: string
        description: Date of attempted contact by the prime.
      timeMilitary:
        type: string
        example: 0400Z
        description: Time of attempted contact by the prime.
      firstAvailableDeliveryDate:
        format: date
        type: string
        example: '2020-12-31'
        description: First available date that the Prime can deliver SIT service item.
  MTOServiceItemCustomerContacts:
    type: array
    items:
      $ref: '#/definitions/MTOServiceItemCustomerContact'
  DimensionType:
    description: Describes a dimension type for a MTOServiceItemDimension.
    type: string
    enum:
      - ITEM
      - CRATE
  MTOServiceItemDimension:
    description: Describes a dimension object for the MTOServiceItem.
    type: object
    properties:
      id:
        example: 1f2270c7-7166-40ae-981e-b200ebdf3054
        format: uuid
        type: string
      type:
        $ref: '#/definitions/DimensionType'
      length:
        description: Length in thousandth inches. 1000 thou = 1 inch.
        example: 1000
        type: integer
        format: int32
      width:
        description: Width in thousandth inches. 1000 thou = 1 inch.
        example: 1000
        type: integer
        format: int32
      height:
        description: Height in thousandth inches. 1000 thou = 1 inch.
        example: 1000
        type: integer
        format: int32
  MTOServiceItemDimensions:
    type: array
    items:
      $ref: '#/definitions/MTOServiceItemDimension'
  MTOServiceItemStatus:
    description: Describes all statuses for a MTOServiceItem
    type: string
    enum:
      - SUBMITTED
      - APPROVED
      - REJECTED
  ServiceRequestDocument:
    type: object
    properties:
      mtoServiceItemID:
        type: string
        format: uuid
      uploads:
        items:
          $ref: '#/definitions/Upload'
        type: array
  ServiceRequestDocuments:
    description: documents uploaded by the Prime as proof of request for service items
    type: array
    items:
      $ref: '#/definitions/ServiceRequestDocument'
  MTOServiceItem:
    type: object
    required:
      - id
      - moveTaskOrderID
      - reServiceID
      - reServiceCode
      - reServiceName
    properties:
      moveTaskOrderID:
        example: 1f2270c7-7166-40ae-981e-b200ebdf3054
        format: uuid
        type: string
      mtoShipmentID:
        example: 1f2270c7-7166-40ae-981e-b200ebdf3054
        format: uuid
        type: string
        x-nullable: true
      reServiceID:
        example: 1f2270c7-7166-40ae-981e-b200ebdf3054
        format: uuid
        type: string
      reServiceCode:
        type: string
      reServiceName:
        type: string
      createdAt:
        format: date-time
        type: string
      convertToCustomerExpense:
        type: boolean
        example: false
        x-omitempty: false
      customerExpenseReason:
        type: string
        x-nullable: true
      customerContacts:
        $ref: '#/definitions/MTOServiceItemCustomerContacts'
      deletedAt:
        format: date
        type: string
      description:
        type: string
        x-nullable: true
      dimensions:
        $ref: '#/definitions/MTOServiceItemDimensions'
      reason:
        type: string
        x-nullable: true
      rejectionReason:
        type: string
        x-nullable: true
      pickupPostalCode:
        type: string
        x-nullable: true
      SITPostalCode:
        type: string
        readOnly: true
        x-nullable: true
      sitEntryDate:
        type: string
        format: date-time
        x-nullable: true
      sitDepartureDate:
        type: string
        format: date-time
        x-nullable: true
      sitCustomerContacted:
        type: string
        format: date
        x-nullable: true
      sitRequestedDelivery:
        type: string
        format: date
        x-nullable: true
      sitDestinationOriginalAddress:
        $ref: '#/definitions/Address'
      sitOriginHHGOriginalAddress:
        $ref: '#/definitions/Address'
      sitOriginHHGActualAddress:
        $ref: '#/definitions/Address'
      sitDestinationFinalAddress:
        $ref: '#/definitions/Address'
      sitDeliveryMiles:
        type: integer
        x-nullable: true
      feeType:
        enum:
          - COUNSELING
          - CRATING
          - TRUCKING
          - SHUTTLE
        type: string
      id:
        example: 1f2270c7-7166-40ae-981e-b200ebdf3054
        format: uuid
        type: string
      quantity:
        type: integer
      rate:
        type: integer
      status:
        $ref: '#/definitions/MTOServiceItemStatus'
      submittedAt:
        format: date
        type: string
      total:
        format: cents
        type: integer
      estimatedWeight:
        type: integer
        description: estimated weight of the shuttle service item provided by the prime
        example: 2500
        x-formatting: weight
        x-nullable: true
      updatedAt:
        format: date-time
        type: string
      approvedAt:
        format: date-time
        type: string
        x-nullable: true
      rejectedAt:
        format: date-time
        type: string
        x-nullable: true
      eTag:
        type: string
      updateReason:
        type: string
        description: Reason for updating service item.
        x-nullable: true
      standaloneCrate:
        type: boolean
        x-nullable: true
      serviceRequestDocuments:
        $ref: '#/definitions/ServiceRequestDocuments'
      estimatedPrice:
        type: integer
        format: cents
        x-nullable: true
      lockedPriceCents:
        type: integer
        format: cents
        x-nullable: true
  MTOServiceItems:
    description: A list of service items connected to this shipment.
    type: array
    items:
      $ref: '#/definitions/MTOServiceItem'
  MTOAgent:
    type: object
    properties:
      id:
        example: 1f2270c7-7166-40ae-981e-b200ebdf3054
        format: uuid
        type: string
      mtoShipmentID:
        example: 1f2270c7-7166-40ae-981e-b200ebdf3054
        format: uuid
        type: string
      createdAt:
        format: date-time
        type: string
      updatedAt:
        format: date-time
        type: string
      firstName:
        type: string
        x-nullable: true
      lastName:
        type: string
        x-nullable: true
      email:
        type: string
        format: x-email
        pattern: (^[a-zA-Z0-9._%+-]+@[a-zA-Z0-9.-]+\.[a-zA-Z]{2,}$)|(^$)
        x-nullable: true
      phone:
        type: string
        format: telephone
        pattern: (^[2-9]\d{2}-\d{3}-\d{4}$)|(^$)
        x-nullable: true
      agentType:
        type: string
        enum:
          - RELEASING_AGENT
          - RECEIVING_AGENT
      eTag:
        type: string
  MTOAgents:
    items:
      $ref: '#/definitions/MTOAgent'
    type: array
  DestinationType:
    type: string
    title: Destination Type
    example: OTHER_THAN_AUTHORIZED
    x-nullable: true
    enum:
      - HOME_OF_RECORD
      - HOME_OF_SELECTION
      - PLACE_ENTERED_ACTIVE_DUTY
      - OTHER_THAN_AUTHORIZED
  MTOShipmentType:
    type: string
    title: Shipment Type
    example: HHG
    enum:
      - HHG
      - HHG_INTO_NTS_DOMESTIC
      - HHG_OUTOF_NTS_DOMESTIC
      - INTERNATIONAL_HHG
      - INTERNATIONAL_UB
      - PPM
      - BOAT_HAUL_AWAY
      - BOAT_TOW_AWAY
      - MOBILE_HOME
    x-display-value:
      HHG: HHG
      INTERNATIONAL_HHG: International HHG
      INTERNATIONAL_UB: International UB
      HHG_INTO_NTS_DOMESTIC: NTS
      HHG_OUTOF_NTS_DOMESTIC: NTS Release
      PPM: PPM
      BOAT_HAUL_AWAY: Boat Haul-Away
      BOAT_TOW_AWAY: Boat Tow-Away
      MOBILE_HOME: Mobile Home
  LOAType:
    description: The Line of accounting (TAC/SAC) type that will be used for the shipment
    type: string
    example: HHG
    enum:
      - HHG
      - NTS
  StorageFacility:
    description: The Storage Facility information for the shipment
    type: object
    properties:
      id:
        type: string
        format: uuid
        example: c56a4180-65aa-42ec-a945-5fd21dec0538
      facilityName:
        type: string
      address:
        $ref: '#/definitions/Address'
      lotNumber:
        type: string
        x-nullable: true
      phone:
        type: string
        format: telephone
        pattern: ^[2-9]\d{2}-\d{3}-\d{4}$
        x-nullable: true
      email:
        type: string
        format: x-email
        pattern: ^[a-zA-Z0-9._%+-]+@[a-zA-Z0-9.-]+\.[a-zA-Z]{2,}$
        x-nullable: true
      eTag:
        type: string
        readOnly: true
  SITLocationType:
    description: The list of SIT location types.
    type: string
    enum:
      - ORIGIN
      - DESTINATION
  MTOShipmentStatus:
    type: string
    title: Shipment Status
    example: SUBMITTED
    enum:
      - SUBMITTED
      - REJECTED
      - APPROVED
      - CANCELLATION_REQUESTED
      - CANCELED
      - DIVERSION_REQUESTED
  ReweighRequester:
    type: string
    enum:
      - CUSTOMER
      - PRIME
      - SYSTEM
      - TOO
  Reweigh:
    description: >-
      A reweigh  is when a shipment is weighed for a second time due to the
      request of a customer, the contractor, system or TOO.
    type: object
    properties:
      id:
        example: 1f2270c7-7166-40ae-981e-b200ebdf3054
        format: uuid
        type: string
      requestedAt:
        format: date-time
        type: string
      requestedBy:
        $ref: '#/definitions/ReweighRequester'
      shipmentID:
        example: 1f2270c7-7166-40ae-981e-b200ebdf3054
        format: uuid
        type: string
      verificationProvidedAt:
        x-nullable: true
        x-omitempty: false
        format: date-time
        type: string
      verificationReason:
        example: >-
          The reweigh was not performed due to some justification provided by
          the counselor
        type: string
        x-nullable: true
        x-omitempty: false
      weight:
        example: 2000
        type: integer
        x-formatting: weight
        x-nullable: true
        x-omitempty: false
  SITExtension:
    type: object
    description: >-
      A storage in transit (SIT) Extension is a request for an increase in the
      billable number of days a shipment is allowed to be in SIT.
    properties:
      id:
        example: 1f2270c7-7166-40ae-981e-b200ebdf3054
        format: uuid
        type: string
      mtoShipmentID:
        example: 1f2270c7-7166-40ae-981e-b200ebdf3054
        format: uuid
        type: string
      requestReason:
        type: string
        enum:
          - SERIOUS_ILLNESS_MEMBER
          - SERIOUS_ILLNESS_DEPENDENT
          - IMPENDING_ASSIGNEMENT
          - DIRECTED_TEMPORARY_DUTY
          - NONAVAILABILITY_OF_CIVILIAN_HOUSING
          - AWAITING_COMPLETION_OF_RESIDENCE
          - OTHER
      contractorRemarks:
        example: We need SIT additional days. The customer has not found a house yet.
        type: string
        x-nullable: true
        x-omitempty: false
      requestedDays:
        type: integer
        example: 30
      status:
        enum:
          - PENDING
          - APPROVED
          - DENIED
      approvedDays:
        type: integer
        example: 30
        x-nullable: true
        x-omitempty: false
      decisionDate:
        format: date-time
        type: string
        x-nullable: true
        x-omitempty: false
      officeRemarks:
        type: string
        x-nullable: true
        x-omitempty: false
      createdAt:
        format: date-time
        type: string
        readOnly: true
      updatedAt:
        format: date-time
        type: string
        readOnly: true
      eTag:
        type: string
        readOnly: true
  SITExtensions:
    type: array
    items:
      $ref: '#/definitions/SITExtension'
  SITSummary:
    properties:
      firstDaySITServiceItemID:
        type: string
        format: uuid
        example: c56a4180-65aa-42ec-a945-5fd21dec0538
      location:
        enum:
          - ORIGIN
          - DESTINATION
      daysInSIT:
        type: integer
        minimum: 0
      sitEntryDate:
        type: string
        format: date-time
      sitDepartureDate:
        type: string
        format: date-time
        x-nullable: true
      sitAuthorizedEndDate:
        type: string
        format: date-time
      sitCustomerContacted:
        type: string
        format: date-time
        x-nullable: true
      sitRequestedDelivery:
        type: string
        format: date-time
        x-nullable: true
  SITServiceItemGrouping:
    properties:
      summary:
        $ref: '#/definitions/SITSummary'
        description: >
          Holds the top level summary of a Service Item Grouping, detailing the
          ServiceItemID of the first day SIT service item (Eg, DOFSIT, DOASIT),
          the location (ORIGIN/DESTINATION), how many days the provided instance
          of SIT has been in storage, SIT entry date, departure date, authorized
          end date, customer contacted date, requested delivery date.

          This is provided at a top level because due to our service item
          architecture, SIT information is sometimes split across multiple
          service items, and this summary is a compilation of said information.
          This prevents the need to loop over many service items.
      serviceItems:
        $ref: '#/definitions/MTOServiceItems'
  SITServiceItemGroupings:
    description: >
      Holds groupings of SIT service items and their summaries, detailing the
      summary ServiceItemID of the first day SIT service item (Eg, DOFSIT,
      DOASIT), the location (ORIGIN/DESTINATION), how many days the provided
      instance of SIT has been in storage, SIT entry date, departure date,
      authorized end date, customer contacted date, requested delivery date.
    type: array
    items:
      $ref: '#/definitions/SITServiceItemGrouping'
  SITStatus:
    properties:
      totalSITDaysUsed:
        type: integer
        minimum: 0
      totalDaysRemaining:
        type: integer
        minimum: 0
      calculatedTotalDaysInSIT:
        type: integer
        minimum: 0
      currentSIT:
        type: object
        properties:
          serviceItemID:
            type: string
            format: uuid
            example: c56a4180-65aa-42ec-a945-5fd21dec0538
          location:
            enum:
              - ORIGIN
              - DESTINATION
          daysInSIT:
            type: integer
            minimum: 0
          sitEntryDate:
            type: string
            format: date
            x-nullable: true
          sitDepartureDate:
            type: string
            format: date
            x-nullable: true
          sitAuthorizedEndDate:
            type: string
            format: date
            x-nullable: true
          sitCustomerContacted:
            type: string
            format: date
            x-nullable: true
          sitRequestedDelivery:
            type: string
            format: date
            x-nullable: true
      pastSITServiceItemGroupings:
        $ref: '#/definitions/SITServiceItemGroupings'
        description: >
          A list of past SIT service item groupings. These will contain the
          given SIT service items for an instance of SIT (Either Origin or
          Destination), grouped by the date they went into SIT and service items
          limited explicitly to SIT related Re Service Codes.
  PPMShipmentStatus:
    description: |
      Status of the PPM Shipment:
        * **DRAFT**: The customer has created the PPM shipment but has not yet submitted their move for counseling.
        * **SUBMITTED**: The shipment belongs to a move that has been submitted by the customer or has been created by a Service Counselor or Prime Contractor for a submitted move.
        * **WAITING_ON_CUSTOMER**: The PPM shipment has been approved and the customer may now provide their actual move closeout information and documentation required to get paid.
        * **NEEDS_ADVANCE_APPROVAL**: The shipment was counseled by the Prime Contractor and approved but an advance was requested so will need further financial approval from the government.
        * **NEEDS_CLOSEOUT**: The customer has provided their closeout weight tickets, receipts, and expenses and certified it for the Service Counselor to approve, exclude or reject.
        * **CLOSEOUT_COMPLETE**: The Service Counselor has reviewed all of the customer's PPM closeout documentation and authorizes the customer can download and submit their finalized SSW packet.
    type: string
    readOnly: true
    enum:
      - DRAFT
      - SUBMITTED
      - WAITING_ON_CUSTOMER
      - NEEDS_ADVANCE_APPROVAL
      - NEEDS_CLOSEOUT
      - CLOSEOUT_COMPLETE
      - CANCELED
  PPMAdvanceStatus:
    type: string
    title: PPM Advance Status
    description: >-
      Indicates whether an advance status has been accepted, rejected, or
      edited, or a prime counseled PPM has been received or not received
    x-nullable: true
    enum:
      - APPROVED
      - REJECTED
      - EDITED
      - RECEIVED
      - NOT_RECEIVED
  OmittablePPMDocumentStatus:
    description: Status of the PPM document.
    type: string
    enum:
      - APPROVED
      - EXCLUDED
      - REJECTED
    x-display-value:
      APPROVED: Approved
      EXCLUDED: Excluded
      REJECTED: Rejected
    x-nullable: true
    x-omitempty: false
  PPMDocumentStatusReason:
    description: The reason the services counselor has excluded or rejected the item.
    type: string
    x-nullable: true
    x-omitempty: false
  WeightTicket:
    description: >-
      Vehicle and optional trailer information and weight documents used to move
      this PPM shipment.
    type: object
    properties:
      id:
        description: ID of this set of weight tickets.
        type: string
        format: uuid
        example: c56a4180-65aa-42ec-a945-5fd21dec0538
        readOnly: true
      ppmShipmentId:
        description: The ID of the PPM shipment that this set of weight tickets is for.
        type: string
        format: uuid
        example: c56a4180-65aa-42ec-a945-5fd21dec0538
        readOnly: true
      createdAt:
        type: string
        format: date-time
        readOnly: true
      updatedAt:
        type: string
        format: date-time
        readOnly: true
      vehicleDescription:
        description: >-
          Description of the vehicle used for the trip. E.g. make/model, type of
          truck/van, etc.
        type: string
        x-nullable: true
        x-omitempty: false
      emptyWeight:
        description: Weight of the vehicle when empty.
        type: integer
        minimum: 0
        x-nullable: true
        x-omitempty: false
      submittedEmptyWeight:
        description: Customer submitted weight of the vehicle when empty.
        type: integer
        minimum: 0
        x-nullable: true
        x-omitempty: false
      missingEmptyWeightTicket:
        description: >-
          Indicates if the customer is missing a weight ticket for the vehicle
          weight when empty.
        type: boolean
        x-nullable: true
        x-omitempty: false
      emptyDocumentId:
        description: >-
          ID of the document that is associated with the user uploads containing
          the vehicle weight when empty.
        type: string
        format: uuid
        readOnly: true
      emptyDocument:
        allOf:
          - description: >-
              Document that is associated with the user uploads containing the
              vehicle weight when empty.
          - $ref: '#/definitions/Document'
      fullWeight:
        description: The weight of the vehicle when full.
        type: integer
        minimum: 0
        x-nullable: true
        x-omitempty: false
      submittedFullWeight:
        description: Customer submitted weight of the vehicle when full.
        type: integer
        minimum: 0
        x-nullable: true
        x-omitempty: false
      missingFullWeightTicket:
        description: >-
          Indicates if the customer is missing a weight ticket for the vehicle
          weight when full.
        type: boolean
        x-nullable: true
        x-omitempty: false
      fullDocumentId:
        description: >-
          ID of the document that is associated with the user uploads containing
          the vehicle weight when full.
        type: string
        format: uuid
        example: c56a4180-65aa-42ec-a945-5fd21dec0538
        readOnly: true
      fullDocument:
        allOf:
          - description: >-
              Document that is associated with the user uploads containing the
              vehicle weight when full.
          - $ref: '#/definitions/Document'
      ownsTrailer:
        description: Indicates if the customer used a trailer they own for the move.
        type: boolean
        x-nullable: true
        x-omitempty: false
      submittedOwnsTrailer:
        description: Indicates if the customer used a trailer they own for the move.
        type: boolean
        x-nullable: true
        x-omitempty: false
      trailerMeetsCriteria:
        description: >-
          Indicates if the trailer that the customer used meets all the criteria
          to be claimable.
        type: boolean
        x-nullable: true
        x-omitempty: false
      submittedTrailerMeetsCriteria:
        description: >-
          Indicates if the trailer that the customer used meets all the criteria
          to be claimable.
        type: boolean
        x-nullable: true
        x-omitempty: false
      proofOfTrailerOwnershipDocumentId:
        description: >-
          ID of the document that is associated with the user uploads containing
          the proof of trailer ownership.
        type: string
        format: uuid
        example: c56a4180-65aa-42ec-a945-5fd21dec0538
        readOnly: true
      proofOfTrailerOwnershipDocument:
        allOf:
          - description: >-
              Document that is associated with the user uploads containing the
              proof of trailer ownership.
          - $ref: '#/definitions/Document'
      status:
        $ref: '#/definitions/OmittablePPMDocumentStatus'
      reason:
        $ref: '#/definitions/PPMDocumentStatusReason'
      adjustedNetWeight:
        description: Indicates the adjusted net weight of the vehicle
        type: integer
        minimum: 0
        x-nullable: true
        x-omitempty: false
      netWeightRemarks:
        description: Remarks explaining any edits made to the net weight
        type: string
        x-nullable: true
        x-omitempty: false
      eTag:
        description: A hash that should be used as the "If-Match" header for any updates.
        type: string
        readOnly: true
      allowableWeight:
        description: Maximum reimbursable weight.
        type: integer
        minimum: 0
        x-nullable: true
        x-omitempty: false
    required:
      - ppmShipmentId
      - createdAt
      - updatedAt
      - emptyDocumentId
      - emptyDocument
      - fullDocument
      - fullDocumentId
      - proofOfTrailerOwnershipDocument
      - proofOfTrailerOwnershipDocumentId
  WeightTickets:
    description: All weight tickets associated with a PPM shipment.
    type: array
    items:
      $ref: '#/definitions/WeightTicket'
    x-omitempty: false
  OmittableMovingExpenseType:
    type: string
    description: Moving Expense Type
    enum:
      - CONTRACTED_EXPENSE
      - GAS
      - OIL
      - OTHER
      - PACKING_MATERIALS
      - RENTAL_EQUIPMENT
      - STORAGE
      - TOLLS
      - WEIGHING_FEE
    x-display-value:
      CONTRACTED_EXPENSE: Contracted expense
      GAS: Gas
      OIL: Oil
      OTHER: Other
      PACKING_MATERIALS: Packing materials
      STORAGE: Storage
      RENTAL_EQUIPMENT: Rental equipment
      TOLLS: Tolls
      WEIGHING_FEE: Weighing fee
    x-nullable: true
    x-omitempty: false
  SubmittedMovingExpenseType:
    type: string
    description: Customer Submitted Moving Expense Type
    enum:
      - CONTRACTED_EXPENSE
      - GAS
      - OIL
      - OTHER
      - PACKING_MATERIALS
      - RENTAL_EQUIPMENT
      - STORAGE
      - TOLLS
      - WEIGHING_FEE
    x-display-value:
      CONTRACTED_EXPENSE: Contracted expense
      GAS: Gas
      OIL: Oil
      OTHER: Other
      PACKING_MATERIALS: Packing materials
      STORAGE: Storage
      RENTAL_EQUIPMENT: Rental equipment
      TOLLS: Tolls
      WEIGHING_FEE: Weighing fee
    x-nullable: true
    x-omitempty: false
  MovingExpense:
    description: >-
      Expense information and receipts of costs incurred that can be reimbursed
      while moving a PPM shipment.
    type: object
    properties:
      id:
        description: Unique primary identifier of the Moving Expense object
        type: string
        format: uuid
        example: c56a4180-65aa-42ec-a945-5fd21dec0538
        readOnly: true
      ppmShipmentId:
        description: The PPM Shipment id that this moving expense belongs to
        type: string
        format: uuid
        example: c56a4180-65aa-42ec-a945-5fd21dec0538
        readOnly: true
      documentId:
        description: The id of the Document that contains all file uploads for this expense
        type: string
        format: uuid
        example: c56a4180-65aa-42ec-a945-5fd21dec0538
        readOnly: true
      document:
        allOf:
          - description: >-
              The Document object that contains all file uploads for this
              expense
          - $ref: '#/definitions/Document'
      movingExpenseType:
        $ref: '#/definitions/OmittableMovingExpenseType'
      submittedMovingExpenseType:
        $ref: '#/definitions/SubmittedMovingExpenseType'
      description:
        description: A brief description of the expense
        type: string
        x-nullable: true
        x-omitempty: false
      submittedDescription:
        description: Customer submitted description of the expense
        type: string
        x-nullable: true
        x-omitempty: false
      paidWithGtcc:
        description: >-
          Indicates if the service member used their government issued card to
          pay for the expense
        type: boolean
        x-nullable: true
        x-omitempty: false
      amount:
        description: The total amount of the expense as indicated on the receipt
        type: integer
        x-nullable: true
        x-omitempty: false
      submittedAmount:
        description: >-
          Customer submitted total amount of the expense as indicated on the
          receipt
        type: integer
        x-nullable: true
        x-omitempty: false
      missingReceipt:
        description: >-
          Indicates if the service member is missing the receipt with the proof
          of expense amount
        type: boolean
        x-nullable: true
        x-omitempty: false
      status:
        $ref: '#/definitions/OmittablePPMDocumentStatus'
      reason:
        $ref: '#/definitions/PPMDocumentStatusReason'
      sitStartDate:
        description: >-
          The date the shipment entered storage, applicable for the `STORAGE`
          movingExpenseType only
        type: string
        example: '2022-04-26'
        format: date
        x-nullable: true
        x-omitempty: false
      submittedSitStartDate:
        description: >-
          Customer submitted date the shipment entered storage, applicable for
          the `STORAGE` movingExpenseType only
        type: string
        example: '2022-04-26'
        format: date
        x-nullable: true
        x-omitempty: false
      sitEndDate:
        description: >-
          The date the shipment exited storage, applicable for the `STORAGE`
          movingExpenseType only
        type: string
        example: '2018-05-26'
        format: date
        x-nullable: true
        x-omitempty: false
      submittedSitEndDate:
        description: >-
          Customer submitted date the shipment exited storage, applicable for
          the `STORAGE` movingExpenseType only
        type: string
        example: '2018-05-26'
        format: date
        x-nullable: true
        x-omitempty: false
      createdAt:
        description: >-
          Timestamp the moving expense object was initially created in the
          system (UTC)
        type: string
        format: date-time
        readOnly: true
      updatedAt:
        description: >-
          Timestamp when a property of this moving expense object was last
          modified (UTC)
        type: string
        format: date-time
        readOnly: true
      eTag:
        description: A hash that should be used as the "If-Match" header for any updates.
        type: string
        readOnly: true
      weightStored:
        description: The total weight stored in PPM SIT
        type: integer
        x-nullable: true
        x-omitempty: false
      sitLocation:
        allOf:
          - $ref: '#/definitions/SITLocationType'
          - x-nullable: true
          - x-omitempty: false
      sitEstimatedCost:
        description: >-
          The estimated amount that the government will pay the service member
          to put their goods into storage. This estimated storage cost is
          separate from the estimated incentive.
        type: integer
        format: cents
        x-nullable: true
        x-omitempty: false
      sitReimburseableAmount:
        description: The amount of SIT that will be reimbursed
        type: integer
        x-nullable: true
        x-omitempty: false
    required:
      - id
      - createdAt
      - updatedAt
      - ppmShipmentId
      - documentId
      - document
  ProGearWeightTicket:
    description: Pro-gear associated information and weight docs for a PPM shipment
    type: object
    properties:
      id:
        description: The ID of the pro-gear weight ticket.
        type: string
        format: uuid
        example: c56a4180-65aa-42ec-a945-5fd21dec0538
        readOnly: true
      ppmShipmentId:
        description: >-
          The ID of the PPM shipment that this pro-gear weight ticket is
          associated with.
        type: string
        format: uuid
        example: c56a4180-65aa-42ec-a945-5fd21dec0538
        readOnly: true
      updatedAt:
        type: string
        format: date-time
        readOnly: true
      createdAt:
        type: string
        format: date-time
        readOnly: true
      belongsToSelf:
        description: >-
          Indicates if this information is for the customer's own pro-gear,
          otherwise, it's the spouse's.
        type: boolean
        x-nullable: true
        x-omitempty: false
      submittedBelongsToSelf:
        description: >-
          Indicates if this information is for the customer's own pro-gear,
          otherwise, it's the spouse's.
        type: boolean
        x-nullable: true
        x-omitempty: false
      description:
        description: Describes the pro-gear that was moved.
        type: string
        x-nullable: true
        x-omitempty: false
      hasWeightTickets:
        description: >-
          Indicates if the user has a weight ticket for their pro-gear,
          otherwise they have a constructed weight.
        type: boolean
        x-nullable: true
        x-omitempty: false
      submittedHasWeightTickets:
        description: >-
          Indicates if the user has a weight ticket for their pro-gear,
          otherwise they have a constructed weight.
        type: boolean
        x-nullable: true
        x-omitempty: false
      weight:
        description: Weight of the pro-gear.
        type: integer
        minimum: 0
        x-nullable: true
        x-omitempty: false
      submittedWeight:
        description: Customer submitted weight of the pro-gear.
        type: integer
        minimum: 0
        x-nullable: true
        x-omitempty: false
      documentId:
        description: >-
          The ID of the document that is associated with the user uploads
          containing the pro-gear weight.
        type: string
        format: uuid
        example: c56a4180-65aa-42ec-a945-5fd21dec0538
        readOnly: true
      document:
        allOf:
          - description: >-
              Document that is associated with the user uploads containing the
              pro-gear weight.
          - $ref: '#/definitions/Document'
      status:
        $ref: '#/definitions/OmittablePPMDocumentStatus'
      reason:
        $ref: '#/definitions/PPMDocumentStatusReason'
      eTag:
        description: A hash that should be used as the "If-Match" header for any updates.
        type: string
        readOnly: true
    required:
      - ppmShipmentId
      - createdAt
      - updatedAt
      - documentId
      - document
  SignedCertificationType:
    description: |
      The type of signed certification:
        - PPM_PAYMENT: This is used when the customer has a PPM shipment that they have uploaded their documents for and are
            ready to submit their documentation for review. When they submit, they will be asked to sign certifying the
            information is correct.
        - SHIPMENT: This is used when a customer submits their move with their shipments to be reviewed by office users.
        - PRE_CLOSEOUT_REVIEWED_PPM_PAYMENT: This is used when a move has a PPM shipment and is set to
             service-counseling-completed "Submit move details" by service counselor.
        - CLOSEOUT_REVIEWED_PPM_PAYMENT: This is used when a PPM shipment is reviewed by counselor in close out queue.
    type: string
    enum:
      - PPM_PAYMENT
      - SHIPMENT
      - PRE_CLOSEOUT_REVIEWED_PPM_PAYMENT
      - CLOSEOUT_REVIEWED_PPM_PAYMENT
    readOnly: true
  SignedCertification:
    description: Signed certification
    type: object
    properties:
      id:
        description: The ID of the signed certification.
        type: string
        format: uuid
        example: c56a4180-65aa-42ec-a945-5fd21dec0538
        readOnly: true
      submittingUserId:
        description: The ID of the user that signed.
        type: string
        format: uuid
        example: c56a4180-65aa-42ec-a945-5fd21dec0538
        readOnly: true
      moveId:
        description: The ID of the move associated with this signed certification.
        type: string
        format: uuid
        example: c56a4180-65aa-42ec-a945-5fd21dec0538
        readOnly: true
      ppmId:
        description: >-
          The ID of the PPM shipment associated with this signed certification,
          if any.
        type: string
        format: uuid
        example: c56a4180-65aa-42ec-a945-5fd21dec0538
        readOnly: true
        x-nullable: true
        x-omitempty: false
      certificationType:
        $ref: '#/definitions/SignedCertificationType'
      certificationText:
        description: Full text that the customer agreed to and signed.
        type: string
      signature:
        description: The signature that the customer provided.
        type: string
      date:
        description: Date that the customer signed the certification.
        type: string
        format: date
      createdAt:
        type: string
        format: date-time
        readOnly: true
      updatedAt:
        type: string
        format: date-time
        readOnly: true
      eTag:
        description: A hash that should be used as the "If-Match" header for any updates.
        type: string
        readOnly: true
    required:
      - id
      - submittingUserId
      - moveId
      - certificationType
      - certificationText
      - signature
      - date
      - createdAt
      - updatedAt
      - eTag
  PPMShipment:
    description: >-
      A personally procured move is a type of shipment that a service member
      moves themselves.
    x-nullable: true
    properties:
      id:
        description: Primary auto-generated unique identifier of the PPM shipment object
        example: 1f2270c7-7166-40ae-981e-b200ebdf3054
        format: uuid
        type: string
        readOnly: true
      shipmentId:
        description: The id of the parent MTOShipment object
        example: 1f2270c7-7166-40ae-981e-b200ebdf3054
        format: uuid
        type: string
        readOnly: true
      createdAt:
        description: Timestamp of when the PPM Shipment was initially created (UTC)
        format: date-time
        type: string
        readOnly: true
      updatedAt:
        description: Timestamp of when a property of this object was last updated (UTC)
        format: date-time
        type: string
        readOnly: true
      status:
        $ref: '#/definitions/PPMShipmentStatus'
      w2Address:
        x-nullable: true
        $ref: '#/definitions/Address'
      advanceStatus:
        $ref: '#/definitions/PPMAdvanceStatus'
      expectedDepartureDate:
        description: |
          Date the customer expects to begin their move.
        format: date
        type: string
      actualMoveDate:
        description: The actual start date of when the PPM shipment left the origin.
        format: date
        type: string
        x-nullable: true
        x-omitempty: false
      submittedAt:
        description: >-
          The timestamp of when the customer submitted their PPM documentation
          to the counselor for review.
        format: date-time
        type: string
        x-nullable: true
        x-omitempty: false
      reviewedAt:
        description: >-
          The timestamp of when the Service Counselor has reviewed all of the
          closeout documents.
        format: date-time
        type: string
        x-nullable: true
        x-omitempty: false
      approvedAt:
        description: >-
          The timestamp of when the shipment was approved and the service member
          can begin their move.
        format: date-time
        type: string
        x-nullable: true
        x-omitempty: false
      pickupAddress:
        $ref: '#/definitions/Address'
      secondaryPickupAddress:
        allOf:
          - $ref: '#/definitions/Address'
          - x-nullable: true
          - x-omitempty: false
      hasSecondaryPickupAddress:
        type: boolean
        x-omitempty: false
        x-nullable: true
      tertiaryPickupAddress:
        allOf:
          - $ref: '#/definitions/Address'
          - x-nullable: true
          - x-omitempty: false
      hasTertiaryPickupAddress:
        type: boolean
        x-omitempty: false
        x-nullable: true
      actualPickupPostalCode:
        description: >
          The actual postal code where the PPM shipment started. To be filled
          once the customer has moved the shipment.
        format: zip
        type: string
        title: ZIP
        example: '90210'
        pattern: ^(\d{5})$
        x-nullable: true
        x-omitempty: false
      destinationAddress:
        $ref: '#/definitions/Address'
      secondaryDestinationAddress:
        allOf:
          - $ref: '#/definitions/Address'
          - x-nullable: true
          - x-omitempty: false
      hasSecondaryDestinationAddress:
        type: boolean
        x-omitempty: false
        x-nullable: true
      tertiaryDestinationAddress:
        allOf:
          - $ref: '#/definitions/Address'
          - x-nullable: true
          - x-omitempty: false
      hasTertiaryDestinationAddress:
        type: boolean
        x-omitempty: false
        x-nullable: true
      actualDestinationPostalCode:
        description: >
          The actual postal code where the PPM shipment ended. To be filled once
          the customer has moved the shipment.
        format: zip
        type: string
        title: ZIP
        example: '90210'
        pattern: ^(\d{5})$
        x-nullable: true
        x-omitempty: false
      sitExpected:
        description: >
          Captures whether some or all of the PPM shipment will require
          temporary storage at the origin or destination.


          Must be set to `true` when providing `sitLocation`,
          `sitEstimatedWeight`, `sitEstimatedEntryDate`, and
          `sitEstimatedDepartureDate` values to calculate the
          `sitEstimatedCost`.
        type: boolean
      estimatedWeight:
        description: The estimated weight of the PPM shipment goods being moved.
        type: integer
        example: 4200
        x-nullable: true
        x-omitempty: false
      hasProGear:
        description: >
          Indicates whether PPM shipment has pro gear for themselves or their
          spouse.
        type: boolean
        x-nullable: true
        x-omitempty: false
      proGearWeight:
        description: >-
          The estimated weight of the pro-gear being moved belonging to the
          service member.
        type: integer
        x-nullable: true
        x-omitempty: false
      spouseProGearWeight:
        description: >-
          The estimated weight of the pro-gear being moved belonging to a
          spouse.
        type: integer
        x-nullable: true
        x-omitempty: false
      estimatedIncentive:
        description: >-
          The estimated amount the government will pay the service member to
          move their belongings based on the moving date, locations, and
          shipment weight.
        type: integer
        format: cents
        x-nullable: true
        x-omitempty: false
      finalIncentive:
        description: >
          The final calculated incentive for the PPM shipment. This does not
          include **SIT** as it is a reimbursement.
        type: integer
        format: cents
        x-nullable: true
        x-omitempty: false
        readOnly: true
      hasRequestedAdvance:
        description: |
          Indicates whether an advance has been requested for the PPM shipment.
        type: boolean
        x-nullable: true
        x-omitempty: false
      advanceAmountRequested:
        description: >
          The amount requested as an advance by the service member up to a
          maximum percentage of the estimated incentive.
        type: integer
        format: cents
        x-nullable: true
        x-omitempty: false
      hasReceivedAdvance:
        description: |
          Indicates whether an advance was received for the PPM shipment.
        type: boolean
        x-nullable: true
        x-omitempty: false
      advanceAmountReceived:
        description: |
          The amount received for an advance, or null if no advance is received.
        type: integer
        format: cents
        x-nullable: true
        x-omitempty: false
      sitLocation:
        allOf:
          - $ref: '#/definitions/SITLocationType'
          - x-nullable: true
          - x-omitempty: false
      sitEstimatedWeight:
        description: The estimated weight of the goods being put into storage.
        type: integer
        example: 2000
        x-nullable: true
        x-omitempty: false
      sitEstimatedEntryDate:
        description: The date that goods will first enter the storage location.
        format: date
        type: string
        x-nullable: true
        x-omitempty: false
      sitEstimatedDepartureDate:
        description: The date that goods will exit the storage location.
        format: date
        type: string
        x-nullable: true
        x-omitempty: false
      sitEstimatedCost:
        description: >-
          The estimated amount that the government will pay the service member
          to put their goods into storage. This estimated storage cost is
          separate from the estimated incentive.
        type: integer
        format: cents
        x-nullable: true
        x-omitempty: false
      weightTickets:
        $ref: '#/definitions/WeightTickets'
      movingExpenses:
        description: All expense documentation receipt records of this PPM shipment.
        items:
          $ref: '#/definitions/MovingExpense'
        type: array
      proGearWeightTickets:
        description: >-
          All pro-gear weight ticket documentation records for this PPM
          shipment.
        type: array
        items:
          $ref: '#/definitions/ProGearWeightTicket'
      signedCertification:
        $ref: '#/definitions/SignedCertification'
      eTag:
        description: >-
          A hash unique to this shipment that should be used as the "If-Match"
          header for any updates.
        type: string
        readOnly: true
    required:
      - id
      - shipmentId
      - createdAt
      - status
      - expectedDepartureDate
      - sitExpected
      - eTag
  BoatShipment:
    x-nullable: true
    properties:
      id:
        description: Primary auto-generated unique identifier of the Boat shipment object
        example: 1f2270c7-7166-40ae-981e-b200ebdf3054
        format: uuid
        type: string
        readOnly: true
      shipmentId:
        description: The id of the parent MTOShipment object
        example: 1f2270c7-7166-40ae-981e-b200ebdf3054
        format: uuid
        type: string
        readOnly: true
      createdAt:
        description: Timestamp of when the Boat Shipment was initially created (UTC)
        format: date-time
        type: string
        readOnly: true
      updatedAt:
        description: Timestamp of when a property of this object was last updated (UTC)
        format: date-time
        type: string
        readOnly: true
      type:
        type: string
        enum:
          - HAUL_AWAY
          - TOW_AWAY
      year:
        type: integer
        description: Year of the Boat
      make:
        type: string
        description: Make of the Boat
      model:
        type: string
        description: Model of the Boat
      lengthInInches:
        type: integer
        description: Length of the Boat in inches
      widthInInches:
        type: integer
        description: Width of the Boat in inches
      heightInInches:
        type: integer
        description: Height of the Boat in inches
      hasTrailer:
        type: boolean
        description: Does the boat have a trailer
      isRoadworthy:
        type: boolean
        description: Is the trailer roadworthy
        x-nullable: true
      eTag:
        description: >-
          A hash unique to this shipment that should be used as the "If-Match"
          header for any updates.
        type: string
        readOnly: true
    required:
      - id
      - shipmentId
      - createdAt
      - type
      - year
      - make
      - model
      - lengthInInches
      - widthInInches
      - heightInInches
      - hasTrailer
      - eTag
  MobileHome:
    description: >-
      A mobile home is a type of shipment that a service member moves a mobile
      home.
    x-nullable: true
    properties:
      id:
        description: Primary auto-generated unique identifier of the Mobile Home object
        example: 1f2270c7-7166-40ae-981e-b200ebdf3054
        format: uuid
        type: string
        readOnly: true
      shipmentId:
        description: The id of the parent MTOShipment object
        example: 1f2270c7-7166-40ae-981e-b200ebdf3054
        format: uuid
        type: string
        readOnly: true
      make:
        description: The make of the mobile home
        type: string
      model:
        description: The model of the mobile home.
        type: string
      year:
        description: The year the mobile home was made.
        type: integer
      lengthInInches:
        type: integer
      widthInInches:
        type: integer
      heightInInches:
        type: integer
      updatedAt:
        description: Timestamp of when a property of this object was last updated (UTC)
        format: date-time
        type: string
        readOnly: true
      createdAt:
        description: Timestamp of when a property of this object was created (UTC)
        format: date-time
        type: string
        readOnly: true
      eTag:
        description: >-
          A hash unique to this shipment that should be used as the "If-Match"
          header for any updates.
        type: string
        readOnly: true
  ShipmentAddressUpdateStatus:
    type: string
    title: Status
    readOnly: true
    x-display-value:
      REQUESTED: REQUESTED
      REJECTED: REJECTED
      APPROVED: APPROVED
    enum:
      - REQUESTED
      - REJECTED
      - APPROVED
  ShipmentAddressUpdate:
    description: >
      This represents a destination address change request made by the Prime
      that is either auto-approved or requires review if the pricing criteria
      has changed. If criteria has changed, then it must be approved or rejected
      by a TOO.
    type: object
    properties:
      id:
        type: string
        format: uuid
        example: c56a4180-65aa-42ec-a945-5fd21dec0538
        readOnly: true
      contractorRemarks:
        type: string
        example: This is a contractor remark
        title: Contractor Remarks
        description: The reason there is an address change.
        readOnly: true
      officeRemarks:
        type: string
        example: This is an office remark
        title: Office Remarks
        x-nullable: true
        description: The TOO comment on approval or rejection.
      status:
        $ref: '#/definitions/ShipmentAddressUpdateStatus'
      shipmentID:
        type: string
        format: uuid
        example: c56a4180-65aa-42ec-a945-5fd21dec0538
        readOnly: true
      originalAddress:
        $ref: '#/definitions/Address'
      newAddress:
        $ref: '#/definitions/Address'
      sitOriginalAddress:
        $ref: '#/definitions/Address'
      oldSitDistanceBetween:
        description: >-
          The distance between the original SIT address and the previous/old
          destination address of shipment
        example: 50
        minimum: 0
        type: integer
      newSitDistanceBetween:
        description: >-
          The distance between the original SIT address and requested new
          destination address of shipment
        example: 88
        minimum: 0
        type: integer
    required:
      - id
      - status
      - shipmentID
      - originalAddress
      - newAddress
      - contractorRemarks
  MTOShipment:
    properties:
      moveTaskOrderID:
        example: 1f2270c7-7166-40ae-981e-b200ebdf3054
        format: uuid
        type: string
      id:
        example: 1f2270c7-7166-40ae-981e-b200ebdf3054
        format: uuid
        type: string
      createdAt:
        format: date-time
        type: string
      updatedAt:
        format: date-time
        type: string
      deletedAt:
        x-nullable: true
        format: date-time
        type: string
      primeEstimatedWeight:
        x-nullable: true
        example: 2000
        type: integer
      primeActualWeight:
        x-nullable: true
        example: 2000
        type: integer
      calculatedBillableWeight:
        x-nullable: true
        example: 2000
        type: integer
        readOnly: true
      ntsRecordedWeight:
        description: >-
          The previously recorded weight for the NTS Shipment. Used for NTS
          Release to know what the previous primeActualWeight or billable weight
          was.
        example: 2000
        type: integer
        x-nullable: true
        x-formatting: weight
      scheduledPickupDate:
        format: date
        type: string
        x-nullable: true
      scheduledDeliveryDate:
        format: date
        type: string
        x-nullable: true
      requestedPickupDate:
        format: date
        type: string
        x-nullable: true
      actualPickupDate:
        x-nullable: true
        format: date
        type: string
      actualDeliveryDate:
        x-nullable: true
        description: >-
          The actual date that the shipment was delivered to the destination
          address by the Prime
        format: date
        type: string
      requestedDeliveryDate:
        format: date
        type: string
        x-nullable: true
      requiredDeliveryDate:
        x-nullable: true
        format: date
        type: string
      approvedDate:
        format: date-time
        type: string
        x-nullable: true
      diversion:
        type: boolean
        example: true
      diversionReason:
        type: string
        example: MTO Shipment needs rerouted
        x-nullable: true
      distance:
        type: integer
        x-nullable: true
        example: 500
      pickupAddress:
        x-nullable: true
        $ref: '#/definitions/Address'
      destinationAddress:
        x-nullable: true
        $ref: '#/definitions/Address'
      destinationType:
        $ref: '#/definitions/DestinationType'
      secondaryPickupAddress:
        x-nullable: true
        $ref: '#/definitions/Address'
      secondaryDeliveryAddress:
        x-nullable: true
        $ref: '#/definitions/Address'
      hasSecondaryPickupAddress:
        type: boolean
        x-omitempty: false
        x-nullable: true
      hasSecondaryDeliveryAddress:
        type: boolean
        x-omitempty: false
        x-nullable: true
      tertiaryPickupAddress:
        x-nullable: true
        $ref: '#/definitions/Address'
      tertiaryDeliveryAddress:
        x-nullable: true
        $ref: '#/definitions/Address'
      hasTertiaryPickupAddress:
        type: boolean
        x-omitempty: false
        x-nullable: true
      hasTertiaryDeliveryAddress:
        type: boolean
        x-omitempty: false
        x-nullable: true
      actualProGearWeight:
        type: integer
        x-nullable: true
        x-omitempty: false
      actualSpouseProGearWeight:
        type: integer
        x-nullable: true
        x-omitempty: false
      customerRemarks:
        type: string
        example: handle with care
        x-nullable: true
      counselorRemarks:
        description: >
          The counselor can use the counselor remarks field to inform the movers
          about any

          special circumstances for this shipment. Typical examples:
            * bulky or fragile items,
            * weapons,
            * access info for their address.
          Counselors enters this information when creating or editing an MTO
          Shipment. Optional field.
        type: string
        example: handle with care
        x-nullable: true
      shipmentType:
        $ref: '#/definitions/MTOShipmentType'
      status:
        $ref: '#/definitions/MTOShipmentStatus'
      rejectionReason:
        type: string
        example: MTO Shipment not good enough
        x-nullable: true
      reweigh:
        x-nullable: true
        x-omitempty: true
        $ref: '#/definitions/Reweigh'
      mtoAgents:
        $ref: '#/definitions/MTOAgents'
      mtoServiceItems:
        $ref: '#/definitions/MTOServiceItems'
      sitDaysAllowance:
        type: integer
        x-nullable: true
      sitExtensions:
        $ref: '#/definitions/SITExtensions'
      sitStatus:
        $ref: '#/definitions/SITStatus'
      eTag:
        type: string
      billableWeightCap:
        type: integer
        description: TIO override billable weight to be used for calculations
        example: 2500
        x-formatting: weight
        x-nullable: true
      billableWeightJustification:
        type: string
        example: more weight than expected
        x-nullable: true
      tacType:
        allOf:
          - $ref: '#/definitions/LOAType'
          - x-nullable: true
      sacType:
        allOf:
          - $ref: '#/definitions/LOAType'
          - x-nullable: true
      usesExternalVendor:
        type: boolean
        example: false
      serviceOrderNumber:
        type: string
        x-nullable: true
      storageFacility:
        x-nullable: true
        $ref: '#/definitions/StorageFacility'
      ppmShipment:
        $ref: '#/definitions/PPMShipment'
      boatShipment:
        $ref: '#/definitions/BoatShipment'
      mobileHomeShipment:
        $ref: '#/definitions/MobileHome'
      deliveryAddressUpdate:
        $ref: '#/definitions/ShipmentAddressUpdate'
      shipmentLocator:
        type: string
        x-nullable: true
        readOnly: true
        example: 1K43AR-01
      originSitAuthEndDate:
        format: date-time
        type: string
      destinationSitAuthEndDate:
        format: date-time
        type: string
  LOATypeNullable:
    description: The Line of accounting (TAC/SAC) type that will be used for the shipment
    type: string
    x-go-type:
      import:
        package: github.com/transcom/mymove/pkg/swagger/nullable
      type: String
    example: HHG
    enum:
      - HHG
      - NTS
  ProGearWeightTickets:
    description: All progear weight tickets associated with a PPM shipment.
    type: array
    items:
      $ref: '#/definitions/ProGearWeightTicket'
    x-omitempty: false
  MovingExpenses:
    description: All moving expenses associated with a PPM shipment.
    type: array
    items:
      $ref: '#/definitions/MovingExpense'
    x-omitempty: false
  PPMDocuments:
    description: >-
      All documents associated with a PPM shipment, including weight tickets,
      progear weight tickets, and moving expenses.
    x-nullable: true
    x-omitempty: false
    type: object
    properties:
      WeightTickets:
        $ref: '#/definitions/WeightTickets'
      ProGearWeightTickets:
        $ref: '#/definitions/ProGearWeightTickets'
      MovingExpenses:
        $ref: '#/definitions/MovingExpenses'
  PPMDocumentStatus:
    description: Status of the PPM document.
    type: string
    enum:
      - APPROVED
      - EXCLUDED
      - REJECTED
    x-display-value:
      APPROVED: Approved
      EXCLUDED: Excluded
      REJECTED: Rejected
  PPMShipmentSIT:
    description: SIT related items for a PPM shipment
    x-nullable: true
    properties:
      updatedAt:
        description: Timestamp of when a property of this object was last updated (UTC)
        format: date-time
        type: string
        readOnly: true
      sitLocation:
        allOf:
          - $ref: '#/definitions/SITLocationType'
          - x-nullable: true
          - x-omitempty: false
    required:
      - sitLocation
  PPMCloseout:
    description: >-
      The calculations needed in the "Review Documents" section of a PPM
      closeout. LIst of all expenses/reimbursements related toa PPM shipment.
    properties:
      id:
        description: Primary auto-generated unique identifier of the PPM shipment object
        example: 1f2270c7-7166-40ae-981e-b200ebdf3054
        format: uuid
        type: string
        readOnly: true
      plannedMoveDate:
        description: |
          Date the customer expects to begin their move.
        format: date
        type: string
        x-nullable: true
        x-omitempty: false
      actualMoveDate:
        description: The actual start date of when the PPM shipment left the origin.
        format: date
        type: string
        x-nullable: true
        x-omitempty: false
      miles:
        description: The distance between the old address and the new address in miles.
        example: 54
        minimum: 0
        type: integer
        x-nullable: true
        x-omitempty: false
      estimatedWeight:
        description: The estimated weight of the PPM shipment goods being moved.
        type: integer
        example: 4200
        x-nullable: true
        x-omitempty: false
      actualWeight:
        example: 2000
        type: integer
        x-nullable: true
        x-omitempty: false
      proGearWeightCustomer:
        description: >-
          The estimated weight of the pro-gear being moved belonging to the
          service member.
        type: integer
        x-nullable: true
        x-omitempty: false
      proGearWeightSpouse:
        description: >-
          The estimated weight of the pro-gear being moved belonging to a
          spouse.
        type: integer
        x-nullable: true
        x-omitempty: false
      grossIncentive:
        description: >
          The final calculated incentive for the PPM shipment. This does not
          include **SIT** as it is a reimbursement.
        type: integer
        format: cents
        x-nullable: true
        x-omitempty: false
        readOnly: true
      gcc:
        description: Government Constructive Cost (GCC)
        type: integer
        title: GCC
        format: cents
        x-nullable: true
        x-omitempty: false
      aoa:
        description: Advance Operating Allowance (AOA).
        type: integer
        format: cents
        x-nullable: true
        x-omitempty: false
      remainingIncentive:
        description: The remaining reimbursement amount that is still owed to the customer.
        type: integer
        format: cents
        x-nullable: true
        x-omitempty: false
      haulType:
        description: >-
          The type of haul calculation used for this shipment (shorthaul or
          linehaul).
        type: string
        x-nullable: true
        x-omitempty: false
      haulPrice:
        description: The price of the linehaul or shorthaul.
        type: integer
        format: cents
        x-nullable: true
        x-omitempty: false
      haulFSC:
        description: The linehaul/shorthaul Fuel Surcharge (FSC).
        type: integer
        format: cents
        x-nullable: true
        x-omitempty: false
      dop:
        description: The Domestic Origin Price (DOP).
        type: integer
        format: cents
        x-nullable: true
        x-omitempty: false
      ddp:
        description: The Domestic Destination Price (DDP).
        type: integer
        format: cents
        x-nullable: true
        x-omitempty: false
      packPrice:
        description: The full price of all packing/unpacking services.
        type: integer
        format: cents
        x-nullable: true
        x-omitempty: false
      unpackPrice:
        description: The full price of all packing/unpacking services.
        type: integer
        format: cents
        x-nullable: true
        x-omitempty: false
      SITReimbursement:
        description: >-
          The estimated amount that the government will pay the service member
          to put their goods into storage. This estimated storage cost is
          separate from the estimated incentive.
        type: integer
        format: cents
        x-nullable: true
        x-omitempty: false
    required:
      - id
  PPMActualWeight:
    description: >-
      The actual net weight of a single PPM shipment. Used during document
      review for PPM closeout.
    properties:
      actualWeight:
        example: 2000
        type: integer
        x-nullable: true
        x-omitempty: false
    required:
      - actualWeight
  PPMSITEstimatedCost:
    description: >-
      The estimated cost of SIT for a single PPM shipment. Used during document
      review for PPM.
    properties:
      sitCost:
        example: 2000
        type: integer
      priceFirstDaySIT:
        example: 2000
        type: integer
        format: cents
        title: Price of the first day in SIT
      priceAdditionalDaySIT:
        example: 2000
        type: integer
        format: cents
        title: Price of an additional day in SIT
      paramsFirstDaySIT:
        type: object
        properties:
          contractYearName:
            type: string
            example: Award Term 1
          priceRateOrFactor:
            type: string
            example: '20.53'
          isPeak:
            type: string
            example: 'true'
          escalationCompounded:
            type: string
            example: '1.01'
          serviceAreaOrigin:
            type: string
            example: '252'
            x-nullable: true
            x-omitempty: true
          serviceAreaDestination:
            type: string
            example: '252'
            x-nullable: true
            x-omitempty: true
      paramsAdditionalDaySIT:
        type: object
        properties:
          contractYearName:
            type: string
            example: Award Term 1
          priceRateOrFactor:
            type: string
            example: '0.53'
          isPeak:
            type: string
            example: 'true'
          escalationCompounded:
            type: string
            example: '1.01'
          serviceAreaOrigin:
            type: string
            example: '252'
            x-nullable: true
            x-omitempty: true
          serviceAreaDestination:
            type: string
            example: '252'
            x-nullable: true
            x-omitempty: true
          numberDaysSIT:
            type: string
            example: '30'
            x-nullable: true
            x-omitempty: true
    required:
      - sitCost
      - priceFirstDaySIT
      - priceAdditionalDaySIT
  MTOServiceItemSingle:
    type: object
    properties:
      moveTaskOrderID:
        example: 1f2270c7-7166-40ae-981e-b200ebdf3054
        format: uuid
        type: string
      mtoShipmentID:
        example: 1f2270c7-7166-40ae-981e-b200ebdf3054
        format: uuid
        type: string
        x-nullable: true
      reServiceID:
        example: 1f2270c7-7166-40ae-981e-b200ebdf3054
        format: uuid
        type: string
      reServiceCode:
        type: string
      reServiceName:
        type: string
      createdAt:
        format: date-time
        type: string
        readOnly: true
      convertToCustomerExpense:
        type: boolean
        example: false
        x-omitempty: false
      customerExpenseReason:
        type: string
        x-nullable: true
      deletedAt:
        format: date
        type: string
      rejectionReason:
        type: string
        x-nullable: true
      pickupPostalCode:
        type: string
        x-nullable: true
      sitPostalCode:
        type: string
        readOnly: true
        x-nullable: true
      sitEntryDate:
        type: string
        format: date-time
        x-nullable: true
      sitDepartureDate:
        type: string
        format: date-time
        x-nullable: true
      sitCustomerContacted:
        type: string
        format: date
        x-nullable: true
      sitRequestedDelivery:
        type: string
        format: date
        x-nullable: true
      id:
        example: 1f2270c7-7166-40ae-981e-b200ebdf3054
        format: uuid
        type: string
      status:
        type: string
        x-nullable: true
      updatedAt:
        format: date-time
        type: string
        readOnly: true
      approvedAt:
        format: date-time
        type: string
        x-nullable: true
      rejectedAt:
        format: date-time
        type: string
        x-nullable: true
  ServiceItemSitEntryDate:
    type: object
    properties:
      id:
        example: 1f2270c7-7166-40ae-981e-b200ebdf3054
        format: uuid
        type: string
      sitEntryDate:
        type: string
        format: date-time
        x-nullable: true
  PaymentServiceItemStatus:
    type: string
    enum:
      - REQUESTED
      - APPROVED
      - DENIED
      - SENT_TO_GEX
      - PAID
      - EDI_ERROR
    title: Payment Service Item Status
  ServiceItemParamName:
    type: string
    enum:
      - ActualPickupDate
      - ContractCode
      - ContractYearName
      - CubicFeetBilled
      - CubicFeetCrating
      - DimensionHeight
      - DimensionLength
      - DimensionWidth
      - DistanceZip
      - DistanceZipSITDest
      - DistanceZipSITOrigin
      - EIAFuelPrice
      - EscalationCompounded
      - FSCMultiplier
      - FSCPriceDifferenceInCents
      - FSCWeightBasedDistanceMultiplier
      - IsPeak
      - MarketDest
      - MarketOrigin
      - MTOAvailableToPrimeAt
      - NTSPackingFactor
      - NumberDaysSIT
      - PriceAreaDest
      - PriceAreaIntlDest
      - PriceAreaIntlOrigin
      - PriceAreaOrigin
      - PriceRateOrFactor
      - PSI_LinehaulDom
      - PSI_LinehaulDomPrice
      - PSI_LinehaulShort
      - PSI_LinehaulShortPrice
      - PSI_PriceDomDest
      - PSI_PriceDomDestPrice
      - PSI_PriceDomOrigin
      - PSI_PriceDomOriginPrice
      - PSI_ShippingLinehaulIntlCO
      - PSI_ShippingLinehaulIntlCOPrice
      - PSI_ShippingLinehaulIntlOC
      - PSI_ShippingLinehaulIntlOCPrice
      - PSI_ShippingLinehaulIntlOO
      - PSI_ShippingLinehaulIntlOOPrice
      - RateAreaNonStdDest
      - RateAreaNonStdOrigin
      - ReferenceDate
      - RequestedPickupDate
      - ServiceAreaDest
      - ServiceAreaOrigin
      - ServicesScheduleDest
      - ServicesScheduleOrigin
      - SITPaymentRequestEnd
      - SITPaymentRequestStart
      - SITScheduleDest
      - SITScheduleOrigin
      - SITServiceAreaDest
      - SITServiceAreaOrigin
      - WeightAdjusted
      - WeightBilled
      - WeightEstimated
      - WeightOriginal
      - WeightReweigh
      - ZipDestAddress
      - ZipPickupAddress
      - ZipSITDestHHGFinalAddress
      - ZipSITDestHHGOriginalAddress
      - ZipSITOriginHHGActualAddress
      - ZipSITOriginHHGOriginalAddress
      - StandaloneCrate
      - StandaloneCrateCap
      - UncappedRequestTotal
      - LockedPriceCents
  ServiceItemParamType:
    type: string
    enum:
      - STRING
      - DATE
      - INTEGER
      - DECIMAL
      - TIMESTAMP
      - PaymentServiceItemUUID
      - BOOLEAN
  ServiceItemParamOrigin:
    type: string
    enum:
      - PRIME
      - SYSTEM
      - PRICER
      - PAYMENT_REQUEST
  PaymentServiceItemParam:
    type: object
    properties:
      id:
        example: c56a4180-65aa-42ec-a945-5fd21dec0538
        format: uuid
        readOnly: true
        type: string
      paymentServiceItemID:
        example: c56a4180-65aa-42ec-a945-5fd21dec0538
        format: uuid
        type: string
      key:
        $ref: '#/definitions/ServiceItemParamName'
      value:
        example: '3025'
        type: string
      type:
        $ref: '#/definitions/ServiceItemParamType'
      origin:
        $ref: '#/definitions/ServiceItemParamOrigin'
      eTag:
        type: string
        readOnly: true
  PaymentServiceItemParams:
    type: array
    items:
      $ref: '#/definitions/PaymentServiceItemParam'
  CustomerSupportRemark:
    type: object
    description: >-
      A text remark written by an office user that is associated with a specific
      move.
    required:
      - id
      - moveID
      - officeUserID
      - content
    properties:
      id:
        example: 1f2270c7-7166-40ae-981e-b200ebdf3054
        format: uuid
        type: string
      createdAt:
        type: string
        format: date-time
        readOnly: true
      updatedAt:
        type: string
        format: date-time
        readOnly: true
      officeUserID:
        example: 1f2270c7-7166-40ae-981e-b200ebdf3054
        format: uuid
        type: string
      moveID:
        example: 1f2270c7-7166-40ae-981e-b200ebdf3054
        format: uuid
        type: string
      content:
        example: This is a remark about a move.
        type: string
      officeUserFirstName:
        example: Grace
        type: string
        readOnly: true
      officeUserLastName:
        example: Griffin
        type: string
        readOnly: true
      officeUserEmail:
        type: string
        format: x-email
        pattern: ^[a-zA-Z0-9._%+-]+@[a-zA-Z0-9.-]+\.[a-zA-Z]{2,}$
        readOnly: true
  CustomerSupportRemarks:
    type: array
    items:
      $ref: '#/definitions/CustomerSupportRemark'
  LineOfAccounting:
    type: object
    properties:
      id:
        type: string
        format: uuid
        example: 06254fc3-b763-484c-b555-42855d1ad5cd
      loaSysId:
        type: string
        maxLength: 20
        example: '10003'
        x-nullable: true
      loaDptID:
        type: string
        maxLength: 2
        example: '1 '
        x-nullable: true
      loaTnsfrDptNm:
        type: string
        maxLength: 4
        x-nullable: true
      loaBafID:
        type: string
        maxLength: 4
        example: '1234'
        x-nullable: true
      loaTrsySfxTx:
        type: string
        maxLength: 4
        example: '0000'
        x-nullable: true
      loaMajClmNm:
        type: string
        maxLength: 4
        x-nullable: true
      loaOpAgncyID:
        type: string
        maxLength: 4
        example: 1A
        x-nullable: true
      loaAlltSnID:
        type: string
        maxLength: 5
        example: 123A
        x-nullable: true
      loaPgmElmntID:
        type: string
        maxLength: 12
        example: '00000000'
        x-nullable: true
      loaTskBdgtSblnTx:
        type: string
        maxLength: 8
        x-nullable: true
      loaDfAgncyAlctnRcpntID:
        type: string
        maxLength: 4
        x-nullable: true
      loaJbOrdNm:
        type: string
        maxLength: 10
        x-nullable: true
      loaSbaltmtRcpntID:
        type: string
        maxLength: 1
        x-nullable: true
      loaWkCntrRcpntNm:
        type: string
        maxLength: 6
        x-nullable: true
      loaMajRmbsmtSrcID:
        type: string
        maxLength: 1
        x-nullable: true
      loaDtlRmbsmtSrcID:
        type: string
        maxLength: 3
        x-nullable: true
      loaCustNm:
        type: string
        maxLength: 6
        x-nullable: true
      loaObjClsID:
        type: string
        maxLength: 6
        example: 22NL
        x-nullable: true
      loaSrvSrcID:
        type: string
        maxLength: 1
        x-nullable: true
      loaSpclIntrID:
        type: string
        maxLength: 2
        x-nullable: true
      loaBdgtAcntClsNm:
        type: string
        maxLength: 8
        example: '000000'
        x-nullable: true
      loaDocID:
        type: string
        maxLength: 15
        example: HHG12345678900
        x-nullable: true
      loaClsRefID:
        type: string
        maxLength: 2
        x-nullable: true
      loaInstlAcntgActID:
        type: string
        maxLength: 6
        example: '12345'
        x-nullable: true
      loaLclInstlID:
        type: string
        maxLength: 18
        x-nullable: true
      loaFmsTrnsactnID:
        type: string
        maxLength: 12
        x-nullable: true
      loaDscTx:
        type: string
        example: PERSONAL PROPERTY - PARANORMAL ACTIVITY DIVISION (OTHER)
        x-nullable: true
      loaBgnDt:
        type: string
        format: date
        example: '2005-10-01'
        x-nullable: true
      loaEndDt:
        type: string
        format: date
        example: '2015-10-01'
        x-nullable: true
      loaFnctPrsNm:
        type: string
        maxLength: 255
        x-nullable: true
      loaStatCd:
        type: string
        maxLength: 1
        example: U
        x-nullable: true
      loaHistStatCd:
        type: string
        maxLength: 1
        x-nullable: true
      loaHsGdsCd:
        type: string
        maxLength: 2
        example: HT
        x-nullable: true
      orgGrpDfasCd:
        type: string
        maxLength: 2
        example: ZZ
        x-nullable: true
      loaUic:
        type: string
        maxLength: 6
        x-nullable: true
      loaTrnsnID:
        type: string
        maxLength: 3
        example: B1
        x-nullable: true
      loaSubAcntID:
        type: string
        maxLength: 3
        x-nullable: true
      loaBetCd:
        type: string
        maxLength: 4
        x-nullable: true
      loaFndTyFgCd:
        type: string
        maxLength: 1
        x-nullable: true
      loaBgtLnItmID:
        type: string
        maxLength: 8
        x-nullable: true
      loaScrtyCoopImplAgncCd:
        type: string
        maxLength: 1
        x-nullable: true
      loaScrtyCoopDsgntrCd:
        type: string
        maxLength: 4
        x-nullable: true
      loaScrtyCoopLnItmID:
        type: string
        maxLength: 3
        x-nullable: true
      loaAgncDsbrCd:
        type: string
        maxLength: 6
        x-nullable: true
      loaAgncAcntngCd:
        type: string
        maxLength: 6
        x-nullable: true
      loaFndCntrID:
        type: string
        maxLength: 12
        x-nullable: true
      loaCstCntrID:
        type: string
        maxLength: 16
        x-nullable: true
      loaPrjID:
        type: string
        maxLength: 12
        x-nullable: true
      loaActvtyID:
        type: string
        maxLength: 11
        x-nullable: true
      loaCstCd:
        type: string
        maxLength: 16
        x-nullable: true
      loaWrkOrdID:
        type: string
        maxLength: 16
        x-nullable: true
      loaFnclArID:
        type: string
        maxLength: 6
        x-nullable: true
      loaScrtyCoopCustCd:
        type: string
        maxLength: 2
        x-nullable: true
      loaEndFyTx:
        type: integer
        example: 2016
        x-nullable: true
      loaBgFyTx:
        type: integer
        example: 2006
        x-nullable: true
      loaBgtRstrCd:
        type: string
        maxLength: 1
        x-nullable: true
      loaBgtSubActCd:
        type: string
        maxLength: 4
        x-nullable: true
      createdAt:
        type: string
        format: date-time
        example: '2023-08-03T19:17:10.050Z'
      updatedAt:
        type: string
        format: date-time
        example: '2023-08-03T19:17:38.776Z'
      validLoaForTac:
        type: boolean
        x-nullable: true
      validHhgProgramCodeForLoa:
        type: boolean
        x-nullable: true
responses:
  InvalidRequest:
    description: The request payload is invalid
    schema:
      $ref: '#/definitions/Error'
  NotFound:
    description: The requested resource wasn't found
    schema:
      $ref: '#/definitions/Error'
  Conflict:
    description: Conflict error
    schema:
      $ref: '#/definitions/Error'
  PermissionDenied:
    description: The request was denied
    schema:
      $ref: '#/definitions/Error'
  ServerError:
    description: A server error occurred
    schema:
      $ref: '#/definitions/Error'
  PreconditionFailed:
    description: Precondition failed
    schema:
      $ref: '#/definitions/Error'
  UnprocessableEntity:
    description: The payload was unprocessable.
    schema:
      $ref: '#/definitions/ValidationError'
parameters:
  ifMatch:
    in: header
    name: If-Match
    type: string
    required: true
    description: >
      Optimistic locking is implemented via the `If-Match` header. If the ETag
      header does not match the value of the resource on the server, the server
      rejects the change with a `412 Precondition Failed` error.
  ppmShipmentId:
    name: ppmShipmentId
    in: path
    type: string
    format: uuid
    required: true
    description: UUID of the PPM shipment
  weightTicketId:
    name: weightTicketId
    in: path
    type: string
    format: uuid
    required: true
    description: UUID of the weight ticket
  movingExpenseId:
    name: movingExpenseId
    in: path
    type: string
    format: uuid
    required: true
    description: UUID of the moving expense
  proGearWeightTicketId:
    name: proGearWeightTicketId
    in: path
    type: string
    format: uuid
    required: true
    description: UUID of the pro-gear weight ticket<|MERGE_RESOLUTION|>--- conflicted
+++ resolved
@@ -4266,32 +4266,6 @@
           description: request requires user authentication
         '500':
           description: server error
-<<<<<<< HEAD
-  /moves/{moveID}/assignOfficeUser:
-    parameters:
-      - description: ID of the move
-        in: path
-        name: moveID
-        required: true
-        format: uuid
-        type: string
-    patch:
-      consumes:
-        - application/json
-      produces:
-        - application/json
-      parameters:
-        - in: body
-          name: body
-          required: true
-          schema:
-            $ref: '#/definitions/AssignOfficeUserBody'
-      responses:
-        '200':
-          description: Successfully assigned office user to the move
-          schema:
-            $ref: '#/definitions/Move'
-=======
   /calendar/{countryCode}/is-weekend-holiday/{date}:
     get:
       summary: Validate  move date selection
@@ -4327,12 +4301,38 @@
           $ref: '#/responses/InvalidRequest'
         '401':
           $ref: '#/responses/PermissionDenied'
->>>>>>> aa948767
         '404':
           $ref: '#/responses/NotFound'
         '500':
           $ref: '#/responses/ServerError'
-<<<<<<< HEAD
+  /moves/{moveID}/assignOfficeUser:
+    parameters:
+      - description: ID of the move
+        in: path
+        name: moveID
+        required: true
+        format: uuid
+        type: string
+    patch:
+      consumes:
+        - application/json
+      produces:
+        - application/json
+      parameters:
+        - in: body
+          name: body
+          required: true
+          schema:
+            $ref: '#/definitions/AssignOfficeUserBody'
+      responses:
+        '200':
+          description: Successfully assigned office user to the move
+          schema:
+            $ref: '#/definitions/Move'
+        '404':
+          $ref: '#/responses/NotFound'
+        '500':
+          $ref: '#/responses/ServerError'
       tags:
         - move
       description: >-
@@ -4373,8 +4373,6 @@
         unassigns either a services counselor, task ordering officer, or task
         invoicing officer from the move
       operationId: deleteAssignedOfficeUser
-=======
->>>>>>> aa948767
 definitions:
   ApplicationParameters:
     type: object
@@ -7068,13 +7066,11 @@
       ppmStatus:
         $ref: '#/definitions/PPMStatus'
         x-nullable: true
-<<<<<<< HEAD
+      counselingOffice:
+        type: string
+        x-nullable: true
       assignedTo:
         $ref: '#/definitions/AssignedOfficeUser'
-=======
-      counselingOffice:
-        type: string
->>>>>>> aa948767
         x-nullable: true
   QueueMovesResult:
     type: object
@@ -7658,30 +7654,6 @@
       - created_at
       - updated_at
       - eTag
-<<<<<<< HEAD
-  AssignOfficeUserBody:
-    type: object
-    properties:
-      officeUserId:
-        type: string
-        format: uuid
-      roleType:
-        type: string
-    required:
-      - officeUserId
-      - roleType
-  AssignedOfficeUser:
-    type: object
-    properties:
-      id:
-        type: string
-        format: uuid
-        example: c56a4180-65aa-42ec-a945-5fd21dec0538
-      firstName:
-        type: string
-      lastName:
-        type: string
-=======
   IsDateWeekendHolidayInfo:
     type: object
     properties:
@@ -7705,7 +7677,28 @@
       - date
       - is_weekend
       - is_holiday
->>>>>>> aa948767
+  AssignOfficeUserBody:
+    type: object
+    properties:
+      officeUserId:
+        type: string
+        format: uuid
+      roleType:
+        type: string
+    required:
+      - officeUserId
+      - roleType
+  AssignedOfficeUser:
+    type: object
+    properties:
+      id:
+        type: string
+        format: uuid
+        example: c56a4180-65aa-42ec-a945-5fd21dec0538
+      firstName:
+        type: string
+      lastName:
+        type: string
   Affiliation:
     type: string
     x-nullable: true
