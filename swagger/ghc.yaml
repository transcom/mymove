swagger: '2.0'
info:
  contact:
    email: milmove-developers@caci.com
  description: >
    The GHC API is a RESTful API that enables the Office application for
    MilMove.


    All endpoints are located under `/ghc/v1`.
  license:
    name: MIT
    url: https://opensource.org/licenses/MIT
  title: MilMove GHC API
  version: 0.0.1
basePath: /ghc/v1
schemes:
  - http
tags:
  - name: queues
  - name: move
  - name: order
    description: >
      Move Orders - Commonly called “Orders,” especially in customer-facing
      language. Orders are plural because they're a bundle of related orders
      issued bya Service (e.g. Army, Air Force, Navy) to a customer that
      authorize (and order) that customer to move from one location to another.

      Orders are backed by $$ in the bank to support that move, which is
      identified by a Line of Account (LOA) code on the orders document.
  - name: moveTaskOrder
  - name: customer
  - name: mtoServiceItem
  - name: mtoShipment
  - name: shipment
  - name: mtoAgent
  - name: paymentServiceItem
  - name: ppm
  - name: tac
  - name: transportationOffice
paths:
<<<<<<< HEAD
  /open/requested-office-users:
    post:
      consumes:
        - application/json
      produces:
        - application/json
      summary: Create an Office User
      description: >
        This endpoint is publicly accessible as it is utilized for individuals
        who do not have an office account to request the creation of an office
        account.

        Request the creation of an office user. An administrator will need to
        approve them after creation. Note on requirements: An identification
        method must be present. The following 2 fields have an "OR" requirement.
        - edipi - other_unique_id One of these two fields MUST be present to
        serve as identification for the office user being created. This logic is
        handled at the application level.
      operationId: createRequestedOfficeUser
      tags:
        - Office users
      parameters:
        - in: body
          name: officeUser
          description: Office User information
          schema:
            $ref: '#/definitions/OfficeUserCreate'
      responses:
        '201':
          description: successfully requested the creation of provided office user
          schema:
            $ref: '#/definitions/OfficeUser'
        '422':
          description: validation error
          schema:
            $ref: '#/definitions/ValidationError'
        '500':
          description: internal server error
  /customer:
    post:
      summary: Creates a customer with Okta option
      description: Creates a customer with option to create an Okta profile account
=======
  /customer:
    post:
      summary: Creates a customer with Okta option
      description: >-
        Creates a customer with option to also create an Okta profile account
        based on the office user's input when completing the UI form and
        submitting.
>>>>>>> aa92b772
      operationId: createCustomerWithOktaOption
      tags:
        - customer
      consumes:
        - application/json
      produces:
        - application/json
      parameters:
        - in: body
          name: body
          required: true
          schema:
            $ref: '#/definitions/CreateCustomerPayload'
      responses:
        '200':
          description: successfully created the customer
          schema:
            $ref: '#/definitions/CreatedCustomer'
        '400':
          $ref: '#/responses/InvalidRequest'
        '401':
          $ref: '#/responses/PermissionDenied'
        '403':
          $ref: '#/responses/PermissionDenied'
        '404':
          $ref: '#/responses/NotFound'
        '412':
          $ref: '#/responses/PreconditionFailed'
        '422':
          $ref: '#/responses/UnprocessableEntity'
        '500':
          $ref: '#/responses/ServerError'
  /customer/{customerID}:
    parameters:
      - description: ID of customer to use
        in: path
        name: customerID
        required: true
        type: string
        format: uuid
    get:
      produces:
        - application/json
      parameters: []
      responses:
        '200':
          description: Successfully retrieved information on an individual customer
          schema:
            $ref: '#/definitions/Customer'
        '400':
          $ref: '#/responses/InvalidRequest'
        '401':
          $ref: '#/responses/PermissionDenied'
        '403':
          $ref: '#/responses/PermissionDenied'
        '404':
          $ref: '#/responses/NotFound'
        '500':
          $ref: '#/responses/ServerError'
      tags:
        - customer
      description: Returns a given customer
      operationId: getCustomer
      summary: Returns a given customer
    patch:
      summary: Updates customer info
      description: Updates customer info by ID
      operationId: updateCustomer
      tags:
        - customer
      consumes:
        - application/json
      produces:
        - application/json
      parameters:
        - in: body
          name: body
          required: true
          schema:
            $ref: '#/definitions/UpdateCustomerPayload'
        - in: header
          name: If-Match
          type: string
          required: true
      responses:
        '200':
          description: updated instance of orders
          schema:
            $ref: '#/definitions/Customer'
        '400':
          $ref: '#/responses/InvalidRequest'
        '401':
          $ref: '#/responses/PermissionDenied'
        '403':
          $ref: '#/responses/PermissionDenied'
        '404':
          $ref: '#/responses/NotFound'
        '412':
          $ref: '#/responses/PreconditionFailed'
        '422':
          $ref: '#/responses/UnprocessableEntity'
        '500':
          $ref: '#/responses/ServerError'
      x-permissions:
        - update.customer
  /move/{locator}:
    parameters:
      - description: Code used to identify a move in the system
        in: path
        name: locator
        required: true
        type: string
    get:
      produces:
        - application/json
      parameters: []
      responses:
        '200':
          description: Successfully retrieved the individual move
          schema:
            $ref: '#/definitions/Move'
        '400':
          $ref: '#/responses/InvalidRequest'
        '401':
          $ref: '#/responses/PermissionDenied'
        '403':
          $ref: '#/responses/PermissionDenied'
        '404':
          $ref: '#/responses/NotFound'
        '500':
          $ref: '#/responses/ServerError'
      tags:
        - move
      description: Returns a given move for a unique alphanumeric locator string
      summary: Returns a given move
      operationId: getMove
  /move/{locator}/history:
    parameters:
      - description: Code used to identify a move in the system
        in: path
        name: locator
        required: true
        type: string
    get:
      produces:
        - application/json
      parameters:
        - in: query
          name: page
          type: integer
          description: requested page of results
        - in: query
          name: perPage
          type: integer
          description: results per page
      responses:
        '200':
          description: Successfully retrieved the individual move history
          schema:
            $ref: '#/definitions/MoveHistoryResult'
        '400':
          $ref: '#/responses/InvalidRequest'
        '401':
          $ref: '#/responses/PermissionDenied'
        '403':
          $ref: '#/responses/PermissionDenied'
        '404':
          $ref: '#/responses/NotFound'
        '500':
          $ref: '#/responses/ServerError'
      tags:
        - move
      description: >-
        Returns the history for a given move for a unique alphanumeric locator
        string
      summary: Returns the history of an identified move
      operationId: getMoveHistory
  /moves/{moveID}/shipment-evaluation-reports-list:
    parameters:
      - description: Code used to identify a move in the system
        in: path
        name: moveID
        required: true
        type: string
        format: uuid
    get:
      produces:
        - application/json
      responses:
        '200':
          description: Successfully retrieved the move's evaluation reports
          schema:
            $ref: '#/definitions/EvaluationReportList'
        '400':
          $ref: '#/responses/InvalidRequest'
        '401':
          $ref: '#/responses/PermissionDenied'
        '403':
          $ref: '#/responses/PermissionDenied'
        '404':
          $ref: '#/responses/NotFound'
        '500':
          $ref: '#/responses/ServerError'
      tags:
        - move
      description: >-
        Returns shipment evaluation reports for the specified move that are
        visible to the current office user
      summary: >-
        Returns shipment evaluation reports for the specified move that are
        visible to the current office user
      operationId: getMoveShipmentEvaluationReportsList
  /moves/{moveID}/counseling-evaluation-reports-list:
    parameters:
      - description: Code used to identify a move in the system
        in: path
        name: moveID
        required: true
        type: string
        format: uuid
    get:
      produces:
        - application/json
      responses:
        '200':
          description: Successfully retrieved the move's evaluation reports
          schema:
            $ref: '#/definitions/EvaluationReportList'
        '400':
          $ref: '#/responses/InvalidRequest'
        '401':
          $ref: '#/responses/PermissionDenied'
        '403':
          $ref: '#/responses/PermissionDenied'
        '404':
          $ref: '#/responses/NotFound'
        '500':
          $ref: '#/responses/ServerError'
      tags:
        - move
      description: >-
        Returns counseling evaluation reports for the specified move that are
        visible to the current office user
      summary: >-
        Returns counseling evaluation reports for the specified move that are
        visible to the current office user
      operationId: getMoveCounselingEvaluationReportsList
  /counseling/orders/{orderID}:
    parameters:
      - description: ID of order to update
        in: path
        name: orderID
        required: true
        type: string
        format: uuid
    patch:
      summary: Updates an order (performed by a services counselor)
      description: All fields sent in this request will be set on the order referenced
      operationId: counselingUpdateOrder
      tags:
        - order
      consumes:
        - application/json
      produces:
        - application/json
      parameters:
        - in: body
          name: body
          required: true
          schema:
            $ref: '#/definitions/CounselingUpdateOrderPayload'
        - in: header
          name: If-Match
          type: string
          required: true
      responses:
        '200':
          description: updated instance of orders
          schema:
            $ref: '#/definitions/Order'
        '403':
          $ref: '#/responses/PermissionDenied'
        '404':
          $ref: '#/responses/NotFound'
        '412':
          $ref: '#/responses/PreconditionFailed'
        '422':
          $ref: '#/responses/UnprocessableEntity'
        '500':
          $ref: '#/responses/ServerError'
  /orders:
    post:
      summary: Creates an orders model for a logged-in user
      description: >-
        Creates an instance of orders tied to a service member, which allow for
        creation of a move and an entitlement. Orders are required before the
        creation of a move
      operationId: createOrder
      tags:
        - order
      consumes:
        - application/json
      produces:
        - application/json
      parameters:
        - in: body
          name: createOrders
          schema:
            $ref: '#/definitions/CreateOrders'
      responses:
        '200':
          description: created instance of orders
          schema:
            $ref: '#/definitions/Order'
        '400':
          description: invalid request
        '401':
          description: request requires user authentication
        '403':
          description: user is not authorized
        '422':
          $ref: '#/responses/UnprocessableEntity'
        '500':
          description: internal server error
  /orders/{orderID}:
    parameters:
      - description: ID of order to use
        in: path
        name: orderID
        required: true
        type: string
        format: uuid
    patch:
      summary: Updates an order
      description: All fields sent in this request will be set on the order referenced
      operationId: updateOrder
      tags:
        - order
      consumes:
        - application/json
      produces:
        - application/json
      parameters:
        - in: body
          name: body
          required: true
          schema:
            $ref: '#/definitions/UpdateOrderPayload'
        - in: header
          name: If-Match
          type: string
          required: true
      responses:
        '200':
          description: updated instance of orders
          schema:
            $ref: '#/definitions/Order'
        '400':
          $ref: '#/responses/InvalidRequest'
        '403':
          $ref: '#/responses/PermissionDenied'
        '404':
          $ref: '#/responses/NotFound'
        '409':
          $ref: '#/responses/Conflict'
        '412':
          $ref: '#/responses/PreconditionFailed'
        '422':
          $ref: '#/responses/UnprocessableEntity'
        '500':
          $ref: '#/responses/ServerError'
      x-permissions:
        - update.orders
    get:
      produces:
        - application/json
      parameters: []
      responses:
        '200':
          description: Successfully retrieved order
          schema:
            $ref: '#/definitions/Order'
        '400':
          $ref: '#/responses/InvalidRequest'
        '401':
          $ref: '#/responses/PermissionDenied'
        '403':
          $ref: '#/responses/PermissionDenied'
        '404':
          $ref: '#/responses/NotFound'
        '500':
          $ref: '#/responses/ServerError'
      tags:
        - order
      description: Gets an order
      operationId: getOrder
      summary: Gets an order by ID
  /orders/{orderID}/allowances:
    parameters:
      - description: ID of order to use
        in: path
        name: orderID
        required: true
        type: string
        format: uuid
    patch:
      summary: Updates an allowance (Orders with Entitlements)
      description: All fields sent in this request will be set on the order referenced
      operationId: updateAllowance
      tags:
        - order
      consumes:
        - application/json
      produces:
        - application/json
      parameters:
        - in: body
          name: body
          required: true
          schema:
            $ref: '#/definitions/UpdateAllowancePayload'
        - in: header
          name: If-Match
          type: string
          required: true
      responses:
        '200':
          description: updated instance of allowance
          schema:
            $ref: '#/definitions/Order'
        '403':
          $ref: '#/responses/PermissionDenied'
        '404':
          $ref: '#/responses/NotFound'
        '412':
          $ref: '#/responses/PreconditionFailed'
        '422':
          $ref: '#/responses/UnprocessableEntity'
        '500':
          $ref: '#/responses/ServerError'
      x-permissions:
        - update.allowances
  /orders/{orderID}/acknowledge-excess-weight-risk:
    parameters:
      - description: ID of order to use
        in: path
        name: orderID
        required: true
        type: string
        format: uuid
    post:
      summary: >-
        Saves the date and time a TOO acknowledged the excess weight risk by
        dismissing the alert
      description: >-
        Saves the date and time a TOO acknowledged the excess weight risk by
        dismissing the alert
      operationId: acknowledgeExcessWeightRisk
      tags:
        - order
      consumes:
        - application/json
      produces:
        - application/json
      parameters:
        - in: header
          name: If-Match
          type: string
          required: true
      responses:
        '200':
          description: updated Move
          schema:
            $ref: '#/definitions/Move'
        '403':
          $ref: '#/responses/PermissionDenied'
        '404':
          $ref: '#/responses/NotFound'
        '412':
          $ref: '#/responses/PreconditionFailed'
        '422':
          $ref: '#/responses/UnprocessableEntity'
        '500':
          $ref: '#/responses/ServerError'
      x-permissions:
        - update.excessWeightRisk
  /orders/{orderID}/update-billable-weight:
    parameters:
      - description: ID of order to use
        in: path
        name: orderID
        required: true
        type: string
        format: uuid
    patch:
      summary: Updates the max billable weight
      description: Updates the DBAuthorizedWeight attribute for the Order Entitlements=
      operationId: updateBillableWeight
      tags:
        - order
      consumes:
        - application/json
      produces:
        - application/json
      parameters:
        - in: body
          name: body
          required: true
          schema:
            $ref: '#/definitions/UpdateBillableWeightPayload'
        - in: header
          name: If-Match
          type: string
          required: true
      responses:
        '200':
          description: updated Order
          schema:
            $ref: '#/definitions/Order'
        '403':
          $ref: '#/responses/PermissionDenied'
        '404':
          $ref: '#/responses/NotFound'
        '412':
          $ref: '#/responses/PreconditionFailed'
        '422':
          $ref: '#/responses/UnprocessableEntity'
        '500':
          $ref: '#/responses/ServerError'
      x-permissions:
        - update.billableWeight
  /orders/{orderID}/update-max-billable-weight/tio:
    parameters:
      - description: ID of order to use
        in: path
        name: orderID
        required: true
        type: string
        format: uuid
    patch:
      summary: Updates the max billable weight with TIO remarks
      description: >-
        Updates the DBAuthorizedWeight attribute for the Order Entitlements and
        move TIO remarks
      operationId: updateMaxBillableWeightAsTIO
      tags:
        - order
      consumes:
        - application/json
      produces:
        - application/json
      parameters:
        - in: body
          name: body
          required: true
          schema:
            $ref: '#/definitions/UpdateMaxBillableWeightAsTIOPayload'
        - $ref: '#/parameters/ifMatch'
      responses:
        '200':
          description: updated Order
          schema:
            $ref: '#/definitions/Order'
        '403':
          $ref: '#/responses/PermissionDenied'
        '404':
          $ref: '#/responses/NotFound'
        '412':
          $ref: '#/responses/PreconditionFailed'
        '422':
          $ref: '#/responses/UnprocessableEntity'
        '500':
          $ref: '#/responses/ServerError'
      x-permissions:
        - update.maxBillableWeight
  /counseling/orders/{orderID}/allowances:
    parameters:
      - description: ID of order to use
        in: path
        name: orderID
        required: true
        type: string
        format: uuid
    patch:
      summary: Updates an allowance (Orders with Entitlements)
      description: All fields sent in this request will be set on the order referenced
      operationId: counselingUpdateAllowance
      tags:
        - order
      consumes:
        - application/json
      produces:
        - application/json
      parameters:
        - in: body
          name: body
          required: true
          schema:
            $ref: '#/definitions/CounselingUpdateAllowancePayload'
        - in: header
          name: If-Match
          type: string
          required: true
      responses:
        '200':
          description: updated instance of allowance
          schema:
            $ref: '#/definitions/Order'
        '403':
          $ref: '#/responses/PermissionDenied'
        '404':
          $ref: '#/responses/NotFound'
        '412':
          $ref: '#/responses/PreconditionFailed'
        '422':
          $ref: '#/responses/UnprocessableEntity'
        '500':
          $ref: '#/responses/ServerError'
  /move-task-orders/{moveTaskOrderID}:
    parameters:
      - description: ID of move to use
        in: path
        name: moveTaskOrderID
        required: true
        type: string
    get:
      produces:
        - application/json
      parameters: []
      responses:
        '200':
          description: Successfully retrieved move task order
          schema:
            $ref: '#/definitions/MoveTaskOrder'
        '400':
          $ref: '#/responses/InvalidRequest'
        '401':
          $ref: '#/responses/PermissionDenied'
        '403':
          $ref: '#/responses/PermissionDenied'
        '404':
          $ref: '#/responses/NotFound'
        '500':
          $ref: '#/responses/ServerError'
      tags:
        - moveTaskOrder
      description: Gets a move
      operationId: getMoveTaskOrder
      summary: Gets a move by ID
  /move_task_orders/{moveTaskOrderID}/mto_service_items:
    parameters:
      - description: ID of move for mto service item to use
        in: path
        name: moveTaskOrderID
        required: true
        format: uuid
        type: string
    get:
      produces:
        - application/json
      parameters: []
      responses:
        '200':
          description: Successfully retrieved all line items for a move task order
          schema:
            $ref: '#/definitions/MTOServiceItems'
        '404':
          $ref: '#/responses/NotFound'
        '422':
          $ref: '#/responses/UnprocessableEntity'
        '500':
          $ref: '#/responses/ServerError'
      tags:
        - mtoServiceItem
      description: Gets all line items for a move
      operationId: listMTOServiceItems
      summary: Gets all line items for a move
  /mto-shipments:
    post:
      summary: createMTOShipment
      description: |
        Creates a MTO shipment for the specified Move Task Order.
        Required fields include:
        * Shipment Type
        * Customer requested pick-up date
        * Pick-up Address
        * Delivery Address
        * Releasing / Receiving agents
        Optional fields include:
        * Delivery Address Type
        * Customer Remarks
        * Releasing / Receiving agents
        * An array of optional accessorial service item codes
      consumes:
        - application/json
      produces:
        - application/json
      operationId: createMTOShipment
      tags:
        - mtoShipment
      parameters:
        - in: body
          name: body
          schema:
            $ref: '#/definitions/CreateMTOShipment'
      responses:
        '200':
          description: Successfully created a MTO shipment.
          schema:
            $ref: '#/definitions/MTOShipment'
        '400':
          $ref: '#/responses/InvalidRequest'
        '404':
          $ref: '#/responses/NotFound'
        '422':
          $ref: '#/responses/UnprocessableEntity'
        '500':
          $ref: '#/responses/ServerError'
  /move_task_orders/{moveTaskOrderID}/mto_shipments:
    parameters:
      - description: ID of move task order for mto shipment to use
        in: path
        name: moveTaskOrderID
        required: true
        format: uuid
        type: string
    get:
      produces:
        - application/json
      parameters: []
      responses:
        '200':
          description: Successfully retrieved all mto shipments for a move task order
          schema:
            $ref: '#/definitions/MTOShipments'
        '403':
          $ref: '#/responses/PermissionDenied'
        '404':
          $ref: '#/responses/NotFound'
        '422':
          $ref: '#/responses/UnprocessableEntity'
        '500':
          $ref: '#/responses/ServerError'
      tags:
        - mtoShipment
      description: Gets all shipments for a move task order
      operationId: listMTOShipments
      summary: Gets all shipments for a move task order
  /shipments/{shipmentID}:
    get:
      summary: fetches a shipment by ID
      description: fetches a shipment by ID
      operationId: getShipment
      tags:
        - mtoShipment
      produces:
        - application/json
      parameters:
        - description: ID of the shipment to be fetched
          in: path
          name: shipmentID
          required: true
          format: uuid
          type: string
      responses:
        '200':
          description: Successfully fetched the shipment
          schema:
            $ref: '#/definitions/MTOShipment'
        '400':
          $ref: '#/responses/InvalidRequest'
        '403':
          $ref: '#/responses/PermissionDenied'
        '404':
          $ref: '#/responses/NotFound'
        '422':
          $ref: '#/responses/UnprocessableEntity'
        '500':
          $ref: '#/responses/ServerError'
    delete:
      summary: Soft deletes a shipment by ID
      description: Soft deletes a shipment by ID
      operationId: deleteShipment
      tags:
        - shipment
      produces:
        - application/json
      parameters:
        - description: ID of the shipment to be deleted
          in: path
          name: shipmentID
          required: true
          format: uuid
          type: string
      responses:
        '204':
          description: Successfully soft deleted the shipment
        '400':
          $ref: '#/responses/InvalidRequest'
        '403':
          $ref: '#/responses/PermissionDenied'
        '404':
          $ref: '#/responses/NotFound'
        '409':
          $ref: '#/responses/Conflict'
        '422':
          $ref: '#/responses/UnprocessableEntity'
        '500':
          $ref: '#/responses/ServerError'
  /move_task_orders/{moveTaskOrderID}/mto_shipments/{shipmentID}:
    patch:
      summary: updateMTOShipment
      description: |
        Updates a specified MTO shipment.
        Required fields include:
        * MTO Shipment ID required in path
        * If-Match required in headers
        * No fields required in body
        Optional fields include:
        * New shipment status type
        * Shipment Type
        * Customer requested pick-up date
        * Pick-up Address
        * Delivery Address
        * Secondary Pick-up Address
        * SecondaryDelivery Address
        * Delivery Address Type
        * Customer Remarks
        * Counselor Remarks
        * Releasing / Receiving agents
        * Actual Pro Gear Weight
        * Actual Spouse Pro Gear Weight
      consumes:
        - application/json
      produces:
        - application/json
      operationId: updateMTOShipment
      tags:
        - mtoShipment
      parameters:
        - in: path
          name: moveTaskOrderID
          required: true
          format: uuid
          type: string
          description: ID of move task order for mto shipment to use
        - in: path
          name: shipmentID
          type: string
          format: uuid
          required: true
          description: UUID of the MTO Shipment to update
        - in: header
          name: If-Match
          type: string
          required: true
          description: >
            Optimistic locking is implemented via the `If-Match` header. If the
            ETag header does not match the value of the resource on the server,
            the server rejects the change with a `412 Precondition Failed`
            error.
        - in: body
          name: body
          schema:
            $ref: '#/definitions/UpdateShipment'
      responses:
        '200':
          description: Successfully updated the specified MTO shipment.
          schema:
            $ref: '#/definitions/MTOShipment'
        '400':
          $ref: '#/responses/InvalidRequest'
        '401':
          $ref: '#/responses/PermissionDenied'
        '403':
          $ref: '#/responses/PermissionDenied'
        '404':
          $ref: '#/responses/NotFound'
        '412':
          $ref: '#/responses/PreconditionFailed'
        '422':
          $ref: '#/responses/UnprocessableEntity'
        '500':
          $ref: '#/responses/ServerError'
  /shipments/{shipmentID}/approve:
    parameters:
      - description: ID of the shipment
        in: path
        name: shipmentID
        required: true
        format: uuid
        type: string
    post:
      consumes:
        - application/json
      produces:
        - application/json
      parameters:
        - in: header
          name: If-Match
          type: string
          required: true
      responses:
        '200':
          description: Successfully approved the shipment
          schema:
            $ref: '#/definitions/MTOShipment'
        '403':
          $ref: '#/responses/PermissionDenied'
        '404':
          $ref: '#/responses/NotFound'
        '409':
          $ref: '#/responses/Conflict'
        '412':
          $ref: '#/responses/PreconditionFailed'
        '422':
          $ref: '#/responses/UnprocessableEntity'
        '500':
          $ref: '#/responses/ServerError'
      tags:
        - shipment
      description: Approves a shipment
      operationId: approveShipment
      summary: Approves a shipment
      x-permissions:
        - update.shipment
  /shipments/{shipmentID}/request-diversion:
    parameters:
      - description: ID of the shipment
        in: path
        name: shipmentID
        required: true
        format: uuid
        type: string
    post:
      consumes:
        - application/json
      produces:
        - application/json
      parameters:
        - in: header
          name: If-Match
          type: string
          required: true
      responses:
        '200':
          description: Successfully requested the shipment diversion
          schema:
            $ref: '#/definitions/MTOShipment'
        '403':
          $ref: '#/responses/PermissionDenied'
        '404':
          $ref: '#/responses/NotFound'
        '409':
          $ref: '#/responses/Conflict'
        '412':
          $ref: '#/responses/PreconditionFailed'
        '422':
          $ref: '#/responses/UnprocessableEntity'
        '500':
          $ref: '#/responses/ServerError'
      tags:
        - shipment
      description: Requests a shipment diversion
      operationId: requestShipmentDiversion
      summary: Requests a shipment diversion
      x-permissions:
        - create.shipmentDiversionRequest
  /shipments/{shipmentID}/approve-diversion:
    parameters:
      - description: ID of the shipment
        in: path
        name: shipmentID
        required: true
        format: uuid
        type: string
    post:
      consumes:
        - application/json
      produces:
        - application/json
      parameters:
        - in: header
          name: If-Match
          type: string
          required: true
      responses:
        '200':
          description: Successfully approved the shipment diversion
          schema:
            $ref: '#/definitions/MTOShipment'
        '403':
          $ref: '#/responses/PermissionDenied'
        '404':
          $ref: '#/responses/NotFound'
        '409':
          $ref: '#/responses/Conflict'
        '412':
          $ref: '#/responses/PreconditionFailed'
        '422':
          $ref: '#/responses/UnprocessableEntity'
        '500':
          $ref: '#/responses/ServerError'
      x-permissions:
        - update.shipment
      tags:
        - shipment
      description: Approves a shipment diversion
      operationId: approveShipmentDiversion
      summary: Approves a shipment diversion
  /shipments/{shipmentID}/reject:
    parameters:
      - description: ID of the shipment
        in: path
        name: shipmentID
        required: true
        format: uuid
        type: string
    post:
      consumes:
        - application/json
      produces:
        - application/json
      parameters:
        - in: header
          name: If-Match
          type: string
          required: true
        - in: body
          name: body
          required: true
          schema:
            $ref: '#/definitions/RejectShipment'
      responses:
        '200':
          description: Successfully rejected the shipment
          schema:
            $ref: '#/definitions/MTOShipment'
        '403':
          $ref: '#/responses/PermissionDenied'
        '404':
          $ref: '#/responses/NotFound'
        '409':
          $ref: '#/responses/Conflict'
        '412':
          $ref: '#/responses/PreconditionFailed'
        '422':
          $ref: '#/responses/UnprocessableEntity'
        '500':
          $ref: '#/responses/ServerError'
      tags:
        - shipment
      description: rejects a shipment
      operationId: rejectShipment
      summary: rejects a shipment
  /shipments/{shipmentID}/request-cancellation:
    parameters:
      - description: ID of the shipment
        in: path
        name: shipmentID
        required: true
        format: uuid
        type: string
    post:
      consumes:
        - application/json
      produces:
        - application/json
      parameters:
        - in: header
          name: If-Match
          type: string
          required: true
      responses:
        '200':
          description: Successfully requested the shipment cancellation
          schema:
            $ref: '#/definitions/MTOShipment'
        '403':
          $ref: '#/responses/PermissionDenied'
        '404':
          $ref: '#/responses/NotFound'
        '409':
          $ref: '#/responses/Conflict'
        '412':
          $ref: '#/responses/PreconditionFailed'
        '422':
          $ref: '#/responses/UnprocessableEntity'
        '500':
          $ref: '#/responses/ServerError'
      tags:
        - shipment
      description: Requests a shipment cancellation
      operationId: requestShipmentCancellation
      summary: Requests a shipment cancellation
      x-permissions:
        - create.shipmentCancellation
  /shipments/{shipmentID}/request-reweigh:
    parameters:
      - description: ID of the shipment
        in: path
        name: shipmentID
        required: true
        format: uuid
        type: string
    post:
      consumes:
        - application/json
      produces:
        - application/json
      responses:
        '200':
          description: Successfully requested a reweigh of the shipment
          schema:
            $ref: '#/definitions/Reweigh'
        '403':
          $ref: '#/responses/PermissionDenied'
        '404':
          $ref: '#/responses/NotFound'
        '409':
          $ref: '#/responses/Conflict'
        '412':
          $ref: '#/responses/PreconditionFailed'
        '422':
          $ref: '#/responses/UnprocessableEntity'
        '500':
          $ref: '#/responses/ServerError'
      tags:
        - shipment
        - reweigh
      description: Requests a shipment reweigh
      operationId: requestShipmentReweigh
      summary: Requests a shipment reweigh
      x-permissions:
        - create.reweighRequest
  /shipments/{shipmentID}/review-shipment-address-update:
    parameters:
      - description: ID of the shipment
        in: path
        name: shipmentID
        required: true
        format: uuid
        type: string
    patch:
      consumes:
        - application/json
      produces:
        - application/json
      parameters:
        - in: header
          name: If-Match
          type: string
          required: true
        - in: body
          name: body
          required: true
          schema:
            properties:
              status:
                type: string
                enum:
                  - REJECTED
                  - APPROVED
              officeRemarks:
                type: string
            required:
              - officeRemarks
              - status
      responses:
        '200':
          description: Successfully requested a shipment address update
          schema:
            $ref: '#/definitions/ShipmentAddressUpdate'
        '403':
          $ref: '#/responses/PermissionDenied'
        '404':
          $ref: '#/responses/NotFound'
        '409':
          $ref: '#/responses/Conflict'
        '412':
          $ref: '#/responses/PreconditionFailed'
        '422':
          $ref: '#/responses/UnprocessableEntity'
        '500':
          $ref: '#/responses/ServerError'
      tags:
        - shipment
      description: >-
        This endpoint is used to approve a address update request. Office
        remarks are required. Approving the address update will update the
        Destination Final Address of the associated service item
      operationId: reviewShipmentAddressUpdate
      summary: Allows TOO to review a shipment address update
  /shipments/{shipmentID}/sit-extensions:
    post:
      summary: Create an approved SIT Duration Update
      description: >-
        TOO can creates an already-approved SIT Duration Update on behalf of a
        customer
      consumes:
        - application/json
      produces:
        - application/json
      operationId: createApprovedSITDurationUpdate
      tags:
        - shipment
        - sitExtension
      parameters:
        - description: ID of the shipment
          in: path
          name: shipmentID
          required: true
          format: uuid
          type: string
        - in: body
          name: body
          schema:
            $ref: '#/definitions/CreateApprovedSITDurationUpdate'
          required: true
        - in: header
          description: >-
            We want the shipment's eTag rather than the SIT Duration Update eTag
            as the SIT Duration Update is always associated with a shipment
          name: If-Match
          type: string
          required: true
      responses:
        '200':
          description: Successfully created a SIT Extension.
          schema:
            $ref: '#/definitions/MTOShipment'
        '400':
          $ref: '#/responses/InvalidRequest'
        '403':
          $ref: '#/responses/PermissionDenied'
        '404':
          $ref: '#/responses/NotFound'
        '422':
          $ref: '#/responses/UnprocessableEntity'
        '500':
          $ref: '#/responses/ServerError'
      x-permissions:
        - create.SITExtension
  /shipments/{shipmentID}/sit-extensions/{sitExtensionID}/approve:
    parameters:
      - description: ID of the shipment
        in: path
        name: shipmentID
        required: true
        format: uuid
        type: string
      - description: ID of the SIT extension
        in: path
        name: sitExtensionID
        required: true
        format: uuid
        type: string
    patch:
      consumes:
        - application/json
      produces:
        - application/json
      parameters:
        - in: body
          name: body
          required: true
          schema:
            $ref: '#/definitions/ApproveSITExtension'
        - in: header
          description: >-
            We want the shipment's eTag rather than the SIT extension eTag as
            the SIT extension is always associated with a shipment
          name: If-Match
          type: string
          required: true
      responses:
        '200':
          description: Successfully approved a SIT extension
          schema:
            $ref: '#/definitions/MTOShipment'
        '403':
          $ref: '#/responses/PermissionDenied'
        '404':
          $ref: '#/responses/NotFound'
        '409':
          $ref: '#/responses/Conflict'
        '412':
          $ref: '#/responses/PreconditionFailed'
        '422':
          $ref: '#/responses/UnprocessableEntity'
        '500':
          $ref: '#/responses/ServerError'
      tags:
        - shipment
        - sitExtension
      description: Approves a SIT extension
      operationId: approveSITExtension
      summary: Approves a SIT extension
      x-permissions:
        - update.SITExtension
  /shipments/{shipmentID}/sit-extensions/{sitExtensionID}/deny:
    parameters:
      - description: ID of the shipment
        in: path
        name: shipmentID
        required: true
        format: uuid
        type: string
      - description: ID of the SIT extension
        in: path
        name: sitExtensionID
        required: true
        format: uuid
        type: string
    patch:
      consumes:
        - application/json
      produces:
        - application/json
      parameters:
        - in: body
          name: body
          required: true
          schema:
            $ref: '#/definitions/DenySITExtension'
        - in: header
          name: If-Match
          type: string
          required: true
      responses:
        '200':
          description: Successfully denied a SIT extension
          schema:
            $ref: '#/definitions/MTOShipment'
        '403':
          $ref: '#/responses/PermissionDenied'
        '404':
          $ref: '#/responses/NotFound'
        '409':
          $ref: '#/responses/Conflict'
        '412':
          $ref: '#/responses/PreconditionFailed'
        '422':
          $ref: '#/responses/UnprocessableEntity'
        '500':
          $ref: '#/responses/ServerError'
      tags:
        - shipment
        - sitExtension
      description: Denies a SIT extension
      operationId: denySITExtension
      summary: Denies a SIT extension
      x-permissions:
        - update.SITExtension
  /shipments/{shipmentID}/sit-service-item/convert-to-customer-expense:
    parameters:
      - description: ID of the shipment
        in: path
        name: shipmentID
        required: true
        format: uuid
        type: string
    patch:
      consumes:
        - application/json
      produces:
        - application/json
      parameters:
        - in: body
          name: body
          required: true
          schema:
            $ref: '#/definitions/UpdateSITServiceItemCustomerExpense'
        - in: header
          name: If-Match
          type: string
          required: true
      responses:
        '200':
          description: Successfully converted to customer expense
          schema:
            $ref: '#/definitions/MTOShipment'
        '403':
          $ref: '#/responses/PermissionDenied'
        '404':
          $ref: '#/responses/NotFound'
        '409':
          $ref: '#/responses/Conflict'
        '412':
          $ref: '#/responses/PreconditionFailed'
        '422':
          $ref: '#/responses/UnprocessableEntity'
        '500':
          $ref: '#/responses/ServerError'
      tags:
        - shipment
        - mtoServiceItem
      description: Converts a SIT to customer expense
      operationId: updateSITServiceItemCustomerExpense
      summary: Converts a SIT to customer expense
      x-permissions:
        - update.MTOServiceItem
  /shipments/{shipmentID}/ppm-documents:
    parameters:
      - description: ID of the shipment
        in: path
        name: shipmentID
        required: true
        format: uuid
        type: string
    get:
      summary: Gets all the PPM documents for a PPM shipment
      description: >
        Retrieves all of the documents and associated uploads for each ppm
        document type connected to a PPM shipment. This

        excludes any deleted PPM documents.
      operationId: getPPMDocuments
      tags:
        - ppm
      consumes:
        - application/json
      produces:
        - application/json
      responses:
        '200':
          description: >-
            All PPM documents and associated uploads for the specified PPM
            shipment.
          schema:
            $ref: '#/definitions/PPMDocuments'
        '401':
          $ref: '#/responses/PermissionDenied'
        '403':
          $ref: '#/responses/PermissionDenied'
        '422':
          $ref: '#/responses/UnprocessableEntity'
        '500':
          $ref: '#/responses/ServerError'
  /ppm-shipments/{ppmShipmentId}/weight-ticket/{weightTicketId}:
    parameters:
      - $ref: '#/parameters/ppmShipmentId'
      - $ref: '#/parameters/weightTicketId'
    patch:
      summary: Updates a weight ticket document
      description: >
        Updates a PPM shipment's weight ticket document with new information.
        Only some of the weight ticket document's

        fields are editable because some have to be set by the customer, e.g.
        vehicle description.
      operationId: updateWeightTicket
      tags:
        - ppm
      consumes:
        - application/json
      produces:
        - application/json
      parameters:
        - $ref: '#/parameters/ifMatch'
        - in: body
          name: updateWeightTicketPayload
          required: true
          schema:
            $ref: '#/definitions/UpdateWeightTicket'
      responses:
        '200':
          description: returns an updated weight ticket object
          schema:
            $ref: '#/definitions/WeightTicket'
        '400':
          $ref: '#/responses/InvalidRequest'
        '401':
          $ref: '#/responses/PermissionDenied'
        '403':
          $ref: '#/responses/PermissionDenied'
        '404':
          $ref: '#/responses/NotFound'
        '412':
          $ref: '#/responses/PreconditionFailed'
        '422':
          $ref: '#/responses/UnprocessableEntity'
        '500':
          $ref: '#/responses/ServerError'
  /ppm-shipments/{ppmShipmentId}/moving-expenses/{movingExpenseId}:
    parameters:
      - $ref: '#/parameters/ppmShipmentId'
      - $ref: '#/parameters/movingExpenseId'
    patch:
      summary: Updates the moving expense
      description: >
        Updates a PPM shipment's moving expense with new information. Only some
        of the moving expense's fields are

        editable because some have to be set by the customer, e.g. the
        description and the moving expense type.
      operationId: updateMovingExpense
      tags:
        - ppm
      consumes:
        - application/json
      produces:
        - application/json
      parameters:
        - $ref: '#/parameters/ifMatch'
        - in: body
          name: updateMovingExpense
          required: true
          schema:
            $ref: '#/definitions/UpdateMovingExpense'
      responses:
        '200':
          description: returns an updated moving expense object
          schema:
            $ref: '#/definitions/MovingExpense'
        '400':
          $ref: '#/responses/InvalidRequest'
        '401':
          $ref: '#/responses/PermissionDenied'
        '403':
          $ref: '#/responses/PermissionDenied'
        '404':
          $ref: '#/responses/NotFound'
        '412':
          $ref: '#/responses/PreconditionFailed'
        '422':
          $ref: '#/responses/UnprocessableEntity'
        '500':
          $ref: '#/responses/ServerError'
  /ppm-shipments/{ppmShipmentId}/pro-gear-weight-tickets/{proGearWeightTicketId}:
    parameters:
      - $ref: '#/parameters/ppmShipmentId'
      - $ref: '#/parameters/proGearWeightTicketId'
    patch:
      summary: Updates a pro-gear weight ticket
      description: >
        Updates a PPM shipment's pro-gear weight ticket with new information.
        Only some of the fields are editable

        because some have to be set by the customer, e.g. the description.
      operationId: updateProGearWeightTicket
      tags:
        - ppm
      consumes:
        - application/json
      produces:
        - application/json
      parameters:
        - $ref: '#/parameters/ifMatch'
        - in: body
          name: updateProGearWeightTicket
          required: true
          schema:
            $ref: '#/definitions/UpdateProGearWeightTicket'
      responses:
        '200':
          description: returns an updated pro-gear weight ticket object
          schema:
            $ref: '#/definitions/ProGearWeightTicket'
        '400':
          $ref: '#/responses/InvalidRequest'
        '401':
          $ref: '#/responses/PermissionDenied'
        '403':
          $ref: '#/responses/PermissionDenied'
        '404':
          $ref: '#/responses/NotFound'
        '412':
          $ref: '#/responses/PreconditionFailed'
        '422':
          $ref: '#/responses/UnprocessableEntity'
        '500':
          $ref: '#/responses/ServerError'
  /ppm-shipments/{ppmShipmentId}/aoa-packet:
    parameters:
      - description: the id for the ppmshipment with aoa to be downloaded
        in: path
        name: ppmShipmentId
        required: true
        type: string
    get:
      summary: Downloads AOA Packet form PPMShipment as a PDF
      description: >
        ### Functionality

        This endpoint downloads all uploaded move order documentation combined
        with the Shipment Summary Worksheet into a single PDF.

        ### Errors

        * The PPMShipment must have requested an AOA.

        * The PPMShipment AOA Request must have been approved.
      operationId: showAOAPacket
      tags:
        - ppm
      produces:
        - application/pdf
      responses:
        '200':
          headers:
            Content-Disposition:
              type: string
              description: File name to download
          description: AOA PDF
          schema:
            format: binary
            type: file
        '400':
          $ref: '#/responses/InvalidRequest'
        '403':
          $ref: '#/responses/PermissionDenied'
        '404':
          $ref: '#/responses/NotFound'
        '422':
          $ref: '#/responses/UnprocessableEntity'
        '500':
          $ref: '#/responses/ServerError'
  /ppm-shipments/{ppmShipmentId}/finish-document-review:
    parameters:
      - $ref: '#/parameters/ppmShipmentId'
    patch:
      summary: Updates a PPM shipment's status after document review
      description: >
        Updates a PPM shipment's status once documents have been reviewed.
        Status is updated depending on whether any documents have been rejected.
      operationId: finishDocumentReview
      tags:
        - ppm
      consumes:
        - application/json
      produces:
        - application/json
      parameters:
        - in: header
          name: If-Match
          type: string
          required: true
      responses:
        '200':
          description: Successfully finished document review
          schema:
            $ref: '#/definitions/PPMShipment'
        '400':
          $ref: '#/responses/InvalidRequest'
        '401':
          $ref: '#/responses/PermissionDenied'
        '403':
          $ref: '#/responses/PermissionDenied'
        '404':
          $ref: '#/responses/NotFound'
        '409':
          $ref: '#/responses/Conflict'
        '412':
          $ref: '#/responses/PreconditionFailed'
        '422':
          $ref: '#/responses/UnprocessableEntity'
        '500':
          $ref: '#/responses/ServerError'
      x-permissions:
        - update.shipment
  /ppm-shipments/{ppmShipmentId}/closeout:
    parameters:
      - $ref: '#/parameters/ppmShipmentId'
    get:
      summary: Get the closeout calcuations for the specified PPM shipment
      description: |
        Retrieves the closeout calculations for the specified PPM shipment.
      operationId: getPPMCloseout
      tags:
        - ppm
      produces:
        - application/json
      responses:
        '200':
          description: Returns closeout for the specified PPM shipment.
          schema:
            $ref: '#/definitions/PPMCloseout'
        '400':
          $ref: '#/responses/InvalidRequest'
        '403':
          $ref: '#/responses/PermissionDenied'
        '404':
          $ref: '#/responses/NotFound'
        '422':
          $ref: '#/responses/UnprocessableEntity'
        '500':
          $ref: '#/responses/ServerError'
  /ppm-shipments/{ppmShipmentId}/actual-weight:
    parameters:
      - $ref: '#/parameters/ppmShipmentId'
    get:
      summary: Get the actual weight for a PPM shipment
      description: |
        Retrieves the actual weight for the specified PPM shipment.
      operationId: getPPMActualWeight
      tags:
        - ppm
      produces:
        - application/json
      responses:
        '200':
          description: Returns actual weight for the specified PPM shipment.
          schema:
            $ref: '#/definitions/PPMActualWeight'
        '400':
          $ref: '#/responses/InvalidRequest'
        '403':
          $ref: '#/responses/PermissionDenied'
        '404':
          $ref: '#/responses/NotFound'
        '422':
          $ref: '#/responses/UnprocessableEntity'
        '500':
          $ref: '#/responses/ServerError'
  /ppm-shipments/{ppmShipmentId}/payment-packet:
    get:
      summary: Returns PPM payment packet
      description: >-
        Generates a PDF containing all user uploaded documentations for PPM.
        Contains SSW form, orders, weight and expense documentations.
      operationId: showPaymentPacket
      tags:
        - ppm
      parameters:
        - in: path
          name: ppmShipmentId
          type: string
          format: uuid
          required: true
          description: UUID of the ppmShipment
      produces:
        - application/pdf
      responses:
        '200':
          headers:
            Content-Disposition:
              type: string
              description: File name to download
          description: PPM Payment Packet PDF
          schema:
            format: binary
            type: file
        '400':
          description: invalid request
        '401':
          description: request requires user authentication
        '403':
          description: user is not authorized
        '404':
          description: ppm not found
        '500':
          description: internal server error
  /move_task_orders/{moveTaskOrderID}/mto_shipments/{shipmentID}/mto-agents:
    parameters:
      - description: ID of move task order
        in: path
        name: moveTaskOrderID
        required: true
        format: uuid
        type: string
      - description: ID of the shipment
        in: path
        name: shipmentID
        required: true
        format: uuid
        type: string
    get:
      produces:
        - application/json
      parameters: []
      responses:
        '200':
          description: Successfully retrieved all agents for a move task order
          schema:
            $ref: '#/definitions/MTOAgents'
        '404':
          $ref: '#/responses/NotFound'
        '422':
          $ref: '#/responses/UnprocessableEntity'
        '500':
          $ref: '#/responses/ServerError'
      tags:
        - mtoAgent
      description: Fetches a list of agents associated with a move task order.
      operationId: fetchMTOAgentList
      summary: Fetch move task order agents.
  /move-task-orders/{moveTaskOrderID}/service-items/{mtoServiceItemID}:
    parameters:
      - description: ID of move to use
        in: path
        name: moveTaskOrderID
        required: true
        type: string
      - description: ID of line item to use
        in: path
        name: mtoServiceItemID
        required: true
        type: string
    get:
      produces:
        - application/json
      parameters: []
      responses:
        '200':
          description: Successfully retrieved a line item for a move task order by ID
          schema:
            $ref: '#/definitions/MTOServiceItemSingle'
        '400':
          $ref: '#/responses/InvalidRequest'
        '401':
          $ref: '#/responses/PermissionDenied'
        '403':
          $ref: '#/responses/PermissionDenied'
        '404':
          $ref: '#/responses/NotFound'
        '500':
          $ref: '#/responses/ServerError'
      tags:
        - mtoServiceItem
      description: Gets a line item by ID for a move by ID
      operationId: getMTOServiceItem
      summary: Gets a line item by ID for a move by ID
  /move-task-orders/{moveTaskOrderID}/service-items/{mtoServiceItemID}/status:
    parameters:
      - description: ID of move to use
        in: path
        name: moveTaskOrderID
        required: true
        type: string
      - description: ID of line item to use
        in: path
        name: mtoServiceItemID
        required: true
        type: string
    patch:
      consumes:
        - application/json
      produces:
        - application/json
      parameters:
        - in: body
          name: body
          required: true
          schema:
            $ref: '#/definitions/PatchMTOServiceItemStatusPayload'
        - in: header
          name: If-Match
          type: string
          required: true
      responses:
        '200':
          description: >-
            Successfully updated status for a line item for a move task order by
            ID
          schema:
            $ref: '#/definitions/MTOServiceItem'
        '400':
          $ref: '#/responses/InvalidRequest'
        '401':
          $ref: '#/responses/PermissionDenied'
        '403':
          $ref: '#/responses/PermissionDenied'
        '404':
          $ref: '#/responses/NotFound'
        '412':
          $ref: '#/responses/PreconditionFailed'
        '422':
          $ref: '#/responses/UnprocessableEntity'
        '500':
          $ref: '#/responses/ServerError'
      tags:
        - mtoServiceItem
      description: Changes the status of a line item for a move by ID
      operationId: updateMTOServiceItemStatus
      summary: Change the status of a line item for a move by ID
      x-permissions:
        - update.MTOServiceItem
  /service-item/{mtoServiceItemID}/entry-date-update:
    parameters:
      - description: ID of the service item
        in: path
        name: mtoServiceItemID
        required: true
        type: string
    patch:
      consumes:
        - application/json
      produces:
        - application/json
      parameters:
        - in: body
          name: body
          required: true
          schema:
            $ref: '#/definitions/ServiceItemSitEntryDate'
      responses:
        '200':
          description: Successfully updated SIT entry date
          schema:
            $ref: '#/definitions/MTOServiceItemSingle'
        '400':
          $ref: '#/responses/InvalidRequest'
        '401':
          $ref: '#/responses/PermissionDenied'
        '403':
          $ref: '#/responses/PermissionDenied'
        '404':
          $ref: '#/responses/NotFound'
        '412':
          $ref: '#/responses/PreconditionFailed'
        '422':
          $ref: '#/responses/UnprocessableEntity'
        '500':
          $ref: '#/responses/ServerError'
      tags:
        - mtoServiceItem
      description: >-
        Locates the service item in the database and updates the SIT entry date
        for the selected service item and returns the service item
      operationId: updateServiceItemSitEntryDate
      summary: Updates a service item's SIT entry date by ID
  /move-task-orders/{moveTaskOrderID}/status:
    patch:
      consumes:
        - application/json
      produces:
        - application/json
      parameters:
        - description: ID of move to use
          in: path
          name: moveTaskOrderID
          required: true
          type: string
        - in: header
          name: If-Match
          type: string
          required: true
        - in: body
          name: serviceItemCodes
          schema:
            $ref: '#/definitions/MTOApprovalServiceItemCodes'
          required: true
      responses:
        '200':
          description: Successfully updated move task order status
          schema:
            $ref: '#/definitions/Move'
        '400':
          $ref: '#/responses/InvalidRequest'
        '401':
          $ref: '#/responses/PermissionDenied'
        '403':
          $ref: '#/responses/PermissionDenied'
        '404':
          $ref: '#/responses/NotFound'
        '409':
          $ref: '#/responses/Conflict'
        '412':
          $ref: '#/responses/PreconditionFailed'
        '422':
          $ref: '#/responses/UnprocessableEntity'
        '500':
          $ref: '#/responses/ServerError'
      tags:
        - moveTaskOrder
      description: Changes move task order status to make it available to prime
      operationId: updateMoveTaskOrderStatus
      summary: Change the status of a move task order to make it available to prime
      x-permissions:
        - update.move
        - create.serviceItem
  /move-task-orders/{moveTaskOrderID}/status/service-counseling-completed:
    patch:
      consumes:
        - application/json
      produces:
        - application/json
      parameters:
        - description: ID of move to use
          in: path
          name: moveTaskOrderID
          required: true
          type: string
        - in: header
          name: If-Match
          type: string
          required: true
      responses:
        '200':
          description: Successfully updated move task order status
          schema:
            $ref: '#/definitions/Move'
        '400':
          $ref: '#/responses/InvalidRequest'
        '401':
          $ref: '#/responses/PermissionDenied'
        '403':
          $ref: '#/responses/PermissionDenied'
        '404':
          $ref: '#/responses/NotFound'
        '409':
          $ref: '#/responses/Conflict'
        '412':
          $ref: '#/responses/PreconditionFailed'
        '422':
          $ref: '#/responses/UnprocessableEntity'
        '500':
          $ref: '#/responses/ServerError'
      tags:
        - moveTaskOrder
      description: Changes move (move task order) status to service counseling completed
      operationId: updateMTOStatusServiceCounselingCompleted
      summary: Changes move (move task order) status to service counseling completed
  /move-task-orders/{moveTaskOrderID}/payment-service-items/{paymentServiceItemID}/status:
    parameters:
      - description: ID of move to use
        in: path
        name: moveTaskOrderID
        required: true
        type: string
      - description: ID of payment service item to use
        in: path
        name: paymentServiceItemID
        required: true
        type: string
    patch:
      consumes:
        - application/json
      produces:
        - application/json
      parameters:
        - in: body
          name: body
          required: true
          schema:
            $ref: '#/definitions/PaymentServiceItem'
        - in: header
          name: If-Match
          type: string
          required: true
      responses:
        '200':
          description: >-
            Successfully updated status for a line item for a move task order by
            ID
          schema:
            $ref: '#/definitions/PaymentServiceItem'
        '400':
          $ref: '#/responses/InvalidRequest'
        '401':
          $ref: '#/responses/PermissionDenied'
        '403':
          $ref: '#/responses/PermissionDenied'
        '404':
          $ref: '#/responses/NotFound'
        '412':
          $ref: '#/responses/PreconditionFailed'
        '422':
          $ref: '#/responses/UnprocessableEntity'
        '500':
          $ref: '#/responses/ServerError'
      tags:
        - paymentServiceItem
      description: Changes the status of a line item for a move by ID
      operationId: updatePaymentServiceItemStatus
      summary: Change the status of a payment service item for a move by ID
      x-permissions:
        - update.paymentServiceItemStatus
  /move-task-orders/{moveTaskOrderID}/billable-weights-reviewed-at:
    patch:
      consumes:
        - application/json
      produces:
        - application/json
      parameters:
        - description: ID of move to use
          in: path
          name: moveTaskOrderID
          required: true
          type: string
        - in: header
          name: If-Match
          type: string
          required: true
      responses:
        '200':
          description: Successfully updated move task order billableWeightsReviewedAt field
          schema:
            $ref: '#/definitions/Move'
        '400':
          $ref: '#/responses/InvalidRequest'
        '401':
          $ref: '#/responses/PermissionDenied'
        '403':
          $ref: '#/responses/PermissionDenied'
        '404':
          $ref: '#/responses/NotFound'
        '409':
          $ref: '#/responses/Conflict'
        '412':
          $ref: '#/responses/PreconditionFailed'
        '422':
          $ref: '#/responses/UnprocessableEntity'
        '500':
          $ref: '#/responses/ServerError'
      tags:
        - moveTaskOrder
      description: >-
        Changes move (move task order) billableWeightsReviewedAt field to a
        timestamp
      operationId: updateMTOReviewedBillableWeightsAt
  /move-task-orders/{moveTaskOrderID}/tio-remarks:
    patch:
      consumes:
        - application/json
      produces:
        - application/json
      parameters:
        - description: ID of move to use
          in: path
          name: moveTaskOrderID
          required: true
          type: string
        - in: header
          name: If-Match
          type: string
          required: true
        - in: body
          name: body
          required: true
          schema:
            $ref: '#/definitions/Move'
      responses:
        '200':
          description: Successfully updated move task order tioRemarks field
          schema:
            $ref: '#/definitions/Move'
        '400':
          $ref: '#/responses/InvalidRequest'
        '401':
          $ref: '#/responses/PermissionDenied'
        '403':
          $ref: '#/responses/PermissionDenied'
        '404':
          $ref: '#/responses/NotFound'
        '409':
          $ref: '#/responses/Conflict'
        '412':
          $ref: '#/responses/PreconditionFailed'
        '422':
          $ref: '#/responses/UnprocessableEntity'
        '500':
          $ref: '#/responses/ServerError'
      tags:
        - moveTaskOrder
      description: >-
        Changes move (move task order) billableWeightsReviewedAt field to a
        timestamp
      operationId: updateMoveTIORemarks
  /move-task-orders/{moveTaskOrderID}/entitlements:
    parameters:
      - description: ID of move to use
        in: path
        name: moveTaskOrderID
        required: true
        type: string
    get:
      produces:
        - application/json
      parameters: []
      tags:
        - moveTaskOrder
      responses:
        '200':
          description: Successfully retrieved entitlements
          schema:
            $ref: '#/definitions/Entitlements'
        '400':
          $ref: '#/responses/InvalidRequest'
        '401':
          $ref: '#/responses/PermissionDenied'
        '403':
          $ref: '#/responses/PermissionDenied'
        '404':
          $ref: '#/responses/NotFound'
        '500':
          $ref: '#/responses/ServerError'
      description: Gets entitlements
      operationId: getEntitlements
      summary: Gets entitlements for a move by ID
  /payment-requests/{paymentRequestID}:
    parameters:
      - description: UUID of payment request
        format: uuid
        in: path
        name: paymentRequestID
        required: true
        type: string
    get:
      produces:
        - application/json
      parameters: []
      responses:
        '200':
          description: fetched instance of payment request
          schema:
            $ref: '#/definitions/PaymentRequest'
        '400':
          $ref: '#/responses/InvalidRequest'
        '401':
          $ref: '#/responses/PermissionDenied'
        '403':
          $ref: '#/responses/PermissionDenied'
        '404':
          $ref: '#/responses/NotFound'
        '500':
          $ref: '#/responses/ServerError'
      tags:
        - paymentRequests
      description: Fetches an instance of a payment request by id
      operationId: getPaymentRequest
      summary: Fetches a payment request by id
      x-permissions:
        - read.paymentRequest
  /moves/{locator}/closeout-office:
    parameters:
      - description: >-
          move code to identify a move to update the PPM shipment's closeout
          office for Army and Air Force service members
        format: string
        in: path
        name: locator
        required: true
        type: string
    patch:
      description: >-
        Sets the transportation office closeout location for where the Move's
        PPM Shipment documentation will be reviewed by
      tags:
        - move
      operationId: updateCloseoutOffice
      x-permissions:
        - update.closeoutOffice
      summary: Updates a Move's PPM closeout office for Army and Air Force customers
      produces:
        - application/json
      consumes:
        - application/json
      parameters:
        - in: body
          name: body
          schema:
            properties:
              closeoutOfficeId:
                type: string
                format: uuid
            required:
              - closeoutOfficeId
        - in: header
          name: If-Match
          type: string
          required: true
      responses:
        '200':
          description: Successfully set the closeout office for the move
          schema:
            $ref: '#/definitions/Move'
        '400':
          $ref: '#/responses/InvalidRequest'
        '401':
          $ref: '#/responses/PermissionDenied'
        '403':
          $ref: '#/responses/PermissionDenied'
        '404':
          $ref: '#/responses/NotFound'
        '412':
          $ref: '#/responses/PreconditionFailed'
        '422':
          $ref: '#/responses/UnprocessableEntity'
        '500':
          $ref: '#/responses/ServerError'
  /moves/{locator}/customer-support-remarks:
    parameters:
      - description: move code to identify a move for customer support remarks
        format: string
        in: path
        name: locator
        required: true
        type: string
    post:
      produces:
        - application/json
      consumes:
        - application/json
      parameters:
        - in: body
          name: body
          schema:
            $ref: '#/definitions/CreateCustomerSupportRemark'
      responses:
        '200':
          description: Successfully created customer support remark
          schema:
            $ref: '#/definitions/CustomerSupportRemark'
        '400':
          $ref: '#/responses/InvalidRequest'
        '404':
          $ref: '#/responses/NotFound'
        '422':
          $ref: '#/responses/UnprocessableEntity'
        '500':
          $ref: '#/responses/ServerError'
      tags:
        - customerSupportRemarks
      description: Creates a customer support remark for a move
      operationId: createCustomerSupportRemarkForMove
      summary: Creates a customer support remark for a move
    get:
      produces:
        - application/json
      parameters: []
      responses:
        '200':
          description: Successfully retrieved all line items for a move task order
          schema:
            $ref: '#/definitions/CustomerSupportRemarks'
        '403':
          $ref: '#/responses/PermissionDenied'
        '404':
          $ref: '#/responses/NotFound'
        '422':
          $ref: '#/responses/UnprocessableEntity'
        '500':
          $ref: '#/responses/ServerError'
      tags:
        - customerSupportRemarks
      description: Fetches customer support remarks for a move
      operationId: getCustomerSupportRemarksForMove
      summary: Fetches customer support remarks using the move code (locator).
  /customer-support-remarks/{customerSupportRemarkID}:
    parameters:
      - in: path
        description: the customer support remark ID to be modified
        name: customerSupportRemarkID
        required: true
        type: string
        format: uuid
    patch:
      tags:
        - customerSupportRemarks
      description: Updates a customer support remark for a move
      operationId: updateCustomerSupportRemarkForMove
      summary: Updates a customer support remark for a move
      consumes:
        - application/json
      produces:
        - application/json
      parameters:
        - in: body
          name: body
          required: true
          schema:
            $ref: '#/definitions/UpdateCustomerSupportRemarkPayload'
      responses:
        '200':
          description: Successfully updated customer support remark
          schema:
            $ref: '#/definitions/CustomerSupportRemark'
        '400':
          $ref: '#/responses/InvalidRequest'
        '403':
          $ref: '#/responses/PermissionDenied'
        '404':
          $ref: '#/responses/NotFound'
        '422':
          $ref: '#/responses/UnprocessableEntity'
        '500':
          $ref: '#/responses/ServerError'
    delete:
      summary: Soft deletes a customer support remark by ID
      description: Soft deletes a customer support remark by ID
      operationId: deleteCustomerSupportRemark
      tags:
        - customerSupportRemarks
      produces:
        - application/json
      responses:
        '204':
          description: Successfully soft deleted the shipment
        '400':
          $ref: '#/responses/InvalidRequest'
        '403':
          $ref: '#/responses/PermissionDenied'
        '404':
          $ref: '#/responses/NotFound'
        '409':
          $ref: '#/responses/Conflict'
        '422':
          $ref: '#/responses/UnprocessableEntity'
        '500':
          $ref: '#/responses/ServerError'
  /moves/{locator}/evaluation-reports:
    parameters:
      - in: path
        name: locator
        required: true
        type: string
    post:
      produces:
        - application/json
      consumes:
        - application/json
      parameters:
        - in: body
          name: body
          schema:
            $ref: '#/definitions/CreateEvaluationReport'
      responses:
        '200':
          description: Successfully created evaluation report
          schema:
            $ref: '#/definitions/EvaluationReport'
        '400':
          $ref: '#/responses/InvalidRequest'
        '404':
          $ref: '#/responses/NotFound'
        '422':
          $ref: '#/responses/UnprocessableEntity'
        '500':
          $ref: '#/responses/ServerError'
      x-permissions:
        - create.evaluationReport
      tags:
        - evaluationReports
      description: Creates an evaluation report
      operationId: createEvaluationReport
      summary: Creates an evaluation report
  /evaluation-reports/{reportID}/download:
    parameters:
      - in: path
        description: the evaluation report ID to be downloaded
        name: reportID
        required: true
        type: string
        format: uuid
    get:
      summary: Downloads an evaluation report as a PDF
      description: Downloads an evaluation report as a PDF
      operationId: downloadEvaluationReport
      tags:
        - evaluationReports
      produces:
        - application/pdf
      responses:
        '200':
          headers:
            Content-Disposition:
              type: string
              description: File name to download
          description: Evaluation report PDF
          schema:
            format: binary
            type: file
        '403':
          $ref: '#/responses/PermissionDenied'
        '404':
          $ref: '#/responses/NotFound'
        '500':
          $ref: '#/responses/ServerError'
  /evaluation-reports/{reportID}:
    parameters:
      - in: path
        description: the evaluation report ID to be modified
        name: reportID
        required: true
        type: string
        format: uuid
    get:
      summary: Gets an evaluation report by ID
      description: Gets an evaluation report by ID
      operationId: getEvaluationReport
      tags:
        - evaluationReports
      produces:
        - application/json
      responses:
        '200':
          description: Successfully got the report
          schema:
            $ref: '#/definitions/EvaluationReport'
        '400':
          $ref: '#/responses/InvalidRequest'
        '403':
          $ref: '#/responses/PermissionDenied'
        '404':
          $ref: '#/responses/NotFound'
        '500':
          $ref: '#/responses/ServerError'
    delete:
      summary: Deletes an evaluation report by ID
      description: Deletes an evaluation report by ID
      operationId: deleteEvaluationReport
      x-permissions:
        - delete.evaluationReport
      tags:
        - evaluationReports
      produces:
        - application/json
      responses:
        '204':
          description: Successfully deleted the report
        '400':
          $ref: '#/responses/InvalidRequest'
        '403':
          $ref: '#/responses/PermissionDenied'
        '404':
          $ref: '#/responses/NotFound'
        '409':
          $ref: '#/responses/Conflict'
        '422':
          $ref: '#/responses/UnprocessableEntity'
        '500':
          $ref: '#/responses/ServerError'
    put:
      summary: Saves an evaluation report as a draft
      description: Saves an evaluation report as a draft
      operationId: saveEvaluationReport
      x-permissions:
        - update.evaluationReport
      tags:
        - evaluationReports
      produces:
        - application/json
      consumes:
        - application/json
      parameters:
        - in: body
          name: body
          schema:
            $ref: '#/definitions/EvaluationReport'
        - in: header
          name: If-Match
          type: string
          required: true
          description: >
            Optimistic locking is implemented via the `If-Match` header. If the
            ETag header does not match the value of the resource on the server,
            the server rejects the change with a `412 Precondition Failed`
            error.
      responses:
        '204':
          description: Successfully saved the report
        '400':
          $ref: '#/responses/InvalidRequest'
        '403':
          $ref: '#/responses/PermissionDenied'
        '404':
          $ref: '#/responses/NotFound'
        '409':
          $ref: '#/responses/Conflict'
        '412':
          $ref: '#/responses/PreconditionFailed'
        '422':
          $ref: '#/responses/UnprocessableEntity'
        '500':
          $ref: '#/responses/ServerError'
  /evaluation-reports/{reportID}/submit:
    parameters:
      - in: path
        description: the evaluation report ID to be modified
        name: reportID
        required: true
        type: string
        format: uuid
    post:
      summary: Submits an evaluation report
      description: Submits an evaluation report
      operationId: submitEvaluationReport
      tags:
        - evaluationReports
      produces:
        - application/json
      parameters:
        - in: header
          name: If-Match
          type: string
          required: true
          description: >
            Optimistic locking is implemented via the `If-Match` header. If the
            ETag header does not match the value of the resource on the server,
            the server rejects the change with a `412 Precondition Failed`
            error.
      responses:
        '204':
          description: Successfully submitted an evaluation report with the provided ID
        '403':
          $ref: '#/responses/PermissionDenied'
        '404':
          $ref: '#/responses/NotFound'
        '412':
          $ref: '#/responses/PreconditionFailed'
        '422':
          $ref: '#/responses/UnprocessableEntity'
        '500':
          $ref: '#/responses/ServerError'
      x-permissions:
        - update.evaluationReport
  /pws-violations:
    get:
      summary: Fetch the possible PWS violations for an evaluation report
      description: Fetch the possible PWS violations for an evaluation report
      operationId: getPWSViolations
      tags:
        - pwsViolations
      produces:
        - application/json
      responses:
        '200':
          description: Successfully retrieved the PWS violations
          schema:
            $ref: '#/definitions/PWSViolations'
        '400':
          $ref: '#/responses/InvalidRequest'
        '403':
          $ref: '#/responses/PermissionDenied'
        '404':
          $ref: '#/responses/NotFound'
        '500':
          $ref: '#/responses/ServerError'
  /report-violations/{reportID}:
    parameters:
      - in: path
        description: the evaluation report ID that has associated violations
        name: reportID
        required: true
        type: string
        format: uuid
    get:
      summary: Fetch the report violations for an evaluation report
      description: Fetch the report violations for an evaluation report
      operationId: getReportViolationsByReportID
      tags:
        - reportViolations
      produces:
        - application/json
      responses:
        '200':
          description: Successfully retrieved the report violations
          schema:
            $ref: '#/definitions/ReportViolations'
        '400':
          $ref: '#/responses/InvalidRequest'
        '403':
          $ref: '#/responses/PermissionDenied'
        '404':
          $ref: '#/responses/NotFound'
        '500':
          $ref: '#/responses/ServerError'
    post:
      summary: Associate violations with an evaluation report
      description: >-
        Associate violations with an evaluation report. This will overwrite any
        existing report-violations associations for the report and replace them
        with the newly provided ones.  An empty array will remove all violation
        associations for a given report.
      operationId: associateReportViolations
      tags:
        - reportViolations
      produces:
        - application/json
      consumes:
        - application/json
      parameters:
        - in: body
          name: body
          schema:
            $ref: '#/definitions/AssociateReportViolations'
      responses:
        '204':
          description: Successfully saved the report violations
        '400':
          $ref: '#/responses/InvalidRequest'
        '403':
          $ref: '#/responses/PermissionDenied'
        '404':
          $ref: '#/responses/NotFound'
        '409':
          $ref: '#/responses/Conflict'
        '422':
          $ref: '#/responses/UnprocessableEntity'
        '500':
          $ref: '#/responses/ServerError'
      x-permissions:
        - create.reportViolation
  /moves/{locator}/payment-requests:
    parameters:
      - description: move code to identify a move for payment requests
        format: string
        in: path
        name: locator
        required: true
        type: string
    get:
      produces:
        - application/json
      parameters: []
      responses:
        '200':
          description: Successfully retrieved all line items for a move task order
          schema:
            $ref: '#/definitions/PaymentRequests'
        '403':
          $ref: '#/responses/PermissionDenied'
        '404':
          $ref: '#/responses/NotFound'
        '422':
          $ref: '#/responses/UnprocessableEntity'
        '500':
          $ref: '#/responses/ServerError'
      tags:
        - paymentRequests
      description: Fetches payment requests for a move
      operationId: getPaymentRequestsForMove
      summary: Fetches payment requests using the move code (locator).
      x-permissions:
        - read.paymentRequest
  /moves/{moveID}/financial-review-flag:
    parameters:
      - description: ID of move to flag
        in: path
        name: moveID
        required: true
        type: string
        format: uuid
    post:
      summary: Flags a move for financial office review
      description: >-
        This sets a flag which indicates that the move should be reviewed by a
        fincancial office. For example, if the origin or destination address of
        a shipment is far from the duty location and may incur excess costs to
        the customer.
      operationId: setFinancialReviewFlag
      tags:
        - move
      consumes:
        - application/json
      produces:
        - application/json
      parameters:
        - in: header
          name: If-Match
          type: string
        - in: body
          name: body
          schema:
            required:
              - flagForReview
            properties:
              remarks:
                description: >-
                  explanation of why the move is being flagged for financial
                  review
                example: this address is way too far away
                type: string
                x-nullable: true
              flagForReview:
                description: >-
                  boolean value representing whether we should flag a move for
                  financial review
                example: false
                type: boolean
      responses:
        '200':
          description: updated Move
          schema:
            $ref: '#/definitions/Move'
        '403':
          $ref: '#/responses/PermissionDenied'
        '404':
          $ref: '#/responses/NotFound'
        '412':
          $ref: '#/responses/PreconditionFailed'
        '422':
          $ref: '#/responses/UnprocessableEntity'
        '500':
          $ref: '#/responses/ServerError'
      x-permissions:
        - update.financialReviewFlag
  /payment-requests/{paymentRequestID}/shipments-payment-sit-balance:
    parameters:
      - description: >-
          payment request ID of the payment request with SIT service items being
          reviewed
        name: paymentRequestID
        type: string
        format: uuid
        in: path
        required: true
    get:
      produces:
        - application/json
      parameters: []
      responses:
        '200':
          description: >-
            Successfully retrieved shipments and their SIT days balance from all
            payment requests on the move
          schema:
            $ref: '#/definitions/ShipmentsPaymentSITBalance'
        '403':
          $ref: '#/responses/PermissionDenied'
        '404':
          $ref: '#/responses/NotFound'
        '422':
          $ref: '#/responses/UnprocessableEntity'
        '500':
          $ref: '#/responses/ServerError'
      tags:
        - paymentRequests
      description: >-
        Returns all shipment payment request SIT usage to support partial SIT
        invoicing
      operationId: getShipmentsPaymentSITBalance
      summary: >-
        Returns all shipment payment request SIT usage to support partial SIT
        invoicing
      x-permissions:
        - read.shipmentsPaymentSITBalance
  /payment-requests/{paymentRequestID}/status:
    patch:
      consumes:
        - application/json
      produces:
        - application/json
      parameters:
        - description: UUID of payment request
          format: uuid
          in: path
          name: paymentRequestID
          required: true
          type: string
        - in: body
          name: body
          required: true
          schema:
            $ref: '#/definitions/UpdatePaymentRequestStatusPayload'
        - in: header
          name: If-Match
          type: string
          required: true
      responses:
        '200':
          description: updated payment request
          schema:
            $ref: '#/definitions/PaymentRequest'
        '400':
          $ref: '#/responses/InvalidRequest'
        '401':
          $ref: '#/responses/PermissionDenied'
        '403':
          $ref: '#/responses/PermissionDenied'
        '404':
          $ref: '#/responses/NotFound'
        '412':
          $ref: '#/responses/PreconditionFailed'
        '422':
          $ref: '#/responses/UnprocessableEntity'
        '500':
          $ref: '#/responses/ServerError'
      tags:
        - paymentRequests
      description: Updates status of a payment request by id
      operationId: updatePaymentRequestStatus
      summary: Updates status of a payment request by id
      x-permissions:
        - update.paymentRequest
  /documents/{documentId}:
    get:
      summary: Returns a document
      description: Returns a document and its uploads
      operationId: getDocument
      tags:
        - ghcDocuments
      parameters:
        - in: path
          name: documentId
          type: string
          format: uuid
          required: true
          description: UUID of the document to return
      responses:
        '200':
          description: the requested document
          schema:
            $ref: '#/definitions/Document'
        '400':
          $ref: '#/responses/InvalidRequest'
        '401':
          $ref: '#/responses/PermissionDenied'
        '403':
          $ref: '#/responses/PermissionDenied'
        '404':
          $ref: '#/responses/NotFound'
        '412':
          $ref: '#/responses/PreconditionFailed'
        '422':
          $ref: '#/responses/UnprocessableEntity'
        '500':
          $ref: '#/responses/ServerError'
  /queues/counseling:
    get:
      produces:
        - application/json
      summary: >-
        Gets queued list of all customer moves needing services counseling by
        GBLOC origin
      description: >
        An office services counselor user will be assigned a transportation
        office that will determine which moves are displayed in their queue
        based on the origin duty location.  GHC moves will show up here onced
        they have reached the NEEDS SERVICE COUNSELING status after submission
        from a customer or created on a customer's behalf.
      operationId: getServicesCounselingQueue
      tags:
        - queues
      parameters:
        - in: query
          name: page
          type: integer
          description: requested page number of paginated move results
        - in: query
          name: perPage
          type: integer
          description: maximum number of moves to show on each page of paginated results
        - in: query
          name: sort
          type: string
          enum:
            - lastName
            - dodID
            - branch
            - locator
            - status
            - requestedMoveDate
            - submittedAt
            - originGBLOC
            - originDutyLocation
            - destinationDutyLocation
            - ppmType
            - closeoutInitiated
            - closeoutLocation
          description: field that results should be sorted by
        - in: query
          name: order
          type: string
          enum:
            - asc
            - desc
          description: direction of sort order if applied
        - in: query
          name: branch
          type: string
          description: filters by the branch of the move's service member
        - in: query
          name: locator
          type: string
          description: filters to match the unique move code locator
        - in: query
          name: lastName
          type: string
          description: filters using a prefix match on the service member's last name
        - in: query
          name: dodID
          type: string
          description: filters to match the unique service member's DoD ID
        - in: query
          name: requestedMoveDate
          type: string
          description: filters the requested pickup date of a shipment on the move
        - in: query
          name: submittedAt
          type: string
          format: date-time
          description: >-
            Start of the submitted at date in the user's local time zone
            converted to UTC
        - in: query
          name: originGBLOC
          type: string
          description: filters the GBLOC of the service member's origin duty location
        - in: query
          name: originDutyLocation
          type: string
          description: filters the name of the origin duty location on the orders
        - in: query
          name: destinationDutyLocation
          type: string
          description: filters the name of the destination duty location on the orders
        - in: query
          name: status
          type: array
          description: filters the status of the move
          uniqueItems: true
          items:
            type: string
            enum:
              - NEEDS SERVICE COUNSELING
              - SERVICE COUNSELING COMPLETED
        - in: query
          name: needsPPMCloseout
          type: boolean
          description: >-
            Only used for Services Counseling queue. If true, show PPM moves
            that are ready for closeout. Otherwise, show all other moves.
        - in: query
          name: ppmType
          type: string
          enum:
            - FULL
            - PARTIAL
          description: filters PPM type
        - in: query
          name: closeoutInitiated
          type: string
          format: date-time
          description: Latest date that closeout was initiated on a PPM on the move
        - in: query
          name: closeoutLocation
          type: string
          description: closeout location
        - in: query
          name: orderType
          type: string
          description: order type
      responses:
        '200':
          description: Successfully returned all moves matching the criteria
          schema:
            $ref: '#/definitions/QueueMovesResult'
        '403':
          $ref: '#/responses/PermissionDenied'
        '500':
          $ref: '#/responses/ServerError'
  /queues/prime-moves:
    get:
      summary: getPrimeMovesQueue
      description: >
        Gets all moves that have been reviewed and approved by the TOO. The
        `since` parameter can be used to filter this

        list down to only the moves that have been updated since the provided
        timestamp. A move will be considered

        updated if the `updatedAt` timestamp on the move or on its orders,
        shipments, service items, or payment

        requests, is later than the provided date and time.


        **WIP**: Include what causes moves to leave this list. Currently, once
        the `availableToPrimeAt` timestamp has

        been set, that move will always appear in this list.
      operationId: listPrimeMoves
      tags:
        - queues
      produces:
        - application/json
      parameters:
        - in: query
          name: since
          type: string
          format: date-time
          description: >-
            Only return moves updated since this time. Formatted like
            "2021-07-23T18:30:47.116Z"
        - in: query
          name: page
          type: integer
          description: requested page of results
        - in: query
          name: perPage
          type: integer
          description: results per page
        - in: query
          name: id
          type: string
        - in: query
          name: moveCode
          type: string
        - in: query
          name: orderType
          type: string
          description: order type
      responses:
        '200':
          description: >-
            Successfully retrieved moves. A successful fetch might still return
            zero moves.
          schema:
            $ref: '#/definitions/ListPrimeMovesResult'
        '403':
          $ref: '#/responses/PermissionDenied'
        '500':
          $ref: '#/responses/ServerError'
  /queues/moves:
    get:
      produces:
        - application/json
      summary: Gets queued list of all customer moves by GBLOC origin
      description: >
        An office TOO user will be assigned a transportation office that will
        determine which moves are displayed in their queue based on the origin
        duty location.  GHC moves will show up here onced they have reached the
        submitted status sent by the customer and have move task orders,
        shipments, and service items to approve.
      operationId: getMovesQueue
      tags:
        - queues
      parameters:
        - in: query
          name: page
          type: integer
          description: requested page of results
        - in: query
          name: perPage
          type: integer
          description: results per page
        - in: query
          name: sort
          type: string
          enum:
            - lastName
            - dodID
            - branch
            - locator
            - status
            - originDutyLocation
            - destinationDutyLocation
            - requestedMoveDate
            - appearedInTooAt
          description: field that results should be sorted by
        - in: query
          name: order
          type: string
          enum:
            - asc
            - desc
          description: direction of sort order if applied
        - in: query
          name: branch
          type: string
        - in: query
          name: locator
          type: string
        - in: query
          name: lastName
          type: string
        - in: query
          name: dodID
          type: string
        - in: query
          name: originDutyLocation
          type: string
        - in: query
          name: destinationDutyLocation
          type: string
        - in: query
          name: appearedInTooAt
          type: string
          format: date-time
        - in: query
          name: requestedMoveDate
          type: string
          description: filters the requested pickup date of a shipment on the move
        - in: query
          name: status
          type: array
          description: Filtering for the status.
          uniqueItems: true
          items:
            type: string
            enum:
              - SUBMITTED
              - APPROVALS REQUESTED
              - APPROVED
        - in: query
          name: orderType
          type: string
          description: order type
      responses:
        '200':
          description: Successfully returned all moves matching the criteria
          schema:
            $ref: '#/definitions/QueueMovesResult'
        '403':
          $ref: '#/responses/PermissionDenied'
        '500':
          $ref: '#/responses/ServerError'
      x-permissions:
        - update.move
        - create.serviceItem
  /queues/payment-requests:
    get:
      produces:
        - application/json
      summary: Gets queued list of all payment requests by GBLOC origin
      description: >
        An office TIO user will be assigned a transportation office that will
        determine which payment requests are displayed in their queue based on
        the origin duty location.
      operationId: getPaymentRequestsQueue
      tags:
        - queues
      parameters:
        - in: query
          name: sort
          type: string
          enum:
            - lastName
            - locator
            - submittedAt
            - branch
            - status
            - dodID
            - age
            - originDutyLocation
          description: field that results should be sorted by
        - in: query
          name: order
          type: string
          enum:
            - asc
            - desc
          description: direction of sort order if applied
        - in: query
          name: page
          type: integer
          description: requested page of results
        - in: query
          name: perPage
          type: integer
          description: number of records to include per page
        - in: query
          name: submittedAt
          type: string
          format: date-time
          description: >-
            Start of the submitted at date in the user's local time zone
            converted to UTC
        - in: query
          name: branch
          type: string
        - in: query
          name: locator
          type: string
        - in: query
          name: lastName
          type: string
        - in: query
          name: dodID
          type: string
        - in: query
          name: destinationDutyLocation
          type: string
        - in: query
          name: originDutyLocation
          type: string
        - in: query
          name: status
          type: array
          description: Filtering for the status.
          uniqueItems: true
          items:
            type: string
            enum:
              - PENDING
              - REVIEWED
              - REVIEWED_AND_ALL_SERVICE_ITEMS_REJECTED
              - PAID
              - DEPRECATED
              - EDI_ERROR
        - in: query
          name: orderType
          type: string
          description: order type
      responses:
        '200':
          description: Successfully returned all moves matching the criteria
          schema:
            $ref: '#/definitions/QueuePaymentRequestsResult'
        '403':
          $ref: '#/responses/PermissionDenied'
        '500':
          $ref: '#/responses/ServerError'
  /moves/search:
    post:
      produces:
        - application/json
      consumes:
        - application/json
      summary: Search moves by locator, DOD ID, or customer name
      description: >
        Search moves by locator, DOD ID, or customer name. Used by QAE and CSR
        users.
      operationId: searchMoves
      tags:
        - move
      parameters:
        - in: body
          name: body
          schema:
            properties:
              page:
                type: integer
                description: requested page of results
              perPage:
                type: integer
              locator:
                description: Move locator
                type: string
                minLength: 6
                maxLength: 6
                x-nullable: true
              dodID:
                description: DOD ID
                type: string
                minLength: 10
                maxLength: 10
                x-nullable: true
              customerName:
                description: Customer Name
                type: string
                minLength: 1
                x-nullable: true
              status:
                type: array
                description: Filtering for the status.
                uniqueItems: true
                items:
                  type: string
                  enum:
                    - DRAFT
                    - SUBMITTED
                    - APPROVALS REQUESTED
                    - APPROVED
                    - NEEDS SERVICE COUNSELING
                    - SERVICE COUNSELING COMPLETED
                    - PENDING
                    - REVIEWED
                    - REVIEWED_AND_ALL_SERVICE_ITEMS_REJECTED
                    - PAID
                    - DEPRECATED
                    - EDI_ERROR
              originPostalCode:
                type: string
                x-nullable: true
              destinationPostalCode:
                type: string
                x-nullable: true
              branch:
                type: string
                x-nullable: true
              shipmentsCount:
                type: integer
                x-nullable: true
              pickupDate:
                type: string
                format: date-time
                x-nullable: true
              deliveryDate:
                type: string
                format: date-time
                x-nullable: true
              sort:
                type: string
                x-nullable: true
                enum:
                  - customerName
                  - dodID
                  - branch
                  - locator
                  - status
                  - originPostalCode
                  - destinationPostalCode
                  - shipmentsCount
              order:
                type: string
                x-nullable: true
                enum:
                  - asc
                  - desc
          description: field that results should be sorted by
      responses:
        '200':
          description: Successfully returned all moves matching the criteria
          schema:
            $ref: '#/definitions/SearchMovesResult'
        '403':
          $ref: '#/responses/PermissionDenied'
        '500':
          $ref: '#/responses/ServerError'
  /tac/valid:
    get:
      summary: Validation of a TAC value
      description: Returns a boolean based on whether a tac value is valid or not
      operationId: tacValidation
      tags:
        - tac
        - order
      parameters:
        - in: query
          name: tac
          type: string
          required: true
          description: The tac value to validate
      responses:
        '200':
          description: Successfully retrieved validation status
          schema:
            $ref: '#/definitions/TacValid'
        '400':
          $ref: '#/responses/InvalidRequest'
        '401':
          $ref: '#/responses/PermissionDenied'
        '403':
          $ref: '#/responses/PermissionDenied'
        '404':
          $ref: '#/responses/NotFound'
        '500':
          $ref: '#/responses/ServerError'
  /transportation-offices:
    get:
      produces:
        - application/json
      summary: Returns the transportation offices matching the search query
      description: Returns the transportation offices matching the search query
      operationId: getTransportationOffices
      tags:
        - transportationOffice
      parameters:
        - in: query
          name: search
          type: string
          required: true
          minLength: 2
          description: Search string for transportation offices
      responses:
        '200':
          description: Successfully retrieved transportation offices
          schema:
            $ref: '#/definitions/TransportationOffices'
        '400':
          $ref: '#/responses/InvalidRequest'
        '401':
          $ref: '#/responses/PermissionDenied'
        '403':
          $ref: '#/responses/PermissionDenied'
        '404':
          $ref: '#/responses/NotFound'
        '500':
          $ref: '#/responses/ServerError'
  /open/transportation-offices:
    get:
      produces:
        - application/json
      summary: Returns the transportation offices matching the search query
      description: >-
        This endpoint is publicly accessible as it is utilized to access
        transportation office information without having an office
        account.Returns the transportation offices matching the search query.
      operationId: getTransportationOfficesOpen
      tags:
        - transportationOffice
      parameters:
        - in: query
          name: search
          type: string
          required: true
          minLength: 2
          description: Search string for transportation offices
      responses:
        '200':
          description: Successfully retrieved transportation offices
          schema:
            $ref: '#/definitions/TransportationOffices'
        '400':
          $ref: '#/responses/InvalidRequest'
        '401':
          $ref: '#/responses/PermissionDenied'
        '403':
          $ref: '#/responses/PermissionDenied'
        '404':
          $ref: '#/responses/NotFound'
        '500':
          $ref: '#/responses/ServerError'
definitions:
  ClientError:
    type: object
    properties:
      title:
        type: string
      detail:
        type: string
      instance:
        type: string
        format: uuid
    required:
      - title
      - detail
      - instance
  ValidationError:
    allOf:
      - $ref: '#/definitions/ClientError'
      - type: object
    properties:
      invalid_fields:
        type: object
        additionalProperties:
          type: string
    required:
      - invalid_fields
  BackupContact:
    type: object
    properties:
      name:
        type: string
      email:
        type: string
        format: x-email
        example: backupContact@mail.com
      phone:
        type: string
        format: telephone
        pattern: ^[2-9]\d{2}-\d{3}-\d{4}$
    required:
      - name
      - email
      - phone
  Contractor:
    properties:
      contractNumber:
        type: string
      id:
        format: uuid
        type: string
      name:
        type: string
      type:
        type: string
  Role:
    type: object
    properties:
      id:
        type: string
        format: uuid
        example: c56a4180-65aa-42ec-a945-5fd21dec0538
      roleType:
        type: string
        example: customer
      roleName:
        type: string
        example: Transportation Ordering Officer
      createdAt:
        type: string
        format: date-time
        readOnly: true
      updatedAt:
        type: string
        format: date-time
        readOnly: true
    required:
      - id
      - roleType
      - roleName
      - createdAt
      - updatedAt
  OfficeUser:
    type: object
    properties:
      id:
        type: string
        format: uuid
        example: c56a4180-65aa-42ec-a945-5fd21dec0538
      userId:
        type: string
        format: uuid
      firstName:
        type: string
      middleInitials:
        type: string
      lastName:
        type: string
      email:
        type: string
        format: x-email
        pattern: ^[a-zA-Z0-9._%+-]+@[a-zA-Z0-9.-]+\.[a-zA-Z]{2,}$
      telephone:
        type: string
        format: telephone
        pattern: ^[2-9]\d{2}-\d{3}-\d{4}$
      transportationOfficeId:
        type: string
        format: uuid
      active:
        type: boolean
      roles:
        type: array
        items:
          $ref: '#/definitions/Role'
      edipi:
        type: string
      otherUniqueId:
        type: string
      rejectionReason:
        type: string
      status:
        type: string
        enum:
          - APPROVED
          - REQUESTED
          - REJECTED
      createdAt:
        type: string
        format: date-time
        readOnly: true
      updatedAt:
        type: string
        format: date-time
        readOnly: true
    required:
      - id
      - firstName
      - middleInitials
      - lastName
      - email
      - telephone
      - transportationOfficeId
      - active
      - roles
      - edipi
      - otherUniqueId
      - rejectionReason
      - status
      - createdAt
      - updatedAt
  OfficeUserCreate:
    type: object
    properties:
      email:
        type: string
        example: user@userdomain.com
        title: Email
        x-nullable: false
      edipi:
        type: string
        example: '1234567890'
        maxLength: 10
        title: EDIPI
        x-nullable: true
      otherUniqueId:
        type: string
        title: Office user identifier when EDIPI is not available
        x-nullable: true
      firstName:
        type: string
        title: First Name
        x-nullable: false
      middleInitials:
        type: string
        example: L.
        x-nullable: true
        title: Middle Initials
      lastName:
        type: string
        title: Last Name
        x-nullable: false
      telephone:
        type: string
        format: telephone
        pattern: ^[2-9]\d{2}-\d{3}-\d{4}$
        example: 212-555-5555
        x-nullable: false
      transportationOfficeId:
        type: string
        format: uuid
        example: c56a4180-65aa-42ec-a945-5fd21dec0538
        x-nullable: false
      roles:
        type: array
        items:
          $ref: '#/definitions/OfficeUserRole'
        x-nullable: false
    required:
      - firstName
      - lastName
      - email
      - telephone
      - transportationOfficeId
      - roles
  OfficeUserRole:
    type: object
    properties:
      name:
        type: string
        example: Transportation Ordering Officer
        x-nullable: true
        title: name
      roleType:
        type: string
        example: transportation_ordering_officer
        x-nullable: true
        title: roleType
  Customer:
    type: object
    properties:
      agency:
        type: string
        title: Agency customer is affilated with
      first_name:
        type: string
        example: John
      last_name:
        type: string
        example: Doe
      phone:
        type: string
        format: telephone
        pattern: ^[2-9]\d{2}-\d{3}-\d{4}$
        x-nullable: true
      email:
        type: string
        format: x-email
        pattern: ^[a-zA-Z0-9._%+-]+@[a-zA-Z0-9.-]+\.[a-zA-Z]{2,}$
        x-nullable: true
      suffix:
        type: string
        example: Jr.
        x-nullable: true
      middle_name:
        type: string
        example: David
        x-nullable: true
      current_address:
        $ref: '#/definitions/Address'
      backup_contact:
        $ref: '#/definitions/BackupContact'
      id:
        type: string
        format: uuid
        example: c56a4180-65aa-42ec-a945-5fd21dec0538
      dodID:
        type: string
      userID:
        type: string
        format: uuid
        example: c56a4180-65aa-42ec-a945-5fd21dec0538
      eTag:
        type: string
      phoneIsPreferred:
        type: boolean
      emailIsPreferred:
        type: boolean
      secondaryTelephone:
        type: string
        format: telephone
        pattern: ^[2-9]\d{2}-\d{3}-\d{4}$
        x-nullable: true
      backupAddress:
        $ref: '#/definitions/Address'
  CreatedCustomer:
    type: object
    properties:
      affiliation:
        type: string
        title: Branch of service customer is affilated with
      firstName:
        type: string
        example: John
      lastName:
        type: string
        example: Doe
      telephone:
        type: string
        format: telephone
        pattern: ^[2-9]\d{2}-\d{3}-\d{4}$
        x-nullable: true
      personalEmail:
        type: string
        format: x-email
        pattern: ^[a-zA-Z0-9._%+-]+@[a-zA-Z0-9.-]+\.[a-zA-Z]{2,}$
      suffix:
        type: string
        example: Jr.
        x-nullable: true
      middleName:
        type: string
        example: David
        x-nullable: true
      residentialAddress:
        $ref: '#/definitions/Address'
      backupContact:
        $ref: '#/definitions/BackupContact'
      id:
        type: string
        format: uuid
        example: c56a4180-65aa-42ec-a945-5fd21dec0538
      edipi:
        type: string
        x-nullable: true
      userID:
        type: string
        format: uuid
        example: c56a4180-65aa-42ec-a945-5fd21dec0538
      oktaID:
        type: string
      oktaEmail:
        type: string
      phoneIsPreferred:
        type: boolean
      emailIsPreferred:
        type: boolean
      secondaryTelephone:
        type: string
        format: telephone
        pattern: ^[2-9]\d{2}-\d{3}-\d{4}$
        x-nullable: true
      backupAddress:
        $ref: '#/definitions/Address'
  UpdateCustomerPayload:
    type: object
    properties:
      first_name:
        type: string
        example: John
      last_name:
        type: string
        example: Doe
      phone:
        type: string
        format: telephone
        pattern: ^[2-9]\d{2}-\d{3}-\d{4}$
        x-nullable: true
      email:
        type: string
        format: x-email
        pattern: ^[a-zA-Z0-9._%+-]+@[a-zA-Z0-9.-]+\.[a-zA-Z]{2,}$
        x-nullable: true
      suffix:
        type: string
        example: Jr.
        x-nullable: true
      middle_name:
        type: string
        example: David
        x-nullable: true
      current_address:
        allOf:
          - $ref: '#/definitions/Address'
      backup_contact:
        $ref: '#/definitions/BackupContact'
      phoneIsPreferred:
        type: boolean
      emailIsPreferred:
        type: boolean
      secondaryTelephone:
        type: string
        format: telephone
        pattern: ^[2-9]\d{2}-\d{3}-\d{4}$
        x-nullable: true
      backupAddress:
        allOf:
          - $ref: '#/definitions/Address'
  CreateCustomerPayload:
    type: object
    properties:
      affiliation:
        $ref: '#/definitions/Affiliation'
      edipi:
        type: string
        example: John
        x-nullable: true
      firstName:
        type: string
        example: John
      middleName:
        type: string
        example: David
        x-nullable: true
      lastName:
        type: string
        example: Doe
      suffix:
        type: string
        example: Jr.
        x-nullable: true
      telephone:
        type: string
        format: telephone
        pattern: ^[2-9]\d{2}-\d{3}-\d{4}$
        x-nullable: true
      secondaryTelephone:
        type: string
        format: telephone
        pattern: ^[2-9]\d{2}-\d{3}-\d{4}$
        x-nullable: true
      personalEmail:
        type: string
        format: x-email
        example: personalEmail@email.com
        pattern: ^[a-zA-Z0-9._%+-]+@[a-zA-Z0-9.-]+\.[a-zA-Z]{2,}$
      phoneIsPreferred:
        type: boolean
      emailIsPreferred:
        type: boolean
      residentialAddress:
        allOf:
          - $ref: '#/definitions/Address'
      backupContact:
        $ref: '#/definitions/BackupContact'
      backupMailingAddress:
        allOf:
          - $ref: '#/definitions/Address'
      createOktaAccount:
        type: boolean
  Entitlements:
    properties:
      id:
        example: 571008b1-b0de-454d-b843-d71be9f02c04
        format: uuid
        type: string
      authorizedWeight:
        example: 2000
        type: integer
        x-formatting: weight
        x-nullable: true
      dependentsAuthorized:
        example: true
        type: boolean
        x-nullable: true
      nonTemporaryStorage:
        example: false
        type: boolean
        x-nullable: true
      privatelyOwnedVehicle:
        example: false
        type: boolean
        x-nullable: true
      proGearWeight:
        example: 2000
        type: integer
        x-formatting: weight
      proGearWeightSpouse:
        example: 500
        type: integer
        x-formatting: weight
      storageInTransit:
        example: 90
        type: integer
        x-nullable: true
      totalWeight:
        example: 500
        type: integer
        x-formatting: weight
      totalDependents:
        example: 2
        type: integer
      requiredMedicalEquipmentWeight:
        example: 500
        type: integer
        x-formatting: weight
      organizationalClothingAndIndividualEquipment:
        example: true
        type: boolean
      gunSafe:
        example: true
        type: boolean
      eTag:
        type: string
    type: object
  Error:
    properties:
      message:
        type: string
    required:
      - message
    type: object
  Grade:
    type: string
    x-nullable: true
    title: grade
    enum:
      - E_1
      - E_2
      - E_3
      - E_4
      - E_5
      - E_6
      - E_7
      - E_8
      - E_9
      - E_9_SPECIAL_SENIOR_ENLISTED
      - O_1_ACADEMY_GRADUATE
      - O_2
      - O_3
      - O_4
      - O_5
      - O_6
      - O_7
      - O_8
      - O_9
      - O_10
      - W_1
      - W_2
      - W_3
      - W_4
      - W_5
      - AVIATION_CADET
      - CIVILIAN_EMPLOYEE
      - ACADEMY_CADET
      - MIDSHIPMAN
    x-display-value:
      E_1: E-1
      E_2: E-2
      E_3: E-3
      E_4: E-4
      E_5: E-5
      E_6: E-6
      E_7: E-7
      E_8: E-8
      E_9: E-9
      E_9_SPECIAL_SENIOR_ENLISTED: E-9 (Special Senior Enlisted)
      O_1_ACADEMY_GRADUATE: O-1 or Service Academy Graduate
      O_2: O-2
      O_3: O-3
      O_4: O-4
      O_5: O-5
      O_6: O-6
      O_7: O-7
      O_8: O-8
      O_9: O-9
      O_10: O-10
      W_1: W-1
      W_2: W-2
      W_3: W-3
      W_4: W-4
      W_5: W-5
      AVIATION_CADET: Aviation Cadet
      CIVILIAN_EMPLOYEE: Civilian Employee
      ACADEMY_CADET: Service Academy Cadet
      MIDSHIPMAN: Midshipman
  Move:
    properties:
      id:
        example: 1f2270c7-7166-40ae-981e-b200ebdf3054
        format: uuid
        type: string
      serviceCounselingCompletedAt:
        format: date-time
        type: string
        x-nullable: true
      availableToPrimeAt:
        format: date-time
        type: string
        x-nullable: true
      billableWeightsReviewedAt:
        format: date-time
        type: string
        x-nullable: true
      contractorId:
        type: string
        format: uuid
        x-nullable: true
      contractor:
        $ref: '#/definitions/Contractor'
      locator:
        type: string
        example: 1K43AR
      ordersId:
        type: string
        format: uuid
        example: c56a4180-65aa-42ec-a945-5fd21dec0538
      orders:
        $ref: '#/definitions/Order'
      referenceId:
        example: 1001-3456
        type: string
        x-nullable: true
      status:
        $ref: '#/definitions/MoveStatus'
      excess_weight_qualified_at:
        type: string
        format: date-time
        description: >-
          Timestamp of when the estimated shipment weights of the move reached
          90% of the weight allowance
        x-nullable: true
      excess_weight_acknowledged_at:
        type: string
        format: date-time
        description: >-
          Timestamp of when the TOO acknowledged the excess weight risk by
          either dismissing the alert or updating the max billable weight
        x-nullable: true
      tioRemarks:
        type: string
        example: approved additional weight
        x-nullable: true
      financialReviewFlag:
        type: boolean
        example: false
        description: >-
          This flag is set by office users if a move should be reviewed by a
          Financial Office
        x-nullable: false
        readOnly: true
      financialReviewRemarks:
        type: string
        example: Destination address is too far from duty location
        x-nullable: true
        readOnly: true
      closeoutOffice:
        $ref: '#/definitions/TransportationOffice'
      closeoutOfficeId:
        type: string
        format: uuid
        description: >-
          The transportation office that will handle reviewing PPM Closeout
          documentation for Army and Air Force service members
        x-nullable: true
      approvalsRequestedAt:
        type: string
        format: date-time
        description: >-
          The time at which a move is sent back to the TOO becuase the prime
          added a new service item for approval
        x-nullable: true
      createdAt:
        type: string
        format: date-time
      submittedAt:
        type: string
        format: date-time
        x-nullable: true
      updatedAt:
        type: string
        format: date-time
      eTag:
        type: string
      shipmentGBLOC:
        $ref: '#/definitions/GBLOC'
        x-nullable: true
  MoveHistory:
    properties:
      id:
        description: move ID
        example: 1f2270c7-7166-40ae-981e-b200ebdf3054
        format: uuid
        type: string
      historyRecords:
        description: A list of MoveAuditHistory's connected to the move.
        $ref: '#/definitions/MoveAuditHistories'
      locator:
        description: move locator
        type: string
        example: 1K43AR
      referenceId:
        description: move referenceID
        example: 1001-3456
        type: string
        x-nullable: true
  MoveHistoryResult:
    type: object
    properties:
      page:
        type: integer
      perPage:
        type: integer
      totalCount:
        type: integer
      id:
        description: move ID
        example: 1f2270c7-7166-40ae-981e-b200ebdf3054
        format: uuid
        type: string
      historyRecords:
        description: A list of MoveAuditHistory's connected to the move.
        $ref: '#/definitions/MoveAuditHistories'
      locator:
        description: move locator
        type: string
        example: 1K43AR
      referenceId:
        description: move referenceID
        example: 1001-3456
        type: string
        x-nullable: true
  MoveAuditHistories:
    type: array
    items:
      $ref: '#/definitions/MoveAuditHistory'
  MoveAuditHistory:
    properties:
      id:
        description: id from audity_history table
        example: 1f2270c7-7166-40ae-981e-b200ebdf3054
        format: uuid
        type: string
      schemaName:
        description: Database schema audited table for this event is in
        type: string
      tableName:
        description: name of database table that was changed
        type: string
      relId:
        description: relation OID. Table OID (object identifier). Changes with drop/create.
        type: integer
      objectId:
        description: id column for the tableName where the data was changed
        example: 1f2270c7-7166-40ae-981e-b200ebdf3054
        format: uuid
        type: string
        x-nullable: true
      sessionUserId:
        example: 1f2270c7-7166-40ae-981e-b200ebdf3054
        format: uuid
        type: string
        x-nullable: true
      sessionUserFirstName:
        example: foo
        type: string
        x-nullable: true
      sessionUserLastName:
        example: bar
        type: string
        x-nullable: true
      sessionUserEmail:
        example: foobar@example.com
        type: string
        x-nullable: true
      sessionUserTelephone:
        format: telephone
        type: string
        pattern: ^[2-9]\d{2}-\d{3}-\d{4}$
        x-nullable: true
      context:
        type: array
        items:
          type: object
          additionalProperties:
            type: string
        x-nullable: true
      contextId:
        description: id column for the context table the record belongs to
        example: 1f2270c7-7166-40ae-981e-b200ebdf3054
        type: string
        x-nullable: true
      eventName:
        description: API endpoint name that was called to make the change
        type: string
        x-nullable: true
      actionTstampTx:
        description: Transaction start timestamp for tx in which audited event occurred
        type: string
        format: date-time
      actionTstampStm:
        description: Statement start timestamp for tx in which audited event occurred
        type: string
        format: date-time
      actionTstampClk:
        description: Wall clock time at which audited event's trigger call occurred
        type: string
        format: date-time
      transactionId:
        description: >-
          Identifier of transaction that made the change. May wrap, but unique
          paired with action_tstamp_tx.
        type: integer
        x-nullable: true
      action:
        description: Action type; I = insert, D = delete, U = update, T = truncate
        type: string
      oldValues:
        description: >-
          A list of (old/previous) MoveAuditHistoryItem's for a record before
          the change.
        type: object
        additionalProperties: true
        x-nullable: true
      changedValues:
        description: >-
          A list of (changed/updated) MoveAuditHistoryItem's for a record after
          the change.
        type: object
        additionalProperties: true
        x-nullable: true
      statementOnly:
        description: >-
          true if audit event is from an FOR EACH STATEMENT trigger, false for
          FOR EACH ROW'
        type: boolean
        example: false
  MoveAuditHistoryItems:
    type: array
    items:
      $ref: '#/definitions/MoveAuditHistoryItem'
  MoveAuditHistoryItem:
    properties:
      columnName:
        type: string
      columnValue:
        type: string
  MoveStatus:
    type: string
    enum:
      - DRAFT
      - NEEDS SERVICE COUNSELING
      - SERVICE COUNSELING COMPLETED
      - SUBMITTED
      - APPROVALS REQUESTED
      - APPROVED
      - CANCELED
      - PENDING
      - REVIEWED
      - SENT_TO_GEX
      - RECEIVED_BY_GEX
      - PAID
      - REVIEWED_AND_ALL_SERVICE_ITEMS_REJECTED
      - EDI_ERROR
      - DEPRECATED
      - ERROR
      - REJECTED
      - PAYMENT REQUESTED
  DeptIndicator:
    type: string
    title: Dept. indicator
    x-nullable: true
    enum:
      - NAVY_AND_MARINES
      - ARMY
      - ARMY_CORPS_OF_ENGINEERS
      - AIR_AND_SPACE_FORCE
      - COAST_GUARD
      - OFFICE_OF_SECRETARY_OF_DEFENSE
    x-display-value:
      NAVY_AND_MARINES: 17 Navy and Marine Corps
      ARMY: 21 Army
      ARMY_CORPS_OF_ENGINEERS: 96 Army Corps of Engineers
      AIR_AND_SPACE_FORCE: 57 Air Force and Space Force
      COAST_GUARD: 70 Coast Guard
      OFFICE_OF_SECRETARY_OF_DEFENSE: 97 Office of the Secretary of Defense
  OrdersTypeDetail:
    type: string
    title: Orders type detail
    x-nullable: true
    enum:
      - HHG_PERMITTED
      - PCS_TDY
      - HHG_RESTRICTED_PROHIBITED
      - HHG_RESTRICTED_AREA
      - INSTRUCTION_20_WEEKS
      - HHG_PROHIBITED_20_WEEKS
      - DELAYED_APPROVAL
    x-display-value:
      HHG_PERMITTED: Shipment of HHG Permitted
      PCS_TDY: PCS with TDY Enroute
      HHG_RESTRICTED_PROHIBITED: Shipment of HHG Restricted or Prohibited
      HHG_RESTRICTED_AREA: HHG Restricted Area-HHG Prohibited
      INSTRUCTION_20_WEEKS: Course of Instruction 20 Weeks or More
      HHG_PROHIBITED_20_WEEKS: Shipment of HHG Prohibited but Authorized within 20 weeks
      DELAYED_APPROVAL: Delayed Approval 20 Weeks or More
  Order:
    properties:
      id:
        example: 1f2270c7-7166-40ae-981e-b200ebdf3054
        format: uuid
        type: string
      customerID:
        example: c56a4180-65aa-42ec-a945-5fd21dec0538
        format: uuid
        type: string
      customer:
        $ref: '#/definitions/Customer'
      moveCode:
        type: string
        example: H2XFJF
      first_name:
        type: string
        example: John
        readOnly: true
      last_name:
        type: string
        example: Doe
        readOnly: true
      grade:
        $ref: '#/definitions/Grade'
      agency:
        $ref: '#/definitions/Affiliation'
      entitlement:
        $ref: '#/definitions/Entitlements'
      destinationDutyLocation:
        $ref: '#/definitions/DutyLocation'
      originDutyLocation:
        $ref: '#/definitions/DutyLocation'
      originDutyLocationGBLOC:
        $ref: '#/definitions/GBLOC'
      moveTaskOrderID:
        example: c56a4180-65aa-42ec-a945-5fd21dec0538
        format: uuid
        type: string
      uploaded_order_id:
        example: c56a4180-65aa-42ec-a945-5fd21dec0538
        format: uuid
        type: string
      uploadedAmendedOrderID:
        example: c56a4180-65aa-42ec-a945-5fd21dec0538
        format: uuid
        type: string
        x-nullable: true
      amendedOrdersAcknowledgedAt:
        type: string
        format: date-time
        x-nullable: true
      order_number:
        type: string
        x-nullable: true
        example: 030-00362
      order_type:
        $ref: '#/definitions/OrdersType'
      order_type_detail:
        $ref: '#/definitions/OrdersTypeDetail'
        x-nullable: true
      date_issued:
        type: string
        format: date
        example: '2020-01-01'
      report_by_date:
        type: string
        format: date
        example: '2020-01-01'
      department_indicator:
        $ref: '#/definitions/DeptIndicator'
        x-nullable: true
      tac:
        type: string
        title: TAC
        example: F8J1
        x-nullable: true
      sac:
        type: string
        title: SAC
        example: N002214CSW32Y9
        x-nullable: true
      ntsTac:
        type: string
        title: NTS TAC
        example: F8J1
        x-nullable: true
      ntsSac:
        type: string
        title: NTS SAC
        example: N002214CSW32Y9
        x-nullable: true
      has_dependents:
        type: boolean
        example: false
        title: Are dependents included in your orders?
      spouse_has_pro_gear:
        type: boolean
        example: false
        title: >-
          Do you have a spouse who will need to move items related to their
          occupation (also known as spouse pro-gear)?
      supplyAndServicesCostEstimate:
        type: string
      packingAndShippingInstructions:
        type: string
      methodOfPayment:
        type: string
      naics:
        type: string
      eTag:
        type: string
    type: object
  OrderBody:
    type: object
    properties:
      id:
        type: string
        format: uuid
  CreateOrders:
    type: object
    properties:
      serviceMemberId:
        type: string
        format: uuid
        example: c56a4180-65aa-42ec-a945-5fd21dec0538
      issueDate:
        type: string
        description: The date and time that these orders were cut.
        format: date
        title: Orders date
      reportByDate:
        type: string
        description: Report By Date
        format: date
        title: Report-by date
      ordersType:
        $ref: '#/definitions/OrdersType'
      ordersTypeDetail:
        $ref: '#/definitions/OrdersTypeDetail'
      hasDependents:
        type: boolean
        title: Are dependents included in your orders?
      spouseHasProGear:
        type: boolean
        title: >-
          Do you have a spouse who will need to move items related to their
          occupation (also known as spouse pro-gear)?
      newDutyLocationId:
        type: string
        format: uuid
        example: c56a4180-65aa-42ec-a945-5fd21dec0538
      ordersNumber:
        type: string
        title: Orders Number
        x-nullable: true
        example: 030-00362
      tac:
        type: string
        title: TAC
        example: F8J1
        x-nullable: true
      sac:
        type: string
        title: SAC
        example: N002214CSW32Y9
        x-nullable: true
      departmentIndicator:
        $ref: '#/definitions/DeptIndicator'
      grade:
        $ref: '#/definitions/Grade'
      originDutyLocationId:
        type: string
        format: uuid
        example: c56a4180-65aa-42ec-a945-5fd21dec0538
    required:
      - serviceMemberId
      - issueDate
      - reportByDate
      - ordersType
      - hasDependents
      - spouseHasProGear
      - newDutyLocationId
  CounselingUpdateOrderPayload:
    type: object
    properties:
      issueDate:
        type: string
        description: The date and time that these orders were cut.
        format: date
        example: '2018-04-26'
        title: Orders date
      reportByDate:
        type: string
        description: Report By Date
        format: date
        example: '2018-04-26'
        title: Report-by date
      ordersType:
        $ref: '#/definitions/OrdersType'
      ordersTypeDetail:
        $ref: '#/definitions/OrdersTypeDetail'
      ordersNumber:
        type: string
        title: Orders Number
        x-nullable: true
        example: 030-00362
      departmentIndicator:
        $ref: '#/definitions/DeptIndicator'
        x-nullable: true
      originDutyLocationId:
        type: string
        format: uuid
        example: c56a4180-65aa-42ec-a945-5fd21dec0538
      newDutyLocationId:
        type: string
        format: uuid
        example: c56a4180-65aa-42ec-a945-5fd21dec0538
      tac:
        type: string
        title: HHG TAC
        minLength: 4
        maxLength: 4
        example: F8J1
        x-nullable: true
      sac:
        title: HHG SAC
        example: N002214CSW32Y9
        $ref: '#/definitions/NullableString'
      ntsTac:
        title: NTS TAC
        minLength: 4
        maxLength: 4
        example: F8J1
        $ref: '#/definitions/NullableString'
      ntsSac:
        title: NTS SAC
        example: N002214CSW32Y9
        $ref: '#/definitions/NullableString'
      grade:
        $ref: '#/definitions/Grade'
    required:
      - issueDate
      - reportByDate
      - ordersType
      - originDutyLocationId
      - newDutyLocationId
  UpdateOrderPayload:
    type: object
    properties:
      issueDate:
        type: string
        description: The date and time that these orders were cut.
        format: date
        example: '2018-04-26'
        title: Orders date
      reportByDate:
        type: string
        description: Report By Date
        format: date
        example: '2018-04-26'
        title: Report-by date
      ordersType:
        $ref: '#/definitions/OrdersType'
      ordersTypeDetail:
        $ref: '#/definitions/OrdersTypeDetail'
      originDutyLocationId:
        type: string
        format: uuid
        example: c56a4180-65aa-42ec-a945-5fd21dec0538
      newDutyLocationId:
        type: string
        format: uuid
        example: c56a4180-65aa-42ec-a945-5fd21dec0538
      ordersNumber:
        type: string
        title: Orders Number
        x-nullable: true
        example: 030-00362
      tac:
        type: string
        title: HHG TAC
        minLength: 4
        maxLength: 4
        example: F8J1
        x-nullable: true
      sac:
        title: HHG SAC
        example: N002214CSW32Y9
        $ref: '#/definitions/NullableString'
      ntsTac:
        title: NTS TAC
        minLength: 4
        maxLength: 4
        example: F8J1
        $ref: '#/definitions/NullableString'
      ntsSac:
        title: NTS SAC
        example: N002214CSW32Y9
        $ref: '#/definitions/NullableString'
      departmentIndicator:
        $ref: '#/definitions/DeptIndicator'
        x-nullable: true
      ordersAcknowledgement:
        description: >-
          Confirmation that the new amended orders were reviewed after
          previously approving the original orders
        type: boolean
        x-nullable: true
      grade:
        $ref: '#/definitions/Grade'
    required:
      - issueDate
      - reportByDate
      - ordersType
      - newDutyLocationId
      - originDutyLocationId
  UpdateAllowancePayload:
    type: object
    properties:
      grade:
        $ref: '#/definitions/Grade'
      dependentsAuthorized:
        type: boolean
        x-nullable: true
      agency:
        $ref: '#/definitions/Affiliation'
      proGearWeight:
        description: unit is in lbs
        example: 2000
        type: integer
        minimum: 0
        maximum: 2000
        x-formatting: weight
        x-nullable: true
      proGearWeightSpouse:
        description: unit is in lbs
        example: 500
        type: integer
        minimum: 0
        maximum: 500
        x-formatting: weight
        x-nullable: true
      requiredMedicalEquipmentWeight:
        description: unit is in lbs
        example: 2000
        type: integer
        minimum: 0
        x-formatting: weight
      organizationalClothingAndIndividualEquipment:
        description: only for Army
        type: boolean
        x-nullable: true
      storageInTransit:
        description: >-
          the number of storage in transit days that the customer is entitled to
          for a given shipment on their move
        type: integer
        minimum: 0
      gunSafe:
        description: >-
          True if user is entitled to move a gun safe (up to 500 lbs) as part of
          their move without it being charged against their weight allowance.
        type: boolean
        x-nullable: true
  UpdateBillableWeightPayload:
    type: object
    properties:
      authorizedWeight:
        description: unit is in lbs
        example: 2000
        minimum: 1
        type: integer
        x-formatting: weight
        x-nullable: true
  UpdateMaxBillableWeightAsTIOPayload:
    type: object
    properties:
      authorizedWeight:
        description: unit is in lbs
        example: 2000
        minimum: 1
        type: integer
        x-formatting: weight
        x-nullable: true
      tioRemarks:
        description: TIO remarks for updating the max billable weight
        example: Increasing max billable weight
        type: string
        minLength: 1
        x-nullable: true
    required:
      - authorizedWeight
      - tioRemarks
  CounselingUpdateAllowancePayload:
    type: object
    properties:
      grade:
        $ref: '#/definitions/Grade'
      dependentsAuthorized:
        type: boolean
        x-nullable: true
      agency:
        $ref: '#/definitions/Affiliation'
      proGearWeight:
        minimum: 0
        maximum: 2000
        description: unit is in lbs
        example: 2000
        type: integer
        x-formatting: weight
        x-nullable: true
      proGearWeightSpouse:
        minimum: 0
        maximum: 500
        description: unit is in lbs
        example: 2000
        type: integer
        x-formatting: weight
        x-nullable: true
      requiredMedicalEquipmentWeight:
        minimum: 0
        description: unit is in lbs
        example: 2000
        type: integer
        x-formatting: weight
      organizationalClothingAndIndividualEquipment:
        description: only for Army
        type: boolean
        x-nullable: true
      storageInTransit:
        description: >-
          the number of storage in transit days that the customer is entitled to
          for a given shipment on their move
        type: integer
        minimum: 0
      gunSafe:
        description: >-
          True if user is entitled to move a gun safe (up to 500 lbs) as part of
          their move without it being charged against their weight allowance.
        type: boolean
        x-nullable: true
  MoveTaskOrder:
    description: The Move (MoveTaskOrder)
    properties:
      id:
        example: 1f2270c7-7166-40ae-981e-b200ebdf3054
        format: uuid
        type: string
      createdAt:
        format: date-time
        type: string
      orderID:
        example: c56a4180-65aa-42ec-a945-5fd21dec0538
        format: uuid
        type: string
      locator:
        type: string
        example: 1K43AR
      referenceId:
        example: 1001-3456
        type: string
      serviceCounselingCompletedAt:
        format: date-time
        type: string
        x-nullable: true
      availableToPrimeAt:
        format: date-time
        type: string
        x-nullable: true
      updatedAt:
        format: date-time
        type: string
      destinationAddress:
        $ref: '#/definitions/Address'
      pickupAddress:
        $ref: '#/definitions/Address'
      destinationDutyLocation:
        example: 1f2270c7-7166-40ae-981e-b200ebdf3054
        format: uuid
        type: string
      originDutyLocation:
        example: 1f2270c7-7166-40ae-981e-b200ebdf3054
        format: uuid
        type: string
      entitlements:
        $ref: '#/definitions/Entitlements'
      requestedPickupDate:
        format: date
        type: string
      tioRemarks:
        type: string
        example: approved additional weight
        x-nullable: true
      eTag:
        type: string
    type: object
  MoveTaskOrders:
    items:
      $ref: '#/definitions/MoveTaskOrder'
    type: array
  PaymentRequest:
    properties:
      proofOfServiceDocs:
        $ref: '#/definitions/ProofOfServiceDocs'
      id:
        example: c56a4180-65aa-42ec-a945-5fd21dec0538
        format: uuid
        readOnly: true
        type: string
      isFinal:
        default: false
        type: boolean
      moveTaskOrder:
        $ref: '#/definitions/Move'
      moveTaskOrderID:
        example: c56a4180-65aa-42ec-a945-5fd21dec0538
        format: uuid
        type: string
      rejectionReason:
        example: documentation was incomplete
        type: string
        x-nullable: true
      serviceItems:
        $ref: '#/definitions/PaymentServiceItems'
      status:
        $ref: '#/definitions/PaymentRequestStatus'
      paymentRequestNumber:
        example: 1234-5678-1
        readOnly: true
        type: string
      recalculationOfPaymentRequestID:
        example: c56a4180-65aa-42ec-a945-5fd21dec0538
        format: uuid
        type: string
        readOnly: true
        x-nullable: true
      eTag:
        type: string
      reviewedAt:
        format: date-time
        type: string
        x-nullable: true
      createdAt:
        format: date-time
        type: string
    type: object
  PaymentRequests:
    items:
      $ref: '#/definitions/PaymentRequest'
    type: array
  PaymentServiceItems:
    items:
      $ref: '#/definitions/PaymentServiceItem'
    type: array
  PaymentServiceItem:
    properties:
      id:
        example: c56a4180-65aa-42ec-a945-5fd21dec0538
        format: uuid
        readOnly: true
        type: string
      createdAt:
        format: date-time
        type: string
      paymentRequestID:
        example: c56a4180-65aa-42ec-a945-5fd21dec0538
        format: uuid
        type: string
      mtoServiceItemID:
        example: c56a4180-65aa-42ec-a945-5fd21dec0538
        format: uuid
        type: string
      mtoServiceItemCode:
        example: DLH
        type: string
      mtoServiceItemName:
        example: Move management
        type: string
      mtoShipmentType:
        $ref: '#/definitions/MTOShipmentType'
      mtoShipmentID:
        type: string
        format: uuid
        example: c56a4180-65aa-42ec-a945-5fd21dec0538
        x-nullable: true
      status:
        $ref: '#/definitions/PaymentServiceItemStatus'
      priceCents:
        type: integer
        format: cents
        title: Price of the service item in cents
        x-nullable: true
      rejectionReason:
        example: documentation was incomplete
        type: string
        x-nullable: true
      referenceID:
        example: 1234-5678-c56a4180
        readOnly: true
        format: string
      paymentServiceItemParams:
        $ref: '#/definitions/PaymentServiceItemParams'
      eTag:
        type: string
    type: object
  PaymentRequestStatus:
    type: string
    enum:
      - PENDING
      - REVIEWED
      - REVIEWED_AND_ALL_SERVICE_ITEMS_REJECTED
      - SENT_TO_GEX
      - RECEIVED_BY_GEX
      - PAID
      - EDI_ERROR
      - DEPRECATED
    title: Payment Request Status
  ProofOfServiceDocs:
    items:
      $ref: '#/definitions/ProofOfServiceDoc'
    type: array
  ProofOfServiceDoc:
    properties:
      isWeightTicket:
        type: boolean
      uploads:
        items:
          $ref: '#/definitions/Upload'
        type: array
  ShipmentsPaymentSITBalance:
    items:
      $ref: '#/definitions/ShipmentPaymentSITBalance'
    type: array
  ShipmentPaymentSITBalance:
    properties:
      shipmentID:
        type: string
        format: uuid
      totalSITDaysAuthorized:
        type: integer
      totalSITDaysRemaining:
        type: integer
      totalSITEndDate:
        type: string
        format: date
        x-nullable: true
      pendingSITDaysInvoiced:
        type: integer
      pendingBilledStartDate:
        type: string
        format: date
        x-nullable: true
      pendingBilledEndDate:
        type: string
        format: date
        x-nullable: true
      previouslyBilledDays:
        type: integer
        x-nullable: true
      previouslyBilledStartDate:
        type: string
        format: date
        x-nullable: true
      previouslyBilledEndDate:
        type: string
        format: date
        x-nullable: true
  UpdateShipment:
    type: object
    properties:
      shipmentType:
        $ref: '#/definitions/MTOShipmentType'
      requestedPickupDate:
        format: date
        type: string
        x-nullable: true
      requestedDeliveryDate:
        format: date
        type: string
        x-nullable: true
      customerRemarks:
        type: string
        example: handle with care
        x-nullable: true
      counselorRemarks:
        type: string
        example: counselor approved
        x-nullable: true
      billableWeightCap:
        type: integer
        description: estimated weight of the shuttle service item provided by the prime
        example: 2500
        x-formatting: weight
        x-nullable: true
      billableWeightJustification:
        type: string
        example: more weight than expected
        x-nullable: true
      pickupAddress:
        allOf:
          - $ref: '#/definitions/Address'
      destinationAddress:
        allOf:
          - $ref: '#/definitions/Address'
      secondaryDeliveryAddress:
        allOf:
          - $ref: '#/definitions/Address'
      secondaryPickupAddress:
        allOf:
          - $ref: '#/definitions/Address'
      hasSecondaryPickupAddress:
        type: boolean
        x-nullable: true
        x-omitempty: false
      hasSecondaryDeliveryAddress:
        type: boolean
        x-nullable: true
        x-omitempty: false
      actualProGearWeight:
        type: integer
        x-nullable: true
        x-omitempty: false
      actualSpouseProGearWeight:
        type: integer
        x-nullable: true
        x-omitempty: false
      destinationType:
        $ref: '#/definitions/DestinationType'
      agents:
        $ref: '#/definitions/MTOAgents'
        x-nullable: true
      tacType:
        $ref: '#/definitions/LOATypeNullable'
      sacType:
        $ref: '#/definitions/LOATypeNullable'
      usesExternalVendor:
        type: boolean
        example: false
        x-nullable: true
      serviceOrderNumber:
        type: string
        x-nullable: true
      ntsRecordedWeight:
        description: >-
          The previously recorded weight for the NTS Shipment. Used for NTS
          Release to know what the previous primeActualWeight or billable weight
          was.
        example: 2000
        type: integer
        x-formatting: weight
        x-nullable: true
      storageFacility:
        x-nullable: true
        $ref: '#/definitions/StorageFacility'
      ppmShipment:
        $ref: '#/definitions/UpdatePPMShipment'
  UpdatePPMShipment:
    type: object
    properties:
      expectedDepartureDate:
        description: |
          Date the customer expects to move.
        format: date
        type: string
        x-nullable: true
      actualMoveDate:
        format: date
        type: string
        x-nullable: true
      pickupPostalCode:
        description: zip code
        format: zip
        type: string
        title: ZIP
        example: '90210'
        pattern: ^(\d{5})$
        x-nullable: true
      secondaryPickupPostalCode:
        format: zip
        type: string
        title: ZIP
        example: '90210'
        pattern: ^(\d{5})$
        x-nullable: true
      destinationPostalCode:
        format: zip
        type: string
        title: ZIP
        example: '90210'
        pattern: ^(\d{5})$
        x-nullable: true
      secondaryDestinationPostalCode:
        format: zip
        type: string
        title: ZIP
        example: '90210'
        pattern: ^(\d{5})$
        x-nullable: true
      w2Address:
        x-nullable: true
        $ref: '#/definitions/Address'
      sitExpected:
        type: boolean
        x-nullable: true
      sitLocation:
        allOf:
          - $ref: '#/definitions/SITLocationType'
          - x-nullable: true
      sitEstimatedWeight:
        type: integer
        example: 2000
        x-nullable: true
      sitEstimatedEntryDate:
        format: date
        type: string
        x-nullable: true
      sitEstimatedDepartureDate:
        format: date
        type: string
        x-nullable: true
      estimatedWeight:
        type: integer
        example: 4200
        x-nullable: true
      hasProGear:
        description: |
          Indicates whether PPM shipment has pro gear.
        type: boolean
        x-nullable: true
      proGearWeight:
        type: integer
        x-nullable: true
      spouseProGearWeight:
        type: integer
        x-nullable: true
      hasRequestedAdvance:
        description: |
          Indicates whether an advance has been requested for the PPM shipment.
        type: boolean
        x-nullable: true
      advanceAmountRequested:
        description: |
          The amount request for an advance, or null if no advance is requested
        type: integer
        format: cents
        x-nullable: true
      advanceStatus:
        $ref: '#/definitions/PPMAdvanceStatus'
        x-nullable: true
  UpdateWeightTicket:
    type: object
    properties:
      emptyWeight:
        description: Weight of the vehicle when empty.
        type: integer
        minimum: 0
      fullWeight:
        description: The weight of the vehicle when full.
        type: integer
        minimum: 0
      ownsTrailer:
        description: Indicates if the customer used a trailer they own for the move.
        type: boolean
      trailerMeetsCriteria:
        description: >-
          Indicates if the trailer that the customer used meets all the criteria
          to be claimable.
        type: boolean
      status:
        $ref: '#/definitions/PPMDocumentStatus'
      reason:
        description: The reason the services counselor has excluded or rejected the item.
        type: string
      adjustedNetWeight:
        description: Indicates the adjusted net weight of the vehicle
        type: integer
        minimum: 0
      netWeightRemarks:
        description: Remarks explaining any edits made to the net weight
        type: string
      allowableWeight:
        description: Indicates the maximum reimbursable weight of the shipment
        type: integer
        minimum: 0
  UpdateMovingExpense:
    type: object
    properties:
      amount:
        description: The total amount of the expense as indicated on the receipt
        type: integer
      sitStartDate:
        description: >-
          The date the shipment entered storage, applicable for the `STORAGE`
          movingExpenseType only
        type: string
        format: date
      sitEndDate:
        description: >-
          The date the shipment exited storage, applicable for the `STORAGE`
          movingExpenseType only
        type: string
        format: date
      status:
        $ref: '#/definitions/PPMDocumentStatus'
      reason:
        description: The reason the services counselor has excluded or rejected the item.
        type: string
  UpdateProGearWeightTicket:
    type: object
    properties:
      belongsToSelf:
        description: >-
          Indicates if this information is for the customer's own pro-gear,
          otherwise, it's the spouse's.
        type: boolean
      hasWeightTickets:
        description: >-
          Indicates if the user has a weight ticket for their pro-gear,
          otherwise they have a constructed weight.
        type: boolean
      weight:
        description: Weight of the pro-gear contained in the shipment.
        type: integer
        minimum: 0
      status:
        $ref: '#/definitions/PPMDocumentStatus'
      reason:
        description: The reason the services counselor has excluded or rejected the item.
        type: string
  MTOShipments:
    items:
      $ref: '#/definitions/MTOShipment'
    type: array
  CreateMTOShipment:
    type: object
    properties:
      moveTaskOrderID:
        description: The ID of the move this new shipment is for.
        example: 1f2270c7-7166-40ae-981e-b200ebdf3054
        format: uuid
        type: string
      requestedPickupDate:
        description: >
          The customer's preferred pickup date. Other dates, such as required
          delivery date and (outside MilMove) the pack date, are derived from
          this date.
        format: date
        type: string
        x-nullable: true
      requestedDeliveryDate:
        description: |
          The customer's preferred delivery date.
        format: date
        type: string
        x-nullable: true
      customerRemarks:
        description: >
          The customer can use the customer remarks field to inform the services
          counselor and the movers about any

          special circumstances for this shipment. Typical examples:
            * bulky or fragile items,
            * weapons,
            * access info for their address.
          Customer enters this information during onboarding. Optional field.
        type: string
        example: handle with care
        x-nullable: true
      counselorRemarks:
        description: >
          The counselor can use the counselor remarks field to inform the movers
          about any

          special circumstances for this shipment. Typical examples:
            * bulky or fragile items,
            * weapons,
            * access info for their address.
          Counselors enters this information when creating or editing an MTO
          Shipment. Optional field.
        type: string
        example: handle with care
        x-nullable: true
      agents:
        $ref: '#/definitions/MTOAgents'
      mtoServiceItems:
        $ref: '#/definitions/MTOServiceItems'
      pickupAddress:
        description: The address where the movers should pick up this shipment.
        allOf:
          - $ref: '#/definitions/Address'
      destinationAddress:
        description: Where the movers should deliver this shipment.
        allOf:
          - $ref: '#/definitions/Address'
      destinationType:
        $ref: '#/definitions/DestinationType'
      shipmentType:
        $ref: '#/definitions/MTOShipmentType'
      tacType:
        allOf:
          - $ref: '#/definitions/LOAType'
          - x-nullable: true
      sacType:
        allOf:
          - $ref: '#/definitions/LOAType'
          - x-nullable: true
      usesExternalVendor:
        type: boolean
        example: false
        x-nullable: true
      serviceOrderNumber:
        type: string
        x-nullable: true
      ntsRecordedWeight:
        description: >-
          The previously recorded weight for the NTS Shipment. Used for NTS
          Release to know what the previous primeActualWeight or billable weight
          was.
        example: 2000
        type: integer
        x-nullable: true
        x-formatting: weight
      storageFacility:
        x-nullable: true
        $ref: '#/definitions/StorageFacility'
      ppmShipment:
        $ref: '#/definitions/CreatePPMShipment'
    required:
      - moveTaskOrderID
      - shipmentType
  CreatePPMShipment:
    description: >-
      A personally procured move is a type of shipment that a service members
      moves themselves.
    properties:
      expectedDepartureDate:
        description: |
          Date the customer expects to move.
        format: date
        type: string
      pickupPostalCode:
        description: zip code
        format: zip
        type: string
        title: ZIP
        example: '90210'
        pattern: ^(\d{5})$
      secondaryPickupPostalCode:
        format: zip
        type: string
        title: ZIP
        example: '90210'
        pattern: ^(\d{5})$
        x-nullable: true
      destinationPostalCode:
        format: zip
        type: string
        title: ZIP
        example: '90210'
        pattern: ^(\d{5})$
      secondaryDestinationPostalCode:
        format: zip
        type: string
        title: ZIP
        example: '90210'
        pattern: ^(\d{5})$
        x-nullable: true
      sitExpected:
        type: boolean
      sitLocation:
        allOf:
          - $ref: '#/definitions/SITLocationType'
          - x-nullable: true
      sitEstimatedWeight:
        type: integer
        example: 2000
        x-nullable: true
      sitEstimatedEntryDate:
        format: date
        type: string
        x-nullable: true
      sitEstimatedDepartureDate:
        format: date
        type: string
        x-nullable: true
      estimatedWeight:
        type: integer
        example: 4200
      hasProGear:
        description: |
          Indicates whether PPM shipment has pro gear.
        type: boolean
      proGearWeight:
        type: integer
        x-nullable: true
      spouseProGearWeight:
        type: integer
        x-nullable: true
    required:
      - expectedDepartureDate
      - pickupPostalCode
      - destinationPostalCode
      - sitExpected
      - estimatedWeight
      - hasProGear
  RejectShipment:
    properties:
      rejectionReason:
        type: string
        example: MTO Shipment not good enough
    required:
      - rejectionReason
  ApproveSITExtension:
    properties:
      approvedDays:
        description: Number of days approved for SIT extension
        type: integer
        example: 21
        minimum: 1
      requestReason:
        description: >-
          Reason from service counselor-provided picklist for SIT Duration
          Update
        example: AWAITING_COMPLETION_OF_RESIDENCE
        type: string
        enum:
          - SERIOUS_ILLNESS_MEMBER
          - SERIOUS_ILLNESS_DEPENDENT
          - IMPENDING_ASSIGNEMENT
          - DIRECTED_TEMPORARY_DUTY
          - NONAVAILABILITY_OF_CIVILIAN_HOUSING
          - AWAITING_COMPLETION_OF_RESIDENCE
          - OTHER
      officeRemarks:
        description: Remarks from TOO about SIT approval
        type: string
        example: Approved for three weeks rather than requested 45 days
        x-nullable: true
    required:
      - approvedDays
  DenySITExtension:
    properties:
      officeRemarks:
        description: Remarks from TOO about SIT denial
        type: string
        example: Denied this extension as it does not match the criteria
        x-nullable: true
      convertToCustomerExpense:
        description: >-
          Whether or not to convert to members expense once SIT extension is
          denied.
        type: boolean
        example: false
    required:
      - officeRemarks
      - convertToCustomerExpense
  UpdateSITServiceItemCustomerExpense:
    properties:
      convertToCustomerExpense:
        example: true
        type: boolean
      customerExpenseReason:
        description: Reason the service item was rejected
        type: string
        example: Insufficent details provided
    required:
      - convertToCustomerExpense
      - customerExpenseReason
  CreateApprovedSITDurationUpdate:
    properties:
      requestReason:
        description: >-
          Reason from service counselor-provided picklist for SIT Duration
          Update
        example: AWAITING_COMPLETION_OF_RESIDENCE
        type: string
        enum:
          - SERIOUS_ILLNESS_MEMBER
          - SERIOUS_ILLNESS_DEPENDENT
          - IMPENDING_ASSIGNEMENT
          - DIRECTED_TEMPORARY_DUTY
          - NONAVAILABILITY_OF_CIVILIAN_HOUSING
          - AWAITING_COMPLETION_OF_RESIDENCE
          - OTHER
      approvedDays:
        description: >-
          Number of days approved for SIT extension. This will match requested
          days saved to the SIT extension model.
        type: integer
        example: 21
      officeRemarks:
        description: Remarks from TOO about SIT Duration Update creation
        type: string
        example: >-
          Customer needs additional storage time as their new place of residence
          is not yet ready
        x-nullable: true
    required:
      - requestReason
      - approvedDays
  PatchMTOServiceItemStatusPayload:
    properties:
      status:
        description: Describes all statuses for a MTOServiceItem
        type: string
        enum:
          - SUBMITTED
          - APPROVED
          - REJECTED
      rejectionReason:
        description: Reason the service item was rejected
        type: string
        example: Insufficent details provided
        x-nullable: true
  MTOApprovalServiceItemCodes:
    description: MTO level service items to create when updating MTO status.
    properties:
      serviceCodeCS:
        example: true
        type: boolean
      serviceCodeMS:
        example: true
        type: boolean
    type: object
  TacValid:
    properties:
      isValid:
        example: true
        type: boolean
    required:
      - isValid
    type: object
  UpdatePaymentRequestStatusPayload:
    properties:
      rejectionReason:
        example: documentation was incomplete
        type: string
        x-nullable: true
      status:
        $ref: '#/definitions/PaymentRequestStatus'
      eTag:
        type: string
    type: object
  QueueMoves:
    type: array
    items:
      $ref: '#/definitions/QueueMove'
  QueueMove:
    type: object
    properties:
      id:
        type: string
        format: uuid
      customer:
        $ref: '#/definitions/Customer'
      status:
        $ref: '#/definitions/MoveStatus'
      locator:
        type: string
      submittedAt:
        format: date-time
        type: string
        x-nullable: true
      appearedInTooAt:
        format: date-time
        type: string
        x-nullable: true
      requestedMoveDate:
        format: date
        type: string
        x-nullable: true
      departmentIndicator:
        $ref: '#/definitions/DeptIndicator'
      shipmentsCount:
        type: integer
      originDutyLocation:
        $ref: '#/definitions/DutyLocation'
      destinationDutyLocation:
        $ref: '#/definitions/DutyLocation'
      originGBLOC:
        $ref: '#/definitions/GBLOC'
      ppmType:
        type: string
        enum:
          - FULL
          - PARTIAL
        x-nullable: true
      closeoutInitiated:
        format: date-time
        type: string
        x-nullable: true
      closeoutLocation:
        type: string
        x-nullable: true
      orderType:
        type: string
        x-nullable: true
  QueueMovesResult:
    type: object
    properties:
      page:
        type: integer
      perPage:
        type: integer
      totalCount:
        type: integer
      queueMoves:
        $ref: '#/definitions/QueueMoves'
  ListPrimeMove:
    description: >
      An abbreviated definition for a move, without all the nested information
      (shipments, service items, etc). Used to fetch a list of moves more
      efficiently.
    type: object
    properties:
      id:
        example: 1f2270c7-7166-40ae-981e-b200ebdf3054
        format: uuid
        type: string
      moveCode:
        type: string
        example: HYXFJF
        readOnly: true
      createdAt:
        format: date-time
        type: string
        readOnly: true
      orderID:
        example: c56a4180-65aa-42ec-a945-5fd21dec0538
        format: uuid
        type: string
      referenceId:
        example: 1001-3456
        type: string
      availableToPrimeAt:
        format: date-time
        type: string
        x-nullable: true
        readOnly: true
      updatedAt:
        format: date-time
        type: string
        readOnly: true
      ppmType:
        type: string
        enum:
          - FULL
          - PARTIAL
      eTag:
        type: string
        readOnly: true
      orderType:
        type: string
  ListPrimeMoves:
    type: array
    items:
      $ref: '#/definitions/ListPrimeMove'
  ListPrimeMovesResult:
    type: object
    properties:
      page:
        type: integer
      perPage:
        type: integer
      totalCount:
        type: integer
      queueMoves:
        $ref: '#/definitions/ListPrimeMoves'
  QueuePaymentRequest:
    type: object
    properties:
      id:
        type: string
        format: uuid
      moveID:
        type: string
        format: uuid
      customer:
        $ref: '#/definitions/Customer'
      status:
        $ref: '#/definitions/QueuePaymentRequestStatus'
      age:
        type: number
        format: double
        description: >-
          Days since the payment request has been requested.  Decimal
          representation will allow more accurate sorting.
      submittedAt:
        type: string
        format: date-time
      locator:
        type: string
      departmentIndicator:
        $ref: '#/definitions/DeptIndicator'
      originGBLOC:
        $ref: '#/definitions/GBLOC'
      originDutyLocation:
        $ref: '#/definitions/DutyLocation'
      orderType:
        type: string
        x-nullable: true
  QueuePaymentRequests:
    type: array
    items:
      $ref: '#/definitions/QueuePaymentRequest'
  QueuePaymentRequestsResult:
    type: object
    properties:
      page:
        type: integer
      perPage:
        type: integer
      totalCount:
        type: integer
      queuePaymentRequests:
        $ref: '#/definitions/QueuePaymentRequests'
  QueuePaymentRequestStatus:
    enum:
      - Payment requested
      - Reviewed
      - Rejected
      - Paid
    title: Queue Payment Request Status
    type: string
  SearchMoves:
    type: array
    items:
      $ref: '#/definitions/SearchMove'
  SearchMove:
    type: object
    properties:
      id:
        type: string
        format: uuid
      firstName:
        type: string
        example: John
        x-nullable: true
      lastName:
        type: string
        example: Doe
        x-nullable: true
      dodID:
        type: string
        example: 1234567890
        x-nullable: true
      status:
        $ref: '#/definitions/MoveStatus'
      locator:
        type: string
      branch:
        type: string
      shipmentsCount:
        type: integer
      originDutyLocationPostalCode:
        format: zip
        type: string
        title: ZIP
        example: '90210'
        pattern: ^(\d{5})$
      destinationDutyLocationPostalCode:
        format: zip
        type: string
        title: ZIP
        example: '90210'
        pattern: ^(\d{5})$
      orderType:
        type: string
      requestedPickupDate:
        type: string
        format: date
        x-nullable: true
      requestedDeliveryDate:
        type: string
        format: date
        x-nullable: true
      originGBLOC:
        $ref: '#/definitions/GBLOC'
      destinationGBLOC:
        $ref: '#/definitions/GBLOC'
  SearchMovesResult:
    type: object
    properties:
      page:
        type: integer
      perPage:
        type: integer
      totalCount:
        type: integer
      searchMoves:
        $ref: '#/definitions/SearchMoves'
  GBLOC:
    type: string
    enum:
      - AGFM
      - APAT
      - BGAC
      - BGNC
      - BKAS
      - CFMQ
      - CLPK
      - CNNQ
      - DMAT
      - GSAT
      - HAFC
      - HBAT
      - JEAT
      - JENQ
      - KKFA
      - LHNQ
      - LKNQ
      - MAPK
      - MAPS
      - MBFL
      - MLNQ
      - XXXX
  CreateCustomerSupportRemark:
    type: object
    description: >-
      A text remark written by an customer support user that is associated with
      a specific move.
    required:
      - content
      - officeUserID
    properties:
      content:
        example: This is a remark about a move.
        type: string
      officeUserID:
        example: 1f2270c7-7166-40ae-981e-b200ebdf3054
        format: uuid
        type: string
  UpdateCustomerSupportRemarkPayload:
    type: object
    description: >-
      A text remark update to an existing remark created by the current active
      user (the CSR).
    required:
      - content
    properties:
      content:
        example: This is a remark about a move.
        type: string
  EvaluationReportType:
    type: string
    enum:
      - SHIPMENT
      - COUNSELING
  EvaluationReportInspectionType:
    type: string
    enum:
      - DATA_REVIEW
      - PHYSICAL
      - VIRTUAL
    x-nullable: true
  EvaluationReportLocation:
    type: string
    enum:
      - ORIGIN
      - DESTINATION
      - OTHER
    x-nullable: true
  EvaluationReportOfficeUser:
    type: object
    readOnly: true
    description: The authoring office user for an evaluation report
    properties:
      id:
        example: 1f2270c7-7166-40ae-981e-b200ebdf3054
        format: uuid
        type: string
      firstName:
        type: string
      lastName:
        type: string
      email:
        type: string
        format: x-email
        pattern: ^[a-zA-Z0-9._%+-]+@[a-zA-Z0-9.-]+\.[a-zA-Z]{2,}$
      phone:
        type: string
        format: telephone
        pattern: ^[2-9]\d{2}-\d{3}-\d{4}$
  EvaluationReportList:
    type: array
    items:
      $ref: '#/definitions/EvaluationReport'
  EvaluationReport:
    type: object
    description: An evaluation report
    properties:
      id:
        example: 1f2270c7-7166-40ae-981e-b200ebdf3054
        format: uuid
        type: string
        readOnly: true
      moveID:
        example: 1f2270c7-7166-40ae-981e-b200ebdf3054
        format: uuid
        type: string
        readOnly: true
      shipmentID:
        example: 1f2270c7-7166-40ae-981e-b200ebdf3054
        format: uuid
        type: string
        x-nullable: true
        readOnly: true
      type:
        $ref: '#/definitions/EvaluationReportType'
      inspectionType:
        $ref: '#/definitions/EvaluationReportInspectionType'
        x-nullable: true
      inspectionDate:
        type: string
        format: date
        x-nullable: true
      officeUser:
        $ref: '#/definitions/EvaluationReportOfficeUser'
      location:
        $ref: '#/definitions/EvaluationReportLocation'
        x-nullable: true
      ReportViolations:
        $ref: '#/definitions/ReportViolations'
        x-nullable: true
      locationDescription:
        type: string
        example: Route 66 at crash inspection site 3
        x-nullable: true
      observedShipmentDeliveryDate:
        type: string
        format: date
        x-nullable: true
      observedShipmentPhysicalPickupDate:
        type: string
        format: date
        x-nullable: true
      timeDepart:
        type: string
        x-nullable: true
        pattern: ^(0[0-9]|1[0-9]|2[0-3]):[0-5][0-9]$
        example: '14:30'
      evalStart:
        type: string
        x-nullable: true
        pattern: ^(0[0-9]|1[0-9]|2[0-3]):[0-5][0-9]$
        example: '15:00'
      evalEnd:
        type: string
        x-nullable: true
        pattern: ^(0[0-9]|1[0-9]|2[0-3]):[0-5][0-9]$
        example: '18:00'
      violationsObserved:
        type: boolean
        x-nullable: true
      remarks:
        type: string
        x-nullable: true
      seriousIncident:
        type: boolean
        x-nullable: true
      seriousIncidentDesc:
        type: string
        x-nullable: true
      observedClaimsResponseDate:
        type: string
        format: date
        x-nullable: true
      observedPickupDate:
        type: string
        format: date
        x-nullable: true
      observedPickupSpreadStartDate:
        type: string
        format: date
        x-nullable: true
      observedPickupSpreadEndDate:
        type: string
        format: date
        x-nullable: true
      observedDeliveryDate:
        type: string
        format: date
        x-nullable: true
      moveReferenceID:
        type: string
        x-nullable: true
        readOnly: true
      eTag:
        type: string
      submittedAt:
        type: string
        format: date-time
        x-nullable: true
      createdAt:
        type: string
        format: date-time
        readOnly: true
      updatedAt:
        type: string
        format: date-time
        readOnly: true
  CreateEvaluationReport:
    type: object
    description: >-
      Minimal set of info needed to create a shipment evaluation report, which
      is just a shipment ID.
    properties:
      shipmentID:
        description: The shipment ID of the shipment to be evaluated in the report
        example: 01b9671e-b268-4906-967b-ba661a1d3933
        format: uuid
        type: string
  PWSViolation:
    type: object
    description: A PWS violation for an evaluation report
    readOnly: true
    properties:
      id:
        example: 1f2270c7-7166-40ae-981e-b200ebdf3054
        format: uuid
        type: string
      displayOrder:
        example: 3
        type: integer
      paragraphNumber:
        example: 1.2.3.4.5
        type: string
      title:
        example: Customer Support
        type: string
      category:
        example: Pre-Move Services
        type: string
      subCategory:
        example: Weight Estimate
        type: string
      requirementSummary:
        example: Provide a single point of contact (POC)
        type: string
      requirementStatement:
        example: >-
          The contractor shall prepare and load property going into NTS in
          containers at residence for shipment to NTS.
        type: string
      isKpi:
        example: false
        type: boolean
      additionalDataElem:
        example: QAE Observed Delivery Date
        type: string
  PWSViolations:
    type: array
    items:
      $ref: '#/definitions/PWSViolation'
  AssociateReportViolations:
    type: object
    description: A list of PWS violation string ids to associate with an evaluation report
    properties:
      violations:
        type: array
        items:
          type: string
          format: uuid
  ReportViolation:
    type: object
    description: An object associating violations to evaluation reports
    properties:
      id:
        example: 1f2270c7-7166-40ae-981e-b200ebdf3054
        format: uuid
        type: string
      reportID:
        example: 1f2270c7-7166-40ae-981e-b200ebdf3054
        format: uuid
        type: string
      violationID:
        example: 1f2270c7-7166-40ae-981e-b200ebdf3054
        format: uuid
        type: string
      violation:
        $ref: '#/definitions/PWSViolation'
  ReportViolations:
    type: array
    items:
      $ref: '#/definitions/ReportViolation'
  TransportationOffices:
    type: array
    items:
      $ref: '#/definitions/TransportationOffice'
  Affiliation:
    type: string
    x-nullable: true
    title: Branch of service
    description: Military branch of service
    enum:
      - ARMY
      - NAVY
      - MARINES
      - AIR_FORCE
      - COAST_GUARD
      - SPACE_FORCE
      - OTHER
    x-display-value:
      ARMY: Army
      NAVY: Navy
      MARINES: Marine Corps
      AIR_FORCE: Air Force
      COAST_GUARD: Coast Guard
      SPACE_FORCE: Space Force
      OTHER: OTHER
  Address:
    description: A postal address
    type: object
    properties:
      id:
        type: string
        format: uuid
        example: c56a4180-65aa-42ec-a945-5fd21dec0538
      streetAddress1:
        type: string
        example: 123 Main Ave
        title: Street address 1
      streetAddress2:
        type: string
        example: Apartment 9000
        x-nullable: true
        title: Street address 2
      streetAddress3:
        type: string
        example: Montmârtre
        x-nullable: true
        title: Address Line 3
      city:
        type: string
        example: Anytown
        title: City
      eTag:
        type: string
        readOnly: true
      state:
        title: State
        type: string
        x-display-value:
          AL: AL
          AK: AK
          AR: AR
          AZ: AZ
          CA: CA
          CO: CO
          CT: CT
          DC: DC
          DE: DE
          FL: FL
          GA: GA
          HI: HI
          IA: IA
          ID: ID
          IL: IL
          IN: IN
          KS: KS
          KY: KY
          LA: LA
          MA: MA
          MD: MD
          ME: ME
          MI: MI
          MN: MN
          MO: MO
          MS: MS
          MT: MT
          NC: NC
          ND: ND
          NE: NE
          NH: NH
          NJ: NJ
          NM: NM
          NV: NV
          NY: NY
          OH: OH
          OK: OK
          OR: OR
          PA: PA
          RI: RI
          SC: SC
          SD: SD
          TN: TN
          TX: TX
          UT: UT
          VA: VA
          VT: VT
          WA: WA
          WI: WI
          WV: WV
          WY: WY
        enum:
          - AL
          - AK
          - AR
          - AZ
          - CA
          - CO
          - CT
          - DC
          - DE
          - FL
          - GA
          - HI
          - IA
          - ID
          - IL
          - IN
          - KS
          - KY
          - LA
          - MA
          - MD
          - ME
          - MI
          - MN
          - MO
          - MS
          - MT
          - NC
          - ND
          - NE
          - NH
          - NJ
          - NM
          - NV
          - NY
          - OH
          - OK
          - OR
          - PA
          - RI
          - SC
          - SD
          - TN
          - TX
          - UT
          - VA
          - VT
          - WA
          - WI
          - WV
          - WY
      postalCode:
        type: string
        format: zip
        title: ZIP
        example: '90210'
        pattern: ^(\d{5}([\-]\d{4})?)$
      country:
        type: string
        title: Country
        x-nullable: true
        example: USA
        default: USA
      county:
        type: string
        title: County
        x-nullable: true
        example: JESSAMINE
    required:
      - streetAddress1
      - city
      - state
      - postalCode
  DutyLocation:
    type: object
    properties:
      id:
        type: string
        format: uuid
        example: c56a4180-65aa-42ec-a945-5fd21dec0538
      name:
        type: string
        example: Fort Bragg North Station
      address_id:
        type: string
        format: uuid
        example: c56a4180-65aa-42ec-a945-5fd21dec0538
      address:
        $ref: '#/definitions/Address'
      eTag:
        type: string
  OrdersType:
    type: string
    title: Orders type
    enum:
      - PERMANENT_CHANGE_OF_STATION
      - LOCAL_MOVE
      - RETIREMENT
      - SEPARATION
      - WOUNDED_WARRIOR
      - BLUEBARK
    x-display-value:
      PERMANENT_CHANGE_OF_STATION: Permanent Change Of Station
      LOCAL_MOVE: Local Move
      RETIREMENT: Retirement
      SEPARATION: Separation
      WOUNDED_WARRIOR: Wounded Warrior
      BLUEBARK: BLUEBARK
  TransportationOffice:
    type: object
    properties:
      id:
        type: string
        format: uuid
        example: c56a4180-65aa-42ec-a945-5fd21dec0538
      name:
        type: string
        example: Fort Bragg North Station
      address:
        $ref: '#/definitions/Address'
      phone_lines:
        type: array
        items:
          type: string
          format: telephone
          pattern: ^[2-9]\d{2}-\d{3}-\d{4}$
          example: 212-555-5555
      gbloc:
        type: string
        pattern: ^[A-Z]{4}$
        example: JENQ
      latitude:
        type: number
        format: float
        example: 29.382973
      longitude:
        type: number
        format: float
        example: -98.62759
      created_at:
        type: string
        format: date-time
      updated_at:
        type: string
        format: date-time
    required:
      - id
      - name
      - address
      - created_at
      - updated_at
  NullableString:
    type: string
    x-go-type:
      import:
        package: github.com/transcom/mymove/pkg/swagger/nullable
      type: String
  CustomerContactType:
    description: >-
      Describes a customer contact type for a MTOServiceItem of type domestic
      destination SIT.
    type: string
    enum:
      - FIRST
      - SECOND
  MTOServiceItemCustomerContact:
    description: Customer contact information for a destination SIT service item
    type: object
    properties:
      id:
        example: 1f2270c7-7166-40ae-981e-b200ebdf3054
        format: uuid
        type: string
      type:
        $ref: '#/definitions/CustomerContactType'
      dateOfContact:
        format: date
        type: string
        description: Date of attempted contact by the prime.
      timeMilitary:
        type: string
        example: 0400Z
        description: Time of attempted contact by the prime.
      firstAvailableDeliveryDate:
        format: date
        type: string
        example: '2020-12-31'
        description: First available date that the Prime can deliver SIT service item.
  MTOServiceItemCustomerContacts:
    type: array
    items:
      $ref: '#/definitions/MTOServiceItemCustomerContact'
  DimensionType:
    description: Describes a dimension type for a MTOServiceItemDimension.
    type: string
    enum:
      - ITEM
      - CRATE
  MTOServiceItemDimension:
    description: Describes a dimension object for the MTOServiceItem.
    type: object
    properties:
      id:
        example: 1f2270c7-7166-40ae-981e-b200ebdf3054
        format: uuid
        type: string
      type:
        $ref: '#/definitions/DimensionType'
      length:
        description: Length in thousandth inches. 1000 thou = 1 inch.
        example: 1000
        type: integer
        format: int32
      width:
        description: Width in thousandth inches. 1000 thou = 1 inch.
        example: 1000
        type: integer
        format: int32
      height:
        description: Height in thousandth inches. 1000 thou = 1 inch.
        example: 1000
        type: integer
        format: int32
  MTOServiceItemDimensions:
    type: array
    items:
      $ref: '#/definitions/MTOServiceItemDimension'
  SITAddressUpdate:
    type: object
    description: An update to a SIT service item address.
    properties:
      id:
        example: 1f2270c7-7166-40ae-981e-b200ebdf3054
        format: uuid
        type: string
      mtoServiceItemID:
        example: 1f2270c7-7166-40ae-981e-b200ebdf3054
        format: uuid
        type: string
      distance:
        description: The distance between the old address and the new address in miles.
        example: 54
        minimum: 0
        type: integer
      contractorRemarks:
        example: The customer has found a new house closer to base.
        type: string
        x-nullable: true
        x-omitempty: false
      officeRemarks:
        example: The customer has found a new house closer to base.
        type: string
        x-nullable: true
        x-omitempty: false
      status:
        enum:
          - REQUESTED
          - APPROVED
          - REJECTED
      oldAddress:
        $ref: '#/definitions/Address'
      newAddress:
        $ref: '#/definitions/Address'
      createdAt:
        format: date-time
        type: string
        readOnly: true
      updatedAt:
        format: date-time
        type: string
        readOnly: true
      eTag:
        type: string
        readOnly: true
  SITAddressUpdates:
    description: A list of updates to a SIT service item address.
    type: array
    items:
      $ref: '#/definitions/SITAddressUpdate'
  MTOServiceItemStatus:
    description: Describes all statuses for a MTOServiceItem
    type: string
    enum:
      - SUBMITTED
      - APPROVED
      - REJECTED
  Upload:
    description: An uploaded file.
    type: object
    properties:
      id:
        type: string
        format: uuid
        example: c56a4180-65aa-42ec-a945-5fd21dec0538
        readOnly: true
      url:
        type: string
        format: uri
        example: https://uploads.domain.test/dir/c56a4180-65aa-42ec-a945-5fd21dec0538
        readOnly: true
      filename:
        type: string
        example: filename.pdf
        readOnly: true
      contentType:
        type: string
        format: mime-type
        example: application/pdf
        readOnly: true
      bytes:
        type: integer
        readOnly: true
      status:
        type: string
        enum:
          - INFECTED
          - CLEAN
          - PROCESSING
        readOnly: true
      createdAt:
        type: string
        format: date-time
        readOnly: true
      updatedAt:
        type: string
        format: date-time
        readOnly: true
      isWeightTicket:
        type: boolean
    required:
      - id
      - url
      - filename
      - contentType
      - bytes
      - createdAt
      - updatedAt
  ServiceRequestDocument:
    type: object
    properties:
      mtoServiceItemID:
        type: string
        format: uuid
      uploads:
        items:
          $ref: '#/definitions/Upload'
        type: array
  ServiceRequestDocuments:
    description: documents uploaded by the Prime as proof of request for service items
    type: array
    items:
      $ref: '#/definitions/ServiceRequestDocument'
  MTOServiceItem:
    type: object
    required:
      - id
      - moveTaskOrderID
      - reServiceID
      - reServiceCode
      - reServiceName
    properties:
      moveTaskOrderID:
        example: 1f2270c7-7166-40ae-981e-b200ebdf3054
        format: uuid
        type: string
      mtoShipmentID:
        example: 1f2270c7-7166-40ae-981e-b200ebdf3054
        format: uuid
        type: string
        x-nullable: true
      reServiceID:
        example: 1f2270c7-7166-40ae-981e-b200ebdf3054
        format: uuid
        type: string
      reServiceCode:
        type: string
      reServiceName:
        type: string
      createdAt:
        format: date-time
        type: string
      convertToCustomerExpense:
        type: boolean
        example: false
        x-omitempty: false
      customerExpenseReason:
        type: string
        x-nullable: true
      customerContacts:
        $ref: '#/definitions/MTOServiceItemCustomerContacts'
      deletedAt:
        format: date
        type: string
      description:
        type: string
        x-nullable: true
      dimensions:
        $ref: '#/definitions/MTOServiceItemDimensions'
      reason:
        type: string
        x-nullable: true
      rejectionReason:
        type: string
        x-nullable: true
      pickupPostalCode:
        type: string
        x-nullable: true
      SITPostalCode:
        type: string
        readOnly: true
        x-nullable: true
      sitEntryDate:
        type: string
        format: date-time
        x-nullable: true
      sitDepartureDate:
        type: string
        format: date-time
        x-nullable: true
      sitCustomerContacted:
        type: string
        format: date
        x-nullable: true
      sitRequestedDelivery:
        type: string
        format: date
        x-nullable: true
      sitDestinationOriginalAddress:
        $ref: '#/definitions/Address'
      sitOriginHHGOriginalAddress:
        $ref: '#/definitions/Address'
      sitOriginHHGActualAddress:
        $ref: '#/definitions/Address'
      sitDestinationFinalAddress:
        $ref: '#/definitions/Address'
      sitAddressUpdates:
        $ref: '#/definitions/SITAddressUpdates'
      sitDeliveryMiles:
        type: integer
        x-nullable: true
      feeType:
        enum:
          - COUNSELING
          - CRATING
          - TRUCKING
          - SHUTTLE
        type: string
      id:
        example: 1f2270c7-7166-40ae-981e-b200ebdf3054
        format: uuid
        type: string
      quantity:
        type: integer
      rate:
        type: integer
      status:
        $ref: '#/definitions/MTOServiceItemStatus'
      submittedAt:
        format: date
        type: string
      total:
        format: cents
        type: integer
      estimatedWeight:
        type: integer
        description: estimated weight of the shuttle service item provided by the prime
        example: 2500
        x-formatting: weight
        x-nullable: true
      updatedAt:
        format: date-time
        type: string
      approvedAt:
        format: date-time
        type: string
        x-nullable: true
      rejectedAt:
        format: date-time
        type: string
        x-nullable: true
      eTag:
        type: string
      updateReason:
        type: string
        description: Reason for updating service item.
        x-nullable: true
      serviceRequestDocuments:
        $ref: '#/definitions/ServiceRequestDocuments'
  MTOServiceItems:
    description: A list of service items connected to this shipment.
    type: array
    items:
      $ref: '#/definitions/MTOServiceItem'
  MTOAgent:
    type: object
    properties:
      id:
        example: 1f2270c7-7166-40ae-981e-b200ebdf3054
        format: uuid
        type: string
      mtoShipmentID:
        example: 1f2270c7-7166-40ae-981e-b200ebdf3054
        format: uuid
        type: string
      createdAt:
        format: date-time
        type: string
      updatedAt:
        format: date-time
        type: string
      firstName:
        type: string
        x-nullable: true
      lastName:
        type: string
        x-nullable: true
      email:
        type: string
        format: x-email
        pattern: (^[a-zA-Z0-9._%+-]+@[a-zA-Z0-9.-]+\.[a-zA-Z]{2,}$)|(^$)
        x-nullable: true
      phone:
        type: string
        format: telephone
        pattern: (^[2-9]\d{2}-\d{3}-\d{4}$)|(^$)
        x-nullable: true
      agentType:
        type: string
        enum:
          - RELEASING_AGENT
          - RECEIVING_AGENT
      eTag:
        type: string
  MTOAgents:
    items:
      $ref: '#/definitions/MTOAgent'
    type: array
  DestinationType:
    type: string
    title: Destination Type
    example: OTHER_THAN_AUTHORIZED
    x-nullable: true
    enum:
      - HOME_OF_RECORD
      - HOME_OF_SELECTION
      - PLACE_ENTERED_ACTIVE_DUTY
      - OTHER_THAN_AUTHORIZED
  MTOShipmentType:
    type: string
    title: Shipment Type
    example: HHG
    enum:
      - HHG
      - HHG_INTO_NTS_DOMESTIC
      - HHG_OUTOF_NTS_DOMESTIC
      - INTERNATIONAL_HHG
      - INTERNATIONAL_UB
      - PPM
    x-display-value:
      HHG: HHG
      INTERNATIONAL_HHG: International HHG
      INTERNATIONAL_UB: International UB
      HHG_INTO_NTS_DOMESTIC: NTS
      HHG_OUTOF_NTS_DOMESTIC: NTS Release
      PPM: PPM
  LOAType:
    description: The Line of accounting (TAC/SAC) type that will be used for the shipment
    type: string
    example: HHG
    enum:
      - HHG
      - NTS
  StorageFacility:
    description: The Storage Facility information for the shipment
    type: object
    properties:
      id:
        type: string
        format: uuid
        example: c56a4180-65aa-42ec-a945-5fd21dec0538
      facilityName:
        type: string
      address:
        $ref: '#/definitions/Address'
      lotNumber:
        type: string
        x-nullable: true
      phone:
        type: string
        format: telephone
        pattern: ^[2-9]\d{2}-\d{3}-\d{4}$
        x-nullable: true
      email:
        type: string
        format: x-email
        pattern: ^[a-zA-Z0-9._%+-]+@[a-zA-Z0-9.-]+\.[a-zA-Z]{2,}$
        x-nullable: true
      eTag:
        type: string
        readOnly: true
  SITLocationType:
    description: The list of SIT location types.
    type: string
    enum:
      - ORIGIN
      - DESTINATION
  MTOShipmentStatus:
    type: string
    title: Shipment Status
    example: SUBMITTED
    enum:
      - SUBMITTED
      - REJECTED
      - APPROVED
      - CANCELLATION_REQUESTED
      - CANCELED
      - DIVERSION_REQUESTED
  ReweighRequester:
    type: string
    enum:
      - CUSTOMER
      - PRIME
      - SYSTEM
      - TOO
  Reweigh:
    description: >-
      A reweigh  is when a shipment is weighed for a second time due to the
      request of a customer, the contractor, system or TOO.
    type: object
    properties:
      id:
        example: 1f2270c7-7166-40ae-981e-b200ebdf3054
        format: uuid
        type: string
      requestedAt:
        format: date-time
        type: string
      requestedBy:
        $ref: '#/definitions/ReweighRequester'
      shipmentID:
        example: 1f2270c7-7166-40ae-981e-b200ebdf3054
        format: uuid
        type: string
      verificationProvidedAt:
        x-nullable: true
        x-omitempty: false
        format: date-time
        type: string
      verificationReason:
        example: >-
          The reweigh was not performed due to some justification provided by
          the counselor
        type: string
        x-nullable: true
        x-omitempty: false
      weight:
        example: 2000
        type: integer
        x-formatting: weight
        x-nullable: true
        x-omitempty: false
  SITExtension:
    type: object
    description: >-
      A storage in transit (SIT) Extension is a request for an increase in the
      billable number of days a shipment is allowed to be in SIT.
    properties:
      id:
        example: 1f2270c7-7166-40ae-981e-b200ebdf3054
        format: uuid
        type: string
      mtoShipmentID:
        example: 1f2270c7-7166-40ae-981e-b200ebdf3054
        format: uuid
        type: string
      requestReason:
        type: string
        enum:
          - SERIOUS_ILLNESS_MEMBER
          - SERIOUS_ILLNESS_DEPENDENT
          - IMPENDING_ASSIGNEMENT
          - DIRECTED_TEMPORARY_DUTY
          - NONAVAILABILITY_OF_CIVILIAN_HOUSING
          - AWAITING_COMPLETION_OF_RESIDENCE
          - OTHER
      contractorRemarks:
        example: We need SIT additional days. The customer has not found a house yet.
        type: string
        x-nullable: true
        x-omitempty: false
      requestedDays:
        type: integer
        example: 30
      status:
        enum:
          - PENDING
          - APPROVED
          - DENIED
      approvedDays:
        type: integer
        example: 30
        x-nullable: true
        x-omitempty: false
      decisionDate:
        format: date-time
        type: string
        x-nullable: true
        x-omitempty: false
      officeRemarks:
        type: string
        x-nullable: true
        x-omitempty: false
      createdAt:
        format: date-time
        type: string
        readOnly: true
      updatedAt:
        format: date-time
        type: string
        readOnly: true
      eTag:
        type: string
        readOnly: true
  SITExtensions:
    type: array
    items:
      $ref: '#/definitions/SITExtension'
  SITStatus:
    properties:
      totalSITDaysUsed:
        type: integer
        minimum: 0
      totalDaysRemaining:
        type: integer
        minimum: 0
      calculatedTotalDaysInSIT:
        type: integer
        minimum: 0
      currentSIT:
        type: object
        properties:
          serviceItemID:
            type: string
            format: uuid
            example: c56a4180-65aa-42ec-a945-5fd21dec0538
          location:
            enum:
              - ORIGIN
              - DESTINATION
          daysInSIT:
            type: integer
            minimum: 0
          sitEntryDate:
            type: string
            format: date
            x-nullable: true
          sitDepartureDate:
            type: string
            format: date
            x-nullable: true
          sitAllowanceEndDate:
            type: string
            format: date
            x-nullable: true
          sitCustomerContacted:
            type: string
            format: date
            x-nullable: true
          sitRequestedDelivery:
            type: string
            format: date
            x-nullable: true
      pastSITServiceItems:
        $ref: '#/definitions/MTOServiceItems'
  PPMShipmentStatus:
    description: |
      Status of the PPM Shipment:
        * **DRAFT**: The customer has created the PPM shipment but has not yet submitted their move for counseling.
        * **SUBMITTED**: The shipment belongs to a move that has been submitted by the customer or has been created by a Service Counselor or Prime Contractor for a submitted move.
        * **WAITING_ON_CUSTOMER**: The PPM shipment has been approved and the customer may now provide their actual move closeout information and documentation required to get paid.
        * **NEEDS_ADVANCE_APPROVAL**: The shipment was counseled by the Prime Contractor and approved but an advance was requested so will need further financial approval from the government.
        * **NEEDS_PAYMENT_APPROVAL**: The customer has provided their closeout weight tickets, receipts, and expenses and certified it for the Service Counselor to approve, exclude or reject.
        * **PAYMENT_APPROVED**: The Service Counselor has reviewed all of the customer's PPM closeout documentation and authorizes the customer can download and submit their finalized SSW packet.
    type: string
    readOnly: true
    enum:
      - DRAFT
      - SUBMITTED
      - WAITING_ON_CUSTOMER
      - NEEDS_ADVANCE_APPROVAL
      - NEEDS_PAYMENT_APPROVAL
      - PAYMENT_APPROVED
  PPMAdvanceStatus:
    type: string
    title: PPM Advance Status
    description: >-
      Indicates whether an advance status has been accepted, rejected, or
      edited, or a prime counseled PPM has been received or not received
    x-nullable: true
    enum:
      - APPROVED
      - REJECTED
      - EDITED
      - RECEIVED
      - NOT_RECEIVED
  Document:
    type: object
    properties:
      id:
        type: string
        format: uuid
        example: c56a4180-65aa-42ec-a945-5fd21dec0538
      service_member_id:
        type: string
        format: uuid
        title: The service member this document belongs to
      uploads:
        type: array
        items:
          $ref: '#/definitions/Upload'
    required:
      - id
      - service_member_id
      - uploads
  OmittablePPMDocumentStatus:
    description: Status of the PPM document.
    type: string
    enum:
      - APPROVED
      - EXCLUDED
      - REJECTED
    x-display-value:
      APPROVED: Approved
      EXCLUDED: Excluded
      REJECTED: Rejected
    x-nullable: true
    x-omitempty: false
  PPMDocumentStatusReason:
    description: The reason the services counselor has excluded or rejected the item.
    type: string
    x-nullable: true
    x-omitempty: false
  WeightTicket:
    description: >-
      Vehicle and optional trailer information and weight documents used to move
      this PPM shipment.
    type: object
    properties:
      id:
        description: ID of this set of weight tickets.
        type: string
        format: uuid
        example: c56a4180-65aa-42ec-a945-5fd21dec0538
        readOnly: true
      ppmShipmentId:
        description: The ID of the PPM shipment that this set of weight tickets is for.
        type: string
        format: uuid
        example: c56a4180-65aa-42ec-a945-5fd21dec0538
        readOnly: true
      createdAt:
        type: string
        format: date-time
        readOnly: true
      updatedAt:
        type: string
        format: date-time
        readOnly: true
      vehicleDescription:
        description: >-
          Description of the vehicle used for the trip. E.g. make/model, type of
          truck/van, etc.
        type: string
        x-nullable: true
        x-omitempty: false
      emptyWeight:
        description: Weight of the vehicle when empty.
        type: integer
        minimum: 0
        x-nullable: true
        x-omitempty: false
      missingEmptyWeightTicket:
        description: >-
          Indicates if the customer is missing a weight ticket for the vehicle
          weight when empty.
        type: boolean
        x-nullable: true
        x-omitempty: false
      emptyDocumentId:
        description: >-
          ID of the document that is associated with the user uploads containing
          the vehicle weight when empty.
        type: string
        format: uuid
        readOnly: true
      emptyDocument:
        allOf:
          - description: >-
              Document that is associated with the user uploads containing the
              vehicle weight when empty.
          - $ref: '#/definitions/Document'
      fullWeight:
        description: The weight of the vehicle when full.
        type: integer
        minimum: 0
        x-nullable: true
        x-omitempty: false
      missingFullWeightTicket:
        description: >-
          Indicates if the customer is missing a weight ticket for the vehicle
          weight when full.
        type: boolean
        x-nullable: true
        x-omitempty: false
      fullDocumentId:
        description: >-
          ID of the document that is associated with the user uploads containing
          the vehicle weight when full.
        type: string
        format: uuid
        example: c56a4180-65aa-42ec-a945-5fd21dec0538
        readOnly: true
      fullDocument:
        allOf:
          - description: >-
              Document that is associated with the user uploads containing the
              vehicle weight when full.
          - $ref: '#/definitions/Document'
      ownsTrailer:
        description: Indicates if the customer used a trailer they own for the move.
        type: boolean
        x-nullable: true
        x-omitempty: false
      trailerMeetsCriteria:
        description: >-
          Indicates if the trailer that the customer used meets all the criteria
          to be claimable.
        type: boolean
        x-nullable: true
        x-omitempty: false
      proofOfTrailerOwnershipDocumentId:
        description: >-
          ID of the document that is associated with the user uploads containing
          the proof of trailer ownership.
        type: string
        format: uuid
        example: c56a4180-65aa-42ec-a945-5fd21dec0538
        readOnly: true
      proofOfTrailerOwnershipDocument:
        allOf:
          - description: >-
              Document that is associated with the user uploads containing the
              proof of trailer ownership.
          - $ref: '#/definitions/Document'
      status:
        $ref: '#/definitions/OmittablePPMDocumentStatus'
      reason:
        $ref: '#/definitions/PPMDocumentStatusReason'
      adjustedNetWeight:
        description: Indicates the adjusted net weight of the vehicle
        type: integer
        minimum: 0
        x-nullable: true
        x-omitempty: false
      netWeightRemarks:
        description: Remarks explaining any edits made to the net weight
        type: string
        x-nullable: true
        x-omitempty: false
      eTag:
        description: A hash that should be used as the "If-Match" header for any updates.
        type: string
        readOnly: true
      allowableWeight:
        description: Maximum reimbursable weight.
        type: integer
        minimum: 0
        x-nullable: true
        x-omitempty: false
    required:
      - ppmShipmentId
      - createdAt
      - updatedAt
      - emptyDocumentId
      - emptyDocument
      - fullDocument
      - fullDocumentId
      - proofOfTrailerOwnershipDocument
      - proofOfTrailerOwnershipDocumentId
  WeightTickets:
    description: All weight tickets associated with a PPM shipment.
    type: array
    items:
      $ref: '#/definitions/WeightTicket'
    x-omitempty: false
  OmittableMovingExpenseType:
    type: string
    description: Moving Expense Type
    enum:
      - CONTRACTED_EXPENSE
      - GAS
      - OIL
      - OTHER
      - PACKING_MATERIALS
      - RENTAL_EQUIPMENT
      - STORAGE
      - TOLLS
      - WEIGHING_FEE
    x-display-value:
      CONTRACTED_EXPENSE: Contracted expense
      GAS: Gas
      OIL: Oil
      OTHER: Other
      PACKING_MATERIALS: Packing materials
      STORAGE: Storage
      RENTAL_EQUIPMENT: Rental equipment
      TOLLS: Tolls
      WEIGHING_FEE: Weighing fee
    x-nullable: true
    x-omitempty: false
  MovingExpense:
    description: >-
      Expense information and receipts of costs incurred that can be reimbursed
      while moving a PPM shipment.
    type: object
    properties:
      id:
        description: Unique primary identifier of the Moving Expense object
        type: string
        format: uuid
        example: c56a4180-65aa-42ec-a945-5fd21dec0538
        readOnly: true
      ppmShipmentId:
        description: The PPM Shipment id that this moving expense belongs to
        type: string
        format: uuid
        example: c56a4180-65aa-42ec-a945-5fd21dec0538
        readOnly: true
      documentId:
        description: The id of the Document that contains all file uploads for this expense
        type: string
        format: uuid
        example: c56a4180-65aa-42ec-a945-5fd21dec0538
        readOnly: true
      document:
        allOf:
          - description: >-
              The Document object that contains all file uploads for this
              expense
          - $ref: '#/definitions/Document'
      movingExpenseType:
        $ref: '#/definitions/OmittableMovingExpenseType'
      description:
        description: A brief description of the expense
        type: string
        x-nullable: true
        x-omitempty: false
      paidWithGtcc:
        description: >-
          Indicates if the service member used their government issued card to
          pay for the expense
        type: boolean
        x-nullable: true
        x-omitempty: false
      amount:
        description: The total amount of the expense as indicated on the receipt
        type: integer
        x-nullable: true
        x-omitempty: false
      missingReceipt:
        description: >-
          Indicates if the service member is missing the receipt with the proof
          of expense amount
        type: boolean
        x-nullable: true
        x-omitempty: false
      status:
        $ref: '#/definitions/OmittablePPMDocumentStatus'
      reason:
        $ref: '#/definitions/PPMDocumentStatusReason'
      sitStartDate:
        description: >-
          The date the shipment entered storage, applicable for the `STORAGE`
          movingExpenseType only
        type: string
        example: '2022-04-26'
        format: date
        x-nullable: true
        x-omitempty: false
      sitEndDate:
        description: >-
          The date the shipment exited storage, applicable for the `STORAGE`
          movingExpenseType only
        type: string
        example: '2018-05-26'
        format: date
        x-nullable: true
        x-omitempty: false
      createdAt:
        description: >-
          Timestamp the moving expense object was initially created in the
          system (UTC)
        type: string
        format: date-time
        readOnly: true
      updatedAt:
        description: >-
          Timestamp when a property of this moving expense object was last
          modified (UTC)
        type: string
        format: date-time
        readOnly: true
      eTag:
        description: A hash that should be used as the "If-Match" header for any updates.
        type: string
        readOnly: true
    required:
      - id
      - createdAt
      - updatedAt
      - ppmShipmentId
      - documentId
      - document
  ProGearWeightTicket:
    description: Pro-gear associated information and weight docs for a PPM shipment
    type: object
    properties:
      id:
        description: The ID of the pro-gear weight ticket.
        type: string
        format: uuid
        example: c56a4180-65aa-42ec-a945-5fd21dec0538
        readOnly: true
      ppmShipmentId:
        description: >-
          The ID of the PPM shipment that this pro-gear weight ticket is
          associated with.
        type: string
        format: uuid
        example: c56a4180-65aa-42ec-a945-5fd21dec0538
        readOnly: true
      updatedAt:
        type: string
        format: date-time
        readOnly: true
      createdAt:
        type: string
        format: date-time
        readOnly: true
      belongsToSelf:
        description: >-
          Indicates if this information is for the customer's own pro-gear,
          otherwise, it's the spouse's.
        type: boolean
        x-nullable: true
        x-omitempty: false
      description:
        description: Describes the pro-gear that was moved.
        type: string
        x-nullable: true
        x-omitempty: false
      hasWeightTickets:
        description: >-
          Indicates if the user has a weight ticket for their pro-gear,
          otherwise they have a constructed weight.
        type: boolean
        x-nullable: true
        x-omitempty: false
      weight:
        description: Weight of the pro-gear.
        type: integer
        minimum: 0
        x-nullable: true
        x-omitempty: false
      documentId:
        description: >-
          The ID of the document that is associated with the user uploads
          containing the pro-gear weight.
        type: string
        format: uuid
        example: c56a4180-65aa-42ec-a945-5fd21dec0538
        readOnly: true
      document:
        allOf:
          - description: >-
              Document that is associated with the user uploads containing the
              pro-gear weight.
          - $ref: '#/definitions/Document'
      status:
        $ref: '#/definitions/OmittablePPMDocumentStatus'
      reason:
        $ref: '#/definitions/PPMDocumentStatusReason'
      eTag:
        description: A hash that should be used as the "If-Match" header for any updates.
        type: string
        readOnly: true
    required:
      - ppmShipmentId
      - createdAt
      - updatedAt
      - documentId
      - document
  SignedCertificationType:
    description: |
      The type of signed certification:
        - PPM_PAYMENT: This is used when the customer has a PPM shipment that they have uploaded their documents for and are
            ready to submit their documentation for review. When they submit, they will be asked to sign certifying the
            information is correct.
        - SHIPMENT: This is used when a customer submits their move with their shipments to be reviewed by office users.
    type: string
    enum:
      - PPM_PAYMENT
      - SHIPMENT
    readOnly: true
  SignedCertification:
    description: Signed certification
    type: object
    properties:
      id:
        description: The ID of the signed certification.
        type: string
        format: uuid
        example: c56a4180-65aa-42ec-a945-5fd21dec0538
        readOnly: true
      submittingUserId:
        description: The ID of the user that signed.
        type: string
        format: uuid
        example: c56a4180-65aa-42ec-a945-5fd21dec0538
        readOnly: true
      moveId:
        description: The ID of the move associated with this signed certification.
        type: string
        format: uuid
        example: c56a4180-65aa-42ec-a945-5fd21dec0538
        readOnly: true
      ppmId:
        description: >-
          The ID of the PPM shipment associated with this signed certification,
          if any.
        type: string
        format: uuid
        example: c56a4180-65aa-42ec-a945-5fd21dec0538
        readOnly: true
        x-nullable: true
        x-omitempty: false
      certificationType:
        $ref: '#/definitions/SignedCertificationType'
      certificationText:
        description: Full text that the customer agreed to and signed.
        type: string
      signature:
        description: The signature that the customer provided.
        type: string
      date:
        description: Date that the customer signed the certification.
        type: string
        format: date
      createdAt:
        type: string
        format: date-time
        readOnly: true
      updatedAt:
        type: string
        format: date-time
        readOnly: true
      eTag:
        description: A hash that should be used as the "If-Match" header for any updates.
        type: string
        readOnly: true
    required:
      - id
      - submittingUserId
      - moveId
      - certificationType
      - certificationText
      - signature
      - date
      - createdAt
      - updatedAt
      - eTag
  PPMShipment:
    description: >-
      A personally procured move is a type of shipment that a service member
      moves themselves.
    x-nullable: true
    properties:
      id:
        description: Primary auto-generated unique identifier of the PPM shipment object
        example: 1f2270c7-7166-40ae-981e-b200ebdf3054
        format: uuid
        type: string
        readOnly: true
      shipmentId:
        description: The id of the parent MTOShipment object
        example: 1f2270c7-7166-40ae-981e-b200ebdf3054
        format: uuid
        type: string
        readOnly: true
      createdAt:
        description: Timestamp of when the PPM Shipment was initially created (UTC)
        format: date-time
        type: string
        readOnly: true
      updatedAt:
        description: Timestamp of when a property of this object was last updated (UTC)
        format: date-time
        type: string
        readOnly: true
      status:
        $ref: '#/definitions/PPMShipmentStatus'
      w2Address:
        x-nullable: true
        $ref: '#/definitions/Address'
      advanceStatus:
        $ref: '#/definitions/PPMAdvanceStatus'
      expectedDepartureDate:
        description: |
          Date the customer expects to begin their move.
        format: date
        type: string
      actualMoveDate:
        description: The actual start date of when the PPM shipment left the origin.
        format: date
        type: string
        x-nullable: true
        x-omitempty: false
      submittedAt:
        description: >-
          The timestamp of when the customer submitted their PPM documentation
          to the counselor for review.
        format: date-time
        type: string
        x-nullable: true
        x-omitempty: false
      reviewedAt:
        description: >-
          The timestamp of when the Service Counselor has reviewed all of the
          closeout documents.
        format: date-time
        type: string
        x-nullable: true
        x-omitempty: false
      approvedAt:
        description: >-
          The timestamp of when the shipment was approved and the service member
          can begin their move.
        format: date-time
        type: string
        x-nullable: true
        x-omitempty: false
      pickupPostalCode:
        description: >-
          The postal code of the origin location where goods are being moved
          from.
        format: zip
        type: string
        title: ZIP
        example: '90210'
        pattern: ^(\d{5})$
      pickupAddress:
        $ref: '#/definitions/Address'
      secondaryPickupPostalCode:
        format: >-
          An optional secondary pickup location near the origin where additional
          goods exist.
        type: string
        title: ZIP
        example: '90210'
        pattern: ^(\d{5})$
        x-nullable: true
        x-omitempty: false
      hasSecondaryPickupAddress:
        type: boolean
        x-omitempty: false
        x-nullable: true
      secondaryPickupAddress:
        allOf:
          - $ref: '#/definitions/Address'
          - x-nullable: true
          - x-omitempty: false
      actualPickupPostalCode:
        description: >
          The actual postal code where the PPM shipment started. To be filled
          once the customer has moved the shipment.
        format: zip
        type: string
        title: ZIP
        example: '90210'
        pattern: ^(\d{5})$
        x-nullable: true
        x-omitempty: false
      destinationPostalCode:
        description: >-
          The postal code of the destination location where goods are being
          delivered to.
        format: zip
        type: string
        title: ZIP
        example: '90210'
        pattern: ^(\d{5})$
      destinationAddress:
        $ref: '#/definitions/Address'
      secondaryDestinationPostalCode:
        description: >-
          An optional secondary location near the destination where goods will
          be dropped off.
        format: zip
        type: string
        title: ZIP
        example: '90210'
        pattern: ^(\d{5})$
        x-nullable: true
        x-omitempty: false
      hasSecondaryDestinationAddress:
        type: boolean
        x-omitempty: false
        x-nullable: true
      secondaryDestinationAddress:
        allOf:
          - $ref: '#/definitions/Address'
          - x-nullable: true
          - x-omitempty: false
      actualDestinationPostalCode:
        description: >
          The actual postal code where the PPM shipment ended. To be filled once
          the customer has moved the shipment.
        format: zip
        type: string
        title: ZIP
        example: '90210'
        pattern: ^(\d{5})$
        x-nullable: true
        x-omitempty: false
      sitExpected:
        description: >
          Captures whether some or all of the PPM shipment will require
          temporary storage at the origin or destination.


          Must be set to `true` when providing `sitLocation`,
          `sitEstimatedWeight`, `sitEstimatedEntryDate`, and
          `sitEstimatedDepartureDate` values to calculate the
          `sitEstimatedCost`.
        type: boolean
      estimatedWeight:
        description: The estimated weight of the PPM shipment goods being moved.
        type: integer
        example: 4200
        x-nullable: true
        x-omitempty: false
      hasProGear:
        description: >
          Indicates whether PPM shipment has pro gear for themselves or their
          spouse.
        type: boolean
        x-nullable: true
        x-omitempty: false
      proGearWeight:
        description: >-
          The estimated weight of the pro-gear being moved belonging to the
          service member.
        type: integer
        x-nullable: true
        x-omitempty: false
      spouseProGearWeight:
        description: >-
          The estimated weight of the pro-gear being moved belonging to a
          spouse.
        type: integer
        x-nullable: true
        x-omitempty: false
      estimatedIncentive:
        description: >-
          The estimated amount the government will pay the service member to
          move their belongings based on the moving date, locations, and
          shipment weight.
        type: integer
        format: cents
        x-nullable: true
        x-omitempty: false
      finalIncentive:
        description: >
          The final calculated incentive for the PPM shipment. This does not
          include **SIT** as it is a reimbursement.
        type: integer
        format: cents
        x-nullable: true
        x-omitempty: false
        readOnly: true
      hasRequestedAdvance:
        description: |
          Indicates whether an advance has been requested for the PPM shipment.
        type: boolean
        x-nullable: true
        x-omitempty: false
      advanceAmountRequested:
        description: >
          The amount requested as an advance by the service member up to a
          maximum percentage of the estimated incentive.
        type: integer
        format: cents
        x-nullable: true
        x-omitempty: false
      hasReceivedAdvance:
        description: |
          Indicates whether an advance was received for the PPM shipment.
        type: boolean
        x-nullable: true
        x-omitempty: false
      advanceAmountReceived:
        description: |
          The amount received for an advance, or null if no advance is received.
        type: integer
        format: cents
        x-nullable: true
        x-omitempty: false
      sitLocation:
        allOf:
          - $ref: '#/definitions/SITLocationType'
          - x-nullable: true
          - x-omitempty: false
      sitEstimatedWeight:
        description: The estimated weight of the goods being put into storage.
        type: integer
        example: 2000
        x-nullable: true
        x-omitempty: false
      sitEstimatedEntryDate:
        description: The date that goods will first enter the storage location.
        format: date
        type: string
        x-nullable: true
        x-omitempty: false
      sitEstimatedDepartureDate:
        description: The date that goods will exit the storage location.
        format: date
        type: string
        x-nullable: true
        x-omitempty: false
      sitEstimatedCost:
        description: >-
          The estimated amount that the government will pay the service member
          to put their goods into storage. This estimated storage cost is
          separate from the estimated incentive.
        type: integer
        format: cents
        x-nullable: true
        x-omitempty: false
      weightTickets:
        $ref: '#/definitions/WeightTickets'
      movingExpenses:
        description: All expense documentation receipt records of this PPM shipment.
        items:
          $ref: '#/definitions/MovingExpense'
        type: array
      proGearWeightTickets:
        description: >-
          All pro-gear weight ticket documentation records for this PPM
          shipment.
        type: array
        items:
          $ref: '#/definitions/ProGearWeightTicket'
      signedCertification:
        $ref: '#/definitions/SignedCertification'
      eTag:
        description: >-
          A hash unique to this shipment that should be used as the "If-Match"
          header for any updates.
        type: string
        readOnly: true
    required:
      - id
      - shipmentId
      - createdAt
      - status
      - expectedDepartureDate
      - pickupPostalCode
      - destinationPostalCode
      - sitExpected
      - eTag
  ShipmentAddressUpdateStatus:
    type: string
    title: Status
    readOnly: true
    x-display-value:
      REQUESTED: REQUESTED
      REJECTED: REJECTED
      APPROVED: APPROVED
    enum:
      - REQUESTED
      - REJECTED
      - APPROVED
  ShipmentAddressUpdate:
    description: >
      This represents a destination address change request made by the Prime
      that is either auto-approved or requires review if the pricing criteria
      has changed. If criteria has changed, then it must be approved or rejected
      by a TOO.
    type: object
    properties:
      id:
        type: string
        format: uuid
        example: c56a4180-65aa-42ec-a945-5fd21dec0538
        readOnly: true
      contractorRemarks:
        type: string
        example: This is a contractor remark
        title: Contractor Remarks
        description: The reason there is an address change.
        readOnly: true
      officeRemarks:
        type: string
        example: This is an office remark
        title: Office Remarks
        x-nullable: true
        description: The TOO comment on approval or rejection.
      status:
        $ref: '#/definitions/ShipmentAddressUpdateStatus'
      shipmentID:
        type: string
        format: uuid
        example: c56a4180-65aa-42ec-a945-5fd21dec0538
        readOnly: true
      originalAddress:
        $ref: '#/definitions/Address'
      newAddress:
        $ref: '#/definitions/Address'
      sitOriginalAddress:
        $ref: '#/definitions/Address'
      oldSitDistanceBetween:
        description: >-
          The distance between the original SIT address and the previous/old
          destination address of shipment
        example: 50
        minimum: 0
        type: integer
      newSitDistanceBetween:
        description: >-
          The distance between the original SIT address and requested new
          destination address of shipment
        example: 88
        minimum: 0
        type: integer
    required:
      - id
      - status
      - shipmentID
      - originalAddress
      - newAddress
      - contractorRemarks
  MTOShipment:
    properties:
      moveTaskOrderID:
        example: 1f2270c7-7166-40ae-981e-b200ebdf3054
        format: uuid
        type: string
      id:
        example: 1f2270c7-7166-40ae-981e-b200ebdf3054
        format: uuid
        type: string
      createdAt:
        format: date-time
        type: string
      updatedAt:
        format: date-time
        type: string
      deletedAt:
        x-nullable: true
        format: date-time
        type: string
      primeEstimatedWeight:
        x-nullable: true
        example: 2000
        type: integer
      primeActualWeight:
        x-nullable: true
        example: 2000
        type: integer
      calculatedBillableWeight:
        x-nullable: true
        example: 2000
        type: integer
        readOnly: true
      ntsRecordedWeight:
        description: >-
          The previously recorded weight for the NTS Shipment. Used for NTS
          Release to know what the previous primeActualWeight or billable weight
          was.
        example: 2000
        type: integer
        x-nullable: true
        x-formatting: weight
      scheduledPickupDate:
        format: date
        type: string
        x-nullable: true
      scheduledDeliveryDate:
        format: date
        type: string
        x-nullable: true
      requestedPickupDate:
        format: date
        type: string
        x-nullable: true
      actualPickupDate:
        x-nullable: true
        format: date
        type: string
      actualDeliveryDate:
        x-nullable: true
        description: >-
          The actual date that the shipment was delivered to the destination
          address by the Prime
        format: date
        type: string
      requestedDeliveryDate:
        format: date
        type: string
        x-nullable: true
      requiredDeliveryDate:
        x-nullable: true
        format: date
        type: string
      approvedDate:
        format: date-time
        type: string
        x-nullable: true
      diversion:
        type: boolean
        example: true
      distance:
        type: integer
        x-nullable: true
        example: 500
      pickupAddress:
        x-nullable: true
        $ref: '#/definitions/Address'
      destinationAddress:
        x-nullable: true
        $ref: '#/definitions/Address'
      destinationType:
        $ref: '#/definitions/DestinationType'
      secondaryPickupAddress:
        x-nullable: true
        $ref: '#/definitions/Address'
      secondaryDeliveryAddress:
        x-nullable: true
        $ref: '#/definitions/Address'
      hasSecondaryPickupAddress:
        type: boolean
        x-omitempty: false
        x-nullable: true
      hasSecondaryDeliveryAddress:
        type: boolean
        x-omitempty: false
        x-nullable: true
      actualProGearWeight:
        type: integer
        x-nullable: true
        x-omitempty: false
      actualSpouseProGearWeight:
        type: integer
        x-nullable: true
        x-omitempty: false
      customerRemarks:
        type: string
        example: handle with care
        x-nullable: true
      counselorRemarks:
        description: >
          The counselor can use the counselor remarks field to inform the movers
          about any

          special circumstances for this shipment. Typical examples:
            * bulky or fragile items,
            * weapons,
            * access info for their address.
          Counselors enters this information when creating or editing an MTO
          Shipment. Optional field.
        type: string
        example: handle with care
        x-nullable: true
      shipmentType:
        $ref: '#/definitions/MTOShipmentType'
      status:
        $ref: '#/definitions/MTOShipmentStatus'
      rejectionReason:
        type: string
        example: MTO Shipment not good enough
        x-nullable: true
      reweigh:
        x-nullable: true
        x-omitempty: true
        $ref: '#/definitions/Reweigh'
      mtoAgents:
        $ref: '#/definitions/MTOAgents'
      mtoServiceItems:
        $ref: '#/definitions/MTOServiceItems'
      sitDaysAllowance:
        type: integer
        x-nullable: true
      sitExtensions:
        $ref: '#/definitions/SITExtensions'
      sitStatus:
        $ref: '#/definitions/SITStatus'
      eTag:
        type: string
      billableWeightCap:
        type: integer
        description: TIO override billable weight to be used for calculations
        example: 2500
        x-formatting: weight
        x-nullable: true
      billableWeightJustification:
        type: string
        example: more weight than expected
        x-nullable: true
      tacType:
        allOf:
          - $ref: '#/definitions/LOAType'
          - x-nullable: true
      sacType:
        allOf:
          - $ref: '#/definitions/LOAType'
          - x-nullable: true
      usesExternalVendor:
        type: boolean
        example: false
      serviceOrderNumber:
        type: string
        x-nullable: true
      storageFacility:
        x-nullable: true
        $ref: '#/definitions/StorageFacility'
      ppmShipment:
        $ref: '#/definitions/PPMShipment'
      deliveryAddressUpdate:
        $ref: '#/definitions/ShipmentAddressUpdate'
  LOATypeNullable:
    description: The Line of accounting (TAC/SAC) type that will be used for the shipment
    type: string
    x-go-type:
      import:
        package: github.com/transcom/mymove/pkg/swagger/nullable
      type: String
    example: HHG
    enum:
      - HHG
      - NTS
  ProGearWeightTickets:
    description: All progear weight tickets associated with a PPM shipment.
    type: array
    items:
      $ref: '#/definitions/ProGearWeightTicket'
    x-omitempty: false
  MovingExpenses:
    description: All moving expenses associated with a PPM shipment.
    type: array
    items:
      $ref: '#/definitions/MovingExpense'
    x-omitempty: false
  PPMDocuments:
    description: >-
      All documents associated with a PPM shipment, including weight tickets,
      progear weight tickets, and moving expenses.
    x-nullable: true
    x-omitempty: false
    type: object
    properties:
      WeightTickets:
        $ref: '#/definitions/WeightTickets'
      ProGearWeightTickets:
        $ref: '#/definitions/ProGearWeightTickets'
      MovingExpenses:
        $ref: '#/definitions/MovingExpenses'
  PPMDocumentStatus:
    description: Status of the PPM document.
    type: string
    enum:
      - APPROVED
      - EXCLUDED
      - REJECTED
    x-display-value:
      APPROVED: Approved
      EXCLUDED: Excluded
      REJECTED: Rejected
  PPMCloseout:
    description: >-
      The calculations needed in the "Review Documents" section of a PPM
      closeout. LIst of all expenses/reimbursements related toa PPM shipment.
    properties:
      id:
        description: Primary auto-generated unique identifier of the PPM shipment object
        example: 1f2270c7-7166-40ae-981e-b200ebdf3054
        format: uuid
        type: string
        readOnly: true
      plannedMoveDate:
        description: |
          Date the customer expects to begin their move.
        format: date
        type: string
        x-nullable: true
        x-omitempty: false
      actualMoveDate:
        description: The actual start date of when the PPM shipment left the origin.
        format: date
        type: string
        x-nullable: true
        x-omitempty: false
      miles:
        description: The distance between the old address and the new address in miles.
        example: 54
        minimum: 0
        type: integer
        x-nullable: true
        x-omitempty: false
      estimatedWeight:
        description: The estimated weight of the PPM shipment goods being moved.
        type: integer
        example: 4200
        x-nullable: true
        x-omitempty: false
      actualWeight:
        example: 2000
        type: integer
        x-nullable: true
        x-omitempty: false
      proGearWeightCustomer:
        description: >-
          The estimated weight of the pro-gear being moved belonging to the
          service member.
        type: integer
        x-nullable: true
        x-omitempty: false
      proGearWeightSpouse:
        description: >-
          The estimated weight of the pro-gear being moved belonging to a
          spouse.
        type: integer
        x-nullable: true
        x-omitempty: false
      grossIncentive:
        description: >
          The final calculated incentive for the PPM shipment. This does not
          include **SIT** as it is a reimbursement.
        type: integer
        format: cents
        x-nullable: true
        x-omitempty: false
        readOnly: true
      gcc:
        description: Government Constructive Cost (GCC)
        type: integer
        title: GCC
        format: cents
        x-nullable: true
        x-omitempty: false
      aoa:
        description: Advance Operating Allowance (AOA).
        type: integer
        format: cents
        x-nullable: true
        x-omitempty: false
      remainingIncentive:
        description: The remaining reimbursement amount that is still owed to the customer.
        type: integer
        format: cents
        x-nullable: true
        x-omitempty: false
      haulPrice:
        description: The price of the linehaul or shorthaul.
        type: integer
        format: cents
        x-nullable: true
        x-omitempty: false
      haulFSC:
        description: The linehaul/shorthaul Fuel Surcharge (FSC).
        type: integer
        format: cents
        x-nullable: true
        x-omitempty: false
      dop:
        description: The Domestic Origin Price (DOP).
        type: integer
        format: cents
        x-nullable: true
        x-omitempty: false
      ddp:
        description: The Domestic Destination Price (DDP).
        type: integer
        format: cents
        x-nullable: true
        x-omitempty: false
      packPrice:
        description: The full price of all packing/unpacking services.
        type: integer
        format: cents
        x-nullable: true
        x-omitempty: false
      unpackPrice:
        description: The full price of all packing/unpacking services.
        type: integer
        format: cents
        x-nullable: true
        x-omitempty: false
      SITReimbursement:
        description: >-
          The estimated amount that the government will pay the service member
          to put their goods into storage. This estimated storage cost is
          separate from the estimated incentive.
        type: integer
        format: cents
        x-nullable: true
        x-omitempty: false
    required:
      - id
  PPMActualWeight:
    description: >-
      The actual net weight of a single PPM shipment. Used during document
      review for PPM closeout.
    properties:
      actualWeight:
        example: 2000
        type: integer
        x-nullable: true
        x-omitempty: false
    required:
      - actualWeight
  MTOServiceItemSingle:
    type: object
    properties:
      moveTaskOrderID:
        example: 1f2270c7-7166-40ae-981e-b200ebdf3054
        format: uuid
        type: string
      mtoShipmentID:
        example: 1f2270c7-7166-40ae-981e-b200ebdf3054
        format: uuid
        type: string
        x-nullable: true
      reServiceID:
        example: 1f2270c7-7166-40ae-981e-b200ebdf3054
        format: uuid
        type: string
      reServiceCode:
        type: string
      reServiceName:
        type: string
      createdAt:
        format: date-time
        type: string
        readOnly: true
      convertToCustomerExpense:
        type: boolean
        example: false
        x-omitempty: false
      customerExpenseReason:
        type: string
        x-nullable: true
      deletedAt:
        format: date
        type: string
      rejectionReason:
        type: string
        x-nullable: true
      pickupPostalCode:
        type: string
        x-nullable: true
      sitPostalCode:
        type: string
        readOnly: true
        x-nullable: true
      sitEntryDate:
        type: string
        format: date-time
        x-nullable: true
      sitDepartureDate:
        type: string
        format: date-time
        x-nullable: true
      sitCustomerContacted:
        type: string
        format: date
        x-nullable: true
      sitRequestedDelivery:
        type: string
        format: date
        x-nullable: true
      id:
        example: 1f2270c7-7166-40ae-981e-b200ebdf3054
        format: uuid
        type: string
      status:
        type: string
        x-nullable: true
      updatedAt:
        format: date-time
        type: string
        readOnly: true
      approvedAt:
        format: date-time
        type: string
        x-nullable: true
      rejectedAt:
        format: date-time
        type: string
        x-nullable: true
  ServiceItemSitEntryDate:
    type: object
    properties:
      id:
        example: 1f2270c7-7166-40ae-981e-b200ebdf3054
        format: uuid
        type: string
      sitEntryDate:
        type: string
        format: date-time
        x-nullable: true
  PaymentServiceItemStatus:
    type: string
    enum:
      - REQUESTED
      - APPROVED
      - DENIED
      - SENT_TO_GEX
      - PAID
      - EDI_ERROR
    title: Payment Service Item Status
  ServiceItemParamName:
    type: string
    enum:
      - ActualPickupDate
      - ContractCode
      - ContractYearName
      - CubicFeetBilled
      - CubicFeetCrating
      - DimensionHeight
      - DimensionLength
      - DimensionWidth
      - DistanceZip
      - DistanceZipSITDest
      - DistanceZipSITOrigin
      - EIAFuelPrice
      - EscalationCompounded
      - FSCMultiplier
      - FSCPriceDifferenceInCents
      - FSCWeightBasedDistanceMultiplier
      - IsPeak
      - MarketDest
      - MarketOrigin
      - MTOAvailableToPrimeAt
      - NTSPackingFactor
      - NumberDaysSIT
      - PriceAreaDest
      - PriceAreaIntlDest
      - PriceAreaIntlOrigin
      - PriceAreaOrigin
      - PriceRateOrFactor
      - PSI_LinehaulDom
      - PSI_LinehaulDomPrice
      - PSI_LinehaulShort
      - PSI_LinehaulShortPrice
      - PSI_PriceDomDest
      - PSI_PriceDomDestPrice
      - PSI_PriceDomOrigin
      - PSI_PriceDomOriginPrice
      - PSI_ShippingLinehaulIntlCO
      - PSI_ShippingLinehaulIntlCOPrice
      - PSI_ShippingLinehaulIntlOC
      - PSI_ShippingLinehaulIntlOCPrice
      - PSI_ShippingLinehaulIntlOO
      - PSI_ShippingLinehaulIntlOOPrice
      - RateAreaNonStdDest
      - RateAreaNonStdOrigin
      - ReferenceDate
      - RequestedPickupDate
      - ServiceAreaDest
      - ServiceAreaOrigin
      - ServicesScheduleDest
      - ServicesScheduleOrigin
      - SITPaymentRequestEnd
      - SITPaymentRequestStart
      - SITScheduleDest
      - SITScheduleOrigin
      - SITServiceAreaDest
      - SITServiceAreaOrigin
      - WeightAdjusted
      - WeightBilled
      - WeightEstimated
      - WeightOriginal
      - WeightReweigh
      - ZipDestAddress
      - ZipPickupAddress
      - ZipSITDestHHGFinalAddress
      - ZipSITDestHHGOriginalAddress
      - ZipSITOriginHHGActualAddress
      - ZipSITOriginHHGOriginalAddress
  ServiceItemParamType:
    type: string
    enum:
      - STRING
      - DATE
      - INTEGER
      - DECIMAL
      - TIMESTAMP
      - PaymentServiceItemUUID
      - BOOLEAN
  ServiceItemParamOrigin:
    type: string
    enum:
      - PRIME
      - SYSTEM
      - PRICER
      - PAYMENT_REQUEST
  PaymentServiceItemParam:
    type: object
    properties:
      id:
        example: c56a4180-65aa-42ec-a945-5fd21dec0538
        format: uuid
        readOnly: true
        type: string
      paymentServiceItemID:
        example: c56a4180-65aa-42ec-a945-5fd21dec0538
        format: uuid
        type: string
      key:
        $ref: '#/definitions/ServiceItemParamName'
      value:
        example: '3025'
        type: string
      type:
        $ref: '#/definitions/ServiceItemParamType'
      origin:
        $ref: '#/definitions/ServiceItemParamOrigin'
      eTag:
        type: string
        readOnly: true
  PaymentServiceItemParams:
    type: array
    items:
      $ref: '#/definitions/PaymentServiceItemParam'
  CustomerSupportRemark:
    type: object
    description: >-
      A text remark written by an office user that is associated with a specific
      move.
    required:
      - id
      - moveID
      - officeUserID
      - content
    properties:
      id:
        example: 1f2270c7-7166-40ae-981e-b200ebdf3054
        format: uuid
        type: string
      createdAt:
        type: string
        format: date-time
        readOnly: true
      updatedAt:
        type: string
        format: date-time
        readOnly: true
      officeUserID:
        example: 1f2270c7-7166-40ae-981e-b200ebdf3054
        format: uuid
        type: string
      moveID:
        example: 1f2270c7-7166-40ae-981e-b200ebdf3054
        format: uuid
        type: string
      content:
        example: This is a remark about a move.
        type: string
      officeUserFirstName:
        example: Grace
        type: string
        readOnly: true
      officeUserLastName:
        example: Griffin
        type: string
        readOnly: true
      officeUserEmail:
        type: string
        format: x-email
        pattern: ^[a-zA-Z0-9._%+-]+@[a-zA-Z0-9.-]+\.[a-zA-Z]{2,}$
        readOnly: true
  CustomerSupportRemarks:
    type: array
    items:
      $ref: '#/definitions/CustomerSupportRemark'
responses:
  InvalidRequest:
    description: The request payload is invalid
    schema:
      $ref: '#/definitions/Error'
  NotFound:
    description: The requested resource wasn't found
    schema:
      $ref: '#/definitions/Error'
  Conflict:
    description: Conflict error
    schema:
      $ref: '#/definitions/Error'
  PermissionDenied:
    description: The request was denied
    schema:
      $ref: '#/definitions/Error'
  ServerError:
    description: A server error occurred
    schema:
      $ref: '#/definitions/Error'
  PreconditionFailed:
    description: Precondition failed
    schema:
      $ref: '#/definitions/Error'
  UnprocessableEntity:
    description: The payload was unprocessable.
    schema:
      $ref: '#/definitions/ValidationError'
parameters:
  ifMatch:
    in: header
    name: If-Match
    type: string
    required: true
    description: >
      Optimistic locking is implemented via the `If-Match` header. If the ETag
      header does not match the value of the resource on the server, the server
      rejects the change with a `412 Precondition Failed` error.
  ppmShipmentId:
    name: ppmShipmentId
    in: path
    type: string
    format: uuid
    required: true
    description: UUID of the PPM shipment
  weightTicketId:
    name: weightTicketId
    in: path
    type: string
    format: uuid
    required: true
    description: UUID of the weight ticket
  movingExpenseId:
    name: movingExpenseId
    in: path
    type: string
    format: uuid
    required: true
    description: UUID of the moving expense
  proGearWeightTicketId:
    name: proGearWeightTicketId
    in: path
    type: string
    format: uuid
    required: true
    description: UUID of the pro-gear weight ticket<|MERGE_RESOLUTION|>--- conflicted
+++ resolved
@@ -39,7 +39,6 @@
   - name: tac
   - name: transportationOffice
 paths:
-<<<<<<< HEAD
   /open/requested-office-users:
     post:
       consumes:
@@ -82,15 +81,6 @@
     post:
       summary: Creates a customer with Okta option
       description: Creates a customer with option to create an Okta profile account
-=======
-  /customer:
-    post:
-      summary: Creates a customer with Okta option
-      description: >-
-        Creates a customer with option to also create an Okta profile account
-        based on the office user's input when completing the UI form and
-        submitting.
->>>>>>> aa92b772
       operationId: createCustomerWithOktaOption
       tags:
         - customer
