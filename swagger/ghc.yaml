swagger: '2.0'
info:
  contact:
    email: milmove-developers@caci.com
  description: >
    The GHC API is a RESTful API that enables the Office application for
    MilMove.


    All endpoints are located under `/ghc/v1`.
  license:
    name: MIT
    url: https://opensource.org/licenses/MIT
  title: MilMove GHC API
  version: 0.0.1
basePath: /ghc/v1
schemes:
  - http
tags:
  - name: queues
  - name: move
  - name: order
    description: >
      Move Orders - Commonly called “Orders,” especially in customer-facing
      language. Orders are plural because they're a bundle of related orders
      issued bya Service (e.g. Army, Air Force, Navy) to a customer that
      authorize (and order) that customer to move from one location to another.

      Orders are backed by $$ in the bank to support that move, which is
      identified by a Line of Account (LOA) code on the orders document.
  - name: moveTaskOrder
  - name: customer
  - name: mtoServiceItem
  - name: mtoShipment
  - name: shipment
  - name: mtoAgent
  - name: paymentServiceItem
  - name: ppm
  - name: tac
  - name: transportationOffice
  - name: uploads
  - name: paymentRequests
paths:
  /customer:
    post:
      summary: Creates a customer with Okta option
      description: >-
        Creates a customer with option to also create an Okta profile account
        based on the office user's input when completing the UI form and
        submitting.
      operationId: createCustomerWithOktaOption
      tags:
        - customer
      consumes:
        - application/json
      produces:
        - application/json
      parameters:
        - in: body
          name: body
          required: true
          schema:
            $ref: '#/definitions/CreateCustomerPayload'
      responses:
        '200':
          description: successfully created the customer
          schema:
            $ref: '#/definitions/CreatedCustomer'
        '400':
          $ref: '#/responses/InvalidRequest'
        '401':
          $ref: '#/responses/PermissionDenied'
        '403':
          $ref: '#/responses/PermissionDenied'
        '404':
          $ref: '#/responses/NotFound'
        '412':
          $ref: '#/responses/PreconditionFailed'
        '422':
          $ref: '#/responses/UnprocessableEntity'
        '500':
          $ref: '#/responses/ServerError'
  /open/requested-office-users:
    post:
      consumes:
        - application/json
      produces:
        - application/json
      summary: Create an Office User
      description: >
        This endpoint is publicly accessible as it is utilized for individuals
        who do not have an office account to request the creation of an office
        account.

        Request the creation of an office user. An administrator will need to
        approve them after creation. Note on requirements: An identification
        method must be present. The following 2 fields have an "OR" requirement.
        - edipi - other_unique_id One of these two fields MUST be present to
        serve as identification for the office user being created. This logic is
        handled at the application level.
      operationId: createRequestedOfficeUser
      tags:
        - officeUsers
      parameters:
        - in: body
          name: officeUser
          description: Office User information
          schema:
            $ref: '#/definitions/OfficeUserCreate'
      responses:
        '201':
          description: successfully requested the creation of provided office user
          schema:
            $ref: '#/definitions/OfficeUser'
        '422':
          description: validation error
          schema:
            $ref: '#/definitions/ValidationError'
        '500':
          description: internal server error
  /customer/{customerID}:
    parameters:
      - description: ID of customer to use
        in: path
        name: customerID
        required: true
        type: string
        format: uuid
    get:
      produces:
        - application/json
      parameters: []
      responses:
        '200':
          description: Successfully retrieved information on an individual customer
          schema:
            $ref: '#/definitions/Customer'
        '400':
          $ref: '#/responses/InvalidRequest'
        '401':
          $ref: '#/responses/PermissionDenied'
        '403':
          $ref: '#/responses/PermissionDenied'
        '404':
          $ref: '#/responses/NotFound'
        '500':
          $ref: '#/responses/ServerError'
      tags:
        - customer
      description: Returns a given customer
      operationId: getCustomer
      summary: Returns a given customer
    patch:
      summary: Updates customer info
      description: Updates customer info by ID
      operationId: updateCustomer
      tags:
        - customer
      consumes:
        - application/json
      produces:
        - application/json
      parameters:
        - in: body
          name: body
          required: true
          schema:
            $ref: '#/definitions/UpdateCustomerPayload'
        - in: header
          name: If-Match
          type: string
          required: true
      responses:
        '200':
          description: updated instance of orders
          schema:
            $ref: '#/definitions/Customer'
        '400':
          $ref: '#/responses/InvalidRequest'
        '401':
          $ref: '#/responses/PermissionDenied'
        '403':
          $ref: '#/responses/PermissionDenied'
        '404':
          $ref: '#/responses/NotFound'
        '412':
          $ref: '#/responses/PreconditionFailed'
        '422':
          $ref: '#/responses/UnprocessableEntity'
        '500':
          $ref: '#/responses/ServerError'
      x-permissions:
        - update.customer
  /customer/search:
    post:
      produces:
        - application/json
      consumes:
        - application/json
      summary: Search customers by DOD ID or customer name
      description: >
        Search customers by DOD ID or customer name. Used by services counselors
        to locate profiles to update, find attached moves, and to create new
        moves.
      operationId: searchCustomers
      tags:
        - customer
      parameters:
        - in: body
          name: body
          schema:
            properties:
              page:
                type: integer
                description: requested page of results
              perPage:
                type: integer
              dodID:
                description: DOD ID
                type: string
                minLength: 10
                maxLength: 10
                x-nullable: true
              branch:
                description: Branch
                type: string
                minLength: 1
              customerName:
                description: Customer Name
                type: string
                minLength: 1
                x-nullable: true
              sort:
                type: string
                x-nullable: true
                enum:
                  - customerName
                  - dodID
                  - branch
                  - personalEmail
                  - telephone
              order:
                type: string
                x-nullable: true
                enum:
                  - asc
                  - desc
          description: field that results should be sorted by
      responses:
        '200':
          description: Successfully returned all customers matching the criteria
          schema:
            $ref: '#/definitions/SearchCustomersResult'
        '403':
          $ref: '#/responses/PermissionDenied'
        '500':
          $ref: '#/responses/ServerError'
  /move/{locator}:
    parameters:
      - description: Code used to identify a move in the system
        in: path
        name: locator
        required: true
        type: string
    get:
      produces:
        - application/json
      parameters: []
      responses:
        '200':
          description: Successfully retrieved the individual move
          schema:
            $ref: '#/definitions/Move'
        '400':
          $ref: '#/responses/InvalidRequest'
        '401':
          $ref: '#/responses/PermissionDenied'
        '403':
          $ref: '#/responses/PermissionDenied'
        '404':
          $ref: '#/responses/NotFound'
        '500':
          $ref: '#/responses/ServerError'
      tags:
        - move
      description: Returns a given move for a unique alphanumeric locator string
      summary: Returns a given move
      operationId: getMove
  /move/{locator}/history:
    parameters:
      - description: Code used to identify a move in the system
        in: path
        name: locator
        required: true
        type: string
    get:
      produces:
        - application/json
      parameters:
        - in: query
          name: page
          type: integer
          description: requested page of results
        - in: query
          name: perPage
          type: integer
          description: results per page
      responses:
        '200':
          description: Successfully retrieved the individual move history
          schema:
            $ref: '#/definitions/MoveHistoryResult'
        '400':
          $ref: '#/responses/InvalidRequest'
        '401':
          $ref: '#/responses/PermissionDenied'
        '403':
          $ref: '#/responses/PermissionDenied'
        '404':
          $ref: '#/responses/NotFound'
        '500':
          $ref: '#/responses/ServerError'
      tags:
        - move
      description: >-
        Returns the history for a given move for a unique alphanumeric locator
        string
      summary: Returns the history of an identified move
      operationId: getMoveHistory
  /moves/{moveID}/shipment-evaluation-reports-list:
    parameters:
      - description: Code used to identify a move in the system
        in: path
        name: moveID
        required: true
        type: string
        format: uuid
    get:
      produces:
        - application/json
      responses:
        '200':
          description: Successfully retrieved the move's evaluation reports
          schema:
            $ref: '#/definitions/EvaluationReportList'
        '400':
          $ref: '#/responses/InvalidRequest'
        '401':
          $ref: '#/responses/PermissionDenied'
        '403':
          $ref: '#/responses/PermissionDenied'
        '404':
          $ref: '#/responses/NotFound'
        '500':
          $ref: '#/responses/ServerError'
      tags:
        - move
      description: >-
        Returns shipment evaluation reports for the specified move that are
        visible to the current office user
      summary: >-
        Returns shipment evaluation reports for the specified move that are
        visible to the current office user
      operationId: getMoveShipmentEvaluationReportsList
  /moves/{moveID}/counseling-evaluation-reports-list:
    parameters:
      - description: Code used to identify a move in the system
        in: path
        name: moveID
        required: true
        type: string
        format: uuid
    get:
      produces:
        - application/json
      responses:
        '200':
          description: Successfully retrieved the move's evaluation reports
          schema:
            $ref: '#/definitions/EvaluationReportList'
        '400':
          $ref: '#/responses/InvalidRequest'
        '401':
          $ref: '#/responses/PermissionDenied'
        '403':
          $ref: '#/responses/PermissionDenied'
        '404':
          $ref: '#/responses/NotFound'
        '500':
          $ref: '#/responses/ServerError'
      tags:
        - move
      description: >-
        Returns counseling evaluation reports for the specified move that are
        visible to the current office user
      summary: >-
        Returns counseling evaluation reports for the specified move that are
        visible to the current office user
      operationId: getMoveCounselingEvaluationReportsList
  /counseling/orders/{orderID}:
    parameters:
      - description: ID of order to update
        in: path
        name: orderID
        required: true
        type: string
        format: uuid
    patch:
      summary: Updates an order (performed by a services counselor)
      description: All fields sent in this request will be set on the order referenced
      operationId: counselingUpdateOrder
      tags:
        - order
      consumes:
        - application/json
      produces:
        - application/json
      parameters:
        - in: body
          name: body
          required: true
          schema:
            $ref: '#/definitions/CounselingUpdateOrderPayload'
        - in: header
          name: If-Match
          type: string
          required: true
      responses:
        '200':
          description: updated instance of orders
          schema:
            $ref: '#/definitions/Order'
        '403':
          $ref: '#/responses/PermissionDenied'
        '404':
          $ref: '#/responses/NotFound'
        '412':
          $ref: '#/responses/PreconditionFailed'
        '422':
          $ref: '#/responses/UnprocessableEntity'
        '500':
          $ref: '#/responses/ServerError'
  /orders:
    post:
      summary: Creates an orders model for a logged-in user
      description: >-
        Creates an instance of orders tied to a service member, which allow for
        creation of a move and an entitlement. Orders are required before the
        creation of a move
      operationId: createOrder
      tags:
        - order
      consumes:
        - application/json
      produces:
        - application/json
      parameters:
        - in: body
          name: createOrders
          schema:
            $ref: '#/definitions/CreateOrders'
      responses:
        '200':
          description: created instance of orders
          schema:
            $ref: '#/definitions/Order'
        '400':
          description: invalid request
        '401':
          description: request requires user authentication
        '403':
          description: user is not authorized
        '422':
          $ref: '#/responses/UnprocessableEntity'
        '500':
          description: internal server error
  /orders/{orderID}:
    parameters:
      - description: ID of order to use
        in: path
        name: orderID
        required: true
        type: string
        format: uuid
    patch:
      summary: Updates an order
      description: All fields sent in this request will be set on the order referenced
      operationId: updateOrder
      tags:
        - order
      consumes:
        - application/json
      produces:
        - application/json
      parameters:
        - in: body
          name: body
          required: true
          schema:
            $ref: '#/definitions/UpdateOrderPayload'
        - in: header
          name: If-Match
          type: string
          required: true
      responses:
        '200':
          description: updated instance of orders
          schema:
            $ref: '#/definitions/Order'
        '400':
          $ref: '#/responses/InvalidRequest'
        '403':
          $ref: '#/responses/PermissionDenied'
        '404':
          $ref: '#/responses/NotFound'
        '409':
          $ref: '#/responses/Conflict'
        '412':
          $ref: '#/responses/PreconditionFailed'
        '422':
          $ref: '#/responses/UnprocessableEntity'
        '500':
          $ref: '#/responses/ServerError'
      x-permissions:
        - update.orders
    get:
      produces:
        - application/json
      parameters: []
      responses:
        '200':
          description: Successfully retrieved order
          schema:
            $ref: '#/definitions/Order'
        '400':
          $ref: '#/responses/InvalidRequest'
        '401':
          $ref: '#/responses/PermissionDenied'
        '403':
          $ref: '#/responses/PermissionDenied'
        '404':
          $ref: '#/responses/NotFound'
        '500':
          $ref: '#/responses/ServerError'
      tags:
        - order
      description: Gets an order
      operationId: getOrder
      summary: Gets an order by ID
  /orders/{orderID}/allowances:
    parameters:
      - description: ID of order to use
        in: path
        name: orderID
        required: true
        type: string
        format: uuid
    patch:
      summary: Updates an allowance (Orders with Entitlements)
      description: All fields sent in this request will be set on the order referenced
      operationId: updateAllowance
      tags:
        - order
      consumes:
        - application/json
      produces:
        - application/json
      parameters:
        - in: body
          name: body
          required: true
          schema:
            $ref: '#/definitions/UpdateAllowancePayload'
        - in: header
          name: If-Match
          type: string
          required: true
      responses:
        '200':
          description: updated instance of allowance
          schema:
            $ref: '#/definitions/Order'
        '403':
          $ref: '#/responses/PermissionDenied'
        '404':
          $ref: '#/responses/NotFound'
        '412':
          $ref: '#/responses/PreconditionFailed'
        '422':
          $ref: '#/responses/UnprocessableEntity'
        '500':
          $ref: '#/responses/ServerError'
      x-permissions:
        - update.allowances
  /orders/{orderID}/acknowledge-excess-weight-risk:
    parameters:
      - description: ID of order to use
        in: path
        name: orderID
        required: true
        type: string
        format: uuid
    post:
      summary: >-
        Saves the date and time a TOO acknowledged the excess weight risk by
        dismissing the alert
      description: >-
        Saves the date and time a TOO acknowledged the excess weight risk by
        dismissing the alert
      operationId: acknowledgeExcessWeightRisk
      tags:
        - order
      consumes:
        - application/json
      produces:
        - application/json
      parameters:
        - in: header
          name: If-Match
          type: string
          required: true
      responses:
        '200':
          description: updated Move
          schema:
            $ref: '#/definitions/Move'
        '403':
          $ref: '#/responses/PermissionDenied'
        '404':
          $ref: '#/responses/NotFound'
        '412':
          $ref: '#/responses/PreconditionFailed'
        '422':
          $ref: '#/responses/UnprocessableEntity'
        '500':
          $ref: '#/responses/ServerError'
      x-permissions:
        - update.excessWeightRisk
  /orders/{orderID}/update-billable-weight:
    parameters:
      - description: ID of order to use
        in: path
        name: orderID
        required: true
        type: string
        format: uuid
    patch:
      summary: Updates the max billable weight
      description: Updates the DBAuthorizedWeight attribute for the Order Entitlements=
      operationId: updateBillableWeight
      tags:
        - order
      consumes:
        - application/json
      produces:
        - application/json
      parameters:
        - in: body
          name: body
          required: true
          schema:
            $ref: '#/definitions/UpdateBillableWeightPayload'
        - in: header
          name: If-Match
          type: string
          required: true
      responses:
        '200':
          description: updated Order
          schema:
            $ref: '#/definitions/Order'
        '403':
          $ref: '#/responses/PermissionDenied'
        '404':
          $ref: '#/responses/NotFound'
        '412':
          $ref: '#/responses/PreconditionFailed'
        '422':
          $ref: '#/responses/UnprocessableEntity'
        '500':
          $ref: '#/responses/ServerError'
      x-permissions:
        - update.billableWeight
  /orders/{orderID}/update-max-billable-weight/tio:
    parameters:
      - description: ID of order to use
        in: path
        name: orderID
        required: true
        type: string
        format: uuid
    patch:
      summary: Updates the max billable weight with TIO remarks
      description: >-
        Updates the DBAuthorizedWeight attribute for the Order Entitlements and
        move TIO remarks
      operationId: updateMaxBillableWeightAsTIO
      tags:
        - order
      consumes:
        - application/json
      produces:
        - application/json
      parameters:
        - in: body
          name: body
          required: true
          schema:
            $ref: '#/definitions/UpdateMaxBillableWeightAsTIOPayload'
        - $ref: '#/parameters/ifMatch'
      responses:
        '200':
          description: updated Order
          schema:
            $ref: '#/definitions/Order'
        '403':
          $ref: '#/responses/PermissionDenied'
        '404':
          $ref: '#/responses/NotFound'
        '412':
          $ref: '#/responses/PreconditionFailed'
        '422':
          $ref: '#/responses/UnprocessableEntity'
        '500':
          $ref: '#/responses/ServerError'
      x-permissions:
        - update.maxBillableWeight
  /counseling/orders/{orderID}/allowances:
    parameters:
      - description: ID of order to use
        in: path
        name: orderID
        required: true
        type: string
        format: uuid
    patch:
      summary: Updates an allowance (Orders with Entitlements)
      description: All fields sent in this request will be set on the order referenced
      operationId: counselingUpdateAllowance
      tags:
        - order
      consumes:
        - application/json
      produces:
        - application/json
      parameters:
        - in: body
          name: body
          required: true
          schema:
            $ref: '#/definitions/CounselingUpdateAllowancePayload'
        - in: header
          name: If-Match
          type: string
          required: true
      responses:
        '200':
          description: updated instance of allowance
          schema:
            $ref: '#/definitions/Order'
        '403':
          $ref: '#/responses/PermissionDenied'
        '404':
          $ref: '#/responses/NotFound'
        '412':
          $ref: '#/responses/PreconditionFailed'
        '422':
          $ref: '#/responses/UnprocessableEntity'
        '500':
          $ref: '#/responses/ServerError'
  /move-task-orders/{moveTaskOrderID}:
    parameters:
      - description: ID of move to use
        in: path
        name: moveTaskOrderID
        required: true
        type: string
    get:
      produces:
        - application/json
      parameters: []
      responses:
        '200':
          description: Successfully retrieved move task order
          schema:
            $ref: '#/definitions/MoveTaskOrder'
        '400':
          $ref: '#/responses/InvalidRequest'
        '401':
          $ref: '#/responses/PermissionDenied'
        '403':
          $ref: '#/responses/PermissionDenied'
        '404':
          $ref: '#/responses/NotFound'
        '500':
          $ref: '#/responses/ServerError'
      tags:
        - moveTaskOrder
      description: Gets a move
      operationId: getMoveTaskOrder
      summary: Gets a move by ID
  /move_task_orders/{moveTaskOrderID}/mto_service_items:
    parameters:
      - description: ID of move for mto service item to use
        in: path
        name: moveTaskOrderID
        required: true
        format: uuid
        type: string
    get:
      produces:
        - application/json
      parameters: []
      responses:
        '200':
          description: Successfully retrieved all line items for a move task order
          schema:
            $ref: '#/definitions/MTOServiceItems'
        '404':
          $ref: '#/responses/NotFound'
        '422':
          $ref: '#/responses/UnprocessableEntity'
        '500':
          $ref: '#/responses/ServerError'
      tags:
        - mtoServiceItem
      description: Gets all line items for a move
      operationId: listMTOServiceItems
      summary: Gets all line items for a move
  /mto-shipments:
    post:
      summary: createMTOShipment
      description: |
        Creates a MTO shipment for the specified Move Task Order.
        Required fields include:
        * Shipment Type
        * Customer requested pick-up date
        * Pick-up Address
        * Delivery Address
        * Releasing / Receiving agents
        Optional fields include:
        * Delivery Address Type
        * Customer Remarks
        * Releasing / Receiving agents
        * An array of optional accessorial service item codes
      consumes:
        - application/json
      produces:
        - application/json
      operationId: createMTOShipment
      tags:
        - mtoShipment
      parameters:
        - in: body
          name: body
          schema:
            $ref: '#/definitions/CreateMTOShipment'
      responses:
        '200':
          description: Successfully created a MTO shipment.
          schema:
            $ref: '#/definitions/MTOShipment'
        '400':
          $ref: '#/responses/InvalidRequest'
        '404':
          $ref: '#/responses/NotFound'
        '422':
          $ref: '#/responses/UnprocessableEntity'
        '500':
          $ref: '#/responses/ServerError'
  /move_task_orders/{moveTaskOrderID}/mto_shipments:
    parameters:
      - description: ID of move task order for mto shipment to use
        in: path
        name: moveTaskOrderID
        required: true
        format: uuid
        type: string
    get:
      produces:
        - application/json
      parameters: []
      responses:
        '200':
          description: Successfully retrieved all mto shipments for a move task order
          schema:
            $ref: '#/definitions/MTOShipments'
        '403':
          $ref: '#/responses/PermissionDenied'
        '404':
          $ref: '#/responses/NotFound'
        '422':
          $ref: '#/responses/UnprocessableEntity'
        '500':
          $ref: '#/responses/ServerError'
      tags:
        - mtoShipment
      description: Gets all shipments for a move task order
      operationId: listMTOShipments
      summary: Gets all shipments for a move task order
  /shipments/{shipmentID}:
    get:
      summary: fetches a shipment by ID
      description: fetches a shipment by ID
      operationId: getShipment
      tags:
        - mtoShipment
      produces:
        - application/json
      parameters:
        - description: ID of the shipment to be fetched
          in: path
          name: shipmentID
          required: true
          format: uuid
          type: string
      responses:
        '200':
          description: Successfully fetched the shipment
          schema:
            $ref: '#/definitions/MTOShipment'
        '400':
          $ref: '#/responses/InvalidRequest'
        '403':
          $ref: '#/responses/PermissionDenied'
        '404':
          $ref: '#/responses/NotFound'
        '422':
          $ref: '#/responses/UnprocessableEntity'
        '500':
          $ref: '#/responses/ServerError'
    delete:
      summary: Soft deletes a shipment by ID
      description: Soft deletes a shipment by ID
      operationId: deleteShipment
      tags:
        - shipment
      produces:
        - application/json
      parameters:
        - description: ID of the shipment to be deleted
          in: path
          name: shipmentID
          required: true
          format: uuid
          type: string
      responses:
        '204':
          description: Successfully soft deleted the shipment
        '400':
          $ref: '#/responses/InvalidRequest'
        '403':
          $ref: '#/responses/PermissionDenied'
        '404':
          $ref: '#/responses/NotFound'
        '409':
          $ref: '#/responses/Conflict'
        '422':
          $ref: '#/responses/UnprocessableEntity'
        '500':
          $ref: '#/responses/ServerError'
  /move_task_orders/{moveTaskOrderID}/mto_shipments/{shipmentID}:
    patch:
      summary: updateMTOShipment
      description: |
        Updates a specified MTO shipment.
        Required fields include:
        * MTO Shipment ID required in path
        * If-Match required in headers
        * No fields required in body
        Optional fields include:
        * New shipment status type
        * Shipment Type
        * Customer requested pick-up date
        * Pick-up Address
        * Delivery Address
        * Secondary Pick-up Address
        * SecondaryDelivery Address
        * Delivery Address Type
        * Customer Remarks
        * Counselor Remarks
        * Releasing / Receiving agents
        * Actual Pro Gear Weight
        * Actual Spouse Pro Gear Weight
      consumes:
        - application/json
      produces:
        - application/json
      operationId: updateMTOShipment
      tags:
        - mtoShipment
      parameters:
        - in: path
          name: moveTaskOrderID
          required: true
          format: uuid
          type: string
          description: ID of move task order for mto shipment to use
        - in: path
          name: shipmentID
          type: string
          format: uuid
          required: true
          description: UUID of the MTO Shipment to update
        - in: header
          name: If-Match
          type: string
          required: true
          description: >
            Optimistic locking is implemented via the `If-Match` header. If the
            ETag header does not match the value of the resource on the server,
            the server rejects the change with a `412 Precondition Failed`
            error.
        - in: body
          name: body
          schema:
            $ref: '#/definitions/UpdateShipment'
      responses:
        '200':
          description: Successfully updated the specified MTO shipment.
          schema:
            $ref: '#/definitions/MTOShipment'
        '400':
          $ref: '#/responses/InvalidRequest'
        '401':
          $ref: '#/responses/PermissionDenied'
        '403':
          $ref: '#/responses/PermissionDenied'
        '404':
          $ref: '#/responses/NotFound'
        '412':
          $ref: '#/responses/PreconditionFailed'
        '422':
          $ref: '#/responses/UnprocessableEntity'
        '500':
          $ref: '#/responses/ServerError'
  /shipments/{shipmentID}/approve:
    parameters:
      - description: ID of the shipment
        in: path
        name: shipmentID
        required: true
        format: uuid
        type: string
    post:
      consumes:
        - application/json
      produces:
        - application/json
      parameters:
        - in: header
          name: If-Match
          type: string
          required: true
      responses:
        '200':
          description: Successfully approved the shipment
          schema:
            $ref: '#/definitions/MTOShipment'
        '403':
          $ref: '#/responses/PermissionDenied'
        '404':
          $ref: '#/responses/NotFound'
        '409':
          $ref: '#/responses/Conflict'
        '412':
          $ref: '#/responses/PreconditionFailed'
        '422':
          $ref: '#/responses/UnprocessableEntity'
        '500':
          $ref: '#/responses/ServerError'
      tags:
        - shipment
      description: Approves a shipment
      operationId: approveShipment
      summary: Approves a shipment
      x-permissions:
        - update.shipment
  /shipments/{shipmentID}/request-diversion:
    parameters:
      - description: ID of the shipment
        in: path
        name: shipmentID
        required: true
        format: uuid
        type: string
    post:
      consumes:
        - application/json
      produces:
        - application/json
      parameters:
        - in: header
          name: If-Match
          type: string
          required: true
        - in: body
          name: body
          required: true
          schema:
            $ref: '#/definitions/RequestDiversion'
      responses:
        '200':
          description: Successfully requested the shipment diversion
          schema:
            $ref: '#/definitions/MTOShipment'
        '403':
          $ref: '#/responses/PermissionDenied'
        '404':
          $ref: '#/responses/NotFound'
        '409':
          $ref: '#/responses/Conflict'
        '412':
          $ref: '#/responses/PreconditionFailed'
        '422':
          $ref: '#/responses/UnprocessableEntity'
        '500':
          $ref: '#/responses/ServerError'
      tags:
        - shipment
      description: Requests a shipment diversion
      operationId: requestShipmentDiversion
      summary: Requests a shipment diversion
      x-permissions:
        - create.shipmentDiversionRequest
  /shipments/{shipmentID}/approve-diversion:
    parameters:
      - description: ID of the shipment
        in: path
        name: shipmentID
        required: true
        format: uuid
        type: string
    post:
      consumes:
        - application/json
      produces:
        - application/json
      parameters:
        - in: header
          name: If-Match
          type: string
          required: true
      responses:
        '200':
          description: Successfully approved the shipment diversion
          schema:
            $ref: '#/definitions/MTOShipment'
        '403':
          $ref: '#/responses/PermissionDenied'
        '404':
          $ref: '#/responses/NotFound'
        '409':
          $ref: '#/responses/Conflict'
        '412':
          $ref: '#/responses/PreconditionFailed'
        '422':
          $ref: '#/responses/UnprocessableEntity'
        '500':
          $ref: '#/responses/ServerError'
      x-permissions:
        - update.shipment
      tags:
        - shipment
      description: Approves a shipment diversion
      operationId: approveShipmentDiversion
      summary: Approves a shipment diversion
  /shipments/{shipmentID}/reject:
    parameters:
      - description: ID of the shipment
        in: path
        name: shipmentID
        required: true
        format: uuid
        type: string
    post:
      consumes:
        - application/json
      produces:
        - application/json
      parameters:
        - in: header
          name: If-Match
          type: string
          required: true
        - in: body
          name: body
          required: true
          schema:
            $ref: '#/definitions/RejectShipment'
      responses:
        '200':
          description: Successfully rejected the shipment
          schema:
            $ref: '#/definitions/MTOShipment'
        '403':
          $ref: '#/responses/PermissionDenied'
        '404':
          $ref: '#/responses/NotFound'
        '409':
          $ref: '#/responses/Conflict'
        '412':
          $ref: '#/responses/PreconditionFailed'
        '422':
          $ref: '#/responses/UnprocessableEntity'
        '500':
          $ref: '#/responses/ServerError'
      tags:
        - shipment
      description: rejects a shipment
      operationId: rejectShipment
      summary: rejects a shipment
  /shipments/{shipmentID}/request-cancellation:
    parameters:
      - description: ID of the shipment
        in: path
        name: shipmentID
        required: true
        format: uuid
        type: string
    post:
      consumes:
        - application/json
      produces:
        - application/json
      parameters:
        - in: header
          name: If-Match
          type: string
          required: true
      responses:
        '200':
          description: Successfully requested the shipment cancellation
          schema:
            $ref: '#/definitions/MTOShipment'
        '403':
          $ref: '#/responses/PermissionDenied'
        '404':
          $ref: '#/responses/NotFound'
        '409':
          $ref: '#/responses/Conflict'
        '412':
          $ref: '#/responses/PreconditionFailed'
        '422':
          $ref: '#/responses/UnprocessableEntity'
        '500':
          $ref: '#/responses/ServerError'
      tags:
        - shipment
      description: Requests a shipment cancellation
      operationId: requestShipmentCancellation
      summary: Requests a shipment cancellation
      x-permissions:
        - create.shipmentCancellation
  /shipments/{shipmentID}/request-reweigh:
    parameters:
      - description: ID of the shipment
        in: path
        name: shipmentID
        required: true
        format: uuid
        type: string
    post:
      consumes:
        - application/json
      produces:
        - application/json
      responses:
        '200':
          description: Successfully requested a reweigh of the shipment
          schema:
            $ref: '#/definitions/Reweigh'
        '403':
          $ref: '#/responses/PermissionDenied'
        '404':
          $ref: '#/responses/NotFound'
        '409':
          $ref: '#/responses/Conflict'
        '412':
          $ref: '#/responses/PreconditionFailed'
        '422':
          $ref: '#/responses/UnprocessableEntity'
        '500':
          $ref: '#/responses/ServerError'
      tags:
        - shipment
        - reweigh
      description: Requests a shipment reweigh
      operationId: requestShipmentReweigh
      summary: Requests a shipment reweigh
      x-permissions:
        - create.reweighRequest
  /shipments/{shipmentID}/review-shipment-address-update:
    parameters:
      - description: ID of the shipment
        in: path
        name: shipmentID
        required: true
        format: uuid
        type: string
    patch:
      consumes:
        - application/json
      produces:
        - application/json
      parameters:
        - in: header
          name: If-Match
          type: string
          required: true
        - in: body
          name: body
          required: true
          schema:
            properties:
              status:
                type: string
                enum:
                  - REJECTED
                  - APPROVED
              officeRemarks:
                type: string
            required:
              - officeRemarks
              - status
      responses:
        '200':
          description: Successfully requested a shipment address update
          schema:
            $ref: '#/definitions/ShipmentAddressUpdate'
        '403':
          $ref: '#/responses/PermissionDenied'
        '404':
          $ref: '#/responses/NotFound'
        '409':
          $ref: '#/responses/Conflict'
        '412':
          $ref: '#/responses/PreconditionFailed'
        '422':
          $ref: '#/responses/UnprocessableEntity'
        '500':
          $ref: '#/responses/ServerError'
      tags:
        - shipment
      description: >-
        This endpoint is used to approve a address update request. Office
        remarks are required. Approving the address update will update the
        Destination Final Address of the associated service item
      operationId: reviewShipmentAddressUpdate
      summary: Allows TOO to review a shipment address update
  /shipments/{shipmentID}/sit-extensions:
    post:
      summary: Create an approved SIT Duration Update
      description: >-
        TOO can creates an already-approved SIT Duration Update on behalf of a
        customer
      consumes:
        - application/json
      produces:
        - application/json
      operationId: createApprovedSITDurationUpdate
      tags:
        - shipment
        - sitExtension
      parameters:
        - description: ID of the shipment
          in: path
          name: shipmentID
          required: true
          format: uuid
          type: string
        - in: body
          name: body
          schema:
            $ref: '#/definitions/CreateApprovedSITDurationUpdate'
          required: true
        - in: header
          description: >-
            We want the shipment's eTag rather than the SIT Duration Update eTag
            as the SIT Duration Update is always associated with a shipment
          name: If-Match
          type: string
          required: true
      responses:
        '200':
          description: Successfully created a SIT Extension.
          schema:
            $ref: '#/definitions/MTOShipment'
        '400':
          $ref: '#/responses/InvalidRequest'
        '403':
          $ref: '#/responses/PermissionDenied'
        '404':
          $ref: '#/responses/NotFound'
        '422':
          $ref: '#/responses/UnprocessableEntity'
        '500':
          $ref: '#/responses/ServerError'
      x-permissions:
        - create.SITExtension
  /shipments/{shipmentID}/sit-extensions/{sitExtensionID}/approve:
    parameters:
      - description: ID of the shipment
        in: path
        name: shipmentID
        required: true
        format: uuid
        type: string
      - description: ID of the SIT extension
        in: path
        name: sitExtensionID
        required: true
        format: uuid
        type: string
    patch:
      consumes:
        - application/json
      produces:
        - application/json
      parameters:
        - in: body
          name: body
          required: true
          schema:
            $ref: '#/definitions/ApproveSITExtension'
        - in: header
          description: >-
            We want the shipment's eTag rather than the SIT extension eTag as
            the SIT extension is always associated with a shipment
          name: If-Match
          type: string
          required: true
      responses:
        '200':
          description: Successfully approved a SIT extension
          schema:
            $ref: '#/definitions/MTOShipment'
        '403':
          $ref: '#/responses/PermissionDenied'
        '404':
          $ref: '#/responses/NotFound'
        '409':
          $ref: '#/responses/Conflict'
        '412':
          $ref: '#/responses/PreconditionFailed'
        '422':
          $ref: '#/responses/UnprocessableEntity'
        '500':
          $ref: '#/responses/ServerError'
      tags:
        - shipment
        - sitExtension
      description: Approves a SIT extension
      operationId: approveSITExtension
      summary: Approves a SIT extension
      x-permissions:
        - update.SITExtension
  /shipments/{shipmentID}/sit-extensions/{sitExtensionID}/deny:
    parameters:
      - description: ID of the shipment
        in: path
        name: shipmentID
        required: true
        format: uuid
        type: string
      - description: ID of the SIT extension
        in: path
        name: sitExtensionID
        required: true
        format: uuid
        type: string
    patch:
      consumes:
        - application/json
      produces:
        - application/json
      parameters:
        - in: body
          name: body
          required: true
          schema:
            $ref: '#/definitions/DenySITExtension'
        - in: header
          name: If-Match
          type: string
          required: true
      responses:
        '200':
          description: Successfully denied a SIT extension
          schema:
            $ref: '#/definitions/MTOShipment'
        '403':
          $ref: '#/responses/PermissionDenied'
        '404':
          $ref: '#/responses/NotFound'
        '409':
          $ref: '#/responses/Conflict'
        '412':
          $ref: '#/responses/PreconditionFailed'
        '422':
          $ref: '#/responses/UnprocessableEntity'
        '500':
          $ref: '#/responses/ServerError'
      tags:
        - shipment
        - sitExtension
      description: Denies a SIT extension
      operationId: denySITExtension
      summary: Denies a SIT extension
      x-permissions:
        - update.SITExtension
  /shipments/{shipmentID}/sit-service-item/convert-to-customer-expense:
    parameters:
      - description: ID of the shipment
        in: path
        name: shipmentID
        required: true
        format: uuid
        type: string
    patch:
      consumes:
        - application/json
      produces:
        - application/json
      parameters:
        - in: body
          name: body
          required: true
          schema:
            $ref: '#/definitions/UpdateSITServiceItemCustomerExpense'
        - in: header
          name: If-Match
          type: string
          required: true
      responses:
        '200':
          description: Successfully converted to customer expense
          schema:
            $ref: '#/definitions/MTOShipment'
        '403':
          $ref: '#/responses/PermissionDenied'
        '404':
          $ref: '#/responses/NotFound'
        '409':
          $ref: '#/responses/Conflict'
        '412':
          $ref: '#/responses/PreconditionFailed'
        '422':
          $ref: '#/responses/UnprocessableEntity'
        '500':
          $ref: '#/responses/ServerError'
      tags:
        - shipment
        - mtoServiceItem
      description: Converts a SIT to customer expense
      operationId: updateSITServiceItemCustomerExpense
      summary: Converts a SIT to customer expense
      x-permissions:
        - update.MTOServiceItem
  /shipments/{shipmentID}/ppm-documents:
    parameters:
      - description: ID of the shipment
        in: path
        name: shipmentID
        required: true
        format: uuid
        type: string
    get:
      summary: Gets all the PPM documents for a PPM shipment
      description: >
        Retrieves all of the documents and associated uploads for each ppm
        document type connected to a PPM shipment. This

        excludes any deleted PPM documents.
      operationId: getPPMDocuments
      tags:
        - ppm
      consumes:
        - application/json
      produces:
        - application/json
      responses:
        '200':
          description: >-
            All PPM documents and associated uploads for the specified PPM
            shipment.
          schema:
            $ref: '#/definitions/PPMDocuments'
        '401':
          $ref: '#/responses/PermissionDenied'
        '403':
          $ref: '#/responses/PermissionDenied'
        '422':
          $ref: '#/responses/UnprocessableEntity'
        '500':
          $ref: '#/responses/ServerError'
  /ppm-shipments/{ppmShipmentId}/weight-ticket/{weightTicketId}:
    parameters:
      - $ref: '#/parameters/ppmShipmentId'
      - $ref: '#/parameters/weightTicketId'
    patch:
      summary: Updates a weight ticket document
      description: >
        Updates a PPM shipment's weight ticket document with new information.
        Only some of the weight ticket document's

        fields are editable because some have to be set by the customer, e.g.
        vehicle description.
      operationId: updateWeightTicket
      tags:
        - ppm
      consumes:
        - application/json
      produces:
        - application/json
      parameters:
        - $ref: '#/parameters/ifMatch'
        - in: body
          name: updateWeightTicketPayload
          required: true
          schema:
            $ref: '#/definitions/UpdateWeightTicket'
      responses:
        '200':
          description: returns an updated weight ticket object
          schema:
            $ref: '#/definitions/WeightTicket'
        '400':
          $ref: '#/responses/InvalidRequest'
        '401':
          $ref: '#/responses/PermissionDenied'
        '403':
          $ref: '#/responses/PermissionDenied'
        '404':
          $ref: '#/responses/NotFound'
        '412':
          $ref: '#/responses/PreconditionFailed'
        '422':
          $ref: '#/responses/UnprocessableEntity'
        '500':
          $ref: '#/responses/ServerError'
  /ppm-shipments/{ppmShipmentId}/moving-expenses/{movingExpenseId}:
    parameters:
      - $ref: '#/parameters/ppmShipmentId'
      - $ref: '#/parameters/movingExpenseId'
    patch:
      summary: Updates the moving expense
      description: >
        Updates a PPM shipment's moving expense with new information. Only some
        of the moving expense's fields are

        editable because some have to be set by the customer, e.g. the
        description and the moving expense type.
      operationId: updateMovingExpense
      tags:
        - ppm
      consumes:
        - application/json
      produces:
        - application/json
      parameters:
        - $ref: '#/parameters/ifMatch'
        - in: body
          name: updateMovingExpense
          required: true
          schema:
            $ref: '#/definitions/UpdateMovingExpense'
      responses:
        '200':
          description: returns an updated moving expense object
          schema:
            $ref: '#/definitions/MovingExpense'
        '400':
          $ref: '#/responses/InvalidRequest'
        '401':
          $ref: '#/responses/PermissionDenied'
        '403':
          $ref: '#/responses/PermissionDenied'
        '404':
          $ref: '#/responses/NotFound'
        '412':
          $ref: '#/responses/PreconditionFailed'
        '422':
          $ref: '#/responses/UnprocessableEntity'
        '500':
          $ref: '#/responses/ServerError'
  /ppm-shipments/{ppmShipmentId}/pro-gear-weight-tickets/{proGearWeightTicketId}:
    parameters:
      - $ref: '#/parameters/ppmShipmentId'
      - $ref: '#/parameters/proGearWeightTicketId'
    patch:
      summary: Updates a pro-gear weight ticket
      description: >
        Updates a PPM shipment's pro-gear weight ticket with new information.
        Only some of the fields are editable

        because some have to be set by the customer, e.g. the description.
      operationId: updateProGearWeightTicket
      tags:
        - ppm
      consumes:
        - application/json
      produces:
        - application/json
      parameters:
        - $ref: '#/parameters/ifMatch'
        - in: body
          name: updateProGearWeightTicket
          required: true
          schema:
            $ref: '#/definitions/UpdateProGearWeightTicket'
      responses:
        '200':
          description: returns an updated pro-gear weight ticket object
          schema:
            $ref: '#/definitions/ProGearWeightTicket'
        '400':
          $ref: '#/responses/InvalidRequest'
        '401':
          $ref: '#/responses/PermissionDenied'
        '403':
          $ref: '#/responses/PermissionDenied'
        '404':
          $ref: '#/responses/NotFound'
        '412':
          $ref: '#/responses/PreconditionFailed'
        '422':
          $ref: '#/responses/UnprocessableEntity'
        '500':
          $ref: '#/responses/ServerError'
  /ppm-shipments/{ppmShipmentId}/aoa-packet:
    parameters:
      - description: the id for the ppmshipment with aoa to be downloaded
        in: path
        name: ppmShipmentId
        required: true
        type: string
    get:
      summary: Downloads AOA Packet form PPMShipment as a PDF
      description: >
        ### Functionality

        This endpoint downloads all uploaded move order documentation combined
        with the Shipment Summary Worksheet into a single PDF.

        ### Errors

        * The PPMShipment must have requested an AOA.

        * The PPMShipment AOA Request must have been approved.
      operationId: showAOAPacket
      tags:
        - ppm
      produces:
        - application/pdf
      responses:
        '200':
          headers:
            Content-Disposition:
              type: string
              description: File name to download
          description: AOA PDF
          schema:
            format: binary
            type: file
        '400':
          $ref: '#/responses/InvalidRequest'
        '403':
          $ref: '#/responses/PermissionDenied'
        '404':
          $ref: '#/responses/NotFound'
        '422':
          $ref: '#/responses/UnprocessableEntity'
        '500':
          $ref: '#/responses/ServerError'
  /ppm-shipments/{ppmShipmentId}/finish-document-review:
    parameters:
      - $ref: '#/parameters/ppmShipmentId'
    patch:
      summary: Updates a PPM shipment's status after document review
      description: >
        Updates a PPM shipment's status once documents have been reviewed.
        Status is updated depending on whether any documents have been rejected.
      operationId: finishDocumentReview
      tags:
        - ppm
      consumes:
        - application/json
      produces:
        - application/json
      parameters:
        - in: header
          name: If-Match
          type: string
          required: true
      responses:
        '200':
          description: Successfully finished document review
          schema:
            $ref: '#/definitions/PPMShipment'
        '400':
          $ref: '#/responses/InvalidRequest'
        '401':
          $ref: '#/responses/PermissionDenied'
        '403':
          $ref: '#/responses/PermissionDenied'
        '404':
          $ref: '#/responses/NotFound'
        '409':
          $ref: '#/responses/Conflict'
        '412':
          $ref: '#/responses/PreconditionFailed'
        '422':
          $ref: '#/responses/UnprocessableEntity'
        '500':
          $ref: '#/responses/ServerError'
      x-permissions:
        - update.shipment
  /ppm-shipments/{ppmShipmentId}/closeout:
    parameters:
      - $ref: '#/parameters/ppmShipmentId'
    get:
      summary: Get the closeout calcuations for the specified PPM shipment
      description: |
        Retrieves the closeout calculations for the specified PPM shipment.
      operationId: getPPMCloseout
      tags:
        - ppm
      produces:
        - application/json
      responses:
        '200':
          description: Returns closeout for the specified PPM shipment.
          schema:
            $ref: '#/definitions/PPMCloseout'
        '400':
          $ref: '#/responses/InvalidRequest'
        '403':
          $ref: '#/responses/PermissionDenied'
        '404':
          $ref: '#/responses/NotFound'
        '422':
          $ref: '#/responses/UnprocessableEntity'
        '500':
          $ref: '#/responses/ServerError'
  /ppm-shipments/{ppmShipmentId}/actual-weight:
    parameters:
      - $ref: '#/parameters/ppmShipmentId'
    get:
      summary: Get the actual weight for a PPM shipment
      description: |
        Retrieves the actual weight for the specified PPM shipment.
      operationId: getPPMActualWeight
      tags:
        - ppm
      produces:
        - application/json
      responses:
        '200':
          description: Returns actual weight for the specified PPM shipment.
          schema:
            $ref: '#/definitions/PPMActualWeight'
        '400':
          $ref: '#/responses/InvalidRequest'
        '403':
          $ref: '#/responses/PermissionDenied'
        '404':
          $ref: '#/responses/NotFound'
        '422':
          $ref: '#/responses/UnprocessableEntity'
        '500':
          $ref: '#/responses/ServerError'
  /ppm-shipments/{ppmShipmentId}/payment-packet:
    get:
      summary: Returns PPM payment packet
      description: >-
        Generates a PDF containing all user uploaded documentations for PPM.
        Contains SSW form, orders, weight and expense documentations.
      operationId: showPaymentPacket
      tags:
        - ppm
      parameters:
        - in: path
          name: ppmShipmentId
          type: string
          format: uuid
          required: true
          description: UUID of the ppmShipment
      produces:
        - application/pdf
      responses:
        '200':
          headers:
            Content-Disposition:
              type: string
              description: File name to download
          description: PPM Payment Packet PDF
          schema:
            format: binary
            type: file
        '400':
          description: invalid request
        '401':
          description: request requires user authentication
        '403':
          description: user is not authorized
        '404':
          description: ppm not found
        '500':
          description: internal server error
  /move_task_orders/{moveTaskOrderID}/mto_shipments/{shipmentID}/mto-agents:
    parameters:
      - description: ID of move task order
        in: path
        name: moveTaskOrderID
        required: true
        format: uuid
        type: string
      - description: ID of the shipment
        in: path
        name: shipmentID
        required: true
        format: uuid
        type: string
    get:
      produces:
        - application/json
      parameters: []
      responses:
        '200':
          description: Successfully retrieved all agents for a move task order
          schema:
            $ref: '#/definitions/MTOAgents'
        '404':
          $ref: '#/responses/NotFound'
        '422':
          $ref: '#/responses/UnprocessableEntity'
        '500':
          $ref: '#/responses/ServerError'
      tags:
        - mtoAgent
      description: Fetches a list of agents associated with a move task order.
      operationId: fetchMTOAgentList
      summary: Fetch move task order agents.
  /move-task-orders/{moveTaskOrderID}/service-items/{mtoServiceItemID}:
    parameters:
      - description: ID of move to use
        in: path
        name: moveTaskOrderID
        required: true
        type: string
      - description: ID of line item to use
        in: path
        name: mtoServiceItemID
        required: true
        type: string
    get:
      produces:
        - application/json
      parameters: []
      responses:
        '200':
          description: Successfully retrieved a line item for a move task order by ID
          schema:
            $ref: '#/definitions/MTOServiceItemSingle'
        '400':
          $ref: '#/responses/InvalidRequest'
        '401':
          $ref: '#/responses/PermissionDenied'
        '403':
          $ref: '#/responses/PermissionDenied'
        '404':
          $ref: '#/responses/NotFound'
        '500':
          $ref: '#/responses/ServerError'
      tags:
        - mtoServiceItem
      description: Gets a line item by ID for a move by ID
      operationId: getMTOServiceItem
      summary: Gets a line item by ID for a move by ID
  /move-task-orders/{moveTaskOrderID}/service-items/{mtoServiceItemID}/status:
    parameters:
      - description: ID of move to use
        in: path
        name: moveTaskOrderID
        required: true
        type: string
      - description: ID of line item to use
        in: path
        name: mtoServiceItemID
        required: true
        type: string
    patch:
      consumes:
        - application/json
      produces:
        - application/json
      parameters:
        - in: body
          name: body
          required: true
          schema:
            $ref: '#/definitions/PatchMTOServiceItemStatusPayload'
        - in: header
          name: If-Match
          type: string
          required: true
      responses:
        '200':
          description: >-
            Successfully updated status for a line item for a move task order by
            ID
          schema:
            $ref: '#/definitions/MTOServiceItem'
        '400':
          $ref: '#/responses/InvalidRequest'
        '401':
          $ref: '#/responses/PermissionDenied'
        '403':
          $ref: '#/responses/PermissionDenied'
        '404':
          $ref: '#/responses/NotFound'
        '412':
          $ref: '#/responses/PreconditionFailed'
        '422':
          $ref: '#/responses/UnprocessableEntity'
        '500':
          $ref: '#/responses/ServerError'
      tags:
        - mtoServiceItem
      description: Changes the status of a line item for a move by ID
      operationId: updateMTOServiceItemStatus
      summary: Change the status of a line item for a move by ID
      x-permissions:
        - update.MTOServiceItem
  /service-item/{mtoServiceItemID}/entry-date-update:
    parameters:
      - description: ID of the service item
        in: path
        name: mtoServiceItemID
        required: true
        type: string
    patch:
      consumes:
        - application/json
      produces:
        - application/json
      parameters:
        - in: body
          name: body
          required: true
          schema:
            $ref: '#/definitions/ServiceItemSitEntryDate'
      responses:
        '200':
          description: Successfully updated SIT entry date
          schema:
            $ref: '#/definitions/MTOServiceItemSingle'
        '400':
          $ref: '#/responses/InvalidRequest'
        '401':
          $ref: '#/responses/PermissionDenied'
        '403':
          $ref: '#/responses/PermissionDenied'
        '404':
          $ref: '#/responses/NotFound'
        '412':
          $ref: '#/responses/PreconditionFailed'
        '422':
          $ref: '#/responses/UnprocessableEntity'
        '500':
          $ref: '#/responses/ServerError'
      tags:
        - mtoServiceItem
      description: >-
        Locates the service item in the database and updates the SIT entry date
        for the selected service item and returns the service item
      operationId: updateServiceItemSitEntryDate
      summary: Updates a service item's SIT entry date by ID
  /move-task-orders/{moveTaskOrderID}/status:
    patch:
      consumes:
        - application/json
      produces:
        - application/json
      parameters:
        - description: ID of move to use
          in: path
          name: moveTaskOrderID
          required: true
          type: string
        - in: header
          name: If-Match
          type: string
          required: true
        - in: body
          name: serviceItemCodes
          schema:
            $ref: '#/definitions/MTOApprovalServiceItemCodes'
          required: true
      responses:
        '200':
          description: Successfully updated move task order status
          schema:
            $ref: '#/definitions/Move'
        '400':
          $ref: '#/responses/InvalidRequest'
        '401':
          $ref: '#/responses/PermissionDenied'
        '403':
          $ref: '#/responses/PermissionDenied'
        '404':
          $ref: '#/responses/NotFound'
        '409':
          $ref: '#/responses/Conflict'
        '412':
          $ref: '#/responses/PreconditionFailed'
        '422':
          $ref: '#/responses/UnprocessableEntity'
        '500':
          $ref: '#/responses/ServerError'
      tags:
        - moveTaskOrder
      description: Changes move task order status to make it available to prime
      operationId: updateMoveTaskOrderStatus
      summary: Change the status of a move task order to make it available to prime
      x-permissions:
        - update.move
        - create.serviceItem
  /move-task-orders/{moveTaskOrderID}/status/service-counseling-completed:
    patch:
      consumes:
        - application/json
      produces:
        - application/json
      parameters:
        - description: ID of move to use
          in: path
          name: moveTaskOrderID
          required: true
          type: string
        - in: header
          name: If-Match
          type: string
          required: true
      responses:
        '200':
          description: Successfully updated move task order status
          schema:
            $ref: '#/definitions/Move'
        '400':
          $ref: '#/responses/InvalidRequest'
        '401':
          $ref: '#/responses/PermissionDenied'
        '403':
          $ref: '#/responses/PermissionDenied'
        '404':
          $ref: '#/responses/NotFound'
        '409':
          $ref: '#/responses/Conflict'
        '412':
          $ref: '#/responses/PreconditionFailed'
        '422':
          $ref: '#/responses/UnprocessableEntity'
        '500':
          $ref: '#/responses/ServerError'
      tags:
        - moveTaskOrder
      description: Changes move (move task order) status to service counseling completed
      operationId: updateMTOStatusServiceCounselingCompleted
      summary: Changes move (move task order) status to service counseling completed
  /move-task-orders/{moveTaskOrderID}/payment-service-items/{paymentServiceItemID}/status:
    parameters:
      - description: ID of move to use
        in: path
        name: moveTaskOrderID
        required: true
        type: string
      - description: ID of payment service item to use
        in: path
        name: paymentServiceItemID
        required: true
        type: string
    patch:
      consumes:
        - application/json
      produces:
        - application/json
      parameters:
        - in: body
          name: body
          required: true
          schema:
            $ref: '#/definitions/PaymentServiceItem'
        - in: header
          name: If-Match
          type: string
          required: true
      responses:
        '200':
          description: >-
            Successfully updated status for a line item for a move task order by
            ID
          schema:
            $ref: '#/definitions/PaymentServiceItem'
        '400':
          $ref: '#/responses/InvalidRequest'
        '401':
          $ref: '#/responses/PermissionDenied'
        '403':
          $ref: '#/responses/PermissionDenied'
        '404':
          $ref: '#/responses/NotFound'
        '412':
          $ref: '#/responses/PreconditionFailed'
        '422':
          $ref: '#/responses/UnprocessableEntity'
        '500':
          $ref: '#/responses/ServerError'
      tags:
        - paymentServiceItem
      description: Changes the status of a line item for a move by ID
      operationId: updatePaymentServiceItemStatus
      summary: Change the status of a payment service item for a move by ID
      x-permissions:
        - update.paymentServiceItemStatus
  /move-task-orders/{moveTaskOrderID}/billable-weights-reviewed-at:
    patch:
      consumes:
        - application/json
      produces:
        - application/json
      parameters:
        - description: ID of move to use
          in: path
          name: moveTaskOrderID
          required: true
          type: string
        - in: header
          name: If-Match
          type: string
          required: true
      responses:
        '200':
          description: Successfully updated move task order billableWeightsReviewedAt field
          schema:
            $ref: '#/definitions/Move'
        '400':
          $ref: '#/responses/InvalidRequest'
        '401':
          $ref: '#/responses/PermissionDenied'
        '403':
          $ref: '#/responses/PermissionDenied'
        '404':
          $ref: '#/responses/NotFound'
        '409':
          $ref: '#/responses/Conflict'
        '412':
          $ref: '#/responses/PreconditionFailed'
        '422':
          $ref: '#/responses/UnprocessableEntity'
        '500':
          $ref: '#/responses/ServerError'
      tags:
        - moveTaskOrder
      description: >-
        Changes move (move task order) billableWeightsReviewedAt field to a
        timestamp
      operationId: updateMTOReviewedBillableWeightsAt
  /move-task-orders/{moveTaskOrderID}/tio-remarks:
    patch:
      consumes:
        - application/json
      produces:
        - application/json
      parameters:
        - description: ID of move to use
          in: path
          name: moveTaskOrderID
          required: true
          type: string
        - in: header
          name: If-Match
          type: string
          required: true
        - in: body
          name: body
          required: true
          schema:
            $ref: '#/definitions/Move'
      responses:
        '200':
          description: Successfully updated move task order tioRemarks field
          schema:
            $ref: '#/definitions/Move'
        '400':
          $ref: '#/responses/InvalidRequest'
        '401':
          $ref: '#/responses/PermissionDenied'
        '403':
          $ref: '#/responses/PermissionDenied'
        '404':
          $ref: '#/responses/NotFound'
        '409':
          $ref: '#/responses/Conflict'
        '412':
          $ref: '#/responses/PreconditionFailed'
        '422':
          $ref: '#/responses/UnprocessableEntity'
        '500':
          $ref: '#/responses/ServerError'
      tags:
        - moveTaskOrder
      description: >-
        Changes move (move task order) billableWeightsReviewedAt field to a
        timestamp
      operationId: updateMoveTIORemarks
  /move-task-orders/{moveTaskOrderID}/entitlements:
    parameters:
      - description: ID of move to use
        in: path
        name: moveTaskOrderID
        required: true
        type: string
    get:
      produces:
        - application/json
      parameters: []
      tags:
        - moveTaskOrder
      responses:
        '200':
          description: Successfully retrieved entitlements
          schema:
            $ref: '#/definitions/Entitlements'
        '400':
          $ref: '#/responses/InvalidRequest'
        '401':
          $ref: '#/responses/PermissionDenied'
        '403':
          $ref: '#/responses/PermissionDenied'
        '404':
          $ref: '#/responses/NotFound'
        '500':
          $ref: '#/responses/ServerError'
      description: Gets entitlements
      operationId: getEntitlements
      summary: Gets entitlements for a move by ID
  /payment-requests/{paymentRequestID}:
    parameters:
      - description: UUID of payment request
        format: uuid
        in: path
        name: paymentRequestID
        required: true
        type: string
    get:
      produces:
        - application/json
      parameters: []
      responses:
        '200':
          description: fetched instance of payment request
          schema:
            $ref: '#/definitions/PaymentRequest'
        '400':
          $ref: '#/responses/InvalidRequest'
        '401':
          $ref: '#/responses/PermissionDenied'
        '403':
          $ref: '#/responses/PermissionDenied'
        '404':
          $ref: '#/responses/NotFound'
        '500':
          $ref: '#/responses/ServerError'
      tags:
        - paymentRequests
      description: Fetches an instance of a payment request by id
      operationId: getPaymentRequest
      summary: Fetches a payment request by id
      x-permissions:
        - read.paymentRequest
  /moves/{locator}/closeout-office:
    parameters:
      - description: >-
          move code to identify a move to update the PPM shipment's closeout
          office for Army and Air Force service members
        format: string
        in: path
        name: locator
        required: true
        type: string
    patch:
      description: >-
        Sets the transportation office closeout location for where the Move's
        PPM Shipment documentation will be reviewed by
      tags:
        - move
      operationId: updateCloseoutOffice
      x-permissions:
        - update.closeoutOffice
      summary: Updates a Move's PPM closeout office for Army and Air Force customers
      produces:
        - application/json
      consumes:
        - application/json
      parameters:
        - in: body
          name: body
          schema:
            properties:
              closeoutOfficeId:
                type: string
                format: uuid
            required:
              - closeoutOfficeId
        - in: header
          name: If-Match
          type: string
          required: true
      responses:
        '200':
          description: Successfully set the closeout office for the move
          schema:
            $ref: '#/definitions/Move'
        '400':
          $ref: '#/responses/InvalidRequest'
        '401':
          $ref: '#/responses/PermissionDenied'
        '403':
          $ref: '#/responses/PermissionDenied'
        '404':
          $ref: '#/responses/NotFound'
        '412':
          $ref: '#/responses/PreconditionFailed'
        '422':
          $ref: '#/responses/UnprocessableEntity'
        '500':
          $ref: '#/responses/ServerError'
  /moves/{locator}/customer-support-remarks:
    parameters:
      - description: move code to identify a move for customer support remarks
        format: string
        in: path
        name: locator
        required: true
        type: string
    post:
      produces:
        - application/json
      consumes:
        - application/json
      parameters:
        - in: body
          name: body
          schema:
            $ref: '#/definitions/CreateCustomerSupportRemark'
      responses:
        '200':
          description: Successfully created customer support remark
          schema:
            $ref: '#/definitions/CustomerSupportRemark'
        '400':
          $ref: '#/responses/InvalidRequest'
        '404':
          $ref: '#/responses/NotFound'
        '422':
          $ref: '#/responses/UnprocessableEntity'
        '500':
          $ref: '#/responses/ServerError'
      tags:
        - customerSupportRemarks
      description: Creates a customer support remark for a move
      operationId: createCustomerSupportRemarkForMove
      summary: Creates a customer support remark for a move
    get:
      produces:
        - application/json
      parameters: []
      responses:
        '200':
          description: Successfully retrieved all line items for a move task order
          schema:
            $ref: '#/definitions/CustomerSupportRemarks'
        '403':
          $ref: '#/responses/PermissionDenied'
        '404':
          $ref: '#/responses/NotFound'
        '422':
          $ref: '#/responses/UnprocessableEntity'
        '500':
          $ref: '#/responses/ServerError'
      tags:
        - customerSupportRemarks
      description: Fetches customer support remarks for a move
      operationId: getCustomerSupportRemarksForMove
      summary: Fetches customer support remarks using the move code (locator).
  /customer-support-remarks/{customerSupportRemarkID}:
    parameters:
      - in: path
        description: the customer support remark ID to be modified
        name: customerSupportRemarkID
        required: true
        type: string
        format: uuid
    patch:
      tags:
        - customerSupportRemarks
      description: Updates a customer support remark for a move
      operationId: updateCustomerSupportRemarkForMove
      summary: Updates a customer support remark for a move
      consumes:
        - application/json
      produces:
        - application/json
      parameters:
        - in: body
          name: body
          required: true
          schema:
            $ref: '#/definitions/UpdateCustomerSupportRemarkPayload'
      responses:
        '200':
          description: Successfully updated customer support remark
          schema:
            $ref: '#/definitions/CustomerSupportRemark'
        '400':
          $ref: '#/responses/InvalidRequest'
        '403':
          $ref: '#/responses/PermissionDenied'
        '404':
          $ref: '#/responses/NotFound'
        '422':
          $ref: '#/responses/UnprocessableEntity'
        '500':
          $ref: '#/responses/ServerError'
    delete:
      summary: Soft deletes a customer support remark by ID
      description: Soft deletes a customer support remark by ID
      operationId: deleteCustomerSupportRemark
      tags:
        - customerSupportRemarks
      produces:
        - application/json
      responses:
        '204':
          description: Successfully soft deleted the shipment
        '400':
          $ref: '#/responses/InvalidRequest'
        '403':
          $ref: '#/responses/PermissionDenied'
        '404':
          $ref: '#/responses/NotFound'
        '409':
          $ref: '#/responses/Conflict'
        '422':
          $ref: '#/responses/UnprocessableEntity'
        '500':
          $ref: '#/responses/ServerError'
  /moves/{locator}/evaluation-reports:
    parameters:
      - in: path
        name: locator
        required: true
        type: string
    post:
      produces:
        - application/json
      consumes:
        - application/json
      parameters:
        - in: body
          name: body
          schema:
            $ref: '#/definitions/CreateEvaluationReport'
      responses:
        '200':
          description: Successfully created evaluation report
          schema:
            $ref: '#/definitions/EvaluationReport'
        '400':
          $ref: '#/responses/InvalidRequest'
        '404':
          $ref: '#/responses/NotFound'
        '422':
          $ref: '#/responses/UnprocessableEntity'
        '500':
          $ref: '#/responses/ServerError'
      x-permissions:
        - create.evaluationReport
      tags:
        - evaluationReports
      description: Creates an evaluation report
      operationId: createEvaluationReport
      summary: Creates an evaluation report
  /evaluation-reports/{reportID}/download:
    parameters:
      - in: path
        description: the evaluation report ID to be downloaded
        name: reportID
        required: true
        type: string
        format: uuid
    get:
      summary: Downloads an evaluation report as a PDF
      description: Downloads an evaluation report as a PDF
      operationId: downloadEvaluationReport
      tags:
        - evaluationReports
      produces:
        - application/pdf
      responses:
        '200':
          headers:
            Content-Disposition:
              type: string
              description: File name to download
          description: Evaluation report PDF
          schema:
            format: binary
            type: file
        '403':
          $ref: '#/responses/PermissionDenied'
        '404':
          $ref: '#/responses/NotFound'
        '500':
          $ref: '#/responses/ServerError'
  /evaluation-reports/{reportID}:
    parameters:
      - in: path
        description: the evaluation report ID to be modified
        name: reportID
        required: true
        type: string
        format: uuid
    get:
      summary: Gets an evaluation report by ID
      description: Gets an evaluation report by ID
      operationId: getEvaluationReport
      tags:
        - evaluationReports
      produces:
        - application/json
      responses:
        '200':
          description: Successfully got the report
          schema:
            $ref: '#/definitions/EvaluationReport'
        '400':
          $ref: '#/responses/InvalidRequest'
        '403':
          $ref: '#/responses/PermissionDenied'
        '404':
          $ref: '#/responses/NotFound'
        '500':
          $ref: '#/responses/ServerError'
    delete:
      summary: Deletes an evaluation report by ID
      description: Deletes an evaluation report by ID
      operationId: deleteEvaluationReport
      x-permissions:
        - delete.evaluationReport
      tags:
        - evaluationReports
      produces:
        - application/json
      responses:
        '204':
          description: Successfully deleted the report
        '400':
          $ref: '#/responses/InvalidRequest'
        '403':
          $ref: '#/responses/PermissionDenied'
        '404':
          $ref: '#/responses/NotFound'
        '409':
          $ref: '#/responses/Conflict'
        '422':
          $ref: '#/responses/UnprocessableEntity'
        '500':
          $ref: '#/responses/ServerError'
    put:
      summary: Saves an evaluation report as a draft
      description: Saves an evaluation report as a draft
      operationId: saveEvaluationReport
      x-permissions:
        - update.evaluationReport
      tags:
        - evaluationReports
      produces:
        - application/json
      consumes:
        - application/json
      parameters:
        - in: body
          name: body
          schema:
            $ref: '#/definitions/EvaluationReport'
        - in: header
          name: If-Match
          type: string
          required: true
          description: >
            Optimistic locking is implemented via the `If-Match` header. If the
            ETag header does not match the value of the resource on the server,
            the server rejects the change with a `412 Precondition Failed`
            error.
      responses:
        '204':
          description: Successfully saved the report
        '400':
          $ref: '#/responses/InvalidRequest'
        '403':
          $ref: '#/responses/PermissionDenied'
        '404':
          $ref: '#/responses/NotFound'
        '409':
          $ref: '#/responses/Conflict'
        '412':
          $ref: '#/responses/PreconditionFailed'
        '422':
          $ref: '#/responses/UnprocessableEntity'
        '500':
          $ref: '#/responses/ServerError'
  /evaluation-reports/{reportID}/submit:
    parameters:
      - in: path
        description: the evaluation report ID to be modified
        name: reportID
        required: true
        type: string
        format: uuid
    post:
      summary: Submits an evaluation report
      description: Submits an evaluation report
      operationId: submitEvaluationReport
      tags:
        - evaluationReports
      produces:
        - application/json
      parameters:
        - in: header
          name: If-Match
          type: string
          required: true
          description: >
            Optimistic locking is implemented via the `If-Match` header. If the
            ETag header does not match the value of the resource on the server,
            the server rejects the change with a `412 Precondition Failed`
            error.
      responses:
        '204':
          description: Successfully submitted an evaluation report with the provided ID
        '403':
          $ref: '#/responses/PermissionDenied'
        '404':
          $ref: '#/responses/NotFound'
        '412':
          $ref: '#/responses/PreconditionFailed'
        '422':
          $ref: '#/responses/UnprocessableEntity'
        '500':
          $ref: '#/responses/ServerError'
      x-permissions:
        - update.evaluationReport
  /pws-violations:
    get:
      summary: Fetch the possible PWS violations for an evaluation report
      description: Fetch the possible PWS violations for an evaluation report
      operationId: getPWSViolations
      tags:
        - pwsViolations
      produces:
        - application/json
      responses:
        '200':
          description: Successfully retrieved the PWS violations
          schema:
            $ref: '#/definitions/PWSViolations'
        '400':
          $ref: '#/responses/InvalidRequest'
        '403':
          $ref: '#/responses/PermissionDenied'
        '404':
          $ref: '#/responses/NotFound'
        '500':
          $ref: '#/responses/ServerError'
  /report-violations/{reportID}:
    parameters:
      - in: path
        description: the evaluation report ID that has associated violations
        name: reportID
        required: true
        type: string
        format: uuid
    get:
      summary: Fetch the report violations for an evaluation report
      description: Fetch the report violations for an evaluation report
      operationId: getReportViolationsByReportID
      tags:
        - reportViolations
      produces:
        - application/json
      responses:
        '200':
          description: Successfully retrieved the report violations
          schema:
            $ref: '#/definitions/ReportViolations'
        '400':
          $ref: '#/responses/InvalidRequest'
        '403':
          $ref: '#/responses/PermissionDenied'
        '404':
          $ref: '#/responses/NotFound'
        '500':
          $ref: '#/responses/ServerError'
    post:
      summary: Associate violations with an evaluation report
      description: >-
        Associate violations with an evaluation report. This will overwrite any
        existing report-violations associations for the report and replace them
        with the newly provided ones.  An empty array will remove all violation
        associations for a given report.
      operationId: associateReportViolations
      tags:
        - reportViolations
      produces:
        - application/json
      consumes:
        - application/json
      parameters:
        - in: body
          name: body
          schema:
            $ref: '#/definitions/AssociateReportViolations'
      responses:
        '204':
          description: Successfully saved the report violations
        '400':
          $ref: '#/responses/InvalidRequest'
        '403':
          $ref: '#/responses/PermissionDenied'
        '404':
          $ref: '#/responses/NotFound'
        '409':
          $ref: '#/responses/Conflict'
        '422':
          $ref: '#/responses/UnprocessableEntity'
        '500':
          $ref: '#/responses/ServerError'
      x-permissions:
        - create.reportViolation
  /moves/{locator}/payment-requests:
    parameters:
      - description: move code to identify a move for payment requests
        format: string
        in: path
        name: locator
        required: true
        type: string
    get:
      produces:
        - application/json
      parameters: []
      responses:
        '200':
          description: Successfully retrieved all line items for a move task order
          schema:
            $ref: '#/definitions/PaymentRequests'
        '403':
          $ref: '#/responses/PermissionDenied'
        '404':
          $ref: '#/responses/NotFound'
        '422':
          $ref: '#/responses/UnprocessableEntity'
        '500':
          $ref: '#/responses/ServerError'
      tags:
        - paymentRequests
      description: Fetches payment requests for a move
      operationId: getPaymentRequestsForMove
      summary: Fetches payment requests using the move code (locator).
      x-permissions:
        - read.paymentRequest
  /moves/{moveID}/financial-review-flag:
    parameters:
      - description: ID of move to flag
        in: path
        name: moveID
        required: true
        type: string
        format: uuid
    post:
      summary: Flags a move for financial office review
      description: >-
        This sets a flag which indicates that the move should be reviewed by a
        fincancial office. For example, if the origin or destination address of
        a shipment is far from the duty location and may incur excess costs to
        the customer.
      operationId: setFinancialReviewFlag
      tags:
        - move
      consumes:
        - application/json
      produces:
        - application/json
      parameters:
        - in: header
          name: If-Match
          type: string
        - in: body
          name: body
          schema:
            required:
              - flagForReview
            properties:
              remarks:
                description: >-
                  explanation of why the move is being flagged for financial
                  review
                example: this address is way too far away
                type: string
                x-nullable: true
              flagForReview:
                description: >-
                  boolean value representing whether we should flag a move for
                  financial review
                example: false
                type: boolean
      responses:
        '200':
          description: updated Move
          schema:
            $ref: '#/definitions/Move'
        '403':
          $ref: '#/responses/PermissionDenied'
        '404':
          $ref: '#/responses/NotFound'
        '412':
          $ref: '#/responses/PreconditionFailed'
        '422':
          $ref: '#/responses/UnprocessableEntity'
        '500':
          $ref: '#/responses/ServerError'
      x-permissions:
        - update.financialReviewFlag
  /payment-requests/{paymentRequestID}/shipments-payment-sit-balance:
    parameters:
      - description: >-
          payment request ID of the payment request with SIT service items being
          reviewed
        name: paymentRequestID
        type: string
        format: uuid
        in: path
        required: true
    get:
      produces:
        - application/json
      parameters: []
      responses:
        '200':
          description: >-
            Successfully retrieved shipments and their SIT days balance from all
            payment requests on the move
          schema:
            $ref: '#/definitions/ShipmentsPaymentSITBalance'
        '403':
          $ref: '#/responses/PermissionDenied'
        '404':
          $ref: '#/responses/NotFound'
        '422':
          $ref: '#/responses/UnprocessableEntity'
        '500':
          $ref: '#/responses/ServerError'
      tags:
        - paymentRequests
      description: >-
        Returns all shipment payment request SIT usage to support partial SIT
        invoicing
      operationId: getShipmentsPaymentSITBalance
      summary: >-
        Returns all shipment payment request SIT usage to support partial SIT
        invoicing
      x-permissions:
        - read.shipmentsPaymentSITBalance
  /payment-requests/{paymentRequestID}/status:
    patch:
      consumes:
        - application/json
      produces:
        - application/json
      parameters:
        - description: UUID of payment request
          format: uuid
          in: path
          name: paymentRequestID
          required: true
          type: string
        - in: body
          name: body
          required: true
          schema:
            $ref: '#/definitions/UpdatePaymentRequestStatusPayload'
        - in: header
          name: If-Match
          type: string
          required: true
      responses:
        '200':
          description: updated payment request
          schema:
            $ref: '#/definitions/PaymentRequest'
        '400':
          $ref: '#/responses/InvalidRequest'
        '401':
          $ref: '#/responses/PermissionDenied'
        '403':
          $ref: '#/responses/PermissionDenied'
        '404':
          $ref: '#/responses/NotFound'
        '412':
          $ref: '#/responses/PreconditionFailed'
        '422':
          $ref: '#/responses/UnprocessableEntity'
        '500':
          $ref: '#/responses/ServerError'
      tags:
        - paymentRequests
      description: Updates status of a payment request by id
      operationId: updatePaymentRequestStatus
      summary: Updates status of a payment request by id
      x-permissions:
        - update.paymentRequest
  /documents/{documentId}:
    get:
      summary: Returns a document
      description: Returns a document and its uploads
      operationId: getDocument
      tags:
        - ghcDocuments
      parameters:
        - in: path
          name: documentId
          type: string
          format: uuid
          required: true
          description: UUID of the document to return
      responses:
        '200':
          description: the requested document
          schema:
            $ref: '#/definitions/Document'
        '400':
          $ref: '#/responses/InvalidRequest'
        '401':
          $ref: '#/responses/PermissionDenied'
        '403':
          $ref: '#/responses/PermissionDenied'
        '404':
          $ref: '#/responses/NotFound'
        '412':
          $ref: '#/responses/PreconditionFailed'
        '422':
          $ref: '#/responses/UnprocessableEntity'
        '500':
          $ref: '#/responses/ServerError'
  /documents:
    post:
      summary: Create a new document
      description: >-
        Documents represent a physical artifact such as a scanned document or a
        PDF file
      operationId: createDocument
      tags:
        - ghcDocuments
      parameters:
        - in: body
          name: documentPayload
          required: true
          schema:
            $ref: '#/definitions/PostDocumentPayload'
      responses:
        '201':
          description: created document
          schema:
            $ref: '#/definitions/Document'
        '400':
          description: invalid request
        '403':
          $ref: '#/responses/PermissionDenied'
        '500':
          description: server error
  /queues/counseling:
    get:
      produces:
        - application/json
      summary: >-
        Gets queued list of all customer moves needing services counseling by
        GBLOC origin
      description: >
        An office services counselor user will be assigned a transportation
        office that will determine which moves are displayed in their queue
        based on the origin duty location.  GHC moves will show up here onced
        they have reached the NEEDS SERVICE COUNSELING status after submission
        from a customer or created on a customer's behalf.
      operationId: getServicesCounselingQueue
      tags:
        - queues
      parameters:
        - in: query
          name: page
          type: integer
          description: requested page number of paginated move results
        - in: query
          name: perPage
          type: integer
          description: maximum number of moves to show on each page of paginated results
        - in: query
          name: sort
          type: string
          enum:
            - lastName
            - dodID
            - branch
            - locator
            - status
            - requestedMoveDate
            - submittedAt
            - originGBLOC
            - originDutyLocation
            - destinationDutyLocation
            - ppmType
            - closeoutInitiated
            - closeoutLocation
          description: field that results should be sorted by
        - in: query
          name: order
          type: string
          enum:
            - asc
            - desc
          description: direction of sort order if applied
        - in: query
          name: branch
          type: string
          description: filters by the branch of the move's service member
        - in: query
          name: locator
          type: string
          description: filters to match the unique move code locator
        - in: query
          name: lastName
          type: string
          description: filters using a prefix match on the service member's last name
        - in: query
          name: dodID
          type: string
          description: filters to match the unique service member's DoD ID
        - in: query
          name: requestedMoveDate
          type: string
          description: filters the requested pickup date of a shipment on the move
        - in: query
          name: submittedAt
          type: string
          format: date-time
          description: >-
            Start of the submitted at date in the user's local time zone
            converted to UTC
        - in: query
          name: originGBLOC
          type: string
          description: filters the GBLOC of the service member's origin duty location
        - in: query
          name: originDutyLocation
          type: string
          description: filters the name of the origin duty location on the orders
        - in: query
          name: destinationDutyLocation
          type: string
          description: filters the name of the destination duty location on the orders
        - in: query
          name: status
          type: array
          description: filters the status of the move
          uniqueItems: true
          items:
            type: string
            enum:
              - NEEDS SERVICE COUNSELING
              - SERVICE COUNSELING COMPLETED
        - in: query
          name: needsPPMCloseout
          type: boolean
          description: >-
            Only used for Services Counseling queue. If true, show PPM moves
            that are ready for closeout. Otherwise, show all other moves.
        - in: query
          name: ppmType
          type: string
          enum:
            - FULL
            - PARTIAL
          description: filters PPM type
        - in: query
          name: closeoutInitiated
          type: string
          format: date-time
          description: Latest date that closeout was initiated on a PPM on the move
        - in: query
          name: closeoutLocation
          type: string
          description: closeout location
        - in: query
          name: orderType
          type: string
          description: order type
      responses:
        '200':
          description: Successfully returned all moves matching the criteria
          schema:
            $ref: '#/definitions/QueueMovesResult'
        '403':
          $ref: '#/responses/PermissionDenied'
        '500':
          $ref: '#/responses/ServerError'
  /queues/prime-moves:
    get:
      summary: getPrimeMovesQueue
      description: >
        Gets all moves that have been reviewed and approved by the TOO. The
        `since` parameter can be used to filter this

        list down to only the moves that have been updated since the provided
        timestamp. A move will be considered

        updated if the `updatedAt` timestamp on the move or on its orders,
        shipments, service items, or payment

        requests, is later than the provided date and time.


        **WIP**: Include what causes moves to leave this list. Currently, once
        the `availableToPrimeAt` timestamp has

        been set, that move will always appear in this list.
      operationId: listPrimeMoves
      tags:
        - queues
      produces:
        - application/json
      parameters:
        - in: query
          name: since
          type: string
          format: date-time
          description: >-
            Only return moves updated since this time. Formatted like
            "2021-07-23T18:30:47.116Z"
        - in: query
          name: page
          type: integer
          description: requested page of results
        - in: query
          name: perPage
          type: integer
          description: results per page
        - in: query
          name: id
          type: string
        - in: query
          name: moveCode
          type: string
        - in: query
          name: orderType
          type: string
          description: order type
      responses:
        '200':
          description: >-
            Successfully retrieved moves. A successful fetch might still return
            zero moves.
          schema:
            $ref: '#/definitions/ListPrimeMovesResult'
        '403':
          $ref: '#/responses/PermissionDenied'
        '500':
          $ref: '#/responses/ServerError'
  /queues/moves:
    get:
      produces:
        - application/json
      summary: Gets queued list of all customer moves by GBLOC origin
      description: >
        An office TOO user will be assigned a transportation office that will
        determine which moves are displayed in their queue based on the origin
        duty location.  GHC moves will show up here onced they have reached the
        submitted status sent by the customer and have move task orders,
        shipments, and service items to approve.
      operationId: getMovesQueue
      tags:
        - queues
      parameters:
        - in: query
          name: page
          type: integer
          description: requested page of results
        - in: query
          name: perPage
          type: integer
          description: results per page
        - in: query
          name: sort
          type: string
          enum:
            - lastName
            - dodID
            - branch
            - locator
            - status
            - originDutyLocation
            - destinationDutyLocation
            - requestedMoveDate
            - appearedInTooAt
          description: field that results should be sorted by
        - in: query
          name: order
          type: string
          enum:
            - asc
            - desc
          description: direction of sort order if applied
        - in: query
          name: branch
          type: string
        - in: query
          name: locator
          type: string
        - in: query
          name: lastName
          type: string
        - in: query
          name: dodID
          type: string
        - in: query
          name: originDutyLocation
          type: string
        - in: query
          name: destinationDutyLocation
          type: string
        - in: query
          name: appearedInTooAt
          type: string
          format: date-time
        - in: query
          name: requestedMoveDate
          type: string
          description: filters the requested pickup date of a shipment on the move
        - in: query
          name: status
          type: array
          description: Filtering for the status.
          uniqueItems: true
          items:
            type: string
            enum:
              - SUBMITTED
              - APPROVALS REQUESTED
              - APPROVED
        - in: query
          name: orderType
          type: string
          description: order type
      responses:
        '200':
          description: Successfully returned all moves matching the criteria
          schema:
            $ref: '#/definitions/QueueMovesResult'
        '403':
          $ref: '#/responses/PermissionDenied'
        '500':
          $ref: '#/responses/ServerError'
      x-permissions:
        - update.move
        - create.serviceItem
  /queues/payment-requests:
    get:
      produces:
        - application/json
      summary: Gets queued list of all payment requests by GBLOC origin
      description: >
        An office TIO user will be assigned a transportation office that will
        determine which payment requests are displayed in their queue based on
        the origin duty location.
      operationId: getPaymentRequestsQueue
      tags:
        - queues
      parameters:
        - in: query
          name: sort
          type: string
          enum:
            - lastName
            - locator
            - submittedAt
            - branch
            - status
            - dodID
            - age
            - originDutyLocation
          description: field that results should be sorted by
        - in: query
          name: order
          type: string
          enum:
            - asc
            - desc
          description: direction of sort order if applied
        - in: query
          name: page
          type: integer
          description: requested page of results
        - in: query
          name: perPage
          type: integer
          description: number of records to include per page
        - in: query
          name: submittedAt
          type: string
          format: date-time
          description: >-
            Start of the submitted at date in the user's local time zone
            converted to UTC
        - in: query
          name: branch
          type: string
        - in: query
          name: locator
          type: string
        - in: query
          name: lastName
          type: string
        - in: query
          name: dodID
          type: string
        - in: query
          name: destinationDutyLocation
          type: string
        - in: query
          name: originDutyLocation
          type: string
        - in: query
          name: status
          type: array
          description: Filtering for the status.
          uniqueItems: true
          items:
            type: string
            enum:
              - PENDING
              - REVIEWED
              - REVIEWED_AND_ALL_SERVICE_ITEMS_REJECTED
              - PAID
              - DEPRECATED
              - EDI_ERROR
        - in: query
          name: orderType
          type: string
          description: order type
      responses:
        '200':
          description: Successfully returned all moves matching the criteria
          schema:
            $ref: '#/definitions/QueuePaymentRequestsResult'
        '403':
          $ref: '#/responses/PermissionDenied'
        '500':
          $ref: '#/responses/ServerError'
  /moves/search:
    post:
      produces:
        - application/json
      consumes:
        - application/json
      summary: Search moves by locator, DOD ID, or customer name
      description: >
        Search moves by locator, DOD ID, or customer name. Used by QAE and CSR
        users.
      operationId: searchMoves
      tags:
        - move
      parameters:
        - in: body
          name: body
          schema:
            properties:
              page:
                type: integer
                description: requested page of results
              perPage:
                type: integer
              locator:
                description: Move locator
                type: string
                minLength: 6
                maxLength: 6
                x-nullable: true
              dodID:
                description: DOD ID
                type: string
                minLength: 10
                maxLength: 10
                x-nullable: true
              customerName:
                description: Customer Name
                type: string
                minLength: 1
                x-nullable: true
              status:
                type: array
                description: Filtering for the status.
                uniqueItems: true
                items:
                  type: string
                  enum:
                    - DRAFT
                    - SUBMITTED
                    - APPROVALS REQUESTED
                    - APPROVED
                    - NEEDS SERVICE COUNSELING
                    - SERVICE COUNSELING COMPLETED
              originPostalCode:
                type: string
                x-nullable: true
              destinationPostalCode:
                type: string
                x-nullable: true
              branch:
                type: string
                x-nullable: true
              shipmentsCount:
                type: integer
                x-nullable: true
              pickupDate:
                type: string
                format: date-time
                x-nullable: true
              deliveryDate:
                type: string
                format: date-time
                x-nullable: true
              sort:
                type: string
                x-nullable: true
                enum:
                  - customerName
                  - dodID
                  - branch
                  - locator
                  - status
                  - originPostalCode
                  - destinationPostalCode
                  - shipmentsCount
              order:
                type: string
                x-nullable: true
                enum:
                  - asc
                  - desc
          description: field that results should be sorted by
      responses:
        '200':
          description: Successfully returned all moves matching the criteria
          schema:
            $ref: '#/definitions/SearchMovesResult'
        '403':
          $ref: '#/responses/PermissionDenied'
        '500':
          $ref: '#/responses/ServerError'
  /tac/valid:
    get:
      summary: Validation of a TAC value
      description: Returns a boolean based on whether a tac value is valid or not
      operationId: tacValidation
      tags:
        - tac
        - order
      parameters:
        - in: query
          name: tac
          type: string
          required: true
          description: The tac value to validate
      responses:
        '200':
          description: Successfully retrieved validation status
          schema:
            $ref: '#/definitions/TacValid'
        '400':
          $ref: '#/responses/InvalidRequest'
        '401':
          $ref: '#/responses/PermissionDenied'
        '403':
          $ref: '#/responses/PermissionDenied'
        '404':
          $ref: '#/responses/NotFound'
        '500':
          $ref: '#/responses/ServerError'
  /transportation-offices:
    get:
      produces:
        - application/json
      summary: Returns the transportation offices matching the search query
      description: Returns the transportation offices matching the search query
      operationId: getTransportationOffices
      tags:
        - transportationOffice
      parameters:
        - in: query
          name: search
          type: string
          required: true
          minLength: 2
          description: Search string for transportation offices
      responses:
        '200':
          description: Successfully retrieved transportation offices
          schema:
            $ref: '#/definitions/TransportationOffices'
        '400':
          $ref: '#/responses/InvalidRequest'
        '401':
          $ref: '#/responses/PermissionDenied'
        '403':
          $ref: '#/responses/PermissionDenied'
        '404':
          $ref: '#/responses/NotFound'
        '500':
          $ref: '#/responses/ServerError'
  /open/transportation-offices:
    get:
      produces:
        - application/json
      summary: Returns the transportation offices matching the search query
      description: >-
        This endpoint is publicly accessible as it is utilized to access
        transportation office information without having an office
        account.Returns the transportation offices matching the search query.
      operationId: getTransportationOfficesOpen
      tags:
        - transportationOffice
      parameters:
        - in: query
          name: search
          type: string
          required: true
          minLength: 2
          description: Search string for transportation offices
      responses:
        '200':
          description: Successfully retrieved transportation offices
          schema:
            $ref: '#/definitions/TransportationOffices'
        '400':
          $ref: '#/responses/InvalidRequest'
        '401':
          $ref: '#/responses/PermissionDenied'
        '403':
          $ref: '#/responses/PermissionDenied'
        '404':
          $ref: '#/responses/NotFound'
        '500':
          $ref: '#/responses/ServerError'
  /uploads:
    post:
      summary: Create a new upload
      description: >-
        Uploads represent a single digital file, such as a JPEG or PDF.
        Currently, office application uploads are only for Services Counselors
        to upload files for orders, but this may be expanded in the future.
      operationId: createUpload
      tags:
        - uploads
      consumes:
        - multipart/form-data
      produces:
        - application/json
      parameters:
        - in: query
          name: documentId
          type: string
          format: uuid
          required: false
          description: UUID of the document to add an upload to
        - in: formData
          name: file
          type: file
          description: The file to upload.
          required: true
      responses:
        '201':
          description: created upload
          schema:
            $ref: '#/definitions/Upload'
        '400':
          description: invalid request
        '403':
          description: not authorized
        '404':
          description: not found
        '413':
          description: payload is too large
        '500':
          description: server error
<<<<<<< HEAD
  /ppm-shipments/{ppmShipmentId}/uploads:
    post:
      summary: >-
        Create a new upload for a PPM weight ticket, pro-gear, or moving expense
        document
      description: >-
        Uploads represent a single digital file, such as a PNG, JPEG, PDF, or
        spreadsheet.
      operationId: createPPMUpload
      tags:
        - ppm
      consumes:
        - multipart/form-data
      parameters:
        - in: path
          name: ppmShipmentId
          type: string
          format: uuid
          required: true
          description: UUID of the ppm shipment
        - in: query
          name: documentId
          type: string
          format: uuid
          required: true
          description: UUID of the document to add an upload to
        - in: formData
          name: file
          type: file
          description: The file to upload.
          required: true
        - in: query
          name: weightReceipt
          type: boolean
          description: If the upload is a Weight Receipt
          required: true
      responses:
        '201':
          description: created upload
          schema:
            $ref: '#/definitions/Upload'
        '400':
          description: invalid request
          schema:
            $ref: '#/definitions/InvalidRequestResponsePayload'
        '403':
          $ref: '#/responses/PermissionDenied'
        '404':
          $ref: '#/responses/NotFound'
        '413':
          description: payload is too large
        '422':
          $ref: '#/responses/UnprocessableEntity'
        '500':
          $ref: '#/responses/ServerError'
definitions:
  PostDocumentPayload:
    type: object
    properties:
      service_member_id:
        type: string
        format: uuid
        title: The service member this document belongs to
  InvalidRequestResponsePayload:
    type: object
    properties:
      errors:
        type: object
        additionalProperties:
          type: string
=======
  /application_parameters/{parameterName}:
    get:
      summary: Searches for an application parameter by name, returns nil if not found
      description: Searches for an application parameter by name, returns nil if not found
      operationId: getParam
      tags:
        - application_parameters
      parameters:
        - in: path
          name: parameterName
          type: string
          format: string
          required: true
          description: Parameter Name
      responses:
        '200':
          description: Application Parameters
          schema:
            $ref: '#/definitions/ApplicationParameters'
        '400':
          description: invalid request
        '401':
          description: request requires user authentication
        '500':
          description: server error
definitions:
  ApplicationParameters:
    type: object
    properties:
      validationCode:
        type: string
        format: string
        x-nullable: true
      parameterName:
        type: string
        format: string
        x-nullable: true
      parameterValue:
        type: string
        format: string
        x-nullable: true
>>>>>>> 5d369873
  ClientError:
    type: object
    properties:
      title:
        type: string
      detail:
        type: string
      instance:
        type: string
        format: uuid
    required:
      - title
      - detail
      - instance
  ValidationError:
    allOf:
      - $ref: '#/definitions/ClientError'
      - type: object
    properties:
      invalid_fields:
        type: object
        additionalProperties:
          type: string
    required:
      - invalid_fields
  BackupContact:
    type: object
    properties:
      name:
        type: string
      email:
        type: string
        format: x-email
        example: backupContact@mail.com
      phone:
        type: string
        format: telephone
        pattern: ^[2-9]\d{2}-\d{3}-\d{4}$
    required:
      - name
      - email
      - phone
  Contractor:
    properties:
      contractNumber:
        type: string
      id:
        format: uuid
        type: string
      name:
        type: string
      type:
        type: string
  Role:
    type: object
    properties:
      id:
        type: string
        format: uuid
        example: c56a4180-65aa-42ec-a945-5fd21dec0538
      roleType:
        type: string
        example: customer
      roleName:
        type: string
        example: Transportation Ordering Officer
      createdAt:
        type: string
        format: date-time
        readOnly: true
      updatedAt:
        type: string
        format: date-time
        readOnly: true
    required:
      - id
      - roleType
      - roleName
      - createdAt
      - updatedAt
  OfficeUser:
    type: object
    properties:
      id:
        type: string
        format: uuid
        example: c56a4180-65aa-42ec-a945-5fd21dec0538
      userId:
        type: string
        format: uuid
      firstName:
        type: string
      middleInitials:
        type: string
      lastName:
        type: string
      email:
        type: string
        format: x-email
        pattern: ^[a-zA-Z0-9._%+-]+@[a-zA-Z0-9.-]+\.[a-zA-Z]{2,}$
      telephone:
        type: string
        format: telephone
        pattern: ^[2-9]\d{2}-\d{3}-\d{4}$
      transportationOfficeId:
        type: string
        format: uuid
      transportationOffice:
        $ref: '#/definitions/TransportationOffice'
      active:
        type: boolean
      roles:
        type: array
        items:
          $ref: '#/definitions/Role'
      edipi:
        type: string
      otherUniqueId:
        type: string
      rejectionReason:
        type: string
      status:
        type: string
        enum:
          - APPROVED
          - REQUESTED
          - REJECTED
      createdAt:
        type: string
        format: date-time
        readOnly: true
      updatedAt:
        type: string
        format: date-time
        readOnly: true
    required:
      - id
      - firstName
      - middleInitials
      - lastName
      - email
      - telephone
      - transportationOfficeId
      - active
      - roles
      - edipi
      - otherUniqueId
      - rejectionReason
      - status
      - createdAt
      - updatedAt
  LockedOfficeUser:
    type: object
    properties:
      firstName:
        type: string
      lastName:
        type: string
      transportationOfficeId:
        type: string
        format: uuid
      transportationOffice:
        $ref: '#/definitions/TransportationOffice'
  OfficeUserCreate:
    type: object
    properties:
      email:
        type: string
        example: user@userdomain.com
        title: Email
        x-nullable: false
      edipi:
        type: string
        example: '1234567890'
        maxLength: 10
        title: EDIPI
        x-nullable: true
      otherUniqueId:
        type: string
        title: Office user identifier when EDIPI is not available
        x-nullable: true
      firstName:
        type: string
        title: First Name
        x-nullable: false
      middleInitials:
        type: string
        example: L.
        x-nullable: true
        title: Middle Initials
      lastName:
        type: string
        title: Last Name
        x-nullable: false
      telephone:
        type: string
        format: telephone
        pattern: ^[2-9]\d{2}-\d{3}-\d{4}$
        example: 212-555-5555
        x-nullable: false
      transportationOfficeId:
        type: string
        format: uuid
        example: c56a4180-65aa-42ec-a945-5fd21dec0538
        x-nullable: false
      roles:
        type: array
        items:
          $ref: '#/definitions/OfficeUserRole'
        x-nullable: false
    required:
      - firstName
      - lastName
      - email
      - telephone
      - transportationOfficeId
      - roles
  OfficeUserRole:
    type: object
    properties:
      name:
        type: string
        example: Transportation Ordering Officer
        x-nullable: true
        title: name
      roleType:
        type: string
        example: transportation_ordering_officer
        x-nullable: true
        title: roleType
  Customer:
    type: object
    properties:
      agency:
        type: string
        title: Agency customer is affilated with
      first_name:
        type: string
        example: John
      last_name:
        type: string
        example: Doe
      phone:
        type: string
        format: telephone
        pattern: ^[2-9]\d{2}-\d{3}-\d{4}$
        x-nullable: true
      email:
        type: string
        format: x-email
        pattern: ^[a-zA-Z0-9._%+-]+@[a-zA-Z0-9.-]+\.[a-zA-Z]{2,}$
        x-nullable: true
      suffix:
        type: string
        example: Jr.
        x-nullable: true
      middle_name:
        type: string
        example: David
        x-nullable: true
      current_address:
        $ref: '#/definitions/Address'
      backup_contact:
        $ref: '#/definitions/BackupContact'
      id:
        type: string
        format: uuid
        example: c56a4180-65aa-42ec-a945-5fd21dec0538
      dodID:
        type: string
      userID:
        type: string
        format: uuid
        example: c56a4180-65aa-42ec-a945-5fd21dec0538
      eTag:
        type: string
      phoneIsPreferred:
        type: boolean
      emailIsPreferred:
        type: boolean
      secondaryTelephone:
        type: string
        format: telephone
        pattern: ^[2-9]\d{2}-\d{3}-\d{4}$|^$
        x-nullable: true
      backupAddress:
        $ref: '#/definitions/Address'
      cacValidated:
        type: boolean
        x-nullable: true
  CreatedCustomer:
    type: object
    properties:
      affiliation:
        type: string
        title: Branch of service customer is affilated with
      firstName:
        type: string
        example: John
      lastName:
        type: string
        example: Doe
      telephone:
        type: string
        format: telephone
        pattern: ^[2-9]\d{2}-\d{3}-\d{4}$
        x-nullable: true
      personalEmail:
        type: string
        format: x-email
        pattern: ^[a-zA-Z0-9._%+-]+@[a-zA-Z0-9.-]+\.[a-zA-Z]{2,}$
      suffix:
        type: string
        example: Jr.
        x-nullable: true
      middleName:
        type: string
        example: David
        x-nullable: true
      residentialAddress:
        $ref: '#/definitions/Address'
      backupContact:
        $ref: '#/definitions/BackupContact'
      id:
        type: string
        format: uuid
        example: c56a4180-65aa-42ec-a945-5fd21dec0538
      edipi:
        type: string
        x-nullable: true
      userID:
        type: string
        format: uuid
        example: c56a4180-65aa-42ec-a945-5fd21dec0538
      oktaID:
        type: string
      oktaEmail:
        type: string
      phoneIsPreferred:
        type: boolean
      emailIsPreferred:
        type: boolean
      secondaryTelephone:
        type: string
        format: telephone
        pattern: ^[2-9]\d{2}-\d{3}-\d{4}$
        x-nullable: true
      backupAddress:
        $ref: '#/definitions/Address'
      cacValidated:
        type: boolean
  UpdateCustomerPayload:
    type: object
    properties:
      first_name:
        type: string
        example: John
      last_name:
        type: string
        example: Doe
      phone:
        type: string
        format: telephone
        pattern: ^[2-9]\d{2}-\d{3}-\d{4}$
        x-nullable: true
      email:
        type: string
        format: x-email
        pattern: ^[a-zA-Z0-9._%+-]+@[a-zA-Z0-9.-]+\.[a-zA-Z]{2,}$
        x-nullable: true
      suffix:
        type: string
        example: Jr.
        x-nullable: true
      middle_name:
        type: string
        example: David
        x-nullable: true
      current_address:
        allOf:
          - $ref: '#/definitions/Address'
      backup_contact:
        $ref: '#/definitions/BackupContact'
      phoneIsPreferred:
        type: boolean
      emailIsPreferred:
        type: boolean
      secondaryTelephone:
        type: string
        format: telephone
        pattern: ^[2-9]\d{2}-\d{3}-\d{4}$|^$
        x-nullable: true
      backupAddress:
        allOf:
          - $ref: '#/definitions/Address'
      cac_validated:
        type: boolean
  CreateCustomerPayload:
    type: object
    properties:
      affiliation:
        $ref: '#/definitions/Affiliation'
      edipi:
        type: string
        example: John
        x-nullable: true
      firstName:
        type: string
        example: John
      middleName:
        type: string
        example: David
        x-nullable: true
      lastName:
        type: string
        example: Doe
      suffix:
        type: string
        example: Jr.
        x-nullable: true
      telephone:
        type: string
        format: telephone
        pattern: ^[2-9]\d{2}-\d{3}-\d{4}$
        x-nullable: true
      secondaryTelephone:
        type: string
        format: telephone
        pattern: ^[2-9]\d{2}-\d{3}-\d{4}$
        x-nullable: true
      personalEmail:
        type: string
        format: x-email
        example: personalEmail@email.com
        pattern: ^[a-zA-Z0-9._%+-]+@[a-zA-Z0-9.-]+\.[a-zA-Z]{2,}$
      phoneIsPreferred:
        type: boolean
      emailIsPreferred:
        type: boolean
      residentialAddress:
        allOf:
          - $ref: '#/definitions/Address'
      backupContact:
        $ref: '#/definitions/BackupContact'
      backupMailingAddress:
        allOf:
          - $ref: '#/definitions/Address'
      createOktaAccount:
        type: boolean
      cacUser:
        type: boolean
  SearchCustomersResult:
    type: object
    properties:
      page:
        type: integer
      perPage:
        type: integer
      totalCount:
        type: integer
      searchCustomers:
        $ref: '#/definitions/SearchCustomers'
  SearchCustomers:
    type: array
    items:
      $ref: '#/definitions/SearchCustomer'
  SearchCustomer:
    type: object
    properties:
      id:
        type: string
        format: uuid
      firstName:
        type: string
        example: John
        x-nullable: true
      lastName:
        type: string
        example: Doe
        x-nullable: true
      dodID:
        type: string
        x-nullable: true
      branch:
        type: string
      telephone:
        type: string
        format: telephone
        pattern: ^[2-9]\d{2}-\d{3}-\d{4}$
        x-nullable: true
      personalEmail:
        type: string
        format: x-email
        example: personalEmail@email.com
        pattern: ^[a-zA-Z0-9._%+-]+@[a-zA-Z0-9.-]+\.[a-zA-Z]{2,}$
  Entitlements:
    properties:
      id:
        example: 571008b1-b0de-454d-b843-d71be9f02c04
        format: uuid
        type: string
      authorizedWeight:
        example: 2000
        type: integer
        x-formatting: weight
        x-nullable: true
      dependentsAuthorized:
        example: true
        type: boolean
        x-nullable: true
      gunSafe:
        type: boolean
        example: false
      nonTemporaryStorage:
        example: false
        type: boolean
        x-nullable: true
      privatelyOwnedVehicle:
        example: false
        type: boolean
        x-nullable: true
      proGearWeight:
        example: 2000
        type: integer
        x-formatting: weight
      proGearWeightSpouse:
        example: 500
        type: integer
        x-formatting: weight
      storageInTransit:
        example: 90
        type: integer
        x-nullable: true
      totalWeight:
        example: 500
        type: integer
        x-formatting: weight
      totalDependents:
        example: 2
        type: integer
      requiredMedicalEquipmentWeight:
        example: 500
        type: integer
        x-formatting: weight
      organizationalClothingAndIndividualEquipment:
        example: true
        type: boolean
      eTag:
        type: string
    type: object
  Error:
    properties:
      message:
        type: string
    required:
      - message
    type: object
  Grade:
    type: string
    x-nullable: true
    title: grade
    enum:
      - E_1
      - E_2
      - E_3
      - E_4
      - E_5
      - E_6
      - E_7
      - E_8
      - E_9
      - E_9_SPECIAL_SENIOR_ENLISTED
      - O_1_ACADEMY_GRADUATE
      - O_2
      - O_3
      - O_4
      - O_5
      - O_6
      - O_7
      - O_8
      - O_9
      - O_10
      - W_1
      - W_2
      - W_3
      - W_4
      - W_5
      - AVIATION_CADET
      - CIVILIAN_EMPLOYEE
      - ACADEMY_CADET
      - MIDSHIPMAN
    x-display-value:
      E_1: E-1
      E_2: E-2
      E_3: E-3
      E_4: E-4
      E_5: E-5
      E_6: E-6
      E_7: E-7
      E_8: E-8
      E_9: E-9
      E_9_SPECIAL_SENIOR_ENLISTED: E-9 (Special Senior Enlisted)
      O_1_ACADEMY_GRADUATE: O-1 or Service Academy Graduate
      O_2: O-2
      O_3: O-3
      O_4: O-4
      O_5: O-5
      O_6: O-6
      O_7: O-7
      O_8: O-8
      O_9: O-9
      O_10: O-10
      W_1: W-1
      W_2: W-2
      W_3: W-3
      W_4: W-4
      W_5: W-5
      AVIATION_CADET: Aviation Cadet
      CIVILIAN_EMPLOYEE: Civilian Employee
      ACADEMY_CADET: Service Academy Cadet
      MIDSHIPMAN: Midshipman
  Move:
    properties:
      id:
        example: 1f2270c7-7166-40ae-981e-b200ebdf3054
        format: uuid
        type: string
      serviceCounselingCompletedAt:
        format: date-time
        type: string
        x-nullable: true
      availableToPrimeAt:
        format: date-time
        type: string
        x-nullable: true
      billableWeightsReviewedAt:
        format: date-time
        type: string
        x-nullable: true
      contractorId:
        type: string
        format: uuid
        x-nullable: true
      contractor:
        $ref: '#/definitions/Contractor'
      locator:
        type: string
        example: 1K43AR
      ordersId:
        type: string
        format: uuid
        example: c56a4180-65aa-42ec-a945-5fd21dec0538
      orders:
        $ref: '#/definitions/Order'
      referenceId:
        example: 1001-3456
        type: string
        x-nullable: true
      status:
        $ref: '#/definitions/MoveStatus'
      excess_weight_qualified_at:
        type: string
        format: date-time
        description: >-
          Timestamp of when the estimated shipment weights of the move reached
          90% of the weight allowance
        x-nullable: true
      excess_weight_acknowledged_at:
        type: string
        format: date-time
        description: >-
          Timestamp of when the TOO acknowledged the excess weight risk by
          either dismissing the alert or updating the max billable weight
        x-nullable: true
      tioRemarks:
        type: string
        example: approved additional weight
        x-nullable: true
      financialReviewFlag:
        type: boolean
        example: false
        description: >-
          This flag is set by office users if a move should be reviewed by a
          Financial Office
        x-nullable: false
        readOnly: true
      financialReviewRemarks:
        type: string
        example: Destination address is too far from duty location
        x-nullable: true
        readOnly: true
      closeoutOffice:
        $ref: '#/definitions/TransportationOffice'
      closeoutOfficeId:
        type: string
        format: uuid
        description: >-
          The transportation office that will handle reviewing PPM Closeout
          documentation for Army and Air Force service members
        x-nullable: true
      approvalsRequestedAt:
        type: string
        format: date-time
        description: >-
          The time at which a move is sent back to the TOO becuase the prime
          added a new service item for approval
        x-nullable: true
      createdAt:
        type: string
        format: date-time
      submittedAt:
        type: string
        format: date-time
        x-nullable: true
      updatedAt:
        type: string
        format: date-time
      eTag:
        type: string
      shipmentGBLOC:
        $ref: '#/definitions/GBLOC'
      lockedByOfficeUserID:
        type: string
        format: uuid
        x-nullable: true
      lockedByOfficeUser:
        $ref: '#/definitions/LockedOfficeUser'
        x-nullable: true
      lockExpiresAt:
        type: string
        format: date-time
        x-nullable: true
  MoveHistory:
    properties:
      id:
        description: move ID
        example: 1f2270c7-7166-40ae-981e-b200ebdf3054
        format: uuid
        type: string
      historyRecords:
        description: A list of MoveAuditHistory's connected to the move.
        $ref: '#/definitions/MoveAuditHistories'
      locator:
        description: move locator
        type: string
        example: 1K43AR
      referenceId:
        description: move referenceID
        example: 1001-3456
        type: string
        x-nullable: true
  MoveHistoryResult:
    type: object
    properties:
      page:
        type: integer
      perPage:
        type: integer
      totalCount:
        type: integer
      id:
        description: move ID
        example: 1f2270c7-7166-40ae-981e-b200ebdf3054
        format: uuid
        type: string
      historyRecords:
        description: A list of MoveAuditHistory's connected to the move.
        $ref: '#/definitions/MoveAuditHistories'
      locator:
        description: move locator
        type: string
        example: 1K43AR
      referenceId:
        description: move referenceID
        example: 1001-3456
        type: string
        x-nullable: true
  MoveAuditHistories:
    type: array
    items:
      $ref: '#/definitions/MoveAuditHistory'
  MoveAuditHistory:
    properties:
      id:
        description: id from audity_history table
        example: 1f2270c7-7166-40ae-981e-b200ebdf3054
        format: uuid
        type: string
      schemaName:
        description: Database schema audited table for this event is in
        type: string
      tableName:
        description: name of database table that was changed
        type: string
      relId:
        description: relation OID. Table OID (object identifier). Changes with drop/create.
        type: integer
      objectId:
        description: id column for the tableName where the data was changed
        example: 1f2270c7-7166-40ae-981e-b200ebdf3054
        format: uuid
        type: string
        x-nullable: true
      sessionUserId:
        example: 1f2270c7-7166-40ae-981e-b200ebdf3054
        format: uuid
        type: string
        x-nullable: true
      sessionUserFirstName:
        example: foo
        type: string
        x-nullable: true
      sessionUserLastName:
        example: bar
        type: string
        x-nullable: true
      sessionUserEmail:
        example: foobar@example.com
        type: string
        x-nullable: true
      sessionUserTelephone:
        format: telephone
        type: string
        pattern: ^[2-9]\d{2}-\d{3}-\d{4}$
        x-nullable: true
      context:
        type: array
        items:
          type: object
          additionalProperties:
            type: string
        x-nullable: true
      contextId:
        description: id column for the context table the record belongs to
        example: 1f2270c7-7166-40ae-981e-b200ebdf3054
        type: string
        x-nullable: true
      eventName:
        description: API endpoint name that was called to make the change
        type: string
        x-nullable: true
      actionTstampTx:
        description: Transaction start timestamp for tx in which audited event occurred
        type: string
        format: date-time
      actionTstampStm:
        description: Statement start timestamp for tx in which audited event occurred
        type: string
        format: date-time
      actionTstampClk:
        description: Wall clock time at which audited event's trigger call occurred
        type: string
        format: date-time
      transactionId:
        description: >-
          Identifier of transaction that made the change. May wrap, but unique
          paired with action_tstamp_tx.
        type: integer
        x-nullable: true
      action:
        description: Action type; I = insert, D = delete, U = update, T = truncate
        type: string
      oldValues:
        description: >-
          A list of (old/previous) MoveAuditHistoryItem's for a record before
          the change.
        type: object
        additionalProperties: true
        x-nullable: true
      changedValues:
        description: >-
          A list of (changed/updated) MoveAuditHistoryItem's for a record after
          the change.
        type: object
        additionalProperties: true
        x-nullable: true
      statementOnly:
        description: >-
          true if audit event is from an FOR EACH STATEMENT trigger, false for
          FOR EACH ROW'
        type: boolean
        example: false
  MoveAuditHistoryItems:
    type: array
    items:
      $ref: '#/definitions/MoveAuditHistoryItem'
  MoveAuditHistoryItem:
    properties:
      columnName:
        type: string
      columnValue:
        type: string
  MoveStatus:
    type: string
    enum:
      - DRAFT
      - NEEDS SERVICE COUNSELING
      - SERVICE COUNSELING COMPLETED
      - SUBMITTED
      - APPROVALS REQUESTED
      - APPROVED
      - CANCELED
  DeptIndicator:
    type: string
    title: Dept. indicator
    x-nullable: true
    enum:
      - NAVY_AND_MARINES
      - ARMY
      - ARMY_CORPS_OF_ENGINEERS
      - AIR_AND_SPACE_FORCE
      - COAST_GUARD
      - OFFICE_OF_SECRETARY_OF_DEFENSE
    x-display-value:
      NAVY_AND_MARINES: 17 Navy and Marine Corps
      ARMY: 21 Army
      ARMY_CORPS_OF_ENGINEERS: 96 Army Corps of Engineers
      AIR_AND_SPACE_FORCE: 57 Air Force and Space Force
      COAST_GUARD: 70 Coast Guard
      OFFICE_OF_SECRETARY_OF_DEFENSE: 97 Office of the Secretary of Defense
  OrdersTypeDetail:
    type: string
    title: Orders type detail
    x-nullable: true
    enum:
      - HHG_PERMITTED
      - PCS_TDY
      - HHG_RESTRICTED_PROHIBITED
      - HHG_RESTRICTED_AREA
      - INSTRUCTION_20_WEEKS
      - HHG_PROHIBITED_20_WEEKS
      - DELAYED_APPROVAL
    x-display-value:
      HHG_PERMITTED: Shipment of HHG Permitted
      PCS_TDY: PCS with TDY Enroute
      HHG_RESTRICTED_PROHIBITED: Shipment of HHG Restricted or Prohibited
      HHG_RESTRICTED_AREA: HHG Restricted Area-HHG Prohibited
      INSTRUCTION_20_WEEKS: Course of Instruction 20 Weeks or More
      HHG_PROHIBITED_20_WEEKS: Shipment of HHG Prohibited but Authorized within 20 weeks
      DELAYED_APPROVAL: Delayed Approval 20 Weeks or More
  Order:
    properties:
      id:
        example: 1f2270c7-7166-40ae-981e-b200ebdf3054
        format: uuid
        type: string
      customerID:
        example: c56a4180-65aa-42ec-a945-5fd21dec0538
        format: uuid
        type: string
      customer:
        $ref: '#/definitions/Customer'
      moveCode:
        type: string
        example: H2XFJF
      first_name:
        type: string
        example: John
        readOnly: true
      last_name:
        type: string
        example: Doe
        readOnly: true
      grade:
        $ref: '#/definitions/Grade'
      agency:
        $ref: '#/definitions/Affiliation'
      entitlement:
        $ref: '#/definitions/Entitlements'
      destinationDutyLocation:
        $ref: '#/definitions/DutyLocation'
      originDutyLocation:
        $ref: '#/definitions/DutyLocation'
      originDutyLocationGBLOC:
        $ref: '#/definitions/GBLOC'
      moveTaskOrderID:
        example: c56a4180-65aa-42ec-a945-5fd21dec0538
        format: uuid
        type: string
      uploaded_order_id:
        example: c56a4180-65aa-42ec-a945-5fd21dec0538
        format: uuid
        type: string
      uploadedAmendedOrderID:
        example: c56a4180-65aa-42ec-a945-5fd21dec0538
        format: uuid
        type: string
        x-nullable: true
      amendedOrdersAcknowledgedAt:
        type: string
        format: date-time
        x-nullable: true
      order_number:
        type: string
        x-nullable: true
        example: 030-00362
      order_type:
        $ref: '#/definitions/OrdersType'
      order_type_detail:
        $ref: '#/definitions/OrdersTypeDetail'
        x-nullable: true
      date_issued:
        type: string
        format: date
        example: '2020-01-01'
      report_by_date:
        type: string
        format: date
        example: '2020-01-01'
      department_indicator:
        $ref: '#/definitions/DeptIndicator'
        x-nullable: true
      tac:
        type: string
        title: TAC
        example: F8J1
        x-nullable: true
      sac:
        type: string
        title: SAC
        example: N002214CSW32Y9
        x-nullable: true
      ntsTac:
        type: string
        title: NTS TAC
        example: F8J1
        x-nullable: true
      ntsSac:
        type: string
        title: NTS SAC
        example: N002214CSW32Y9
        x-nullable: true
      has_dependents:
        type: boolean
        example: false
        title: Are dependents included in your orders?
      spouse_has_pro_gear:
        type: boolean
        example: false
        title: >-
          Do you have a spouse who will need to move items related to their
          occupation (also known as spouse pro-gear)?
      supplyAndServicesCostEstimate:
        type: string
      packingAndShippingInstructions:
        type: string
      methodOfPayment:
        type: string
      naics:
        type: string
      eTag:
        type: string
    type: object
  OrderBody:
    type: object
    properties:
      id:
        type: string
        format: uuid
  CreateOrders:
    type: object
    properties:
      serviceMemberId:
        type: string
        format: uuid
        example: c56a4180-65aa-42ec-a945-5fd21dec0538
      issueDate:
        type: string
        description: The date and time that these orders were cut.
        format: date
        title: Orders date
      reportByDate:
        type: string
        description: Report By Date
        format: date
        title: Report-by date
      ordersType:
        $ref: '#/definitions/OrdersType'
      ordersTypeDetail:
        $ref: '#/definitions/OrdersTypeDetail'
      hasDependents:
        type: boolean
        title: Are dependents included in your orders?
      spouseHasProGear:
        type: boolean
        title: >-
          Do you have a spouse who will need to move items related to their
          occupation (also known as spouse pro-gear)?
      newDutyLocationId:
        type: string
        format: uuid
        example: c56a4180-65aa-42ec-a945-5fd21dec0538
      ordersNumber:
        type: string
        title: Orders Number
        x-nullable: true
        example: 030-00362
      tac:
        type: string
        title: TAC
        example: F8J1
        x-nullable: true
      sac:
        type: string
        title: SAC
        example: N002214CSW32Y9
        x-nullable: true
      departmentIndicator:
        $ref: '#/definitions/DeptIndicator'
      grade:
        $ref: '#/definitions/Grade'
      originDutyLocationId:
        type: string
        format: uuid
        example: c56a4180-65aa-42ec-a945-5fd21dec0538
    required:
      - serviceMemberId
      - issueDate
      - reportByDate
      - ordersType
      - hasDependents
      - spouseHasProGear
      - newDutyLocationId
  CounselingUpdateOrderPayload:
    type: object
    properties:
      issueDate:
        type: string
        description: The date and time that these orders were cut.
        format: date
        example: '2018-04-26'
        title: Orders date
      reportByDate:
        type: string
        description: Report By Date
        format: date
        example: '2018-04-26'
        title: Report-by date
      ordersType:
        $ref: '#/definitions/OrdersType'
      ordersTypeDetail:
        $ref: '#/definitions/OrdersTypeDetail'
      ordersNumber:
        type: string
        title: Orders Number
        x-nullable: true
        example: 030-00362
      departmentIndicator:
        $ref: '#/definitions/DeptIndicator'
        x-nullable: true
      originDutyLocationId:
        type: string
        format: uuid
        example: c56a4180-65aa-42ec-a945-5fd21dec0538
      newDutyLocationId:
        type: string
        format: uuid
        example: c56a4180-65aa-42ec-a945-5fd21dec0538
      tac:
        type: string
        title: HHG TAC
        minLength: 4
        maxLength: 4
        example: F8J1
        x-nullable: true
      sac:
        title: HHG SAC
        example: N002214CSW32Y9
        $ref: '#/definitions/NullableString'
      ntsTac:
        title: NTS TAC
        minLength: 4
        maxLength: 4
        example: F8J1
        $ref: '#/definitions/NullableString'
      ntsSac:
        title: NTS SAC
        example: N002214CSW32Y9
        $ref: '#/definitions/NullableString'
      grade:
        $ref: '#/definitions/Grade'
    required:
      - issueDate
      - reportByDate
      - ordersType
      - originDutyLocationId
      - newDutyLocationId
  UpdateOrderPayload:
    type: object
    properties:
      issueDate:
        type: string
        description: The date and time that these orders were cut.
        format: date
        example: '2018-04-26'
        title: Orders date
      reportByDate:
        type: string
        description: Report By Date
        format: date
        example: '2018-04-26'
        title: Report-by date
      ordersType:
        $ref: '#/definitions/OrdersType'
      ordersTypeDetail:
        $ref: '#/definitions/OrdersTypeDetail'
      originDutyLocationId:
        type: string
        format: uuid
        example: c56a4180-65aa-42ec-a945-5fd21dec0538
      newDutyLocationId:
        type: string
        format: uuid
        example: c56a4180-65aa-42ec-a945-5fd21dec0538
      ordersNumber:
        type: string
        title: Orders Number
        x-nullable: true
        example: 030-00362
      tac:
        type: string
        title: HHG TAC
        minLength: 4
        maxLength: 4
        example: F8J1
        x-nullable: true
      sac:
        title: HHG SAC
        example: N002214CSW32Y9
        $ref: '#/definitions/NullableString'
      ntsTac:
        title: NTS TAC
        minLength: 4
        maxLength: 4
        example: F8J1
        $ref: '#/definitions/NullableString'
      ntsSac:
        title: NTS SAC
        example: N002214CSW32Y9
        $ref: '#/definitions/NullableString'
      departmentIndicator:
        $ref: '#/definitions/DeptIndicator'
        x-nullable: true
      ordersAcknowledgement:
        description: >-
          Confirmation that the new amended orders were reviewed after
          previously approving the original orders
        type: boolean
        x-nullable: true
      grade:
        $ref: '#/definitions/Grade'
    required:
      - issueDate
      - reportByDate
      - ordersType
      - newDutyLocationId
      - originDutyLocationId
  UpdateAllowancePayload:
    type: object
    properties:
      grade:
        $ref: '#/definitions/Grade'
      dependentsAuthorized:
        type: boolean
        x-nullable: true
      agency:
        $ref: '#/definitions/Affiliation'
      proGearWeight:
        description: unit is in lbs
        example: 2000
        type: integer
        minimum: 0
        maximum: 2000
        x-formatting: weight
        x-nullable: true
      proGearWeightSpouse:
        description: unit is in lbs
        example: 500
        type: integer
        minimum: 0
        maximum: 500
        x-formatting: weight
        x-nullable: true
      requiredMedicalEquipmentWeight:
        description: unit is in lbs
        example: 2000
        type: integer
        minimum: 0
        x-formatting: weight
      organizationalClothingAndIndividualEquipment:
        description: only for Army
        type: boolean
        x-nullable: true
      storageInTransit:
        description: >-
          the number of storage in transit days that the customer is entitled to
          for a given shipment on their move
        type: integer
        minimum: 0
      gunSafe:
        description: >-
          True if user is entitled to move a gun safe (up to 500 lbs) as part of
          their move without it being charged against their weight allowance.
        type: boolean
        x-nullable: true
  UpdateBillableWeightPayload:
    type: object
    properties:
      authorizedWeight:
        description: unit is in lbs
        example: 2000
        minimum: 1
        type: integer
        x-formatting: weight
        x-nullable: true
  UpdateMaxBillableWeightAsTIOPayload:
    type: object
    properties:
      authorizedWeight:
        description: unit is in lbs
        example: 2000
        minimum: 1
        type: integer
        x-formatting: weight
        x-nullable: true
      tioRemarks:
        description: TIO remarks for updating the max billable weight
        example: Increasing max billable weight
        type: string
        minLength: 1
        x-nullable: true
    required:
      - authorizedWeight
      - tioRemarks
  CounselingUpdateAllowancePayload:
    type: object
    properties:
      grade:
        $ref: '#/definitions/Grade'
      dependentsAuthorized:
        type: boolean
        x-nullable: true
      agency:
        $ref: '#/definitions/Affiliation'
      proGearWeight:
        minimum: 0
        maximum: 2000
        description: unit is in lbs
        example: 2000
        type: integer
        x-formatting: weight
        x-nullable: true
      proGearWeightSpouse:
        minimum: 0
        maximum: 500
        description: unit is in lbs
        example: 2000
        type: integer
        x-formatting: weight
        x-nullable: true
      requiredMedicalEquipmentWeight:
        minimum: 0
        description: unit is in lbs
        example: 2000
        type: integer
        x-formatting: weight
      organizationalClothingAndIndividualEquipment:
        description: only for Army
        type: boolean
        x-nullable: true
      storageInTransit:
        description: >-
          the number of storage in transit days that the customer is entitled to
          for a given shipment on their move
        type: integer
        minimum: 0
      gunSafe:
        description: >-
          True if user is entitled to move a gun safe (up to 500 lbs) as part of
          their move without it being charged against their weight allowance.
        type: boolean
        x-nullable: true
  MoveTaskOrder:
    description: The Move (MoveTaskOrder)
    properties:
      id:
        example: 1f2270c7-7166-40ae-981e-b200ebdf3054
        format: uuid
        type: string
      createdAt:
        format: date-time
        type: string
      orderID:
        example: c56a4180-65aa-42ec-a945-5fd21dec0538
        format: uuid
        type: string
      locator:
        type: string
        example: 1K43AR
      referenceId:
        example: 1001-3456
        type: string
      serviceCounselingCompletedAt:
        format: date-time
        type: string
        x-nullable: true
      availableToPrimeAt:
        format: date-time
        type: string
        x-nullable: true
      updatedAt:
        format: date-time
        type: string
      destinationAddress:
        $ref: '#/definitions/Address'
      pickupAddress:
        $ref: '#/definitions/Address'
      destinationDutyLocation:
        example: 1f2270c7-7166-40ae-981e-b200ebdf3054
        format: uuid
        type: string
      originDutyLocation:
        example: 1f2270c7-7166-40ae-981e-b200ebdf3054
        format: uuid
        type: string
      entitlements:
        $ref: '#/definitions/Entitlements'
      requestedPickupDate:
        format: date
        type: string
      tioRemarks:
        type: string
        example: approved additional weight
        x-nullable: true
      eTag:
        type: string
    type: object
  MoveTaskOrders:
    items:
      $ref: '#/definitions/MoveTaskOrder'
    type: array
  PaymentRequest:
    properties:
      proofOfServiceDocs:
        $ref: '#/definitions/ProofOfServiceDocs'
      id:
        example: c56a4180-65aa-42ec-a945-5fd21dec0538
        format: uuid
        readOnly: true
        type: string
      isFinal:
        default: false
        type: boolean
      moveTaskOrder:
        $ref: '#/definitions/Move'
      moveTaskOrderID:
        example: c56a4180-65aa-42ec-a945-5fd21dec0538
        format: uuid
        type: string
      rejectionReason:
        example: documentation was incomplete
        type: string
        x-nullable: true
      serviceItems:
        $ref: '#/definitions/PaymentServiceItems'
      status:
        $ref: '#/definitions/PaymentRequestStatus'
      paymentRequestNumber:
        example: 1234-5678-1
        readOnly: true
        type: string
      recalculationOfPaymentRequestID:
        example: c56a4180-65aa-42ec-a945-5fd21dec0538
        format: uuid
        type: string
        readOnly: true
        x-nullable: true
      eTag:
        type: string
      reviewedAt:
        format: date-time
        type: string
        x-nullable: true
      createdAt:
        format: date-time
        type: string
    type: object
  PaymentRequests:
    items:
      $ref: '#/definitions/PaymentRequest'
    type: array
  PaymentServiceItems:
    items:
      $ref: '#/definitions/PaymentServiceItem'
    type: array
  PaymentServiceItem:
    properties:
      id:
        example: c56a4180-65aa-42ec-a945-5fd21dec0538
        format: uuid
        readOnly: true
        type: string
      createdAt:
        format: date-time
        type: string
      paymentRequestID:
        example: c56a4180-65aa-42ec-a945-5fd21dec0538
        format: uuid
        type: string
      mtoServiceItemID:
        example: c56a4180-65aa-42ec-a945-5fd21dec0538
        format: uuid
        type: string
      mtoServiceItemCode:
        example: DLH
        type: string
      mtoServiceItemName:
        example: Move management
        type: string
      mtoShipmentType:
        $ref: '#/definitions/MTOShipmentType'
      mtoShipmentID:
        type: string
        format: uuid
        example: c56a4180-65aa-42ec-a945-5fd21dec0538
        x-nullable: true
      status:
        $ref: '#/definitions/PaymentServiceItemStatus'
      priceCents:
        type: integer
        format: cents
        title: Price of the service item in cents
        x-nullable: true
      rejectionReason:
        example: documentation was incomplete
        type: string
        x-nullable: true
      referenceID:
        example: 1234-5678-c56a4180
        readOnly: true
        format: string
      paymentServiceItemParams:
        $ref: '#/definitions/PaymentServiceItemParams'
      eTag:
        type: string
    type: object
  PaymentRequestStatus:
    type: string
    enum:
      - PENDING
      - REVIEWED
      - REVIEWED_AND_ALL_SERVICE_ITEMS_REJECTED
      - SENT_TO_GEX
      - RECEIVED_BY_GEX
      - PAID
      - EDI_ERROR
      - DEPRECATED
    title: Payment Request Status
  ProofOfServiceDocs:
    items:
      $ref: '#/definitions/ProofOfServiceDoc'
    type: array
  ProofOfServiceDoc:
    properties:
      isWeightTicket:
        type: boolean
      uploads:
        items:
          $ref: '#/definitions/Upload'
        type: array
  ShipmentsPaymentSITBalance:
    items:
      $ref: '#/definitions/ShipmentPaymentSITBalance'
    type: array
  ShipmentPaymentSITBalance:
    properties:
      shipmentID:
        type: string
        format: uuid
      totalSITDaysAuthorized:
        type: integer
      totalSITDaysRemaining:
        type: integer
      totalSITEndDate:
        type: string
        format: date
        x-nullable: true
      pendingSITDaysInvoiced:
        type: integer
      pendingBilledStartDate:
        type: string
        format: date
        x-nullable: true
      pendingBilledEndDate:
        type: string
        format: date
        x-nullable: true
      previouslyBilledDays:
        type: integer
        x-nullable: true
      previouslyBilledStartDate:
        type: string
        format: date
        x-nullable: true
      previouslyBilledEndDate:
        type: string
        format: date
        x-nullable: true
  UpdateShipment:
    type: object
    properties:
      shipmentType:
        $ref: '#/definitions/MTOShipmentType'
      requestedPickupDate:
        format: date
        type: string
        x-nullable: true
      requestedDeliveryDate:
        format: date
        type: string
        x-nullable: true
      customerRemarks:
        type: string
        example: handle with care
        x-nullable: true
      counselorRemarks:
        type: string
        example: counselor approved
        x-nullable: true
      billableWeightCap:
        type: integer
        description: estimated weight of the shuttle service item provided by the prime
        example: 2500
        x-formatting: weight
        x-nullable: true
      billableWeightJustification:
        type: string
        example: more weight than expected
        x-nullable: true
      pickupAddress:
        allOf:
          - $ref: '#/definitions/Address'
      destinationAddress:
        allOf:
          - $ref: '#/definitions/Address'
      secondaryDeliveryAddress:
        allOf:
          - $ref: '#/definitions/Address'
      secondaryPickupAddress:
        allOf:
          - $ref: '#/definitions/Address'
      hasSecondaryPickupAddress:
        type: boolean
        x-nullable: true
        x-omitempty: false
      hasSecondaryDeliveryAddress:
        type: boolean
        x-nullable: true
        x-omitempty: false
      actualProGearWeight:
        type: integer
        x-nullable: true
        x-omitempty: false
      actualSpouseProGearWeight:
        type: integer
        x-nullable: true
        x-omitempty: false
      destinationType:
        $ref: '#/definitions/DestinationType'
      agents:
        $ref: '#/definitions/MTOAgents'
        x-nullable: true
      tacType:
        $ref: '#/definitions/LOATypeNullable'
      sacType:
        $ref: '#/definitions/LOATypeNullable'
      usesExternalVendor:
        type: boolean
        example: false
        x-nullable: true
      serviceOrderNumber:
        type: string
        x-nullable: true
      ntsRecordedWeight:
        description: >-
          The previously recorded weight for the NTS Shipment. Used for NTS
          Release to know what the previous primeActualWeight or billable weight
          was.
        example: 2000
        type: integer
        x-formatting: weight
        x-nullable: true
      storageFacility:
        x-nullable: true
        $ref: '#/definitions/StorageFacility'
      ppmShipment:
        $ref: '#/definitions/UpdatePPMShipment'
  UpdatePPMShipment:
    type: object
    properties:
      expectedDepartureDate:
        description: |
          Date the customer expects to move.
        format: date
        type: string
        x-nullable: true
      actualMoveDate:
        format: date
        type: string
        x-nullable: true
      pickupAddress:
        allOf:
          - $ref: '#/definitions/Address'
      secondaryPickupAddress:
        allOf:
          - $ref: '#/definitions/Address'
      destinationAddress:
        allOf:
          - $ref: '#/definitions/Address'
      secondaryDestinationAddress:
        allOf:
          - $ref: '#/definitions/Address'
      hasSecondaryPickupAddress:
        type: boolean
        x-nullable: true
        x-omitempty: false
      hasSecondaryDestinationAddress:
        type: boolean
        x-nullable: true
        x-omitempty: false
      w2Address:
        x-nullable: true
        $ref: '#/definitions/Address'
      sitExpected:
        type: boolean
        x-nullable: true
      sitLocation:
        allOf:
          - $ref: '#/definitions/SITLocationType'
          - x-nullable: true
      sitEstimatedWeight:
        type: integer
        example: 2000
        x-nullable: true
      sitEstimatedEntryDate:
        format: date
        type: string
        x-nullable: true
      sitEstimatedDepartureDate:
        format: date
        type: string
        x-nullable: true
      estimatedWeight:
        type: integer
        example: 4200
        x-nullable: true
      hasProGear:
        description: |
          Indicates whether PPM shipment has pro gear.
        type: boolean
        x-nullable: true
      proGearWeight:
        type: integer
        x-nullable: true
      spouseProGearWeight:
        type: integer
        x-nullable: true
      hasRequestedAdvance:
        description: |
          Indicates whether an advance has been requested for the PPM shipment.
        type: boolean
        x-nullable: true
      hasReceivedAdvance:
        description: |
          Indicates whether an advance was received for the PPM shipment.
        type: boolean
        x-nullable: true
      advanceAmountRequested:
        description: |
          The amount request for an advance, or null if no advance is requested
        type: integer
        format: cents
        x-nullable: true
      advanceAmountReceived:
        description: |
          The amount received for an advance, or null if no advance is received
        type: integer
        format: cents
        x-nullable: true
      advanceStatus:
        $ref: '#/definitions/PPMAdvanceStatus'
        x-nullable: true
  UpdateWeightTicket:
    type: object
    properties:
      emptyWeight:
        description: Weight of the vehicle when empty.
        type: integer
        minimum: 0
      fullWeight:
        description: The weight of the vehicle when full.
        type: integer
        minimum: 0
      ownsTrailer:
        description: Indicates if the customer used a trailer they own for the move.
        type: boolean
      trailerMeetsCriteria:
        description: >-
          Indicates if the trailer that the customer used meets all the criteria
          to be claimable.
        type: boolean
      status:
        $ref: '#/definitions/PPMDocumentStatus'
      reason:
        description: The reason the services counselor has excluded or rejected the item.
        type: string
      adjustedNetWeight:
        description: Indicates the adjusted net weight of the vehicle
        type: integer
        minimum: 0
      netWeightRemarks:
        description: Remarks explaining any edits made to the net weight
        type: string
      allowableWeight:
        description: Indicates the maximum reimbursable weight of the shipment
        type: integer
        minimum: 0
  UpdateMovingExpense:
    type: object
    properties:
      movingExpenseType:
        $ref: '#/definitions/OmittableMovingExpenseType'
      description:
        description: A brief description of the expense.
        type: string
        x-nullable: true
        x-omitempty: false
      amount:
        description: The total amount of the expense as indicated on the receipt
        type: integer
      sitStartDate:
        description: >-
          The date the shipment entered storage, applicable for the `STORAGE`
          movingExpenseType only
        type: string
        format: date
      sitEndDate:
        description: >-
          The date the shipment exited storage, applicable for the `STORAGE`
          movingExpenseType only
        type: string
        format: date
      status:
        $ref: '#/definitions/PPMDocumentStatus'
      reason:
        description: The reason the services counselor has excluded or rejected the item.
        type: string
      weightStored:
        description: The total weight stored in PPM SIT
        type: integer
      sitLocation:
        allOf:
          - $ref: '#/definitions/SITLocationType'
          - x-nullable: true
  UpdateProGearWeightTicket:
    type: object
    properties:
      belongsToSelf:
        description: >-
          Indicates if this information is for the customer's own pro-gear,
          otherwise, it's the spouse's.
        type: boolean
      hasWeightTickets:
        description: >-
          Indicates if the user has a weight ticket for their pro-gear,
          otherwise they have a constructed weight.
        type: boolean
      weight:
        description: Weight of the pro-gear contained in the shipment.
        type: integer
        minimum: 0
      status:
        $ref: '#/definitions/PPMDocumentStatus'
      reason:
        description: The reason the services counselor has excluded or rejected the item.
        type: string
  MTOShipments:
    items:
      $ref: '#/definitions/MTOShipment'
    type: array
  CreateMTOShipment:
    type: object
    properties:
      moveTaskOrderID:
        description: The ID of the move this new shipment is for.
        example: 1f2270c7-7166-40ae-981e-b200ebdf3054
        format: uuid
        type: string
      requestedPickupDate:
        description: >
          The customer's preferred pickup date. Other dates, such as required
          delivery date and (outside MilMove) the pack date, are derived from
          this date.
        format: date
        type: string
        x-nullable: true
      requestedDeliveryDate:
        description: |
          The customer's preferred delivery date.
        format: date
        type: string
        x-nullable: true
      customerRemarks:
        description: >
          The customer can use the customer remarks field to inform the services
          counselor and the movers about any

          special circumstances for this shipment. Typical examples:
            * bulky or fragile items,
            * weapons,
            * access info for their address.
          Customer enters this information during onboarding. Optional field.
        type: string
        example: handle with care
        x-nullable: true
      counselorRemarks:
        description: >
          The counselor can use the counselor remarks field to inform the movers
          about any

          special circumstances for this shipment. Typical examples:
            * bulky or fragile items,
            * weapons,
            * access info for their address.
          Counselors enters this information when creating or editing an MTO
          Shipment. Optional field.
        type: string
        example: handle with care
        x-nullable: true
      agents:
        $ref: '#/definitions/MTOAgents'
      mtoServiceItems:
        $ref: '#/definitions/MTOServiceItems'
      pickupAddress:
        description: The address where the movers should pick up this shipment.
        allOf:
          - $ref: '#/definitions/Address'
      destinationAddress:
        description: Where the movers should deliver this shipment.
        allOf:
          - $ref: '#/definitions/Address'
      destinationType:
        $ref: '#/definitions/DestinationType'
      shipmentType:
        $ref: '#/definitions/MTOShipmentType'
      tacType:
        allOf:
          - $ref: '#/definitions/LOAType'
          - x-nullable: true
      sacType:
        allOf:
          - $ref: '#/definitions/LOAType'
          - x-nullable: true
      usesExternalVendor:
        type: boolean
        example: false
        x-nullable: true
      serviceOrderNumber:
        type: string
        x-nullable: true
      ntsRecordedWeight:
        description: >-
          The previously recorded weight for the NTS Shipment. Used for NTS
          Release to know what the previous primeActualWeight or billable weight
          was.
        example: 2000
        type: integer
        x-nullable: true
        x-formatting: weight
      storageFacility:
        x-nullable: true
        $ref: '#/definitions/StorageFacility'
      ppmShipment:
        $ref: '#/definitions/CreatePPMShipment'
    required:
      - moveTaskOrderID
      - shipmentType
  CreatePPMShipment:
    description: >-
      A personally procured move is a type of shipment that a service members
      moves themselves.
    properties:
      expectedDepartureDate:
        description: |
          Date the customer expects to move.
        format: date
        type: string
      pickupAddress:
        allOf:
          - $ref: '#/definitions/Address'
      destinationAddress:
        allOf:
          - $ref: '#/definitions/Address'
      secondaryDestinationAddress:
        allOf:
          - $ref: '#/definitions/Address'
      secondaryPickupAddress:
        allOf:
          - $ref: '#/definitions/Address'
      hasSecondaryPickupAddress:
        type: boolean
        x-nullable: true
        x-omitempty: false
      hasSecondaryDestinationAddress:
        type: boolean
        x-nullable: true
        x-omitempty: false
      sitExpected:
        type: boolean
      sitLocation:
        allOf:
          - $ref: '#/definitions/SITLocationType'
          - x-nullable: true
      sitEstimatedWeight:
        type: integer
        example: 2000
        x-nullable: true
      sitEstimatedEntryDate:
        format: date
        type: string
        x-nullable: true
      sitEstimatedDepartureDate:
        format: date
        type: string
        x-nullable: true
      estimatedWeight:
        type: integer
        example: 4200
      hasProGear:
        description: |
          Indicates whether PPM shipment has pro gear.
        type: boolean
      proGearWeight:
        type: integer
        x-nullable: true
      spouseProGearWeight:
        type: integer
        x-nullable: true
    required:
      - expectedDepartureDate
      - pickupAddress
      - destinationAddress
      - sitExpected
      - estimatedWeight
      - hasProGear
  RejectShipment:
    properties:
      rejectionReason:
        type: string
        example: MTO Shipment not good enough
    required:
      - rejectionReason
  RequestDiversion:
    properties:
      diversionReason:
        type: string
        example: Shipment route needs to change
    required:
      - diversionReason
  ApproveSITExtension:
    properties:
      approvedDays:
        description: Number of days approved for SIT extension
        type: integer
        example: 21
        minimum: 1
      requestReason:
        description: >-
          Reason from service counselor-provided picklist for SIT Duration
          Update
        example: AWAITING_COMPLETION_OF_RESIDENCE
        type: string
        enum:
          - SERIOUS_ILLNESS_MEMBER
          - SERIOUS_ILLNESS_DEPENDENT
          - IMPENDING_ASSIGNEMENT
          - DIRECTED_TEMPORARY_DUTY
          - NONAVAILABILITY_OF_CIVILIAN_HOUSING
          - AWAITING_COMPLETION_OF_RESIDENCE
          - OTHER
      officeRemarks:
        description: Remarks from TOO about SIT approval
        type: string
        example: Approved for three weeks rather than requested 45 days
        x-nullable: true
    required:
      - approvedDays
  DenySITExtension:
    properties:
      officeRemarks:
        description: Remarks from TOO about SIT denial
        type: string
        example: Denied this extension as it does not match the criteria
        x-nullable: true
      convertToCustomerExpense:
        description: >-
          Whether or not to convert to members expense once SIT extension is
          denied.
        type: boolean
        example: false
    required:
      - officeRemarks
      - convertToCustomerExpense
  UpdateSITServiceItemCustomerExpense:
    properties:
      convertToCustomerExpense:
        example: true
        type: boolean
      customerExpenseReason:
        description: Reason the service item was rejected
        type: string
        example: Insufficent details provided
    required:
      - convertToCustomerExpense
      - customerExpenseReason
  CreateApprovedSITDurationUpdate:
    properties:
      requestReason:
        description: >-
          Reason from service counselor-provided picklist for SIT Duration
          Update
        example: AWAITING_COMPLETION_OF_RESIDENCE
        type: string
        enum:
          - SERIOUS_ILLNESS_MEMBER
          - SERIOUS_ILLNESS_DEPENDENT
          - IMPENDING_ASSIGNEMENT
          - DIRECTED_TEMPORARY_DUTY
          - NONAVAILABILITY_OF_CIVILIAN_HOUSING
          - AWAITING_COMPLETION_OF_RESIDENCE
          - OTHER
      approvedDays:
        description: >-
          Number of days approved for SIT extension. This will match requested
          days saved to the SIT extension model.
        type: integer
        example: 21
      officeRemarks:
        description: Remarks from TOO about SIT Duration Update creation
        type: string
        example: >-
          Customer needs additional storage time as their new place of residence
          is not yet ready
        x-nullable: true
    required:
      - requestReason
      - approvedDays
  PatchMTOServiceItemStatusPayload:
    properties:
      status:
        description: Describes all statuses for a MTOServiceItem
        type: string
        enum:
          - SUBMITTED
          - APPROVED
          - REJECTED
      rejectionReason:
        description: Reason the service item was rejected
        type: string
        example: Insufficent details provided
        x-nullable: true
  MTOApprovalServiceItemCodes:
    description: MTO level service items to create when updating MTO status.
    properties:
      serviceCodeCS:
        example: true
        type: boolean
      serviceCodeMS:
        example: true
        type: boolean
    type: object
  TacValid:
    properties:
      isValid:
        example: true
        type: boolean
    required:
      - isValid
    type: object
  UpdatePaymentRequestStatusPayload:
    properties:
      rejectionReason:
        example: documentation was incomplete
        type: string
        x-nullable: true
      status:
        $ref: '#/definitions/PaymentRequestStatus'
      eTag:
        type: string
    type: object
  QueueMoves:
    type: array
    items:
      $ref: '#/definitions/QueueMove'
  QueueMove:
    type: object
    properties:
      id:
        type: string
        format: uuid
      customer:
        $ref: '#/definitions/Customer'
      status:
        $ref: '#/definitions/MoveStatus'
      locator:
        type: string
      submittedAt:
        format: date-time
        type: string
        x-nullable: true
      appearedInTooAt:
        format: date-time
        type: string
        x-nullable: true
      requestedMoveDate:
        format: date
        type: string
        x-nullable: true
      departmentIndicator:
        $ref: '#/definitions/DeptIndicator'
      shipmentsCount:
        type: integer
      originDutyLocation:
        $ref: '#/definitions/DutyLocation'
      destinationDutyLocation:
        $ref: '#/definitions/DutyLocation'
      originGBLOC:
        $ref: '#/definitions/GBLOC'
      ppmType:
        type: string
        enum:
          - FULL
          - PARTIAL
        x-nullable: true
      closeoutInitiated:
        format: date-time
        type: string
        x-nullable: true
      closeoutLocation:
        type: string
        x-nullable: true
      orderType:
        type: string
        x-nullable: true
      lockedByOfficeUserID:
        type: string
        format: uuid
        x-nullable: true
      lockedByOfficeUser:
        $ref: '#/definitions/LockedOfficeUser'
        x-nullable: true
      lockExpiresAt:
        type: string
        format: date-time
        x-nullable: true
  QueueMovesResult:
    type: object
    properties:
      page:
        type: integer
      perPage:
        type: integer
      totalCount:
        type: integer
      queueMoves:
        $ref: '#/definitions/QueueMoves'
  ListPrimeMove:
    description: >
      An abbreviated definition for a move, without all the nested information
      (shipments, service items, etc). Used to fetch a list of moves more
      efficiently.
    type: object
    properties:
      id:
        example: 1f2270c7-7166-40ae-981e-b200ebdf3054
        format: uuid
        type: string
      moveCode:
        type: string
        example: HYXFJF
        readOnly: true
      createdAt:
        format: date-time
        type: string
        readOnly: true
      orderID:
        example: c56a4180-65aa-42ec-a945-5fd21dec0538
        format: uuid
        type: string
      referenceId:
        example: 1001-3456
        type: string
      availableToPrimeAt:
        format: date-time
        type: string
        x-nullable: true
        readOnly: true
      updatedAt:
        format: date-time
        type: string
        readOnly: true
      ppmType:
        type: string
        enum:
          - FULL
          - PARTIAL
      eTag:
        type: string
        readOnly: true
      orderType:
        type: string
  ListPrimeMoves:
    type: array
    items:
      $ref: '#/definitions/ListPrimeMove'
  ListPrimeMovesResult:
    type: object
    properties:
      page:
        type: integer
      perPage:
        type: integer
      totalCount:
        type: integer
      queueMoves:
        $ref: '#/definitions/ListPrimeMoves'
  QueuePaymentRequest:
    type: object
    properties:
      id:
        type: string
        format: uuid
      moveID:
        type: string
        format: uuid
      customer:
        $ref: '#/definitions/Customer'
      status:
        $ref: '#/definitions/QueuePaymentRequestStatus'
      age:
        type: number
        format: double
        description: >-
          Days since the payment request has been requested.  Decimal
          representation will allow more accurate sorting.
      submittedAt:
        type: string
        format: date-time
      locator:
        type: string
      departmentIndicator:
        $ref: '#/definitions/DeptIndicator'
      originGBLOC:
        $ref: '#/definitions/GBLOC'
      originDutyLocation:
        $ref: '#/definitions/DutyLocation'
      orderType:
        type: string
        x-nullable: true
      lockedByOfficeUserID:
        type: string
        format: uuid
        x-nullable: true
      lockExpiresAt:
        type: string
        format: date-time
        x-nullable: true
  QueuePaymentRequests:
    type: array
    items:
      $ref: '#/definitions/QueuePaymentRequest'
  QueuePaymentRequestsResult:
    type: object
    properties:
      page:
        type: integer
      perPage:
        type: integer
      totalCount:
        type: integer
      queuePaymentRequests:
        $ref: '#/definitions/QueuePaymentRequests'
  QueuePaymentRequestStatus:
    enum:
      - Payment requested
      - Reviewed
      - Rejected
      - Paid
    title: Queue Payment Request Status
    type: string
  SearchMoves:
    type: array
    items:
      $ref: '#/definitions/SearchMove'
  SearchMove:
    type: object
    properties:
      id:
        type: string
        format: uuid
      firstName:
        type: string
        example: John
        x-nullable: true
      lastName:
        type: string
        example: Doe
        x-nullable: true
      dodID:
        type: string
        example: 1234567890
        x-nullable: true
      status:
        $ref: '#/definitions/MoveStatus'
      locator:
        type: string
      branch:
        type: string
      shipmentsCount:
        type: integer
      originDutyLocationPostalCode:
        format: zip
        type: string
        title: ZIP
        example: '90210'
        pattern: ^(\d{5})$
      destinationDutyLocationPostalCode:
        format: zip
        type: string
        title: ZIP
        example: '90210'
        pattern: ^(\d{5})$
      requestedPickupDate:
        type: string
        format: date
        x-nullable: true
      orderType:
        type: string
      requestedDeliveryDate:
        type: string
        format: date
        x-nullable: true
      originGBLOC:
        $ref: '#/definitions/GBLOC'
      destinationGBLOC:
        $ref: '#/definitions/GBLOC'
      lockedByOfficeUserID:
        type: string
        format: uuid
        x-nullable: true
      lockExpiresAt:
        type: string
        format: date-time
        x-nullable: true
  SearchMovesResult:
    type: object
    properties:
      page:
        type: integer
      perPage:
        type: integer
      totalCount:
        type: integer
      searchMoves:
        $ref: '#/definitions/SearchMoves'
  GBLOC:
    type: string
    enum:
      - AGFM
      - APAT
      - BGAC
      - BGNC
      - BKAS
      - CFMQ
      - CLPK
      - CNNQ
      - DMAT
      - GSAT
      - HAFC
      - HBAT
      - JEAT
      - JENQ
      - KKFA
      - LHNQ
      - LKNQ
      - MAPK
      - MAPS
      - MBFL
      - MLNQ
      - XXXX
  CreateCustomerSupportRemark:
    type: object
    description: >-
      A text remark written by an customer support user that is associated with
      a specific move.
    required:
      - content
      - officeUserID
    properties:
      content:
        example: This is a remark about a move.
        type: string
      officeUserID:
        example: 1f2270c7-7166-40ae-981e-b200ebdf3054
        format: uuid
        type: string
  UpdateCustomerSupportRemarkPayload:
    type: object
    description: >-
      A text remark update to an existing remark created by the current active
      user (the CSR).
    required:
      - content
    properties:
      content:
        example: This is a remark about a move.
        type: string
  EvaluationReportType:
    type: string
    enum:
      - SHIPMENT
      - COUNSELING
  EvaluationReportInspectionType:
    type: string
    enum:
      - DATA_REVIEW
      - PHYSICAL
      - VIRTUAL
    x-nullable: true
  EvaluationReportLocation:
    type: string
    enum:
      - ORIGIN
      - DESTINATION
      - OTHER
    x-nullable: true
  EvaluationReportOfficeUser:
    type: object
    readOnly: true
    description: The authoring office user for an evaluation report
    properties:
      id:
        example: 1f2270c7-7166-40ae-981e-b200ebdf3054
        format: uuid
        type: string
      firstName:
        type: string
      lastName:
        type: string
      email:
        type: string
        format: x-email
        pattern: ^[a-zA-Z0-9._%+-]+@[a-zA-Z0-9.-]+\.[a-zA-Z]{2,}$
      phone:
        type: string
        format: telephone
        pattern: ^[2-9]\d{2}-\d{3}-\d{4}$
  EvaluationReportList:
    type: array
    items:
      $ref: '#/definitions/EvaluationReport'
  EvaluationReport:
    type: object
    description: An evaluation report
    properties:
      id:
        example: 1f2270c7-7166-40ae-981e-b200ebdf3054
        format: uuid
        type: string
        readOnly: true
      moveID:
        example: 1f2270c7-7166-40ae-981e-b200ebdf3054
        format: uuid
        type: string
        readOnly: true
      shipmentID:
        example: 1f2270c7-7166-40ae-981e-b200ebdf3054
        format: uuid
        type: string
        x-nullable: true
        readOnly: true
      type:
        $ref: '#/definitions/EvaluationReportType'
      inspectionType:
        $ref: '#/definitions/EvaluationReportInspectionType'
        x-nullable: true
      inspectionDate:
        type: string
        format: date
        x-nullable: true
      officeUser:
        $ref: '#/definitions/EvaluationReportOfficeUser'
      location:
        $ref: '#/definitions/EvaluationReportLocation'
        x-nullable: true
      ReportViolations:
        $ref: '#/definitions/ReportViolations'
        x-nullable: true
      locationDescription:
        type: string
        example: Route 66 at crash inspection site 3
        x-nullable: true
      observedShipmentDeliveryDate:
        type: string
        format: date
        x-nullable: true
      observedShipmentPhysicalPickupDate:
        type: string
        format: date
        x-nullable: true
      timeDepart:
        type: string
        x-nullable: true
        pattern: ^(0[0-9]|1[0-9]|2[0-3]):[0-5][0-9]$
        example: '14:30'
      evalStart:
        type: string
        x-nullable: true
        pattern: ^(0[0-9]|1[0-9]|2[0-3]):[0-5][0-9]$
        example: '15:00'
      evalEnd:
        type: string
        x-nullable: true
        pattern: ^(0[0-9]|1[0-9]|2[0-3]):[0-5][0-9]$
        example: '18:00'
      violationsObserved:
        type: boolean
        x-nullable: true
      remarks:
        type: string
        x-nullable: true
      seriousIncident:
        type: boolean
        x-nullable: true
      seriousIncidentDesc:
        type: string
        x-nullable: true
      observedClaimsResponseDate:
        type: string
        format: date
        x-nullable: true
      observedPickupDate:
        type: string
        format: date
        x-nullable: true
      observedPickupSpreadStartDate:
        type: string
        format: date
        x-nullable: true
      observedPickupSpreadEndDate:
        type: string
        format: date
        x-nullable: true
      observedDeliveryDate:
        type: string
        format: date
        x-nullable: true
      moveReferenceID:
        type: string
        x-nullable: true
        readOnly: true
      eTag:
        type: string
      submittedAt:
        type: string
        format: date-time
        x-nullable: true
      createdAt:
        type: string
        format: date-time
        readOnly: true
      updatedAt:
        type: string
        format: date-time
        readOnly: true
  CreateEvaluationReport:
    type: object
    description: >-
      Minimal set of info needed to create a shipment evaluation report, which
      is just a shipment ID.
    properties:
      shipmentID:
        description: The shipment ID of the shipment to be evaluated in the report
        example: 01b9671e-b268-4906-967b-ba661a1d3933
        format: uuid
        type: string
  PWSViolation:
    type: object
    description: A PWS violation for an evaluation report
    readOnly: true
    properties:
      id:
        example: 1f2270c7-7166-40ae-981e-b200ebdf3054
        format: uuid
        type: string
      displayOrder:
        example: 3
        type: integer
      paragraphNumber:
        example: 1.2.3.4.5
        type: string
      title:
        example: Customer Support
        type: string
      category:
        example: Pre-Move Services
        type: string
      subCategory:
        example: Weight Estimate
        type: string
      requirementSummary:
        example: Provide a single point of contact (POC)
        type: string
      requirementStatement:
        example: >-
          The contractor shall prepare and load property going into NTS in
          containers at residence for shipment to NTS.
        type: string
      isKpi:
        example: false
        type: boolean
      additionalDataElem:
        example: QAE Observed Delivery Date
        type: string
  PWSViolations:
    type: array
    items:
      $ref: '#/definitions/PWSViolation'
  AssociateReportViolations:
    type: object
    description: A list of PWS violation string ids to associate with an evaluation report
    properties:
      violations:
        type: array
        items:
          type: string
          format: uuid
  ReportViolation:
    type: object
    description: An object associating violations to evaluation reports
    properties:
      id:
        example: 1f2270c7-7166-40ae-981e-b200ebdf3054
        format: uuid
        type: string
      reportID:
        example: 1f2270c7-7166-40ae-981e-b200ebdf3054
        format: uuid
        type: string
      violationID:
        example: 1f2270c7-7166-40ae-981e-b200ebdf3054
        format: uuid
        type: string
      violation:
        $ref: '#/definitions/PWSViolation'
  ReportViolations:
    type: array
    items:
      $ref: '#/definitions/ReportViolation'
  TransportationOffices:
    type: array
    items:
      $ref: '#/definitions/TransportationOffice'
  Affiliation:
    type: string
    x-nullable: true
    title: Branch of service
    description: Military branch of service
    enum:
      - ARMY
      - NAVY
      - MARINES
      - AIR_FORCE
      - COAST_GUARD
      - SPACE_FORCE
      - OTHER
    x-display-value:
      ARMY: Army
      NAVY: Navy
      MARINES: Marine Corps
      AIR_FORCE: Air Force
      COAST_GUARD: Coast Guard
      SPACE_FORCE: Space Force
      OTHER: OTHER
  Address:
    description: A postal address
    type: object
    properties:
      id:
        type: string
        format: uuid
        example: c56a4180-65aa-42ec-a945-5fd21dec0538
      streetAddress1:
        type: string
        example: 123 Main Ave
        title: Street address 1
      streetAddress2:
        type: string
        example: Apartment 9000
        x-nullable: true
        title: Street address 2
      streetAddress3:
        type: string
        example: Montmârtre
        x-nullable: true
        title: Address Line 3
      city:
        type: string
        example: Anytown
        title: City
      eTag:
        type: string
        readOnly: true
      state:
        title: State
        type: string
        x-display-value:
          AL: AL
          AK: AK
          AR: AR
          AZ: AZ
          CA: CA
          CO: CO
          CT: CT
          DC: DC
          DE: DE
          FL: FL
          GA: GA
          HI: HI
          IA: IA
          ID: ID
          IL: IL
          IN: IN
          KS: KS
          KY: KY
          LA: LA
          MA: MA
          MD: MD
          ME: ME
          MI: MI
          MN: MN
          MO: MO
          MS: MS
          MT: MT
          NC: NC
          ND: ND
          NE: NE
          NH: NH
          NJ: NJ
          NM: NM
          NV: NV
          NY: NY
          OH: OH
          OK: OK
          OR: OR
          PA: PA
          RI: RI
          SC: SC
          SD: SD
          TN: TN
          TX: TX
          UT: UT
          VA: VA
          VT: VT
          WA: WA
          WI: WI
          WV: WV
          WY: WY
        enum:
          - AL
          - AK
          - AR
          - AZ
          - CA
          - CO
          - CT
          - DC
          - DE
          - FL
          - GA
          - HI
          - IA
          - ID
          - IL
          - IN
          - KS
          - KY
          - LA
          - MA
          - MD
          - ME
          - MI
          - MN
          - MO
          - MS
          - MT
          - NC
          - ND
          - NE
          - NH
          - NJ
          - NM
          - NV
          - NY
          - OH
          - OK
          - OR
          - PA
          - RI
          - SC
          - SD
          - TN
          - TX
          - UT
          - VA
          - VT
          - WA
          - WI
          - WV
          - WY
      postalCode:
        type: string
        format: zip
        title: ZIP
        example: '90210'
        pattern: ^(\d{5}([\-]\d{4})?)$
      country:
        type: string
        title: Country
        x-nullable: true
        example: USA
        default: USA
      county:
        type: string
        title: County
        x-nullable: true
        example: LOS ANGELES
    required:
      - streetAddress1
      - city
      - state
      - postalCode
  TransportationOffice:
    type: object
    properties:
      id:
        type: string
        format: uuid
        example: c56a4180-65aa-42ec-a945-5fd21dec0538
      name:
        type: string
        example: Fort Bragg North Station
      address:
        $ref: '#/definitions/Address'
      phone_lines:
        type: array
        items:
          type: string
          format: telephone
          pattern: ^[2-9]\d{2}-\d{3}-\d{4}$
          example: 212-555-5555
      gbloc:
        type: string
        pattern: ^[A-Z]{4}$
        example: JENQ
      latitude:
        type: number
        format: float
        example: 29.382973
      longitude:
        type: number
        format: float
        example: -98.62759
      created_at:
        type: string
        format: date-time
      updated_at:
        type: string
        format: date-time
    required:
      - id
      - name
      - address
      - created_at
      - updated_at
  DutyLocation:
    type: object
    properties:
      id:
        type: string
        format: uuid
        example: c56a4180-65aa-42ec-a945-5fd21dec0538
      name:
        type: string
        example: Fort Bragg North Station
      address_id:
        type: string
        format: uuid
        example: c56a4180-65aa-42ec-a945-5fd21dec0538
      address:
        $ref: '#/definitions/Address'
      eTag:
        type: string
  OrdersType:
    type: string
    title: Orders type
    enum:
      - PERMANENT_CHANGE_OF_STATION
      - LOCAL_MOVE
      - RETIREMENT
      - SEPARATION
      - WOUNDED_WARRIOR
      - BLUEBARK
      - SAFETY
    x-display-value:
      PERMANENT_CHANGE_OF_STATION: Permanent Change Of Station
      LOCAL_MOVE: Local Move
      RETIREMENT: Retirement
      SEPARATION: Separation
      WOUNDED_WARRIOR: Wounded Warrior
      BLUEBARK: BLUEBARK
      SAFETY: Safety
  NullableString:
    type: string
    x-go-type:
      import:
        package: github.com/transcom/mymove/pkg/swagger/nullable
      type: String
  CustomerContactType:
    description: >-
      Describes a customer contact type for a MTOServiceItem of type domestic
      destination SIT.
    type: string
    enum:
      - FIRST
      - SECOND
  MTOServiceItemCustomerContact:
    description: Customer contact information for a destination SIT service item
    type: object
    properties:
      id:
        example: 1f2270c7-7166-40ae-981e-b200ebdf3054
        format: uuid
        type: string
      type:
        $ref: '#/definitions/CustomerContactType'
      dateOfContact:
        format: date
        type: string
        description: Date of attempted contact by the prime.
      timeMilitary:
        type: string
        example: 0400Z
        description: Time of attempted contact by the prime.
      firstAvailableDeliveryDate:
        format: date
        type: string
        example: '2020-12-31'
        description: First available date that the Prime can deliver SIT service item.
  MTOServiceItemCustomerContacts:
    type: array
    items:
      $ref: '#/definitions/MTOServiceItemCustomerContact'
  DimensionType:
    description: Describes a dimension type for a MTOServiceItemDimension.
    type: string
    enum:
      - ITEM
      - CRATE
  MTOServiceItemDimension:
    description: Describes a dimension object for the MTOServiceItem.
    type: object
    properties:
      id:
        example: 1f2270c7-7166-40ae-981e-b200ebdf3054
        format: uuid
        type: string
      type:
        $ref: '#/definitions/DimensionType'
      length:
        description: Length in thousandth inches. 1000 thou = 1 inch.
        example: 1000
        type: integer
        format: int32
      width:
        description: Width in thousandth inches. 1000 thou = 1 inch.
        example: 1000
        type: integer
        format: int32
      height:
        description: Height in thousandth inches. 1000 thou = 1 inch.
        example: 1000
        type: integer
        format: int32
  MTOServiceItemDimensions:
    type: array
    items:
      $ref: '#/definitions/MTOServiceItemDimension'
  SITAddressUpdate:
    type: object
    description: An update to a SIT service item address.
    properties:
      id:
        example: 1f2270c7-7166-40ae-981e-b200ebdf3054
        format: uuid
        type: string
      mtoServiceItemID:
        example: 1f2270c7-7166-40ae-981e-b200ebdf3054
        format: uuid
        type: string
      distance:
        description: The distance between the old address and the new address in miles.
        example: 54
        minimum: 0
        type: integer
      contractorRemarks:
        example: The customer has found a new house closer to base.
        type: string
        x-nullable: true
        x-omitempty: false
      officeRemarks:
        example: The customer has found a new house closer to base.
        type: string
        x-nullable: true
        x-omitempty: false
      status:
        enum:
          - REQUESTED
          - APPROVED
          - REJECTED
      oldAddress:
        $ref: '#/definitions/Address'
      newAddress:
        $ref: '#/definitions/Address'
      createdAt:
        format: date-time
        type: string
        readOnly: true
      updatedAt:
        format: date-time
        type: string
        readOnly: true
      eTag:
        type: string
        readOnly: true
  SITAddressUpdates:
    description: A list of updates to a SIT service item address.
    type: array
    items:
      $ref: '#/definitions/SITAddressUpdate'
  MTOServiceItemStatus:
    description: Describes all statuses for a MTOServiceItem
    type: string
    enum:
      - SUBMITTED
      - APPROVED
      - REJECTED
  Upload:
    description: An uploaded file.
    type: object
    properties:
      id:
        type: string
        format: uuid
        example: c56a4180-65aa-42ec-a945-5fd21dec0538
        readOnly: true
      url:
        type: string
        format: uri
        example: https://uploads.domain.test/dir/c56a4180-65aa-42ec-a945-5fd21dec0538
        readOnly: true
      filename:
        type: string
        example: filename.pdf
        readOnly: true
      contentType:
        type: string
        format: mime-type
        example: application/pdf
        readOnly: true
      bytes:
        type: integer
        readOnly: true
      status:
        type: string
        enum:
          - INFECTED
          - CLEAN
          - PROCESSING
        readOnly: true
      createdAt:
        type: string
        format: date-time
        readOnly: true
      updatedAt:
        type: string
        format: date-time
        readOnly: true
      isWeightTicket:
        type: boolean
    required:
      - id
      - url
      - filename
      - contentType
      - bytes
      - createdAt
      - updatedAt
  ServiceRequestDocument:
    type: object
    properties:
      mtoServiceItemID:
        type: string
        format: uuid
      uploads:
        items:
          $ref: '#/definitions/Upload'
        type: array
  ServiceRequestDocuments:
    description: documents uploaded by the Prime as proof of request for service items
    type: array
    items:
      $ref: '#/definitions/ServiceRequestDocument'
  MTOServiceItem:
    type: object
    required:
      - id
      - moveTaskOrderID
      - reServiceID
      - reServiceCode
      - reServiceName
    properties:
      moveTaskOrderID:
        example: 1f2270c7-7166-40ae-981e-b200ebdf3054
        format: uuid
        type: string
      mtoShipmentID:
        example: 1f2270c7-7166-40ae-981e-b200ebdf3054
        format: uuid
        type: string
        x-nullable: true
      reServiceID:
        example: 1f2270c7-7166-40ae-981e-b200ebdf3054
        format: uuid
        type: string
      reServiceCode:
        type: string
      reServiceName:
        type: string
      createdAt:
        format: date-time
        type: string
      convertToCustomerExpense:
        type: boolean
        example: false
        x-omitempty: false
      customerExpenseReason:
        type: string
        x-nullable: true
      customerContacts:
        $ref: '#/definitions/MTOServiceItemCustomerContacts'
      deletedAt:
        format: date
        type: string
      description:
        type: string
        x-nullable: true
      dimensions:
        $ref: '#/definitions/MTOServiceItemDimensions'
      reason:
        type: string
        x-nullable: true
      rejectionReason:
        type: string
        x-nullable: true
      pickupPostalCode:
        type: string
        x-nullable: true
      SITPostalCode:
        type: string
        readOnly: true
        x-nullable: true
      sitEntryDate:
        type: string
        format: date-time
        x-nullable: true
      sitDepartureDate:
        type: string
        format: date-time
        x-nullable: true
      sitCustomerContacted:
        type: string
        format: date
        x-nullable: true
      sitRequestedDelivery:
        type: string
        format: date
        x-nullable: true
      sitDestinationOriginalAddress:
        $ref: '#/definitions/Address'
      sitOriginHHGOriginalAddress:
        $ref: '#/definitions/Address'
      sitOriginHHGActualAddress:
        $ref: '#/definitions/Address'
      sitDestinationFinalAddress:
        $ref: '#/definitions/Address'
      sitAddressUpdates:
        $ref: '#/definitions/SITAddressUpdates'
      sitDeliveryMiles:
        type: integer
        x-nullable: true
      feeType:
        enum:
          - COUNSELING
          - CRATING
          - TRUCKING
          - SHUTTLE
        type: string
      id:
        example: 1f2270c7-7166-40ae-981e-b200ebdf3054
        format: uuid
        type: string
      quantity:
        type: integer
      rate:
        type: integer
      status:
        $ref: '#/definitions/MTOServiceItemStatus'
      submittedAt:
        format: date
        type: string
      total:
        format: cents
        type: integer
      estimatedWeight:
        type: integer
        description: estimated weight of the shuttle service item provided by the prime
        example: 2500
        x-formatting: weight
        x-nullable: true
      updatedAt:
        format: date-time
        type: string
      approvedAt:
        format: date-time
        type: string
        x-nullable: true
      rejectedAt:
        format: date-time
        type: string
        x-nullable: true
      eTag:
        type: string
      updateReason:
        type: string
        description: Reason for updating service item.
        x-nullable: true
      standaloneCrate:
        type: boolean
        x-nullable: true
      serviceRequestDocuments:
        $ref: '#/definitions/ServiceRequestDocuments'
      estimatedPrice:
        type: integer
        format: cents
        x-nullable: true
  MTOServiceItems:
    description: A list of service items connected to this shipment.
    type: array
    items:
      $ref: '#/definitions/MTOServiceItem'
  MTOAgent:
    type: object
    properties:
      id:
        example: 1f2270c7-7166-40ae-981e-b200ebdf3054
        format: uuid
        type: string
      mtoShipmentID:
        example: 1f2270c7-7166-40ae-981e-b200ebdf3054
        format: uuid
        type: string
      createdAt:
        format: date-time
        type: string
      updatedAt:
        format: date-time
        type: string
      firstName:
        type: string
        x-nullable: true
      lastName:
        type: string
        x-nullable: true
      email:
        type: string
        format: x-email
        pattern: (^[a-zA-Z0-9._%+-]+@[a-zA-Z0-9.-]+\.[a-zA-Z]{2,}$)|(^$)
        x-nullable: true
      phone:
        type: string
        format: telephone
        pattern: (^[2-9]\d{2}-\d{3}-\d{4}$)|(^$)
        x-nullable: true
      agentType:
        type: string
        enum:
          - RELEASING_AGENT
          - RECEIVING_AGENT
      eTag:
        type: string
  MTOAgents:
    items:
      $ref: '#/definitions/MTOAgent'
    type: array
  DestinationType:
    type: string
    title: Destination Type
    example: OTHER_THAN_AUTHORIZED
    x-nullable: true
    enum:
      - HOME_OF_RECORD
      - HOME_OF_SELECTION
      - PLACE_ENTERED_ACTIVE_DUTY
      - OTHER_THAN_AUTHORIZED
  MTOShipmentType:
    type: string
    title: Shipment Type
    example: HHG
    enum:
      - HHG
      - HHG_INTO_NTS_DOMESTIC
      - HHG_OUTOF_NTS_DOMESTIC
      - INTERNATIONAL_HHG
      - INTERNATIONAL_UB
      - PPM
    x-display-value:
      HHG: HHG
      INTERNATIONAL_HHG: International HHG
      INTERNATIONAL_UB: International UB
      HHG_INTO_NTS_DOMESTIC: NTS
      HHG_OUTOF_NTS_DOMESTIC: NTS Release
      PPM: PPM
  LOAType:
    description: The Line of accounting (TAC/SAC) type that will be used for the shipment
    type: string
    example: HHG
    enum:
      - HHG
      - NTS
  StorageFacility:
    description: The Storage Facility information for the shipment
    type: object
    properties:
      id:
        type: string
        format: uuid
        example: c56a4180-65aa-42ec-a945-5fd21dec0538
      facilityName:
        type: string
      address:
        $ref: '#/definitions/Address'
      lotNumber:
        type: string
        x-nullable: true
      phone:
        type: string
        format: telephone
        pattern: ^[2-9]\d{2}-\d{3}-\d{4}$
        x-nullable: true
      email:
        type: string
        format: x-email
        pattern: ^[a-zA-Z0-9._%+-]+@[a-zA-Z0-9.-]+\.[a-zA-Z]{2,}$
        x-nullable: true
      eTag:
        type: string
        readOnly: true
  SITLocationType:
    description: The list of SIT location types.
    type: string
    enum:
      - ORIGIN
      - DESTINATION
  MTOShipmentStatus:
    type: string
    title: Shipment Status
    example: SUBMITTED
    enum:
      - SUBMITTED
      - REJECTED
      - APPROVED
      - CANCELLATION_REQUESTED
      - CANCELED
      - DIVERSION_REQUESTED
  ReweighRequester:
    type: string
    enum:
      - CUSTOMER
      - PRIME
      - SYSTEM
      - TOO
  Reweigh:
    description: >-
      A reweigh  is when a shipment is weighed for a second time due to the
      request of a customer, the contractor, system or TOO.
    type: object
    properties:
      id:
        example: 1f2270c7-7166-40ae-981e-b200ebdf3054
        format: uuid
        type: string
      requestedAt:
        format: date-time
        type: string
      requestedBy:
        $ref: '#/definitions/ReweighRequester'
      shipmentID:
        example: 1f2270c7-7166-40ae-981e-b200ebdf3054
        format: uuid
        type: string
      verificationProvidedAt:
        x-nullable: true
        x-omitempty: false
        format: date-time
        type: string
      verificationReason:
        example: >-
          The reweigh was not performed due to some justification provided by
          the counselor
        type: string
        x-nullable: true
        x-omitempty: false
      weight:
        example: 2000
        type: integer
        x-formatting: weight
        x-nullable: true
        x-omitempty: false
  SITExtension:
    type: object
    description: >-
      A storage in transit (SIT) Extension is a request for an increase in the
      billable number of days a shipment is allowed to be in SIT.
    properties:
      id:
        example: 1f2270c7-7166-40ae-981e-b200ebdf3054
        format: uuid
        type: string
      mtoShipmentID:
        example: 1f2270c7-7166-40ae-981e-b200ebdf3054
        format: uuid
        type: string
      requestReason:
        type: string
        enum:
          - SERIOUS_ILLNESS_MEMBER
          - SERIOUS_ILLNESS_DEPENDENT
          - IMPENDING_ASSIGNEMENT
          - DIRECTED_TEMPORARY_DUTY
          - NONAVAILABILITY_OF_CIVILIAN_HOUSING
          - AWAITING_COMPLETION_OF_RESIDENCE
          - OTHER
      contractorRemarks:
        example: We need SIT additional days. The customer has not found a house yet.
        type: string
        x-nullable: true
        x-omitempty: false
      requestedDays:
        type: integer
        example: 30
      status:
        enum:
          - PENDING
          - APPROVED
          - DENIED
      approvedDays:
        type: integer
        example: 30
        x-nullable: true
        x-omitempty: false
      decisionDate:
        format: date-time
        type: string
        x-nullable: true
        x-omitempty: false
      officeRemarks:
        type: string
        x-nullable: true
        x-omitempty: false
      createdAt:
        format: date-time
        type: string
        readOnly: true
      updatedAt:
        format: date-time
        type: string
        readOnly: true
      eTag:
        type: string
        readOnly: true
  SITExtensions:
    type: array
    items:
      $ref: '#/definitions/SITExtension'
  SITStatus:
    properties:
      totalSITDaysUsed:
        type: integer
        minimum: 0
      totalDaysRemaining:
        type: integer
        minimum: 0
      calculatedTotalDaysInSIT:
        type: integer
        minimum: 0
      currentSIT:
        type: object
        properties:
          serviceItemID:
            type: string
            format: uuid
            example: c56a4180-65aa-42ec-a945-5fd21dec0538
          location:
            enum:
              - ORIGIN
              - DESTINATION
          daysInSIT:
            type: integer
            minimum: 0
          sitEntryDate:
            type: string
            format: date
            x-nullable: true
          sitDepartureDate:
            type: string
            format: date
            x-nullable: true
          sitAuthorizedEndDate:
            type: string
            format: date
            x-nullable: true
          sitCustomerContacted:
            type: string
            format: date
            x-nullable: true
          sitRequestedDelivery:
            type: string
            format: date
            x-nullable: true
      pastSITServiceItems:
        $ref: '#/definitions/MTOServiceItems'
  PPMShipmentStatus:
    description: |
      Status of the PPM Shipment:
        * **DRAFT**: The customer has created the PPM shipment but has not yet submitted their move for counseling.
        * **SUBMITTED**: The shipment belongs to a move that has been submitted by the customer or has been created by a Service Counselor or Prime Contractor for a submitted move.
        * **WAITING_ON_CUSTOMER**: The PPM shipment has been approved and the customer may now provide their actual move closeout information and documentation required to get paid.
        * **NEEDS_ADVANCE_APPROVAL**: The shipment was counseled by the Prime Contractor and approved but an advance was requested so will need further financial approval from the government.
        * **NEEDS_CLOSEOUT**: The customer has provided their closeout weight tickets, receipts, and expenses and certified it for the Service Counselor to approve, exclude or reject.
        * **CLOSEOUT_COMPLETE**: The Service Counselor has reviewed all of the customer's PPM closeout documentation and authorizes the customer can download and submit their finalized SSW packet.
    type: string
    readOnly: true
    enum:
      - DRAFT
      - SUBMITTED
      - WAITING_ON_CUSTOMER
      - NEEDS_ADVANCE_APPROVAL
      - NEEDS_CLOSEOUT
      - CLOSEOUT_COMPLETE
  PPMAdvanceStatus:
    type: string
    title: PPM Advance Status
    description: >-
      Indicates whether an advance status has been accepted, rejected, or
      edited, or a prime counseled PPM has been received or not received
    x-nullable: true
    enum:
      - APPROVED
      - REJECTED
      - EDITED
      - RECEIVED
      - NOT_RECEIVED
  Document:
    type: object
    properties:
      id:
        type: string
        format: uuid
        example: c56a4180-65aa-42ec-a945-5fd21dec0538
      service_member_id:
        type: string
        format: uuid
        title: The service member this document belongs to
      uploads:
        type: array
        items:
          $ref: '#/definitions/Upload'
    required:
      - id
      - service_member_id
      - uploads
  OmittablePPMDocumentStatus:
    description: Status of the PPM document.
    type: string
    enum:
      - APPROVED
      - EXCLUDED
      - REJECTED
    x-display-value:
      APPROVED: Approved
      EXCLUDED: Excluded
      REJECTED: Rejected
    x-nullable: true
    x-omitempty: false
  PPMDocumentStatusReason:
    description: The reason the services counselor has excluded or rejected the item.
    type: string
    x-nullable: true
    x-omitempty: false
  WeightTicket:
    description: >-
      Vehicle and optional trailer information and weight documents used to move
      this PPM shipment.
    type: object
    properties:
      id:
        description: ID of this set of weight tickets.
        type: string
        format: uuid
        example: c56a4180-65aa-42ec-a945-5fd21dec0538
        readOnly: true
      ppmShipmentId:
        description: The ID of the PPM shipment that this set of weight tickets is for.
        type: string
        format: uuid
        example: c56a4180-65aa-42ec-a945-5fd21dec0538
        readOnly: true
      createdAt:
        type: string
        format: date-time
        readOnly: true
      updatedAt:
        type: string
        format: date-time
        readOnly: true
      vehicleDescription:
        description: >-
          Description of the vehicle used for the trip. E.g. make/model, type of
          truck/van, etc.
        type: string
        x-nullable: true
        x-omitempty: false
      emptyWeight:
        description: Weight of the vehicle when empty.
        type: integer
        minimum: 0
        x-nullable: true
        x-omitempty: false
      missingEmptyWeightTicket:
        description: >-
          Indicates if the customer is missing a weight ticket for the vehicle
          weight when empty.
        type: boolean
        x-nullable: true
        x-omitempty: false
      emptyDocumentId:
        description: >-
          ID of the document that is associated with the user uploads containing
          the vehicle weight when empty.
        type: string
        format: uuid
        readOnly: true
      emptyDocument:
        allOf:
          - description: >-
              Document that is associated with the user uploads containing the
              vehicle weight when empty.
          - $ref: '#/definitions/Document'
      fullWeight:
        description: The weight of the vehicle when full.
        type: integer
        minimum: 0
        x-nullable: true
        x-omitempty: false
      missingFullWeightTicket:
        description: >-
          Indicates if the customer is missing a weight ticket for the vehicle
          weight when full.
        type: boolean
        x-nullable: true
        x-omitempty: false
      fullDocumentId:
        description: >-
          ID of the document that is associated with the user uploads containing
          the vehicle weight when full.
        type: string
        format: uuid
        example: c56a4180-65aa-42ec-a945-5fd21dec0538
        readOnly: true
      fullDocument:
        allOf:
          - description: >-
              Document that is associated with the user uploads containing the
              vehicle weight when full.
          - $ref: '#/definitions/Document'
      ownsTrailer:
        description: Indicates if the customer used a trailer they own for the move.
        type: boolean
        x-nullable: true
        x-omitempty: false
      trailerMeetsCriteria:
        description: >-
          Indicates if the trailer that the customer used meets all the criteria
          to be claimable.
        type: boolean
        x-nullable: true
        x-omitempty: false
      proofOfTrailerOwnershipDocumentId:
        description: >-
          ID of the document that is associated with the user uploads containing
          the proof of trailer ownership.
        type: string
        format: uuid
        example: c56a4180-65aa-42ec-a945-5fd21dec0538
        readOnly: true
      proofOfTrailerOwnershipDocument:
        allOf:
          - description: >-
              Document that is associated with the user uploads containing the
              proof of trailer ownership.
          - $ref: '#/definitions/Document'
      status:
        $ref: '#/definitions/OmittablePPMDocumentStatus'
      reason:
        $ref: '#/definitions/PPMDocumentStatusReason'
      adjustedNetWeight:
        description: Indicates the adjusted net weight of the vehicle
        type: integer
        minimum: 0
        x-nullable: true
        x-omitempty: false
      netWeightRemarks:
        description: Remarks explaining any edits made to the net weight
        type: string
        x-nullable: true
        x-omitempty: false
      eTag:
        description: A hash that should be used as the "If-Match" header for any updates.
        type: string
        readOnly: true
      allowableWeight:
        description: Maximum reimbursable weight.
        type: integer
        minimum: 0
        x-nullable: true
        x-omitempty: false
    required:
      - ppmShipmentId
      - createdAt
      - updatedAt
      - emptyDocumentId
      - emptyDocument
      - fullDocument
      - fullDocumentId
      - proofOfTrailerOwnershipDocument
      - proofOfTrailerOwnershipDocumentId
  WeightTickets:
    description: All weight tickets associated with a PPM shipment.
    type: array
    items:
      $ref: '#/definitions/WeightTicket'
    x-omitempty: false
  OmittableMovingExpenseType:
    type: string
    description: Moving Expense Type
    enum:
      - CONTRACTED_EXPENSE
      - GAS
      - OIL
      - OTHER
      - PACKING_MATERIALS
      - RENTAL_EQUIPMENT
      - STORAGE
      - TOLLS
      - WEIGHING_FEE
    x-display-value:
      CONTRACTED_EXPENSE: Contracted expense
      GAS: Gas
      OIL: Oil
      OTHER: Other
      PACKING_MATERIALS: Packing materials
      STORAGE: Storage
      RENTAL_EQUIPMENT: Rental equipment
      TOLLS: Tolls
      WEIGHING_FEE: Weighing fee
    x-nullable: true
    x-omitempty: false
  MovingExpense:
    description: >-
      Expense information and receipts of costs incurred that can be reimbursed
      while moving a PPM shipment.
    type: object
    properties:
      id:
        description: Unique primary identifier of the Moving Expense object
        type: string
        format: uuid
        example: c56a4180-65aa-42ec-a945-5fd21dec0538
        readOnly: true
      ppmShipmentId:
        description: The PPM Shipment id that this moving expense belongs to
        type: string
        format: uuid
        example: c56a4180-65aa-42ec-a945-5fd21dec0538
        readOnly: true
      documentId:
        description: The id of the Document that contains all file uploads for this expense
        type: string
        format: uuid
        example: c56a4180-65aa-42ec-a945-5fd21dec0538
        readOnly: true
      document:
        allOf:
          - description: >-
              The Document object that contains all file uploads for this
              expense
          - $ref: '#/definitions/Document'
      movingExpenseType:
        $ref: '#/definitions/OmittableMovingExpenseType'
      description:
        description: A brief description of the expense
        type: string
        x-nullable: true
        x-omitempty: false
      paidWithGtcc:
        description: >-
          Indicates if the service member used their government issued card to
          pay for the expense
        type: boolean
        x-nullable: true
        x-omitempty: false
      amount:
        description: The total amount of the expense as indicated on the receipt
        type: integer
        x-nullable: true
        x-omitempty: false
      missingReceipt:
        description: >-
          Indicates if the service member is missing the receipt with the proof
          of expense amount
        type: boolean
        x-nullable: true
        x-omitempty: false
      status:
        $ref: '#/definitions/OmittablePPMDocumentStatus'
      reason:
        $ref: '#/definitions/PPMDocumentStatusReason'
      sitStartDate:
        description: >-
          The date the shipment entered storage, applicable for the `STORAGE`
          movingExpenseType only
        type: string
        example: '2022-04-26'
        format: date
        x-nullable: true
        x-omitempty: false
      sitEndDate:
        description: >-
          The date the shipment exited storage, applicable for the `STORAGE`
          movingExpenseType only
        type: string
        example: '2018-05-26'
        format: date
        x-nullable: true
        x-omitempty: false
      createdAt:
        description: >-
          Timestamp the moving expense object was initially created in the
          system (UTC)
        type: string
        format: date-time
        readOnly: true
      updatedAt:
        description: >-
          Timestamp when a property of this moving expense object was last
          modified (UTC)
        type: string
        format: date-time
        readOnly: true
      eTag:
        description: A hash that should be used as the "If-Match" header for any updates.
        type: string
        readOnly: true
      weightStored:
        description: The total weight stored in PPM SIT
        type: integer
        x-nullable: true
        x-omitempty: false
      sitLocation:
        allOf:
          - $ref: '#/definitions/SITLocationType'
          - x-nullable: true
          - x-omitempty: false
    required:
      - id
      - createdAt
      - updatedAt
      - ppmShipmentId
      - documentId
      - document
  ProGearWeightTicket:
    description: Pro-gear associated information and weight docs for a PPM shipment
    type: object
    properties:
      id:
        description: The ID of the pro-gear weight ticket.
        type: string
        format: uuid
        example: c56a4180-65aa-42ec-a945-5fd21dec0538
        readOnly: true
      ppmShipmentId:
        description: >-
          The ID of the PPM shipment that this pro-gear weight ticket is
          associated with.
        type: string
        format: uuid
        example: c56a4180-65aa-42ec-a945-5fd21dec0538
        readOnly: true
      updatedAt:
        type: string
        format: date-time
        readOnly: true
      createdAt:
        type: string
        format: date-time
        readOnly: true
      belongsToSelf:
        description: >-
          Indicates if this information is for the customer's own pro-gear,
          otherwise, it's the spouse's.
        type: boolean
        x-nullable: true
        x-omitempty: false
      description:
        description: Describes the pro-gear that was moved.
        type: string
        x-nullable: true
        x-omitempty: false
      hasWeightTickets:
        description: >-
          Indicates if the user has a weight ticket for their pro-gear,
          otherwise they have a constructed weight.
        type: boolean
        x-nullable: true
        x-omitempty: false
      weight:
        description: Weight of the pro-gear.
        type: integer
        minimum: 0
        x-nullable: true
        x-omitempty: false
      documentId:
        description: >-
          The ID of the document that is associated with the user uploads
          containing the pro-gear weight.
        type: string
        format: uuid
        example: c56a4180-65aa-42ec-a945-5fd21dec0538
        readOnly: true
      document:
        allOf:
          - description: >-
              Document that is associated with the user uploads containing the
              pro-gear weight.
          - $ref: '#/definitions/Document'
      status:
        $ref: '#/definitions/OmittablePPMDocumentStatus'
      reason:
        $ref: '#/definitions/PPMDocumentStatusReason'
      eTag:
        description: A hash that should be used as the "If-Match" header for any updates.
        type: string
        readOnly: true
    required:
      - ppmShipmentId
      - createdAt
      - updatedAt
      - documentId
      - document
  SignedCertificationType:
    description: |
      The type of signed certification:
        - PPM_PAYMENT: This is used when the customer has a PPM shipment that they have uploaded their documents for and are
            ready to submit their documentation for review. When they submit, they will be asked to sign certifying the
            information is correct.
        - SHIPMENT: This is used when a customer submits their move with their shipments to be reviewed by office users.
    type: string
    enum:
      - PPM_PAYMENT
      - SHIPMENT
    readOnly: true
  SignedCertification:
    description: Signed certification
    type: object
    properties:
      id:
        description: The ID of the signed certification.
        type: string
        format: uuid
        example: c56a4180-65aa-42ec-a945-5fd21dec0538
        readOnly: true
      submittingUserId:
        description: The ID of the user that signed.
        type: string
        format: uuid
        example: c56a4180-65aa-42ec-a945-5fd21dec0538
        readOnly: true
      moveId:
        description: The ID of the move associated with this signed certification.
        type: string
        format: uuid
        example: c56a4180-65aa-42ec-a945-5fd21dec0538
        readOnly: true
      ppmId:
        description: >-
          The ID of the PPM shipment associated with this signed certification,
          if any.
        type: string
        format: uuid
        example: c56a4180-65aa-42ec-a945-5fd21dec0538
        readOnly: true
        x-nullable: true
        x-omitempty: false
      certificationType:
        $ref: '#/definitions/SignedCertificationType'
      certificationText:
        description: Full text that the customer agreed to and signed.
        type: string
      signature:
        description: The signature that the customer provided.
        type: string
      date:
        description: Date that the customer signed the certification.
        type: string
        format: date
      createdAt:
        type: string
        format: date-time
        readOnly: true
      updatedAt:
        type: string
        format: date-time
        readOnly: true
      eTag:
        description: A hash that should be used as the "If-Match" header for any updates.
        type: string
        readOnly: true
    required:
      - id
      - submittingUserId
      - moveId
      - certificationType
      - certificationText
      - signature
      - date
      - createdAt
      - updatedAt
      - eTag
  PPMShipment:
    description: >-
      A personally procured move is a type of shipment that a service member
      moves themselves.
    x-nullable: true
    properties:
      id:
        description: Primary auto-generated unique identifier of the PPM shipment object
        example: 1f2270c7-7166-40ae-981e-b200ebdf3054
        format: uuid
        type: string
        readOnly: true
      shipmentId:
        description: The id of the parent MTOShipment object
        example: 1f2270c7-7166-40ae-981e-b200ebdf3054
        format: uuid
        type: string
        readOnly: true
      createdAt:
        description: Timestamp of when the PPM Shipment was initially created (UTC)
        format: date-time
        type: string
        readOnly: true
      updatedAt:
        description: Timestamp of when a property of this object was last updated (UTC)
        format: date-time
        type: string
        readOnly: true
      status:
        $ref: '#/definitions/PPMShipmentStatus'
      w2Address:
        x-nullable: true
        $ref: '#/definitions/Address'
      advanceStatus:
        $ref: '#/definitions/PPMAdvanceStatus'
      expectedDepartureDate:
        description: |
          Date the customer expects to begin their move.
        format: date
        type: string
      actualMoveDate:
        description: The actual start date of when the PPM shipment left the origin.
        format: date
        type: string
        x-nullable: true
        x-omitempty: false
      submittedAt:
        description: >-
          The timestamp of when the customer submitted their PPM documentation
          to the counselor for review.
        format: date-time
        type: string
        x-nullable: true
        x-omitempty: false
      reviewedAt:
        description: >-
          The timestamp of when the Service Counselor has reviewed all of the
          closeout documents.
        format: date-time
        type: string
        x-nullable: true
        x-omitempty: false
      approvedAt:
        description: >-
          The timestamp of when the shipment was approved and the service member
          can begin their move.
        format: date-time
        type: string
        x-nullable: true
        x-omitempty: false
      pickupPostalCode:
        description: >-
          The postal code of the origin location where goods are being moved
          from.
        format: zip
        type: string
        title: ZIP
        example: '90210'
        pattern: ^(\d{5})$
      pickupAddress:
        $ref: '#/definitions/Address'
      secondaryPickupPostalCode:
        format: >-
          An optional secondary pickup location near the origin where additional
          goods exist.
        type: string
        title: ZIP
        example: '90210'
        pattern: ^(\d{5})$
        x-nullable: true
        x-omitempty: false
      hasSecondaryPickupAddress:
        type: boolean
        x-omitempty: false
        x-nullable: true
      secondaryPickupAddress:
        allOf:
          - $ref: '#/definitions/Address'
          - x-nullable: true
          - x-omitempty: false
      actualPickupPostalCode:
        description: >
          The actual postal code where the PPM shipment started. To be filled
          once the customer has moved the shipment.
        format: zip
        type: string
        title: ZIP
        example: '90210'
        pattern: ^(\d{5})$
        x-nullable: true
        x-omitempty: false
      destinationPostalCode:
        description: >-
          The postal code of the destination location where goods are being
          delivered to.
        format: zip
        type: string
        title: ZIP
        example: '90210'
        pattern: ^(\d{5})$
      destinationAddress:
        $ref: '#/definitions/Address'
      secondaryDestinationPostalCode:
        description: >-
          An optional secondary location near the destination where goods will
          be dropped off.
        format: zip
        type: string
        title: ZIP
        example: '90210'
        pattern: ^(\d{5})$
        x-nullable: true
        x-omitempty: false
      hasSecondaryDestinationAddress:
        type: boolean
        x-omitempty: false
        x-nullable: true
      secondaryDestinationAddress:
        allOf:
          - $ref: '#/definitions/Address'
          - x-nullable: true
          - x-omitempty: false
      actualDestinationPostalCode:
        description: >
          The actual postal code where the PPM shipment ended. To be filled once
          the customer has moved the shipment.
        format: zip
        type: string
        title: ZIP
        example: '90210'
        pattern: ^(\d{5})$
        x-nullable: true
        x-omitempty: false
      sitExpected:
        description: >
          Captures whether some or all of the PPM shipment will require
          temporary storage at the origin or destination.


          Must be set to `true` when providing `sitLocation`,
          `sitEstimatedWeight`, `sitEstimatedEntryDate`, and
          `sitEstimatedDepartureDate` values to calculate the
          `sitEstimatedCost`.
        type: boolean
      estimatedWeight:
        description: The estimated weight of the PPM shipment goods being moved.
        type: integer
        example: 4200
        x-nullable: true
        x-omitempty: false
      hasProGear:
        description: >
          Indicates whether PPM shipment has pro gear for themselves or their
          spouse.
        type: boolean
        x-nullable: true
        x-omitempty: false
      proGearWeight:
        description: >-
          The estimated weight of the pro-gear being moved belonging to the
          service member.
        type: integer
        x-nullable: true
        x-omitempty: false
      spouseProGearWeight:
        description: >-
          The estimated weight of the pro-gear being moved belonging to a
          spouse.
        type: integer
        x-nullable: true
        x-omitempty: false
      estimatedIncentive:
        description: >-
          The estimated amount the government will pay the service member to
          move their belongings based on the moving date, locations, and
          shipment weight.
        type: integer
        format: cents
        x-nullable: true
        x-omitempty: false
      finalIncentive:
        description: >
          The final calculated incentive for the PPM shipment. This does not
          include **SIT** as it is a reimbursement.
        type: integer
        format: cents
        x-nullable: true
        x-omitempty: false
        readOnly: true
      hasRequestedAdvance:
        description: |
          Indicates whether an advance has been requested for the PPM shipment.
        type: boolean
        x-nullable: true
        x-omitempty: false
      advanceAmountRequested:
        description: >
          The amount requested as an advance by the service member up to a
          maximum percentage of the estimated incentive.
        type: integer
        format: cents
        x-nullable: true
        x-omitempty: false
      hasReceivedAdvance:
        description: |
          Indicates whether an advance was received for the PPM shipment.
        type: boolean
        x-nullable: true
        x-omitempty: false
      advanceAmountReceived:
        description: |
          The amount received for an advance, or null if no advance is received.
        type: integer
        format: cents
        x-nullable: true
        x-omitempty: false
      sitLocation:
        allOf:
          - $ref: '#/definitions/SITLocationType'
          - x-nullable: true
          - x-omitempty: false
      sitEstimatedWeight:
        description: The estimated weight of the goods being put into storage.
        type: integer
        example: 2000
        x-nullable: true
        x-omitempty: false
      sitEstimatedEntryDate:
        description: The date that goods will first enter the storage location.
        format: date
        type: string
        x-nullable: true
        x-omitempty: false
      sitEstimatedDepartureDate:
        description: The date that goods will exit the storage location.
        format: date
        type: string
        x-nullable: true
        x-omitempty: false
      sitEstimatedCost:
        description: >-
          The estimated amount that the government will pay the service member
          to put their goods into storage. This estimated storage cost is
          separate from the estimated incentive.
        type: integer
        format: cents
        x-nullable: true
        x-omitempty: false
      weightTickets:
        $ref: '#/definitions/WeightTickets'
      movingExpenses:
        description: All expense documentation receipt records of this PPM shipment.
        items:
          $ref: '#/definitions/MovingExpense'
        type: array
      proGearWeightTickets:
        description: >-
          All pro-gear weight ticket documentation records for this PPM
          shipment.
        type: array
        items:
          $ref: '#/definitions/ProGearWeightTicket'
      signedCertification:
        $ref: '#/definitions/SignedCertification'
      eTag:
        description: >-
          A hash unique to this shipment that should be used as the "If-Match"
          header for any updates.
        type: string
        readOnly: true
    required:
      - id
      - shipmentId
      - createdAt
      - status
      - expectedDepartureDate
      - pickupPostalCode
      - destinationPostalCode
      - sitExpected
      - eTag
  ShipmentAddressUpdateStatus:
    type: string
    title: Status
    readOnly: true
    x-display-value:
      REQUESTED: REQUESTED
      REJECTED: REJECTED
      APPROVED: APPROVED
    enum:
      - REQUESTED
      - REJECTED
      - APPROVED
  ShipmentAddressUpdate:
    description: >
      This represents a destination address change request made by the Prime
      that is either auto-approved or requires review if the pricing criteria
      has changed. If criteria has changed, then it must be approved or rejected
      by a TOO.
    type: object
    properties:
      id:
        type: string
        format: uuid
        example: c56a4180-65aa-42ec-a945-5fd21dec0538
        readOnly: true
      contractorRemarks:
        type: string
        example: This is a contractor remark
        title: Contractor Remarks
        description: The reason there is an address change.
        readOnly: true
      officeRemarks:
        type: string
        example: This is an office remark
        title: Office Remarks
        x-nullable: true
        description: The TOO comment on approval or rejection.
      status:
        $ref: '#/definitions/ShipmentAddressUpdateStatus'
      shipmentID:
        type: string
        format: uuid
        example: c56a4180-65aa-42ec-a945-5fd21dec0538
        readOnly: true
      originalAddress:
        $ref: '#/definitions/Address'
      newAddress:
        $ref: '#/definitions/Address'
      sitOriginalAddress:
        $ref: '#/definitions/Address'
      oldSitDistanceBetween:
        description: >-
          The distance between the original SIT address and the previous/old
          destination address of shipment
        example: 50
        minimum: 0
        type: integer
      newSitDistanceBetween:
        description: >-
          The distance between the original SIT address and requested new
          destination address of shipment
        example: 88
        minimum: 0
        type: integer
    required:
      - id
      - status
      - shipmentID
      - originalAddress
      - newAddress
      - contractorRemarks
  MTOShipment:
    properties:
      moveTaskOrderID:
        example: 1f2270c7-7166-40ae-981e-b200ebdf3054
        format: uuid
        type: string
      id:
        example: 1f2270c7-7166-40ae-981e-b200ebdf3054
        format: uuid
        type: string
      createdAt:
        format: date-time
        type: string
      updatedAt:
        format: date-time
        type: string
      deletedAt:
        x-nullable: true
        format: date-time
        type: string
      primeEstimatedWeight:
        x-nullable: true
        example: 2000
        type: integer
      primeActualWeight:
        x-nullable: true
        example: 2000
        type: integer
      calculatedBillableWeight:
        x-nullable: true
        example: 2000
        type: integer
        readOnly: true
      ntsRecordedWeight:
        description: >-
          The previously recorded weight for the NTS Shipment. Used for NTS
          Release to know what the previous primeActualWeight or billable weight
          was.
        example: 2000
        type: integer
        x-nullable: true
        x-formatting: weight
      scheduledPickupDate:
        format: date
        type: string
        x-nullable: true
      scheduledDeliveryDate:
        format: date
        type: string
        x-nullable: true
      requestedPickupDate:
        format: date
        type: string
        x-nullable: true
      actualPickupDate:
        x-nullable: true
        format: date
        type: string
      actualDeliveryDate:
        x-nullable: true
        description: >-
          The actual date that the shipment was delivered to the destination
          address by the Prime
        format: date
        type: string
      requestedDeliveryDate:
        format: date
        type: string
        x-nullable: true
      requiredDeliveryDate:
        x-nullable: true
        format: date
        type: string
      approvedDate:
        format: date-time
        type: string
        x-nullable: true
      diversion:
        type: boolean
        example: true
      diversionReason:
        type: string
        example: MTO Shipment needs rerouted
        x-nullable: true
      distance:
        type: integer
        x-nullable: true
        example: 500
      pickupAddress:
        x-nullable: true
        $ref: '#/definitions/Address'
      destinationAddress:
        x-nullable: true
        $ref: '#/definitions/Address'
      destinationType:
        $ref: '#/definitions/DestinationType'
      secondaryPickupAddress:
        x-nullable: true
        $ref: '#/definitions/Address'
      secondaryDeliveryAddress:
        x-nullable: true
        $ref: '#/definitions/Address'
      hasSecondaryPickupAddress:
        type: boolean
        x-omitempty: false
        x-nullable: true
      hasSecondaryDeliveryAddress:
        type: boolean
        x-omitempty: false
        x-nullable: true
      actualProGearWeight:
        type: integer
        x-nullable: true
        x-omitempty: false
      actualSpouseProGearWeight:
        type: integer
        x-nullable: true
        x-omitempty: false
      customerRemarks:
        type: string
        example: handle with care
        x-nullable: true
      counselorRemarks:
        description: >
          The counselor can use the counselor remarks field to inform the movers
          about any

          special circumstances for this shipment. Typical examples:
            * bulky or fragile items,
            * weapons,
            * access info for their address.
          Counselors enters this information when creating or editing an MTO
          Shipment. Optional field.
        type: string
        example: handle with care
        x-nullable: true
      shipmentType:
        $ref: '#/definitions/MTOShipmentType'
      status:
        $ref: '#/definitions/MTOShipmentStatus'
      rejectionReason:
        type: string
        example: MTO Shipment not good enough
        x-nullable: true
      reweigh:
        x-nullable: true
        x-omitempty: true
        $ref: '#/definitions/Reweigh'
      mtoAgents:
        $ref: '#/definitions/MTOAgents'
      mtoServiceItems:
        $ref: '#/definitions/MTOServiceItems'
      sitDaysAllowance:
        type: integer
        x-nullable: true
      sitExtensions:
        $ref: '#/definitions/SITExtensions'
      sitStatus:
        $ref: '#/definitions/SITStatus'
      eTag:
        type: string
      billableWeightCap:
        type: integer
        description: TIO override billable weight to be used for calculations
        example: 2500
        x-formatting: weight
        x-nullable: true
      billableWeightJustification:
        type: string
        example: more weight than expected
        x-nullable: true
      tacType:
        allOf:
          - $ref: '#/definitions/LOAType'
          - x-nullable: true
      sacType:
        allOf:
          - $ref: '#/definitions/LOAType'
          - x-nullable: true
      usesExternalVendor:
        type: boolean
        example: false
      serviceOrderNumber:
        type: string
        x-nullable: true
      storageFacility:
        x-nullable: true
        $ref: '#/definitions/StorageFacility'
      ppmShipment:
        $ref: '#/definitions/PPMShipment'
      deliveryAddressUpdate:
        $ref: '#/definitions/ShipmentAddressUpdate'
      shipmentLocator:
        type: string
        x-nullable: true
        readOnly: true
        example: 1K43AR-01
      originSitAuthEndDate:
        format: date-time
        type: string
      destinationSitAuthEndDate:
        format: date-time
        type: string
  LOATypeNullable:
    description: The Line of accounting (TAC/SAC) type that will be used for the shipment
    type: string
    x-go-type:
      import:
        package: github.com/transcom/mymove/pkg/swagger/nullable
      type: String
    example: HHG
    enum:
      - HHG
      - NTS
  ProGearWeightTickets:
    description: All progear weight tickets associated with a PPM shipment.
    type: array
    items:
      $ref: '#/definitions/ProGearWeightTicket'
    x-omitempty: false
  MovingExpenses:
    description: All moving expenses associated with a PPM shipment.
    type: array
    items:
      $ref: '#/definitions/MovingExpense'
    x-omitempty: false
  PPMDocuments:
    description: >-
      All documents associated with a PPM shipment, including weight tickets,
      progear weight tickets, and moving expenses.
    x-nullable: true
    x-omitempty: false
    type: object
    properties:
      WeightTickets:
        $ref: '#/definitions/WeightTickets'
      ProGearWeightTickets:
        $ref: '#/definitions/ProGearWeightTickets'
      MovingExpenses:
        $ref: '#/definitions/MovingExpenses'
  PPMDocumentStatus:
    description: Status of the PPM document.
    type: string
    enum:
      - APPROVED
      - EXCLUDED
      - REJECTED
    x-display-value:
      APPROVED: Approved
      EXCLUDED: Excluded
      REJECTED: Rejected
  PPMCloseout:
    description: >-
      The calculations needed in the "Review Documents" section of a PPM
      closeout. LIst of all expenses/reimbursements related toa PPM shipment.
    properties:
      id:
        description: Primary auto-generated unique identifier of the PPM shipment object
        example: 1f2270c7-7166-40ae-981e-b200ebdf3054
        format: uuid
        type: string
        readOnly: true
      plannedMoveDate:
        description: |
          Date the customer expects to begin their move.
        format: date
        type: string
        x-nullable: true
        x-omitempty: false
      actualMoveDate:
        description: The actual start date of when the PPM shipment left the origin.
        format: date
        type: string
        x-nullable: true
        x-omitempty: false
      miles:
        description: The distance between the old address and the new address in miles.
        example: 54
        minimum: 0
        type: integer
        x-nullable: true
        x-omitempty: false
      estimatedWeight:
        description: The estimated weight of the PPM shipment goods being moved.
        type: integer
        example: 4200
        x-nullable: true
        x-omitempty: false
      actualWeight:
        example: 2000
        type: integer
        x-nullable: true
        x-omitempty: false
      proGearWeightCustomer:
        description: >-
          The estimated weight of the pro-gear being moved belonging to the
          service member.
        type: integer
        x-nullable: true
        x-omitempty: false
      proGearWeightSpouse:
        description: >-
          The estimated weight of the pro-gear being moved belonging to a
          spouse.
        type: integer
        x-nullable: true
        x-omitempty: false
      grossIncentive:
        description: >
          The final calculated incentive for the PPM shipment. This does not
          include **SIT** as it is a reimbursement.
        type: integer
        format: cents
        x-nullable: true
        x-omitempty: false
        readOnly: true
      gcc:
        description: Government Constructive Cost (GCC)
        type: integer
        title: GCC
        format: cents
        x-nullable: true
        x-omitempty: false
      aoa:
        description: Advance Operating Allowance (AOA).
        type: integer
        format: cents
        x-nullable: true
        x-omitempty: false
      remainingIncentive:
        description: The remaining reimbursement amount that is still owed to the customer.
        type: integer
        format: cents
        x-nullable: true
        x-omitempty: false
      haulType:
        description: >-
          The type of haul calculation used for this shipment (shorthaul or
          linehaul).
        type: string
        x-nullable: true
        x-omitempty: false
      haulPrice:
        description: The price of the linehaul or shorthaul.
        type: integer
        format: cents
        x-nullable: true
        x-omitempty: false
      haulFSC:
        description: The linehaul/shorthaul Fuel Surcharge (FSC).
        type: integer
        format: cents
        x-nullable: true
        x-omitempty: false
      dop:
        description: The Domestic Origin Price (DOP).
        type: integer
        format: cents
        x-nullable: true
        x-omitempty: false
      ddp:
        description: The Domestic Destination Price (DDP).
        type: integer
        format: cents
        x-nullable: true
        x-omitempty: false
      packPrice:
        description: The full price of all packing/unpacking services.
        type: integer
        format: cents
        x-nullable: true
        x-omitempty: false
      unpackPrice:
        description: The full price of all packing/unpacking services.
        type: integer
        format: cents
        x-nullable: true
        x-omitempty: false
      SITReimbursement:
        description: >-
          The estimated amount that the government will pay the service member
          to put their goods into storage. This estimated storage cost is
          separate from the estimated incentive.
        type: integer
        format: cents
        x-nullable: true
        x-omitempty: false
    required:
      - id
  PPMActualWeight:
    description: >-
      The actual net weight of a single PPM shipment. Used during document
      review for PPM closeout.
    properties:
      actualWeight:
        example: 2000
        type: integer
        x-nullable: true
        x-omitempty: false
    required:
      - actualWeight
  MTOServiceItemSingle:
    type: object
    properties:
      moveTaskOrderID:
        example: 1f2270c7-7166-40ae-981e-b200ebdf3054
        format: uuid
        type: string
      mtoShipmentID:
        example: 1f2270c7-7166-40ae-981e-b200ebdf3054
        format: uuid
        type: string
        x-nullable: true
      reServiceID:
        example: 1f2270c7-7166-40ae-981e-b200ebdf3054
        format: uuid
        type: string
      reServiceCode:
        type: string
      reServiceName:
        type: string
      createdAt:
        format: date-time
        type: string
        readOnly: true
      convertToCustomerExpense:
        type: boolean
        example: false
        x-omitempty: false
      customerExpenseReason:
        type: string
        x-nullable: true
      deletedAt:
        format: date
        type: string
      rejectionReason:
        type: string
        x-nullable: true
      pickupPostalCode:
        type: string
        x-nullable: true
      sitPostalCode:
        type: string
        readOnly: true
        x-nullable: true
      sitEntryDate:
        type: string
        format: date-time
        x-nullable: true
      sitDepartureDate:
        type: string
        format: date-time
        x-nullable: true
      sitCustomerContacted:
        type: string
        format: date
        x-nullable: true
      sitRequestedDelivery:
        type: string
        format: date
        x-nullable: true
      id:
        example: 1f2270c7-7166-40ae-981e-b200ebdf3054
        format: uuid
        type: string
      status:
        type: string
        x-nullable: true
      updatedAt:
        format: date-time
        type: string
        readOnly: true
      approvedAt:
        format: date-time
        type: string
        x-nullable: true
      rejectedAt:
        format: date-time
        type: string
        x-nullable: true
  ServiceItemSitEntryDate:
    type: object
    properties:
      id:
        example: 1f2270c7-7166-40ae-981e-b200ebdf3054
        format: uuid
        type: string
      sitEntryDate:
        type: string
        format: date-time
        x-nullable: true
  PaymentServiceItemStatus:
    type: string
    enum:
      - REQUESTED
      - APPROVED
      - DENIED
      - SENT_TO_GEX
      - PAID
      - EDI_ERROR
    title: Payment Service Item Status
  ServiceItemParamName:
    type: string
    enum:
      - ActualPickupDate
      - ContractCode
      - ContractYearName
      - CubicFeetBilled
      - CubicFeetCrating
      - DimensionHeight
      - DimensionLength
      - DimensionWidth
      - DistanceZip
      - DistanceZipSITDest
      - DistanceZipSITOrigin
      - EIAFuelPrice
      - EscalationCompounded
      - FSCMultiplier
      - FSCPriceDifferenceInCents
      - FSCWeightBasedDistanceMultiplier
      - IsPeak
      - MarketDest
      - MarketOrigin
      - MTOAvailableToPrimeAt
      - NTSPackingFactor
      - NumberDaysSIT
      - PriceAreaDest
      - PriceAreaIntlDest
      - PriceAreaIntlOrigin
      - PriceAreaOrigin
      - PriceRateOrFactor
      - PSI_LinehaulDom
      - PSI_LinehaulDomPrice
      - PSI_LinehaulShort
      - PSI_LinehaulShortPrice
      - PSI_PriceDomDest
      - PSI_PriceDomDestPrice
      - PSI_PriceDomOrigin
      - PSI_PriceDomOriginPrice
      - PSI_ShippingLinehaulIntlCO
      - PSI_ShippingLinehaulIntlCOPrice
      - PSI_ShippingLinehaulIntlOC
      - PSI_ShippingLinehaulIntlOCPrice
      - PSI_ShippingLinehaulIntlOO
      - PSI_ShippingLinehaulIntlOOPrice
      - RateAreaNonStdDest
      - RateAreaNonStdOrigin
      - ReferenceDate
      - RequestedPickupDate
      - ServiceAreaDest
      - ServiceAreaOrigin
      - ServicesScheduleDest
      - ServicesScheduleOrigin
      - SITPaymentRequestEnd
      - SITPaymentRequestStart
      - SITScheduleDest
      - SITScheduleOrigin
      - SITServiceAreaDest
      - SITServiceAreaOrigin
      - WeightAdjusted
      - WeightBilled
      - WeightEstimated
      - WeightOriginal
      - WeightReweigh
      - ZipDestAddress
      - ZipPickupAddress
      - ZipSITDestHHGFinalAddress
      - ZipSITDestHHGOriginalAddress
      - ZipSITOriginHHGActualAddress
      - ZipSITOriginHHGOriginalAddress
      - StandaloneCrate
      - StandaloneCrateCap
      - UncappedRequestTotal
  ServiceItemParamType:
    type: string
    enum:
      - STRING
      - DATE
      - INTEGER
      - DECIMAL
      - TIMESTAMP
      - PaymentServiceItemUUID
      - BOOLEAN
  ServiceItemParamOrigin:
    type: string
    enum:
      - PRIME
      - SYSTEM
      - PRICER
      - PAYMENT_REQUEST
  PaymentServiceItemParam:
    type: object
    properties:
      id:
        example: c56a4180-65aa-42ec-a945-5fd21dec0538
        format: uuid
        readOnly: true
        type: string
      paymentServiceItemID:
        example: c56a4180-65aa-42ec-a945-5fd21dec0538
        format: uuid
        type: string
      key:
        $ref: '#/definitions/ServiceItemParamName'
      value:
        example: '3025'
        type: string
      type:
        $ref: '#/definitions/ServiceItemParamType'
      origin:
        $ref: '#/definitions/ServiceItemParamOrigin'
      eTag:
        type: string
        readOnly: true
  PaymentServiceItemParams:
    type: array
    items:
      $ref: '#/definitions/PaymentServiceItemParam'
  CustomerSupportRemark:
    type: object
    description: >-
      A text remark written by an office user that is associated with a specific
      move.
    required:
      - id
      - moveID
      - officeUserID
      - content
    properties:
      id:
        example: 1f2270c7-7166-40ae-981e-b200ebdf3054
        format: uuid
        type: string
      createdAt:
        type: string
        format: date-time
        readOnly: true
      updatedAt:
        type: string
        format: date-time
        readOnly: true
      officeUserID:
        example: 1f2270c7-7166-40ae-981e-b200ebdf3054
        format: uuid
        type: string
      moveID:
        example: 1f2270c7-7166-40ae-981e-b200ebdf3054
        format: uuid
        type: string
      content:
        example: This is a remark about a move.
        type: string
      officeUserFirstName:
        example: Grace
        type: string
        readOnly: true
      officeUserLastName:
        example: Griffin
        type: string
        readOnly: true
      officeUserEmail:
        type: string
        format: x-email
        pattern: ^[a-zA-Z0-9._%+-]+@[a-zA-Z0-9.-]+\.[a-zA-Z]{2,}$
        readOnly: true
  CustomerSupportRemarks:
    type: array
    items:
      $ref: '#/definitions/CustomerSupportRemark'
responses:
  InvalidRequest:
    description: The request payload is invalid
    schema:
      $ref: '#/definitions/Error'
  NotFound:
    description: The requested resource wasn't found
    schema:
      $ref: '#/definitions/Error'
  Conflict:
    description: Conflict error
    schema:
      $ref: '#/definitions/Error'
  PermissionDenied:
    description: The request was denied
    schema:
      $ref: '#/definitions/Error'
  ServerError:
    description: A server error occurred
    schema:
      $ref: '#/definitions/Error'
  PreconditionFailed:
    description: Precondition failed
    schema:
      $ref: '#/definitions/Error'
  UnprocessableEntity:
    description: The payload was unprocessable.
    schema:
      $ref: '#/definitions/ValidationError'
parameters:
  ifMatch:
    in: header
    name: If-Match
    type: string
    required: true
    description: >
      Optimistic locking is implemented via the `If-Match` header. If the ETag
      header does not match the value of the resource on the server, the server
      rejects the change with a `412 Precondition Failed` error.
  ppmShipmentId:
    name: ppmShipmentId
    in: path
    type: string
    format: uuid
    required: true
    description: UUID of the PPM shipment
  weightTicketId:
    name: weightTicketId
    in: path
    type: string
    format: uuid
    required: true
    description: UUID of the weight ticket
  movingExpenseId:
    name: movingExpenseId
    in: path
    type: string
    format: uuid
    required: true
    description: UUID of the moving expense
  proGearWeightTicketId:
    name: proGearWeightTicketId
    in: path
    type: string
    format: uuid
    required: true
    description: UUID of the pro-gear weight ticket<|MERGE_RESOLUTION|>--- conflicted
+++ resolved
@@ -3713,7 +3713,6 @@
           description: payload is too large
         '500':
           description: server error
-<<<<<<< HEAD
   /ppm-shipments/{ppmShipmentId}/uploads:
     post:
       summary: >-
@@ -3769,22 +3768,6 @@
           $ref: '#/responses/UnprocessableEntity'
         '500':
           $ref: '#/responses/ServerError'
-definitions:
-  PostDocumentPayload:
-    type: object
-    properties:
-      service_member_id:
-        type: string
-        format: uuid
-        title: The service member this document belongs to
-  InvalidRequestResponsePayload:
-    type: object
-    properties:
-      errors:
-        type: object
-        additionalProperties:
-          type: string
-=======
   /application_parameters/{parameterName}:
     get:
       summary: Searches for an application parameter by name, returns nil if not found
@@ -3826,7 +3809,20 @@
         type: string
         format: string
         x-nullable: true
->>>>>>> 5d369873
+  PostDocumentPayload:
+    type: object
+    properties:
+      service_member_id:
+        type: string
+        format: uuid
+        title: The service member this document belongs to
+  InvalidRequestResponsePayload:
+    type: object
+    properties:
+      errors:
+        type: object
+        additionalProperties:
+          type: string
   ClientError:
     type: object
     properties:
