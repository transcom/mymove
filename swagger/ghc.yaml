--- conflicted
+++ resolved
@@ -4110,11 +4110,8 @@
           - $ref: '#/definitions/Address'
       createOktaAccount:
         type: boolean
-<<<<<<< HEAD
-=======
       cacUser:
         type: boolean
->>>>>>> 6c30810b
   SearchCustomersResult:
     type: object
     properties:
