swagger: '2.0'
info:
  contact:
    email: milmove-developers@caci.com
  description: >
    The GHC API is a RESTful API that enables the Office application for
    MilMove.


    All endpoints are located under `/ghc/v1`.
  license:
    name: MIT
    url: https://opensource.org/licenses/MIT
  title: MilMove GHC API
  version: 0.0.1
basePath: /ghc/v1
schemes:
  - http
tags:
  - name: queues
  - name: move
  - name: order
    description: >
      Move Orders - Commonly called “Orders,” especially in customer-facing
      language. Orders are plural because they're a bundle of related orders
      issued bya Service (e.g. Army, Air Force, Navy) to a customer that
      authorize (and order) that customer to move from one location to another.

      Orders are backed by $$ in the bank to support that move, which is
      identified by a Line of Account (LOA) code on the orders document.
  - name: moveTaskOrder
  - name: customer
  - name: mtoServiceItem
  - name: mtoShipment
  - name: shipment
  - name: mtoAgent
  - name: paymentServiceItem
  - name: ppm
  - name: tac
  - name: transportationOffice
  - name: addresses
  - name: uploads
  - name: paymentRequests
  - name: reServiceItems
paths:
  /customer:
    post:
      summary: Creates a customer with Okta option
      description: >-
        Creates a customer with option to also create an Okta profile account
        based on the office user's input when completing the UI form and
        submitting.
      operationId: createCustomerWithOktaOption
      tags:
        - customer
      consumes:
        - application/json
      produces:
        - application/json
      parameters:
        - in: body
          name: body
          required: true
          schema:
            $ref: '#/definitions/CreateCustomerPayload'
      responses:
        '200':
          description: successfully created the customer
          schema:
            $ref: '#/definitions/CreatedCustomer'
        '400':
          $ref: '#/responses/InvalidRequest'
        '401':
          $ref: '#/responses/PermissionDenied'
        '403':
          $ref: '#/responses/PermissionDenied'
        '404':
          $ref: '#/responses/NotFound'
        '409':
          $ref: '#/responses/Conflict'
        '412':
          $ref: '#/responses/PreconditionFailed'
        '422':
          $ref: '#/responses/UnprocessableEntity'
        '500':
          $ref: '#/responses/ServerError'
  /open/requested-office-users:
    post:
      consumes:
        - application/json
      produces:
        - application/json
      summary: Create an Office User
      description: >
        This endpoint is publicly accessible as it is utilized for individuals
        who do not have an office account to request the creation of an office
        account.

        Request the creation of an office user. An administrator will need to
        approve them after creation. Note on requirements: An identification
        method must be present. The following 2 fields have an "OR" requirement.
        - edipi - other_unique_id One of these two fields MUST be present to
        serve as identification for the office user being created. This logic is
        handled at the application level.
      operationId: createRequestedOfficeUser
      tags:
        - officeUsers
      parameters:
        - in: body
          name: officeUser
          description: Office User information
          schema:
            $ref: '#/definitions/OfficeUserCreate'
      responses:
        '201':
          description: successfully requested the creation of provided office user
          schema:
            $ref: '#/definitions/OfficeUser'
        '422':
          description: validation error
          schema:
            $ref: '#/definitions/ValidationError'
        '500':
          description: internal server error
  /office-users/{officeUserId}:
    patch:
      consumes:
        - application/json
      produces:
        - application/json
      summary: Updates an Office User
      description: >-
        This endpoint updates a single Office User by ID. This is to be used by
        office users to update their profile.
      operationId: updateOfficeUser
      tags:
        - officeUsers
      parameters:
        - in: path
          name: officeUserId
          type: string
          format: uuid
          required: true
        - in: body
          name: officeUser
          description: Office User information
          required: true
          schema:
            $ref: '#/definitions/OfficeUserUpdate'
      responses:
        '200':
          description: Successfully updated Office User
          schema:
            $ref: '#/definitions/OfficeUser'
        '400':
          $ref: '#/responses/InvalidRequest'
        '401':
          $ref: '#/responses/PermissionDenied'
        '403':
          $ref: '#/responses/PermissionDenied'
        '404':
          $ref: '#/responses/NotFound'
        '500':
          $ref: '#/responses/ServerError'
  /customer/{customerID}:
    parameters:
      - description: ID of customer to use
        in: path
        name: customerID
        required: true
        type: string
        format: uuid
    get:
      produces:
        - application/json
      parameters: []
      responses:
        '200':
          description: Successfully retrieved information on an individual customer
          schema:
            $ref: '#/definitions/Customer'
        '400':
          $ref: '#/responses/InvalidRequest'
        '401':
          $ref: '#/responses/PermissionDenied'
        '403':
          $ref: '#/responses/PermissionDenied'
        '404':
          $ref: '#/responses/NotFound'
        '500':
          $ref: '#/responses/ServerError'
      tags:
        - customer
      description: Returns a given customer
      operationId: getCustomer
      summary: Returns a given customer
    patch:
      summary: Updates customer info
      description: Updates customer info by ID
      operationId: updateCustomer
      tags:
        - customer
      consumes:
        - application/json
      produces:
        - application/json
      parameters:
        - in: body
          name: body
          required: true
          schema:
            $ref: '#/definitions/UpdateCustomerPayload'
        - in: header
          name: If-Match
          type: string
          required: true
      responses:
        '200':
          description: updated instance of orders
          schema:
            $ref: '#/definitions/Customer'
        '400':
          $ref: '#/responses/InvalidRequest'
        '401':
          $ref: '#/responses/PermissionDenied'
        '403':
          $ref: '#/responses/PermissionDenied'
        '404':
          $ref: '#/responses/NotFound'
        '412':
          $ref: '#/responses/PreconditionFailed'
        '422':
          $ref: '#/responses/UnprocessableEntity'
        '500':
          $ref: '#/responses/ServerError'
      x-permissions:
        - update.customer
  /customer/search:
    post:
      produces:
        - application/json
      consumes:
        - application/json
      summary: Search customers by DOD ID or customer name
      description: >
        Search customers by DOD ID or customer name. Used by services counselors
        to locate profiles to update, find attached moves, and to create new
        moves.
      operationId: searchCustomers
      tags:
        - customer
      parameters:
        - in: body
          name: body
          schema:
            properties:
              page:
                type: integer
                description: requested page of results
              perPage:
                type: integer
              edipi:
                description: DOD ID
                type: string
                minLength: 10
                maxLength: 10
                x-nullable: true
              emplid:
                description: EMPLID
                type: string
                minLength: 7
                maxLength: 7
                x-nullable: true
              branch:
                description: Branch
                type: string
                minLength: 1
              customerName:
                description: Customer Name
                type: string
                minLength: 1
                x-nullable: true
              sort:
                type: string
                x-nullable: true
                enum:
                  - customerName
                  - edipi
                  - emplid
                  - branch
                  - personalEmail
                  - telephone
              order:
                type: string
                x-nullable: true
                enum:
                  - asc
                  - desc
          description: field that results should be sorted by
      responses:
        '200':
          description: Successfully returned all customers matching the criteria
          schema:
            $ref: '#/definitions/SearchCustomersResult'
        '403':
          $ref: '#/responses/PermissionDenied'
        '500':
          $ref: '#/responses/ServerError'
  /move/{locator}:
    parameters:
      - description: Code used to identify a move in the system
        in: path
        name: locator
        required: true
        type: string
    get:
      produces:
        - application/json
      parameters: []
      responses:
        '200':
          description: Successfully retrieved the individual move
          schema:
            $ref: '#/definitions/Move'
        '400':
          $ref: '#/responses/InvalidRequest'
        '401':
          $ref: '#/responses/PermissionDenied'
        '403':
          $ref: '#/responses/PermissionDenied'
        '404':
          $ref: '#/responses/NotFound'
        '500':
          $ref: '#/responses/ServerError'
      tags:
        - move
      description: Returns a given move for a unique alphanumeric locator string
      summary: Returns a given move
      operationId: getMove
  /move/{locator}/history:
    parameters:
      - description: Code used to identify a move in the system
        in: path
        name: locator
        required: true
        type: string
    get:
      produces:
        - application/json
      parameters:
        - in: query
          name: page
          type: integer
          description: requested page of results
        - in: query
          name: perPage
          type: integer
          description: results per page
      responses:
        '200':
          description: Successfully retrieved the individual move history
          schema:
            $ref: '#/definitions/MoveHistoryResult'
        '400':
          $ref: '#/responses/InvalidRequest'
        '401':
          $ref: '#/responses/PermissionDenied'
        '403':
          $ref: '#/responses/PermissionDenied'
        '404':
          $ref: '#/responses/NotFound'
        '500':
          $ref: '#/responses/ServerError'
      tags:
        - move
      description: >-
        Returns the history for a given move for a unique alphanumeric locator
        string
      summary: Returns the history of an identified move
      operationId: getMoveHistory
  /moves/{moveID}/shipment-evaluation-reports-list:
    parameters:
      - description: Code used to identify a move in the system
        in: path
        name: moveID
        required: true
        type: string
        format: uuid
    get:
      produces:
        - application/json
      responses:
        '200':
          description: Successfully retrieved the move's evaluation reports
          schema:
            $ref: '#/definitions/EvaluationReportList'
        '400':
          $ref: '#/responses/InvalidRequest'
        '401':
          $ref: '#/responses/PermissionDenied'
        '403':
          $ref: '#/responses/PermissionDenied'
        '404':
          $ref: '#/responses/NotFound'
        '500':
          $ref: '#/responses/ServerError'
      tags:
        - move
      description: >-
        Returns shipment evaluation reports for the specified move that are
        visible to the current office user
      summary: >-
        Returns shipment evaluation reports for the specified move that are
        visible to the current office user
      operationId: getMoveShipmentEvaluationReportsList
  /moves/{moveID}/counseling-evaluation-reports-list:
    parameters:
      - description: Code used to identify a move in the system
        in: path
        name: moveID
        required: true
        type: string
        format: uuid
    get:
      produces:
        - application/json
      responses:
        '200':
          description: Successfully retrieved the move's evaluation reports
          schema:
            $ref: '#/definitions/EvaluationReportList'
        '400':
          $ref: '#/responses/InvalidRequest'
        '401':
          $ref: '#/responses/PermissionDenied'
        '403':
          $ref: '#/responses/PermissionDenied'
        '404':
          $ref: '#/responses/NotFound'
        '500':
          $ref: '#/responses/ServerError'
      tags:
        - move
      description: >-
        Returns counseling evaluation reports for the specified move that are
        visible to the current office user
      summary: >-
        Returns counseling evaluation reports for the specified move that are
        visible to the current office user
      operationId: getMoveCounselingEvaluationReportsList
  /moves/{moveID}/cancel:
    parameters:
      - description: ID of the move
        in: path
        name: moveID
        required: true
        format: uuid
        type: string
    post:
      consumes:
        - application/json
      produces:
        - application/json
      parameters: []
      responses:
        '200':
          description: Successfully canceled move
          schema:
            $ref: '#/definitions/Move'
        '403':
          $ref: '#/responses/PermissionDenied'
        '404':
          $ref: '#/responses/NotFound'
        '409':
          $ref: '#/responses/Conflict'
        '412':
          $ref: '#/responses/PreconditionFailed'
        '422':
          $ref: '#/responses/UnprocessableEntity'
        '500':
          $ref: '#/responses/ServerError'
      tags:
        - move
      description: cancels a move
      operationId: moveCanceler
      summary: Cancels a move
      x-permissions:
        - update.cancelMoveFlag
  /counseling/orders/{orderID}:
    parameters:
      - description: ID of order to update
        in: path
        name: orderID
        required: true
        type: string
        format: uuid
    patch:
      summary: Updates an order (performed by a services counselor)
      description: All fields sent in this request will be set on the order referenced
      operationId: counselingUpdateOrder
      tags:
        - order
      consumes:
        - application/json
      produces:
        - application/json
      parameters:
        - in: body
          name: body
          required: true
          schema:
            $ref: '#/definitions/CounselingUpdateOrderPayload'
        - in: header
          name: If-Match
          type: string
          required: true
      responses:
        '200':
          description: updated instance of orders
          schema:
            $ref: '#/definitions/Order'
        '403':
          $ref: '#/responses/PermissionDenied'
        '404':
          $ref: '#/responses/NotFound'
        '412':
          $ref: '#/responses/PreconditionFailed'
        '422':
          $ref: '#/responses/UnprocessableEntity'
        '500':
          $ref: '#/responses/ServerError'
  /orders:
    post:
      summary: Creates an orders model for a logged-in user
      description: >-
        Creates an instance of orders tied to a service member, which allow for
        creation of a move and an entitlement. Orders are required before the
        creation of a move
      operationId: createOrder
      tags:
        - order
      consumes:
        - application/json
      produces:
        - application/json
      parameters:
        - in: body
          name: createOrders
          schema:
            $ref: '#/definitions/CreateOrders'
      responses:
        '200':
          description: created instance of orders
          schema:
            $ref: '#/definitions/Order'
        '400':
          description: invalid request
        '401':
          description: request requires user authentication
        '403':
          description: user is not authorized
        '422':
          $ref: '#/responses/UnprocessableEntity'
        '500':
          description: internal server error
  /orders/{orderID}:
    parameters:
      - description: ID of order to use
        in: path
        name: orderID
        required: true
        type: string
        format: uuid
    patch:
      summary: Updates an order
      description: All fields sent in this request will be set on the order referenced
      operationId: updateOrder
      tags:
        - order
      consumes:
        - application/json
      produces:
        - application/json
      parameters:
        - in: body
          name: body
          required: true
          schema:
            $ref: '#/definitions/UpdateOrderPayload'
        - in: header
          name: If-Match
          type: string
          required: true
      responses:
        '200':
          description: updated instance of orders
          schema:
            $ref: '#/definitions/Order'
        '400':
          $ref: '#/responses/InvalidRequest'
        '403':
          $ref: '#/responses/PermissionDenied'
        '404':
          $ref: '#/responses/NotFound'
        '409':
          $ref: '#/responses/Conflict'
        '412':
          $ref: '#/responses/PreconditionFailed'
        '422':
          $ref: '#/responses/UnprocessableEntity'
        '500':
          $ref: '#/responses/ServerError'
      x-permissions:
        - update.orders
    get:
      produces:
        - application/json
      parameters: []
      responses:
        '200':
          description: Successfully retrieved order
          schema:
            $ref: '#/definitions/Order'
        '400':
          $ref: '#/responses/InvalidRequest'
        '401':
          $ref: '#/responses/PermissionDenied'
        '403':
          $ref: '#/responses/PermissionDenied'
        '404':
          $ref: '#/responses/NotFound'
        '500':
          $ref: '#/responses/ServerError'
      tags:
        - order
      description: Gets an order
      operationId: getOrder
      summary: Gets an order by ID
  /orders/{orderID}/allowances:
    parameters:
      - description: ID of order to use
        in: path
        name: orderID
        required: true
        type: string
        format: uuid
    patch:
      summary: Updates an allowance (Orders with Entitlements)
      description: All fields sent in this request will be set on the order referenced
      operationId: updateAllowance
      tags:
        - order
      consumes:
        - application/json
      produces:
        - application/json
      parameters:
        - in: body
          name: body
          required: true
          schema:
            $ref: '#/definitions/UpdateAllowancePayload'
        - in: header
          name: If-Match
          type: string
          required: true
      responses:
        '200':
          description: updated instance of allowance
          schema:
            $ref: '#/definitions/Order'
        '403':
          $ref: '#/responses/PermissionDenied'
        '404':
          $ref: '#/responses/NotFound'
        '412':
          $ref: '#/responses/PreconditionFailed'
        '422':
          $ref: '#/responses/UnprocessableEntity'
        '500':
          $ref: '#/responses/ServerError'
      x-permissions:
        - update.allowances
  /orders/{orderID}/acknowledge-excess-weight-risk:
    parameters:
      - description: ID of order to use
        in: path
        name: orderID
        required: true
        type: string
        format: uuid
    post:
      summary: >-
        Saves the date and time a TOO acknowledged the excess weight risk by
        dismissing the alert
      description: >-
        Saves the date and time a TOO acknowledged the excess weight risk by
        dismissing the alert
      operationId: acknowledgeExcessWeightRisk
      tags:
        - order
      consumes:
        - application/json
      produces:
        - application/json
      parameters:
        - in: header
          name: If-Match
          type: string
          required: true
      responses:
        '200':
          description: updated Move
          schema:
            $ref: '#/definitions/Move'
        '403':
          $ref: '#/responses/PermissionDenied'
        '404':
          $ref: '#/responses/NotFound'
        '412':
          $ref: '#/responses/PreconditionFailed'
        '422':
          $ref: '#/responses/UnprocessableEntity'
        '500':
          $ref: '#/responses/ServerError'
      x-permissions:
        - update.excessWeightRisk
  /orders/{orderID}/acknowledge-excess-unaccompanied-baggage-weight-risk:
    parameters:
      - description: ID of order to use
        in: path
        name: orderID
        required: true
        type: string
        format: uuid
    post:
      summary: >-
        Saves the date and time a TOO acknowledged the excess unaccompanied
        baggage weight risk by dismissing the alert
      description: >-
        Saves the date and time a TOO acknowledged the excess unaccompanied
        baggage weight risk by dismissing the alert
      operationId: acknowledgeExcessUnaccompaniedBaggageWeightRisk
      tags:
        - order
      consumes:
        - application/json
      produces:
        - application/json
      parameters:
        - in: header
          name: If-Match
          type: string
          required: true
      responses:
        '200':
          description: updated Move
          schema:
            $ref: '#/definitions/Move'
        '403':
          $ref: '#/responses/PermissionDenied'
        '404':
          $ref: '#/responses/NotFound'
        '412':
          $ref: '#/responses/PreconditionFailed'
        '422':
          $ref: '#/responses/UnprocessableEntity'
        '500':
          $ref: '#/responses/ServerError'
      x-permissions:
        - update.excessWeightRisk
  /orders/{orderID}/update-billable-weight:
    parameters:
      - description: ID of order to use
        in: path
        name: orderID
        required: true
        type: string
        format: uuid
    patch:
      summary: Updates the max billable weight
      description: Updates the DBAuthorizedWeight attribute for the Order Entitlements=
      operationId: updateBillableWeight
      tags:
        - order
      consumes:
        - application/json
      produces:
        - application/json
      parameters:
        - in: body
          name: body
          required: true
          schema:
            $ref: '#/definitions/UpdateBillableWeightPayload'
        - in: header
          name: If-Match
          type: string
          required: true
      responses:
        '200':
          description: updated Order
          schema:
            $ref: '#/definitions/Order'
        '403':
          $ref: '#/responses/PermissionDenied'
        '404':
          $ref: '#/responses/NotFound'
        '412':
          $ref: '#/responses/PreconditionFailed'
        '422':
          $ref: '#/responses/UnprocessableEntity'
        '500':
          $ref: '#/responses/ServerError'
      x-permissions:
        - update.billableWeight
  /orders/{orderID}/update-max-billable-weight/tio:
    parameters:
      - description: ID of order to use
        in: path
        name: orderID
        required: true
        type: string
        format: uuid
    patch:
      summary: Updates the max billable weight with TIO remarks
      description: >-
        Updates the DBAuthorizedWeight attribute for the Order Entitlements and
        move TIO remarks
      operationId: updateMaxBillableWeightAsTIO
      tags:
        - order
      consumes:
        - application/json
      produces:
        - application/json
      parameters:
        - in: body
          name: body
          required: true
          schema:
            $ref: '#/definitions/UpdateMaxBillableWeightAsTIOPayload'
        - $ref: '#/parameters/ifMatch'
      responses:
        '200':
          description: updated Order
          schema:
            $ref: '#/definitions/Order'
        '403':
          $ref: '#/responses/PermissionDenied'
        '404':
          $ref: '#/responses/NotFound'
        '412':
          $ref: '#/responses/PreconditionFailed'
        '422':
          $ref: '#/responses/UnprocessableEntity'
        '500':
          $ref: '#/responses/ServerError'
      x-permissions:
        - update.maxBillableWeight
  /orders/{orderID}/upload_amended_orders:
    post:
      summary: Create an amended order for a given order
      description: Create an amended order for a given order
      operationId: uploadAmendedOrders
      tags:
        - order
      consumes:
        - multipart/form-data
      parameters:
        - in: path
          name: orderID
          type: string
          format: uuid
          required: true
          description: UUID of the order
        - in: formData
          name: file
          type: file
          description: The file to upload.
          required: true
      responses:
        '201':
          description: created upload
          schema:
            $ref: '#/definitions/Upload'
        '400':
          description: invalid request
          schema:
            $ref: '#/definitions/InvalidRequestResponsePayload'
        '403':
          description: not authorized
        '404':
          description: not found
        '413':
          description: payload is too large
        '500':
          description: server error
  /counseling/orders/{orderID}/allowances:
    parameters:
      - description: ID of order to use
        in: path
        name: orderID
        required: true
        type: string
        format: uuid
    patch:
      summary: Updates an allowance (Orders with Entitlements)
      description: All fields sent in this request will be set on the order referenced
      operationId: counselingUpdateAllowance
      tags:
        - order
      consumes:
        - application/json
      produces:
        - application/json
      parameters:
        - in: body
          name: body
          required: true
          schema:
            $ref: '#/definitions/CounselingUpdateAllowancePayload'
        - in: header
          name: If-Match
          type: string
          required: true
      responses:
        '200':
          description: updated instance of allowance
          schema:
            $ref: '#/definitions/Order'
        '403':
          $ref: '#/responses/PermissionDenied'
        '404':
          $ref: '#/responses/NotFound'
        '412':
          $ref: '#/responses/PreconditionFailed'
        '422':
          $ref: '#/responses/UnprocessableEntity'
        '500':
          $ref: '#/responses/ServerError'
  /move-task-orders/{moveTaskOrderID}:
    parameters:
      - description: ID of move to use
        in: path
        name: moveTaskOrderID
        required: true
        type: string
    get:
      produces:
        - application/json
      parameters: []
      responses:
        '200':
          description: Successfully retrieved move task order
          schema:
            $ref: '#/definitions/MoveTaskOrder'
        '400':
          $ref: '#/responses/InvalidRequest'
        '401':
          $ref: '#/responses/PermissionDenied'
        '403':
          $ref: '#/responses/PermissionDenied'
        '404':
          $ref: '#/responses/NotFound'
        '500':
          $ref: '#/responses/ServerError'
      tags:
        - moveTaskOrder
      description: Gets a move
      operationId: getMoveTaskOrder
      summary: Gets a move by ID
  /move_task_orders/{moveTaskOrderID}/mto_service_items:
    parameters:
      - description: ID of move for mto service item to use
        in: path
        name: moveTaskOrderID
        required: true
        format: uuid
        type: string
    get:
      produces:
        - application/json
      parameters: []
      responses:
        '200':
          description: Successfully retrieved all line items for a move task order
          schema:
            $ref: '#/definitions/MTOServiceItems'
        '404':
          $ref: '#/responses/NotFound'
        '422':
          $ref: '#/responses/UnprocessableEntity'
        '500':
          $ref: '#/responses/ServerError'
      tags:
        - mtoServiceItem
      description: Gets all line items for a move
      operationId: listMTOServiceItems
      summary: Gets all line items for a move
  /mto-shipments:
    post:
      summary: createMTOShipment
      description: |
        Creates a MTO shipment for the specified Move Task Order.
        Required fields include:
        * Shipment Type
        * Customer requested pick-up date
        * Pick-up Address
        * Delivery Address
        * Releasing / Receiving agents
        Optional fields include:
        * Delivery Address Type
        * Customer Remarks
        * Releasing / Receiving agents
        * An array of optional accessorial service item codes
      consumes:
        - application/json
      produces:
        - application/json
      operationId: createMTOShipment
      tags:
        - mtoShipment
      parameters:
        - in: body
          name: body
          schema:
            $ref: '#/definitions/CreateMTOShipment'
      responses:
        '200':
          description: Successfully created a MTO shipment.
          schema:
            $ref: '#/definitions/MTOShipment'
        '400':
          $ref: '#/responses/InvalidRequest'
        '404':
          $ref: '#/responses/NotFound'
        '422':
          $ref: '#/responses/UnprocessableEntity'
        '500':
          $ref: '#/responses/ServerError'
  /move_task_orders/{moveTaskOrderID}/mto_shipments:
    parameters:
      - description: ID of move task order for mto shipment to use
        in: path
        name: moveTaskOrderID
        required: true
        format: uuid
        type: string
    get:
      produces:
        - application/json
      parameters: []
      responses:
        '200':
          description: Successfully retrieved all mto shipments for a move task order
          schema:
            $ref: '#/definitions/MTOShipments'
        '403':
          $ref: '#/responses/PermissionDenied'
        '404':
          $ref: '#/responses/NotFound'
        '422':
          $ref: '#/responses/UnprocessableEntity'
        '500':
          $ref: '#/responses/ServerError'
      tags:
        - mtoShipment
      description: Gets all shipments for a move task order
      operationId: listMTOShipments
      summary: Gets all shipments for a move task order
  /shipments/{shipmentID}:
    get:
      summary: fetches a shipment by ID
      description: fetches a shipment by ID
      operationId: getShipment
      tags:
        - mtoShipment
      produces:
        - application/json
      parameters:
        - description: ID of the shipment to be fetched
          in: path
          name: shipmentID
          required: true
          format: uuid
          type: string
      responses:
        '200':
          description: Successfully fetched the shipment
          schema:
            $ref: '#/definitions/MTOShipment'
        '400':
          $ref: '#/responses/InvalidRequest'
        '403':
          $ref: '#/responses/PermissionDenied'
        '404':
          $ref: '#/responses/NotFound'
        '422':
          $ref: '#/responses/UnprocessableEntity'
        '500':
          $ref: '#/responses/ServerError'
    delete:
      summary: Soft deletes a shipment by ID
      description: Soft deletes a shipment by ID
      operationId: deleteShipment
      tags:
        - shipment
      produces:
        - application/json
      parameters:
        - description: ID of the shipment to be deleted
          in: path
          name: shipmentID
          required: true
          format: uuid
          type: string
      responses:
        '204':
          description: Successfully soft deleted the shipment
        '400':
          $ref: '#/responses/InvalidRequest'
        '403':
          $ref: '#/responses/PermissionDenied'
        '404':
          $ref: '#/responses/NotFound'
        '409':
          $ref: '#/responses/Conflict'
        '422':
          $ref: '#/responses/UnprocessableEntity'
        '500':
          $ref: '#/responses/ServerError'
  /move_task_orders/{moveTaskOrderID}/mto_shipments/{shipmentID}:
    patch:
      summary: updateMTOShipment
      description: |
        Updates a specified MTO shipment.
        Required fields include:
        * MTO Shipment ID required in path
        * If-Match required in headers
        * No fields required in body
        Optional fields include:
        * New shipment status type
        * Shipment Type
        * Customer requested pick-up date
        * Pick-up Address
        * Delivery Address
        * Secondary Pick-up Address
        * SecondaryDelivery Address
        * Delivery Address Type
        * Customer Remarks
        * Counselor Remarks
        * Releasing / Receiving agents
        * Actual Pro Gear Weight
        * Actual Spouse Pro Gear Weight
        * Location of the POE/POD
      consumes:
        - application/json
      produces:
        - application/json
      operationId: updateMTOShipment
      tags:
        - mtoShipment
      parameters:
        - in: path
          name: moveTaskOrderID
          required: true
          format: uuid
          type: string
          description: ID of move task order for mto shipment to use
        - in: path
          name: shipmentID
          type: string
          format: uuid
          required: true
          description: UUID of the MTO Shipment to update
        - in: header
          name: If-Match
          type: string
          required: true
          description: >
            Optimistic locking is implemented via the `If-Match` header. If the
            ETag header does not match the value of the resource on the server,
            the server rejects the change with a `412 Precondition Failed`
            error.
        - in: body
          name: body
          schema:
            $ref: '#/definitions/UpdateShipment'
      responses:
        '200':
          description: Successfully updated the specified MTO shipment.
          schema:
            $ref: '#/definitions/MTOShipment'
        '400':
          $ref: '#/responses/InvalidRequest'
        '401':
          $ref: '#/responses/PermissionDenied'
        '403':
          $ref: '#/responses/PermissionDenied'
        '404':
          $ref: '#/responses/NotFound'
        '412':
          $ref: '#/responses/PreconditionFailed'
        '422':
          $ref: '#/responses/UnprocessableEntity'
        '500':
          $ref: '#/responses/ServerError'
  /shipments/approve:
    post:
      consumes:
        - application/json
      produces:
        - application/json
      parameters:
        - in: body
          name: body
          required: true
          schema:
            $ref: '#/definitions/ApproveShipments'
      responses:
        '200':
          description: Successfully approved the shipments
          schema:
            type: array
            items:
              $ref: '#/definitions/MTOShipment'
        '403':
          $ref: '#/responses/PermissionDenied'
        '404':
          $ref: '#/responses/NotFound'
        '409':
          $ref: '#/responses/Conflict'
        '412':
          $ref: '#/responses/PreconditionFailed'
        '422':
          $ref: '#/responses/UnprocessableEntity'
        '500':
          $ref: '#/responses/ServerError'
      tags:
        - shipment
      description: Approves multiple shipments in one request
      operationId: approveShipments
      summary: Approves multiple shipments at once
      x-permissions:
        - update.shipment
  /shipments/{shipmentID}/approve:
    parameters:
      - description: ID of the shipment
        in: path
        name: shipmentID
        required: true
        format: uuid
        type: string
    post:
      consumes:
        - application/json
      produces:
        - application/json
      parameters:
        - in: header
          name: If-Match
          type: string
          required: true
      responses:
        '200':
          description: Successfully approved the shipment
          schema:
            $ref: '#/definitions/MTOShipment'
        '403':
          $ref: '#/responses/PermissionDenied'
        '404':
          $ref: '#/responses/NotFound'
        '409':
          $ref: '#/responses/Conflict'
        '412':
          $ref: '#/responses/PreconditionFailed'
        '422':
          $ref: '#/responses/UnprocessableEntity'
        '500':
          $ref: '#/responses/ServerError'
      tags:
        - shipment
      description: Approves a shipment
      operationId: approveShipment
      summary: Approves a shipment
      x-permissions:
        - update.shipment
  /shipments/{shipmentID}/request-diversion:
    parameters:
      - description: ID of the shipment
        in: path
        name: shipmentID
        required: true
        format: uuid
        type: string
    post:
      consumes:
        - application/json
      produces:
        - application/json
      parameters:
        - in: header
          name: If-Match
          type: string
          required: true
        - in: body
          name: body
          required: true
          schema:
            $ref: '#/definitions/RequestDiversion'
      responses:
        '200':
          description: Successfully requested the shipment diversion
          schema:
            $ref: '#/definitions/MTOShipment'
        '403':
          $ref: '#/responses/PermissionDenied'
        '404':
          $ref: '#/responses/NotFound'
        '409':
          $ref: '#/responses/Conflict'
        '412':
          $ref: '#/responses/PreconditionFailed'
        '422':
          $ref: '#/responses/UnprocessableEntity'
        '500':
          $ref: '#/responses/ServerError'
      tags:
        - shipment
      description: Requests a shipment diversion
      operationId: requestShipmentDiversion
      summary: Requests a shipment diversion
      x-permissions:
        - create.shipmentDiversionRequest
  /shipments/{shipmentID}/approve-diversion:
    parameters:
      - description: ID of the shipment
        in: path
        name: shipmentID
        required: true
        format: uuid
        type: string
    post:
      consumes:
        - application/json
      produces:
        - application/json
      parameters:
        - in: header
          name: If-Match
          type: string
          required: true
      responses:
        '200':
          description: Successfully approved the shipment diversion
          schema:
            $ref: '#/definitions/MTOShipment'
        '403':
          $ref: '#/responses/PermissionDenied'
        '404':
          $ref: '#/responses/NotFound'
        '409':
          $ref: '#/responses/Conflict'
        '412':
          $ref: '#/responses/PreconditionFailed'
        '422':
          $ref: '#/responses/UnprocessableEntity'
        '500':
          $ref: '#/responses/ServerError'
      x-permissions:
        - update.shipment
      tags:
        - shipment
      description: Approves a shipment diversion
      operationId: approveShipmentDiversion
      summary: Approves a shipment diversion
  /shipments/{shipmentID}/reject:
    parameters:
      - description: ID of the shipment
        in: path
        name: shipmentID
        required: true
        format: uuid
        type: string
    post:
      consumes:
        - application/json
      produces:
        - application/json
      parameters:
        - in: header
          name: If-Match
          type: string
          required: true
        - in: body
          name: body
          required: true
          schema:
            $ref: '#/definitions/RejectShipment'
      responses:
        '200':
          description: Successfully rejected the shipment
          schema:
            $ref: '#/definitions/MTOShipment'
        '403':
          $ref: '#/responses/PermissionDenied'
        '404':
          $ref: '#/responses/NotFound'
        '409':
          $ref: '#/responses/Conflict'
        '412':
          $ref: '#/responses/PreconditionFailed'
        '422':
          $ref: '#/responses/UnprocessableEntity'
        '500':
          $ref: '#/responses/ServerError'
      tags:
        - shipment
      description: rejects a shipment
      operationId: rejectShipment
      summary: rejects a shipment
  /shipments/{shipmentID}/request-cancellation:
    parameters:
      - description: ID of the shipment
        in: path
        name: shipmentID
        required: true
        format: uuid
        type: string
    post:
      consumes:
        - application/json
      produces:
        - application/json
      parameters:
        - in: header
          name: If-Match
          type: string
          required: true
      responses:
        '200':
          description: Successfully requested the shipment cancellation
          schema:
            $ref: '#/definitions/MTOShipment'
        '403':
          $ref: '#/responses/PermissionDenied'
        '404':
          $ref: '#/responses/NotFound'
        '409':
          $ref: '#/responses/Conflict'
        '412':
          $ref: '#/responses/PreconditionFailed'
        '422':
          $ref: '#/responses/UnprocessableEntity'
        '500':
          $ref: '#/responses/ServerError'
      tags:
        - shipment
      description: Requests a shipment cancellation
      operationId: requestShipmentCancellation
      summary: Requests a shipment cancellation
      x-permissions:
        - create.shipmentCancellation
  /shipments/{shipmentID}/terminate:
    parameters:
      - description: ID of the shipment
        in: path
        name: shipmentID
        required: true
        format: uuid
        type: string
    post:
      consumes:
        - application/json
      produces:
        - application/json
      parameters:
        - in: body
          name: body
          required: true
          schema:
            properties:
              terminationReason:
                type: string
            required:
              - terminationReason
      responses:
        '200':
          description: Successfully terminated the shipment
          schema:
            $ref: '#/definitions/MTOShipment'
        '403':
          $ref: '#/responses/PermissionDenied'
        '404':
          $ref: '#/responses/NotFound'
        '422':
          $ref: '#/responses/UnprocessableEntity'
        '500':
          $ref: '#/responses/ServerError'
      tags:
        - shipment
      description: Terminates a shipment
      operationId: createTermination
      summary: Terminates a shipment
      x-permissions:
        - create.shipmentTermination
  /shipments/{shipmentID}/request-reweigh:
    parameters:
      - description: ID of the shipment
        in: path
        name: shipmentID
        required: true
        format: uuid
        type: string
    post:
      consumes:
        - application/json
      produces:
        - application/json
      responses:
        '200':
          description: Successfully requested a reweigh of the shipment
          schema:
            $ref: '#/definitions/Reweigh'
        '403':
          $ref: '#/responses/PermissionDenied'
        '404':
          $ref: '#/responses/NotFound'
        '409':
          $ref: '#/responses/Conflict'
        '412':
          $ref: '#/responses/PreconditionFailed'
        '422':
          $ref: '#/responses/UnprocessableEntity'
        '500':
          $ref: '#/responses/ServerError'
      tags:
        - shipment
        - reweigh
      description: Requests a shipment reweigh
      operationId: requestShipmentReweigh
      summary: Requests a shipment reweigh
      x-permissions:
        - create.reweighRequest
  /shipments/{shipmentID}/review-shipment-address-update:
    parameters:
      - description: ID of the shipment
        in: path
        name: shipmentID
        required: true
        format: uuid
        type: string
    patch:
      consumes:
        - application/json
      produces:
        - application/json
      parameters:
        - in: header
          name: If-Match
          type: string
          required: true
        - in: body
          name: body
          required: true
          schema:
            properties:
              status:
                type: string
                enum:
                  - REJECTED
                  - APPROVED
              officeRemarks:
                type: string
            required:
              - officeRemarks
              - status
      responses:
        '200':
          description: Successfully requested a shipment address update
          schema:
            $ref: '#/definitions/ShipmentAddressUpdate'
        '403':
          $ref: '#/responses/PermissionDenied'
        '404':
          $ref: '#/responses/NotFound'
        '409':
          $ref: '#/responses/Conflict'
        '412':
          $ref: '#/responses/PreconditionFailed'
        '422':
          $ref: '#/responses/UnprocessableEntity'
        '500':
          $ref: '#/responses/ServerError'
      tags:
        - shipment
        - shipment_address_updates
      description: >-
        This endpoint is used to approve a address update request. Office
        remarks are required. Approving the address update will update the
        Destination Final Address of the associated service item
      operationId: reviewShipmentAddressUpdate
      summary: Allows TOO to review a shipment address update
  /shipments/{shipmentID}/sit-extensions:
    post:
      summary: Create an approved SIT Duration Update
      description: >-
        TOO can creates an already-approved SIT Duration Update on behalf of a
        customer
      consumes:
        - application/json
      produces:
        - application/json
      operationId: createApprovedSITDurationUpdate
      tags:
        - shipment
        - sitExtension
      parameters:
        - description: ID of the shipment
          in: path
          name: shipmentID
          required: true
          format: uuid
          type: string
        - in: body
          name: body
          schema:
            $ref: '#/definitions/CreateApprovedSITDurationUpdate'
          required: true
        - in: header
          description: >-
            We want the shipment's eTag rather than the SIT Duration Update eTag
            as the SIT Duration Update is always associated with a shipment
          name: If-Match
          type: string
          required: true
      responses:
        '200':
          description: Successfully created a SIT Extension.
          schema:
            $ref: '#/definitions/MTOShipment'
        '400':
          $ref: '#/responses/InvalidRequest'
        '403':
          $ref: '#/responses/PermissionDenied'
        '404':
          $ref: '#/responses/NotFound'
        '422':
          $ref: '#/responses/UnprocessableEntity'
        '500':
          $ref: '#/responses/ServerError'
      x-permissions:
        - create.SITExtension
  /shipments/{shipmentID}/sit-extensions/{sitExtensionID}/approve:
    parameters:
      - description: ID of the shipment
        in: path
        name: shipmentID
        required: true
        format: uuid
        type: string
      - description: ID of the SIT extension
        in: path
        name: sitExtensionID
        required: true
        format: uuid
        type: string
    patch:
      consumes:
        - application/json
      produces:
        - application/json
      parameters:
        - in: body
          name: body
          required: true
          schema:
            $ref: '#/definitions/ApproveSITExtension'
        - in: header
          description: >-
            We want the shipment's eTag rather than the SIT extension eTag as
            the SIT extension is always associated with a shipment
          name: If-Match
          type: string
          required: true
      responses:
        '200':
          description: Successfully approved a SIT extension
          schema:
            $ref: '#/definitions/MTOShipment'
        '403':
          $ref: '#/responses/PermissionDenied'
        '404':
          $ref: '#/responses/NotFound'
        '409':
          $ref: '#/responses/Conflict'
        '412':
          $ref: '#/responses/PreconditionFailed'
        '422':
          $ref: '#/responses/UnprocessableEntity'
        '500':
          $ref: '#/responses/ServerError'
      tags:
        - shipment
        - sitExtension
      description: Approves a SIT extension
      operationId: approveSITExtension
      summary: Approves a SIT extension
      x-permissions:
        - update.SITExtension
  /shipments/{shipmentID}/sit-extensions/{sitExtensionID}/deny:
    parameters:
      - description: ID of the shipment
        in: path
        name: shipmentID
        required: true
        format: uuid
        type: string
      - description: ID of the SIT extension
        in: path
        name: sitExtensionID
        required: true
        format: uuid
        type: string
    patch:
      consumes:
        - application/json
      produces:
        - application/json
      parameters:
        - in: body
          name: body
          required: true
          schema:
            $ref: '#/definitions/DenySITExtension'
        - in: header
          name: If-Match
          type: string
          required: true
      responses:
        '200':
          description: Successfully denied a SIT extension
          schema:
            $ref: '#/definitions/MTOShipment'
        '403':
          $ref: '#/responses/PermissionDenied'
        '404':
          $ref: '#/responses/NotFound'
        '409':
          $ref: '#/responses/Conflict'
        '412':
          $ref: '#/responses/PreconditionFailed'
        '422':
          $ref: '#/responses/UnprocessableEntity'
        '500':
          $ref: '#/responses/ServerError'
      tags:
        - shipment
        - sitExtension
      description: Denies a SIT extension
      operationId: denySITExtension
      summary: Denies a SIT extension
      x-permissions:
        - update.SITExtension
  /shipments/{shipmentID}/sit-service-item/convert-to-customer-expense:
    parameters:
      - description: ID of the shipment
        in: path
        name: shipmentID
        required: true
        format: uuid
        type: string
    patch:
      consumes:
        - application/json
      produces:
        - application/json
      parameters:
        - in: body
          name: body
          required: true
          schema:
            $ref: '#/definitions/UpdateSITServiceItemCustomerExpense'
        - in: header
          name: If-Match
          type: string
          required: true
      responses:
        '200':
          description: Successfully converted to customer expense
          schema:
            $ref: '#/definitions/MTOShipment'
        '403':
          $ref: '#/responses/PermissionDenied'
        '404':
          $ref: '#/responses/NotFound'
        '409':
          $ref: '#/responses/Conflict'
        '412':
          $ref: '#/responses/PreconditionFailed'
        '422':
          $ref: '#/responses/UnprocessableEntity'
        '500':
          $ref: '#/responses/ServerError'
      tags:
        - shipment
        - mtoServiceItem
      description: Converts a SIT to customer expense
      operationId: updateSITServiceItemCustomerExpense
      summary: Converts a SIT to customer expense
      x-permissions:
        - update.MTOServiceItem
  /shipments/{shipmentID}/ppm-documents:
    parameters:
      - description: ID of the shipment
        in: path
        name: shipmentID
        required: true
        format: uuid
        type: string
    get:
      summary: Gets all the PPM documents for a PPM shipment
      description: >
        Retrieves all of the documents and associated uploads for each ppm
        document type connected to a PPM shipment. This

        excludes any deleted PPM documents.
      operationId: getPPMDocuments
      tags:
        - ppm
      consumes:
        - application/json
      produces:
        - application/json
      responses:
        '200':
          description: >-
            All PPM documents and associated uploads for the specified PPM
            shipment.
          schema:
            $ref: '#/definitions/PPMDocuments'
        '401':
          $ref: '#/responses/PermissionDenied'
        '403':
          $ref: '#/responses/PermissionDenied'
        '422':
          $ref: '#/responses/UnprocessableEntity'
        '500':
          $ref: '#/responses/ServerError'
  /ppm-shipments/{ppmShipmentId}/uploads:
    post:
      summary: >-
        Create a new upload for a PPM weight ticket, pro-gear, or moving expense
        document
      description: >-
        Uploads represent a single digital file, such as a PNG, JPEG, PDF, or
        spreadsheet.
      operationId: createPPMUpload
      tags:
        - ppm
      consumes:
        - multipart/form-data
      parameters:
        - in: path
          name: ppmShipmentId
          type: string
          format: uuid
          required: true
          description: UUID of the ppm shipment
        - in: query
          name: documentId
          type: string
          format: uuid
          required: true
          description: UUID of the document to add an upload to
        - in: formData
          name: file
          type: file
          description: The file to upload.
          required: true
        - in: query
          name: weightReceipt
          type: boolean
          description: If the upload is a Weight Receipt
          required: true
      responses:
        '201':
          description: created upload
          schema:
            $ref: '#/definitions/Upload'
        '400':
          description: invalid request
          schema:
            $ref: '#/definitions/InvalidRequestResponsePayload'
        '403':
          $ref: '#/responses/PermissionDenied'
        '404':
          $ref: '#/responses/NotFound'
        '413':
          description: payload is too large
        '422':
          $ref: '#/responses/UnprocessableEntity'
        '500':
          $ref: '#/responses/ServerError'
  /ppm-shipments/{ppmShipmentId}/weight-ticket:
    post:
      summary: Creates a weight ticket document
      description: Created a weight ticket document with the given information
      operationId: createWeightTicket
      tags:
        - ppm
      parameters:
        - $ref: '#/parameters/ppmShipmentId'
      responses:
        '200':
          description: returns new weight ticket object
          schema:
            $ref: '#/definitions/WeightTicket'
        '400':
          $ref: '#/responses/InvalidRequest'
        '401':
          $ref: '#/responses/PermissionDenied'
        '403':
          $ref: '#/responses/PermissionDenied'
        '404':
          $ref: '#/responses/NotFound'
        '422':
          $ref: '#/responses/UnprocessableEntity'
        '500':
          $ref: '#/responses/ServerError'
  /ppm-shipments/{ppmShipmentId}/weight-ticket/{weightTicketId}:
    parameters:
      - $ref: '#/parameters/ppmShipmentId'
      - $ref: '#/parameters/weightTicketId'
    patch:
      summary: Updates a weight ticket document
      description: >
        Updates a PPM shipment's weight ticket document with new information.
        Only some of the weight ticket document's

        fields are editable because some have to be set by the customer, e.g.
        vehicle description.
      operationId: updateWeightTicket
      tags:
        - ppm
      consumes:
        - application/json
      produces:
        - application/json
      parameters:
        - $ref: '#/parameters/ifMatch'
        - in: body
          name: updateWeightTicketPayload
          required: true
          schema:
            $ref: '#/definitions/UpdateWeightTicket'
      responses:
        '200':
          description: returns an updated weight ticket object
          schema:
            $ref: '#/definitions/WeightTicket'
        '400':
          $ref: '#/responses/InvalidRequest'
        '401':
          $ref: '#/responses/PermissionDenied'
        '403':
          $ref: '#/responses/PermissionDenied'
        '404':
          $ref: '#/responses/NotFound'
        '412':
          $ref: '#/responses/PreconditionFailed'
        '422':
          $ref: '#/responses/UnprocessableEntity'
        '500':
          $ref: '#/responses/ServerError'
    delete:
      summary: Soft deletes a weight ticket by ID
      description: >
        Removes a single weight ticket from the closeout line items for a PPM
        shipment. Soft deleted

        records are not visible in milmove, but are kept in the database. This
        may change the PPM shipment's final

        incentive.
      operationId: deleteWeightTicket
      tags:
        - ppm
      produces:
        - application/json
      parameters:
        - $ref: '#/parameters/ppmShipmentId'
        - description: ID of the weight ticket to be deleted
          in: path
          name: weightTicketId
          required: true
          format: uuid
          type: string
      responses:
        '204':
          description: Successfully soft deleted the weight ticket
        '400':
          $ref: '#/responses/InvalidRequest'
        '401':
          $ref: '#/responses/PermissionDenied'
        '403':
          $ref: '#/responses/PermissionDenied'
        '404':
          $ref: '#/responses/NotFound'
        '409':
          $ref: '#/responses/Conflict'
        '422':
          $ref: '#/responses/UnprocessableEntity'
        '500':
          $ref: '#/responses/ServerError'
  /ppm-shipments/{ppmShipmentId}/moving-expenses:
    post:
      summary: Creates moving expense document
      description: Creates a moving expense document for the PPM shipment
      operationId: createMovingExpense
      tags:
        - ppm
      parameters:
        - $ref: '#/parameters/ppmShipmentId'
      responses:
        '201':
          description: returns new moving expense object
          schema:
            $ref: '#/definitions/MovingExpense'
        '400':
          $ref: '#/responses/InvalidRequest'
        '401':
          $ref: '#/responses/PermissionDenied'
        '403':
          $ref: '#/responses/PermissionDenied'
        '404':
          $ref: '#/responses/NotFound'
        '412':
          $ref: '#/responses/PreconditionFailed'
        '422':
          $ref: '#/responses/UnprocessableEntity'
        '500':
          $ref: '#/responses/ServerError'
  /ppm-shipments/{ppmShipmentId}/moving-expenses/{movingExpenseId}:
    parameters:
      - $ref: '#/parameters/ppmShipmentId'
      - $ref: '#/parameters/movingExpenseId'
    patch:
      summary: Updates the moving expense
      description: >
        Updates a PPM shipment's moving expense with new information. Only some
        of the moving expense's fields are

        editable because some have to be set by the customer, e.g. the
        description and the moving expense type.
      operationId: updateMovingExpense
      tags:
        - ppm
      consumes:
        - application/json
      produces:
        - application/json
      parameters:
        - $ref: '#/parameters/ifMatch'
        - in: body
          name: updateMovingExpense
          required: true
          schema:
            $ref: '#/definitions/UpdateMovingExpense'
      responses:
        '200':
          description: returns an updated moving expense object
          schema:
            $ref: '#/definitions/MovingExpense'
        '400':
          $ref: '#/responses/InvalidRequest'
        '401':
          $ref: '#/responses/PermissionDenied'
        '403':
          $ref: '#/responses/PermissionDenied'
        '404':
          $ref: '#/responses/NotFound'
        '412':
          $ref: '#/responses/PreconditionFailed'
        '422':
          $ref: '#/responses/UnprocessableEntity'
        '500':
          $ref: '#/responses/ServerError'
    delete:
      summary: Soft deletes a moving expense by ID
      description: >
        Removes a single moving expense receipt from the closeout line items for
        a PPM shipment. Soft deleted

        records are not visible in milmove, but are kept in the database.
      operationId: deleteMovingExpense
      tags:
        - ppm
      produces:
        - application/json
      parameters:
        - $ref: '#/parameters/ppmShipmentId'
      responses:
        '204':
          description: Successfully soft deleted the moving expense
        '400':
          $ref: '#/responses/InvalidRequest'
        '401':
          $ref: '#/responses/PermissionDenied'
        '403':
          $ref: '#/responses/PermissionDenied'
        '404':
          $ref: '#/responses/NotFound'
        '409':
          $ref: '#/responses/Conflict'
        '422':
          $ref: '#/responses/UnprocessableEntity'
        '500':
          $ref: '#/responses/ServerError'
  /ppm-shipments/{ppmShipmentId}/pro-gear-weight-tickets:
    parameters:
      - $ref: '#/parameters/ppmShipmentId'
    post:
      summary: Creates a pro-gear weight ticket
      description: >
        Creates a PPM shipment's pro-gear weight ticket. This will only contain
        the minimum necessary fields for a

        pro-gear weight ticket. Data should be filled in using the patch
        endpoint.
      operationId: createProGearWeightTicket
      tags:
        - ppm
      consumes:
        - application/json
      produces:
        - application/json
      responses:
        '201':
          description: returns a new pro-gear weight ticket object
          schema:
            $ref: '#/definitions/ProGearWeightTicket'
        '400':
          $ref: '#/responses/InvalidRequest'
        '401':
          $ref: '#/responses/PermissionDenied'
        '403':
          $ref: '#/responses/PermissionDenied'
        '404':
          $ref: '#/responses/NotFound'
        '422':
          $ref: '#/responses/UnprocessableEntity'
        '500':
          $ref: '#/responses/ServerError'
  /ppm-shipments/{ppmShipmentId}/pro-gear-weight-tickets/{proGearWeightTicketId}:
    parameters:
      - $ref: '#/parameters/ppmShipmentId'
      - $ref: '#/parameters/proGearWeightTicketId'
    patch:
      summary: Updates a pro-gear weight ticket
      description: >
        Updates a PPM shipment's pro-gear weight ticket with new information.
        Only some of the fields are editable

        because some have to be set by the customer, e.g. the description.
      operationId: updateProGearWeightTicket
      tags:
        - ppm
      consumes:
        - application/json
      produces:
        - application/json
      parameters:
        - $ref: '#/parameters/ifMatch'
        - in: body
          name: updateProGearWeightTicket
          required: true
          schema:
            $ref: '#/definitions/UpdateProGearWeightTicket'
      responses:
        '200':
          description: returns an updated pro-gear weight ticket object
          schema:
            $ref: '#/definitions/ProGearWeightTicket'
        '400':
          $ref: '#/responses/InvalidRequest'
        '401':
          $ref: '#/responses/PermissionDenied'
        '403':
          $ref: '#/responses/PermissionDenied'
        '404':
          $ref: '#/responses/NotFound'
        '412':
          $ref: '#/responses/PreconditionFailed'
        '422':
          $ref: '#/responses/UnprocessableEntity'
        '500':
          $ref: '#/responses/ServerError'
    delete:
      summary: Soft deletes a pro-gear weight line item by ID
      description: >
        Removes a single pro-gear weight ticket set from the closeout line items
        for a PPM shipment. Soft deleted

        records are not visible in milmove, but are kept in the database.
      operationId: deleteProGearWeightTicket
      tags:
        - ppm
      produces:
        - application/json
      parameters:
        - $ref: '#/parameters/ppmShipmentId'
        - description: ID of the pro-gear weight ticket to be deleted
          in: path
          name: proGearWeightTicketId
          required: true
          format: uuid
          type: string
      responses:
        '204':
          description: Successfully soft deleted the pro-gear weight ticket
        '401':
          $ref: '#/responses/PermissionDenied'
        '403':
          $ref: '#/responses/PermissionDenied'
        '404':
          $ref: '#/responses/NotFound'
        '409':
          $ref: '#/responses/Conflict'
        '422':
          $ref: '#/responses/UnprocessableEntity'
        '500':
          $ref: '#/responses/ServerError'
  /ppm-shipments/{ppmShipmentId}/aoa-packet:
    parameters:
      - description: the id for the ppmshipment with aoa to be downloaded
        in: path
        name: ppmShipmentId
        required: true
        type: string
    get:
      summary: Downloads AOA Packet form PPMShipment as a PDF
      description: >
        ### Functionality

        This endpoint downloads all uploaded move order documentation combined
        with the Shipment Summary Worksheet into a single PDF.

        ### Errors

        * The PPMShipment must have requested an AOA.

        * The PPMShipment AOA Request must have been approved.
      operationId: showAOAPacket
      tags:
        - ppm
      produces:
        - application/pdf
      responses:
        '200':
          headers:
            Content-Disposition:
              type: string
              description: File name to download
          description: AOA PDF
          schema:
            format: binary
            type: file
        '400':
          $ref: '#/responses/InvalidRequest'
        '403':
          $ref: '#/responses/PermissionDenied'
        '404':
          $ref: '#/responses/NotFound'
        '422':
          $ref: '#/responses/UnprocessableEntity'
        '500':
          $ref: '#/responses/ServerError'
  /ppm-shipments/{ppmShipmentId}/send-to-customer:
    patch:
      summary: >-
        Updates a PPM shipment's status after a Service Counselor sends it to
        customer for moving
      description: >
        Updates a PPM shipment's status once a Service Counselor has reviewed
        the submitted PPM. Status is updated to waiting on customer so the
        customer may move the shipment.
      operationId: sendPPMToCustomer
      tags:
        - ppm
      consumes:
        - application/json
      produces:
        - application/json
      parameters:
        - $ref: '#/parameters/ppmShipmentId'
        - in: header
          name: If-Match
          type: string
          required: true
      responses:
        '200':
          description: Successfully sent PPM to customer
          schema:
            $ref: '#/definitions/PPMShipment'
        '400':
          $ref: '#/responses/InvalidRequest'
        '401':
          $ref: '#/responses/PermissionDenied'
        '403':
          $ref: '#/responses/PermissionDenied'
        '404':
          $ref: '#/responses/NotFound'
        '412':
          $ref: '#/responses/PreconditionFailed'
        '422':
          $ref: '#/responses/UnprocessableEntity'
        '500':
          $ref: '#/responses/ServerError'
      x-permissions:
        - update.shipment
  /ppm-shipments/{ppmShipmentId}/finish-document-review:
    parameters:
      - $ref: '#/parameters/ppmShipmentId'
    patch:
      summary: Updates a PPM shipment's status after document review
      description: >
        Updates a PPM shipment's status once documents have been reviewed.
        Status is updated depending on whether any documents have been rejected.
      operationId: finishDocumentReview
      tags:
        - ppm
      consumes:
        - application/json
      produces:
        - application/json
      parameters:
        - in: header
          name: If-Match
          type: string
          required: true
      responses:
        '200':
          description: Successfully finished document review
          schema:
            $ref: '#/definitions/PPMShipment'
        '400':
          $ref: '#/responses/InvalidRequest'
        '401':
          $ref: '#/responses/PermissionDenied'
        '403':
          $ref: '#/responses/PermissionDenied'
        '404':
          $ref: '#/responses/NotFound'
        '409':
          $ref: '#/responses/Conflict'
        '412':
          $ref: '#/responses/PreconditionFailed'
        '422':
          $ref: '#/responses/UnprocessableEntity'
        '500':
          $ref: '#/responses/ServerError'
      x-permissions:
        - update.shipment
  /ppm-shipments/{ppmShipmentId}/ppm-sit:
    patch:
      summary: Updates a PPM shipment's SIT values
      description: |
        Updates a PPM shipment's SIT values
      operationId: updatePPMSIT
      tags:
        - ppm
      consumes:
        - application/json
      produces:
        - application/json
      parameters:
        - $ref: '#/parameters/ppmShipmentId'
        - in: header
          name: If-Match
          type: string
          required: true
        - in: body
          name: body
          schema:
            $ref: '#/definitions/PPMShipmentSIT'
      responses:
        '200':
          description: Successfully finished PPM SIT update
          schema:
            $ref: '#/definitions/PPMShipment'
        '400':
          $ref: '#/responses/InvalidRequest'
        '403':
          $ref: '#/responses/PermissionDenied'
        '404':
          $ref: '#/responses/NotFound'
        '412':
          $ref: '#/responses/PreconditionFailed'
        '422':
          $ref: '#/responses/UnprocessableEntity'
        '500':
          $ref: '#/responses/ServerError'
  /ppm-shipments/{ppmShipmentId}/closeout:
    parameters:
      - $ref: '#/parameters/ppmShipmentId'
    get:
      summary: Get the closeout calcuations for the specified PPM shipment
      description: |
        Retrieves the closeout calculations for the specified PPM shipment.
      operationId: getPPMCloseout
      tags:
        - ppm
      produces:
        - application/json
      responses:
        '200':
          description: Returns closeout for the specified PPM shipment.
          schema:
            $ref: '#/definitions/PPMCloseout'
        '400':
          $ref: '#/responses/InvalidRequest'
        '403':
          $ref: '#/responses/PermissionDenied'
        '404':
          $ref: '#/responses/NotFound'
        '422':
          $ref: '#/responses/UnprocessableEntity'
        '500':
          $ref: '#/responses/ServerError'
  /ppm-shipments/{ppmShipmentId}/actual-weight:
    parameters:
      - $ref: '#/parameters/ppmShipmentId'
    get:
      summary: Get the actual weight for a PPM shipment
      description: |
        Retrieves the actual weight for the specified PPM shipment.
      operationId: getPPMActualWeight
      tags:
        - ppm
      produces:
        - application/json
      responses:
        '200':
          description: Returns actual weight for the specified PPM shipment.
          schema:
            $ref: '#/definitions/PPMActualWeight'
        '400':
          $ref: '#/responses/InvalidRequest'
        '403':
          $ref: '#/responses/PermissionDenied'
        '404':
          $ref: '#/responses/NotFound'
        '422':
          $ref: '#/responses/UnprocessableEntity'
        '500':
          $ref: '#/responses/ServerError'
  /ppm-shipments/{ppmShipmentId}/sit_location/{sitLocation}/sit-estimated-cost:
    parameters:
      - $ref: '#/parameters/ppmShipmentId'
      - in: path
        format: string
        description: location of sit
        name: sitLocation
        required: true
        type: string
        enum:
          - ORIGIN
          - DESTINATION
      - in: query
        format: date-time
        description: Date entered into SIT
        name: sitEntryDate
        required: true
        type: string
      - in: query
        format: date-time
        description: Date departed SIT
        name: sitDepartureDate
        required: true
        type: string
      - in: query
        description: Weight stored in SIT
        name: weightStored
        required: true
        type: integer
        minimum: 0
    get:
      summary: Get the SIT estimated cost for a PPM shipment
      description: >
        Calculates and returns the SIT estimated cost for the specified PPM
        shipment.
      operationId: getPPMSITEstimatedCost
      tags:
        - ppm
      produces:
        - application/json
      responses:
        '200':
          description: >-
            Calculates and returns the SIT estimated cost for the specified PPM
            shipment.
          schema:
            $ref: '#/definitions/PPMSITEstimatedCost'
        '400':
          $ref: '#/responses/InvalidRequest'
        '403':
          $ref: '#/responses/PermissionDenied'
        '404':
          $ref: '#/responses/NotFound'
        '422':
          $ref: '#/responses/UnprocessableEntity'
        '500':
          $ref: '#/responses/ServerError'
  /ppm-shipments/{ppmShipmentId}/payment-packet:
    get:
      summary: Returns PPM payment packet
      description: >-
        Generates a PDF containing all user uploaded documentations for PPM.
        Contains SSW form, orders, weight and expense documentations.
      operationId: showPaymentPacket
      tags:
        - ppm
      parameters:
        - in: path
          name: ppmShipmentId
          type: string
          format: uuid
          required: true
          description: UUID of the ppmShipment
      produces:
        - application/pdf
      responses:
        '200':
          headers:
            Content-Disposition:
              type: string
              description: File name to download
          description: PPM Payment Packet PDF
          schema:
            format: binary
            type: file
        '400':
          description: invalid request
        '401':
          description: request requires user authentication
        '403':
          description: user is not authorized
        '404':
          description: ppm not found
        '500':
          description: internal server error
  /ppm-shipments/{ppmShipmentId}/submit-ppm-shipment-documentation:
    parameters:
      - $ref: '#/parameters/ppmShipmentId'
    post:
      summary: Saves signature and routes PPM shipment to service counselor
      description: |
        Routes the PPM shipment to the service
        counselor PPM Closeout queue for review.
      operationId: submitPPMShipmentDocumentation
      tags:
        - ppm
      consumes:
        - application/json
      produces:
        - application/json
      responses:
        '200':
          description: Returns the updated PPM shipment
          schema:
            $ref: '#/definitions/PPMShipment'
        '400':
          $ref: '#/responses/InvalidRequest'
        '401':
          $ref: '#/responses/PermissionDenied'
        '403':
          $ref: '#/responses/PermissionDenied'
        '404':
          $ref: '#/responses/NotFound'
        '409':
          $ref: '#/responses/Conflict'
        '422':
          $ref: '#/responses/UnprocessableEntity'
        '500':
          $ref: '#/responses/ServerError'
  /move_task_orders/{moveTaskOrderID}/mto_shipments/{shipmentID}/mto-agents:
    parameters:
      - description: ID of move task order
        in: path
        name: moveTaskOrderID
        required: true
        format: uuid
        type: string
      - description: ID of the shipment
        in: path
        name: shipmentID
        required: true
        format: uuid
        type: string
    get:
      produces:
        - application/json
      parameters: []
      responses:
        '200':
          description: Successfully retrieved all agents for a move task order
          schema:
            $ref: '#/definitions/MTOAgents'
        '404':
          $ref: '#/responses/NotFound'
        '422':
          $ref: '#/responses/UnprocessableEntity'
        '500':
          $ref: '#/responses/ServerError'
      tags:
        - mtoAgent
      description: Fetches a list of agents associated with a move task order.
      operationId: fetchMTOAgentList
      summary: Fetch move task order agents.
  /move-task-orders/{moveTaskOrderID}/service-items/{mtoServiceItemID}:
    parameters:
      - description: ID of move to use
        in: path
        name: moveTaskOrderID
        required: true
        type: string
      - description: ID of line item to use
        in: path
        name: mtoServiceItemID
        required: true
        type: string
    get:
      produces:
        - application/json
      parameters: []
      responses:
        '200':
          description: Successfully retrieved a line item for a move task order by ID
          schema:
            $ref: '#/definitions/MTOServiceItemSingle'
        '400':
          $ref: '#/responses/InvalidRequest'
        '401':
          $ref: '#/responses/PermissionDenied'
        '403':
          $ref: '#/responses/PermissionDenied'
        '404':
          $ref: '#/responses/NotFound'
        '500':
          $ref: '#/responses/ServerError'
      tags:
        - mtoServiceItem
      description: Gets a line item by ID for a move by ID
      operationId: getMTOServiceItem
      summary: Gets a line item by ID for a move by ID
  /move-task-orders/{moveTaskOrderID}/service-items/{mtoServiceItemID}/status:
    parameters:
      - description: ID of move to use
        in: path
        name: moveTaskOrderID
        required: true
        type: string
      - description: ID of line item to use
        in: path
        name: mtoServiceItemID
        required: true
        type: string
    patch:
      consumes:
        - application/json
      produces:
        - application/json
      parameters:
        - in: body
          name: body
          required: true
          schema:
            $ref: '#/definitions/PatchMTOServiceItemStatusPayload'
        - in: header
          name: If-Match
          type: string
          required: true
      responses:
        '200':
          description: >-
            Successfully updated status for a line item for a move task order by
            ID
          schema:
            $ref: '#/definitions/MTOServiceItem'
        '400':
          $ref: '#/responses/InvalidRequest'
        '401':
          $ref: '#/responses/PermissionDenied'
        '403':
          $ref: '#/responses/PermissionDenied'
        '404':
          $ref: '#/responses/NotFound'
        '412':
          $ref: '#/responses/PreconditionFailed'
        '422':
          $ref: '#/responses/UnprocessableEntity'
        '500':
          $ref: '#/responses/ServerError'
      tags:
        - mtoServiceItem
      description: Changes the status of a line item for a move by ID
      operationId: updateMTOServiceItemStatus
      summary: Change the status of a line item for a move by ID
      x-permissions:
        - update.MTOServiceItem
  /service-item/{mtoServiceItemID}/entry-date-update:
    parameters:
      - description: ID of the service item
        in: path
        name: mtoServiceItemID
        required: true
        type: string
    patch:
      consumes:
        - application/json
      produces:
        - application/json
      parameters:
        - in: body
          name: body
          required: true
          schema:
            $ref: '#/definitions/ServiceItemSitEntryDate'
      responses:
        '200':
          description: Successfully updated SIT entry date
          schema:
            $ref: '#/definitions/MTOServiceItemSingle'
        '400':
          $ref: '#/responses/InvalidRequest'
        '401':
          $ref: '#/responses/PermissionDenied'
        '403':
          $ref: '#/responses/PermissionDenied'
        '404':
          $ref: '#/responses/NotFound'
        '412':
          $ref: '#/responses/PreconditionFailed'
        '422':
          $ref: '#/responses/UnprocessableEntity'
        '500':
          $ref: '#/responses/ServerError'
      tags:
        - mtoServiceItem
      description: >-
        Locates the service item in the database and updates the SIT entry date
        for the selected service item and returns the service item
      operationId: updateServiceItemSitEntryDate
      summary: Updates a service item's SIT entry date by ID
  /move-task-orders/{moveTaskOrderID}/status:
    patch:
      consumes:
        - application/json
      produces:
        - application/json
      parameters:
        - description: ID of move to use
          in: path
          name: moveTaskOrderID
          required: true
          type: string
        - in: header
          name: If-Match
          type: string
          required: true
        - in: body
          name: serviceItemCodes
          schema:
            $ref: '#/definitions/MTOApprovalServiceItemCodes'
          required: true
      responses:
        '200':
          description: Successfully updated move task order status
          schema:
            $ref: '#/definitions/Move'
        '400':
          $ref: '#/responses/InvalidRequest'
        '401':
          $ref: '#/responses/PermissionDenied'
        '403':
          $ref: '#/responses/PermissionDenied'
        '404':
          $ref: '#/responses/NotFound'
        '409':
          $ref: '#/responses/Conflict'
        '412':
          $ref: '#/responses/PreconditionFailed'
        '422':
          $ref: '#/responses/UnprocessableEntity'
        '500':
          $ref: '#/responses/ServerError'
      tags:
        - moveTaskOrder
      description: Changes move task order status
      operationId: updateMoveTaskOrderStatus
      summary: Change the status of a move task order
      x-permissions:
        - update.move
        - create.serviceItem
  /move-task-orders/{moveTaskOrderID}/status/service-counseling-completed:
    patch:
      consumes:
        - application/json
      produces:
        - application/json
      parameters:
        - description: ID of move to use
          in: path
          name: moveTaskOrderID
          required: true
          type: string
        - in: header
          name: If-Match
          type: string
          required: true
      responses:
        '200':
          description: Successfully updated move task order status
          schema:
            $ref: '#/definitions/Move'
        '400':
          $ref: '#/responses/InvalidRequest'
        '401':
          $ref: '#/responses/PermissionDenied'
        '403':
          $ref: '#/responses/PermissionDenied'
        '404':
          $ref: '#/responses/NotFound'
        '409':
          $ref: '#/responses/Conflict'
        '412':
          $ref: '#/responses/PreconditionFailed'
        '422':
          $ref: '#/responses/UnprocessableEntity'
        '500':
          $ref: '#/responses/ServerError'
      tags:
        - moveTaskOrder
      description: Changes move (move task order) status to service counseling completed
      operationId: updateMTOStatusServiceCounselingCompleted
      summary: Changes move (move task order) status to service counseling completed
  /move-task-orders/{moveTaskOrderID}/payment-service-items/{paymentServiceItemID}/status:
    parameters:
      - description: ID of move to use
        in: path
        name: moveTaskOrderID
        required: true
        type: string
      - description: ID of payment service item to use
        in: path
        name: paymentServiceItemID
        required: true
        type: string
    patch:
      consumes:
        - application/json
      produces:
        - application/json
      parameters:
        - in: body
          name: body
          required: true
          schema:
            $ref: '#/definitions/PaymentServiceItem'
        - in: header
          name: If-Match
          type: string
          required: true
      responses:
        '200':
          description: >-
            Successfully updated status for a line item for a move task order by
            ID
          schema:
            $ref: '#/definitions/PaymentServiceItem'
        '400':
          $ref: '#/responses/InvalidRequest'
        '401':
          $ref: '#/responses/PermissionDenied'
        '403':
          $ref: '#/responses/PermissionDenied'
        '404':
          $ref: '#/responses/NotFound'
        '412':
          $ref: '#/responses/PreconditionFailed'
        '422':
          $ref: '#/responses/UnprocessableEntity'
        '500':
          $ref: '#/responses/ServerError'
      tags:
        - paymentServiceItem
      description: Changes the status of a line item for a move by ID
      operationId: updatePaymentServiceItemStatus
      summary: Change the status of a payment service item for a move by ID
      x-permissions:
        - update.paymentServiceItemStatus
  /move-task-orders/{moveTaskOrderID}/billable-weights-reviewed-at:
    patch:
      consumes:
        - application/json
      produces:
        - application/json
      parameters:
        - description: ID of move to use
          in: path
          name: moveTaskOrderID
          required: true
          type: string
        - in: header
          name: If-Match
          type: string
          required: true
      responses:
        '200':
          description: Successfully updated move task order billableWeightsReviewedAt field
          schema:
            $ref: '#/definitions/Move'
        '400':
          $ref: '#/responses/InvalidRequest'
        '401':
          $ref: '#/responses/PermissionDenied'
        '403':
          $ref: '#/responses/PermissionDenied'
        '404':
          $ref: '#/responses/NotFound'
        '409':
          $ref: '#/responses/Conflict'
        '412':
          $ref: '#/responses/PreconditionFailed'
        '422':
          $ref: '#/responses/UnprocessableEntity'
        '500':
          $ref: '#/responses/ServerError'
      tags:
        - moveTaskOrder
      description: >-
        Changes move (move task order) billableWeightsReviewedAt field to a
        timestamp
      operationId: updateMTOReviewedBillableWeightsAt
  /move-task-orders/{moveTaskOrderID}/tio-remarks:
    patch:
      consumes:
        - application/json
      produces:
        - application/json
      parameters:
        - description: ID of move to use
          in: path
          name: moveTaskOrderID
          required: true
          type: string
        - in: header
          name: If-Match
          type: string
          required: true
        - in: body
          name: body
          required: true
          schema:
            $ref: '#/definitions/Move'
      responses:
        '200':
          description: Successfully updated move task order tioRemarks field
          schema:
            $ref: '#/definitions/Move'
        '400':
          $ref: '#/responses/InvalidRequest'
        '401':
          $ref: '#/responses/PermissionDenied'
        '403':
          $ref: '#/responses/PermissionDenied'
        '404':
          $ref: '#/responses/NotFound'
        '409':
          $ref: '#/responses/Conflict'
        '412':
          $ref: '#/responses/PreconditionFailed'
        '422':
          $ref: '#/responses/UnprocessableEntity'
        '500':
          $ref: '#/responses/ServerError'
      tags:
        - moveTaskOrder
      description: >-
        Changes move (move task order) billableWeightsReviewedAt field to a
        timestamp
      operationId: updateMoveTIORemarks
  /move-task-orders/{moveTaskOrderID}/entitlements:
    parameters:
      - description: ID of move to use
        in: path
        name: moveTaskOrderID
        required: true
        type: string
    get:
      produces:
        - application/json
      parameters: []
      tags:
        - moveTaskOrder
      responses:
        '200':
          description: Successfully retrieved entitlements
          schema:
            $ref: '#/definitions/Entitlements'
        '400':
          $ref: '#/responses/InvalidRequest'
        '401':
          $ref: '#/responses/PermissionDenied'
        '403':
          $ref: '#/responses/PermissionDenied'
        '404':
          $ref: '#/responses/NotFound'
        '500':
          $ref: '#/responses/ServerError'
      description: Gets entitlements
      operationId: getEntitlements
      summary: Gets entitlements for a move by ID
  /payment-requests/{paymentRequestID}:
    parameters:
      - description: UUID of payment request
        format: uuid
        in: path
        name: paymentRequestID
        required: true
        type: string
    get:
      produces:
        - application/json
      parameters: []
      responses:
        '200':
          description: fetched instance of payment request
          schema:
            $ref: '#/definitions/PaymentRequest'
        '400':
          $ref: '#/responses/InvalidRequest'
        '401':
          $ref: '#/responses/PermissionDenied'
        '403':
          $ref: '#/responses/PermissionDenied'
        '404':
          $ref: '#/responses/NotFound'
        '500':
          $ref: '#/responses/ServerError'
      tags:
        - paymentRequests
      description: Fetches an instance of a payment request by id
      operationId: getPaymentRequest
      summary: Fetches a payment request by id
      x-permissions:
        - read.paymentRequest
  /moves/{locator}/closeout-office:
    parameters:
      - description: >-
          move code to identify a move to update the PPM shipment's closeout
          office for Army and Air Force service members
        format: string
        in: path
        name: locator
        required: true
        type: string
    patch:
      description: >-
        Sets the transportation office closeout location for where the Move's
        PPM Shipment documentation will be reviewed by
      tags:
        - move
      operationId: updateCloseoutOffice
      x-permissions:
        - update.closeoutOffice
      summary: Updates a Move's PPM closeout office for Army and Air Force customers
      produces:
        - application/json
      consumes:
        - application/json
      parameters:
        - in: body
          name: body
          schema:
            properties:
              closeoutOfficeId:
                type: string
                format: uuid
            required:
              - closeoutOfficeId
        - in: header
          name: If-Match
          type: string
          required: true
      responses:
        '200':
          description: Successfully set the closeout office for the move
          schema:
            $ref: '#/definitions/Move'
        '400':
          $ref: '#/responses/InvalidRequest'
        '401':
          $ref: '#/responses/PermissionDenied'
        '403':
          $ref: '#/responses/PermissionDenied'
        '404':
          $ref: '#/responses/NotFound'
        '412':
          $ref: '#/responses/PreconditionFailed'
        '422':
          $ref: '#/responses/UnprocessableEntity'
        '500':
          $ref: '#/responses/ServerError'
  /moves/{locator}/customer-support-remarks:
    parameters:
      - description: move code to identify a move for customer support remarks
        format: string
        in: path
        name: locator
        required: true
        type: string
    post:
      produces:
        - application/json
      consumes:
        - application/json
      parameters:
        - in: body
          name: body
          schema:
            $ref: '#/definitions/CreateCustomerSupportRemark'
      responses:
        '200':
          description: Successfully created customer support remark
          schema:
            $ref: '#/definitions/CustomerSupportRemark'
        '400':
          $ref: '#/responses/InvalidRequest'
        '404':
          $ref: '#/responses/NotFound'
        '422':
          $ref: '#/responses/UnprocessableEntity'
        '500':
          $ref: '#/responses/ServerError'
      tags:
        - customerSupportRemarks
      description: Creates a customer support remark for a move
      operationId: createCustomerSupportRemarkForMove
      summary: Creates a customer support remark for a move
    get:
      produces:
        - application/json
      parameters: []
      responses:
        '200':
          description: Successfully retrieved all line items for a move task order
          schema:
            $ref: '#/definitions/CustomerSupportRemarks'
        '403':
          $ref: '#/responses/PermissionDenied'
        '404':
          $ref: '#/responses/NotFound'
        '422':
          $ref: '#/responses/UnprocessableEntity'
        '500':
          $ref: '#/responses/ServerError'
      tags:
        - customerSupportRemarks
      description: Fetches customer support remarks for a move
      operationId: getCustomerSupportRemarksForMove
      summary: Fetches customer support remarks using the move code (locator).
  /customer-support-remarks/{customerSupportRemarkID}:
    parameters:
      - in: path
        description: the customer support remark ID to be modified
        name: customerSupportRemarkID
        required: true
        type: string
        format: uuid
    patch:
      tags:
        - customerSupportRemarks
      description: Updates a customer support remark for a move
      operationId: updateCustomerSupportRemarkForMove
      summary: Updates a customer support remark for a move
      consumes:
        - application/json
      produces:
        - application/json
      parameters:
        - in: body
          name: body
          required: true
          schema:
            $ref: '#/definitions/UpdateCustomerSupportRemarkPayload'
      responses:
        '200':
          description: Successfully updated customer support remark
          schema:
            $ref: '#/definitions/CustomerSupportRemark'
        '400':
          $ref: '#/responses/InvalidRequest'
        '403':
          $ref: '#/responses/PermissionDenied'
        '404':
          $ref: '#/responses/NotFound'
        '422':
          $ref: '#/responses/UnprocessableEntity'
        '500':
          $ref: '#/responses/ServerError'
    delete:
      summary: Soft deletes a customer support remark by ID
      description: Soft deletes a customer support remark by ID
      operationId: deleteCustomerSupportRemark
      tags:
        - customerSupportRemarks
      produces:
        - application/json
      responses:
        '204':
          description: Successfully soft deleted the shipment
        '400':
          $ref: '#/responses/InvalidRequest'
        '403':
          $ref: '#/responses/PermissionDenied'
        '404':
          $ref: '#/responses/NotFound'
        '409':
          $ref: '#/responses/Conflict'
        '422':
          $ref: '#/responses/UnprocessableEntity'
        '500':
          $ref: '#/responses/ServerError'
  /moves/{locator}/evaluation-reports:
    parameters:
      - in: path
        name: locator
        required: true
        type: string
    post:
      produces:
        - application/json
      consumes:
        - application/json
      parameters:
        - in: body
          name: body
          schema:
            $ref: '#/definitions/CreateEvaluationReport'
      responses:
        '200':
          description: Successfully created evaluation report
          schema:
            $ref: '#/definitions/EvaluationReport'
        '400':
          $ref: '#/responses/InvalidRequest'
        '404':
          $ref: '#/responses/NotFound'
        '422':
          $ref: '#/responses/UnprocessableEntity'
        '500':
          $ref: '#/responses/ServerError'
      x-permissions:
        - create.evaluationReport
      tags:
        - evaluationReports
      description: Creates an evaluation report
      operationId: createEvaluationReport
      summary: Creates an evaluation report
  /evaluation-reports/{reportID}/download:
    parameters:
      - in: path
        description: the evaluation report ID to be downloaded
        name: reportID
        required: true
        type: string
        format: uuid
    get:
      summary: Downloads an evaluation report as a PDF
      description: Downloads an evaluation report as a PDF
      operationId: downloadEvaluationReport
      tags:
        - evaluationReports
      produces:
        - application/pdf
      responses:
        '200':
          headers:
            Content-Disposition:
              type: string
              description: File name to download
          description: Evaluation report PDF
          schema:
            format: binary
            type: file
        '403':
          $ref: '#/responses/PermissionDenied'
        '404':
          $ref: '#/responses/NotFound'
        '500':
          $ref: '#/responses/ServerError'
  /evaluation-reports/{reportID}:
    parameters:
      - in: path
        description: the evaluation report ID to be modified
        name: reportID
        required: true
        type: string
        format: uuid
    get:
      summary: Gets an evaluation report by ID
      description: Gets an evaluation report by ID
      operationId: getEvaluationReport
      tags:
        - evaluationReports
      produces:
        - application/json
      responses:
        '200':
          description: Successfully got the report
          schema:
            $ref: '#/definitions/EvaluationReport'
        '400':
          $ref: '#/responses/InvalidRequest'
        '403':
          $ref: '#/responses/PermissionDenied'
        '404':
          $ref: '#/responses/NotFound'
        '500':
          $ref: '#/responses/ServerError'
    delete:
      summary: Deletes an evaluation report by ID
      description: Deletes an evaluation report by ID
      operationId: deleteEvaluationReport
      x-permissions:
        - delete.evaluationReport
      tags:
        - evaluationReports
      produces:
        - application/json
      responses:
        '204':
          description: Successfully deleted the report
        '400':
          $ref: '#/responses/InvalidRequest'
        '403':
          $ref: '#/responses/PermissionDenied'
        '404':
          $ref: '#/responses/NotFound'
        '409':
          $ref: '#/responses/Conflict'
        '422':
          $ref: '#/responses/UnprocessableEntity'
        '500':
          $ref: '#/responses/ServerError'
    put:
      summary: Saves an evaluation report as a draft
      description: Saves an evaluation report as a draft
      operationId: saveEvaluationReport
      x-permissions:
        - update.evaluationReport
      tags:
        - evaluationReports
      produces:
        - application/json
      consumes:
        - application/json
      parameters:
        - in: body
          name: body
          schema:
            $ref: '#/definitions/EvaluationReport'
        - in: header
          name: If-Match
          type: string
          required: true
          description: >
            Optimistic locking is implemented via the `If-Match` header. If the
            ETag header does not match the value of the resource on the server,
            the server rejects the change with a `412 Precondition Failed`
            error.
      responses:
        '204':
          description: Successfully saved the report
        '400':
          $ref: '#/responses/InvalidRequest'
        '403':
          $ref: '#/responses/PermissionDenied'
        '404':
          $ref: '#/responses/NotFound'
        '409':
          $ref: '#/responses/Conflict'
        '412':
          $ref: '#/responses/PreconditionFailed'
        '422':
          $ref: '#/responses/UnprocessableEntity'
        '500':
          $ref: '#/responses/ServerError'
  /evaluation-reports/{reportID}/submit:
    parameters:
      - in: path
        description: the evaluation report ID to be modified
        name: reportID
        required: true
        type: string
        format: uuid
    post:
      summary: Submits an evaluation report
      description: Submits an evaluation report
      operationId: submitEvaluationReport
      tags:
        - evaluationReports
      produces:
        - application/json
      parameters:
        - in: header
          name: If-Match
          type: string
          required: true
          description: >
            Optimistic locking is implemented via the `If-Match` header. If the
            ETag header does not match the value of the resource on the server,
            the server rejects the change with a `412 Precondition Failed`
            error.
      responses:
        '204':
          description: Successfully submitted an evaluation report with the provided ID
        '403':
          $ref: '#/responses/PermissionDenied'
        '404':
          $ref: '#/responses/NotFound'
        '412':
          $ref: '#/responses/PreconditionFailed'
        '422':
          $ref: '#/responses/UnprocessableEntity'
        '500':
          $ref: '#/responses/ServerError'
      x-permissions:
        - update.evaluationReport
  /evaluation-reports/{reportID}/appeal/add:
    parameters:
      - in: path
        description: the evaluation report ID
        name: reportID
        required: true
        type: string
        format: uuid
    post:
      summary: Adds an appeal to a serious incident on an evaluation report
      description: Adds an appeal to a serious incident on an evaluation report
      operationId: addAppealToSeriousIncident
      tags:
        - evaluationReports
      produces:
        - application/json
      consumes:
        - application/json
      parameters:
        - in: body
          name: body
          schema:
            $ref: '#/definitions/CreateAppeal'
      responses:
        '204':
          description: Successfully added an appeal to a serious incident
        '403':
          $ref: '#/responses/PermissionDenied'
        '404':
          $ref: '#/responses/NotFound'
        '412':
          $ref: '#/responses/PreconditionFailed'
        '422':
          $ref: '#/responses/UnprocessableEntity'
        '500':
          $ref: '#/responses/ServerError'
      x-permissions:
        - update.evaluationReport
  /evaluation-reports/{reportID}/{reportViolationID}/appeal/add:
    parameters:
      - in: path
        description: the evaluation report ID
        name: reportID
        required: true
        type: string
        format: uuid
      - in: path
        description: the report violation ID
        name: reportViolationID
        required: true
        type: string
        format: uuid
    post:
      summary: Adds an appeal to a violation
      description: Adds an appeal to a violation
      operationId: addAppealToViolation
      tags:
        - evaluationReports
      produces:
        - application/json
      consumes:
        - application/json
      parameters:
        - in: body
          name: body
          schema:
            $ref: '#/definitions/CreateAppeal'
      responses:
        '204':
          description: Successfully added an appeal to a violation
        '403':
          $ref: '#/responses/PermissionDenied'
        '404':
          $ref: '#/responses/NotFound'
        '412':
          $ref: '#/responses/PreconditionFailed'
        '422':
          $ref: '#/responses/UnprocessableEntity'
        '500':
          $ref: '#/responses/ServerError'
      x-permissions:
        - update.evaluationReport
  /pws-violations:
    get:
      summary: Fetch the possible PWS violations for an evaluation report
      description: Fetch the possible PWS violations for an evaluation report
      operationId: getPWSViolations
      tags:
        - pwsViolations
      produces:
        - application/json
      responses:
        '200':
          description: Successfully retrieved the PWS violations
          schema:
            $ref: '#/definitions/PWSViolations'
        '400':
          $ref: '#/responses/InvalidRequest'
        '403':
          $ref: '#/responses/PermissionDenied'
        '404':
          $ref: '#/responses/NotFound'
        '500':
          $ref: '#/responses/ServerError'
  /report-violations/{reportID}:
    parameters:
      - in: path
        description: the evaluation report ID that has associated violations
        name: reportID
        required: true
        type: string
        format: uuid
    get:
      summary: Fetch the report violations for an evaluation report
      description: Fetch the report violations for an evaluation report
      operationId: getReportViolationsByReportID
      tags:
        - reportViolations
      produces:
        - application/json
      responses:
        '200':
          description: Successfully retrieved the report violations
          schema:
            $ref: '#/definitions/ReportViolations'
        '400':
          $ref: '#/responses/InvalidRequest'
        '403':
          $ref: '#/responses/PermissionDenied'
        '404':
          $ref: '#/responses/NotFound'
        '500':
          $ref: '#/responses/ServerError'
    post:
      summary: Associate violations with an evaluation report
      description: >-
        Associate violations with an evaluation report. This will overwrite any
        existing report-violations associations for the report and replace them
        with the newly provided ones.  An empty array will remove all violation
        associations for a given report.
      operationId: associateReportViolations
      tags:
        - reportViolations
      produces:
        - application/json
      consumes:
        - application/json
      parameters:
        - in: body
          name: body
          schema:
            $ref: '#/definitions/AssociateReportViolations'
      responses:
        '204':
          description: Successfully saved the report violations
        '400':
          $ref: '#/responses/InvalidRequest'
        '403':
          $ref: '#/responses/PermissionDenied'
        '404':
          $ref: '#/responses/NotFound'
        '409':
          $ref: '#/responses/Conflict'
        '422':
          $ref: '#/responses/UnprocessableEntity'
        '500':
          $ref: '#/responses/ServerError'
      x-permissions:
        - create.reportViolation
  /moves/{locator}/payment-requests:
    parameters:
      - description: move code to identify a move for payment requests
        format: string
        in: path
        name: locator
        required: true
        type: string
    get:
      produces:
        - application/json
      parameters: []
      responses:
        '200':
          description: Successfully retrieved all line items for a move task order
          schema:
            $ref: '#/definitions/PaymentRequests'
        '403':
          $ref: '#/responses/PermissionDenied'
        '404':
          $ref: '#/responses/NotFound'
        '422':
          $ref: '#/responses/UnprocessableEntity'
        '500':
          $ref: '#/responses/ServerError'
      tags:
        - paymentRequests
      description: Fetches payment requests for a move
      operationId: getPaymentRequestsForMove
      summary: Fetches payment requests using the move code (locator).
      x-permissions:
        - read.paymentRequest
  /moves/{moveID}/financial-review-flag:
    parameters:
      - description: ID of move to flag
        in: path
        name: moveID
        required: true
        type: string
        format: uuid
    post:
      summary: Flags a move for financial office review
      description: >-
        This sets a flag which indicates that the move should be reviewed by a
        fincancial office. For example, if the origin or delivery address of a
        shipment is far from the duty location and may incur excess costs to the
        customer.
      operationId: setFinancialReviewFlag
      tags:
        - move
      consumes:
        - application/json
      produces:
        - application/json
      parameters:
        - in: header
          name: If-Match
          type: string
        - in: body
          name: body
          schema:
            required:
              - flagForReview
            properties:
              remarks:
                description: >-
                  explanation of why the move is being flagged for financial
                  review
                example: this address is way too far away
                type: string
                x-nullable: true
              flagForReview:
                description: >-
                  boolean value representing whether we should flag a move for
                  financial review
                example: false
                type: boolean
      responses:
        '200':
          description: updated Move
          schema:
            $ref: '#/definitions/Move'
        '403':
          $ref: '#/responses/PermissionDenied'
        '404':
          $ref: '#/responses/NotFound'
        '412':
          $ref: '#/responses/PreconditionFailed'
        '422':
          $ref: '#/responses/UnprocessableEntity'
        '500':
          $ref: '#/responses/ServerError'
      x-permissions:
        - update.financialReviewFlag
  /moves/{moveID}/uploadAdditionalDocuments:
    patch:
      summary: Patch the additional documents for a given move
      description: >-
        Customers will on occaision need the ability to upload additional
        supporting documents, for a variety of reasons. This does not include
        amended order.
      operationId: uploadAdditionalDocuments
      tags:
        - move
      consumes:
        - multipart/form-data
      parameters:
        - in: path
          name: moveID
          type: string
          format: uuid
          required: true
          description: UUID of the order
        - in: formData
          name: file
          type: file
          description: The file to upload.
          required: true
      responses:
        '201':
          description: created upload
          schema:
            $ref: '#/definitions/Upload'
        '400':
          description: invalid request
          schema:
            $ref: '#/definitions/InvalidRequestResponsePayload'
        '403':
          description: not authorized
        '404':
          description: not found
        '413':
          description: payload is too large
        '500':
          description: server error
      x-permissions:
        - create.supportingDocuments
  /payment-requests/{paymentRequestID}/shipments-payment-sit-balance:
    parameters:
      - description: >-
          payment request ID of the payment request with SIT service items being
          reviewed
        name: paymentRequestID
        type: string
        format: uuid
        in: path
        required: true
    get:
      produces:
        - application/json
      parameters: []
      responses:
        '200':
          description: >-
            Successfully retrieved shipments and their SIT days balance from all
            payment requests on the move
          schema:
            $ref: '#/definitions/ShipmentsPaymentSITBalance'
        '403':
          $ref: '#/responses/PermissionDenied'
        '404':
          $ref: '#/responses/NotFound'
        '422':
          $ref: '#/responses/UnprocessableEntity'
        '500':
          $ref: '#/responses/ServerError'
      tags:
        - paymentRequests
      description: >-
        Returns all shipment payment request SIT usage to support partial SIT
        invoicing
      operationId: getShipmentsPaymentSITBalance
      summary: >-
        Returns all shipment payment request SIT usage to support partial SIT
        invoicing
      x-permissions:
        - read.shipmentsPaymentSITBalance
  /payment-requests/{paymentRequestID}/status:
    patch:
      consumes:
        - application/json
      produces:
        - application/json
      parameters:
        - description: UUID of payment request
          format: uuid
          in: path
          name: paymentRequestID
          required: true
          type: string
        - in: body
          name: body
          required: true
          schema:
            $ref: '#/definitions/UpdatePaymentRequestStatusPayload'
        - in: header
          name: If-Match
          type: string
          required: true
      responses:
        '200':
          description: updated payment request
          schema:
            $ref: '#/definitions/PaymentRequest'
        '400':
          $ref: '#/responses/InvalidRequest'
        '401':
          $ref: '#/responses/PermissionDenied'
        '403':
          $ref: '#/responses/PermissionDenied'
        '404':
          $ref: '#/responses/NotFound'
        '412':
          $ref: '#/responses/PreconditionFailed'
        '422':
          $ref: '#/responses/UnprocessableEntity'
        '500':
          $ref: '#/responses/ServerError'
      tags:
        - paymentRequests
      description: Updates status of a payment request by id
      operationId: updatePaymentRequestStatus
      summary: Updates status of a payment request by id
      x-permissions:
        - update.paymentRequest
  /payment-requests/{paymentRequestID}/bulkDownload:
    parameters:
      - description: the id for the payment-request with files to be downloaded
        in: path
        name: paymentRequestID
        required: true
        type: string
    get:
      summary: Downloads all Payment Request documents as a PDF
      description: >
        This endpoint downloads all uploaded payment request documentation
        combined into a single PDF.
      operationId: bulkDownload
      tags:
        - paymentRequests
      produces:
        - application/pdf
      responses:
        '200':
          headers:
            Content-Disposition:
              type: string
              description: File name to download
          description: Payment Request Files PDF
          schema:
            format: binary
            type: file
        '400':
          $ref: '#/responses/InvalidRequest'
        '500':
          $ref: '#/responses/ServerError'
  /documents/{documentId}:
    get:
      summary: Returns a document
      description: Returns a document and its uploads
      operationId: getDocument
      tags:
        - ghcDocuments
      parameters:
        - in: path
          name: documentId
          type: string
          format: uuid
          required: true
          description: UUID of the document to return
      responses:
        '200':
          description: the requested document
          schema:
            $ref: '#/definitions/Document'
        '400':
          $ref: '#/responses/InvalidRequest'
        '401':
          $ref: '#/responses/PermissionDenied'
        '403':
          $ref: '#/responses/PermissionDenied'
        '404':
          $ref: '#/responses/NotFound'
        '412':
          $ref: '#/responses/PreconditionFailed'
        '422':
          $ref: '#/responses/UnprocessableEntity'
        '500':
          $ref: '#/responses/ServerError'
  /documents:
    post:
      summary: Create a new document
      description: >-
        Documents represent a physical artifact such as a scanned document or a
        PDF file
      operationId: createDocument
      tags:
        - ghcDocuments
      parameters:
        - in: body
          name: documentPayload
          required: true
          schema:
            $ref: '#/definitions/PostDocumentPayload'
      responses:
        '201':
          description: created document
          schema:
            $ref: '#/definitions/Document'
        '400':
          description: invalid request
        '403':
          $ref: '#/responses/PermissionDenied'
        '500':
          description: server error
  /queues/counseling:
    get:
      produces:
        - application/json
      summary: >-
        Gets queued list of all customer moves needing services counseling by
        GBLOC origin
      description: >
        An office services counselor user will be assigned a transportation
        office that will determine which moves are displayed in their queue
        based on the origin duty location.  GHC moves will show up here onced
        they have reached the NEEDS SERVICE COUNSELING status after submission
        from a customer or created on a customer's behalf.
      operationId: getServicesCounselingQueue
      tags:
        - queues
      parameters:
        - in: query
          name: page
          type: integer
          description: requested page number of paginated move results
        - in: query
          name: perPage
          type: integer
          description: maximum number of moves to show on each page of paginated results
        - in: query
          name: sort
          type: string
          enum:
            - customerName
            - edipi
            - emplid
            - branch
            - locator
            - status
            - requestedMoveDate
            - submittedAt
            - originGBLOC
            - originDutyLocation
            - destinationDutyLocation
            - ppmType
            - closeoutInitiated
            - closeoutLocation
            - ppmStatus
            - counselingOffice
            - assignedTo
          description: field that results should be sorted by
        - in: query
          name: order
          type: string
          enum:
            - asc
            - desc
          description: direction of sort order if applied
        - in: query
          name: branch
          type: string
          description: filters by the branch of the move's service member
        - in: query
          name: locator
          type: string
          description: filters to match the unique move code locator
        - in: query
          name: customerName
          type: string
          description: filters using a prefix match on the service member's last name
        - in: query
          name: counselingOffice
          type: string
          description: filters using a counselingOffice name of the move
        - in: query
          name: edipi
          type: string
          description: filters to match the unique service member's DoD ID
        - in: query
          name: emplid
          type: string
          description: filters to match the unique service member's EMPLID
        - in: query
          name: requestedMoveDate
          type: string
          description: filters the requested pickup date of a shipment on the move
        - in: query
          name: submittedAt
          type: string
          format: date-time
          description: >-
            Start of the submitted at date in the user's local time zone
            converted to UTC
        - in: query
          name: originGBLOC
          type: string
          description: filters the GBLOC of the service member's origin duty location
        - in: query
          name: originDutyLocation
          type: array
          uniqueItems: true
          collectionFormat: multi
          items:
            type: string
          description: filters the name of the origin duty location on the orders
        - in: query
          name: destinationDutyLocation
          type: string
          description: filters the name of the destination duty location on the orders
        - in: query
          name: status
          type: array
          description: filters the status of the move
          uniqueItems: true
          items:
            type: string
            enum:
              - NEEDS SERVICE COUNSELING
              - SERVICE COUNSELING COMPLETED
        - in: query
          name: needsPPMCloseout
          type: boolean
          description: >-
            Only used for Services Counseling queue. If true, show PPM moves
            that are ready for closeout. Otherwise, show all other moves.
        - in: query
          name: ppmType
          type: string
          enum:
            - FULL
            - PARTIAL
          description: filters PPM type
        - in: query
          name: closeoutInitiated
          type: string
          format: date-time
          description: Latest date that closeout was initiated on a PPM on the move
        - in: query
          name: closeoutLocation
          type: string
          description: closeout location
        - in: query
          name: orderType
          type: string
          description: order type
        - in: query
          name: ppmStatus
          type: string
          enum:
            - WAITING_ON_CUSTOMER
            - NEEDS_CLOSEOUT
          description: filters the status of the PPM shipment
        - in: query
          name: viewAsGBLOC
          type: string
          description: >
            Used to return a queue for a GBLOC other than the default of the
            current user. Requires the HQ role or a secondary transportation
            office assignment. The parameter is ignored if the requesting user
            does not have the necessary role or assignment.
        - in: query
          name: assignedTo
          type: string
          description: |
            Used to illustrate which user is assigned to this payment request.
        - in: query
          name: activeRole
          type: string
          description: user's actively logged in role
      responses:
        '200':
          description: Successfully returned all moves matching the criteria
          schema:
            $ref: '#/definitions/QueueMovesResult'
        '403':
          $ref: '#/responses/PermissionDenied'
        '500':
          $ref: '#/responses/ServerError'
  /queues/bulk-assignment:
    get:
      produces:
        - application/json
      summary: Gets data for bulk assignment modal
      description: >
        Supervisor office users are able to bulk assign moves. This endpoint
        returns the relevant data to them; the current workload of the office
        users that work under them, and the moves that are available to be
        assigned
      operationId: getBulkAssignmentData
      tags:
        - queues
      parameters:
        - in: query
          name: queueType
          type: string
          description: A string corresponding to the queue type
          enum:
            - COUNSELING
            - CLOSEOUT
            - TASK_ORDER
            - PAYMENT_REQUEST
            - DESTINATION_REQUESTS
      responses:
        '200':
          description: Successfully returned bulk assignment data
          schema:
            $ref: '#/definitions/BulkAssignmentData'
        '401':
          $ref: '#/responses/PermissionDenied'
        '404':
          $ref: '#/responses/NotFound'
        '500':
          $ref: '#/responses/ServerError'
  /queues/bulk-assignment/assign:
    post:
      produces:
        - application/json
      consumes:
        - application/json
      summary: Assigns one or more moves to one or more office users
      description: >
        Supervisor office users are able to assign moves. This endpoint saves
        office user assignments to multiple moves.
      operationId: saveBulkAssignmentData
      tags:
        - queues
      parameters:
        - in: body
          name: bulkAssignmentSavePayload
          required: true
          schema:
            $ref: '#/definitions/BulkAssignmentSavePayload'
      responses:
        '204':
          description: assigned
        '401':
          $ref: '#/responses/PermissionDenied'
        '404':
          $ref: '#/responses/NotFound'
        '500':
          $ref: '#/responses/ServerError'
  /queues/counseling/origin-list:
    get:
      produces:
        - application/json
      summary: Gets queued list of all moves origin locations in the counselors queue
      description: >
        An office services counselor user will be assigned a transportation
        office that will determine which moves are displayed in their queue
        based on the origin duty location. This pulls the availalble origin duty
        locations.
      operationId: getServicesCounselingOriginList
      tags:
        - queues
      parameters:
        - in: query
          name: needsPPMCloseout
          type: boolean
          description: >-
            Only used for Services Counseling queue. If true, show PPM moves
            origin locations that are ready for closeout. Otherwise, show all
            other moves origin locations.
        - in: query
          name: viewAsGBLOC
          type: string
          description: >-
            Used to return an origins list for a GBLOC other than the default of
            the current user. Requires the HQ role or a secondary transportation
            office assignment. The parameter is ignored if the requesting user
            does not have the necessary role or assignment.
      responses:
        '200':
          description: Successfully returned all moves matching the criteria
          schema:
            $ref: '#/definitions/Locations'
        '403':
          $ref: '#/responses/PermissionDenied'
        '500':
          $ref: '#/responses/ServerError'
  /queues/prime-moves:
    get:
      summary: getPrimeMovesQueue
      description: >
        Gets all moves that have been reviewed and approved by the TOO. The
        `since` parameter can be used to filter this

        list down to only the moves that have been updated since the provided
        timestamp. A move will be considered

        updated if the `updatedAt` timestamp on the move or on its orders,
        shipments, service items, or payment

        requests, is later than the provided date and time.


        **WIP**: Include what causes moves to leave this list. Currently, once
        the `availableToPrimeAt` timestamp has

        been set, that move will always appear in this list.
      operationId: listPrimeMoves
      tags:
        - queues
      produces:
        - application/json
      parameters:
        - in: query
          name: since
          type: string
          format: date-time
          description: >-
            Only return moves updated since this time. Formatted like
            "2021-07-23T18:30:47.116Z"
        - in: query
          name: page
          type: integer
          description: requested page of results
        - in: query
          name: perPage
          type: integer
          description: results per page
        - in: query
          name: id
          type: string
        - in: query
          name: moveCode
          type: string
        - in: query
          name: orderType
          type: string
          description: order type
      responses:
        '200':
          description: >-
            Successfully retrieved moves. A successful fetch might still return
            zero moves.
          schema:
            $ref: '#/definitions/ListPrimeMovesResult'
        '403':
          $ref: '#/responses/PermissionDenied'
        '500':
          $ref: '#/responses/ServerError'
  /queues/moves:
    get:
      produces:
        - application/json
      summary: Gets queued list of all customer moves by GBLOC origin
      description: >
        An office TOO user will be assigned a transportation office that will
        determine which moves are displayed in their queue based on the origin
        duty location.  GHC moves will show up here onced they have reached the
        submitted status sent by the customer and have move task orders,
        shipments, and service items to approve.
      operationId: getMovesQueue
      tags:
        - queues
      parameters:
        - in: query
          name: page
          type: integer
          description: requested page of results
        - in: query
          name: perPage
          type: integer
          description: results per page
        - in: query
          name: sort
          type: string
          enum:
            - customerName
            - edipi
            - emplid
            - branch
            - locator
            - status
            - originDutyLocation
            - destinationDutyLocation
            - requestedMoveDate
            - appearedInTooAt
            - assignedTo
            - counselingOffice
          description: field that results should be sorted by
        - in: query
          name: order
          type: string
          enum:
            - asc
            - desc
          description: direction of sort order if applied
        - in: query
          name: branch
          type: string
        - in: query
          name: locator
          type: string
        - in: query
          name: customerName
          type: string
        - in: query
          name: edipi
          type: string
        - in: query
          name: emplid
          type: string
        - in: query
          name: originDutyLocation
          type: array
          uniqueItems: true
          collectionFormat: multi
          items:
            type: string
        - in: query
          name: destinationDutyLocation
          type: string
        - in: query
          name: appearedInTooAt
          type: string
          format: date-time
        - in: query
          name: requestedMoveDate
          type: string
          description: filters the requested pickup date of a shipment on the move
        - in: query
          name: status
          type: array
          description: Filtering for the status.
          uniqueItems: true
          items:
            type: string
            enum:
              - SUBMITTED
              - SERVICE COUNSELING COMPLETED
              - APPROVALS REQUESTED
        - in: query
          name: orderType
          type: string
          description: order type
        - in: query
          name: viewAsGBLOC
          type: string
          description: >
            Used to return a queue for a GBLOC other than the default of the
            current user. Requires the HQ role or a secondary transportation
            office assignment. The parameter is ignored if the requesting user
            does not have the necessary role or assignment.
        - in: query
          name: assignedTo
          type: string
          description: |
            Used to illustrate which user is assigned to this move.
        - in: query
          name: counselingOffice
          type: string
          description: filters using a counselingOffice name of the move
        - in: query
          name: activeRole
          type: string
          description: user's actively logged in role
      responses:
        '200':
          description: Successfully returned all moves matching the criteria
          schema:
            $ref: '#/definitions/QueueMovesResult'
        '403':
          $ref: '#/responses/PermissionDenied'
        '500':
          $ref: '#/responses/ServerError'
  /queues/destination-requests:
    get:
      produces:
        - application/json
      summary: >-
        Gets queued list of all customer moves by GBLOC that have both CONUS &
        OCONUS destination requests (destination SIT, destination shuttle,
        address requests)
      description: >
        A TOO will view this queue when they have destination requests tied to
        their GBLOC. This includes unapproved destination SIT service items,
        destination shuttle service items and destination address requests that
        are not yet approved by the TOO.
      operationId: getDestinationRequestsQueue
      tags:
        - queues
      parameters:
        - in: query
          name: page
          type: integer
          description: requested page of results
        - in: query
          name: perPage
          type: integer
          description: results per page
        - in: query
          name: sort
          type: string
          enum:
            - customerName
            - edipi
            - emplid
            - branch
            - locator
            - status
            - originDutyLocation
            - destinationDutyLocation
            - requestedMoveDate
            - appearedInTooAt
            - assignedTo
            - counselingOffice
          description: field that results should be sorted by
        - in: query
          name: order
          type: string
          enum:
            - asc
            - desc
          description: direction of sort order if applied
        - in: query
          name: branch
          type: string
        - in: query
          name: locator
          type: string
        - in: query
          name: customerName
          type: string
        - in: query
          name: edipi
          type: string
        - in: query
          name: emplid
          type: string
        - in: query
          name: originDutyLocation
          type: array
          uniqueItems: true
          collectionFormat: multi
          items:
            type: string
        - in: query
          name: destinationDutyLocation
          type: string
        - in: query
          name: appearedInTooAt
          type: string
          format: date-time
        - in: query
          name: requestedMoveDate
          type: string
          description: filters the requested pickup date of a shipment on the move
        - in: query
          name: status
          type: array
          description: Filtering for the status.
          uniqueItems: true
          items:
            type: string
            enum:
              - SUBMITTED
              - SERVICE COUNSELING COMPLETED
              - APPROVALS REQUESTED
        - in: query
          name: viewAsGBLOC
          type: string
          description: >
            Used to return a queue for a GBLOC other than the default of the
            current user. Requires the HQ role or a secondary transportation
            office assignment. The parameter is ignored if the requesting user
            does not have the necessary role or assignment.
        - in: query
          name: assignedTo
          type: string
          description: |
            Used to illustrate which user is assigned to this move.
        - in: query
          name: counselingOffice
          type: string
          description: filters using a counselingOffice name of the move
        - in: query
          name: activeRole
          type: string
          description: |
            user's actively logged in role.
        - in: query
          name: orderType
          type: string
          description: order type
      responses:
        '200':
          description: Successfully returned all moves matching the criteria
          schema:
            $ref: '#/definitions/QueueMovesResult'
        '403':
          $ref: '#/responses/PermissionDenied'
        '500':
          $ref: '#/responses/ServerError'
  /queues/payment-requests:
    get:
      produces:
        - application/json
      summary: Gets queued list of all payment requests by GBLOC origin
      description: >
        An office TIO user will be assigned a transportation office that will
        determine which payment requests are displayed in their queue based on
        the origin duty location.
      operationId: getPaymentRequestsQueue
      tags:
        - queues
      parameters:
        - in: query
          name: sort
          type: string
          enum:
            - customerName
            - locator
            - submittedAt
            - branch
            - status
            - edipi
            - emplid
            - age
            - originDutyLocation
            - assignedTo
            - counselingOffice
          description: field that results should be sorted by
        - in: query
          name: order
          type: string
          enum:
            - asc
            - desc
          description: direction of sort order if applied
        - in: query
          name: page
          type: integer
          description: requested page of results
        - in: query
          name: perPage
          type: integer
          description: number of records to include per page
        - in: query
          name: submittedAt
          type: string
          format: date-time
          description: >-
            Start of the submitted at date in the user's local time zone
            converted to UTC
        - in: query
          name: branch
          type: string
        - in: query
          name: locator
          type: string
        - in: query
          name: customerName
          type: string
        - in: query
          name: edipi
          type: string
        - in: query
          name: emplid
          type: string
        - in: query
          name: destinationDutyLocation
          type: string
        - in: query
          name: originDutyLocation
          type: string
        - in: query
          name: assignedTo
          type: string
          description: |
            Used to illustrate which user is assigned to this payment request.
        - in: query
          name: counselingOffice
          type: string
          description: filters using a counselingOffice name of the move
        - in: query
          name: status
          type: array
          description: Filtering for the status.
          uniqueItems: true
          items:
            type: string
            enum:
              - PENDING
              - REVIEWED
              - REVIEWED_AND_ALL_SERVICE_ITEMS_REJECTED
              - PAID
              - DEPRECATED
              - EDI_ERROR
        - in: query
          name: orderType
          type: string
          description: order type
        - in: query
          name: viewAsGBLOC
          type: string
          description: >
            Used to return a queue for a GBLOC other than the default of the
            current user. Requires the HQ role or a secondary transportation
            office assignment. The parameter is ignored if the requesting user
            does not have the necessary role or assignment.
        - in: query
          name: activeRole
          type: string
          description: user's actively logged in role
      responses:
        '200':
          description: Successfully returned all moves matching the criteria
          schema:
            $ref: '#/definitions/QueuePaymentRequestsResult'
        '403':
          $ref: '#/responses/PermissionDenied'
        '500':
          $ref: '#/responses/ServerError'
  /moves/search:
    post:
      produces:
        - application/json
      consumes:
        - application/json
      summary: Search moves by locator, DOD ID, or customer name
      description: >
        Search moves by locator, DOD ID, or customer name. Used by QAE and CSR
        users.
      operationId: searchMoves
      tags:
        - move
      parameters:
        - in: body
          name: body
          schema:
            properties:
              page:
                type: integer
                description: requested page of results
              perPage:
                type: integer
              locator:
                description: Move locator
                type: string
                minLength: 6
                maxLength: 6
                x-nullable: true
              edipi:
                description: DOD ID
                type: string
                minLength: 10
                maxLength: 10
                x-nullable: true
              emplid:
                description: EMPLID
                type: string
                minLength: 7
                maxLength: 7
                x-nullable: true
              customerName:
                description: Customer Name
                type: string
                minLength: 1
                x-nullable: true
              paymentRequestCode:
                type: string
                example: 9551-6199-2
                x-nullable: true
              status:
                type: array
                description: Filtering for the status.
                uniqueItems: true
                items:
                  type: string
                  enum:
                    - DRAFT
                    - SUBMITTED
                    - APPROVALS REQUESTED
                    - APPROVED
                    - NEEDS SERVICE COUNSELING
                    - SERVICE COUNSELING COMPLETED
                    - CANCELED
              originPostalCode:
                type: string
                x-nullable: true
              destinationPostalCode:
                type: string
                x-nullable: true
              branch:
                type: string
                x-nullable: true
              shipmentsCount:
                type: integer
                x-nullable: true
              pickupDate:
                type: string
                format: date-time
                x-nullable: true
              deliveryDate:
                type: string
                format: date-time
                x-nullable: true
              sort:
                type: string
                x-nullable: true
                enum:
                  - customerName
                  - edipi
                  - emplid
                  - branch
                  - locator
                  - status
                  - originPostalCode
                  - destinationPostalCode
                  - shipmentsCount
              order:
                type: string
                x-nullable: true
                enum:
                  - asc
                  - desc
          description: field that results should be sorted by
      responses:
        '200':
          description: Successfully returned all moves matching the criteria
          schema:
            $ref: '#/definitions/SearchMovesResult'
        '403':
          $ref: '#/responses/PermissionDenied'
        '500':
          $ref: '#/responses/ServerError'
  /tac/valid:
    get:
      summary: Validation of a TAC value
      description: Returns a boolean based on whether a tac value is valid or not
      operationId: tacValidation
      tags:
        - tac
        - order
      parameters:
        - in: query
          name: tac
          type: string
          required: true
          description: The tac value to validate
      responses:
        '200':
          description: Successfully retrieved validation status
          schema:
            $ref: '#/definitions/TacValid'
        '400':
          $ref: '#/responses/InvalidRequest'
        '401':
          $ref: '#/responses/PermissionDenied'
        '403':
          $ref: '#/responses/PermissionDenied'
        '404':
          $ref: '#/responses/NotFound'
        '500':
          $ref: '#/responses/ServerError'
  /lines-of-accounting:
    post:
      summary: Fetch line of accounting
      description: >
        Fetches a line of accounting based on provided service member
        affiliation, effective date, and Transportation Accounting Code (TAC).
        It uses these parameters to filter the correct Line of Accounting for
        the provided TAC. It does this by filtering through both TAC and LOAs
        based on the provided code and effective date. The 'Effective Date' is
        the date that can be either the orders issued date (For HHG shipments),
        MTO approval date (For NTS shipments), or even the current date for NTS
        shipments with no approval yet (Just providing a preview to the office
        users per customer request). Effective date is used to find "Active"
        TGET data by searching for the TACs and LOAs with begin and end dates
        containing this date.
      operationId: requestLineOfAccounting
      tags:
        - linesOfAccounting
      consumes:
        - application/json
      produces:
        - application/json
      parameters:
        - in: body
          name: body
          description: Service member affiliation, effective date, and TAC code.
          required: true
          schema:
            $ref: '#/definitions/FetchLineOfAccountingPayload'
      responses:
        '200':
          description: Successfully retrieved line of accounting
          schema:
            $ref: '#/definitions/LineOfAccounting'
        '400':
          $ref: '#/responses/InvalidRequest'
        '401':
          $ref: '#/responses/PermissionDenied'
        '403':
          $ref: '#/responses/PermissionDenied'
        '404':
          $ref: '#/responses/NotFound'
        '422':
          $ref: '#/responses/UnprocessableEntity'
        '500':
          $ref: '#/responses/ServerError'
  /transportation-offices:
    get:
      produces:
        - application/json
      summary: >-
        Returns the transportation offices matching the search query that is
        enabled for PPM closeout
      description: >-
        Returns the transportation offices matching the search query that is
        enabled for PPM closeout
      operationId: getTransportationOffices
      tags:
        - transportationOffice
      parameters:
        - in: query
          name: search
          type: string
          required: true
          minLength: 2
          description: Search string for transportation offices
      responses:
        '200':
          description: Successfully retrieved transportation offices
          schema:
            $ref: '#/definitions/TransportationOffices'
        '400':
          $ref: '#/responses/InvalidRequest'
        '401':
          $ref: '#/responses/PermissionDenied'
        '403':
          $ref: '#/responses/PermissionDenied'
        '404':
          $ref: '#/responses/NotFound'
        '500':
          $ref: '#/responses/ServerError'
  /open/transportation-offices:
    get:
      produces:
        - application/json
      summary: Returns the transportation offices matching the search query
      description: >-
        This endpoint is publicly accessible as it is utilized to access
        transportation office information without having an office
        account.Returns the transportation offices matching the search query.
      operationId: getTransportationOfficesOpen
      tags:
        - transportationOffice
      parameters:
        - in: query
          name: search
          type: string
          required: true
          minLength: 2
          description: Search string for transportation offices
      responses:
        '200':
          description: Successfully retrieved transportation offices
          schema:
            $ref: '#/definitions/TransportationOffices'
        '400':
          $ref: '#/responses/InvalidRequest'
        '401':
          $ref: '#/responses/PermissionDenied'
        '403':
          $ref: '#/responses/PermissionDenied'
        '404':
          $ref: '#/responses/NotFound'
        '500':
          $ref: '#/responses/ServerError'
  /transportation-offices/gblocs:
    get:
      produces:
        - application/json
      summary: >-
        Returns a list of distinct GBLOCs that exist in the transportation
        offices table
      description: >-
        Returns a list of distinct GBLOCs that exist in the transportation
        offices table
      operationId: getTransportationOfficesGBLOCs
      tags:
        - transportationOffice
      responses:
        '200':
          description: Successfully retrieved GBLOCs
          schema:
            $ref: '#/definitions/GBLOCs'
        '400':
          $ref: '#/responses/InvalidRequest'
        '401':
          $ref: '#/responses/PermissionDenied'
        '403':
          $ref: '#/responses/PermissionDenied'
        '404':
          $ref: '#/responses/NotFound'
        '500':
          $ref: '#/responses/ServerError'
  /addresses/zip-city-lookup/{search}:
    get:
      summary: >-
        Returns city, state, postal code, and county associated with the
        specified full/partial postal code or city and state string
      description: >-
        Find by API using full/partial postal code or city name that returns an
        us_post_region_cities json object containing city, state, county and
        postal code.
      operationId: getLocationByZipCityState
      tags:
        - addresses
      parameters:
        - in: path
          name: search
          type: string
          required: true
      responses:
        '200':
          description: the requested list of city, state, county, and postal code matches
          schema:
            $ref: '#/definitions/VLocations'
        '400':
          $ref: '#/responses/InvalidRequest'
        '403':
          $ref: '#/responses/PermissionDenied'
        '404':
          $ref: '#/responses/NotFound'
        '500':
          $ref: '#/responses/ServerError'
  /transportation_offices/{dutyLocationId}/counseling_offices/{serviceMemberId}:
    get:
      summary: Returns the counseling locations in the GBLOC matching the duty location
      description: >-
        Returns the counseling locations matching the GBLOC from the selected
        duty location
      operationId: showCounselingOffices
      tags:
        - transportationOffice
      parameters:
        - in: path
          name: dutyLocationId
          format: uuid
          type: string
          required: true
          description: UUID of the duty location
        - in: path
          name: serviceMemberId
          format: uuid
          type: string
          required: true
          description: >-
            UUID of the service member, some counseling offices are branch
            specific
      produces:
        - application/json
      responses:
        '200':
          description: Successfully retrieved counseling offices
          schema:
            $ref: '#/definitions/CounselingOffices'
        '400':
          $ref: '#/responses/InvalidRequest'
        '403':
          $ref: '#/responses/PermissionDenied'
        '404':
          $ref: '#/responses/NotFound'
        '500':
          description: internal server error
  /uploads:
    post:
      summary: Create a new upload
      description: >-
        Uploads represent a single digital file, such as a JPEG or PDF.
        Currently, office application uploads are only for Services Counselors
        to upload files for orders, but this may be expanded in the future.
      operationId: createUpload
      tags:
        - uploads
      consumes:
        - multipart/form-data
      produces:
        - application/json
      parameters:
        - in: query
          name: documentId
          type: string
          format: uuid
          required: false
          description: UUID of the document to add an upload to
        - in: formData
          name: file
          type: file
          description: The file to upload.
          required: true
      responses:
        '201':
          description: created upload
          schema:
            $ref: '#/definitions/Upload'
        '400':
          description: invalid request
        '403':
          description: not authorized
        '404':
          description: not found
        '413':
          description: payload is too large
        '500':
          description: server error
  /re-service-items:
    get:
      summary: >-
        Returns all ReServiceItems (Service Code, Service Name, Market, Shipment
        Type, Auto Approved)
      description: Get ReServiceItems
      produces:
        - application/json
      operationId: getAllReServiceItems
      tags:
        - reServiceItems
      responses:
        '200':
          description: Successfully retrieved all ReServiceItems.
          schema:
            $ref: '#/definitions/ReServiceItems'
        '400':
          $ref: '#/responses/InvalidRequest'
        '401':
          $ref: '#/responses/PermissionDenied'
        '404':
          $ref: '#/responses/NotFound'
        '500':
          $ref: '#/responses/ServerError'
  /uploads/{uploadID}:
    delete:
      summary: Deletes an upload
      description: Uploads represent a single digital file, such as a JPEG or PDF.
      operationId: deleteUpload
      tags:
        - uploads
      parameters:
        - in: path
          name: uploadID
          type: string
          format: uuid
          required: true
          description: UUID of the upload to be deleted
        - in: query
          name: orderID
          type: string
          format: uuid
          description: ID of the order that the upload belongs to
      responses:
        '204':
          description: deleted
        '400':
          description: invalid request
          schema:
            $ref: '#/definitions/InvalidRequestResponsePayload'
        '403':
          description: not authorized
        '404':
          description: not found
        '500':
          description: server error
  /uploads/get/:
    get:
      produces:
        - application/json
      parameters: []
      responses:
        '200':
          description: Successfully retrieved upload
          schema:
            $ref: '#/definitions/Upload'
        '400':
          $ref: '#/responses/InvalidRequest'
        '401':
          $ref: '#/responses/PermissionDenied'
        '403':
          $ref: '#/responses/PermissionDenied'
        '404':
          $ref: '#/responses/NotFound'
        '500':
          $ref: '#/responses/ServerError'
      tags:
        - uploads
      description: Gets an upload
      operationId: getUpload
      summary: Gets an upload by ID
  /uploads/{uploadID}/update:
    patch:
      summary: >-
        Update an existing upload. This is only needed currently for updating
        the image rotation.
      description: >-
        Uploads represent a single digital file, such as a JPEG or PDF. The
        rotation is relevant to how it is displayed on the page.
      operationId: updateUpload
      tags:
        - uploads
      consumes:
        - application/json
      produces:
        - application/json
      parameters:
        - in: path
          name: uploadID
          type: string
          format: uuid
          required: true
          description: UUID of the upload to be updated
        - in: body
          name: body
          required: true
          schema:
            properties:
              rotation:
                type: integer
                description: The rotation of the image
                minimum: 0
                maximum: 3
      responses:
        '201':
          description: updated upload
          schema:
            $ref: '#/definitions/Upload'
        '400':
          description: invalid request
        '403':
          description: not authorized
        '404':
          description: not found
        '413':
          description: payload is too large
        '500':
          description: server error
  /uploads/{uploadID}/status:
    get:
      summary: Returns status of an upload
      description: Returns status of an upload based on antivirus run
      operationId: getUploadStatus
      produces:
        - text/event-stream
      tags:
        - uploads
      parameters:
        - in: path
          name: uploadID
          type: string
          format: uuid
          required: true
          description: UUID of the upload to return status of
      responses:
        '200':
          description: the requested upload status
          schema:
            type: string
            enum:
              - INFECTED
              - CLEAN
              - PROCESSING
            readOnly: true
        '400':
          description: invalid request
          schema:
            $ref: '#/definitions/InvalidRequestResponsePayload'
        '403':
          description: not authorized
        '404':
          description: not found
        '500':
          description: server error
  /application_parameters/{parameterName}:
    get:
      summary: Searches for an application parameter by name, returns nil if not found
      description: Searches for an application parameter by name, returns nil if not found
      operationId: getParam
      tags:
        - application_parameters
      parameters:
        - in: path
          name: parameterName
          type: string
          format: string
          required: true
          description: Parameter Name
      responses:
        '200':
          description: Application Parameters
          schema:
            $ref: '#/definitions/ApplicationParameters'
        '400':
          description: invalid request
        '401':
          description: request requires user authentication
        '500':
          description: server error
  /calendar/{countryCode}/is-weekend-holiday/{date}:
    get:
      summary: Validate  move date selection
      description: |
        Utility API to determine if input date falls on weekend and/or holiday.
      produces:
        - application/json
      operationId: isDateWeekendHoliday
      tags:
        - calendar
      parameters:
        - description: country code for context of date
          in: path
          name: countryCode
          required: true
          type: string
          enum:
            - US
        - description: input date to determine if weekend/holiday for given country.
          in: path
          name: date
          required: true
          type: string
          format: date
      responses:
        '200':
          description: >-
            Successfully determine if given date is weekend and/or holiday for
            given country.
          schema:
            $ref: '#/definitions/IsDateWeekendHolidayInfo'
        '400':
          $ref: '#/responses/InvalidRequest'
        '401':
          $ref: '#/responses/PermissionDenied'
        '404':
          $ref: '#/responses/NotFound'
        '500':
          $ref: '#/responses/ServerError'
  /moves/{moveID}/assignOfficeUser:
    parameters:
      - description: ID of the move
        in: path
        name: moveID
        required: true
        format: uuid
        type: string
    patch:
      consumes:
        - application/json
      produces:
        - application/json
      parameters:
        - in: body
          name: body
          required: true
          schema:
            $ref: '#/definitions/AssignOfficeUserBody'
      responses:
        '200':
          description: Successfully assigned office user to the move
          schema:
            $ref: '#/definitions/Move'
        '404':
          $ref: '#/responses/NotFound'
        '500':
          $ref: '#/responses/ServerError'
      tags:
        - move
      description: >-
        assigns either a services counselor, task ordering officer, or task
        invoicing officer to the move
      operationId: updateAssignedOfficeUser
  /moves/{moveID}/unassignOfficeUser:
    parameters:
      - description: ID of the move
        in: path
        name: moveID
        required: true
        format: uuid
        type: string
      - in: body
        name: body
        schema:
          properties:
            queueType:
              type: string
          required:
            - queueType
    patch:
      consumes:
        - application/json
      produces:
        - application/json
      responses:
        '200':
          description: Successfully unassigned office user from the move
          schema:
            $ref: '#/definitions/Move'
        '500':
          $ref: '#/responses/ServerError'
      tags:
        - move
      description: >-
        unassigns either a services counselor, task ordering officer, or task
        invoicing officer from the move
      operationId: deleteAssignedOfficeUser
  /moves/{officeUserID}/CheckForLockedMovesAndUnlock:
    parameters:
      - description: ID of the move's officer
        in: path
        name: officeUserID
        required: true
        format: uuid
        type: string
    patch:
      consumes:
        - application/json
      produces:
        - application/json
      responses:
        '200':
          description: Successfully unlocked officer's move(s).
          schema:
            type: object
            properties:
              successMessage:
                type: string
                example: OK
        '500':
          $ref: '#/responses/ServerError'
      tags:
        - move
      description: Finds and unlocks any locked moves by an office user
      operationId: checkForLockedMovesAndUnlock
<<<<<<< HEAD
  /paygrade/{affiliation}:
    get:
      summary: Get pay grades for specified affiliation
      description: Get pay grades for specified affiliation
      operationId: getPayGrades
      tags:
        - orders
      parameters:
        - $ref: '#/parameters/AffiliationParam'
=======
  /ranks/{affiliation}&{grade}:
    get:
      summary: Get ranks for specified affiliation
      description: Get ranks for specified affiliation
      operationId: getRanks
      tags:
        - order
      parameters:
        - $ref: '#/parameters/AffiliationParam'
        - $ref: '#/parameters/OrderPayGradeParam'
>>>>>>> 56ff9ad7
      responses:
        '200':
          description: list all ranks for specified affiliation
          schema:
            type: array
            items:
<<<<<<< HEAD
              $ref: '#/definitions/OrderPayGrades'
=======
              $ref: '#/definitions/Rank'
>>>>>>> 56ff9ad7
        '400':
          description: invalid request
        '401':
          description: request requires user authentication
        '404':
          description: ranks not found
definitions:
  ApplicationParameters:
    type: object
    properties:
      validationCode:
        type: string
        format: string
        x-nullable: true
      parameterName:
        type: string
        format: string
        x-nullable: true
      parameterValue:
        type: string
        format: string
        x-nullable: true
  PostDocumentPayload:
    type: object
    properties:
      service_member_id:
        type: string
        format: uuid
        title: The service member this document belongs to
  InvalidRequestResponsePayload:
    type: object
    properties:
      errors:
        type: object
        additionalProperties:
          type: string
  ClientError:
    type: object
    properties:
      title:
        type: string
      detail:
        type: string
      instance:
        type: string
        format: uuid
    required:
      - title
      - detail
      - instance
  ValidationError:
    allOf:
      - $ref: '#/definitions/ClientError'
      - type: object
    properties:
      invalid_fields:
        type: object
        additionalProperties:
          type: string
    required:
      - invalid_fields
  BackupContact:
    type: object
    properties:
      name:
        type: string
      email:
        type: string
        format: x-email
        example: backupContact@mail.com
      phone:
        type: string
        format: telephone
        pattern: ^[2-9]\d{2}-\d{3}-\d{4}$
    required:
      - name
      - email
      - phone
  Contractor:
    properties:
      contractNumber:
        type: string
      id:
        format: uuid
        type: string
      name:
        type: string
      type:
        type: string
  Role:
    type: object
    properties:
      id:
        type: string
        format: uuid
        example: c56a4180-65aa-42ec-a945-5fd21dec0538
      roleType:
        type: string
        example: customer
      roleName:
        type: string
        example: Task Ordering Officer
      createdAt:
        type: string
        format: date-time
        readOnly: true
      updatedAt:
        type: string
        format: date-time
        readOnly: true
    required:
      - id
      - roleType
      - roleName
      - createdAt
      - updatedAt
  OfficeUser:
    type: object
    properties:
      id:
        type: string
        format: uuid
        example: c56a4180-65aa-42ec-a945-5fd21dec0538
      userId:
        type: string
        format: uuid
      firstName:
        type: string
      middleInitials:
        type: string
      lastName:
        type: string
      email:
        type: string
        format: x-email
        pattern: ^[a-zA-Z0-9._%+-]+@[a-zA-Z0-9.-]+\.[a-zA-Z]{2,}$
      telephone:
        type: string
        format: telephone
        pattern: ^[2-9]\d{2}-\d{3}-\d{4}$
      transportationOfficeId:
        type: string
        format: uuid
      transportationOffice:
        $ref: '#/definitions/TransportationOffice'
      transportationOfficeAssignments:
        type: array
        items:
          $ref: '#/definitions/TransportationOfficeAssignment'
      active:
        type: boolean
      roles:
        type: array
        items:
          $ref: '#/definitions/Role'
      edipi:
        type: string
      otherUniqueId:
        type: string
      rejectionReason:
        type: string
      status:
        type: string
        enum:
          - APPROVED
          - REQUESTED
          - REJECTED
      createdAt:
        type: string
        format: date-time
        readOnly: true
      updatedAt:
        type: string
        format: date-time
        readOnly: true
    required:
      - id
      - firstName
      - middleInitials
      - lastName
      - email
      - telephone
      - transportationOfficeId
      - active
      - roles
      - edipi
      - otherUniqueId
      - rejectionReason
      - status
      - createdAt
      - updatedAt
  LockedOfficeUser:
    type: object
    properties:
      firstName:
        type: string
      lastName:
        type: string
      transportationOfficeId:
        type: string
        format: uuid
      transportationOffice:
        $ref: '#/definitions/TransportationOffice'
  OfficeUserCreate:
    type: object
    properties:
      email:
        type: string
        example: user@userdomain.com
        title: Email
        x-nullable: false
      edipi:
        type: string
        example: '1234567890'
        maxLength: 10
        title: EDIPI
        x-nullable: true
      otherUniqueId:
        type: string
        title: Office user identifier when EDIPI is not available
        x-nullable: true
      firstName:
        type: string
        title: First Name
        x-nullable: false
      middleInitials:
        type: string
        example: L.
        x-nullable: true
        title: Middle Initials
      lastName:
        type: string
        title: Last Name
        x-nullable: false
      telephone:
        type: string
        format: telephone
        pattern: ^[2-9]\d{2}-\d{3}-\d{4}$
        example: 212-555-5555
        x-nullable: false
      transportationOfficeId:
        type: string
        format: uuid
        example: c56a4180-65aa-42ec-a945-5fd21dec0538
        x-nullable: false
      roles:
        type: array
        items:
          $ref: '#/definitions/OfficeUserRole'
        x-nullable: false
    required:
      - firstName
      - lastName
      - email
      - telephone
      - transportationOfficeId
      - roles
  OfficeUserUpdate:
    type: object
    properties:
      telephone:
        type: string
        format: telephone
        pattern: ^[2-9]\d{2}-\d{3}-\d{4}$
        example: 212-555-5555
    required:
      - telephone
  OfficeUserRole:
    type: object
    properties:
      name:
        type: string
        example: Task Ordering Officer
        x-nullable: true
        title: name
      roleType:
        type: string
        example: task_ordering_officer
        x-nullable: true
        title: roleType
  Customer:
    type: object
    properties:
      agency:
        type: string
        title: Agency customer is affilated with
      first_name:
        type: string
        example: John
      last_name:
        type: string
        example: Doe
      phone:
        type: string
        format: telephone
        pattern: ^[2-9]\d{2}-\d{3}-\d{4}$
        x-nullable: true
      email:
        type: string
        format: x-email
        pattern: ^[a-zA-Z0-9._%+-]+@[a-zA-Z0-9.-]+\.[a-zA-Z]{2,}$
        x-nullable: true
      suffix:
        type: string
        example: Jr.
        x-nullable: true
      middle_name:
        type: string
        example: David
        x-nullable: true
      current_address:
        $ref: '#/definitions/Address'
      backup_contact:
        $ref: '#/definitions/BackupContact'
      id:
        type: string
        format: uuid
        example: c56a4180-65aa-42ec-a945-5fd21dec0538
      edipi:
        type: string
      userID:
        type: string
        format: uuid
        example: c56a4180-65aa-42ec-a945-5fd21dec0538
      eTag:
        type: string
      phoneIsPreferred:
        type: boolean
      emailIsPreferred:
        type: boolean
      secondaryTelephone:
        type: string
        format: telephone
        pattern: ^[2-9]\d{2}-\d{3}-\d{4}$|^$
        x-nullable: true
      backupAddress:
        $ref: '#/definitions/Address'
      cacValidated:
        type: boolean
        x-nullable: true
      emplid:
        type: string
        x-nullable: true
  CreatedCustomer:
    type: object
    properties:
      affiliation:
        type: string
        title: Branch of service customer is affilated with
      firstName:
        type: string
        example: John
      lastName:
        type: string
        example: Doe
      telephone:
        type: string
        format: telephone
        pattern: ^[2-9]\d{2}-\d{3}-\d{4}$
        x-nullable: true
      personalEmail:
        type: string
        format: x-email
        pattern: ^[a-zA-Z0-9._%+-]+@[a-zA-Z0-9.-]+\.[a-zA-Z]{2,}$
      suffix:
        type: string
        example: Jr.
        x-nullable: true
      middleName:
        type: string
        example: David
        x-nullable: true
      residentialAddress:
        $ref: '#/definitions/Address'
      backupContact:
        $ref: '#/definitions/BackupContact'
      id:
        type: string
        format: uuid
        example: c56a4180-65aa-42ec-a945-5fd21dec0538
      edipi:
        type: string
        x-nullable: true
      userID:
        type: string
        format: uuid
        example: c56a4180-65aa-42ec-a945-5fd21dec0538
      oktaID:
        type: string
      oktaEmail:
        type: string
      phoneIsPreferred:
        type: boolean
      emailIsPreferred:
        type: boolean
      secondaryTelephone:
        type: string
        format: telephone
        pattern: ^[2-9]\d{2}-\d{3}-\d{4}$
        x-nullable: true
      backupAddress:
        $ref: '#/definitions/Address'
      cacValidated:
        type: boolean
  UpdateCustomerPayload:
    type: object
    properties:
      first_name:
        type: string
        example: John
      last_name:
        type: string
        example: Doe
      phone:
        type: string
        format: telephone
        pattern: ^[2-9]\d{2}-\d{3}-\d{4}$
        x-nullable: true
      email:
        type: string
        format: x-email
        pattern: ^[a-zA-Z0-9._%+-]+@[a-zA-Z0-9.-]+\.[a-zA-Z]{2,}$
        x-nullable: true
      suffix:
        type: string
        example: Jr.
        x-nullable: true
      middle_name:
        type: string
        example: David
        x-nullable: true
      current_address:
        allOf:
          - $ref: '#/definitions/Address'
      backup_contact:
        $ref: '#/definitions/BackupContact'
      phoneIsPreferred:
        type: boolean
      emailIsPreferred:
        type: boolean
      secondaryTelephone:
        type: string
        format: telephone
        pattern: ^[2-9]\d{2}-\d{3}-\d{4}$|^$
        x-nullable: true
      backupAddress:
        allOf:
          - $ref: '#/definitions/Address'
      cac_validated:
        type: boolean
  CreateCustomerPayload:
    type: object
    properties:
      affiliation:
        $ref: '#/definitions/Affiliation'
      edipi:
        type: string
        example: '1234567890'
        maxLength: 10
        x-nullable: false
      emplid:
        type: string
        example: '9485155'
        maxLength: 7
        x-nullable: true
      firstName:
        type: string
        example: John
      middleName:
        type: string
        example: David
        x-nullable: true
      lastName:
        type: string
        example: Doe
      suffix:
        type: string
        example: Jr.
        x-nullable: true
      telephone:
        type: string
        format: telephone
        pattern: ^[2-9]\d{2}-\d{3}-\d{4}$
        x-nullable: true
      secondaryTelephone:
        type: string
        format: telephone
        pattern: ^[2-9]\d{2}-\d{3}-\d{4}$
        x-nullable: true
      personalEmail:
        type: string
        format: x-email
        example: personalEmail@email.com
        pattern: ^[a-zA-Z0-9._%+-]+@[a-zA-Z0-9.-]+\.[a-zA-Z]{2,}$
      phoneIsPreferred:
        type: boolean
      emailIsPreferred:
        type: boolean
      residentialAddress:
        allOf:
          - $ref: '#/definitions/Address'
      backupContact:
        $ref: '#/definitions/BackupContact'
      backupMailingAddress:
        allOf:
          - $ref: '#/definitions/Address'
      createOktaAccount:
        type: boolean
      cacUser:
        type: boolean
  FetchLineOfAccountingPayload:
    type: object
    required:
      - effectiveDate
      - departmentIndicator
      - tacCode
    properties:
      departmentIndicator:
        $ref: '#/definitions/DepartmentIndicator'
      effectiveDate:
        description: >
          The effective date for the Line Of Accounting (LOA) being fetched. Eg,
          the orders issue date or the Non-Temporary Storage (NTS) Move Task
          Order (MTO) approval date. Effective date is used to find "Active"
          TGET data by searching for the TACs and LOAs with begin and end dates
          containing this date. The 'Effective Date' is the date that can be
          either the orders issued date (For HHG shipments), MTO approval date
          (For NTS shipments), or even the current date for NTS shipments with
          no approval yet (Just providing a preview to the office users per
          customer request).
        type: string
        format: date
        example: '2023-01-01'
      tacCode:
        type: string
        minLength: 4
        maxLength: 4
        example: F8J1
  SearchCustomersResult:
    type: object
    properties:
      page:
        type: integer
      perPage:
        type: integer
      totalCount:
        type: integer
      searchCustomers:
        $ref: '#/definitions/SearchCustomers'
  SearchCustomers:
    type: array
    items:
      $ref: '#/definitions/SearchCustomer'
  SearchCustomer:
    type: object
    properties:
      id:
        type: string
        format: uuid
      firstName:
        type: string
        example: John
        x-nullable: true
      lastName:
        type: string
        example: Doe
        x-nullable: true
      edipi:
        type: string
        x-nullable: true
      emplid:
        type: string
        x-nullable: true
      branch:
        type: string
      telephone:
        type: string
        format: telephone
        pattern: ^[2-9]\d{2}-\d{3}-\d{4}$
        x-nullable: true
      personalEmail:
        type: string
        format: x-email
        example: personalEmail@email.com
        pattern: ^[a-zA-Z0-9._%+-]+@[a-zA-Z0-9.-]+\.[a-zA-Z]{2,}$
        x-nullable: true
  Entitlements:
    properties:
      id:
        example: 571008b1-b0de-454d-b843-d71be9f02c04
        format: uuid
        type: string
      authorizedWeight:
        example: 2000
        type: integer
        x-formatting: weight
        x-nullable: true
      dependentsAuthorized:
        example: true
        type: boolean
        x-nullable: true
      gunSafe:
        type: boolean
        example: false
      weightRestriction:
        type: integer
        example: 1500
        x-formatting: weight
        x-nullable: true
      ubWeightRestriction:
        example: 1500
        type: integer
        x-nullable: true
        description: >-
          Indicates the UB weight restriction for the move to a particular
          location.
      nonTemporaryStorage:
        example: false
        type: boolean
        x-nullable: true
      privatelyOwnedVehicle:
        example: false
        type: boolean
        x-nullable: true
      proGearWeight:
        example: 2000
        type: integer
        x-formatting: weight
      proGearWeightSpouse:
        example: 500
        type: integer
        x-formatting: weight
      gunSafeWeight:
        example: 500
        type: integer
        x-formatting: weight
      storageInTransit:
        example: 90
        type: integer
        x-nullable: true
      totalWeight:
        example: 500
        type: integer
        x-formatting: weight
      totalDependents:
        example: 2
        type: integer
      requiredMedicalEquipmentWeight:
        example: 500
        type: integer
        x-formatting: weight
      organizationalClothingAndIndividualEquipment:
        example: true
        type: boolean
      accompaniedTour:
        type: boolean
        example: true
        x-nullable: true
        description: >-
          Indicates if the move entitlement allows dependents to travel to the
          new Permanent Duty Station (PDS). This is only present on OCONUS
          moves.
      unaccompaniedBaggageAllowance:
        type: integer
        example: 3
        x-nullable: true
        description: >-
          The amount of weight in pounds that the move is entitled for shipment
          types of Unaccompanied Baggage.
      dependentsUnderTwelve:
        type: integer
        example: 5
        x-nullable: true
        description: >-
          Indicates the number of dependents under the age of twelve for a move.
          This is only present on OCONUS moves.
      dependentsTwelveAndOver:
        type: integer
        example: 3
        x-nullable: true
        description: >-
          Indicates the number of dependents of the age twelve or older for a
          move. This is only present on OCONUS moves.
      eTag:
        type: string
    type: object
  Error:
    properties:
      message:
        type: string
    required:
      - message
    type: object
<<<<<<< HEAD
=======
  Grade:
    type: string
    x-nullable: true
    title: grade
    enum:
      - E_1
      - E_2
      - E_3
      - E_4
      - E_5
      - E_6
      - E_7
      - E_8
      - E_9
      - E_9_SPECIAL_SENIOR_ENLISTED
      - O_1_ACADEMY_GRADUATE
      - O_1
      - O_2
      - O_3
      - O_4
      - O_5
      - O_6
      - O_7
      - O_8
      - O_9
      - O_10
      - W_1
      - W_2
      - W_3
      - W_4
      - W_5
      - AVIATION_CADET
      - CIVILIAN_EMPLOYEE
      - ACADEMY_CADET
      - MIDSHIPMAN
    x-display-value:
      E_1: E-1
      E_2: E-2
      E_3: E-3
      E_4: E-4
      E_5: E-5
      E_6: E-6
      E_7: E-7
      E_8: E-8
      E_9: E-9
      E_9_SPECIAL_SENIOR_ENLISTED: E-9 (Special Senior Enlisted)
      O_1_ACADEMY_GRADUATE: O-1 or Service Academy Graduate
      O_1: O-1
      O_2: O-2
      O_3: O-3
      O_4: O-4
      O_5: O-5
      O_6: O-6
      O_7: O-7
      O_8: O-8
      O_9: O-9
      O_10: O-10
      W_1: W-1
      W_2: W-2
      W_3: W-3
      W_4: W-4
      W_5: W-5
      AVIATION_CADET: Aviation Cadet
      CIVILIAN_EMPLOYEE: Civilian Employee
      ACADEMY_CADET: Service Academy Cadet
      MIDSHIPMAN: Midshipman
>>>>>>> 56ff9ad7
  Move:
    properties:
      id:
        example: 1f2270c7-7166-40ae-981e-b200ebdf3054
        format: uuid
        type: string
      serviceCounselingCompletedAt:
        format: date-time
        type: string
        x-nullable: true
      availableToPrimeAt:
        format: date-time
        type: string
        x-nullable: true
      approvedAt:
        format: date-time
        type: string
        x-nullable: true
      billableWeightsReviewedAt:
        format: date-time
        type: string
        x-nullable: true
      contractorId:
        type: string
        format: uuid
        x-nullable: true
      contractor:
        $ref: '#/definitions/Contractor'
      locator:
        type: string
        example: 1K43AR
      ordersId:
        type: string
        format: uuid
        example: c56a4180-65aa-42ec-a945-5fd21dec0538
      orders:
        $ref: '#/definitions/Order'
      referenceId:
        example: 1001-3456
        type: string
        x-nullable: true
      status:
        $ref: '#/definitions/MoveStatus'
      excessUnaccompaniedBaggageWeightQualifiedAt:
        type: string
        format: date-time
        description: >-
          Timestamp of when the sum of estimated or actual unaccompanied baggage
          shipment weights of the move reached 90% of the weight allowance
        x-nullable: true
      excessUnaccompaniedBaggageWeightAcknowledgedAt:
        type: string
        format: date-time
        description: >-
          Timestamp of when the TOO acknowledged the excess unaccompanied
          baggage weight risk by either dismissing the alert or updating the max
          billable weight
        x-nullable: true
      excess_weight_qualified_at:
        type: string
        format: date-time
        description: >-
          Timestamp of when the estimated shipment weights of the move reached
          90% of the weight allowance
        x-nullable: true
      excess_weight_acknowledged_at:
        type: string
        format: date-time
        description: >-
          Timestamp of when the TOO acknowledged the excess weight risk by
          either dismissing the alert or updating the max billable weight
        x-nullable: true
      tioRemarks:
        type: string
        example: approved additional weight
        x-nullable: true
      financialReviewFlag:
        type: boolean
        example: false
        description: >-
          This flag is set by office users if a move should be reviewed by a
          Financial Office
        x-nullable: false
        readOnly: true
      financialReviewRemarks:
        type: string
        example: Delivery Address is too far from duty location
        x-nullable: true
        readOnly: true
      closeoutOffice:
        $ref: '#/definitions/TransportationOffice'
      closeoutOfficeId:
        type: string
        format: uuid
        description: >-
          The transportation office that will handle reviewing PPM Closeout
          documentation for Army and Air Force service members
        x-nullable: true
      counselingOffice:
        $ref: '#/definitions/TransportationOffice'
      counselingOfficeId:
        type: string
        format: uuid
        description: >-
          The transportation office that will handle services counseling for
          this move
        x-nullable: true
      approvalsRequestedAt:
        type: string
        format: date-time
        description: >-
          The time at which a move is sent back to the TOO becuase the prime
          added a new service item for approval
        x-nullable: true
      createdAt:
        type: string
        format: date-time
      submittedAt:
        type: string
        format: date-time
        x-nullable: true
      updatedAt:
        type: string
        format: date-time
      eTag:
        type: string
      shipmentGBLOC:
        $ref: '#/definitions/GBLOC'
      lockedByOfficeUserID:
        type: string
        format: uuid
        x-nullable: true
      lockedByOfficeUser:
        $ref: '#/definitions/LockedOfficeUser'
        x-nullable: true
      lockExpiresAt:
        type: string
        format: date-time
        x-nullable: true
      additionalDocuments:
        $ref: '#/definitions/Document'
      SCAssignedUser:
        $ref: '#/definitions/AssignedOfficeUser'
      TOOAssignedUser:
        $ref: '#/definitions/AssignedOfficeUser'
      TIOAssignedUser:
        $ref: '#/definitions/AssignedOfficeUser'
      TOODestinationAssignedUser:
        $ref: '#/definitions/AssignedOfficeUser'
  MoveHistory:
    properties:
      id:
        description: move ID
        example: 1f2270c7-7166-40ae-981e-b200ebdf3054
        format: uuid
        type: string
      historyRecords:
        description: A list of MoveAuditHistory's connected to the move.
        $ref: '#/definitions/MoveAuditHistories'
      locator:
        description: move locator
        type: string
        example: 1K43AR
      referenceId:
        description: move referenceID
        example: 1001-3456
        type: string
        x-nullable: true
  MoveHistoryResult:
    type: object
    properties:
      page:
        type: integer
      perPage:
        type: integer
      totalCount:
        type: integer
      id:
        description: move ID
        example: 1f2270c7-7166-40ae-981e-b200ebdf3054
        format: uuid
        type: string
      historyRecords:
        description: A list of MoveAuditHistory's connected to the move.
        $ref: '#/definitions/MoveAuditHistories'
      locator:
        description: move locator
        type: string
        example: 1K43AR
      referenceId:
        description: move referenceID
        example: 1001-3456
        type: string
        x-nullable: true
  MoveAuditHistories:
    type: array
    items:
      $ref: '#/definitions/MoveAuditHistory'
  MoveAuditHistory:
    properties:
      id:
        description: id from audity_history table
        example: 1f2270c7-7166-40ae-981e-b200ebdf3054
        format: uuid
        type: string
      schemaName:
        description: Database schema audited table for this event is in
        type: string
      tableName:
        description: name of database table that was changed
        type: string
      relId:
        description: relation OID. Table OID (object identifier). Changes with drop/create.
        type: integer
      objectId:
        description: id column for the tableName where the data was changed
        example: 1f2270c7-7166-40ae-981e-b200ebdf3054
        format: uuid
        type: string
        x-nullable: true
      sessionUserId:
        example: 1f2270c7-7166-40ae-981e-b200ebdf3054
        format: uuid
        type: string
        x-nullable: true
      sessionUserFirstName:
        example: foo
        type: string
        x-nullable: true
      sessionUserLastName:
        example: bar
        type: string
        x-nullable: true
      sessionUserEmail:
        example: foobar@example.com
        type: string
        x-nullable: true
      sessionUserTelephone:
        format: telephone
        type: string
        pattern: ^[2-9]\d{2}-\d{3}-\d{4}$
        x-nullable: true
      context:
        type: array
        items:
          type: object
          additionalProperties:
            type: string
        x-nullable: true
      contextId:
        description: id column for the context table the record belongs to
        example: 1f2270c7-7166-40ae-981e-b200ebdf3054
        type: string
        x-nullable: true
      eventName:
        description: API endpoint name that was called to make the change
        type: string
        x-nullable: true
      actionTstampTx:
        description: Transaction start timestamp for tx in which audited event occurred
        type: string
        format: date-time
      actionTstampStm:
        description: Statement start timestamp for tx in which audited event occurred
        type: string
        format: date-time
      actionTstampClk:
        description: Wall clock time at which audited event's trigger call occurred
        type: string
        format: date-time
      transactionId:
        description: >-
          Identifier of transaction that made the change. May wrap, but unique
          paired with action_tstamp_tx.
        type: integer
        x-nullable: true
      action:
        description: Action type; I = insert, D = delete, U = update, T = truncate
        type: string
      oldValues:
        description: >-
          A list of (old/previous) MoveAuditHistoryItem's for a record before
          the change.
        type: object
        additionalProperties: true
        x-nullable: true
      changedValues:
        description: >-
          A list of (changed/updated) MoveAuditHistoryItem's for a record after
          the change.
        type: object
        additionalProperties: true
        x-nullable: true
      statementOnly:
        description: >-
          true if audit event is from an FOR EACH STATEMENT trigger, false for
          FOR EACH ROW'
        type: boolean
        example: false
  MoveAuditHistoryItems:
    type: array
    items:
      $ref: '#/definitions/MoveAuditHistoryItem'
  MoveAuditHistoryItem:
    properties:
      columnName:
        type: string
      columnValue:
        type: string
  MoveStatus:
    type: string
    enum:
      - DRAFT
      - NEEDS SERVICE COUNSELING
      - SERVICE COUNSELING COMPLETED
      - SUBMITTED
      - APPROVALS REQUESTED
      - APPROVED
      - CANCELED
  PPMStatus:
    type: string
    enum:
      - CANCELED
      - DRAFT
      - SUBMITTED
      - WAITING_ON_CUSTOMER
      - NEEDS_ADVANCE_APPROVAL
      - NEEDS_CLOSEOUT
      - CLOSEOUT_COMPLETE
      - COMPLETED
  DeptIndicator:
    type: string
    title: Dept. indicator
    x-nullable: true
    enum:
      - NAVY_AND_MARINES
      - ARMY
      - ARMY_CORPS_OF_ENGINEERS
      - AIR_AND_SPACE_FORCE
      - COAST_GUARD
      - OFFICE_OF_SECRETARY_OF_DEFENSE
    x-display-value:
      NAVY_AND_MARINES: 17 Navy and Marine Corps
      ARMY: 21 Army
      ARMY_CORPS_OF_ENGINEERS: 96 Army Corps of Engineers
      AIR_AND_SPACE_FORCE: 57 Air Force and Space Force
      COAST_GUARD: 70 Coast Guard
      OFFICE_OF_SECRETARY_OF_DEFENSE: 97 Office of the Secretary of Defense
  OrdersTypeDetail:
    type: string
    title: Orders type detail
    x-nullable: true
    enum:
      - HHG_PERMITTED
      - PCS_TDY
      - HHG_RESTRICTED_PROHIBITED
      - HHG_RESTRICTED_AREA
      - INSTRUCTION_20_WEEKS
      - HHG_PROHIBITED_20_WEEKS
      - DELAYED_APPROVAL
    x-display-value:
      HHG_PERMITTED: Shipment of HHG Permitted
      PCS_TDY: PCS with TDY Enroute
      HHG_RESTRICTED_PROHIBITED: Shipment of HHG Restricted or Prohibited
      HHG_RESTRICTED_AREA: HHG Restricted Area-HHG Prohibited
      INSTRUCTION_20_WEEKS: Course of Instruction 20 Weeks or More
      HHG_PROHIBITED_20_WEEKS: Shipment of HHG Prohibited but Authorized within 20 weeks
      DELAYED_APPROVAL: Delayed Approval 20 Weeks or More
  Order:
    properties:
      id:
        example: 1f2270c7-7166-40ae-981e-b200ebdf3054
        format: uuid
        type: string
      customerID:
        example: c56a4180-65aa-42ec-a945-5fd21dec0538
        format: uuid
        type: string
      customer:
        $ref: '#/definitions/Customer'
      moveCode:
        type: string
        example: H2XFJF
      first_name:
        type: string
        example: John
        readOnly: true
      last_name:
        type: string
        example: Doe
        readOnly: true
      grade:
<<<<<<< HEAD
        $ref: '#/definitions/OrderPayGrade'
=======
        $ref: '#/definitions/Grade'
      rank:
        $ref: '#/definitions/Rank'
>>>>>>> 56ff9ad7
      agency:
        $ref: '#/definitions/Affiliation'
      entitlement:
        $ref: '#/definitions/Entitlements'
      destinationDutyLocation:
        $ref: '#/definitions/DutyLocation'
      destinationDutyLocationGBLOC:
        $ref: '#/definitions/GBLOC'
      originDutyLocation:
        $ref: '#/definitions/DutyLocation'
      originDutyLocationGBLOC:
        $ref: '#/definitions/GBLOC'
      moveTaskOrderID:
        example: c56a4180-65aa-42ec-a945-5fd21dec0538
        format: uuid
        type: string
      uploaded_order_id:
        example: c56a4180-65aa-42ec-a945-5fd21dec0538
        format: uuid
        type: string
      uploadedAmendedOrderID:
        example: c56a4180-65aa-42ec-a945-5fd21dec0538
        format: uuid
        type: string
        x-nullable: true
      amendedOrdersAcknowledgedAt:
        type: string
        format: date-time
        x-nullable: true
      order_number:
        type: string
        x-nullable: true
        example: 030-00362
      order_type:
        $ref: '#/definitions/OrdersType'
      order_type_detail:
        $ref: '#/definitions/OrdersTypeDetail'
        x-nullable: true
      date_issued:
        type: string
        format: date
        example: '2020-01-01'
      report_by_date:
        type: string
        format: date
        example: '2020-01-01'
      department_indicator:
        $ref: '#/definitions/DeptIndicator'
        x-nullable: true
      tac:
        type: string
        title: TAC
        example: F8J1
        x-nullable: true
      sac:
        type: string
        title: SAC
        example: N002214CSW32Y9
        x-nullable: true
      ntsTac:
        type: string
        title: NTS TAC
        example: F8J1
        x-nullable: true
      ntsSac:
        type: string
        title: NTS SAC
        example: N002214CSW32Y9
        x-nullable: true
      has_dependents:
        type: boolean
        example: false
        title: Are dependents included in your orders?
      spouse_has_pro_gear:
        type: boolean
        example: false
        title: >-
          Do you have a spouse who will need to move items related to their
          occupation (also known as spouse pro-gear)?
      supplyAndServicesCostEstimate:
        type: string
      packingAndShippingInstructions:
        type: string
      methodOfPayment:
        type: string
      naics:
        type: string
      orders_type:
        $ref: '#/definitions/OrdersType'
      eTag:
        type: string
    type: object
  Location:
    type: object
    properties:
      label:
        type: string
        example: Label for display
      value:
        type: string
        example: Value for location
    required:
      - label
      - value
  Locations:
    type: array
    items:
      $ref: '#/definitions/Location'
  OrderBody:
    type: object
    properties:
      id:
        type: string
        format: uuid
  CreateOrders:
    type: object
    properties:
      serviceMemberId:
        type: string
        format: uuid
        example: c56a4180-65aa-42ec-a945-5fd21dec0538
      issueDate:
        type: string
        description: The date and time that these orders were cut.
        format: date
        title: Orders date
      reportByDate:
        type: string
        description: Report By Date
        format: date
        title: Report-by date
      ordersType:
        $ref: '#/definitions/OrdersType'
      ordersTypeDetail:
        $ref: '#/definitions/OrdersTypeDetail'
      hasDependents:
        type: boolean
        title: Are dependents included in your orders?
      spouseHasProGear:
        type: boolean
        title: >-
          Do you have a spouse who will need to move items related to their
          occupation (also known as spouse pro-gear)?
      newDutyLocationId:
        type: string
        format: uuid
        example: c56a4180-65aa-42ec-a945-5fd21dec0538
      counselingOfficeId:
        type: string
        format: uuid
        example: cf1addea-a4f9-4173-8506-2bb82a064cb7
        x-nullable: true
      ordersNumber:
        type: string
        title: Orders Number
        x-nullable: true
        example: 030-00362
      tac:
        type: string
        title: TAC
        example: F8J1
        x-nullable: true
      sac:
        type: string
        title: SAC
        example: N002214CSW32Y9
        x-nullable: true
      departmentIndicator:
        $ref: '#/definitions/DeptIndicator'
      grade:
<<<<<<< HEAD
        $ref: '#/definitions/OrderPayGrade'
=======
        $ref: '#/definitions/Grade'
      rank:
        type: string
        format: uuid
        example: cf1addea-a4f9-4173-8506-2bb82a064cb7
>>>>>>> 56ff9ad7
      originDutyLocationId:
        type: string
        format: uuid
        example: c56a4180-65aa-42ec-a945-5fd21dec0538
      accompaniedTour:
        type: boolean
        example: true
        x-nullable: true
        description: >-
          Indicates if the move entitlement allows dependents to travel to the
          new Permanent Duty Station (PDS). This is only present on OCONUS
          moves.
      dependentsUnderTwelve:
        type: integer
        example: 5
        x-nullable: true
        description: >-
          Indicates the number of dependents under the age of twelve for a move.
          This is only present on OCONUS moves.
      dependentsTwelveAndOver:
        type: integer
        example: 3
        x-nullable: true
        description: >-
          Indicates the number of dependents of the age twelve or older for a
          move. This is only present on OCONUS moves.
      civilianTdyUbAllowance:
        type: integer
        example: 3
        x-nullable: true
        description: >-
          The weight in pounds set by the customer or office user that a
          civilian TDY move is entitled to for Unaccompanied Baggage shipment
          types.
    required:
      - serviceMemberId
      - issueDate
      - reportByDate
      - ordersType
      - hasDependents
      - spouseHasProGear
      - newDutyLocationId
  CounselingUpdateOrderPayload:
    type: object
    properties:
      issueDate:
        type: string
        description: The date and time that these orders were cut.
        format: date
        example: '2018-04-26'
        title: Orders date
      reportByDate:
        type: string
        description: Report By Date
        format: date
        example: '2018-04-26'
        title: Report-by date
      ordersType:
        $ref: '#/definitions/OrdersType'
      ordersTypeDetail:
        $ref: '#/definitions/OrdersTypeDetail'
      ordersNumber:
        type: string
        title: Orders Number
        x-nullable: true
        example: 030-00362
      departmentIndicator:
        $ref: '#/definitions/DeptIndicator'
        x-nullable: true
      originDutyLocationId:
        type: string
        format: uuid
        example: c56a4180-65aa-42ec-a945-5fd21dec0538
      newDutyLocationId:
        type: string
        format: uuid
        example: c56a4180-65aa-42ec-a945-5fd21dec0538
      tac:
        type: string
        title: HHG TAC
        minLength: 4
        maxLength: 4
        example: F8J1
        x-nullable: true
      sac:
        title: HHG SAC
        example: N002214CSW32Y9
        $ref: '#/definitions/NullableString'
      ntsTac:
        title: NTS TAC
        minLength: 4
        maxLength: 4
        example: F8J1
        $ref: '#/definitions/NullableString'
      ntsSac:
        title: NTS SAC
        example: N002214CSW32Y9
        $ref: '#/definitions/NullableString'
      grade:
<<<<<<< HEAD
        $ref: '#/definitions/OrderPayGrade'
=======
        $ref: '#/definitions/Grade'
      rank:
        type: string
        format: uuid
        example: c56a4180-65aa-42ec-a945-5fd21dec0538
        x-nullable: true
>>>>>>> 56ff9ad7
      hasDependents:
        type: boolean
        title: Are dependents included in your orders?
        x-nullable: true
      dependentsAuthorized:
        type: boolean
        x-nullable: true
      civilianTdyUbAllowance:
        type: integer
        example: 3
        x-nullable: true
        description: >-
          The weight in pounds set by the customer or office user that a
          civilian TDY move is entitled to for Unaccompanied Baggage shipment
          types.
    required:
      - issueDate
      - reportByDate
      - ordersType
      - originDutyLocationId
      - newDutyLocationId
  UpdateOrderPayload:
    type: object
    properties:
      issueDate:
        type: string
        description: The date and time that these orders were cut.
        format: date
        example: '2018-04-26'
        title: Orders date
      reportByDate:
        type: string
        description: Report By Date
        format: date
        example: '2018-04-26'
        title: Report-by date
      ordersType:
        $ref: '#/definitions/OrdersType'
      ordersTypeDetail:
        $ref: '#/definitions/OrdersTypeDetail'
      originDutyLocationId:
        type: string
        format: uuid
        example: c56a4180-65aa-42ec-a945-5fd21dec0538
      newDutyLocationId:
        type: string
        format: uuid
        example: c56a4180-65aa-42ec-a945-5fd21dec0538
      ordersNumber:
        type: string
        title: Orders Number
        x-nullable: true
        example: 030-00362
      tac:
        type: string
        title: HHG TAC
        minLength: 4
        maxLength: 4
        example: F8J1
        x-nullable: true
      sac:
        title: HHG SAC
        example: N002214CSW32Y9
        $ref: '#/definitions/NullableString'
      ntsTac:
        title: NTS TAC
        minLength: 4
        maxLength: 4
        example: F8J1
        $ref: '#/definitions/NullableString'
      ntsSac:
        title: NTS SAC
        example: N002214CSW32Y9
        $ref: '#/definitions/NullableString'
      departmentIndicator:
        $ref: '#/definitions/DeptIndicator'
        x-nullable: true
      ordersAcknowledgement:
        description: >-
          Confirmation that the new amended orders were reviewed after
          previously approving the original orders
        type: boolean
        x-nullable: true
      grade:
<<<<<<< HEAD
        $ref: '#/definitions/OrderPayGrade'
=======
        $ref: '#/definitions/Grade'
      rank:
        type: string
        format: uuid
        example: c56a4180-65aa-42ec-a945-5fd21dec0538
        x-nullable: true
>>>>>>> 56ff9ad7
      dependentsAuthorized:
        type: boolean
        x-nullable: true
      civilianTdyUbAllowance:
        type: integer
        example: 3
        x-nullable: true
        description: >-
          The weight in pounds set by the customer or office user that a
          civilian TDY move is entitled to for Unaccompanied Baggage shipment
          types.
    required:
      - issueDate
      - reportByDate
      - ordersType
      - newDutyLocationId
      - originDutyLocationId
  UpdateAllowancePayload:
    type: object
    properties:
      grade:
        $ref: '#/definitions/OrderPayGrade'
      agency:
        $ref: '#/definitions/Affiliation'
      proGearWeight:
        description: unit is in lbs
        example: 2000
        type: integer
        minimum: 0
        maximum: 2000
        x-formatting: weight
        x-nullable: true
      proGearWeightSpouse:
        description: unit is in lbs
        example: 500
        type: integer
        minimum: 0
        maximum: 500
        x-formatting: weight
        x-nullable: true
      gunSafeWeight:
        description: unit is in lbs
        example: 500
        type: integer
        minimum: 0
        maximum: 500
        x-formatting: weight
        x-nullable: true
      requiredMedicalEquipmentWeight:
        description: unit is in lbs
        example: 2000
        type: integer
        minimum: 0
        x-formatting: weight
      organizationalClothingAndIndividualEquipment:
        description: only for Army
        type: boolean
        x-nullable: true
      storageInTransit:
        description: >-
          the number of storage in transit days that the customer is entitled to
          for a given shipment on their move
        type: integer
        minimum: 0
      gunSafe:
        description: >-
          True if user is entitled to move a gun safe (up to 500 lbs) as part of
          their move without it being charged against their weight allowance.
        type: boolean
        x-nullable: true
      accompaniedTour:
        type: boolean
        example: true
        x-nullable: true
        description: >-
          Indicates if the move entitlement allows dependents to travel to the
          new Permanent Duty Station (PDS). This is only present on OCONUS
          moves.
      dependentsUnderTwelve:
        type: integer
        example: 5
        x-nullable: true
        description: >-
          Indicates the number of dependents under the age of twelve for a move.
          This is only present on OCONUS moves.
      dependentsTwelveAndOver:
        type: integer
        example: 3
        x-nullable: true
        description: >-
          Indicates the number of dependents of the age twelve or older for a
          move. This is only present on OCONUS moves.
      ubAllowance:
        example: 500
        type: integer
        x-nullable: true
      weightRestriction:
        example: 1500
        type: integer
        x-nullable: true
        description: >-
          Indicates the weight restriction for the move to a particular
          location.
      ubWeightRestriction:
        example: 1500
        type: integer
        x-nullable: true
        description: >-
          Indicates the UB weight restriction for the move to a particular
          location.
  UpdateBillableWeightPayload:
    type: object
    properties:
      authorizedWeight:
        description: unit is in lbs
        example: 2000
        minimum: 1
        type: integer
        x-formatting: weight
        x-nullable: true
  UpdateMaxBillableWeightAsTIOPayload:
    type: object
    properties:
      authorizedWeight:
        description: unit is in lbs
        example: 2000
        minimum: 1
        type: integer
        x-formatting: weight
        x-nullable: true
      tioRemarks:
        description: TIO remarks for updating the max billable weight
        example: Increasing max billable weight
        type: string
        minLength: 1
        x-nullable: true
    required:
      - authorizedWeight
      - tioRemarks
  CounselingUpdateAllowancePayload:
    type: object
    properties:
      grade:
        $ref: '#/definitions/OrderPayGrade'
      agency:
        $ref: '#/definitions/Affiliation'
      proGearWeight:
        minimum: 0
        maximum: 2000
        description: unit is in lbs
        example: 2000
        type: integer
        x-formatting: weight
        x-nullable: true
      proGearWeightSpouse:
        minimum: 0
        maximum: 500
        description: unit is in lbs
        example: 2000
        type: integer
        x-formatting: weight
        x-nullable: true
      gunSafeWeight:
        minimum: 0
        maximum: 500
        description: unit is in lbs
        example: 2000
        type: integer
        x-formatting: weight
        x-nullable: true
      requiredMedicalEquipmentWeight:
        minimum: 0
        description: unit is in lbs
        example: 2000
        type: integer
        x-formatting: weight
      organizationalClothingAndIndividualEquipment:
        description: only for Army
        type: boolean
        x-nullable: true
      storageInTransit:
        description: >-
          the number of storage in transit days that the customer is entitled to
          for a given shipment on their move
        type: integer
        minimum: 0
      gunSafe:
        description: >-
          True if user is entitled to move a gun safe (up to 500 lbs) as part of
          their move without it being charged against their weight allowance.
        type: boolean
        x-nullable: true
      accompaniedTour:
        type: boolean
        example: true
        x-nullable: true
        description: >-
          Indicates if the move entitlement allows dependents to travel to the
          new Permanent Duty Station (PDS). This is only present on OCONUS
          moves.
      dependentsUnderTwelve:
        type: integer
        example: 5
        x-nullable: true
        description: >-
          Indicates the number of dependents under the age of twelve for a move.
          This is only present on OCONUS moves.
      dependentsTwelveAndOver:
        type: integer
        example: 3
        x-nullable: true
        description: >-
          Indicates the number of dependents of the age twelve or older for a
          move. This is only present on OCONUS moves.
      ubAllowance:
        example: 500
        type: integer
        x-nullable: true
      weightRestriction:
        example: 1500
        type: integer
        x-nullable: true
        description: Indicates the weight restriction for a move to a particular location.
      ubWeightRestriction:
        example: 1500
        type: integer
        x-nullable: true
        description: >-
          Indicates the UB weight restriction for the move to a particular
          location.
  MoveTaskOrder:
    description: The Move (MoveTaskOrder)
    properties:
      id:
        example: 1f2270c7-7166-40ae-981e-b200ebdf3054
        format: uuid
        type: string
      createdAt:
        format: date-time
        type: string
      orderID:
        example: c56a4180-65aa-42ec-a945-5fd21dec0538
        format: uuid
        type: string
      locator:
        type: string
        example: 1K43AR
      referenceId:
        example: 1001-3456
        type: string
      serviceCounselingCompletedAt:
        format: date-time
        type: string
        x-nullable: true
      availableToPrimeAt:
        format: date-time
        type: string
        x-nullable: true
      approvedAt:
        format: date-time
        type: string
        x-nullable: true
      updatedAt:
        format: date-time
        type: string
      destinationAddress:
        $ref: '#/definitions/Address'
      pickupAddress:
        $ref: '#/definitions/Address'
      destinationDutyLocation:
        example: 1f2270c7-7166-40ae-981e-b200ebdf3054
        format: uuid
        type: string
      originDutyLocation:
        example: 1f2270c7-7166-40ae-981e-b200ebdf3054
        format: uuid
        type: string
      entitlements:
        $ref: '#/definitions/Entitlements'
      requestedPickupDate:
        format: date
        type: string
      tioRemarks:
        type: string
        example: approved additional weight
        x-nullable: true
      eTag:
        type: string
    type: object
  MoveTaskOrders:
    items:
      $ref: '#/definitions/MoveTaskOrder'
    type: array
  PaymentRequest:
    properties:
      proofOfServiceDocs:
        $ref: '#/definitions/ProofOfServiceDocs'
      id:
        example: c56a4180-65aa-42ec-a945-5fd21dec0538
        format: uuid
        readOnly: true
        type: string
      isFinal:
        default: false
        type: boolean
      moveTaskOrder:
        $ref: '#/definitions/Move'
      moveTaskOrderID:
        example: c56a4180-65aa-42ec-a945-5fd21dec0538
        format: uuid
        type: string
      rejectionReason:
        example: documentation was incomplete
        type: string
        x-nullable: true
      serviceItems:
        $ref: '#/definitions/PaymentServiceItems'
      status:
        $ref: '#/definitions/PaymentRequestStatus'
      paymentRequestNumber:
        example: 1234-5678-1
        readOnly: true
        type: string
      recalculationOfPaymentRequestID:
        example: c56a4180-65aa-42ec-a945-5fd21dec0538
        format: uuid
        type: string
        readOnly: true
        x-nullable: true
      eTag:
        type: string
      reviewedAt:
        format: date-time
        type: string
        x-nullable: true
      createdAt:
        format: date-time
        type: string
      sentToGexAt:
        format: date-time
        type: string
        x-nullable: true
      receivedByGexAt:
        format: date-time
        type: string
        x-nullable: true
      ediErrorType:
        description: >-
          Type of EDI reporting or causing the issue. Can be EDI 997, 824, and
          858.
        type: string
        x-nullable: true
      ediErrorCode:
        description: Reported code from syncada for the EDI error encountered
        type: string
        x-nullable: true
      ediErrorDescription:
        description: The reason the services counselor has excluded or rejected the item.
        type: string
        x-nullable: true
      tppsInvoiceAmountPaidTotalMillicents:
        type: integer
        format: millients
        title: >-
          Total amount that TPPS paid for all service items on the payment
          request in millicents
        x-nullable: true
      tppsInvoiceSellerPaidDate:
        type: string
        format: date-time
        title: Date that TPPS paid HS for the payment request
        x-nullable: true
    type: object
  PaymentRequests:
    items:
      $ref: '#/definitions/PaymentRequest'
    type: array
  PaymentServiceItems:
    items:
      $ref: '#/definitions/PaymentServiceItem'
    type: array
  PaymentServiceItem:
    properties:
      id:
        example: c56a4180-65aa-42ec-a945-5fd21dec0538
        format: uuid
        readOnly: true
        type: string
      createdAt:
        format: date-time
        type: string
      paymentRequestID:
        example: c56a4180-65aa-42ec-a945-5fd21dec0538
        format: uuid
        type: string
      mtoServiceItemID:
        example: c56a4180-65aa-42ec-a945-5fd21dec0538
        format: uuid
        type: string
      mtoServiceItemCode:
        example: DLH
        type: string
      mtoServiceItemName:
        example: Move management
        type: string
      mtoShipmentType:
        $ref: '#/definitions/MTOShipmentType'
      mtoShipmentID:
        type: string
        format: uuid
        example: c56a4180-65aa-42ec-a945-5fd21dec0538
        x-nullable: true
      status:
        $ref: '#/definitions/PaymentServiceItemStatus'
      priceCents:
        type: integer
        format: cents
        title: Price of the service item in cents
        x-nullable: true
      rejectionReason:
        example: documentation was incomplete
        type: string
        x-nullable: true
      referenceID:
        example: 1234-5678-c56a4180
        readOnly: true
        format: string
      paymentServiceItemParams:
        $ref: '#/definitions/PaymentServiceItemParams'
      eTag:
        type: string
      tppsInvoiceAmountPaidPerServiceItemMillicents:
        type: integer
        format: millicents
        title: Amount that TPPS paid for the individual service item in millicents
        x-nullable: true
    type: object
  PaymentRequestStatus:
    type: string
    enum:
      - PENDING
      - REVIEWED
      - REVIEWED_AND_ALL_SERVICE_ITEMS_REJECTED
      - SENT_TO_GEX
      - TPPS_RECEIVED
      - PAID
      - EDI_ERROR
      - DEPRECATED
    title: Payment Request Status
  ProofOfServiceDocs:
    items:
      $ref: '#/definitions/ProofOfServiceDoc'
    type: array
  ProofOfServiceDoc:
    properties:
      isWeightTicket:
        type: boolean
      uploads:
        items:
          $ref: '#/definitions/Upload'
        type: array
  ShipmentsPaymentSITBalance:
    items:
      $ref: '#/definitions/ShipmentPaymentSITBalance'
    type: array
  ShipmentPaymentSITBalance:
    properties:
      shipmentID:
        type: string
        format: uuid
      totalSITDaysAuthorized:
        type: integer
      totalSITDaysRemaining:
        type: integer
      totalSITEndDate:
        type: string
        format: date
        x-nullable: true
      pendingSITDaysInvoiced:
        type: integer
      pendingBilledStartDate:
        type: string
        format: date
        x-nullable: true
      pendingBilledEndDate:
        type: string
        format: date
        x-nullable: true
      previouslyBilledDays:
        type: integer
        x-nullable: true
      previouslyBilledStartDate:
        type: string
        format: date
        x-nullable: true
      previouslyBilledEndDate:
        type: string
        format: date
        x-nullable: true
  UpdateShipment:
    type: object
    properties:
      shipmentType:
        $ref: '#/definitions/MTOShipmentType'
      requestedPickupDate:
        format: date
        type: string
        x-nullable: true
      requestedDeliveryDate:
        format: date
        type: string
        x-nullable: true
      customerRemarks:
        type: string
        example: handle with care
        x-nullable: true
      counselorRemarks:
        type: string
        example: counselor approved
        x-nullable: true
      billableWeightCap:
        type: integer
        description: estimated weight of the shuttle service item provided by the prime
        example: 2500
        x-formatting: weight
        x-nullable: true
      billableWeightJustification:
        type: string
        example: more weight than expected
        x-nullable: true
      pickupAddress:
        allOf:
          - $ref: '#/definitions/Address'
      destinationAddress:
        allOf:
          - $ref: '#/definitions/Address'
      secondaryDeliveryAddress:
        allOf:
          - $ref: '#/definitions/Address'
      secondaryPickupAddress:
        allOf:
          - $ref: '#/definitions/Address'
      hasSecondaryPickupAddress:
        type: boolean
        x-nullable: true
        x-omitempty: false
      hasSecondaryDeliveryAddress:
        type: boolean
        x-nullable: true
        x-omitempty: false
      tertiaryDeliveryAddress:
        allOf:
          - $ref: '#/definitions/Address'
      tertiaryPickupAddress:
        allOf:
          - $ref: '#/definitions/Address'
      hasTertiaryPickupAddress:
        type: boolean
        x-nullable: true
        x-omitempty: false
      hasTertiaryDeliveryAddress:
        type: boolean
        x-nullable: true
        x-omitempty: false
      actualProGearWeight:
        type: integer
        x-nullable: true
        x-omitempty: false
      actualSpouseProGearWeight:
        type: integer
        x-nullable: true
        x-omitempty: false
      destinationType:
        $ref: '#/definitions/DestinationType'
      agents:
        $ref: '#/definitions/MTOAgents'
        x-nullable: true
      tacType:
        $ref: '#/definitions/LOATypeNullable'
      sacType:
        $ref: '#/definitions/LOATypeNullable'
      usesExternalVendor:
        type: boolean
        example: false
        x-nullable: true
      serviceOrderNumber:
        type: string
        x-nullable: true
      ntsRecordedWeight:
        description: >-
          The previously recorded weight for the NTS Shipment. Used for NTS
          Release to know what the previous primeActualWeight or billable weight
          was.
        example: 2000
        type: integer
        x-formatting: weight
        x-nullable: true
      storageFacility:
        x-nullable: true
        $ref: '#/definitions/StorageFacility'
      ppmShipment:
        $ref: '#/definitions/UpdatePPMShipment'
      boatShipment:
        $ref: '#/definitions/UpdateBoatShipment'
      mobileHomeShipment:
        $ref: '#/definitions/UpdateMobileHomeShipment'
  UpdatePPMShipment:
    type: object
    properties:
      ppmType:
        $ref: '#/definitions/PPMType'
      expectedDepartureDate:
        description: |
          Date the customer expects to move.
        format: date
        type: string
        x-nullable: true
      actualMoveDate:
        format: date
        type: string
        x-nullable: true
      pickupAddress:
        allOf:
          - $ref: '#/definitions/Address'
      secondaryPickupAddress:
        allOf:
          - $ref: '#/definitions/Address'
      destinationAddress:
        allOf:
          - $ref: '#/definitions/PPMDestinationAddress'
      secondaryDestinationAddress:
        allOf:
          - $ref: '#/definitions/Address'
      hasSecondaryPickupAddress:
        type: boolean
        x-nullable: true
        x-omitempty: false
      hasSecondaryDestinationAddress:
        type: boolean
        x-nullable: true
        x-omitempty: false
      tertiaryPickupAddress:
        allOf:
          - $ref: '#/definitions/Address'
      tertiaryDestinationAddress:
        allOf:
          - $ref: '#/definitions/Address'
      hasTertiaryPickupAddress:
        type: boolean
        x-nullable: true
        x-omitempty: false
      hasTertiaryDestinationAddress:
        type: boolean
        x-nullable: true
        x-omitempty: false
      w2Address:
        x-nullable: true
        $ref: '#/definitions/Address'
      sitExpected:
        type: boolean
        x-nullable: true
      sitLocation:
        allOf:
          - $ref: '#/definitions/SITLocationType'
          - x-nullable: true
      sitEstimatedWeight:
        type: integer
        example: 2000
        x-nullable: true
      sitEstimatedEntryDate:
        format: date
        type: string
        x-nullable: true
      sitEstimatedDepartureDate:
        format: date
        type: string
        x-nullable: true
      estimatedWeight:
        type: integer
        example: 4200
        x-nullable: true
      allowableWeight:
        description: The allowable weight of the PPM shipment goods being moved.
        type: integer
        minimum: 0
        example: 4300
        x-nullable: true
      hasProGear:
        description: |
          Indicates whether PPM shipment has pro-gear.
        type: boolean
        x-nullable: true
      proGearWeight:
        type: integer
        x-nullable: true
      spouseProGearWeight:
        type: integer
        x-nullable: true
      hasGunSafe:
        description: |
          Indicates whether PPM shipment has gun safe.
        type: boolean
        x-nullable: true
      gunSafeWeight:
        description: >-
          The estimated weight of the gun safe being moved belonging to the
          service member.
        type: integer
        x-nullable: true
      hasRequestedAdvance:
        description: |
          Indicates whether an advance has been requested for the PPM shipment.
        type: boolean
        x-nullable: true
      hasReceivedAdvance:
        description: |
          Indicates whether an advance was received for the PPM shipment.
        type: boolean
        x-nullable: true
      advanceAmountRequested:
        description: |
          The amount request for an advance, or null if no advance is requested
        type: integer
        format: cents
        x-nullable: true
      advanceAmountReceived:
        description: |
          The amount received for an advance, or null if no advance is received
        type: integer
        format: cents
        x-nullable: true
      advanceStatus:
        $ref: '#/definitions/PPMAdvanceStatus'
        x-nullable: true
      isActualExpenseReimbursement:
        description: >-
          Used for PPM shipments only. Denotes if this shipment uses the Actual
          Expense Reimbursement method.
        type: boolean
        example: false
        x-omitempty: false
        x-nullable: true
  UpdateBoatShipment:
    type: object
    properties:
      type:
        type: string
        enum:
          - HAUL_AWAY
          - TOW_AWAY
        x-nullable: true
      year:
        type: integer
        description: Year of the Boat
        x-nullable: true
      make:
        type: string
        description: Make of the Boat
        x-nullable: true
      model:
        type: string
        description: Model of the Boat
        x-nullable: true
      lengthInInches:
        type: integer
        description: Length of the Boat in inches
        x-nullable: true
      widthInInches:
        type: integer
        description: Width of the Boat in inches
        x-nullable: true
      heightInInches:
        type: integer
        description: Height of the Boat in inches
        x-nullable: true
      hasTrailer:
        type: boolean
        description: Does the boat have a trailer
        x-nullable: true
      isRoadworthy:
        type: boolean
        description: Is the trailer roadworthy
        x-nullable: true
  UpdateMobileHomeShipment:
    type: object
    properties:
      year:
        type: integer
        description: Year of the Boat
        x-nullable: true
      make:
        type: string
        description: Make of the Boat
        x-nullable: true
      model:
        type: string
        description: Model of the Boat
        x-nullable: true
      lengthInInches:
        type: integer
        description: Length of the Boat in inches
        x-nullable: true
      widthInInches:
        type: integer
        description: Width of the Boat in inches
        x-nullable: true
      heightInInches:
        type: integer
        description: Height of the Boat in inches
        x-nullable: true
  UpdateWeightTicket:
    type: object
    properties:
      vehicleDescription:
        description: >-
          Description of the vehicle used for the trip. E.g. make/model, type of
          truck/van, etc.
        type: string
        x-nullable: true
        x-omitempty: false
      emptyWeight:
        description: Weight of the vehicle when empty.
        type: integer
        minimum: 0
      missingEmptyWeightTicket:
        description: >-
          Indicates if the customer is missing a weight ticket for the vehicle
          weight when empty.
        type: boolean
        x-nullable: true
        x-omitempty: false
      fullWeight:
        description: The weight of the vehicle when full.
        type: integer
        minimum: 0
      missingFullWeightTicket:
        description: >-
          Indicates if the customer is missing a weight ticket for the vehicle
          weight when full.
        type: boolean
        x-nullable: true
        x-omitempty: false
      ownsTrailer:
        description: Indicates if the customer used a trailer they own for the move.
        type: boolean
      trailerMeetsCriteria:
        description: >-
          Indicates if the trailer that the customer used meets all the criteria
          to be claimable.
        type: boolean
      status:
        $ref: '#/definitions/PPMDocumentStatus'
      reason:
        description: The reason the services counselor has excluded or rejected the item.
        type: string
      adjustedNetWeight:
        description: Indicates the adjusted net weight of the vehicle
        type: integer
        minimum: 0
      netWeightRemarks:
        description: Remarks explaining any edits made to the net weight
        type: string
  UpdateMovingExpense:
    type: object
    properties:
      movingExpenseType:
        $ref: '#/definitions/OmittableMovingExpenseType'
      description:
        description: A brief description of the expense.
        type: string
        x-nullable: true
        x-omitempty: false
      amount:
        description: The total amount of the expense as indicated on the receipt
        type: integer
      sitStartDate:
        description: >-
          The date the shipment entered storage, applicable for the `STORAGE`
          movingExpenseType only
        type: string
        format: date
      sitEndDate:
        description: >-
          The date the shipment exited storage, applicable for the `STORAGE`
          movingExpenseType only
        type: string
        format: date
      status:
        $ref: '#/definitions/PPMDocumentStatus'
      reason:
        description: The reason the services counselor has excluded or rejected the item.
        type: string
      weightStored:
        description: The total weight stored in PPM SIT
        type: integer
      sitLocation:
        allOf:
          - $ref: '#/definitions/SITLocationType'
          - x-nullable: true
      sitEstimatedCost:
        description: >-
          The estimated amount that the government will pay the service member
          to put their goods into storage. This estimated storage cost is
          separate from the estimated incentive.
        type: integer
        format: cents
        x-nullable: true
        x-omitempty: false
      sitReimburseableAmount:
        description: The amount of SIT that will be reimbursed
        type: integer
        format: cents
        x-nullable: true
        x-omitempty: false
      paidWithGTCC:
        description: >-
          Indicates if the service member used their government issued card to
          pay for the expense
        type: boolean
        x-nullable: true
        x-omitempty: false
      missingReceipt:
        description: Indicates if the customer is missing the receipt for their expense.
        type: boolean
        x-nullable: true
        x-omitempty: false
      weightShipped:
        description: The total weight shipped for a small package
        type: integer
        x-nullable: true
        x-omitempty: false
      trackingNumber:
        description: Tracking number for a small package expense
        type: string
        x-nullable: true
        x-omitempty: false
      isProGear:
        description: Indicates if the customer is claiming an expense as pro-gear or not
        type: boolean
        x-nullable: true
      proGearBelongsToSelf:
        description: Indicates if the pro-gear belongs to the customer or their spouse
        type: boolean
        x-nullable: true
      proGearDescription:
        description: A brief description of the pro-gear
        type: string
        x-nullable: true
  UpdateProGearWeightTicket:
    type: object
    properties:
      belongsToSelf:
        description: >-
          Indicates if this information is for the customer's own pro-gear,
          otherwise, it's the spouse's.
        type: boolean
      hasWeightTickets:
        description: >-
          Indicates if the user has a weight ticket for their pro-gear,
          otherwise they have a constructed weight.
        type: boolean
      weight:
        description: Weight of the pro-gear contained in the shipment.
        type: integer
        minimum: 0
      status:
        $ref: '#/definitions/PPMDocumentStatus'
      reason:
        description: The reason the services counselor has excluded or rejected the item.
        type: string
      description:
        description: Description of pro gear included in trips set.
        type: string
  ApproveShipments:
    type: object
    properties:
      approveShipments:
        type: array
        items:
          type: object
          properties:
            shipmentID:
              type: string
              format: uuid
            eTag:
              type: string
          required:
            - shipmentID
            - eTag
    required:
      - approveShipments
  MTOShipments:
    items:
      $ref: '#/definitions/MTOShipment'
    type: array
  CreateMTOShipment:
    type: object
    properties:
      moveTaskOrderID:
        description: The ID of the move this new shipment is for.
        example: 1f2270c7-7166-40ae-981e-b200ebdf3054
        format: uuid
        type: string
      requestedPickupDate:
        description: >
          The customer's preferred pickup date. Other dates, such as required
          delivery date and (outside MilMove) the pack date, are derived from
          this date.
        format: date
        type: string
        x-nullable: true
      requestedDeliveryDate:
        description: |
          The customer's preferred delivery date.
        format: date
        type: string
        x-nullable: true
      customerRemarks:
        description: >
          The customer can use the customer remarks field to inform the services
          counselor and the movers about any

          special circumstances for this shipment. Typical examples:
            * bulky or fragile items,
            * weapons,
            * access info for their address.
          Customer enters this information during onboarding. Optional field.
        type: string
        example: handle with care
        x-nullable: true
      counselorRemarks:
        description: >
          The counselor can use the counselor remarks field to inform the movers
          about any

          special circumstances for this shipment. Typical examples:
            * bulky or fragile items,
            * weapons,
            * access info for their address.
          Counselors enters this information when creating or editing an MTO
          Shipment. Optional field.
        type: string
        example: handle with care
        x-nullable: true
      agents:
        $ref: '#/definitions/MTOAgents'
      mtoServiceItems:
        $ref: '#/definitions/MTOServiceItems'
      pickupAddress:
        description: The address where the movers should pick up this shipment.
        allOf:
          - $ref: '#/definitions/Address'
      destinationAddress:
        description: Where the movers should deliver this shipment.
        allOf:
          - $ref: '#/definitions/Address'
      hasSecondaryPickupAddress:
        type: boolean
        x-nullable: true
        x-omitempty: false
      secondaryPickupAddress:
        description: The address where the movers should pick up this shipment.
        allOf:
          - $ref: '#/definitions/Address'
      hasSecondaryDeliveryAddress:
        type: boolean
        x-nullable: true
        x-omitempty: false
      secondaryDeliveryAddress:
        description: Where the movers should deliver this shipment.
        allOf:
          - $ref: '#/definitions/Address'
      hasTertiaryPickupAddress:
        type: boolean
        x-nullable: true
        x-omitempty: false
      tertiaryPickupAddress:
        description: The address where the movers should pick up this shipment.
        allOf:
          - $ref: '#/definitions/Address'
      hasTertiaryDeliveryAddress:
        type: boolean
        x-nullable: true
        x-omitempty: false
      tertiaryDeliveryAddress:
        description: Where the movers should deliver this shipment.
        allOf:
          - $ref: '#/definitions/Address'
      destinationType:
        $ref: '#/definitions/DestinationType'
      shipmentType:
        $ref: '#/definitions/MTOShipmentType'
      tacType:
        allOf:
          - $ref: '#/definitions/LOAType'
          - x-nullable: true
      sacType:
        allOf:
          - $ref: '#/definitions/LOAType'
          - x-nullable: true
      usesExternalVendor:
        type: boolean
        example: false
        x-nullable: true
      serviceOrderNumber:
        type: string
        x-nullable: true
      ntsRecordedWeight:
        description: >-
          The previously recorded weight for the NTS Shipment. Used for NTS
          Release to know what the previous primeActualWeight or billable weight
          was.
        example: 2000
        type: integer
        x-nullable: true
        x-formatting: weight
      storageFacility:
        x-nullable: true
        $ref: '#/definitions/StorageFacility'
      mobileHomeShipment:
        $ref: '#/definitions/CreateMobileHomeShipment'
      ppmShipment:
        $ref: '#/definitions/CreatePPMShipment'
      boatShipment:
        $ref: '#/definitions/CreateBoatShipment'
    required:
      - moveTaskOrderID
      - shipmentType
  CreatePPMShipment:
    description: >-
      A personally procured move is a type of shipment that a service members
      moves themselves.
    properties:
      ppmType:
        $ref: '#/definitions/PPMType'
      expectedDepartureDate:
        description: |
          Date the customer expects to move.
        format: date
        type: string
      pickupAddress:
        allOf:
          - $ref: '#/definitions/Address'
      secondaryPickupAddress:
        allOf:
          - $ref: '#/definitions/Address'
      tertiaryPickupAddress:
        allOf:
          - $ref: '#/definitions/Address'
      destinationAddress:
        allOf:
          - $ref: '#/definitions/PPMDestinationAddress'
      secondaryDestinationAddress:
        allOf:
          - $ref: '#/definitions/Address'
      tertiaryDestinationAddress:
        allOf:
          - $ref: '#/definitions/Address'
      hasSecondaryPickupAddress:
        type: boolean
        x-nullable: true
        x-omitempty: false
      hasTertiaryPickupAddress:
        type: boolean
        x-nullable: true
        x-omitempty: false
      hasSecondaryDestinationAddress:
        type: boolean
        x-nullable: true
        x-omitempty: false
      hasTertiaryDestinationAddress:
        type: boolean
        x-nullable: true
        x-omitempty: false
      sitExpected:
        type: boolean
      sitLocation:
        allOf:
          - $ref: '#/definitions/SITLocationType'
          - x-nullable: true
      sitEstimatedWeight:
        type: integer
        example: 2000
        x-nullable: true
      sitEstimatedEntryDate:
        format: date
        type: string
        x-nullable: true
      sitEstimatedDepartureDate:
        format: date
        type: string
        x-nullable: true
      estimatedWeight:
        type: integer
        example: 4200
      hasProGear:
        description: |
          Indicates whether PPM shipment has pro-gear.
        type: boolean
      proGearWeight:
        type: integer
        x-nullable: true
      spouseProGearWeight:
        type: integer
        x-nullable: true
      hasGunSafe:
        description: |
          Indicates whether PPM shipment has gun safe.
        type: boolean
      gunSafeWeight:
        type: integer
        x-nullable: true
      isActualExpenseReimbursement:
        description: >-
          Used for PPM shipments only. Denotes if this shipment uses the Actual
          Expense Reimbursement method.
        type: boolean
        example: false
        x-omitempty: false
        x-nullable: true
      closeoutOfficeID:
        example: 1f2270c7-7166-40ae-981e-b200ebdf3054
        format: uuid
        type: string
    required:
      - expectedDepartureDate
      - pickupAddress
      - destinationAddress
      - sitExpected
      - estimatedWeight
      - hasProGear
      - hasGunSafe
  CreateBoatShipment:
    description: Boat shipment information for the move.
    properties:
      type:
        type: string
        enum:
          - HAUL_AWAY
          - TOW_AWAY
      year:
        type: integer
        description: Year of the Boat
      make:
        type: string
        description: Make of the Boat
      model:
        type: string
        description: Model of the Boat
      lengthInInches:
        type: integer
        description: Length of the Boat in inches
      widthInInches:
        type: integer
        description: Width of the Boat in inches
      heightInInches:
        type: integer
        description: Height of the Boat in inches
      hasTrailer:
        type: boolean
        description: Does the boat have a trailer
      isRoadworthy:
        type: boolean
        description: Is the trailer roadworthy
        x-nullable: true
    required:
      - type
      - year
      - make
      - model
      - lengthInInches
      - widthInInches
      - heightInInches
      - hasTrailer
  CreateMobileHomeShipment:
    description: A mobile home shipment that the prime moves for a service member.
    properties:
      make:
        type: string
        description: Make of the Mobile Home
      model:
        type: string
        description: Model of the Mobile Home
      year:
        type: integer
        description: Year of the Mobile Home
      lengthInInches:
        type: integer
        description: Length of the Mobile Home in inches
      heightInInches:
        type: integer
        description: Height of the Mobile Home in inches
      widthInInches:
        type: integer
        description: Width of the Mobile Home in inches
    required:
      - make
      - model
      - year
      - lengthInInches
      - heightInInches
      - widthInInches
  RejectShipment:
    properties:
      rejectionReason:
        type: string
        example: MTO Shipment not good enough
    required:
      - rejectionReason
  RequestDiversion:
    properties:
      diversionReason:
        type: string
        example: Shipment route needs to change
    required:
      - diversionReason
  ApproveSITExtension:
    properties:
      approvedDays:
        description: Number of days approved for SIT extension
        type: integer
        example: 21
        minimum: 1
      requestReason:
        description: >-
          Reason from service counselor-provided picklist for SIT Duration
          Update
        example: AWAITING_COMPLETION_OF_RESIDENCE
        type: string
        enum:
          - SERIOUS_ILLNESS_MEMBER
          - SERIOUS_ILLNESS_DEPENDENT
          - IMPENDING_ASSIGNEMENT
          - DIRECTED_TEMPORARY_DUTY
          - NONAVAILABILITY_OF_CIVILIAN_HOUSING
          - AWAITING_COMPLETION_OF_RESIDENCE
          - OTHER
      officeRemarks:
        description: Remarks from TOO about SIT approval
        type: string
        example: Approved for three weeks rather than requested 45 days
        x-nullable: true
    required:
      - approvedDays
  DenySITExtension:
    properties:
      officeRemarks:
        description: Remarks from TOO about SIT denial
        type: string
        example: Denied this extension as it does not match the criteria
        x-nullable: true
      convertToCustomerExpense:
        description: >-
          Whether or not to convert to members expense once SIT extension is
          denied.
        type: boolean
        example: false
    required:
      - officeRemarks
      - convertToCustomerExpense
  UpdateSITServiceItemCustomerExpense:
    properties:
      convertToCustomerExpense:
        example: true
        type: boolean
      customerExpenseReason:
        description: Reason the service item was rejected
        type: string
        example: Insufficent details provided
    required:
      - convertToCustomerExpense
      - customerExpenseReason
  CreateApprovedSITDurationUpdate:
    properties:
      requestReason:
        description: >-
          Reason from service counselor-provided picklist for SIT Duration
          Update
        example: AWAITING_COMPLETION_OF_RESIDENCE
        type: string
        enum:
          - SERIOUS_ILLNESS_MEMBER
          - SERIOUS_ILLNESS_DEPENDENT
          - IMPENDING_ASSIGNEMENT
          - DIRECTED_TEMPORARY_DUTY
          - NONAVAILABILITY_OF_CIVILIAN_HOUSING
          - AWAITING_COMPLETION_OF_RESIDENCE
          - OTHER
      approvedDays:
        description: >-
          Number of days approved for SIT extension. This will match requested
          days saved to the SIT extension model.
        type: integer
        example: 21
      officeRemarks:
        description: Remarks from TOO about SIT Duration Update creation
        type: string
        example: >-
          Customer needs additional storage time as their new place of residence
          is not yet ready
        x-nullable: true
    required:
      - requestReason
      - approvedDays
  PatchMTOServiceItemStatusPayload:
    properties:
      status:
        description: Describes all statuses for a MTOServiceItem
        type: string
        enum:
          - SUBMITTED
          - APPROVED
          - REJECTED
      rejectionReason:
        description: Reason the service item was rejected
        type: string
        example: Insufficent details provided
        x-nullable: true
  MTOApprovalServiceItemCodes:
    description: MTO level service items to create when updating MTO status.
    properties:
      serviceCodeCS:
        example: true
        type: boolean
      serviceCodeMS:
        example: true
        type: boolean
    type: object
  TacValid:
    properties:
      isValid:
        example: true
        type: boolean
    required:
      - isValid
    type: object
  UpdatePaymentRequestStatusPayload:
    properties:
      rejectionReason:
        example: documentation was incomplete
        type: string
        x-nullable: true
      status:
        $ref: '#/definitions/PaymentRequestStatus'
      eTag:
        type: string
    type: object
  BulkAssignmentMoveIDs:
    type: array
    items:
      $ref: '#/definitions/BulkAssignmentMoveID'
  BulkAssignmentMoveID:
    type: string
    format: uuid
    example: c56a4180-65aa-42ec-a945-5fd21dec0538
  AvailableOfficeUsers:
    type: array
    items:
      $ref: '#/definitions/AvailableOfficeUser'
  AvailableOfficeUser:
    type: object
    properties:
      officeUserId:
        type: string
        format: uuid
        example: c56a4180-65aa-42ec-a945-5fd21dec0538
      lastName:
        type: string
      firstName:
        type: string
      hasSafetyPrivilege:
        type: boolean
      workload:
        type: integer
        x-omitempty: false
  BulkAssignmentData:
    type: object
    properties:
      availableOfficeUsers:
        $ref: '#/definitions/AvailableOfficeUsers'
      bulkAssignmentMoveIDs:
        $ref: '#/definitions/BulkAssignmentMoveIDs'
  BulkAssignmentSavePayload:
    type: object
    properties:
      userData:
        type: array
        items:
          $ref: '#/definitions/BulkAssignmentForUser'
      moveData:
        type: array
        items:
          $ref: '#/definitions/BulkAssignmentMoveData'
      queueType:
        type: string
        description: A string corresponding to the queue type
        enum:
          - COUNSELING
          - CLOSEOUT
          - TASK_ORDER
          - PAYMENT_REQUEST
          - DESTINATION_REQUESTS
  BulkAssignmentForUser:
    type: object
    properties:
      id:
        type: string
        format: uuid
      moveAssignments:
        type: integer
        x-omitempty: false
  BulkAssignmentMoveData:
    format: uuid
    type: string
  QueueMoves:
    type: array
    items:
      $ref: '#/definitions/QueueMove'
  QueueMove:
    type: object
    properties:
      id:
        type: string
        format: uuid
      customer:
        $ref: '#/definitions/Customer'
      status:
        $ref: '#/definitions/MoveStatus'
      locator:
        type: string
      submittedAt:
        format: date-time
        type: string
        x-nullable: true
      appearedInTooAt:
        format: date-time
        type: string
        x-nullable: true
      requestedMoveDate:
        format: date
        type: string
        x-nullable: true
      requestedMoveDates:
        type: string
        description: comma‑separated list of shipment dates (YYYY‑MM‑DD)
        x-nullable: true
      departmentIndicator:
        $ref: '#/definitions/DeptIndicator'
      shipmentsCount:
        type: integer
      originDutyLocation:
        $ref: '#/definitions/DutyLocation'
      destinationDutyLocation:
        $ref: '#/definitions/DutyLocation'
        x-nullable: true
      originGBLOC:
        $ref: '#/definitions/GBLOC'
      destinationGBLOC:
        $ref: '#/definitions/GBLOC'
      ppmType:
        type: string
        enum:
          - FULL
          - PARTIAL
        x-nullable: true
      closeoutInitiated:
        format: date-time
        type: string
        x-nullable: true
      closeoutLocation:
        type: string
        x-nullable: true
      orderType:
        type: string
        x-nullable: true
      lockedByOfficeUserID:
        type: string
        format: uuid
        x-nullable: true
      lockedByOfficeUser:
        $ref: '#/definitions/LockedOfficeUser'
        x-nullable: true
      lockExpiresAt:
        type: string
        format: date-time
        x-nullable: true
      ppmStatus:
        $ref: '#/definitions/PPMStatus'
        x-nullable: true
      counselingOffice:
        type: string
        x-nullable: true
      counselingOfficeID:
        type: string
        format: uuid
        x-nullable: true
      assignedTo:
        $ref: '#/definitions/AssignedOfficeUser'
        x-nullable: true
      availableOfficeUsers:
        $ref: '#/definitions/AvailableOfficeUsers'
      assignable:
        type: boolean
      approvalRequestTypes:
        type: array
        items:
          type: string
  QueueMovesResult:
    type: object
    properties:
      page:
        type: integer
      perPage:
        type: integer
      totalCount:
        type: integer
      queueMoves:
        $ref: '#/definitions/QueueMoves'
  ListPrimeMove:
    description: >
      An abbreviated definition for a move, without all the nested information
      (shipments, service items, etc). Used to fetch a list of moves more
      efficiently.
    type: object
    properties:
      id:
        example: 1f2270c7-7166-40ae-981e-b200ebdf3054
        format: uuid
        type: string
      moveCode:
        type: string
        example: HYXFJF
        readOnly: true
      createdAt:
        format: date-time
        type: string
        readOnly: true
      orderID:
        example: c56a4180-65aa-42ec-a945-5fd21dec0538
        format: uuid
        type: string
      destinationGBLOC:
        example: AGFM
        type: string
      destinationPostalCode:
        example: '90210'
        type: string
      referenceId:
        example: 1001-3456
        type: string
      availableToPrimeAt:
        format: date-time
        type: string
        x-nullable: true
        readOnly: true
      approvedAt:
        format: date-time
        type: string
        x-nullable: true
        readOnly: true
      updatedAt:
        format: date-time
        type: string
        readOnly: true
      ppmType:
        type: string
        enum:
          - FULL
          - PARTIAL
      eTag:
        type: string
        readOnly: true
      orderType:
        type: string
  ListPrimeMoves:
    type: array
    items:
      $ref: '#/definitions/ListPrimeMove'
  ListPrimeMovesResult:
    type: object
    properties:
      page:
        type: integer
      perPage:
        type: integer
      totalCount:
        type: integer
      queueMoves:
        $ref: '#/definitions/ListPrimeMoves'
  QueuePaymentRequest:
    type: object
    properties:
      id:
        type: string
        format: uuid
      moveID:
        type: string
        format: uuid
      customer:
        $ref: '#/definitions/Customer'
      status:
        $ref: '#/definitions/QueuePaymentRequestStatus'
      age:
        type: number
        format: double
        description: >-
          Days since the payment request has been requested.  Decimal
          representation will allow more accurate sorting.
      submittedAt:
        type: string
        format: date-time
      locator:
        type: string
      departmentIndicator:
        $ref: '#/definitions/DeptIndicator'
      originGBLOC:
        $ref: '#/definitions/GBLOC'
      originDutyLocation:
        $ref: '#/definitions/DutyLocation'
      orderType:
        type: string
        x-nullable: true
      lockedByOfficeUserID:
        type: string
        format: uuid
        x-nullable: true
      lockExpiresAt:
        type: string
        format: date-time
        x-nullable: true
      assignedTo:
        $ref: '#/definitions/AssignedOfficeUser'
        x-nullable: true
      availableOfficeUsers:
        $ref: '#/definitions/AvailableOfficeUsers'
      assignable:
        type: boolean
      counselingOffice:
        type: string
        x-nullable: true
  QueuePaymentRequests:
    type: array
    items:
      $ref: '#/definitions/QueuePaymentRequest'
  QueuePaymentRequestsResult:
    type: object
    properties:
      page:
        type: integer
      perPage:
        type: integer
      totalCount:
        type: integer
      queuePaymentRequests:
        $ref: '#/definitions/QueuePaymentRequests'
  QueuePaymentRequestStatus:
    enum:
      - Payment requested
      - Reviewed
      - Rejected
      - Paid
    title: Queue Payment Request Status
    type: string
  SearchMoves:
    type: array
    items:
      $ref: '#/definitions/SearchMove'
  SearchMove:
    type: object
    properties:
      id:
        type: string
        format: uuid
      firstName:
        type: string
        example: John
        x-nullable: true
      lastName:
        type: string
        example: Doe
        x-nullable: true
      edipi:
        type: string
        example: 1234567890
        x-nullable: true
      paymentRequestCode:
        type: string
        example: 9551-6199-2
        x-nullable: true
      status:
        $ref: '#/definitions/MoveStatus'
      locator:
        type: string
      branch:
        type: string
      shipmentsCount:
        type: integer
      originDutyLocationPostalCode:
        format: zip
        type: string
        title: ZIP
        example: '90210'
        pattern: ^(\d{5})$
      destinationPostalCode:
        format: zip
        type: string
        title: ZIP
        example: '90210'
        pattern: ^(\d{5})$
      requestedPickupDate:
        type: string
        format: date
        x-nullable: true
      orderType:
        type: string
      requestedDeliveryDate:
        type: string
        format: date
        x-nullable: true
      originGBLOC:
        $ref: '#/definitions/GBLOC'
      destinationGBLOC:
        $ref: '#/definitions/GBLOC'
      lockedByOfficeUserID:
        type: string
        format: uuid
        x-nullable: true
      lockExpiresAt:
        type: string
        format: date-time
        x-nullable: true
      emplid:
        type: string
        x-nullable: true
  SearchMovesResult:
    type: object
    properties:
      page:
        type: integer
      perPage:
        type: integer
      totalCount:
        type: integer
      searchMoves:
        $ref: '#/definitions/SearchMoves'
  GBLOC:
    type: string
    enum:
      - AGFM
      - APAT
      - BGAC
      - BGNC
      - BKAS
      - CFMQ
      - CLPK
      - CNNQ
      - DMAT
      - GSAT
      - HAFC
      - HBAT
      - JEAT
      - JENQ
      - KKFA
      - LHNQ
      - LKNQ
      - MAPK
      - MAPS
      - MBFL
      - MLNQ
      - XXXX
  CreateCustomerSupportRemark:
    type: object
    description: >-
      A text remark written by an customer support user that is associated with
      a specific move.
    required:
      - content
      - officeUserID
    properties:
      content:
        example: This is a remark about a move.
        type: string
      officeUserID:
        example: 1f2270c7-7166-40ae-981e-b200ebdf3054
        format: uuid
        type: string
  UpdateCustomerSupportRemarkPayload:
    type: object
    description: >-
      A text remark update to an existing remark created by the current active
      user (the CSR).
    required:
      - content
    properties:
      content:
        example: This is a remark about a move.
        type: string
  EvaluationReportType:
    type: string
    enum:
      - SHIPMENT
      - COUNSELING
  EvaluationReportInspectionType:
    type: string
    enum:
      - DATA_REVIEW
      - PHYSICAL
      - VIRTUAL
    x-nullable: true
  EvaluationReportLocation:
    type: string
    enum:
      - ORIGIN
      - DESTINATION
      - OTHER
    x-nullable: true
  EvaluationReportOfficeUser:
    type: object
    readOnly: true
    description: The authoring office user for an evaluation report
    properties:
      id:
        example: 1f2270c7-7166-40ae-981e-b200ebdf3054
        format: uuid
        type: string
      firstName:
        type: string
      lastName:
        type: string
      email:
        type: string
        format: x-email
        pattern: ^[a-zA-Z0-9._%+-]+@[a-zA-Z0-9.-]+\.[a-zA-Z]{2,}$
      phone:
        type: string
        format: telephone
        pattern: ^[2-9]\d{2}-\d{3}-\d{4}$
  EvaluationReportList:
    type: array
    items:
      $ref: '#/definitions/EvaluationReport'
  EvaluationReport:
    type: object
    description: An evaluation report
    properties:
      id:
        example: 1f2270c7-7166-40ae-981e-b200ebdf3054
        format: uuid
        type: string
        readOnly: true
      moveID:
        example: 1f2270c7-7166-40ae-981e-b200ebdf3054
        format: uuid
        type: string
        readOnly: true
      shipmentID:
        example: 1f2270c7-7166-40ae-981e-b200ebdf3054
        format: uuid
        type: string
        x-nullable: true
        readOnly: true
      type:
        $ref: '#/definitions/EvaluationReportType'
      inspectionType:
        $ref: '#/definitions/EvaluationReportInspectionType'
        x-nullable: true
      inspectionDate:
        type: string
        format: date
        x-nullable: true
      officeUser:
        $ref: '#/definitions/EvaluationReportOfficeUser'
      location:
        $ref: '#/definitions/EvaluationReportLocation'
        x-nullable: true
      reportViolations:
        $ref: '#/definitions/ReportViolations'
        x-nullable: true
      gsrAppeals:
        $ref: '#/definitions/GSRAppeals'
        x-nullable: true
      locationDescription:
        type: string
        example: Route 66 at crash inspection site 3
        x-nullable: true
      observedShipmentDeliveryDate:
        type: string
        format: date
        x-nullable: true
      observedShipmentPhysicalPickupDate:
        type: string
        format: date
        x-nullable: true
      timeDepart:
        type: string
        x-nullable: true
        pattern: ^(0[0-9]|1[0-9]|2[0-3]):[0-5][0-9]$
        example: '14:30'
      evalStart:
        type: string
        x-nullable: true
        pattern: ^(0[0-9]|1[0-9]|2[0-3]):[0-5][0-9]$
        example: '15:00'
      evalEnd:
        type: string
        x-nullable: true
        pattern: ^(0[0-9]|1[0-9]|2[0-3]):[0-5][0-9]$
        example: '18:00'
      violationsObserved:
        type: boolean
        x-nullable: true
      remarks:
        type: string
        x-nullable: true
      seriousIncident:
        type: boolean
        x-nullable: true
      seriousIncidentDesc:
        type: string
        x-nullable: true
      observedClaimsResponseDate:
        type: string
        format: date
        x-nullable: true
      observedPickupDate:
        type: string
        format: date
        x-nullable: true
      observedPickupSpreadStartDate:
        type: string
        format: date
        x-nullable: true
      observedPickupSpreadEndDate:
        type: string
        format: date
        x-nullable: true
      observedDeliveryDate:
        type: string
        format: date
        x-nullable: true
      moveReferenceID:
        type: string
        x-nullable: true
        readOnly: true
      eTag:
        type: string
      submittedAt:
        type: string
        format: date-time
        x-nullable: true
      createdAt:
        type: string
        format: date-time
        readOnly: true
      updatedAt:
        type: string
        format: date-time
        readOnly: true
  CreateEvaluationReport:
    type: object
    description: >-
      Minimal set of info needed to create a shipment evaluation report, which
      is just a shipment ID.
    properties:
      shipmentID:
        description: The shipment ID of the shipment to be evaluated in the report
        example: 01b9671e-b268-4906-967b-ba661a1d3933
        format: uuid
        type: string
  CreateAppeal:
    type: object
    description: Appeal status and remarks left for a violation, created by a GSR user.
    properties:
      remarks:
        description: Remarks left by the GSR user
        example: These are my violation appeal remarks
        type: string
      appealStatus:
        description: The status of the appeal set by the GSR user
        example: These are my violation appeal remarks
        type: string
        enum:
          - sustained
          - rejected
  PWSViolation:
    type: object
    description: A PWS violation for an evaluation report
    readOnly: true
    properties:
      id:
        example: 1f2270c7-7166-40ae-981e-b200ebdf3054
        format: uuid
        type: string
      displayOrder:
        example: 3
        type: integer
      paragraphNumber:
        example: 1.2.3.4.5
        type: string
      title:
        example: Customer Support
        type: string
      category:
        example: Pre-Move Services
        type: string
      subCategory:
        example: Weight Estimate
        type: string
      requirementSummary:
        example: Provide a single point of contact (POC)
        type: string
      requirementStatement:
        example: >-
          The contractor shall prepare and load property going into NTS in
          containers at residence for shipment to NTS.
        type: string
      isKpi:
        example: false
        type: boolean
      additionalDataElem:
        example: QAE Observed Delivery Date
        type: string
  PWSViolations:
    type: array
    items:
      $ref: '#/definitions/PWSViolation'
  AssociateReportViolations:
    type: object
    description: A list of PWS violation string ids to associate with an evaluation report
    properties:
      violations:
        type: array
        items:
          type: string
          format: uuid
  ReportViolation:
    type: object
    description: An object associating violations to evaluation reports
    properties:
      id:
        example: 1f2270c7-7166-40ae-981e-b200ebdf3054
        format: uuid
        type: string
      reportID:
        example: 1f2270c7-7166-40ae-981e-b200ebdf3054
        format: uuid
        type: string
      violationID:
        example: 1f2270c7-7166-40ae-981e-b200ebdf3054
        format: uuid
        type: string
      violation:
        $ref: '#/definitions/PWSViolation'
      gsrAppeals:
        $ref: '#/definitions/GSRAppeals'
        x-nullable: true
  ReportViolations:
    type: array
    items:
      $ref: '#/definitions/ReportViolation'
  GSRAppealStatusType:
    type: string
    enum:
      - SUSTAINED
      - REJECTED
  GSRAppeals:
    type: array
    items:
      $ref: '#/definitions/GSRAppeal'
  GSRAppeal:
    type: object
    description: An object associating appeals on violations and serious incidents
    properties:
      id:
        example: 1f2270c7-7166-40ae-981e-b200ebdf3054
        format: uuid
        type: string
      reportID:
        example: 1f2270c7-7166-40ae-981e-b200ebdf3054
        format: uuid
        type: string
      violationID:
        example: 1f2270c7-7166-40ae-981e-b200ebdf3054
        format: uuid
        type: string
      officeUserID:
        example: 1f2270c7-7166-40ae-981e-b200ebdf3054
        format: uuid
        type: string
      officeUser:
        $ref: '#/definitions/EvaluationReportOfficeUser'
      isSeriousIncident:
        type: boolean
        example: false
      appealStatus:
        $ref: '#/definitions/GSRAppealStatusType'
      remarks:
        type: string
        example: Office user remarks
      createdAt:
        type: string
        format: date-time
        readOnly: true
  TransportationOffices:
    type: array
    items:
      $ref: '#/definitions/TransportationOffice'
  VLocations:
    type: array
    items:
      $ref: '#/definitions/VLocation'
  ReServiceItems:
    type: array
    items:
      $ref: '#/definitions/ReServiceItem'
  GBLOCs:
    type: array
    items:
      type: string
  CounselingOffices:
    type: array
    items:
      $ref: '#/definitions/CounselingOffice'
  CounselingOffice:
    type: object
    properties:
      id:
        type: string
        format: uuid
        example: c56a4180-65aa-42ec-a945-5fd21dec0538
      name:
        type: string
        example: Fort Bragg North Station
    required:
      - id
      - name
  MovePayload:
    type: object
    properties:
      id:
        type: string
        format: uuid
        example: c56a4180-65aa-42ec-a945-5fd21dec0538
      orders_id:
        type: string
        format: uuid
        example: c56a4180-65aa-42ec-a945-5fd21dec0538
      service_member_id:
        type: string
        format: uuid
        example: c56a4180-65aa-42ec-a945-5fd21dec0538
        readOnly: true
      locator:
        type: string
        example: '12432'
      status:
        $ref: '#/definitions/MoveStatus'
      created_at:
        type: string
        format: date-time
      updated_at:
        type: string
        format: date-time
      submitted_at:
        type: string
        format: date-time
        x-nullable: true
      mto_shipments:
        $ref: '#/definitions/MTOShipments'
      closeout_office:
        $ref: '#/definitions/TransportationOffice'
      cancel_reason:
        type: string
        example: Change of orders
        x-nullable: true
      eTag:
        type: string
      primeCounselingCompletedAt:
        format: date-time
        type: string
        readOnly: true
      additionalDocuments:
        $ref: '#/definitions/Document'
    required:
      - id
      - orders_id
      - locator
      - created_at
      - updated_at
      - eTag
  IsDateWeekendHolidayInfo:
    type: object
    properties:
      country_code:
        type: string
      country_name:
        type: string
      date:
        type: string
        format: date
        example: '2018-09-25'
      is_weekend:
        type: boolean
      is_holiday:
        type: boolean
      details:
        type: string
    required:
      - country_code
      - country_name
      - date
      - is_weekend
      - is_holiday
  AssignOfficeUserBody:
    type: object
    properties:
      officeUserId:
        type: string
        format: uuid
      queueType:
        type: string
    required:
      - officeUserId
      - queueType
  AssignedOfficeUser:
    type: object
    properties:
      officeUserId:
        type: string
        format: uuid
        example: c56a4180-65aa-42ec-a945-5fd21dec0538
      firstName:
        type: string
      lastName:
        type: string
  Affiliation:
    type: string
    x-nullable: true
    title: Branch of service
    description: Military branch of service
    enum:
      - ARMY
      - NAVY
      - MARINES
      - AIR_FORCE
      - COAST_GUARD
      - SPACE_FORCE
      - OTHER
    x-display-value:
      ARMY: Army
      NAVY: Navy
      MARINES: Marine Corps
      AIR_FORCE: Air Force
      COAST_GUARD: Coast Guard
      SPACE_FORCE: Space Force
      OTHER: OTHER
  Address:
    description: A postal address
    type: object
    properties:
      id:
        type: string
        format: uuid
        example: c56a4180-65aa-42ec-a945-5fd21dec0538
      streetAddress1:
        type: string
        example: 123 Main Ave
        title: Street address 1
      streetAddress2:
        type: string
        example: Apartment 9000
        x-nullable: true
        title: Street address 2
      streetAddress3:
        type: string
        example: Montmârtre
        x-nullable: true
        title: Address Line 3
      city:
        type: string
        example: Anytown
        title: City
      eTag:
        type: string
        readOnly: true
      state:
        title: State
        type: string
        x-display-value:
          AL: AL
          AK: AK
          AR: AR
          AZ: AZ
          CA: CA
          CO: CO
          CT: CT
          DC: DC
          DE: DE
          FL: FL
          GA: GA
          HI: HI
          IA: IA
          ID: ID
          IL: IL
          IN: IN
          KS: KS
          KY: KY
          LA: LA
          MA: MA
          MD: MD
          ME: ME
          MI: MI
          MN: MN
          MO: MO
          MS: MS
          MT: MT
          NC: NC
          ND: ND
          NE: NE
          NH: NH
          NJ: NJ
          NM: NM
          NV: NV
          NY: NY
          OH: OH
          OK: OK
          OR: OR
          PA: PA
          RI: RI
          SC: SC
          SD: SD
          TN: TN
          TX: TX
          UT: UT
          VA: VA
          VT: VT
          WA: WA
          WI: WI
          WV: WV
          WY: WY
        enum:
          - AL
          - AK
          - AR
          - AZ
          - CA
          - CO
          - CT
          - DC
          - DE
          - FL
          - GA
          - HI
          - IA
          - ID
          - IL
          - IN
          - KS
          - KY
          - LA
          - MA
          - MD
          - ME
          - MI
          - MN
          - MO
          - MS
          - MT
          - NC
          - ND
          - NE
          - NH
          - NJ
          - NM
          - NV
          - NY
          - OH
          - OK
          - OR
          - PA
          - RI
          - SC
          - SD
          - TN
          - TX
          - UT
          - VA
          - VT
          - WA
          - WI
          - WV
          - WY
      postalCode:
        type: string
        format: zip
        title: ZIP
        example: '90210'
        pattern: ^(\d{5}([\-]\d{4})?)$
      country:
        type: string
        title: Country
        x-nullable: true
        example: US
        default: US
        pattern: ^[A-Z]{2}$
        description: Two-letter country code
      county:
        type: string
        title: County
        x-nullable: true
        example: LOS ANGELES
      isOconus:
        type: boolean
        title: isOconus
        x-nullable: true
        example: false
      usPostRegionCitiesID:
        type: string
        format: uuid
        example: c56a4180-65aa-42ec-a945-5fd21dec0538
      destinationGbloc:
        type: string
        pattern: ^[A-Z]{4}$
        x-nullable: true
    required:
      - streetAddress1
      - city
      - state
      - postalCode
  TransportationOffice:
    type: object
    properties:
      id:
        type: string
        format: uuid
        example: c56a4180-65aa-42ec-a945-5fd21dec0538
      name:
        type: string
        example: Fort Bragg North Station
      address:
        $ref: '#/definitions/Address'
      phone_lines:
        type: array
        items:
          type: string
          format: telephone
          pattern: ^[2-9]\d{2}-\d{3}-\d{4}$
          example: 212-555-5555
      gbloc:
        type: string
        pattern: ^[A-Z]{4}$
        example: JENQ
      latitude:
        type: number
        format: float
        example: 29.382973
      longitude:
        type: number
        format: float
        example: -98.62759
      created_at:
        type: string
        format: date-time
      updated_at:
        type: string
        format: date-time
    required:
      - id
      - name
      - address
      - created_at
      - updated_at
  TransportationOfficeAssignment:
    type: object
    properties:
      officeUserId:
        type: string
        format: uuid
        example: c56a4780-65aa-42ec-a945-5fd87dec0538
      transportationOfficeId:
        type: string
        format: uuid
        example: d67a4780-65aa-42ec-a945-5fd87dec0549
      transportationOffice:
        $ref: '#/definitions/TransportationOffice'
      primaryOffice:
        type: boolean
        x-omitempty: false
      createdAt:
        type: string
        format: date-time
        readOnly: true
      updatedAt:
        type: string
        format: date-time
        readOnly: true
    required:
      - officeUserId
      - transportationOfficeId
      - primaryOffice
<<<<<<< HEAD
  OrderPayGrade:
    type: string
    x-nullable: true
    title: Grade
    enum:
      - E-1
      - E-2
      - E-3
      - E-4
      - E-5
      - E-6
      - E-7
      - E-8
      - E-9
      - E-9-SPECIAL-SENIOR-ENLISTED
      - O-1
      - O-2
      - O-3
      - O-4
      - O-5
      - O-6
      - O-7
      - O-8
      - O-9
      - O-10
      - W-1
      - W-2
      - W-3
      - W-4
      - W-5
      - AVIATION_CADET
      - CIVILIAN_EMPLOYEE
      - ACADEMY_CADET
      - MIDSHIPMAN
    x-display-value:
      E_1: E-1
      E_2: E-2
      E_3: E-3
      E_4: E-4
      E_5: E-5
      E_6: E-6
      E_7: E-7
      E_8: E-8
      E_9: E-9
      E_9_SPECIAL_SENIOR_ENLISTED: E-9 (Special Senior Enlisted)
      O_1_ACADEMY_GRADUATE: O-1 or Service Academy Graduate
      O_2: O-2
      O_3: O-3
      O_4: O-4
      O_5: O-5
      O_6: O-6
      O_7: O-7
      O_8: O-8
      O_9: O-9
      O_10: O-10
      W_1: W-1
      W_2: W-2
      W_3: W-3
      W_4: W-4
      W_5: W-5
      AVIATION_CADET: Aviation Cadet
      CIVILIAN_EMPLOYEE: Civilian Employee
      ACADEMY_CADET: Service Academy Cadet
      MIDSHIPMAN: Midshipman
=======
  Rank:
    type: object
    x-nullable: true
    title: Rank
    properties:
      id:
        type: string
        format: uuid
        example: c56a4180-65aa-42ec-a945-5fd21dec0538
      paygradeId:
        type: string
        format: uuid
        example: c56a4180-65aa-42ec-a945-5fd21dec0538
      rankName:
        type: string
        x-nullable: true
        example: Seargent
      rankAbbv:
        type: string
        example: SGT
      rankOrder:
        type: integer
        x-nullable: true
>>>>>>> 56ff9ad7
  DutyLocation:
    type: object
    properties:
      id:
        type: string
        format: uuid
        example: c56a4180-65aa-42ec-a945-5fd21dec0538
      name:
        type: string
        example: Fort Bragg North Station
      address_id:
        type: string
        format: uuid
        example: c56a4180-65aa-42ec-a945-5fd21dec0538
      address:
        $ref: '#/definitions/Address'
      eTag:
        type: string
  OrdersType:
    type: string
    title: Orders type
    enum:
      - PERMANENT_CHANGE_OF_STATION
      - LOCAL_MOVE
      - RETIREMENT
      - SEPARATION
      - WOUNDED_WARRIOR
      - BLUEBARK
      - SAFETY
      - TEMPORARY_DUTY
      - EARLY_RETURN_OF_DEPENDENTS
      - STUDENT_TRAVEL
    x-display-value:
      PERMANENT_CHANGE_OF_STATION: Permanent Change Of Station
      LOCAL_MOVE: Local Move
      RETIREMENT: Retirement
      SEPARATION: Separation
      WOUNDED_WARRIOR: Wounded Warrior
      BLUEBARK: BLUEBARK
      SAFETY: Safety
      TEMPORARY_DUTY: Temporary Duty (TDY)
      EARLY_RETURN_OF_DEPENDENTS: Early Return of Dependents
      STUDENT_TRAVEL: Student Travel
  Upload:
    description: An uploaded file.
    type: object
    properties:
      id:
        type: string
        format: uuid
        example: c56a4180-65aa-42ec-a945-5fd21dec0538
        readOnly: true
      url:
        type: string
        format: uri
        example: https://uploads.domain.test/dir/c56a4180-65aa-42ec-a945-5fd21dec0538
        readOnly: true
      filename:
        type: string
        example: filename.pdf
        readOnly: true
      contentType:
        type: string
        format: mime-type
        example: application/pdf
        readOnly: true
      bytes:
        type: integer
        readOnly: true
      rotation:
        type: integer
        readOnly: false
        example: 2
      status:
        type: string
        enum:
          - INFECTED
          - CLEAN
          - PROCESSING
        readOnly: true
      createdAt:
        type: string
        format: date-time
        readOnly: true
      updatedAt:
        type: string
        format: date-time
        readOnly: true
      deletedAt:
        type: string
        format: date-time
        x-nullable: true
        readOnly: true
      isWeightTicket:
        type: boolean
      uploadType:
        type: string
        example: OFFICE
        enum:
          - USER
          - PRIME
          - OFFICE
        readOnly: true
    required:
      - id
      - url
      - filename
      - contentType
      - bytes
      - createdAt
      - updatedAt
  Document:
    type: object
    properties:
      id:
        type: string
        format: uuid
        example: c56a4180-65aa-42ec-a945-5fd21dec0538
      service_member_id:
        type: string
        format: uuid
        title: The service member this document belongs to
      uploads:
        type: array
        items:
          $ref: '#/definitions/Upload'
    required:
      - id
      - service_member_id
      - uploads
  NullableString:
    type: string
    x-go-type:
      import:
        package: github.com/transcom/mymove/pkg/swagger/nullable
      type: String
  CustomerContactType:
    description: >-
      Describes a customer contact type for a MTOServiceItem of type domestic
      destination SIT.
    type: string
    enum:
      - FIRST
      - SECOND
  MTOServiceItemCustomerContact:
    description: Customer contact information for a destination SIT service item
    type: object
    properties:
      id:
        example: 1f2270c7-7166-40ae-981e-b200ebdf3054
        format: uuid
        type: string
      type:
        $ref: '#/definitions/CustomerContactType'
      dateOfContact:
        format: date
        type: string
        description: Date of attempted contact by the prime.
      timeMilitary:
        type: string
        example: 0400Z
        description: Time of attempted contact by the prime.
      firstAvailableDeliveryDate:
        format: date
        type: string
        example: '2020-12-31'
        description: First available date that the Prime can deliver SIT service item.
  MTOServiceItemCustomerContacts:
    type: array
    items:
      $ref: '#/definitions/MTOServiceItemCustomerContact'
  DimensionType:
    description: Describes a dimension type for a MTOServiceItemDimension.
    type: string
    enum:
      - ITEM
      - CRATE
  MTOServiceItemDimension:
    description: Describes a dimension object for the MTOServiceItem.
    type: object
    properties:
      id:
        example: 1f2270c7-7166-40ae-981e-b200ebdf3054
        format: uuid
        type: string
      type:
        $ref: '#/definitions/DimensionType'
      length:
        description: Length in thousandth inches. 1000 thou = 1 inch.
        example: 1000
        type: integer
        format: int32
      width:
        description: Width in thousandth inches. 1000 thou = 1 inch.
        example: 1000
        type: integer
        format: int32
      height:
        description: Height in thousandth inches. 1000 thou = 1 inch.
        example: 1000
        type: integer
        format: int32
  MTOServiceItemDimensions:
    type: array
    items:
      $ref: '#/definitions/MTOServiceItemDimension'
  MTOServiceItemStatus:
    description: Describes all statuses for a MTOServiceItem
    type: string
    enum:
      - SUBMITTED
      - APPROVED
      - REJECTED
  ServiceRequestDocument:
    type: object
    properties:
      mtoServiceItemID:
        type: string
        format: uuid
      uploads:
        items:
          $ref: '#/definitions/Upload'
        type: array
  ServiceRequestDocuments:
    description: documents uploaded by the Prime as proof of request for service items
    type: array
    items:
      $ref: '#/definitions/ServiceRequestDocument'
  MTOServiceItem:
    type: object
    required:
      - id
      - moveTaskOrderID
      - reServiceID
      - reServiceCode
      - reServiceName
    properties:
      moveTaskOrderID:
        example: 1f2270c7-7166-40ae-981e-b200ebdf3054
        format: uuid
        type: string
      mtoShipmentID:
        example: 1f2270c7-7166-40ae-981e-b200ebdf3054
        format: uuid
        type: string
        x-nullable: true
      reServiceID:
        example: 1f2270c7-7166-40ae-981e-b200ebdf3054
        format: uuid
        type: string
      reServiceCode:
        type: string
      reServiceName:
        type: string
      createdAt:
        format: date-time
        type: string
      convertToCustomerExpense:
        type: boolean
        example: false
        x-omitempty: false
      customerExpenseReason:
        type: string
        x-nullable: true
      customerContacts:
        $ref: '#/definitions/MTOServiceItemCustomerContacts'
      deletedAt:
        format: date
        type: string
      description:
        type: string
        x-nullable: true
      dimensions:
        $ref: '#/definitions/MTOServiceItemDimensions'
      reason:
        type: string
        x-nullable: true
      rejectionReason:
        type: string
        x-nullable: true
      pickupPostalCode:
        type: string
        x-nullable: true
      SITPostalCode:
        type: string
        readOnly: true
        x-nullable: true
      sitEntryDate:
        type: string
        format: date-time
        x-nullable: true
      sitDepartureDate:
        type: string
        format: date-time
        x-nullable: true
      sitCustomerContacted:
        type: string
        format: date
        x-nullable: true
      sitRequestedDelivery:
        type: string
        format: date
        x-nullable: true
      sitDestinationOriginalAddress:
        $ref: '#/definitions/Address'
      sitOriginHHGOriginalAddress:
        $ref: '#/definitions/Address'
      sitOriginHHGActualAddress:
        $ref: '#/definitions/Address'
      sitDestinationFinalAddress:
        $ref: '#/definitions/Address'
      sitDeliveryMiles:
        type: integer
        x-nullable: true
      feeType:
        enum:
          - COUNSELING
          - CRATING
          - TRUCKING
          - SHUTTLE
        type: string
      id:
        example: 1f2270c7-7166-40ae-981e-b200ebdf3054
        format: uuid
        type: string
      quantity:
        type: integer
      rate:
        type: integer
      status:
        $ref: '#/definitions/MTOServiceItemStatus'
      submittedAt:
        format: date
        type: string
      total:
        format: cents
        type: integer
      estimatedWeight:
        type: integer
        description: estimated weight of the shuttle service item provided by the prime
        example: 2500
        x-formatting: weight
        x-nullable: true
      updatedAt:
        format: date-time
        type: string
      approvedAt:
        format: date-time
        type: string
        x-nullable: true
      rejectedAt:
        format: date-time
        type: string
        x-nullable: true
      eTag:
        type: string
      updateReason:
        type: string
        description: Reason for updating service item.
        x-nullable: true
      standaloneCrate:
        type: boolean
        x-nullable: true
      externalCrate:
        type: boolean
        x-nullable: true
      serviceRequestDocuments:
        $ref: '#/definitions/ServiceRequestDocuments'
      estimatedPrice:
        type: integer
        format: cents
        x-nullable: true
      lockedPriceCents:
        type: integer
        format: cents
        x-nullable: true
      market:
        type: string
        enum:
          - CONUS
          - OCONUS
        example: CONUS
        description: >-
          To identify whether the service was provided within (CONUS) or
          (OCONUS)
        x-nullable: true
      sort:
        type: string
        description: >-
          Sort order for service items to be displayed for a given shipment
          type.
        x-nullable: true
  MTOServiceItems:
    description: A list of service items connected to this shipment.
    type: array
    items:
      $ref: '#/definitions/MTOServiceItem'
  MTOAgent:
    type: object
    properties:
      id:
        example: 1f2270c7-7166-40ae-981e-b200ebdf3054
        format: uuid
        type: string
      mtoShipmentID:
        example: 1f2270c7-7166-40ae-981e-b200ebdf3054
        format: uuid
        type: string
      createdAt:
        format: date-time
        type: string
      updatedAt:
        format: date-time
        type: string
      firstName:
        type: string
        x-nullable: true
      lastName:
        type: string
        x-nullable: true
      email:
        type: string
        format: x-email
        pattern: (^[a-zA-Z0-9._%+-]+@[a-zA-Z0-9.-]+\.[a-zA-Z]{2,}$)|(^$)
        x-nullable: true
      phone:
        type: string
        format: telephone
        pattern: (^[2-9]\d{2}-\d{3}-\d{4}$)|(^$)
        x-nullable: true
      agentType:
        type: string
        enum:
          - RELEASING_AGENT
          - RECEIVING_AGENT
      eTag:
        type: string
  MTOAgents:
    items:
      $ref: '#/definitions/MTOAgent'
    type: array
  DestinationType:
    type: string
    title: Destination Type
    example: OTHER_THAN_AUTHORIZED
    x-nullable: true
    enum:
      - HOME_OF_RECORD
      - HOME_OF_SELECTION
      - PLACE_ENTERED_ACTIVE_DUTY
      - OTHER_THAN_AUTHORIZED
  MTOShipmentType:
    type: string
    title: Shipment Type
    example: HHG
    enum:
      - HHG
      - HHG_INTO_NTS
      - HHG_OUTOF_NTS
      - PPM
      - BOAT_HAUL_AWAY
      - BOAT_TOW_AWAY
      - MOBILE_HOME
      - UNACCOMPANIED_BAGGAGE
    x-display-value:
      HHG: HHG
      HHG_INTO_NTS: NTS
      HHG_OUTOF_NTS: NTS Release
      PPM: PPM
      BOAT_HAUL_AWAY: Boat Haul-Away
      BOAT_TOW_AWAY: Boat Tow-Away
      MOBILE_HOME: Mobile Home
      UNACCOMPANIED_BAGGAGE: Unaccompanied Baggage
  LOAType:
    description: The Line of accounting (TAC/SAC) type that will be used for the shipment
    type: string
    example: HHG
    enum:
      - HHG
      - NTS
  StorageFacility:
    description: The Storage Facility information for the shipment
    type: object
    properties:
      id:
        type: string
        format: uuid
        example: c56a4180-65aa-42ec-a945-5fd21dec0538
      facilityName:
        type: string
      address:
        $ref: '#/definitions/Address'
      lotNumber:
        type: string
        x-nullable: true
      phone:
        type: string
        format: telephone
        pattern: ^[2-9]\d{2}-\d{3}-\d{4}$
        x-nullable: true
      email:
        type: string
        format: x-email
        pattern: ^[a-zA-Z0-9._%+-]+@[a-zA-Z0-9.-]+\.[a-zA-Z]{2,}$
        x-nullable: true
      eTag:
        type: string
        readOnly: true
  PPMType:
    type: string
    title: PPM Type
    description: Defines a PPM type
    enum:
      - INCENTIVE_BASED
      - ACTUAL_EXPENSE
      - SMALL_PACKAGE
  PPMDestinationAddress:
    description: A postal address
    type: object
    properties:
      id:
        type: string
        format: uuid
        example: c56a4180-65aa-42ec-a945-5fd21dec0538
      streetAddress1:
        type: string
        example: 123 Main Ave
        x-nullable: true
        title: Street address 1
      streetAddress2:
        type: string
        example: Apartment 9000
        x-nullable: true
        title: Street address 2
      streetAddress3:
        type: string
        example: Montmârtre
        x-nullable: true
        title: Address Line 3
      city:
        type: string
        example: Anytown
        title: City
      eTag:
        type: string
        readOnly: true
      state:
        title: State
        type: string
        x-display-value:
          AL: AL
          AK: AK
          AR: AR
          AZ: AZ
          CA: CA
          CO: CO
          CT: CT
          DC: DC
          DE: DE
          FL: FL
          GA: GA
          HI: HI
          IA: IA
          ID: ID
          IL: IL
          IN: IN
          KS: KS
          KY: KY
          LA: LA
          MA: MA
          MD: MD
          ME: ME
          MI: MI
          MN: MN
          MO: MO
          MS: MS
          MT: MT
          NC: NC
          ND: ND
          NE: NE
          NH: NH
          NJ: NJ
          NM: NM
          NV: NV
          NY: NY
          OH: OH
          OK: OK
          OR: OR
          PA: PA
          RI: RI
          SC: SC
          SD: SD
          TN: TN
          TX: TX
          UT: UT
          VA: VA
          VT: VT
          WA: WA
          WI: WI
          WV: WV
          WY: WY
        enum:
          - AL
          - AK
          - AR
          - AZ
          - CA
          - CO
          - CT
          - DC
          - DE
          - FL
          - GA
          - HI
          - IA
          - ID
          - IL
          - IN
          - KS
          - KY
          - LA
          - MA
          - MD
          - ME
          - MI
          - MN
          - MO
          - MS
          - MT
          - NC
          - ND
          - NE
          - NH
          - NJ
          - NM
          - NV
          - NY
          - OH
          - OK
          - OR
          - PA
          - RI
          - SC
          - SD
          - TN
          - TX
          - UT
          - VA
          - VT
          - WA
          - WI
          - WV
          - WY
      postalCode:
        type: string
        format: zip
        title: ZIP
        example: '90210'
        pattern: ^(\d{5}([\-]\d{4})?)$
      country:
        type: string
        title: Country
        x-nullable: true
        example: USA
        default: USA
      county:
        type: string
        title: County
        x-nullable: true
        example: LOS ANGELES
      usPostRegionCitiesID:
        type: string
        format: uuid
        example: c56a4180-65aa-42ec-a945-5fd21dec0538
    required:
      - city
      - state
      - postalCode
  SITLocationType:
    description: The list of SIT location types.
    type: string
    enum:
      - ORIGIN
      - DESTINATION
  MTOShipmentStatus:
    type: string
    title: Shipment Status
    example: SUBMITTED
    enum:
      - SUBMITTED
      - REJECTED
      - APPROVED
      - CANCELLATION_REQUESTED
      - CANCELED
      - DIVERSION_REQUESTED
      - TERMINATED_FOR_CAUSE
      - APPROVALS_REQUESTED
  ReweighRequester:
    type: string
    enum:
      - CUSTOMER
      - PRIME
      - SYSTEM
      - TOO
  Reweigh:
    description: >-
      A reweigh  is when a shipment is weighed for a second time due to the
      request of a customer, the contractor, system or TOO.
    type: object
    properties:
      id:
        example: 1f2270c7-7166-40ae-981e-b200ebdf3054
        format: uuid
        type: string
      requestedAt:
        format: date-time
        type: string
      requestedBy:
        $ref: '#/definitions/ReweighRequester'
      shipmentID:
        example: 1f2270c7-7166-40ae-981e-b200ebdf3054
        format: uuid
        type: string
      verificationProvidedAt:
        x-nullable: true
        x-omitempty: false
        format: date-time
        type: string
      verificationReason:
        example: >-
          The reweigh was not performed due to some justification provided by
          the counselor
        type: string
        x-nullable: true
        x-omitempty: false
      weight:
        example: 2000
        type: integer
        x-formatting: weight
        x-nullable: true
        x-omitempty: false
  SITExtension:
    type: object
    description: >-
      A storage in transit (SIT) Extension is a request for an increase in the
      billable number of days a shipment is allowed to be in SIT.
    properties:
      id:
        example: 1f2270c7-7166-40ae-981e-b200ebdf3054
        format: uuid
        type: string
      mtoShipmentID:
        example: 1f2270c7-7166-40ae-981e-b200ebdf3054
        format: uuid
        type: string
      requestReason:
        type: string
        enum:
          - SERIOUS_ILLNESS_MEMBER
          - SERIOUS_ILLNESS_DEPENDENT
          - IMPENDING_ASSIGNEMENT
          - DIRECTED_TEMPORARY_DUTY
          - NONAVAILABILITY_OF_CIVILIAN_HOUSING
          - AWAITING_COMPLETION_OF_RESIDENCE
          - OTHER
      contractorRemarks:
        example: We need SIT additional days. The customer has not found a house yet.
        type: string
        x-nullable: true
        x-omitempty: false
      requestedDays:
        type: integer
        example: 30
      status:
        enum:
          - PENDING
          - APPROVED
          - DENIED
      approvedDays:
        type: integer
        example: 30
        x-nullable: true
        x-omitempty: false
      decisionDate:
        format: date-time
        type: string
        x-nullable: true
        x-omitempty: false
      officeRemarks:
        type: string
        x-nullable: true
        x-omitempty: false
      createdAt:
        format: date-time
        type: string
        readOnly: true
      updatedAt:
        format: date-time
        type: string
        readOnly: true
      eTag:
        type: string
        readOnly: true
  SITExtensions:
    type: array
    items:
      $ref: '#/definitions/SITExtension'
  SITSummary:
    properties:
      firstDaySITServiceItemID:
        type: string
        format: uuid
        example: c56a4180-65aa-42ec-a945-5fd21dec0538
      location:
        enum:
          - ORIGIN
          - DESTINATION
      daysInSIT:
        type: integer
        minimum: 0
      sitEntryDate:
        type: string
        format: date-time
      sitDepartureDate:
        type: string
        format: date-time
        x-nullable: true
      sitAuthorizedEndDate:
        type: string
        format: date-time
      sitCustomerContacted:
        type: string
        format: date-time
        x-nullable: true
      sitRequestedDelivery:
        type: string
        format: date-time
        x-nullable: true
  SITServiceItemGrouping:
    properties:
      summary:
        $ref: '#/definitions/SITSummary'
        description: >
          Holds the top level summary of a Service Item Grouping, detailing the
          ServiceItemID of the first day SIT service item (Eg, DOFSIT, DOASIT),
          the location (ORIGIN/DESTINATION), how many days the provided instance
          of SIT has been in storage, SIT entry date, departure date, authorized
          end date, customer contacted date, requested delivery date.

          This is provided at a top level because due to our service item
          architecture, SIT information is sometimes split across multiple
          service items, and this summary is a compilation of said information.
          This prevents the need to loop over many service items.
      serviceItems:
        $ref: '#/definitions/MTOServiceItems'
  SITServiceItemGroupings:
    description: >
      Holds groupings of SIT service items and their summaries, detailing the
      summary ServiceItemID of the first day SIT service item (Eg, DOFSIT,
      DOASIT), the location (ORIGIN/DESTINATION), how many days the provided
      instance of SIT has been in storage, SIT entry date, departure date,
      authorized end date, customer contacted date, requested delivery date.
    type: array
    items:
      $ref: '#/definitions/SITServiceItemGrouping'
  SITStatus:
    properties:
      totalSITDaysUsed:
        type: integer
        minimum: 0
      totalDaysRemaining:
        type: integer
        minimum: 0
      calculatedTotalDaysInSIT:
        type: integer
        minimum: 0
      currentSIT:
        type: object
        properties:
          serviceItemID:
            type: string
            format: uuid
            example: c56a4180-65aa-42ec-a945-5fd21dec0538
          location:
            enum:
              - ORIGIN
              - DESTINATION
          daysInSIT:
            type: integer
            minimum: 0
          sitEntryDate:
            type: string
            format: date
            x-nullable: true
          sitDepartureDate:
            type: string
            format: date
            x-nullable: true
          sitAuthorizedEndDate:
            type: string
            format: date
            x-nullable: true
          sitCustomerContacted:
            type: string
            format: date
            x-nullable: true
          sitRequestedDelivery:
            type: string
            format: date
            x-nullable: true
      pastSITServiceItemGroupings:
        $ref: '#/definitions/SITServiceItemGroupings'
        description: >
          A list of past SIT service item groupings. These will contain the
          given SIT service items for an instance of SIT (Either Origin or
          Destination), grouped by the date they went into SIT and service items
          limited explicitly to SIT related Re Service Codes.
  PPMShipmentStatus:
    description: |
      Status of the PPM Shipment:
        * **DRAFT**: The customer has created the PPM shipment but has not yet submitted their move for counseling.
        * **SUBMITTED**: The shipment belongs to a move that has been submitted by the customer or has been created by a Service Counselor or Prime Contractor for a submitted move.
        * **WAITING_ON_CUSTOMER**: The PPM shipment has been approved and the customer may now provide their actual move closeout information and documentation required to get paid.
        * **NEEDS_ADVANCE_APPROVAL**: The shipment was counseled by the Prime Contractor and approved but an advance was requested so will need further financial approval from the government.
        * **NEEDS_CLOSEOUT**: The customer has provided their closeout weight tickets, receipts, and expenses and certified it for the Service Counselor to approve, exclude or reject.
        * **CLOSEOUT_COMPLETE**: The Service Counselor has reviewed all of the customer's PPM closeout documentation and authorizes the customer can download and submit their finalized SSW packet.
    type: string
    readOnly: true
    enum:
      - DRAFT
      - SUBMITTED
      - WAITING_ON_CUSTOMER
      - NEEDS_ADVANCE_APPROVAL
      - NEEDS_CLOSEOUT
      - CLOSEOUT_COMPLETE
      - CANCELED
  PPMAdvanceStatus:
    type: string
    title: PPM Advance Status
    description: >-
      Indicates whether an advance status has been accepted, rejected, or
      edited, or a prime counseled PPM has been received or not received
    x-nullable: true
    enum:
      - APPROVED
      - REJECTED
      - RECEIVED
      - NOT_RECEIVED
  OmittablePPMDocumentStatus:
    description: Status of the PPM document.
    type: string
    enum:
      - APPROVED
      - EXCLUDED
      - REJECTED
    x-display-value:
      APPROVED: Approved
      EXCLUDED: Excluded
      REJECTED: Rejected
    x-nullable: true
    x-omitempty: false
  PPMDocumentStatusReason:
    description: The reason the services counselor has excluded or rejected the item.
    type: string
    x-nullable: true
    x-omitempty: false
  WeightTicket:
    description: >-
      Vehicle and optional trailer information and weight documents used to move
      this PPM shipment.
    type: object
    properties:
      id:
        description: ID of this set of weight tickets.
        type: string
        format: uuid
        example: c56a4180-65aa-42ec-a945-5fd21dec0538
        readOnly: true
      ppmShipmentId:
        description: The ID of the PPM shipment that this set of weight tickets is for.
        type: string
        format: uuid
        example: c56a4180-65aa-42ec-a945-5fd21dec0538
        readOnly: true
      createdAt:
        type: string
        format: date-time
        readOnly: true
      updatedAt:
        type: string
        format: date-time
        readOnly: true
      vehicleDescription:
        description: >-
          Description of the vehicle used for the trip. E.g. make/model, type of
          truck/van, etc.
        type: string
        x-nullable: true
        x-omitempty: false
      emptyWeight:
        description: Weight of the vehicle when empty.
        type: integer
        minimum: 0
        x-nullable: true
        x-omitempty: false
      submittedEmptyWeight:
        description: Customer submitted weight of the vehicle when empty.
        type: integer
        minimum: 0
        x-nullable: true
        x-omitempty: false
      missingEmptyWeightTicket:
        description: >-
          Indicates if the customer is missing a weight ticket for the vehicle
          weight when empty.
        type: boolean
        x-nullable: true
        x-omitempty: false
      emptyDocumentId:
        description: >-
          ID of the document that is associated with the user uploads containing
          the vehicle weight when empty.
        type: string
        format: uuid
        readOnly: true
      emptyDocument:
        allOf:
          - description: >-
              Document that is associated with the user uploads containing the
              vehicle weight when empty.
          - $ref: '#/definitions/Document'
      fullWeight:
        description: The weight of the vehicle when full.
        type: integer
        minimum: 0
        x-nullable: true
        x-omitempty: false
      submittedFullWeight:
        description: Customer submitted weight of the vehicle when full.
        type: integer
        minimum: 0
        x-nullable: true
        x-omitempty: false
      missingFullWeightTicket:
        description: >-
          Indicates if the customer is missing a weight ticket for the vehicle
          weight when full.
        type: boolean
        x-nullable: true
        x-omitempty: false
      fullDocumentId:
        description: >-
          ID of the document that is associated with the user uploads containing
          the vehicle weight when full.
        type: string
        format: uuid
        example: c56a4180-65aa-42ec-a945-5fd21dec0538
        readOnly: true
      fullDocument:
        allOf:
          - description: >-
              Document that is associated with the user uploads containing the
              vehicle weight when full.
          - $ref: '#/definitions/Document'
      ownsTrailer:
        description: Indicates if the customer used a trailer they own for the move.
        type: boolean
        x-nullable: true
        x-omitempty: false
      submittedOwnsTrailer:
        description: Indicates if the customer used a trailer they own for the move.
        type: boolean
        x-nullable: true
        x-omitempty: false
      trailerMeetsCriteria:
        description: >-
          Indicates if the trailer that the customer used meets all the criteria
          to be claimable.
        type: boolean
        x-nullable: true
        x-omitempty: false
      submittedTrailerMeetsCriteria:
        description: >-
          Indicates if the trailer that the customer used meets all the criteria
          to be claimable.
        type: boolean
        x-nullable: true
        x-omitempty: false
      proofOfTrailerOwnershipDocumentId:
        description: >-
          ID of the document that is associated with the user uploads containing
          the proof of trailer ownership.
        type: string
        format: uuid
        example: c56a4180-65aa-42ec-a945-5fd21dec0538
        readOnly: true
      proofOfTrailerOwnershipDocument:
        allOf:
          - description: >-
              Document that is associated with the user uploads containing the
              proof of trailer ownership.
          - $ref: '#/definitions/Document'
      status:
        $ref: '#/definitions/OmittablePPMDocumentStatus'
      reason:
        $ref: '#/definitions/PPMDocumentStatusReason'
      adjustedNetWeight:
        description: Indicates the adjusted net weight of the vehicle
        type: integer
        minimum: 0
        x-nullable: true
        x-omitempty: false
      netWeightRemarks:
        description: Remarks explaining any edits made to the net weight
        type: string
        x-nullable: true
        x-omitempty: false
      eTag:
        description: A hash that should be used as the "If-Match" header for any updates.
        type: string
        readOnly: true
    required:
      - ppmShipmentId
      - createdAt
      - updatedAt
      - emptyDocumentId
      - emptyDocument
      - fullDocument
      - fullDocumentId
      - proofOfTrailerOwnershipDocument
      - proofOfTrailerOwnershipDocumentId
  WeightTickets:
    description: All weight tickets associated with a PPM shipment.
    type: array
    items:
      $ref: '#/definitions/WeightTicket'
    x-omitempty: false
  OmittableMovingExpenseType:
    type: string
    description: Moving Expense Type
    enum:
      - CONTRACTED_EXPENSE
      - GAS
      - OIL
      - OTHER
      - PACKING_MATERIALS
      - RENTAL_EQUIPMENT
      - STORAGE
      - TOLLS
      - WEIGHING_FEE
      - SMALL_PACKAGE
    x-display-value:
      CONTRACTED_EXPENSE: Contracted expense
      GAS: Gas
      OIL: Oil
      OTHER: Other
      PACKING_MATERIALS: Packing materials
      STORAGE: Storage
      RENTAL_EQUIPMENT: Rental equipment
      TOLLS: Tolls
      WEIGHING_FEE: Weighing fee
      SMALL_PACKAGE: Small package reimbursement
    x-nullable: true
    x-omitempty: false
  SubmittedMovingExpenseType:
    type: string
    description: Customer Submitted Moving Expense Type
    enum:
      - CONTRACTED_EXPENSE
      - GAS
      - OIL
      - OTHER
      - PACKING_MATERIALS
      - RENTAL_EQUIPMENT
      - STORAGE
      - TOLLS
      - WEIGHING_FEE
    x-display-value:
      CONTRACTED_EXPENSE: Contracted expense
      GAS: Gas
      OIL: Oil
      OTHER: Other
      PACKING_MATERIALS: Packing materials
      STORAGE: Storage
      RENTAL_EQUIPMENT: Rental equipment
      TOLLS: Tolls
      WEIGHING_FEE: Weighing fee
    x-nullable: true
    x-omitempty: false
  MovingExpense:
    description: >-
      Expense information and receipts of costs incurred that can be reimbursed
      while moving a PPM shipment.
    type: object
    properties:
      id:
        description: Unique primary identifier of the Moving Expense object
        type: string
        format: uuid
        example: c56a4180-65aa-42ec-a945-5fd21dec0538
        readOnly: true
      ppmShipmentId:
        description: The PPM Shipment id that this moving expense belongs to
        type: string
        format: uuid
        example: c56a4180-65aa-42ec-a945-5fd21dec0538
        readOnly: true
      documentId:
        description: The id of the Document that contains all file uploads for this expense
        type: string
        format: uuid
        example: c56a4180-65aa-42ec-a945-5fd21dec0538
        readOnly: true
      document:
        allOf:
          - description: >-
              The Document object that contains all file uploads for this
              expense
          - $ref: '#/definitions/Document'
      movingExpenseType:
        $ref: '#/definitions/OmittableMovingExpenseType'
      submittedMovingExpenseType:
        $ref: '#/definitions/SubmittedMovingExpenseType'
      description:
        description: A brief description of the expense
        type: string
        x-nullable: true
        x-omitempty: false
      submittedDescription:
        description: Customer submitted description of the expense
        type: string
        x-nullable: true
        x-omitempty: false
      paidWithGtcc:
        description: >-
          Indicates if the service member used their government issued card to
          pay for the expense
        type: boolean
        x-nullable: true
        x-omitempty: false
      amount:
        description: The total amount of the expense as indicated on the receipt
        type: integer
        x-nullable: true
        x-omitempty: false
      submittedAmount:
        description: >-
          Customer submitted total amount of the expense as indicated on the
          receipt
        type: integer
        x-nullable: true
        x-omitempty: false
      missingReceipt:
        description: >-
          Indicates if the service member is missing the receipt with the proof
          of expense amount
        type: boolean
        x-nullable: true
        x-omitempty: false
      status:
        $ref: '#/definitions/OmittablePPMDocumentStatus'
      reason:
        $ref: '#/definitions/PPMDocumentStatusReason'
      sitStartDate:
        description: >-
          The date the shipment entered storage, applicable for the `STORAGE`
          movingExpenseType only
        type: string
        example: '2022-04-26'
        format: date
        x-nullable: true
        x-omitempty: false
      submittedSitStartDate:
        description: >-
          Customer submitted date the shipment entered storage, applicable for
          the `STORAGE` movingExpenseType only
        type: string
        example: '2022-04-26'
        format: date
        x-nullable: true
        x-omitempty: false
      sitEndDate:
        description: >-
          The date the shipment exited storage, applicable for the `STORAGE`
          movingExpenseType only
        type: string
        example: '2018-05-26'
        format: date
        x-nullable: true
        x-omitempty: false
      submittedSitEndDate:
        description: >-
          Customer submitted date the shipment exited storage, applicable for
          the `STORAGE` movingExpenseType only
        type: string
        example: '2018-05-26'
        format: date
        x-nullable: true
        x-omitempty: false
      createdAt:
        description: >-
          Timestamp the moving expense object was initially created in the
          system (UTC)
        type: string
        format: date-time
        readOnly: true
      updatedAt:
        description: >-
          Timestamp when a property of this moving expense object was last
          modified (UTC)
        type: string
        format: date-time
        readOnly: true
      eTag:
        description: A hash that should be used as the "If-Match" header for any updates.
        type: string
        readOnly: true
      weightStored:
        description: The total weight stored in PPM SIT
        type: integer
        x-nullable: true
        x-omitempty: false
      sitLocation:
        allOf:
          - $ref: '#/definitions/SITLocationType'
          - x-nullable: true
          - x-omitempty: false
      sitEstimatedCost:
        description: >-
          The estimated amount that the government will pay the service member
          to put their goods into storage. This estimated storage cost is
          separate from the estimated incentive.
        type: integer
        format: cents
        x-nullable: true
        x-omitempty: false
      sitReimburseableAmount:
        description: The amount of SIT that will be reimbursed
        type: integer
        x-nullable: true
        x-omitempty: false
      weightShipped:
        description: The total weight shipped for a small package
        type: integer
        x-nullable: true
        x-omitempty: false
      trackingNumber:
        description: Tracking number for a small package expense
        type: string
        x-nullable: true
        x-omitempty: false
      isProGear:
        description: Indicates if the customer is claiming an expense as pro-gear or not
        type: boolean
        x-nullable: true
      proGearBelongsToSelf:
        description: Indicates if the pro-gear belongs to the customer or their spouse
        type: boolean
        x-nullable: true
      proGearDescription:
        description: A brief description of the pro-gear
        type: string
    required:
      - id
      - createdAt
      - updatedAt
      - ppmShipmentId
      - documentId
      - document
  ProGearWeightTicket:
    description: Pro-gear associated information and weight docs for a PPM shipment
    type: object
    properties:
      id:
        description: The ID of the pro-gear weight ticket.
        type: string
        format: uuid
        example: c56a4180-65aa-42ec-a945-5fd21dec0538
        readOnly: true
      ppmShipmentId:
        description: >-
          The ID of the PPM shipment that this pro-gear weight ticket is
          associated with.
        type: string
        format: uuid
        example: c56a4180-65aa-42ec-a945-5fd21dec0538
        readOnly: true
      updatedAt:
        type: string
        format: date-time
        readOnly: true
      createdAt:
        type: string
        format: date-time
        readOnly: true
      belongsToSelf:
        description: >-
          Indicates if this information is for the customer's own pro-gear,
          otherwise, it's the spouse's.
        type: boolean
        x-nullable: true
        x-omitempty: false
      submittedBelongsToSelf:
        description: >-
          Indicates if this information is for the customer's own pro-gear,
          otherwise, it's the spouse's.
        type: boolean
        x-nullable: true
        x-omitempty: false
      description:
        description: Describes the pro-gear that was moved.
        type: string
        x-nullable: true
        x-omitempty: false
      hasWeightTickets:
        description: >-
          Indicates if the user has a weight ticket for their pro-gear,
          otherwise they have a constructed weight.
        type: boolean
        x-nullable: true
        x-omitempty: false
      submittedHasWeightTickets:
        description: >-
          Indicates if the user has a weight ticket for their pro-gear,
          otherwise they have a constructed weight.
        type: boolean
        x-nullable: true
        x-omitempty: false
      weight:
        description: Weight of the pro-gear.
        type: integer
        minimum: 0
        x-nullable: true
        x-omitempty: false
      submittedWeight:
        description: Customer submitted weight of the pro-gear.
        type: integer
        minimum: 0
        x-nullable: true
        x-omitempty: false
      documentId:
        description: >-
          The ID of the document that is associated with the user uploads
          containing the pro-gear weight.
        type: string
        format: uuid
        example: c56a4180-65aa-42ec-a945-5fd21dec0538
        readOnly: true
      document:
        allOf:
          - description: >-
              Document that is associated with the user uploads containing the
              pro-gear weight.
          - $ref: '#/definitions/Document'
      status:
        $ref: '#/definitions/OmittablePPMDocumentStatus'
      reason:
        $ref: '#/definitions/PPMDocumentStatusReason'
      eTag:
        description: A hash that should be used as the "If-Match" header for any updates.
        type: string
        readOnly: true
      amount:
        description: The total amount of the expense as indicated on the receipt
        type: integer
        x-nullable: true
        x-omitempty: false
      trackingNumber:
        description: Tracking number for a small package expense
        type: string
        x-nullable: true
        x-omitempty: false
    required:
      - ppmShipmentId
      - createdAt
      - updatedAt
      - documentId
      - document
  SignedCertificationType:
    description: |
      The type of signed certification:
        - PPM_PAYMENT: This is used when the customer has a PPM shipment that they have uploaded their documents for and are
            ready to submit their documentation for review. When they submit, they will be asked to sign certifying the
            information is correct.
        - SHIPMENT: This is used when a customer submits their move with their shipments to be reviewed by office users.
        - PRE_CLOSEOUT_REVIEWED_PPM_PAYMENT: This is used when a move has a PPM shipment and is set to
             service-counseling-completed "Submit move details" by service counselor.
        - CLOSEOUT_REVIEWED_PPM_PAYMENT: This is used when a PPM shipment is reviewed by counselor in close out queue.
    type: string
    enum:
      - PPM_PAYMENT
      - SHIPMENT
      - PRE_CLOSEOUT_REVIEWED_PPM_PAYMENT
      - CLOSEOUT_REVIEWED_PPM_PAYMENT
    readOnly: true
  SignedCertification:
    description: Signed certification
    type: object
    properties:
      id:
        description: The ID of the signed certification.
        type: string
        format: uuid
        example: c56a4180-65aa-42ec-a945-5fd21dec0538
        readOnly: true
      submittingUserId:
        description: The ID of the user that signed.
        type: string
        format: uuid
        example: c56a4180-65aa-42ec-a945-5fd21dec0538
        readOnly: true
      moveId:
        description: The ID of the move associated with this signed certification.
        type: string
        format: uuid
        example: c56a4180-65aa-42ec-a945-5fd21dec0538
        readOnly: true
      ppmId:
        description: >-
          The ID of the PPM shipment associated with this signed certification,
          if any.
        type: string
        format: uuid
        example: c56a4180-65aa-42ec-a945-5fd21dec0538
        readOnly: true
        x-nullable: true
        x-omitempty: false
      certificationType:
        $ref: '#/definitions/SignedCertificationType'
      certificationText:
        description: Full text that the customer agreed to and signed.
        type: string
      signature:
        description: The signature that the customer provided.
        type: string
      date:
        description: Date that the customer signed the certification.
        type: string
        format: date
      createdAt:
        type: string
        format: date-time
        readOnly: true
      updatedAt:
        type: string
        format: date-time
        readOnly: true
      eTag:
        description: A hash that should be used as the "If-Match" header for any updates.
        type: string
        readOnly: true
    required:
      - id
      - submittingUserId
      - moveId
      - certificationType
      - certificationText
      - signature
      - date
      - createdAt
      - updatedAt
      - eTag
  PPMShipment:
    description: >-
      A personally procured move is a type of shipment that a service member
      moves themselves.
    x-nullable: true
    properties:
      id:
        description: Primary auto-generated unique identifier of the PPM shipment object
        example: 1f2270c7-7166-40ae-981e-b200ebdf3054
        format: uuid
        type: string
        readOnly: true
      ppmType:
        $ref: '#/definitions/PPMType'
      shipmentId:
        description: The id of the parent MTOShipment object
        example: 1f2270c7-7166-40ae-981e-b200ebdf3054
        format: uuid
        type: string
        readOnly: true
      createdAt:
        description: Timestamp of when the PPM Shipment was initially created (UTC)
        format: date-time
        type: string
        readOnly: true
      updatedAt:
        description: Timestamp of when a property of this object was last updated (UTC)
        format: date-time
        type: string
        readOnly: true
      status:
        $ref: '#/definitions/PPMShipmentStatus'
      w2Address:
        x-nullable: true
        $ref: '#/definitions/Address'
      advanceStatus:
        $ref: '#/definitions/PPMAdvanceStatus'
      expectedDepartureDate:
        description: |
          Date the customer expects to begin their move.
        format: date
        type: string
      actualMoveDate:
        description: The actual start date of when the PPM shipment left the origin.
        format: date
        type: string
        x-nullable: true
        x-omitempty: false
      submittedAt:
        description: >-
          The timestamp of when the customer submitted their PPM documentation
          to the counselor for review.
        format: date-time
        type: string
        x-nullable: true
        x-omitempty: false
      reviewedAt:
        description: >-
          The timestamp of when the Service Counselor has reviewed all of the
          closeout documents.
        format: date-time
        type: string
        x-nullable: true
        x-omitempty: false
      approvedAt:
        description: >-
          The timestamp of when the shipment was approved and the service member
          can begin their move.
        format: date-time
        type: string
        x-nullable: true
        x-omitempty: false
      pickupAddress:
        $ref: '#/definitions/Address'
      secondaryPickupAddress:
        allOf:
          - $ref: '#/definitions/Address'
          - x-nullable: true
          - x-omitempty: false
      hasSecondaryPickupAddress:
        type: boolean
        x-omitempty: false
        x-nullable: true
      tertiaryPickupAddress:
        allOf:
          - $ref: '#/definitions/Address'
          - x-nullable: true
          - x-omitempty: false
      hasTertiaryPickupAddress:
        type: boolean
        x-omitempty: false
        x-nullable: true
      destinationAddress:
        $ref: '#/definitions/Address'
      secondaryDestinationAddress:
        allOf:
          - $ref: '#/definitions/Address'
          - x-nullable: true
          - x-omitempty: false
      hasSecondaryDestinationAddress:
        type: boolean
        x-omitempty: false
        x-nullable: true
      tertiaryDestinationAddress:
        allOf:
          - $ref: '#/definitions/Address'
          - x-nullable: true
          - x-omitempty: false
      hasTertiaryDestinationAddress:
        type: boolean
        x-omitempty: false
        x-nullable: true
      sitExpected:
        description: >
          Captures whether some or all of the PPM shipment will require
          temporary storage at the origin or destination.


          Must be set to `true` when providing `sitLocation`,
          `sitEstimatedWeight`, `sitEstimatedEntryDate`, and
          `sitEstimatedDepartureDate` values to calculate the
          `sitEstimatedCost`.
        type: boolean
      estimatedWeight:
        description: The estimated weight of the PPM shipment goods being moved.
        type: integer
        example: 4200
        x-nullable: true
        x-omitempty: false
      allowableWeight:
        description: The allowable weight of the PPM shipment goods being moved.
        type: integer
        example: 4300
        minimum: 0
        x-nullable: true
        x-omitempty: false
      hasProGear:
        description: >
          Indicates whether PPM shipment has pro gear for themselves or their
          spouse.
        type: boolean
        x-nullable: true
        x-omitempty: false
      proGearWeight:
        description: >-
          The estimated weight of the pro-gear being moved belonging to the
          service member.
        type: integer
        x-nullable: true
        x-omitempty: false
      spouseProGearWeight:
        description: >-
          The estimated weight of the pro-gear being moved belonging to a
          spouse.
        type: integer
        x-nullable: true
        x-omitempty: false
      hasGunSafe:
        description: |
          Indicates whether PPM shipment has gun safe.
        type: boolean
        x-nullable: true
        x-omitempty: false
      gunSafeWeight:
        description: >-
          The estimated weight of the gun safe being moved belonging to the
          service member.
        type: integer
        x-nullable: true
        x-omitempty: false
      estimatedIncentive:
        description: >-
          The estimated amount the government will pay the service member to
          move their belongings based on the moving date, locations, and
          shipment weight.
        type: integer
        format: cents
        x-nullable: true
        x-omitempty: false
      maxIncentive:
        description: >-
          The max amount the government will pay the service member to move
          their belongings based on the moving date, locations, and shipment
          weight.
        type: integer
        format: cents
        x-nullable: true
        x-omitempty: false
      finalIncentive:
        description: >
          The final calculated incentive for the PPM shipment. This does not
          include **SIT** as it is a reimbursement.
        type: integer
        format: cents
        x-nullable: true
        x-omitempty: false
        readOnly: true
      hasRequestedAdvance:
        description: |
          Indicates whether an advance has been requested for the PPM shipment.
        type: boolean
        x-nullable: true
        x-omitempty: false
      advanceAmountRequested:
        description: >
          The amount requested as an advance by the service member up to a
          maximum percentage of the estimated incentive.
        type: integer
        format: cents
        x-nullable: true
        x-omitempty: false
      hasReceivedAdvance:
        description: |
          Indicates whether an advance was received for the PPM shipment.
        type: boolean
        x-nullable: true
        x-omitempty: false
      advanceAmountReceived:
        description: |
          The amount received for an advance, or null if no advance is received.
        type: integer
        format: cents
        x-nullable: true
        x-omitempty: false
      sitLocation:
        allOf:
          - $ref: '#/definitions/SITLocationType'
          - x-nullable: true
          - x-omitempty: false
      sitEstimatedWeight:
        description: The estimated weight of the goods being put into storage.
        type: integer
        example: 2000
        x-nullable: true
        x-omitempty: false
      sitEstimatedEntryDate:
        description: The date that goods will first enter the storage location.
        format: date
        type: string
        x-nullable: true
        x-omitempty: false
      sitEstimatedDepartureDate:
        description: The date that goods will exit the storage location.
        format: date
        type: string
        x-nullable: true
        x-omitempty: false
      sitEstimatedCost:
        description: >-
          The estimated amount that the government will pay the service member
          to put their goods into storage. This estimated storage cost is
          separate from the estimated incentive.
        type: integer
        format: cents
        x-nullable: true
        x-omitempty: false
      weightTickets:
        $ref: '#/definitions/WeightTickets'
      movingExpenses:
        description: All expense documentation receipt records of this PPM shipment.
        items:
          $ref: '#/definitions/MovingExpense'
        type: array
      proGearWeightTickets:
        description: >-
          All pro-gear weight ticket documentation records for this PPM
          shipment.
        type: array
        items:
          $ref: '#/definitions/ProGearWeightTicket'
      isActualExpenseReimbursement:
        description: >-
          Used for PPM shipments only. Denotes if this shipment uses the Actual
          Expense Reimbursement method.
        type: boolean
        example: false
        x-omitempty: false
        x-nullable: true
      signedCertification:
        $ref: '#/definitions/SignedCertification'
      eTag:
        description: >-
          A hash unique to this shipment that should be used as the "If-Match"
          header for any updates.
        type: string
        readOnly: true
    required:
      - id
      - shipmentId
      - createdAt
      - status
      - expectedDepartureDate
      - sitExpected
      - eTag
  BoatShipment:
    x-nullable: true
    properties:
      id:
        description: Primary auto-generated unique identifier of the Boat shipment object
        example: 1f2270c7-7166-40ae-981e-b200ebdf3054
        format: uuid
        type: string
        readOnly: true
      shipmentId:
        description: The id of the parent MTOShipment object
        example: 1f2270c7-7166-40ae-981e-b200ebdf3054
        format: uuid
        type: string
        readOnly: true
      createdAt:
        description: Timestamp of when the Boat Shipment was initially created (UTC)
        format: date-time
        type: string
        readOnly: true
      updatedAt:
        description: Timestamp of when a property of this object was last updated (UTC)
        format: date-time
        type: string
        readOnly: true
      type:
        type: string
        enum:
          - HAUL_AWAY
          - TOW_AWAY
      year:
        type: integer
        description: Year of the Boat
      make:
        type: string
        description: Make of the Boat
      model:
        type: string
        description: Model of the Boat
      lengthInInches:
        type: integer
        description: Length of the Boat in inches
      widthInInches:
        type: integer
        description: Width of the Boat in inches
      heightInInches:
        type: integer
        description: Height of the Boat in inches
      hasTrailer:
        type: boolean
        description: Does the boat have a trailer
      isRoadworthy:
        type: boolean
        description: Is the trailer roadworthy
        x-nullable: true
      eTag:
        description: >-
          A hash unique to this shipment that should be used as the "If-Match"
          header for any updates.
        type: string
        readOnly: true
    required:
      - id
      - shipmentId
      - createdAt
      - type
      - year
      - make
      - model
      - lengthInInches
      - widthInInches
      - heightInInches
      - hasTrailer
      - eTag
  MobileHome:
    description: >-
      A mobile home is a type of shipment that a service member moves a mobile
      home.
    x-nullable: true
    properties:
      id:
        description: Primary auto-generated unique identifier of the Mobile Home object
        example: 1f2270c7-7166-40ae-981e-b200ebdf3054
        format: uuid
        type: string
        readOnly: true
      shipmentId:
        description: The id of the parent MTOShipment object
        example: 1f2270c7-7166-40ae-981e-b200ebdf3054
        format: uuid
        type: string
        readOnly: true
      make:
        description: The make of the mobile home
        type: string
      model:
        description: The model of the mobile home.
        type: string
      year:
        description: The year the mobile home was made.
        type: integer
      lengthInInches:
        type: integer
      widthInInches:
        type: integer
      heightInInches:
        type: integer
      updatedAt:
        description: Timestamp of when a property of this object was last updated (UTC)
        format: date-time
        type: string
        readOnly: true
      createdAt:
        description: Timestamp of when a property of this object was created (UTC)
        format: date-time
        type: string
        readOnly: true
      eTag:
        description: >-
          A hash unique to this shipment that should be used as the "If-Match"
          header for any updates.
        type: string
        readOnly: true
  ShipmentAddressUpdateStatus:
    type: string
    title: Status
    readOnly: true
    x-display-value:
      REQUESTED: REQUESTED
      REJECTED: REJECTED
      APPROVED: APPROVED
    enum:
      - REQUESTED
      - REJECTED
      - APPROVED
  ShipmentAddressUpdate:
    description: >
      This represents a delivery address change request made by the Prime that
      is either auto-approved or requires review if the pricing criteria has
      changed. If criteria has changed, then it must be approved or rejected by
      a TOO.
    type: object
    properties:
      id:
        type: string
        format: uuid
        example: c56a4180-65aa-42ec-a945-5fd21dec0538
        readOnly: true
      contractorRemarks:
        type: string
        example: This is a contractor remark
        title: Contractor Remarks
        description: The reason there is an address change.
        readOnly: true
      officeRemarks:
        type: string
        example: This is an office remark
        title: Office Remarks
        x-nullable: true
        description: The TOO comment on approval or rejection.
      status:
        $ref: '#/definitions/ShipmentAddressUpdateStatus'
      shipmentID:
        type: string
        format: uuid
        example: c56a4180-65aa-42ec-a945-5fd21dec0538
        readOnly: true
      originalAddress:
        $ref: '#/definitions/Address'
      newAddress:
        $ref: '#/definitions/Address'
      sitOriginalAddress:
        $ref: '#/definitions/Address'
      oldSitDistanceBetween:
        description: >-
          The distance between the original SIT address and the previous/old
          delivery address of shipment
        example: 50
        minimum: 0
        type: integer
      newSitDistanceBetween:
        description: >-
          The distance between the original SIT address and requested new
          delivery address of shipment
        example: 88
        minimum: 0
        type: integer
    required:
      - id
      - status
      - shipmentID
      - originalAddress
      - newAddress
      - contractorRemarks
  Port:
    description: A port that is used to move an international shipment.
    type: object
    properties:
      id:
        type: string
        format: uuid
        example: c56a4180-65aa-42ec-a945-5fd21dec0538
      portType:
        type: string
        description: Port type A (Air), B (Border Crossing), S (Sea)
        enum:
          - A
          - B
          - S
      portCode:
        type: string
        description: 3 or 4 digit port code
        example: '0431'
      portName:
        type: string
        description: Name of the port
        example: PORTLAND INTL
      city:
        type: string
        example: PORTLAND
      county:
        type: string
        example: MULTNOMAH
      state:
        type: string
        description: US state
        example: OR
        enum:
          - AL
          - AK
          - AR
          - AZ
          - CA
          - CO
          - CT
          - DC
          - DE
          - FL
          - GA
          - HI
          - IA
          - ID
          - IL
          - IN
          - KS
          - KY
          - LA
          - MA
          - MD
          - ME
          - MI
          - MN
          - MO
          - MS
          - MT
          - NC
          - ND
          - NE
          - NH
          - NJ
          - NM
          - NV
          - NY
          - OH
          - OK
          - OR
          - PA
          - RI
          - SC
          - SD
          - TN
          - TX
          - UT
          - VA
          - VT
          - WA
          - WI
          - WV
          - WY
      zip:
        type: string
        format: zip
        title: ZIP
        example: '99501'
        pattern: ^(\d{5}([\-]\d{4})?)$
      country:
        type: string
        example: US
        pattern: ^[A-Z]{2}$
        description: Two-letter country code
  MTOShipment:
    properties:
      moveTaskOrderID:
        example: 1f2270c7-7166-40ae-981e-b200ebdf3054
        format: uuid
        type: string
      id:
        example: 1f2270c7-7166-40ae-981e-b200ebdf3054
        format: uuid
        type: string
      createdAt:
        format: date-time
        type: string
      updatedAt:
        format: date-time
        type: string
      deletedAt:
        x-nullable: true
        format: date-time
        type: string
      primeEstimatedWeight:
        x-nullable: true
        example: 2000
        type: integer
      primeActualWeight:
        x-nullable: true
        example: 2000
        type: integer
      calculatedBillableWeight:
        x-nullable: true
        example: 2000
        type: integer
        readOnly: true
      ntsRecordedWeight:
        description: >-
          The previously recorded weight for the NTS Shipment. Used for NTS
          Release to know what the previous primeActualWeight or billable weight
          was.
        example: 2000
        type: integer
        x-nullable: true
        x-formatting: weight
      scheduledPickupDate:
        format: date
        type: string
        x-nullable: true
      scheduledDeliveryDate:
        format: date
        type: string
        x-nullable: true
      requestedPickupDate:
        format: date
        type: string
        x-nullable: true
      actualPickupDate:
        x-nullable: true
        format: date
        type: string
      actualDeliveryDate:
        x-nullable: true
        description: >-
          The actual date that the shipment was delivered to the delivery
          address by the Prime
        format: date
        type: string
      requestedDeliveryDate:
        format: date
        type: string
        x-nullable: true
      requiredDeliveryDate:
        x-nullable: true
        format: date
        type: string
      approvedDate:
        format: date-time
        type: string
        x-nullable: true
      diversion:
        type: boolean
        example: true
      diversionReason:
        type: string
        example: MTO Shipment needs rerouted
        x-nullable: true
      distance:
        type: integer
        x-nullable: true
        example: 500
      pickupAddress:
        x-nullable: true
        $ref: '#/definitions/Address'
      destinationAddress:
        x-nullable: true
        $ref: '#/definitions/Address'
      destinationType:
        $ref: '#/definitions/DestinationType'
      secondaryPickupAddress:
        x-nullable: true
        $ref: '#/definitions/Address'
      secondaryDeliveryAddress:
        x-nullable: true
        $ref: '#/definitions/Address'
      hasSecondaryPickupAddress:
        type: boolean
        x-omitempty: false
        x-nullable: true
      hasSecondaryDeliveryAddress:
        type: boolean
        x-omitempty: false
        x-nullable: true
      tertiaryPickupAddress:
        x-nullable: true
        $ref: '#/definitions/Address'
      tertiaryDeliveryAddress:
        x-nullable: true
        $ref: '#/definitions/Address'
      hasTertiaryPickupAddress:
        type: boolean
        x-omitempty: false
        x-nullable: true
      hasTertiaryDeliveryAddress:
        type: boolean
        x-omitempty: false
        x-nullable: true
      actualProGearWeight:
        type: integer
        x-nullable: true
        x-omitempty: false
      actualSpouseProGearWeight:
        type: integer
        x-nullable: true
        x-omitempty: false
      customerRemarks:
        type: string
        example: handle with care
        x-nullable: true
      counselorRemarks:
        description: >
          The counselor can use the counselor remarks field to inform the movers
          about any

          special circumstances for this shipment. Typical examples:
            * bulky or fragile items,
            * weapons,
            * access info for their address.
          Counselors enters this information when creating or editing an MTO
          Shipment. Optional field.
        type: string
        example: handle with care
        x-nullable: true
      shipmentType:
        $ref: '#/definitions/MTOShipmentType'
      status:
        $ref: '#/definitions/MTOShipmentStatus'
      rejectionReason:
        type: string
        example: MTO Shipment not good enough
        x-nullable: true
      reweigh:
        x-nullable: true
        x-omitempty: true
        $ref: '#/definitions/Reweigh'
      mtoAgents:
        $ref: '#/definitions/MTOAgents'
      mtoServiceItems:
        $ref: '#/definitions/MTOServiceItems'
      sitDaysAllowance:
        type: integer
        x-nullable: true
      sitExtensions:
        $ref: '#/definitions/SITExtensions'
      sitStatus:
        $ref: '#/definitions/SITStatus'
      eTag:
        type: string
      billableWeightCap:
        type: integer
        description: TIO override billable weight to be used for calculations
        example: 2500
        x-formatting: weight
        x-nullable: true
      billableWeightJustification:
        type: string
        example: more weight than expected
        x-nullable: true
      tacType:
        allOf:
          - $ref: '#/definitions/LOAType'
          - x-nullable: true
      sacType:
        allOf:
          - $ref: '#/definitions/LOAType'
          - x-nullable: true
      usesExternalVendor:
        type: boolean
        example: false
      serviceOrderNumber:
        type: string
        x-nullable: true
      storageFacility:
        x-nullable: true
        $ref: '#/definitions/StorageFacility'
      ppmShipment:
        $ref: '#/definitions/PPMShipment'
      boatShipment:
        $ref: '#/definitions/BoatShipment'
      mobileHomeShipment:
        $ref: '#/definitions/MobileHome'
      deliveryAddressUpdate:
        $ref: '#/definitions/ShipmentAddressUpdate'
      shipmentLocator:
        type: string
        x-nullable: true
        readOnly: true
        example: 1K43AR-01
      originSitAuthEndDate:
        format: date-time
        type: string
      destinationSitAuthEndDate:
        format: date-time
        type: string
      marketCode:
        type: string
        enum:
          - d
          - i
        example: d
        description: >-
          Single-letter designator for domestic (d) or international (i)
          shipments
      podLocation:
        $ref: '#/definitions/Port'
      poeLocation:
        $ref: '#/definitions/Port'
      terminationComments:
        type: string
        x-nullable: true
        readOnly: true
      terminatedAt:
        format: date-time
        type: string
        x-nullable: true
  LOATypeNullable:
    description: The Line of accounting (TAC/SAC) type that will be used for the shipment
    type: string
    x-go-type:
      import:
        package: github.com/transcom/mymove/pkg/swagger/nullable
      type: String
    example: HHG
    enum:
      - HHG
      - NTS
  ProGearWeightTickets:
    description: All progear weight tickets associated with a PPM shipment.
    type: array
    items:
      $ref: '#/definitions/ProGearWeightTicket'
    x-omitempty: false
  MovingExpenses:
    description: All moving expenses associated with a PPM shipment.
    type: array
    items:
      $ref: '#/definitions/MovingExpense'
    x-omitempty: false
  PPMDocuments:
    description: >-
      All documents associated with a PPM shipment, including weight tickets,
      progear weight tickets, and moving expenses.
    x-nullable: true
    x-omitempty: false
    type: object
    properties:
      WeightTickets:
        $ref: '#/definitions/WeightTickets'
      ProGearWeightTickets:
        $ref: '#/definitions/ProGearWeightTickets'
      MovingExpenses:
        $ref: '#/definitions/MovingExpenses'
  PPMDocumentStatus:
    description: Status of the PPM document.
    type: string
    enum:
      - APPROVED
      - EXCLUDED
      - REJECTED
    x-display-value:
      APPROVED: Approved
      EXCLUDED: Excluded
      REJECTED: Rejected
  PPMShipmentSIT:
    description: SIT related items for a PPM shipment
    x-nullable: true
    properties:
      updatedAt:
        description: Timestamp of when a property of this object was last updated (UTC)
        format: date-time
        type: string
        readOnly: true
      sitLocation:
        allOf:
          - $ref: '#/definitions/SITLocationType'
          - x-nullable: true
          - x-omitempty: false
    required:
      - sitLocation
  PPMCloseout:
    description: >-
      The calculations needed in the "Review Documents" section of a PPM
      closeout. LIst of all expenses/reimbursements related toa PPM shipment.
    properties:
      id:
        description: Primary auto-generated unique identifier of the PPM shipment object
        example: 1f2270c7-7166-40ae-981e-b200ebdf3054
        format: uuid
        type: string
        readOnly: true
      plannedMoveDate:
        description: |
          Date the customer expects to begin their move.
        format: date
        type: string
        x-nullable: true
        x-omitempty: false
      actualMoveDate:
        description: The actual start date of when the PPM shipment left the origin.
        format: date
        type: string
        x-nullable: true
        x-omitempty: false
      miles:
        description: The distance between the old address and the new address in miles.
        example: 54
        minimum: 0
        type: integer
        x-nullable: true
        x-omitempty: false
      estimatedWeight:
        description: The estimated weight of the PPM shipment goods being moved.
        type: integer
        example: 4200
        x-nullable: true
        x-omitempty: false
      actualWeight:
        example: 2000
        type: integer
        x-nullable: true
        x-omitempty: false
      proGearWeightCustomer:
        description: >-
          The estimated weight of the pro-gear being moved belonging to the
          service member.
        type: integer
        x-nullable: true
        x-omitempty: false
      proGearWeightSpouse:
        description: >-
          The estimated weight of the pro-gear being moved belonging to a
          spouse.
        type: integer
        x-nullable: true
        x-omitempty: false
      grossIncentive:
        description: >
          The final calculated incentive for the PPM shipment. This does not
          include **SIT** as it is a reimbursement.
        type: integer
        format: cents
        x-nullable: true
        x-omitempty: false
        readOnly: true
      gcc:
        description: Government Constructive Cost (GCC)
        type: integer
        title: GCC
        format: cents
        x-nullable: true
        x-omitempty: false
      aoa:
        description: Advance Operating Allowance (AOA).
        type: integer
        format: cents
        x-nullable: true
        x-omitempty: false
      remainingIncentive:
        description: The remaining reimbursement amount that is still owed to the customer.
        type: integer
        format: cents
        x-nullable: true
        x-omitempty: false
      haulType:
        description: >-
          The type of haul calculation used for this shipment (shorthaul or
          linehaul).
        type: string
        x-nullable: true
        x-omitempty: false
      haulPrice:
        description: The price of the linehaul or shorthaul.
        type: integer
        format: cents
        x-nullable: true
        x-omitempty: false
      haulFSC:
        description: The linehaul/shorthaul Fuel Surcharge (FSC).
        type: integer
        format: cents
        x-nullable: true
        x-omitempty: false
      dop:
        description: The Domestic Origin Price (DOP).
        type: integer
        format: cents
        x-nullable: true
        x-omitempty: false
      ddp:
        description: The Domestic Destination Price (DDP).
        type: integer
        format: cents
        x-nullable: true
        x-omitempty: false
      packPrice:
        description: The full price of all packing/unpacking services.
        type: integer
        format: cents
        x-nullable: true
        x-omitempty: false
      unpackPrice:
        description: The full price of all packing/unpacking services.
        type: integer
        format: cents
        x-nullable: true
        x-omitempty: false
      intlPackPrice:
        description: The full price of international packing (IHPK)
        type: integer
        format: cents
        x-nullable: true
        x-omitempty: false
      intlUnpackPrice:
        description: The full price of international unpacking (IHUPK)
        type: integer
        format: cents
        x-nullable: true
        x-omitempty: false
      intlLinehaulPrice:
        description: The full price of international shipping and linehaul (ISLH)
        type: integer
        format: cents
        x-nullable: true
        x-omitempty: false
      SITReimbursement:
        description: >-
          The estimated amount that the government will pay the service member
          to put their goods into storage. This estimated storage cost is
          separate from the estimated incentive.
        type: integer
        format: cents
        x-nullable: true
        x-omitempty: false
      gccMultiplier:
        description: Multiplier applied to incentives
        type: number
        format: float
        example: 1.3
        x-nullable: true
        x-omitempty: false
    required:
      - id
  PPMActualWeight:
    description: >-
      The actual net weight of a single PPM shipment. Used during document
      review for PPM closeout.
    properties:
      actualWeight:
        example: 2000
        type: integer
        x-nullable: true
        x-omitempty: false
    required:
      - actualWeight
  PPMSITEstimatedCost:
    description: >-
      The estimated cost of SIT for a single PPM shipment. Used during document
      review for PPM.
    properties:
      sitCost:
        example: 2000
        type: integer
      priceFirstDaySIT:
        example: 2000
        type: integer
        format: cents
        title: Price of the first day in SIT
      priceAdditionalDaySIT:
        example: 2000
        type: integer
        format: cents
        title: Price of an additional day in SIT
      paramsFirstDaySIT:
        type: object
        properties:
          contractYearName:
            type: string
            example: Award Term 1
          priceRateOrFactor:
            type: string
            example: '20.53'
          isPeak:
            type: string
            example: 'true'
          escalationCompounded:
            type: string
            example: '1.01'
          serviceAreaOrigin:
            type: string
            example: '252'
            x-nullable: true
            x-omitempty: true
          serviceAreaDestination:
            type: string
            example: '252'
            x-nullable: true
            x-omitempty: true
      paramsAdditionalDaySIT:
        type: object
        properties:
          contractYearName:
            type: string
            example: Award Term 1
          priceRateOrFactor:
            type: string
            example: '0.53'
          isPeak:
            type: string
            example: 'true'
          escalationCompounded:
            type: string
            example: '1.01'
          serviceAreaOrigin:
            type: string
            example: '252'
            x-nullable: true
            x-omitempty: true
          serviceAreaDestination:
            type: string
            example: '252'
            x-nullable: true
            x-omitempty: true
          numberDaysSIT:
            type: string
            example: '30'
            x-nullable: true
            x-omitempty: true
    required:
      - sitCost
      - priceFirstDaySIT
      - priceAdditionalDaySIT
  MTOServiceItemSingle:
    type: object
    properties:
      moveTaskOrderID:
        example: 1f2270c7-7166-40ae-981e-b200ebdf3054
        format: uuid
        type: string
      mtoShipmentID:
        example: 1f2270c7-7166-40ae-981e-b200ebdf3054
        format: uuid
        type: string
        x-nullable: true
      reServiceID:
        example: 1f2270c7-7166-40ae-981e-b200ebdf3054
        format: uuid
        type: string
      reServiceCode:
        type: string
      reServiceName:
        type: string
      createdAt:
        format: date-time
        type: string
        readOnly: true
      convertToCustomerExpense:
        type: boolean
        example: false
        x-omitempty: false
      customerExpenseReason:
        type: string
        x-nullable: true
      deletedAt:
        format: date
        type: string
      rejectionReason:
        type: string
        x-nullable: true
      pickupPostalCode:
        type: string
        x-nullable: true
      sitPostalCode:
        type: string
        readOnly: true
        x-nullable: true
      sitEntryDate:
        type: string
        format: date-time
        x-nullable: true
      sitDepartureDate:
        type: string
        format: date-time
        x-nullable: true
      sitCustomerContacted:
        type: string
        format: date
        x-nullable: true
      sitRequestedDelivery:
        type: string
        format: date
        x-nullable: true
      id:
        example: 1f2270c7-7166-40ae-981e-b200ebdf3054
        format: uuid
        type: string
      status:
        type: string
        x-nullable: true
      updatedAt:
        format: date-time
        type: string
        readOnly: true
      approvedAt:
        format: date-time
        type: string
        x-nullable: true
      rejectedAt:
        format: date-time
        type: string
        x-nullable: true
  ServiceItemSitEntryDate:
    type: object
    properties:
      id:
        example: 1f2270c7-7166-40ae-981e-b200ebdf3054
        format: uuid
        type: string
      sitEntryDate:
        type: string
        format: date-time
        x-nullable: true
  PaymentServiceItemStatus:
    type: string
    enum:
      - REQUESTED
      - APPROVED
      - DENIED
      - SENT_TO_GEX
      - PAID
      - EDI_ERROR
    title: Payment Service Item Status
  ServiceItemParamName:
    type: string
    enum:
      - ActualPickupDate
      - ContractCode
      - ContractYearName
      - CubicFeetBilled
      - CubicFeetCrating
      - DimensionHeight
      - DimensionLength
      - DimensionWidth
      - DistanceZip
      - DistanceZipSITDest
      - DistanceZipSITOrigin
      - EIAFuelPrice
      - EscalationCompounded
      - FSCMultiplier
      - FSCPriceDifferenceInCents
      - FSCWeightBasedDistanceMultiplier
      - IsPeak
      - MarketDest
      - MarketOrigin
      - MTOAvailableToPrimeAt
      - NTSPackingFactor
      - NumberDaysSIT
      - PriceAreaDest
      - PriceAreaIntlDest
      - PriceAreaIntlOrigin
      - PriceAreaOrigin
      - PriceRateOrFactor
      - PSI_LinehaulDom
      - PSI_LinehaulDomPrice
      - PSI_LinehaulShort
      - PSI_LinehaulShortPrice
      - PSI_PriceDomDest
      - PSI_PriceDomDestPrice
      - PSI_PriceDomOrigin
      - PSI_PriceDomOriginPrice
      - PSI_ShippingLinehaulIntlCO
      - PSI_ShippingLinehaulIntlCOPrice
      - PSI_ShippingLinehaulIntlOC
      - PSI_ShippingLinehaulIntlOCPrice
      - PSI_ShippingLinehaulIntlOO
      - PSI_ShippingLinehaulIntlOOPrice
      - RateAreaNonStdDest
      - RateAreaNonStdOrigin
      - ReferenceDate
      - RequestedPickupDate
      - ServiceAreaDest
      - ServiceAreaOrigin
      - ServicesScheduleDest
      - ServicesScheduleOrigin
      - SITPaymentRequestEnd
      - SITPaymentRequestStart
      - SITScheduleDest
      - SITScheduleOrigin
      - SITServiceAreaDest
      - SITServiceAreaOrigin
      - SITRateAreaDest
      - SITRateAreaOrigin
      - WeightAdjusted
      - WeightBilled
      - WeightEstimated
      - WeightOriginal
      - WeightReweigh
      - ZipDestAddress
      - ZipPickupAddress
      - ZipSITDestHHGFinalAddress
      - ZipSITDestHHGOriginalAddress
      - ZipSITOriginHHGActualAddress
      - ZipSITOriginHHGOriginalAddress
      - StandaloneCrate
      - StandaloneCrateCap
      - UncappedRequestTotal
      - LockedPriceCents
  ServiceItemParamType:
    type: string
    enum:
      - STRING
      - DATE
      - INTEGER
      - DECIMAL
      - TIMESTAMP
      - PaymentServiceItemUUID
      - BOOLEAN
  ServiceItemParamOrigin:
    type: string
    enum:
      - PRIME
      - SYSTEM
      - PRICER
      - PAYMENT_REQUEST
  PaymentServiceItemParam:
    type: object
    properties:
      id:
        example: c56a4180-65aa-42ec-a945-5fd21dec0538
        format: uuid
        readOnly: true
        type: string
      paymentServiceItemID:
        example: c56a4180-65aa-42ec-a945-5fd21dec0538
        format: uuid
        type: string
      key:
        $ref: '#/definitions/ServiceItemParamName'
      value:
        example: '3025'
        type: string
      type:
        $ref: '#/definitions/ServiceItemParamType'
      origin:
        $ref: '#/definitions/ServiceItemParamOrigin'
      eTag:
        type: string
        readOnly: true
  PaymentServiceItemParams:
    type: array
    items:
      $ref: '#/definitions/PaymentServiceItemParam'
  CustomerSupportRemark:
    type: object
    description: >-
      A text remark written by an office user that is associated with a specific
      move.
    required:
      - id
      - moveID
      - officeUserID
      - content
    properties:
      id:
        example: 1f2270c7-7166-40ae-981e-b200ebdf3054
        format: uuid
        type: string
      createdAt:
        type: string
        format: date-time
        readOnly: true
      updatedAt:
        type: string
        format: date-time
        readOnly: true
      officeUserID:
        example: 1f2270c7-7166-40ae-981e-b200ebdf3054
        format: uuid
        type: string
      moveID:
        example: 1f2270c7-7166-40ae-981e-b200ebdf3054
        format: uuid
        type: string
      content:
        example: This is a remark about a move.
        type: string
      officeUserFirstName:
        example: Grace
        type: string
        readOnly: true
      officeUserLastName:
        example: Griffin
        type: string
        readOnly: true
      officeUserEmail:
        type: string
        format: x-email
        pattern: ^[a-zA-Z0-9._%+-]+@[a-zA-Z0-9.-]+\.[a-zA-Z]{2,}$
        readOnly: true
  CustomerSupportRemarks:
    type: array
    items:
      $ref: '#/definitions/CustomerSupportRemark'
  DepartmentIndicator:
    type: string
    x-nullable: true
    title: Department indicator
    description: Military branch of service indicator for orders
    enum:
      - ARMY
      - ARMY_CORPS_OF_ENGINEERS
      - COAST_GUARD
      - NAVY_AND_MARINES
      - AIR_AND_SPACE_FORCE
      - OFFICE_OF_SECRETARY_OF_DEFENSE
    x-display-value:
      ARMY: 21 Army
      ARMY_CORPS_OF_ENGINEERS: 96 Army Corps of Engineers
      COAST_GUARD: 70 Coast Guard
      NAVY_AND_MARINES: 17 Navy and Marine Corps
      AIR_AND_SPACE_FORCE: 57 Air Force and Space Force
      OFFICE_OF_SECRETARY_OF_DEFENSE: 97 Office of Secretary of Defense
  LineOfAccounting:
    type: object
    properties:
      id:
        type: string
        format: uuid
        example: 06254fc3-b763-484c-b555-42855d1ad5cd
      loaSysId:
        type: string
        maxLength: 20
        example: '10003'
        x-nullable: true
      loaDptID:
        type: string
        maxLength: 2
        example: '1 '
        x-nullable: true
      loaTnsfrDptNm:
        type: string
        maxLength: 4
        x-nullable: true
      loaBafID:
        type: string
        maxLength: 4
        example: '1234'
        x-nullable: true
      loaTrsySfxTx:
        type: string
        maxLength: 4
        example: '0000'
        x-nullable: true
      loaMajClmNm:
        type: string
        maxLength: 4
        x-nullable: true
      loaOpAgncyID:
        type: string
        maxLength: 4
        example: 1A
        x-nullable: true
      loaAlltSnID:
        type: string
        maxLength: 5
        example: 123A
        x-nullable: true
      loaPgmElmntID:
        type: string
        maxLength: 12
        example: '00000000'
        x-nullable: true
      loaTskBdgtSblnTx:
        type: string
        maxLength: 8
        x-nullable: true
      loaDfAgncyAlctnRcpntID:
        type: string
        maxLength: 4
        x-nullable: true
      loaJbOrdNm:
        type: string
        maxLength: 10
        x-nullable: true
      loaSbaltmtRcpntID:
        type: string
        maxLength: 1
        x-nullable: true
      loaWkCntrRcpntNm:
        type: string
        maxLength: 6
        x-nullable: true
      loaMajRmbsmtSrcID:
        type: string
        maxLength: 1
        x-nullable: true
      loaDtlRmbsmtSrcID:
        type: string
        maxLength: 3
        x-nullable: true
      loaCustNm:
        type: string
        maxLength: 6
        x-nullable: true
      loaObjClsID:
        type: string
        maxLength: 6
        example: 22NL
        x-nullable: true
      loaSrvSrcID:
        type: string
        maxLength: 1
        x-nullable: true
      loaSpclIntrID:
        type: string
        maxLength: 2
        x-nullable: true
      loaBdgtAcntClsNm:
        type: string
        maxLength: 8
        example: '000000'
        x-nullable: true
      loaDocID:
        type: string
        maxLength: 15
        example: HHG12345678900
        x-nullable: true
      loaClsRefID:
        type: string
        maxLength: 2
        x-nullable: true
      loaInstlAcntgActID:
        type: string
        maxLength: 6
        example: '12345'
        x-nullable: true
      loaLclInstlID:
        type: string
        maxLength: 18
        x-nullable: true
      loaFmsTrnsactnID:
        type: string
        maxLength: 12
        x-nullable: true
      loaDscTx:
        type: string
        example: PERSONAL PROPERTY - PARANORMAL ACTIVITY DIVISION (OTHER)
        x-nullable: true
      loaBgnDt:
        type: string
        format: date
        example: '2005-10-01'
        x-nullable: true
      loaEndDt:
        type: string
        format: date
        example: '2015-10-01'
        x-nullable: true
      loaFnctPrsNm:
        type: string
        maxLength: 255
        x-nullable: true
      loaStatCd:
        type: string
        maxLength: 1
        example: U
        x-nullable: true
      loaHistStatCd:
        type: string
        maxLength: 1
        x-nullable: true
      loaHsGdsCd:
        type: string
        maxLength: 2
        example: HT
        x-nullable: true
      orgGrpDfasCd:
        type: string
        maxLength: 2
        example: ZZ
        x-nullable: true
      loaUic:
        type: string
        maxLength: 6
        x-nullable: true
      loaTrnsnID:
        type: string
        maxLength: 3
        example: B1
        x-nullable: true
      loaSubAcntID:
        type: string
        maxLength: 3
        x-nullable: true
      loaBetCd:
        type: string
        maxLength: 4
        x-nullable: true
      loaFndTyFgCd:
        type: string
        maxLength: 1
        x-nullable: true
      loaBgtLnItmID:
        type: string
        maxLength: 8
        x-nullable: true
      loaScrtyCoopImplAgncCd:
        type: string
        maxLength: 1
        x-nullable: true
      loaScrtyCoopDsgntrCd:
        type: string
        maxLength: 4
        x-nullable: true
      loaScrtyCoopLnItmID:
        type: string
        maxLength: 3
        x-nullable: true
      loaAgncDsbrCd:
        type: string
        maxLength: 6
        x-nullable: true
      loaAgncAcntngCd:
        type: string
        maxLength: 6
        x-nullable: true
      loaFndCntrID:
        type: string
        maxLength: 12
        x-nullable: true
      loaCstCntrID:
        type: string
        maxLength: 16
        x-nullable: true
      loaPrjID:
        type: string
        maxLength: 12
        x-nullable: true
      loaActvtyID:
        type: string
        maxLength: 11
        x-nullable: true
      loaCstCd:
        type: string
        maxLength: 16
        x-nullable: true
      loaWrkOrdID:
        type: string
        maxLength: 16
        x-nullable: true
      loaFnclArID:
        type: string
        maxLength: 6
        x-nullable: true
      loaScrtyCoopCustCd:
        type: string
        maxLength: 2
        x-nullable: true
      loaEndFyTx:
        type: integer
        example: 2016
        x-nullable: true
      loaBgFyTx:
        type: integer
        example: 2006
        x-nullable: true
      loaBgtRstrCd:
        type: string
        maxLength: 1
        x-nullable: true
      loaBgtSubActCd:
        type: string
        maxLength: 4
        x-nullable: true
      createdAt:
        type: string
        format: date-time
        example: '2023-08-03T19:17:10.050Z'
      updatedAt:
        type: string
        format: date-time
        example: '2023-08-03T19:17:38.776Z'
      validLoaForTac:
        type: boolean
        x-nullable: true
      validHhgProgramCodeForLoa:
        type: boolean
        x-nullable: true
  VLocation:
    description: A postal code, city, and state lookup
    type: object
    properties:
      city:
        type: string
        example: Anytown
        title: City
      state:
        title: State
        type: string
        x-display-value:
          AL: AL
          AK: AK
          AR: AR
          AZ: AZ
          CA: CA
          CO: CO
          CT: CT
          DC: DC
          DE: DE
          FL: FL
          GA: GA
          HI: HI
          IA: IA
          ID: ID
          IL: IL
          IN: IN
          KS: KS
          KY: KY
          LA: LA
          MA: MA
          MD: MD
          ME: ME
          MI: MI
          MN: MN
          MO: MO
          MS: MS
          MT: MT
          NC: NC
          ND: ND
          NE: NE
          NH: NH
          NJ: NJ
          NM: NM
          NV: NV
          NY: NY
          OH: OH
          OK: OK
          OR: OR
          PA: PA
          RI: RI
          SC: SC
          SD: SD
          TN: TN
          TX: TX
          UT: UT
          VA: VA
          VT: VT
          WA: WA
          WI: WI
          WV: WV
          WY: WY
        enum:
          - AL
          - AK
          - AR
          - AZ
          - CA
          - CO
          - CT
          - DC
          - DE
          - FL
          - GA
          - HI
          - IA
          - ID
          - IL
          - IN
          - KS
          - KY
          - LA
          - MA
          - MD
          - ME
          - MI
          - MN
          - MO
          - MS
          - MT
          - NC
          - ND
          - NE
          - NH
          - NJ
          - NM
          - NV
          - NY
          - OH
          - OK
          - OR
          - PA
          - RI
          - SC
          - SD
          - TN
          - TX
          - UT
          - VA
          - VT
          - WA
          - WI
          - WV
          - WY
      postalCode:
        type: string
        format: zip
        title: ZIP
        example: '90210'
        pattern: ^(\d{5}?)$
      county:
        type: string
        title: County
        x-nullable: true
        example: LOS ANGELES
      usPostRegionCitiesID:
        type: string
        format: uuid
        example: c56a4180-65aa-42ec-a945-5fd21dec0538
  ReServiceItem:
    description: A Service Item which ties an ReService, Market, and Shipment Type together
    type: object
    properties:
      serviceCode:
        type: string
        example: UBP
        enum:
          - CS
          - DBHF
          - DBTF
          - DCRT
          - DCRTSA
          - DDASIT
          - DDDSIT
          - DDFSIT
          - DDP
          - DDSFSC
          - DDSHUT
          - DLH
          - DMHF
          - DNPK
          - DOASIT
          - DOFSIT
          - DOP
          - DOPSIT
          - DOSFSC
          - DOSHUT
          - DPK
          - DSH
          - DUCRT
          - DUPK
          - FSC
          - IBHF
          - IBTF
          - ICRT
          - ICRTSA
          - IDASIT
          - IDDSIT
          - IDFSIT
          - IDSFSC
          - IDSHUT
          - IHPK
          - IHUPK
          - INPK
          - IOASIT
          - IOFSIT
          - IOPSIT
          - IOSFSC
          - IOSHUT
          - ISLH
          - IUBPK
          - IUBUPK
          - IUCRT
          - MS
          - PODFSC
          - POEFSC
          - UBP
      serviceName:
        type: string
        example: International UB, International Shipping & Linehaul
      marketCode:
        type: string
        example: i (International), d (Domestic)
        enum:
          - i
          - d
      shipmentType:
        type: string
        example: HHG, UNACCOMPANIED_BAGGAGE
        enum:
          - BOAT_HAUL_AWAY
          - BOAT_TOW_AWAY
          - HHG
          - HHG_INTO_NTS
          - HHG_OUTOF_NTS
          - MOBILE_HOME
          - PPM
          - UNACCOMPANIED_BAGGAGE
      isAutoApproved:
        type: boolean
        example: true
  OrderPayGrades:
    type: object
    properties:
      grade:
        type: string
      description:
        type: string
responses:
  InvalidRequest:
    description: The request payload is invalid
    schema:
      $ref: '#/definitions/Error'
  NotFound:
    description: The requested resource wasn't found
    schema:
      $ref: '#/definitions/Error'
  Conflict:
    description: Conflict error
    schema:
      $ref: '#/definitions/Error'
  PermissionDenied:
    description: The request was denied
    schema:
      $ref: '#/definitions/Error'
  ServerError:
    description: A server error occurred
    schema:
      $ref: '#/definitions/Error'
  PreconditionFailed:
    description: Precondition failed
    schema:
      $ref: '#/definitions/Error'
  UnprocessableEntity:
    description: The payload was unprocessable.
    schema:
      $ref: '#/definitions/ValidationError'
parameters:
  ifMatch:
    in: header
    name: If-Match
    type: string
    required: true
    description: >
      Optimistic locking is implemented via the `If-Match` header. If the ETag
      header does not match the value of the resource on the server, the server
      rejects the change with a `412 Precondition Failed` error.
  ppmShipmentId:
    name: ppmShipmentId
    in: path
    type: string
    format: uuid
    required: true
    description: UUID of the PPM shipment
  weightTicketId:
    name: weightTicketId
    in: path
    type: string
    format: uuid
    required: true
    description: UUID of the weight ticket
  movingExpenseId:
    name: movingExpenseId
    in: path
    type: string
    format: uuid
    required: true
    description: UUID of the moving expense
  proGearWeightTicketId:
    name: proGearWeightTicketId
    in: path
    type: string
    format: uuid
    required: true
    description: UUID of the pro-gear weight ticket
  AffiliationParam:
    name: affiliation
    in: path
    required: true
    type: string
    enum:
      - ARMY
      - NAVY
      - MARINES
      - AIR_FORCE
      - COAST_GUARD
      - SPACE_FORCE
      - OTHER
    x-nullable: true
<<<<<<< HEAD
    description: Military branch of service
=======
    description: Military branch of service
  OrderPayGradeParam:
    name: grade
    type: string
    x-nullable: true
    in: path
    required: true
    enum:
      - E_1
      - E_2
      - E_3
      - E_4
      - E_5
      - E_6
      - E_7
      - E_8
      - E_9
      - E_9_SPECIAL_SENIOR_ENLISTED
      - O_1_ACADEMY_GRADUATE
      - O_2
      - O_3
      - O_4
      - O_5
      - O_6
      - O_7
      - O_8
      - O_9
      - O_10
      - W_1
      - W_2
      - W_3
      - W_4
      - W_5
      - AVIATION_CADET
      - CIVILIAN_EMPLOYEE
      - ACADEMY_CADET
      - MIDSHIPMAN
    x-display-value:
      E_1: E-1
      E_2: E-2
      E_3: E-3
      E_4: E-4
      E_5: E-5
      E_6: E-6
      E_7: E-7
      E_8: E-8
      E_9: E-9
      E_9_SPECIAL_SENIOR_ENLISTED: E-9 (Special Senior Enlisted)
      O_1_ACADEMY_GRADUATE: O-1 or Service Academy Graduate
      O_2: O-2
      O_3: O-3
      O_4: O-4
      O_5: O-5
      O_6: O-6
      O_7: O-7
      O_8: O-8
      O_9: O-9
      O_10: O-10
      W_1: W-1
      W_2: W-2
      W_3: W-3
      W_4: W-4
      W_5: W-5
      AVIATION_CADET: Aviation Cadet
      CIVILIAN_EMPLOYEE: Civilian Employee
      ACADEMY_CADET: Service Academy Cadet
      MIDSHIPMAN: Midshipman
>>>>>>> 56ff9ad7
<|MERGE_RESOLUTION|>--- conflicted
+++ resolved
@@ -5353,7 +5353,6 @@
         - move
       description: Finds and unlocks any locked moves by an office user
       operationId: checkForLockedMovesAndUnlock
-<<<<<<< HEAD
   /paygrade/{affiliation}:
     get:
       summary: Get pay grades for specified affiliation
@@ -5363,7 +5362,19 @@
         - orders
       parameters:
         - $ref: '#/parameters/AffiliationParam'
-=======
+      responses:
+        '200':
+          description: list all ranks for specified affiliation
+          schema:
+            type: array
+            items:
+              $ref: '#/definitions/OrderPayGrades'
+        '400':
+          description: invalid request
+        '401':
+          description: request requires user authentication
+        '404':
+          description: ranks not found
   /ranks/{affiliation}&{grade}:
     get:
       summary: Get ranks for specified affiliation
@@ -5374,18 +5385,13 @@
       parameters:
         - $ref: '#/parameters/AffiliationParam'
         - $ref: '#/parameters/OrderPayGradeParam'
->>>>>>> 56ff9ad7
       responses:
         '200':
           description: list all ranks for specified affiliation
           schema:
             type: array
             items:
-<<<<<<< HEAD
-              $ref: '#/definitions/OrderPayGrades'
-=======
               $ref: '#/definitions/Rank'
->>>>>>> 56ff9ad7
         '400':
           description: invalid request
         '401':
@@ -6079,75 +6085,6 @@
     required:
       - message
     type: object
-<<<<<<< HEAD
-=======
-  Grade:
-    type: string
-    x-nullable: true
-    title: grade
-    enum:
-      - E_1
-      - E_2
-      - E_3
-      - E_4
-      - E_5
-      - E_6
-      - E_7
-      - E_8
-      - E_9
-      - E_9_SPECIAL_SENIOR_ENLISTED
-      - O_1_ACADEMY_GRADUATE
-      - O_1
-      - O_2
-      - O_3
-      - O_4
-      - O_5
-      - O_6
-      - O_7
-      - O_8
-      - O_9
-      - O_10
-      - W_1
-      - W_2
-      - W_3
-      - W_4
-      - W_5
-      - AVIATION_CADET
-      - CIVILIAN_EMPLOYEE
-      - ACADEMY_CADET
-      - MIDSHIPMAN
-    x-display-value:
-      E_1: E-1
-      E_2: E-2
-      E_3: E-3
-      E_4: E-4
-      E_5: E-5
-      E_6: E-6
-      E_7: E-7
-      E_8: E-8
-      E_9: E-9
-      E_9_SPECIAL_SENIOR_ENLISTED: E-9 (Special Senior Enlisted)
-      O_1_ACADEMY_GRADUATE: O-1 or Service Academy Graduate
-      O_1: O-1
-      O_2: O-2
-      O_3: O-3
-      O_4: O-4
-      O_5: O-5
-      O_6: O-6
-      O_7: O-7
-      O_8: O-8
-      O_9: O-9
-      O_10: O-10
-      W_1: W-1
-      W_2: W-2
-      W_3: W-3
-      W_4: W-4
-      W_5: W-5
-      AVIATION_CADET: Aviation Cadet
-      CIVILIAN_EMPLOYEE: Civilian Employee
-      ACADEMY_CADET: Service Academy Cadet
-      MIDSHIPMAN: Midshipman
->>>>>>> 56ff9ad7
   Move:
     properties:
       id:
@@ -6540,13 +6477,9 @@
         example: Doe
         readOnly: true
       grade:
-<<<<<<< HEAD
         $ref: '#/definitions/OrderPayGrade'
-=======
-        $ref: '#/definitions/Grade'
       rank:
         $ref: '#/definitions/Rank'
->>>>>>> 56ff9ad7
       agency:
         $ref: '#/definitions/Affiliation'
       entitlement:
@@ -6717,15 +6650,11 @@
       departmentIndicator:
         $ref: '#/definitions/DeptIndicator'
       grade:
-<<<<<<< HEAD
         $ref: '#/definitions/OrderPayGrade'
-=======
-        $ref: '#/definitions/Grade'
       rank:
-        type: string
-        format: uuid
-        example: cf1addea-a4f9-4173-8506-2bb82a064cb7
->>>>>>> 56ff9ad7
+        example: c56a4180-65aa-42ec-a945-5fd21dec0538
+        format: uuid
+        type: string
       originDutyLocationId:
         type: string
         format: uuid
@@ -6825,16 +6754,9 @@
         example: N002214CSW32Y9
         $ref: '#/definitions/NullableString'
       grade:
-<<<<<<< HEAD
         $ref: '#/definitions/OrderPayGrade'
-=======
-        $ref: '#/definitions/Grade'
       rank:
-        type: string
-        format: uuid
-        example: c56a4180-65aa-42ec-a945-5fd21dec0538
-        x-nullable: true
->>>>>>> 56ff9ad7
+        $ref: '#/definitions/Rank'
       hasDependents:
         type: boolean
         title: Are dependents included in your orders?
@@ -6919,16 +6841,11 @@
         type: boolean
         x-nullable: true
       grade:
-<<<<<<< HEAD
         $ref: '#/definitions/OrderPayGrade'
-=======
-        $ref: '#/definitions/Grade'
       rank:
-        type: string
-        format: uuid
         example: c56a4180-65aa-42ec-a945-5fd21dec0538
-        x-nullable: true
->>>>>>> 56ff9ad7
+        format: uuid
+        type: string
       dependentsAuthorized:
         type: boolean
         x-nullable: true
@@ -9529,7 +9446,6 @@
       - officeUserId
       - transportationOfficeId
       - primaryOffice
-<<<<<<< HEAD
   OrderPayGrade:
     type: string
     x-nullable: true
@@ -9594,7 +9510,6 @@
       CIVILIAN_EMPLOYEE: Civilian Employee
       ACADEMY_CADET: Service Academy Cadet
       MIDSHIPMAN: Midshipman
-=======
   Rank:
     type: object
     x-nullable: true
@@ -9618,7 +9533,6 @@
       rankOrder:
         type: integer
         x-nullable: true
->>>>>>> 56ff9ad7
   DutyLocation:
     type: object
     properties:
@@ -13179,9 +13093,6 @@
       - SPACE_FORCE
       - OTHER
     x-nullable: true
-<<<<<<< HEAD
-    description: Military branch of service
-=======
     description: Military branch of service
   OrderPayGradeParam:
     name: grade
@@ -13190,63 +13101,62 @@
     in: path
     required: true
     enum:
-      - E_1
-      - E_2
-      - E_3
-      - E_4
-      - E_5
-      - E_6
-      - E_7
-      - E_8
-      - E_9
-      - E_9_SPECIAL_SENIOR_ENLISTED
-      - O_1_ACADEMY_GRADUATE
-      - O_2
-      - O_3
-      - O_4
-      - O_5
-      - O_6
-      - O_7
-      - O_8
-      - O_9
-      - O_10
-      - W_1
-      - W_2
-      - W_3
-      - W_4
-      - W_5
+      - E-1
+      - E-2
+      - E-3
+      - E-4
+      - E-5
+      - E-6
+      - E-7
+      - E-8
+      - E-9
+      - E-9-SPECIAL-SENIOR-ENLISTED
+      - O-1
+      - O-2
+      - O-3
+      - O-4
+      - O-5
+      - O-6
+      - O-7
+      - O-8
+      - O-9
+      - O-10
+      - W-1
+      - W-2
+      - W-3
+      - W-4
+      - W-5
       - AVIATION_CADET
       - CIVILIAN_EMPLOYEE
       - ACADEMY_CADET
       - MIDSHIPMAN
     x-display-value:
-      E_1: E-1
-      E_2: E-2
-      E_3: E-3
-      E_4: E-4
-      E_5: E-5
-      E_6: E-6
-      E_7: E-7
-      E_8: E-8
-      E_9: E-9
-      E_9_SPECIAL_SENIOR_ENLISTED: E-9 (Special Senior Enlisted)
-      O_1_ACADEMY_GRADUATE: O-1 or Service Academy Graduate
-      O_2: O-2
-      O_3: O-3
-      O_4: O-4
-      O_5: O-5
-      O_6: O-6
-      O_7: O-7
-      O_8: O-8
-      O_9: O-9
-      O_10: O-10
-      W_1: W-1
-      W_2: W-2
-      W_3: W-3
-      W_4: W-4
-      W_5: W-5
+      E-1: E-1
+      E-2: E-2
+      E-3: E-3
+      E-4: E-4
+      E-5: E-5
+      E-6: E-6
+      E-7: E-7
+      E-8: E-8
+      E-9: E-9
+      E-9-SPECIAL-SENIOR-ENLISTED: E-9 (Special Senior Enlisted)
+      O-1: O-1
+      O-2: O-2
+      O-3: O-3
+      O-4: O-4
+      O-5: O-5
+      O-6: O-6
+      O-7: O-7
+      O-8: O-8
+      O-9: O-9
+      O-10: O-10
+      W-1: W-1
+      W-2: W-2
+      W-3: W-3
+      W-4: W-4
+      W-5: W-5
       AVIATION_CADET: Aviation Cadet
       CIVILIAN_EMPLOYEE: Civilian Employee
       ACADEMY_CADET: Service Academy Cadet
-      MIDSHIPMAN: Midshipman
->>>>>>> 56ff9ad7
+      MIDSHIPMAN: Midshipman