--- conflicted
+++ resolved
@@ -5306,10 +5306,8 @@
         title: ZIP
         example: '90210'
         pattern: ^(\d{5})$
-<<<<<<< HEAD
       orderType:
         type: string
-=======
       requestedPickupDate:
         type: string
         format: date
@@ -5322,7 +5320,6 @@
         $ref: '#/definitions/GBLOC'
       destinationGBLOC:
         $ref: '#/definitions/GBLOC'
->>>>>>> 732b7804
   SearchMovesResult:
     type: object
     properties:
