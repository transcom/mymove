--- conflicted
+++ resolved
@@ -8244,10 +8244,6 @@
     type: array
     items:
       $ref: '#/definitions/TransportationOffice'
-  VLocations:
-    type: array
-    items:
-      $ref: '#/definitions/VLocation'
   ReServiceItems:
     type: array
     items:
@@ -8544,13 +8540,10 @@
         type: string
         format: uuid
         example: c56a4180-65aa-42ec-a945-5fd21dec0538
-<<<<<<< HEAD
       destinationGbloc:
         type: string
         pattern: ^[A-Z]{4}$
         x-nullable: true
-=======
->>>>>>> c6f0ec0f
     required:
       - streetAddress1
       - city
