--- conflicted
+++ resolved
@@ -3222,21 +3222,12 @@
           items:
             type: string
             enum:
-<<<<<<< HEAD
               - Payment requested
               - Reviewed
               - Rejected
               - Paid
               - Deprecated
               - Error
-=======
-              - PENDING
-              - REVIEWED
-              - REVIEWED_AND_ALL_SERVICE_ITEMS_REJECTED
-              - PAID
-              - DEPRECATED
-              - EDI_ERROR
->>>>>>> cb874f67
         - in: query
           name: orderType
           type: string
@@ -5399,7 +5390,6 @@
         pattern: ^(\d{5})$
       orderType:
         type: string
-<<<<<<< HEAD
       requestedPickupDate:
         type: string
         format: date
@@ -5412,8 +5402,6 @@
         $ref: '#/definitions/GBLOC'
       destinationGBLOC:
         $ref: '#/definitions/GBLOC'
-=======
->>>>>>> cb874f67
   SearchMovesResult:
     type: object
     properties:
