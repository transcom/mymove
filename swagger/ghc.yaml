swagger: '2.0'
info:
  contact:
    email: milmove-developers@caci.com
  description: >
    The GHC API is a RESTful API that enables the Office application for
    MilMove.


    All endpoints are located under `/ghc/v1`.
  license:
    name: MIT
    url: https://opensource.org/licenses/MIT
  title: MilMove GHC API
  version: 0.0.1
basePath: /ghc/v1
schemes:
  - http
tags:
  - name: queues
  - name: move
  - name: order
    description: >
      Move Orders - Commonly called “Orders,” especially in customer-facing
      language. Orders are plural because they're a bundle of related orders
      issued bya Service (e.g. Army, Air Force, Navy) to a customer that
      authorize (and order) that customer to move from one location to another.

      Orders are backed by $$ in the bank to support that move, which is
      identified by a Line of Account (LOA) code on the orders document.
  - name: moveTaskOrder
  - name: customer
  - name: mtoServiceItem
  - name: mtoShipment
  - name: shipment
  - name: mtoAgent
  - name: paymentServiceItem
  - name: ppm
  - name: tac
  - name: transportationOffice
  - name: uploads
  - name: paymentRequests
paths:
  /open/requested-office-users:
    post:
      consumes:
        - application/json
      produces:
        - application/json
      summary: Create an Office User
      description: >
        This endpoint is publicly accessible as it is utilized for individuals
        who do not have an office account to request the creation of an office
        account.

        Request the creation of an office user. An administrator will need to
        approve them after creation. Note on requirements: An identification
        method must be present. The following 2 fields have an "OR" requirement.
        - edipi - other_unique_id One of these two fields MUST be present to
        serve as identification for the office user being created. This logic is
        handled at the application level.
      operationId: createRequestedOfficeUser
      tags:
        - officeUsers
      parameters:
        - in: body
          name: officeUser
          description: Office User information
          schema:
            $ref: '#/definitions/OfficeUserCreate'
      responses:
        '201':
          description: successfully requested the creation of provided office user
          schema:
            $ref: '#/definitions/OfficeUser'
        '422':
          description: validation error
          schema:
            $ref: '#/definitions/ValidationError'
        '500':
          description: internal server error
  /customer:
    post:
      summary: Creates a customer with Okta option
      description: >-
        Creates a customer with option to also create an Okta profile account
        based on the office user's input when completing the UI form and
        submitting.
      operationId: createCustomerWithOktaOption
      tags:
        - customer
      consumes:
        - application/json
      produces:
        - application/json
      parameters:
        - in: body
          name: body
          required: true
          schema:
            $ref: '#/definitions/CreateCustomerPayload'
      responses:
        '200':
          description: successfully created the customer
          schema:
            $ref: '#/definitions/CreatedCustomer'
        '400':
          $ref: '#/responses/InvalidRequest'
        '401':
          $ref: '#/responses/PermissionDenied'
        '403':
          $ref: '#/responses/PermissionDenied'
        '404':
          $ref: '#/responses/NotFound'
        '409':
          $ref: '#/responses/Conflict'
        '412':
          $ref: '#/responses/PreconditionFailed'
        '422':
          $ref: '#/responses/UnprocessableEntity'
        '500':
          $ref: '#/responses/ServerError'
  /customer/{customerID}:
    parameters:
      - description: ID of customer to use
        in: path
        name: customerID
        required: true
        type: string
        format: uuid
    get:
      produces:
        - application/json
      parameters: []
      responses:
        '200':
          description: Successfully retrieved information on an individual customer
          schema:
            $ref: '#/definitions/Customer'
        '400':
          $ref: '#/responses/InvalidRequest'
        '401':
          $ref: '#/responses/PermissionDenied'
        '403':
          $ref: '#/responses/PermissionDenied'
        '404':
          $ref: '#/responses/NotFound'
        '500':
          $ref: '#/responses/ServerError'
      tags:
        - customer
      description: Returns a given customer
      operationId: getCustomer
      summary: Returns a given customer
    patch:
      summary: Updates customer info
      description: Updates customer info by ID
      operationId: updateCustomer
      tags:
        - customer
      consumes:
        - application/json
      produces:
        - application/json
      parameters:
        - in: body
          name: body
          required: true
          schema:
            $ref: '#/definitions/UpdateCustomerPayload'
        - in: header
          name: If-Match
          type: string
          required: true
      responses:
        '200':
          description: updated instance of orders
          schema:
            $ref: '#/definitions/Customer'
        '400':
          $ref: '#/responses/InvalidRequest'
        '401':
          $ref: '#/responses/PermissionDenied'
        '403':
          $ref: '#/responses/PermissionDenied'
        '404':
          $ref: '#/responses/NotFound'
        '412':
          $ref: '#/responses/PreconditionFailed'
        '422':
          $ref: '#/responses/UnprocessableEntity'
        '500':
          $ref: '#/responses/ServerError'
      x-permissions:
        - update.customer
  /customer/search:
    post:
      produces:
        - application/json
      consumes:
        - application/json
      summary: Search customers by DOD ID or customer name
      description: >
        Search customers by DOD ID or customer name. Used by services counselors
        to locate profiles to update, find attached moves, and to create new
        moves.
      operationId: searchCustomers
      tags:
        - customer
      parameters:
        - in: body
          name: body
          schema:
            properties:
              page:
                type: integer
                description: requested page of results
              perPage:
                type: integer
              dodID:
                description: DOD ID
                type: string
                minLength: 10
                maxLength: 10
                x-nullable: true
              emplid:
                description: EMPLID
                type: string
                minLength: 7
                maxLength: 7
                x-nullable: true
              branch:
                description: Branch
                type: string
                minLength: 1
              customerName:
                description: Customer Name
                type: string
                minLength: 1
                x-nullable: true
              sort:
                type: string
                x-nullable: true
                enum:
                  - customerName
                  - dodID
                  - emplid
                  - branch
                  - personalEmail
                  - telephone
              order:
                type: string
                x-nullable: true
                enum:
                  - asc
                  - desc
          description: field that results should be sorted by
      responses:
        '200':
          description: Successfully returned all customers matching the criteria
          schema:
            $ref: '#/definitions/SearchCustomersResult'
        '403':
          $ref: '#/responses/PermissionDenied'
        '500':
          $ref: '#/responses/ServerError'
  /move/{locator}:
    parameters:
      - description: Code used to identify a move in the system
        in: path
        name: locator
        required: true
        type: string
    get:
      produces:
        - application/json
      parameters: []
      responses:
        '200':
          description: Successfully retrieved the individual move
          schema:
            $ref: '#/definitions/Move'
        '400':
          $ref: '#/responses/InvalidRequest'
        '401':
          $ref: '#/responses/PermissionDenied'
        '403':
          $ref: '#/responses/PermissionDenied'
        '404':
          $ref: '#/responses/NotFound'
        '500':
          $ref: '#/responses/ServerError'
      tags:
        - move
      description: Returns a given move for a unique alphanumeric locator string
      summary: Returns a given move
      operationId: getMove
  /move/{locator}/history:
    parameters:
      - description: Code used to identify a move in the system
        in: path
        name: locator
        required: true
        type: string
    get:
      produces:
        - application/json
      parameters:
        - in: query
          name: page
          type: integer
          description: requested page of results
        - in: query
          name: perPage
          type: integer
          description: results per page
      responses:
        '200':
          description: Successfully retrieved the individual move history
          schema:
            $ref: '#/definitions/MoveHistoryResult'
        '400':
          $ref: '#/responses/InvalidRequest'
        '401':
          $ref: '#/responses/PermissionDenied'
        '403':
          $ref: '#/responses/PermissionDenied'
        '404':
          $ref: '#/responses/NotFound'
        '500':
          $ref: '#/responses/ServerError'
      tags:
        - move
      description: >-
        Returns the history for a given move for a unique alphanumeric locator
        string
      summary: Returns the history of an identified move
      operationId: getMoveHistory
  /moves/{moveID}/shipment-evaluation-reports-list:
    parameters:
      - description: Code used to identify a move in the system
        in: path
        name: moveID
        required: true
        type: string
        format: uuid
    get:
      produces:
        - application/json
      responses:
        '200':
          description: Successfully retrieved the move's evaluation reports
          schema:
            $ref: '#/definitions/EvaluationReportList'
        '400':
          $ref: '#/responses/InvalidRequest'
        '401':
          $ref: '#/responses/PermissionDenied'
        '403':
          $ref: '#/responses/PermissionDenied'
        '404':
          $ref: '#/responses/NotFound'
        '500':
          $ref: '#/responses/ServerError'
      tags:
        - move
      description: >-
        Returns shipment evaluation reports for the specified move that are
        visible to the current office user
      summary: >-
        Returns shipment evaluation reports for the specified move that are
        visible to the current office user
      operationId: getMoveShipmentEvaluationReportsList
  /moves/{moveID}/counseling-evaluation-reports-list:
    parameters:
      - description: Code used to identify a move in the system
        in: path
        name: moveID
        required: true
        type: string
        format: uuid
    get:
      produces:
        - application/json
      responses:
        '200':
          description: Successfully retrieved the move's evaluation reports
          schema:
            $ref: '#/definitions/EvaluationReportList'
        '400':
          $ref: '#/responses/InvalidRequest'
        '401':
          $ref: '#/responses/PermissionDenied'
        '403':
          $ref: '#/responses/PermissionDenied'
        '404':
          $ref: '#/responses/NotFound'
        '500':
          $ref: '#/responses/ServerError'
      tags:
        - move
      description: >-
        Returns counseling evaluation reports for the specified move that are
        visible to the current office user
      summary: >-
        Returns counseling evaluation reports for the specified move that are
        visible to the current office user
      operationId: getMoveCounselingEvaluationReportsList
  /moves/{moveID}/cancel:
    parameters:
      - description: ID of the move
        in: path
        name: moveID
        required: true
        format: uuid
        type: string
    post:
      consumes:
        - application/json
      produces:
        - application/json
      parameters: []
      responses:
        '200':
          description: Successfully cancelled move
          schema:
            $ref: '#/definitions/Move'
        '403':
          $ref: '#/responses/PermissionDenied'
        '404':
          $ref: '#/responses/NotFound'
        '409':
          $ref: '#/responses/Conflict'
        '412':
          $ref: '#/responses/PreconditionFailed'
        '422':
          $ref: '#/responses/UnprocessableEntity'
        '500':
          $ref: '#/responses/ServerError'
      tags:
        - move
      description: cancels a move
      operationId: moveCanceler
      summary: Cancels a move
  /counseling/orders/{orderID}:
    parameters:
      - description: ID of order to update
        in: path
        name: orderID
        required: true
        type: string
        format: uuid
    patch:
      summary: Updates an order (performed by a services counselor)
      description: All fields sent in this request will be set on the order referenced
      operationId: counselingUpdateOrder
      tags:
        - order
      consumes:
        - application/json
      produces:
        - application/json
      parameters:
        - in: body
          name: body
          required: true
          schema:
            $ref: '#/definitions/CounselingUpdateOrderPayload'
        - in: header
          name: If-Match
          type: string
          required: true
      responses:
        '200':
          description: updated instance of orders
          schema:
            $ref: '#/definitions/Order'
        '403':
          $ref: '#/responses/PermissionDenied'
        '404':
          $ref: '#/responses/NotFound'
        '412':
          $ref: '#/responses/PreconditionFailed'
        '422':
          $ref: '#/responses/UnprocessableEntity'
        '500':
          $ref: '#/responses/ServerError'
  /orders:
    post:
      summary: Creates an orders model for a logged-in user
      description: >-
        Creates an instance of orders tied to a service member, which allow for
        creation of a move and an entitlement. Orders are required before the
        creation of a move
      operationId: createOrder
      tags:
        - order
      consumes:
        - application/json
      produces:
        - application/json
      parameters:
        - in: body
          name: createOrders
          schema:
            $ref: '#/definitions/CreateOrders'
      responses:
        '200':
          description: created instance of orders
          schema:
            $ref: '#/definitions/Order'
        '400':
          description: invalid request
        '401':
          description: request requires user authentication
        '403':
          description: user is not authorized
        '422':
          $ref: '#/responses/UnprocessableEntity'
        '500':
          description: internal server error
  /orders/{orderID}:
    parameters:
      - description: ID of order to use
        in: path
        name: orderID
        required: true
        type: string
        format: uuid
    patch:
      summary: Updates an order
      description: All fields sent in this request will be set on the order referenced
      operationId: updateOrder
      tags:
        - order
      consumes:
        - application/json
      produces:
        - application/json
      parameters:
        - in: body
          name: body
          required: true
          schema:
            $ref: '#/definitions/UpdateOrderPayload'
        - in: header
          name: If-Match
          type: string
          required: true
      responses:
        '200':
          description: updated instance of orders
          schema:
            $ref: '#/definitions/Order'
        '400':
          $ref: '#/responses/InvalidRequest'
        '403':
          $ref: '#/responses/PermissionDenied'
        '404':
          $ref: '#/responses/NotFound'
        '409':
          $ref: '#/responses/Conflict'
        '412':
          $ref: '#/responses/PreconditionFailed'
        '422':
          $ref: '#/responses/UnprocessableEntity'
        '500':
          $ref: '#/responses/ServerError'
      x-permissions:
        - update.orders
    get:
      produces:
        - application/json
      parameters: []
      responses:
        '200':
          description: Successfully retrieved order
          schema:
            $ref: '#/definitions/Order'
        '400':
          $ref: '#/responses/InvalidRequest'
        '401':
          $ref: '#/responses/PermissionDenied'
        '403':
          $ref: '#/responses/PermissionDenied'
        '404':
          $ref: '#/responses/NotFound'
        '500':
          $ref: '#/responses/ServerError'
      tags:
        - order
      description: Gets an order
      operationId: getOrder
      summary: Gets an order by ID
  /orders/{orderID}/allowances:
    parameters:
      - description: ID of order to use
        in: path
        name: orderID
        required: true
        type: string
        format: uuid
    patch:
      summary: Updates an allowance (Orders with Entitlements)
      description: All fields sent in this request will be set on the order referenced
      operationId: updateAllowance
      tags:
        - order
      consumes:
        - application/json
      produces:
        - application/json
      parameters:
        - in: body
          name: body
          required: true
          schema:
            $ref: '#/definitions/UpdateAllowancePayload'
        - in: header
          name: If-Match
          type: string
          required: true
      responses:
        '200':
          description: updated instance of allowance
          schema:
            $ref: '#/definitions/Order'
        '403':
          $ref: '#/responses/PermissionDenied'
        '404':
          $ref: '#/responses/NotFound'
        '412':
          $ref: '#/responses/PreconditionFailed'
        '422':
          $ref: '#/responses/UnprocessableEntity'
        '500':
          $ref: '#/responses/ServerError'
      x-permissions:
        - update.allowances
  /orders/{orderID}/acknowledge-excess-weight-risk:
    parameters:
      - description: ID of order to use
        in: path
        name: orderID
        required: true
        type: string
        format: uuid
    post:
      summary: >-
        Saves the date and time a TOO acknowledged the excess weight risk by
        dismissing the alert
      description: >-
        Saves the date and time a TOO acknowledged the excess weight risk by
        dismissing the alert
      operationId: acknowledgeExcessWeightRisk
      tags:
        - order
      consumes:
        - application/json
      produces:
        - application/json
      parameters:
        - in: header
          name: If-Match
          type: string
          required: true
      responses:
        '200':
          description: updated Move
          schema:
            $ref: '#/definitions/Move'
        '403':
          $ref: '#/responses/PermissionDenied'
        '404':
          $ref: '#/responses/NotFound'
        '412':
          $ref: '#/responses/PreconditionFailed'
        '422':
          $ref: '#/responses/UnprocessableEntity'
        '500':
          $ref: '#/responses/ServerError'
      x-permissions:
        - update.excessWeightRisk
  /orders/{orderID}/update-billable-weight:
    parameters:
      - description: ID of order to use
        in: path
        name: orderID
        required: true
        type: string
        format: uuid
    patch:
      summary: Updates the max billable weight
      description: Updates the DBAuthorizedWeight attribute for the Order Entitlements=
      operationId: updateBillableWeight
      tags:
        - order
      consumes:
        - application/json
      produces:
        - application/json
      parameters:
        - in: body
          name: body
          required: true
          schema:
            $ref: '#/definitions/UpdateBillableWeightPayload'
        - in: header
          name: If-Match
          type: string
          required: true
      responses:
        '200':
          description: updated Order
          schema:
            $ref: '#/definitions/Order'
        '403':
          $ref: '#/responses/PermissionDenied'
        '404':
          $ref: '#/responses/NotFound'
        '412':
          $ref: '#/responses/PreconditionFailed'
        '422':
          $ref: '#/responses/UnprocessableEntity'
        '500':
          $ref: '#/responses/ServerError'
      x-permissions:
        - update.billableWeight
  /orders/{orderID}/update-max-billable-weight/tio:
    parameters:
      - description: ID of order to use
        in: path
        name: orderID
        required: true
        type: string
        format: uuid
    patch:
      summary: Updates the max billable weight with TIO remarks
      description: >-
        Updates the DBAuthorizedWeight attribute for the Order Entitlements and
        move TIO remarks
      operationId: updateMaxBillableWeightAsTIO
      tags:
        - order
      consumes:
        - application/json
      produces:
        - application/json
      parameters:
        - in: body
          name: body
          required: true
          schema:
            $ref: '#/definitions/UpdateMaxBillableWeightAsTIOPayload'
        - $ref: '#/parameters/ifMatch'
      responses:
        '200':
          description: updated Order
          schema:
            $ref: '#/definitions/Order'
        '403':
          $ref: '#/responses/PermissionDenied'
        '404':
          $ref: '#/responses/NotFound'
        '412':
          $ref: '#/responses/PreconditionFailed'
        '422':
          $ref: '#/responses/UnprocessableEntity'
        '500':
          $ref: '#/responses/ServerError'
      x-permissions:
        - update.maxBillableWeight
  /orders/{orderID}/upload_amended_orders:
    post:
      summary: Create an amended order for a given order
      description: Create an amended order for a given order
      operationId: uploadAmendedOrders
      tags:
        - order
      consumes:
        - multipart/form-data
      parameters:
        - in: path
          name: orderID
          type: string
          format: uuid
          required: true
          description: UUID of the order
        - in: formData
          name: file
          type: file
          description: The file to upload.
          required: true
      responses:
        '201':
          description: created upload
          schema:
            $ref: '#/definitions/Upload'
        '400':
          description: invalid request
          schema:
            $ref: '#/definitions/InvalidRequestResponsePayload'
        '403':
          description: not authorized
        '404':
          description: not found
        '413':
          description: payload is too large
        '500':
          description: server error
  /counseling/orders/{orderID}/allowances:
    parameters:
      - description: ID of order to use
        in: path
        name: orderID
        required: true
        type: string
        format: uuid
    patch:
      summary: Updates an allowance (Orders with Entitlements)
      description: All fields sent in this request will be set on the order referenced
      operationId: counselingUpdateAllowance
      tags:
        - order
      consumes:
        - application/json
      produces:
        - application/json
      parameters:
        - in: body
          name: body
          required: true
          schema:
            $ref: '#/definitions/CounselingUpdateAllowancePayload'
        - in: header
          name: If-Match
          type: string
          required: true
      responses:
        '200':
          description: updated instance of allowance
          schema:
            $ref: '#/definitions/Order'
        '403':
          $ref: '#/responses/PermissionDenied'
        '404':
          $ref: '#/responses/NotFound'
        '412':
          $ref: '#/responses/PreconditionFailed'
        '422':
          $ref: '#/responses/UnprocessableEntity'
        '500':
          $ref: '#/responses/ServerError'
  /move-task-orders/{moveTaskOrderID}:
    parameters:
      - description: ID of move to use
        in: path
        name: moveTaskOrderID
        required: true
        type: string
    get:
      produces:
        - application/json
      parameters: []
      responses:
        '200':
          description: Successfully retrieved move task order
          schema:
            $ref: '#/definitions/MoveTaskOrder'
        '400':
          $ref: '#/responses/InvalidRequest'
        '401':
          $ref: '#/responses/PermissionDenied'
        '403':
          $ref: '#/responses/PermissionDenied'
        '404':
          $ref: '#/responses/NotFound'
        '500':
          $ref: '#/responses/ServerError'
      tags:
        - moveTaskOrder
      description: Gets a move
      operationId: getMoveTaskOrder
      summary: Gets a move by ID
  /move_task_orders/{moveTaskOrderID}/mto_service_items:
    parameters:
      - description: ID of move for mto service item to use
        in: path
        name: moveTaskOrderID
        required: true
        format: uuid
        type: string
    get:
      produces:
        - application/json
      parameters: []
      responses:
        '200':
          description: Successfully retrieved all line items for a move task order
          schema:
            $ref: '#/definitions/MTOServiceItems'
        '404':
          $ref: '#/responses/NotFound'
        '422':
          $ref: '#/responses/UnprocessableEntity'
        '500':
          $ref: '#/responses/ServerError'
      tags:
        - mtoServiceItem
      description: Gets all line items for a move
      operationId: listMTOServiceItems
      summary: Gets all line items for a move
  /mto-shipments:
    post:
      summary: createMTOShipment
      description: |
        Creates a MTO shipment for the specified Move Task Order.
        Required fields include:
        * Shipment Type
        * Customer requested pick-up date
        * Pick-up Address
        * Delivery Address
        * Releasing / Receiving agents
        Optional fields include:
        * Delivery Address Type
        * Customer Remarks
        * Releasing / Receiving agents
        * An array of optional accessorial service item codes
      consumes:
        - application/json
      produces:
        - application/json
      operationId: createMTOShipment
      tags:
        - mtoShipment
      parameters:
        - in: body
          name: body
          schema:
            $ref: '#/definitions/CreateMTOShipment'
      responses:
        '200':
          description: Successfully created a MTO shipment.
          schema:
            $ref: '#/definitions/MTOShipment'
        '400':
          $ref: '#/responses/InvalidRequest'
        '404':
          $ref: '#/responses/NotFound'
        '422':
          $ref: '#/responses/UnprocessableEntity'
        '500':
          $ref: '#/responses/ServerError'
  /move_task_orders/{moveTaskOrderID}/mto_shipments:
    parameters:
      - description: ID of move task order for mto shipment to use
        in: path
        name: moveTaskOrderID
        required: true
        format: uuid
        type: string
    get:
      produces:
        - application/json
      parameters: []
      responses:
        '200':
          description: Successfully retrieved all mto shipments for a move task order
          schema:
            $ref: '#/definitions/MTOShipments'
        '403':
          $ref: '#/responses/PermissionDenied'
        '404':
          $ref: '#/responses/NotFound'
        '422':
          $ref: '#/responses/UnprocessableEntity'
        '500':
          $ref: '#/responses/ServerError'
      tags:
        - mtoShipment
      description: Gets all shipments for a move task order
      operationId: listMTOShipments
      summary: Gets all shipments for a move task order
  /shipments/{shipmentID}:
    get:
      summary: fetches a shipment by ID
      description: fetches a shipment by ID
      operationId: getShipment
      tags:
        - mtoShipment
      produces:
        - application/json
      parameters:
        - description: ID of the shipment to be fetched
          in: path
          name: shipmentID
          required: true
          format: uuid
          type: string
      responses:
        '200':
          description: Successfully fetched the shipment
          schema:
            $ref: '#/definitions/MTOShipment'
        '400':
          $ref: '#/responses/InvalidRequest'
        '403':
          $ref: '#/responses/PermissionDenied'
        '404':
          $ref: '#/responses/NotFound'
        '422':
          $ref: '#/responses/UnprocessableEntity'
        '500':
          $ref: '#/responses/ServerError'
    delete:
      summary: Soft deletes a shipment by ID
      description: Soft deletes a shipment by ID
      operationId: deleteShipment
      tags:
        - shipment
      produces:
        - application/json
      parameters:
        - description: ID of the shipment to be deleted
          in: path
          name: shipmentID
          required: true
          format: uuid
          type: string
      responses:
        '204':
          description: Successfully soft deleted the shipment
        '400':
          $ref: '#/responses/InvalidRequest'
        '403':
          $ref: '#/responses/PermissionDenied'
        '404':
          $ref: '#/responses/NotFound'
        '409':
          $ref: '#/responses/Conflict'
        '422':
          $ref: '#/responses/UnprocessableEntity'
        '500':
          $ref: '#/responses/ServerError'
  /move_task_orders/{moveTaskOrderID}/mto_shipments/{shipmentID}:
    patch:
      summary: updateMTOShipment
      description: |
        Updates a specified MTO shipment.
        Required fields include:
        * MTO Shipment ID required in path
        * If-Match required in headers
        * No fields required in body
        Optional fields include:
        * New shipment status type
        * Shipment Type
        * Customer requested pick-up date
        * Pick-up Address
        * Delivery Address
        * Secondary Pick-up Address
        * SecondaryDelivery Address
        * Delivery Address Type
        * Customer Remarks
        * Counselor Remarks
        * Releasing / Receiving agents
        * Actual Pro Gear Weight
        * Actual Spouse Pro Gear Weight
      consumes:
        - application/json
      produces:
        - application/json
      operationId: updateMTOShipment
      tags:
        - mtoShipment
      parameters:
        - in: path
          name: moveTaskOrderID
          required: true
          format: uuid
          type: string
          description: ID of move task order for mto shipment to use
        - in: path
          name: shipmentID
          type: string
          format: uuid
          required: true
          description: UUID of the MTO Shipment to update
        - in: header
          name: If-Match
          type: string
          required: true
          description: >
            Optimistic locking is implemented via the `If-Match` header. If the
            ETag header does not match the value of the resource on the server,
            the server rejects the change with a `412 Precondition Failed`
            error.
        - in: body
          name: body
          schema:
            $ref: '#/definitions/UpdateShipment'
      responses:
        '200':
          description: Successfully updated the specified MTO shipment.
          schema:
            $ref: '#/definitions/MTOShipment'
        '400':
          $ref: '#/responses/InvalidRequest'
        '401':
          $ref: '#/responses/PermissionDenied'
        '403':
          $ref: '#/responses/PermissionDenied'
        '404':
          $ref: '#/responses/NotFound'
        '412':
          $ref: '#/responses/PreconditionFailed'
        '422':
          $ref: '#/responses/UnprocessableEntity'
        '500':
          $ref: '#/responses/ServerError'
  /shipments/{shipmentID}/approve:
    parameters:
      - description: ID of the shipment
        in: path
        name: shipmentID
        required: true
        format: uuid
        type: string
    post:
      consumes:
        - application/json
      produces:
        - application/json
      parameters:
        - in: header
          name: If-Match
          type: string
          required: true
      responses:
        '200':
          description: Successfully approved the shipment
          schema:
            $ref: '#/definitions/MTOShipment'
        '403':
          $ref: '#/responses/PermissionDenied'
        '404':
          $ref: '#/responses/NotFound'
        '409':
          $ref: '#/responses/Conflict'
        '412':
          $ref: '#/responses/PreconditionFailed'
        '422':
          $ref: '#/responses/UnprocessableEntity'
        '500':
          $ref: '#/responses/ServerError'
      tags:
        - shipment
      description: Approves a shipment
      operationId: approveShipment
      summary: Approves a shipment
      x-permissions:
        - update.shipment
  /shipments/{shipmentID}/request-diversion:
    parameters:
      - description: ID of the shipment
        in: path
        name: shipmentID
        required: true
        format: uuid
        type: string
    post:
      consumes:
        - application/json
      produces:
        - application/json
      parameters:
        - in: header
          name: If-Match
          type: string
          required: true
        - in: body
          name: body
          required: true
          schema:
            $ref: '#/definitions/RequestDiversion'
      responses:
        '200':
          description: Successfully requested the shipment diversion
          schema:
            $ref: '#/definitions/MTOShipment'
        '403':
          $ref: '#/responses/PermissionDenied'
        '404':
          $ref: '#/responses/NotFound'
        '409':
          $ref: '#/responses/Conflict'
        '412':
          $ref: '#/responses/PreconditionFailed'
        '422':
          $ref: '#/responses/UnprocessableEntity'
        '500':
          $ref: '#/responses/ServerError'
      tags:
        - shipment
      description: Requests a shipment diversion
      operationId: requestShipmentDiversion
      summary: Requests a shipment diversion
      x-permissions:
        - create.shipmentDiversionRequest
  /shipments/{shipmentID}/approve-diversion:
    parameters:
      - description: ID of the shipment
        in: path
        name: shipmentID
        required: true
        format: uuid
        type: string
    post:
      consumes:
        - application/json
      produces:
        - application/json
      parameters:
        - in: header
          name: If-Match
          type: string
          required: true
      responses:
        '200':
          description: Successfully approved the shipment diversion
          schema:
            $ref: '#/definitions/MTOShipment'
        '403':
          $ref: '#/responses/PermissionDenied'
        '404':
          $ref: '#/responses/NotFound'
        '409':
          $ref: '#/responses/Conflict'
        '412':
          $ref: '#/responses/PreconditionFailed'
        '422':
          $ref: '#/responses/UnprocessableEntity'
        '500':
          $ref: '#/responses/ServerError'
      x-permissions:
        - update.shipment
      tags:
        - shipment
      description: Approves a shipment diversion
      operationId: approveShipmentDiversion
      summary: Approves a shipment diversion
  /shipments/{shipmentID}/reject:
    parameters:
      - description: ID of the shipment
        in: path
        name: shipmentID
        required: true
        format: uuid
        type: string
    post:
      consumes:
        - application/json
      produces:
        - application/json
      parameters:
        - in: header
          name: If-Match
          type: string
          required: true
        - in: body
          name: body
          required: true
          schema:
            $ref: '#/definitions/RejectShipment'
      responses:
        '200':
          description: Successfully rejected the shipment
          schema:
            $ref: '#/definitions/MTOShipment'
        '403':
          $ref: '#/responses/PermissionDenied'
        '404':
          $ref: '#/responses/NotFound'
        '409':
          $ref: '#/responses/Conflict'
        '412':
          $ref: '#/responses/PreconditionFailed'
        '422':
          $ref: '#/responses/UnprocessableEntity'
        '500':
          $ref: '#/responses/ServerError'
      tags:
        - shipment
      description: rejects a shipment
      operationId: rejectShipment
      summary: rejects a shipment
  /shipments/{shipmentID}/request-cancellation:
    parameters:
      - description: ID of the shipment
        in: path
        name: shipmentID
        required: true
        format: uuid
        type: string
    post:
      consumes:
        - application/json
      produces:
        - application/json
      parameters:
        - in: header
          name: If-Match
          type: string
          required: true
      responses:
        '200':
          description: Successfully requested the shipment cancellation
          schema:
            $ref: '#/definitions/MTOShipment'
        '403':
          $ref: '#/responses/PermissionDenied'
        '404':
          $ref: '#/responses/NotFound'
        '409':
          $ref: '#/responses/Conflict'
        '412':
          $ref: '#/responses/PreconditionFailed'
        '422':
          $ref: '#/responses/UnprocessableEntity'
        '500':
          $ref: '#/responses/ServerError'
      tags:
        - shipment
      description: Requests a shipment cancellation
      operationId: requestShipmentCancellation
      summary: Requests a shipment cancellation
      x-permissions:
        - create.shipmentCancellation
  /shipments/{shipmentID}/request-reweigh:
    parameters:
      - description: ID of the shipment
        in: path
        name: shipmentID
        required: true
        format: uuid
        type: string
    post:
      consumes:
        - application/json
      produces:
        - application/json
      responses:
        '200':
          description: Successfully requested a reweigh of the shipment
          schema:
            $ref: '#/definitions/Reweigh'
        '403':
          $ref: '#/responses/PermissionDenied'
        '404':
          $ref: '#/responses/NotFound'
        '409':
          $ref: '#/responses/Conflict'
        '412':
          $ref: '#/responses/PreconditionFailed'
        '422':
          $ref: '#/responses/UnprocessableEntity'
        '500':
          $ref: '#/responses/ServerError'
      tags:
        - shipment
        - reweigh
      description: Requests a shipment reweigh
      operationId: requestShipmentReweigh
      summary: Requests a shipment reweigh
      x-permissions:
        - create.reweighRequest
  /shipments/{shipmentID}/review-shipment-address-update:
    parameters:
      - description: ID of the shipment
        in: path
        name: shipmentID
        required: true
        format: uuid
        type: string
    patch:
      consumes:
        - application/json
      produces:
        - application/json
      parameters:
        - in: header
          name: If-Match
          type: string
          required: true
        - in: body
          name: body
          required: true
          schema:
            properties:
              status:
                type: string
                enum:
                  - REJECTED
                  - APPROVED
              officeRemarks:
                type: string
            required:
              - officeRemarks
              - status
      responses:
        '200':
          description: Successfully requested a shipment address update
          schema:
            $ref: '#/definitions/ShipmentAddressUpdate'
        '403':
          $ref: '#/responses/PermissionDenied'
        '404':
          $ref: '#/responses/NotFound'
        '409':
          $ref: '#/responses/Conflict'
        '412':
          $ref: '#/responses/PreconditionFailed'
        '422':
          $ref: '#/responses/UnprocessableEntity'
        '500':
          $ref: '#/responses/ServerError'
      tags:
        - shipment
      description: >-
        This endpoint is used to approve a address update request. Office
        remarks are required. Approving the address update will update the
        Destination Final Address of the associated service item
      operationId: reviewShipmentAddressUpdate
      summary: Allows TOO to review a shipment address update
  /shipments/{shipmentID}/sit-extensions:
    post:
      summary: Create an approved SIT Duration Update
      description: >-
        TOO can creates an already-approved SIT Duration Update on behalf of a
        customer
      consumes:
        - application/json
      produces:
        - application/json
      operationId: createApprovedSITDurationUpdate
      tags:
        - shipment
        - sitExtension
      parameters:
        - description: ID of the shipment
          in: path
          name: shipmentID
          required: true
          format: uuid
          type: string
        - in: body
          name: body
          schema:
            $ref: '#/definitions/CreateApprovedSITDurationUpdate'
          required: true
        - in: header
          description: >-
            We want the shipment's eTag rather than the SIT Duration Update eTag
            as the SIT Duration Update is always associated with a shipment
          name: If-Match
          type: string
          required: true
      responses:
        '200':
          description: Successfully created a SIT Extension.
          schema:
            $ref: '#/definitions/MTOShipment'
        '400':
          $ref: '#/responses/InvalidRequest'
        '403':
          $ref: '#/responses/PermissionDenied'
        '404':
          $ref: '#/responses/NotFound'
        '422':
          $ref: '#/responses/UnprocessableEntity'
        '500':
          $ref: '#/responses/ServerError'
      x-permissions:
        - create.SITExtension
  /shipments/{shipmentID}/sit-extensions/{sitExtensionID}/approve:
    parameters:
      - description: ID of the shipment
        in: path
        name: shipmentID
        required: true
        format: uuid
        type: string
      - description: ID of the SIT extension
        in: path
        name: sitExtensionID
        required: true
        format: uuid
        type: string
    patch:
      consumes:
        - application/json
      produces:
        - application/json
      parameters:
        - in: body
          name: body
          required: true
          schema:
            $ref: '#/definitions/ApproveSITExtension'
        - in: header
          description: >-
            We want the shipment's eTag rather than the SIT extension eTag as
            the SIT extension is always associated with a shipment
          name: If-Match
          type: string
          required: true
      responses:
        '200':
          description: Successfully approved a SIT extension
          schema:
            $ref: '#/definitions/MTOShipment'
        '403':
          $ref: '#/responses/PermissionDenied'
        '404':
          $ref: '#/responses/NotFound'
        '409':
          $ref: '#/responses/Conflict'
        '412':
          $ref: '#/responses/PreconditionFailed'
        '422':
          $ref: '#/responses/UnprocessableEntity'
        '500':
          $ref: '#/responses/ServerError'
      tags:
        - shipment
        - sitExtension
      description: Approves a SIT extension
      operationId: approveSITExtension
      summary: Approves a SIT extension
      x-permissions:
        - update.SITExtension
  /shipments/{shipmentID}/sit-extensions/{sitExtensionID}/deny:
    parameters:
      - description: ID of the shipment
        in: path
        name: shipmentID
        required: true
        format: uuid
        type: string
      - description: ID of the SIT extension
        in: path
        name: sitExtensionID
        required: true
        format: uuid
        type: string
    patch:
      consumes:
        - application/json
      produces:
        - application/json
      parameters:
        - in: body
          name: body
          required: true
          schema:
            $ref: '#/definitions/DenySITExtension'
        - in: header
          name: If-Match
          type: string
          required: true
      responses:
        '200':
          description: Successfully denied a SIT extension
          schema:
            $ref: '#/definitions/MTOShipment'
        '403':
          $ref: '#/responses/PermissionDenied'
        '404':
          $ref: '#/responses/NotFound'
        '409':
          $ref: '#/responses/Conflict'
        '412':
          $ref: '#/responses/PreconditionFailed'
        '422':
          $ref: '#/responses/UnprocessableEntity'
        '500':
          $ref: '#/responses/ServerError'
      tags:
        - shipment
        - sitExtension
      description: Denies a SIT extension
      operationId: denySITExtension
      summary: Denies a SIT extension
      x-permissions:
        - update.SITExtension
  /shipments/{shipmentID}/sit-service-item/convert-to-customer-expense:
    parameters:
      - description: ID of the shipment
        in: path
        name: shipmentID
        required: true
        format: uuid
        type: string
    patch:
      consumes:
        - application/json
      produces:
        - application/json
      parameters:
        - in: body
          name: body
          required: true
          schema:
            $ref: '#/definitions/UpdateSITServiceItemCustomerExpense'
        - in: header
          name: If-Match
          type: string
          required: true
      responses:
        '200':
          description: Successfully converted to customer expense
          schema:
            $ref: '#/definitions/MTOShipment'
        '403':
          $ref: '#/responses/PermissionDenied'
        '404':
          $ref: '#/responses/NotFound'
        '409':
          $ref: '#/responses/Conflict'
        '412':
          $ref: '#/responses/PreconditionFailed'
        '422':
          $ref: '#/responses/UnprocessableEntity'
        '500':
          $ref: '#/responses/ServerError'
      tags:
        - shipment
        - mtoServiceItem
      description: Converts a SIT to customer expense
      operationId: updateSITServiceItemCustomerExpense
      summary: Converts a SIT to customer expense
      x-permissions:
        - update.MTOServiceItem
  /shipments/{shipmentID}/ppm-documents:
    parameters:
      - description: ID of the shipment
        in: path
        name: shipmentID
        required: true
        format: uuid
        type: string
    get:
      summary: Gets all the PPM documents for a PPM shipment
      description: >
        Retrieves all of the documents and associated uploads for each ppm
        document type connected to a PPM shipment. This

        excludes any deleted PPM documents.
      operationId: getPPMDocuments
      tags:
        - ppm
      consumes:
        - application/json
      produces:
        - application/json
      responses:
        '200':
          description: >-
            All PPM documents and associated uploads for the specified PPM
            shipment.
          schema:
            $ref: '#/definitions/PPMDocuments'
        '401':
          $ref: '#/responses/PermissionDenied'
        '403':
          $ref: '#/responses/PermissionDenied'
        '422':
          $ref: '#/responses/UnprocessableEntity'
        '500':
          $ref: '#/responses/ServerError'
  /ppm-shipments/{ppmShipmentId}/weight-ticket/{weightTicketId}:
    parameters:
      - $ref: '#/parameters/ppmShipmentId'
      - $ref: '#/parameters/weightTicketId'
    patch:
      summary: Updates a weight ticket document
      description: >
        Updates a PPM shipment's weight ticket document with new information.
        Only some of the weight ticket document's

        fields are editable because some have to be set by the customer, e.g.
        vehicle description.
      operationId: updateWeightTicket
      tags:
        - ppm
      consumes:
        - application/json
      produces:
        - application/json
      parameters:
        - $ref: '#/parameters/ifMatch'
        - in: body
          name: updateWeightTicketPayload
          required: true
          schema:
            $ref: '#/definitions/UpdateWeightTicket'
      responses:
        '200':
          description: returns an updated weight ticket object
          schema:
            $ref: '#/definitions/WeightTicket'
        '400':
          $ref: '#/responses/InvalidRequest'
        '401':
          $ref: '#/responses/PermissionDenied'
        '403':
          $ref: '#/responses/PermissionDenied'
        '404':
          $ref: '#/responses/NotFound'
        '412':
          $ref: '#/responses/PreconditionFailed'
        '422':
          $ref: '#/responses/UnprocessableEntity'
        '500':
          $ref: '#/responses/ServerError'
  /ppm-shipments/{ppmShipmentId}/moving-expenses/{movingExpenseId}:
    parameters:
      - $ref: '#/parameters/ppmShipmentId'
      - $ref: '#/parameters/movingExpenseId'
    patch:
      summary: Updates the moving expense
      description: >
        Updates a PPM shipment's moving expense with new information. Only some
        of the moving expense's fields are

        editable because some have to be set by the customer, e.g. the
        description and the moving expense type.
      operationId: updateMovingExpense
      tags:
        - ppm
      consumes:
        - application/json
      produces:
        - application/json
      parameters:
        - $ref: '#/parameters/ifMatch'
        - in: body
          name: updateMovingExpense
          required: true
          schema:
            $ref: '#/definitions/UpdateMovingExpense'
      responses:
        '200':
          description: returns an updated moving expense object
          schema:
            $ref: '#/definitions/MovingExpense'
        '400':
          $ref: '#/responses/InvalidRequest'
        '401':
          $ref: '#/responses/PermissionDenied'
        '403':
          $ref: '#/responses/PermissionDenied'
        '404':
          $ref: '#/responses/NotFound'
        '412':
          $ref: '#/responses/PreconditionFailed'
        '422':
          $ref: '#/responses/UnprocessableEntity'
        '500':
          $ref: '#/responses/ServerError'
  /ppm-shipments/{ppmShipmentId}/pro-gear-weight-tickets/{proGearWeightTicketId}:
    parameters:
      - $ref: '#/parameters/ppmShipmentId'
      - $ref: '#/parameters/proGearWeightTicketId'
    patch:
      summary: Updates a pro-gear weight ticket
      description: >
        Updates a PPM shipment's pro-gear weight ticket with new information.
        Only some of the fields are editable

        because some have to be set by the customer, e.g. the description.
      operationId: updateProGearWeightTicket
      tags:
        - ppm
      consumes:
        - application/json
      produces:
        - application/json
      parameters:
        - $ref: '#/parameters/ifMatch'
        - in: body
          name: updateProGearWeightTicket
          required: true
          schema:
            $ref: '#/definitions/UpdateProGearWeightTicket'
      responses:
        '200':
          description: returns an updated pro-gear weight ticket object
          schema:
            $ref: '#/definitions/ProGearWeightTicket'
        '400':
          $ref: '#/responses/InvalidRequest'
        '401':
          $ref: '#/responses/PermissionDenied'
        '403':
          $ref: '#/responses/PermissionDenied'
        '404':
          $ref: '#/responses/NotFound'
        '412':
          $ref: '#/responses/PreconditionFailed'
        '422':
          $ref: '#/responses/UnprocessableEntity'
        '500':
          $ref: '#/responses/ServerError'
  /ppm-shipments/{ppmShipmentId}/aoa-packet:
    parameters:
      - description: the id for the ppmshipment with aoa to be downloaded
        in: path
        name: ppmShipmentId
        required: true
        type: string
    get:
      summary: Downloads AOA Packet form PPMShipment as a PDF
      description: >
        ### Functionality

        This endpoint downloads all uploaded move order documentation combined
        with the Shipment Summary Worksheet into a single PDF.

        ### Errors

        * The PPMShipment must have requested an AOA.

        * The PPMShipment AOA Request must have been approved.
      operationId: showAOAPacket
      tags:
        - ppm
      produces:
        - application/pdf
      responses:
        '200':
          headers:
            Content-Disposition:
              type: string
              description: File name to download
          description: AOA PDF
          schema:
            format: binary
            type: file
        '400':
          $ref: '#/responses/InvalidRequest'
        '403':
          $ref: '#/responses/PermissionDenied'
        '404':
          $ref: '#/responses/NotFound'
        '422':
          $ref: '#/responses/UnprocessableEntity'
        '500':
          $ref: '#/responses/ServerError'
  /ppm-shipments/{ppmShipmentId}/finish-document-review:
    parameters:
      - $ref: '#/parameters/ppmShipmentId'
    patch:
      summary: Updates a PPM shipment's status after document review
      description: >
        Updates a PPM shipment's status once documents have been reviewed.
        Status is updated depending on whether any documents have been rejected.
      operationId: finishDocumentReview
      tags:
        - ppm
      consumes:
        - application/json
      produces:
        - application/json
      parameters:
        - in: header
          name: If-Match
          type: string
          required: true
      responses:
        '200':
          description: Successfully finished document review
          schema:
            $ref: '#/definitions/PPMShipment'
        '400':
          $ref: '#/responses/InvalidRequest'
        '401':
          $ref: '#/responses/PermissionDenied'
        '403':
          $ref: '#/responses/PermissionDenied'
        '404':
          $ref: '#/responses/NotFound'
        '409':
          $ref: '#/responses/Conflict'
        '412':
          $ref: '#/responses/PreconditionFailed'
        '422':
          $ref: '#/responses/UnprocessableEntity'
        '500':
          $ref: '#/responses/ServerError'
      x-permissions:
        - update.shipment
  /ppm-shipments/{ppmShipmentId}/ppm-sit:
    patch:
      summary: Updates a PPM shipment's SIT values
      description: |
        Updates a PPM shipment's SIT values
      operationId: updatePPMSIT
      tags:
        - ppm
      consumes:
        - application/json
      produces:
        - application/json
      parameters:
        - $ref: '#/parameters/ppmShipmentId'
        - in: header
          name: If-Match
          type: string
          required: true
        - in: body
          name: body
          schema:
            $ref: '#/definitions/PPMShipmentSIT'
      responses:
        '200':
          description: Successfully finished PPM SIT update
          schema:
            $ref: '#/definitions/PPMShipment'
        '400':
          $ref: '#/responses/InvalidRequest'
        '403':
          $ref: '#/responses/PermissionDenied'
        '404':
          $ref: '#/responses/NotFound'
        '412':
          $ref: '#/responses/PreconditionFailed'
        '422':
          $ref: '#/responses/UnprocessableEntity'
        '500':
          $ref: '#/responses/ServerError'
  /ppm-shipments/{ppmShipmentId}/closeout:
    parameters:
      - $ref: '#/parameters/ppmShipmentId'
    get:
      summary: Get the closeout calcuations for the specified PPM shipment
      description: |
        Retrieves the closeout calculations for the specified PPM shipment.
      operationId: getPPMCloseout
      tags:
        - ppm
      produces:
        - application/json
      responses:
        '200':
          description: Returns closeout for the specified PPM shipment.
          schema:
            $ref: '#/definitions/PPMCloseout'
        '400':
          $ref: '#/responses/InvalidRequest'
        '403':
          $ref: '#/responses/PermissionDenied'
        '404':
          $ref: '#/responses/NotFound'
        '422':
          $ref: '#/responses/UnprocessableEntity'
        '500':
          $ref: '#/responses/ServerError'
  /ppm-shipments/{ppmShipmentId}/actual-weight:
    parameters:
      - $ref: '#/parameters/ppmShipmentId'
    get:
      summary: Get the actual weight for a PPM shipment
      description: |
        Retrieves the actual weight for the specified PPM shipment.
      operationId: getPPMActualWeight
      tags:
        - ppm
      produces:
        - application/json
      responses:
        '200':
          description: Returns actual weight for the specified PPM shipment.
          schema:
            $ref: '#/definitions/PPMActualWeight'
        '400':
          $ref: '#/responses/InvalidRequest'
        '403':
          $ref: '#/responses/PermissionDenied'
        '404':
          $ref: '#/responses/NotFound'
        '422':
          $ref: '#/responses/UnprocessableEntity'
        '500':
          $ref: '#/responses/ServerError'
  /ppm-shipments/{ppmShipmentId}/sit_location/{sitLocation}/sit-estimated-cost:
    parameters:
      - $ref: '#/parameters/ppmShipmentId'
      - in: path
        format: string
        description: location of sit
        name: sitLocation
        required: true
        type: string
        enum:
          - ORIGIN
          - DESTINATION
      - in: query
        format: date-time
        description: Date entered into SIT
        name: sitEntryDate
        required: true
        type: string
      - in: query
        format: date-time
        description: Date departed SIT
        name: sitDepartureDate
        required: true
        type: string
      - in: query
        description: Weight stored in SIT
        name: weightStored
        required: true
        type: integer
        minimum: 0
    get:
      summary: Get the SIT estimated cost for a PPM shipment
      description: >
        Calculates and returns the SIT estimated cost for the specified PPM
        shipment.
      operationId: getPPMSITEstimatedCost
      tags:
        - ppm
      produces:
        - application/json
      responses:
        '200':
          description: >-
            Calculates and returns the SIT estimated cost for the specified PPM
            shipment.
          schema:
            $ref: '#/definitions/PPMSITEstimatedCost'
        '400':
          $ref: '#/responses/InvalidRequest'
        '403':
          $ref: '#/responses/PermissionDenied'
        '404':
          $ref: '#/responses/NotFound'
        '422':
          $ref: '#/responses/UnprocessableEntity'
        '500':
          $ref: '#/responses/ServerError'
  /ppm-shipments/{ppmShipmentId}/payment-packet:
    get:
      summary: Returns PPM payment packet
      description: >-
        Generates a PDF containing all user uploaded documentations for PPM.
        Contains SSW form, orders, weight and expense documentations.
      operationId: showPaymentPacket
      tags:
        - ppm
      parameters:
        - in: path
          name: ppmShipmentId
          type: string
          format: uuid
          required: true
          description: UUID of the ppmShipment
      produces:
        - application/pdf
      responses:
        '200':
          headers:
            Content-Disposition:
              type: string
              description: File name to download
          description: PPM Payment Packet PDF
          schema:
            format: binary
            type: file
        '400':
          description: invalid request
        '401':
          description: request requires user authentication
        '403':
          description: user is not authorized
        '404':
          description: ppm not found
        '500':
          description: internal server error
  /move_task_orders/{moveTaskOrderID}/mto_shipments/{shipmentID}/mto-agents:
    parameters:
      - description: ID of move task order
        in: path
        name: moveTaskOrderID
        required: true
        format: uuid
        type: string
      - description: ID of the shipment
        in: path
        name: shipmentID
        required: true
        format: uuid
        type: string
    get:
      produces:
        - application/json
      parameters: []
      responses:
        '200':
          description: Successfully retrieved all agents for a move task order
          schema:
            $ref: '#/definitions/MTOAgents'
        '404':
          $ref: '#/responses/NotFound'
        '422':
          $ref: '#/responses/UnprocessableEntity'
        '500':
          $ref: '#/responses/ServerError'
      tags:
        - mtoAgent
      description: Fetches a list of agents associated with a move task order.
      operationId: fetchMTOAgentList
      summary: Fetch move task order agents.
  /move-task-orders/{moveTaskOrderID}/service-items/{mtoServiceItemID}:
    parameters:
      - description: ID of move to use
        in: path
        name: moveTaskOrderID
        required: true
        type: string
      - description: ID of line item to use
        in: path
        name: mtoServiceItemID
        required: true
        type: string
    get:
      produces:
        - application/json
      parameters: []
      responses:
        '200':
          description: Successfully retrieved a line item for a move task order by ID
          schema:
            $ref: '#/definitions/MTOServiceItemSingle'
        '400':
          $ref: '#/responses/InvalidRequest'
        '401':
          $ref: '#/responses/PermissionDenied'
        '403':
          $ref: '#/responses/PermissionDenied'
        '404':
          $ref: '#/responses/NotFound'
        '500':
          $ref: '#/responses/ServerError'
      tags:
        - mtoServiceItem
      description: Gets a line item by ID for a move by ID
      operationId: getMTOServiceItem
      summary: Gets a line item by ID for a move by ID
  /move-task-orders/{moveTaskOrderID}/service-items/{mtoServiceItemID}/status:
    parameters:
      - description: ID of move to use
        in: path
        name: moveTaskOrderID
        required: true
        type: string
      - description: ID of line item to use
        in: path
        name: mtoServiceItemID
        required: true
        type: string
    patch:
      consumes:
        - application/json
      produces:
        - application/json
      parameters:
        - in: body
          name: body
          required: true
          schema:
            $ref: '#/definitions/PatchMTOServiceItemStatusPayload'
        - in: header
          name: If-Match
          type: string
          required: true
      responses:
        '200':
          description: >-
            Successfully updated status for a line item for a move task order by
            ID
          schema:
            $ref: '#/definitions/MTOServiceItem'
        '400':
          $ref: '#/responses/InvalidRequest'
        '401':
          $ref: '#/responses/PermissionDenied'
        '403':
          $ref: '#/responses/PermissionDenied'
        '404':
          $ref: '#/responses/NotFound'
        '412':
          $ref: '#/responses/PreconditionFailed'
        '422':
          $ref: '#/responses/UnprocessableEntity'
        '500':
          $ref: '#/responses/ServerError'
      tags:
        - mtoServiceItem
      description: Changes the status of a line item for a move by ID
      operationId: updateMTOServiceItemStatus
      summary: Change the status of a line item for a move by ID
      x-permissions:
        - update.MTOServiceItem
  /service-item/{mtoServiceItemID}/entry-date-update:
    parameters:
      - description: ID of the service item
        in: path
        name: mtoServiceItemID
        required: true
        type: string
    patch:
      consumes:
        - application/json
      produces:
        - application/json
      parameters:
        - in: body
          name: body
          required: true
          schema:
            $ref: '#/definitions/ServiceItemSitEntryDate'
      responses:
        '200':
          description: Successfully updated SIT entry date
          schema:
            $ref: '#/definitions/MTOServiceItemSingle'
        '400':
          $ref: '#/responses/InvalidRequest'
        '401':
          $ref: '#/responses/PermissionDenied'
        '403':
          $ref: '#/responses/PermissionDenied'
        '404':
          $ref: '#/responses/NotFound'
        '412':
          $ref: '#/responses/PreconditionFailed'
        '422':
          $ref: '#/responses/UnprocessableEntity'
        '500':
          $ref: '#/responses/ServerError'
      tags:
        - mtoServiceItem
      description: >-
        Locates the service item in the database and updates the SIT entry date
        for the selected service item and returns the service item
      operationId: updateServiceItemSitEntryDate
      summary: Updates a service item's SIT entry date by ID
  /move-task-orders/{moveTaskOrderID}/status:
    patch:
      consumes:
        - application/json
      produces:
        - application/json
      parameters:
        - description: ID of move to use
          in: path
          name: moveTaskOrderID
          required: true
          type: string
        - in: header
          name: If-Match
          type: string
          required: true
        - in: body
          name: serviceItemCodes
          schema:
            $ref: '#/definitions/MTOApprovalServiceItemCodes'
          required: true
      responses:
        '200':
          description: Successfully updated move task order status
          schema:
            $ref: '#/definitions/Move'
        '400':
          $ref: '#/responses/InvalidRequest'
        '401':
          $ref: '#/responses/PermissionDenied'
        '403':
          $ref: '#/responses/PermissionDenied'
        '404':
          $ref: '#/responses/NotFound'
        '409':
          $ref: '#/responses/Conflict'
        '412':
          $ref: '#/responses/PreconditionFailed'
        '422':
          $ref: '#/responses/UnprocessableEntity'
        '500':
          $ref: '#/responses/ServerError'
      tags:
        - moveTaskOrder
      description: Changes move task order status to make it available to prime
      operationId: updateMoveTaskOrderStatus
      summary: Change the status of a move task order to make it available to prime
      x-permissions:
        - update.move
        - create.serviceItem
  /move-task-orders/{moveTaskOrderID}/status/service-counseling-completed:
    patch:
      consumes:
        - application/json
      produces:
        - application/json
      parameters:
        - description: ID of move to use
          in: path
          name: moveTaskOrderID
          required: true
          type: string
        - in: header
          name: If-Match
          type: string
          required: true
      responses:
        '200':
          description: Successfully updated move task order status
          schema:
            $ref: '#/definitions/Move'
        '400':
          $ref: '#/responses/InvalidRequest'
        '401':
          $ref: '#/responses/PermissionDenied'
        '403':
          $ref: '#/responses/PermissionDenied'
        '404':
          $ref: '#/responses/NotFound'
        '409':
          $ref: '#/responses/Conflict'
        '412':
          $ref: '#/responses/PreconditionFailed'
        '422':
          $ref: '#/responses/UnprocessableEntity'
        '500':
          $ref: '#/responses/ServerError'
      tags:
        - moveTaskOrder
      description: Changes move (move task order) status to service counseling completed
      operationId: updateMTOStatusServiceCounselingCompleted
      summary: Changes move (move task order) status to service counseling completed
  /move-task-orders/{moveTaskOrderID}/payment-service-items/{paymentServiceItemID}/status:
    parameters:
      - description: ID of move to use
        in: path
        name: moveTaskOrderID
        required: true
        type: string
      - description: ID of payment service item to use
        in: path
        name: paymentServiceItemID
        required: true
        type: string
    patch:
      consumes:
        - application/json
      produces:
        - application/json
      parameters:
        - in: body
          name: body
          required: true
          schema:
            $ref: '#/definitions/PaymentServiceItem'
        - in: header
          name: If-Match
          type: string
          required: true
      responses:
        '200':
          description: >-
            Successfully updated status for a line item for a move task order by
            ID
          schema:
            $ref: '#/definitions/PaymentServiceItem'
        '400':
          $ref: '#/responses/InvalidRequest'
        '401':
          $ref: '#/responses/PermissionDenied'
        '403':
          $ref: '#/responses/PermissionDenied'
        '404':
          $ref: '#/responses/NotFound'
        '412':
          $ref: '#/responses/PreconditionFailed'
        '422':
          $ref: '#/responses/UnprocessableEntity'
        '500':
          $ref: '#/responses/ServerError'
      tags:
        - paymentServiceItem
      description: Changes the status of a line item for a move by ID
      operationId: updatePaymentServiceItemStatus
      summary: Change the status of a payment service item for a move by ID
      x-permissions:
        - update.paymentServiceItemStatus
  /move-task-orders/{moveTaskOrderID}/billable-weights-reviewed-at:
    patch:
      consumes:
        - application/json
      produces:
        - application/json
      parameters:
        - description: ID of move to use
          in: path
          name: moveTaskOrderID
          required: true
          type: string
        - in: header
          name: If-Match
          type: string
          required: true
      responses:
        '200':
          description: Successfully updated move task order billableWeightsReviewedAt field
          schema:
            $ref: '#/definitions/Move'
        '400':
          $ref: '#/responses/InvalidRequest'
        '401':
          $ref: '#/responses/PermissionDenied'
        '403':
          $ref: '#/responses/PermissionDenied'
        '404':
          $ref: '#/responses/NotFound'
        '409':
          $ref: '#/responses/Conflict'
        '412':
          $ref: '#/responses/PreconditionFailed'
        '422':
          $ref: '#/responses/UnprocessableEntity'
        '500':
          $ref: '#/responses/ServerError'
      tags:
        - moveTaskOrder
      description: >-
        Changes move (move task order) billableWeightsReviewedAt field to a
        timestamp
      operationId: updateMTOReviewedBillableWeightsAt
  /move-task-orders/{moveTaskOrderID}/tio-remarks:
    patch:
      consumes:
        - application/json
      produces:
        - application/json
      parameters:
        - description: ID of move to use
          in: path
          name: moveTaskOrderID
          required: true
          type: string
        - in: header
          name: If-Match
          type: string
          required: true
        - in: body
          name: body
          required: true
          schema:
            $ref: '#/definitions/Move'
      responses:
        '200':
          description: Successfully updated move task order tioRemarks field
          schema:
            $ref: '#/definitions/Move'
        '400':
          $ref: '#/responses/InvalidRequest'
        '401':
          $ref: '#/responses/PermissionDenied'
        '403':
          $ref: '#/responses/PermissionDenied'
        '404':
          $ref: '#/responses/NotFound'
        '409':
          $ref: '#/responses/Conflict'
        '412':
          $ref: '#/responses/PreconditionFailed'
        '422':
          $ref: '#/responses/UnprocessableEntity'
        '500':
          $ref: '#/responses/ServerError'
      tags:
        - moveTaskOrder
      description: >-
        Changes move (move task order) billableWeightsReviewedAt field to a
        timestamp
      operationId: updateMoveTIORemarks
  /move-task-orders/{moveTaskOrderID}/entitlements:
    parameters:
      - description: ID of move to use
        in: path
        name: moveTaskOrderID
        required: true
        type: string
    get:
      produces:
        - application/json
      parameters: []
      tags:
        - moveTaskOrder
      responses:
        '200':
          description: Successfully retrieved entitlements
          schema:
            $ref: '#/definitions/Entitlements'
        '400':
          $ref: '#/responses/InvalidRequest'
        '401':
          $ref: '#/responses/PermissionDenied'
        '403':
          $ref: '#/responses/PermissionDenied'
        '404':
          $ref: '#/responses/NotFound'
        '500':
          $ref: '#/responses/ServerError'
      description: Gets entitlements
      operationId: getEntitlements
      summary: Gets entitlements for a move by ID
  /payment-requests/{paymentRequestID}:
    parameters:
      - description: UUID of payment request
        format: uuid
        in: path
        name: paymentRequestID
        required: true
        type: string
    get:
      produces:
        - application/json
      parameters: []
      responses:
        '200':
          description: fetched instance of payment request
          schema:
            $ref: '#/definitions/PaymentRequest'
        '400':
          $ref: '#/responses/InvalidRequest'
        '401':
          $ref: '#/responses/PermissionDenied'
        '403':
          $ref: '#/responses/PermissionDenied'
        '404':
          $ref: '#/responses/NotFound'
        '500':
          $ref: '#/responses/ServerError'
      tags:
        - paymentRequests
      description: Fetches an instance of a payment request by id
      operationId: getPaymentRequest
      summary: Fetches a payment request by id
      x-permissions:
        - read.paymentRequest
  /moves/{locator}/closeout-office:
    parameters:
      - description: >-
          move code to identify a move to update the PPM shipment's closeout
          office for Army and Air Force service members
        format: string
        in: path
        name: locator
        required: true
        type: string
    patch:
      description: >-
        Sets the transportation office closeout location for where the Move's
        PPM Shipment documentation will be reviewed by
      tags:
        - move
      operationId: updateCloseoutOffice
      x-permissions:
        - update.closeoutOffice
      summary: Updates a Move's PPM closeout office for Army and Air Force customers
      produces:
        - application/json
      consumes:
        - application/json
      parameters:
        - in: body
          name: body
          schema:
            properties:
              closeoutOfficeId:
                type: string
                format: uuid
            required:
              - closeoutOfficeId
        - in: header
          name: If-Match
          type: string
          required: true
      responses:
        '200':
          description: Successfully set the closeout office for the move
          schema:
            $ref: '#/definitions/Move'
        '400':
          $ref: '#/responses/InvalidRequest'
        '401':
          $ref: '#/responses/PermissionDenied'
        '403':
          $ref: '#/responses/PermissionDenied'
        '404':
          $ref: '#/responses/NotFound'
        '412':
          $ref: '#/responses/PreconditionFailed'
        '422':
          $ref: '#/responses/UnprocessableEntity'
        '500':
          $ref: '#/responses/ServerError'
  /moves/{locator}/customer-support-remarks:
    parameters:
      - description: move code to identify a move for customer support remarks
        format: string
        in: path
        name: locator
        required: true
        type: string
    post:
      produces:
        - application/json
      consumes:
        - application/json
      parameters:
        - in: body
          name: body
          schema:
            $ref: '#/definitions/CreateCustomerSupportRemark'
      responses:
        '200':
          description: Successfully created customer support remark
          schema:
            $ref: '#/definitions/CustomerSupportRemark'
        '400':
          $ref: '#/responses/InvalidRequest'
        '404':
          $ref: '#/responses/NotFound'
        '422':
          $ref: '#/responses/UnprocessableEntity'
        '500':
          $ref: '#/responses/ServerError'
      tags:
        - customerSupportRemarks
      description: Creates a customer support remark for a move
      operationId: createCustomerSupportRemarkForMove
      summary: Creates a customer support remark for a move
    get:
      produces:
        - application/json
      parameters: []
      responses:
        '200':
          description: Successfully retrieved all line items for a move task order
          schema:
            $ref: '#/definitions/CustomerSupportRemarks'
        '403':
          $ref: '#/responses/PermissionDenied'
        '404':
          $ref: '#/responses/NotFound'
        '422':
          $ref: '#/responses/UnprocessableEntity'
        '500':
          $ref: '#/responses/ServerError'
      tags:
        - customerSupportRemarks
      description: Fetches customer support remarks for a move
      operationId: getCustomerSupportRemarksForMove
      summary: Fetches customer support remarks using the move code (locator).
  /customer-support-remarks/{customerSupportRemarkID}:
    parameters:
      - in: path
        description: the customer support remark ID to be modified
        name: customerSupportRemarkID
        required: true
        type: string
        format: uuid
    patch:
      tags:
        - customerSupportRemarks
      description: Updates a customer support remark for a move
      operationId: updateCustomerSupportRemarkForMove
      summary: Updates a customer support remark for a move
      consumes:
        - application/json
      produces:
        - application/json
      parameters:
        - in: body
          name: body
          required: true
          schema:
            $ref: '#/definitions/UpdateCustomerSupportRemarkPayload'
      responses:
        '200':
          description: Successfully updated customer support remark
          schema:
            $ref: '#/definitions/CustomerSupportRemark'
        '400':
          $ref: '#/responses/InvalidRequest'
        '403':
          $ref: '#/responses/PermissionDenied'
        '404':
          $ref: '#/responses/NotFound'
        '422':
          $ref: '#/responses/UnprocessableEntity'
        '500':
          $ref: '#/responses/ServerError'
    delete:
      summary: Soft deletes a customer support remark by ID
      description: Soft deletes a customer support remark by ID
      operationId: deleteCustomerSupportRemark
      tags:
        - customerSupportRemarks
      produces:
        - application/json
      responses:
        '204':
          description: Successfully soft deleted the shipment
        '400':
          $ref: '#/responses/InvalidRequest'
        '403':
          $ref: '#/responses/PermissionDenied'
        '404':
          $ref: '#/responses/NotFound'
        '409':
          $ref: '#/responses/Conflict'
        '422':
          $ref: '#/responses/UnprocessableEntity'
        '500':
          $ref: '#/responses/ServerError'
  /moves/{locator}/evaluation-reports:
    parameters:
      - in: path
        name: locator
        required: true
        type: string
    post:
      produces:
        - application/json
      consumes:
        - application/json
      parameters:
        - in: body
          name: body
          schema:
            $ref: '#/definitions/CreateEvaluationReport'
      responses:
        '200':
          description: Successfully created evaluation report
          schema:
            $ref: '#/definitions/EvaluationReport'
        '400':
          $ref: '#/responses/InvalidRequest'
        '404':
          $ref: '#/responses/NotFound'
        '422':
          $ref: '#/responses/UnprocessableEntity'
        '500':
          $ref: '#/responses/ServerError'
      x-permissions:
        - create.evaluationReport
      tags:
        - evaluationReports
      description: Creates an evaluation report
      operationId: createEvaluationReport
      summary: Creates an evaluation report
  /evaluation-reports/{reportID}/download:
    parameters:
      - in: path
        description: the evaluation report ID to be downloaded
        name: reportID
        required: true
        type: string
        format: uuid
    get:
      summary: Downloads an evaluation report as a PDF
      description: Downloads an evaluation report as a PDF
      operationId: downloadEvaluationReport
      tags:
        - evaluationReports
      produces:
        - application/pdf
      responses:
        '200':
          headers:
            Content-Disposition:
              type: string
              description: File name to download
          description: Evaluation report PDF
          schema:
            format: binary
            type: file
        '403':
          $ref: '#/responses/PermissionDenied'
        '404':
          $ref: '#/responses/NotFound'
        '500':
          $ref: '#/responses/ServerError'
  /evaluation-reports/{reportID}:
    parameters:
      - in: path
        description: the evaluation report ID to be modified
        name: reportID
        required: true
        type: string
        format: uuid
    get:
      summary: Gets an evaluation report by ID
      description: Gets an evaluation report by ID
      operationId: getEvaluationReport
      tags:
        - evaluationReports
      produces:
        - application/json
      responses:
        '200':
          description: Successfully got the report
          schema:
            $ref: '#/definitions/EvaluationReport'
        '400':
          $ref: '#/responses/InvalidRequest'
        '403':
          $ref: '#/responses/PermissionDenied'
        '404':
          $ref: '#/responses/NotFound'
        '500':
          $ref: '#/responses/ServerError'
    delete:
      summary: Deletes an evaluation report by ID
      description: Deletes an evaluation report by ID
      operationId: deleteEvaluationReport
      x-permissions:
        - delete.evaluationReport
      tags:
        - evaluationReports
      produces:
        - application/json
      responses:
        '204':
          description: Successfully deleted the report
        '400':
          $ref: '#/responses/InvalidRequest'
        '403':
          $ref: '#/responses/PermissionDenied'
        '404':
          $ref: '#/responses/NotFound'
        '409':
          $ref: '#/responses/Conflict'
        '422':
          $ref: '#/responses/UnprocessableEntity'
        '500':
          $ref: '#/responses/ServerError'
    put:
      summary: Saves an evaluation report as a draft
      description: Saves an evaluation report as a draft
      operationId: saveEvaluationReport
      x-permissions:
        - update.evaluationReport
      tags:
        - evaluationReports
      produces:
        - application/json
      consumes:
        - application/json
      parameters:
        - in: body
          name: body
          schema:
            $ref: '#/definitions/EvaluationReport'
        - in: header
          name: If-Match
          type: string
          required: true
          description: >
            Optimistic locking is implemented via the `If-Match` header. If the
            ETag header does not match the value of the resource on the server,
            the server rejects the change with a `412 Precondition Failed`
            error.
      responses:
        '204':
          description: Successfully saved the report
        '400':
          $ref: '#/responses/InvalidRequest'
        '403':
          $ref: '#/responses/PermissionDenied'
        '404':
          $ref: '#/responses/NotFound'
        '409':
          $ref: '#/responses/Conflict'
        '412':
          $ref: '#/responses/PreconditionFailed'
        '422':
          $ref: '#/responses/UnprocessableEntity'
        '500':
          $ref: '#/responses/ServerError'
  /evaluation-reports/{reportID}/submit:
    parameters:
      - in: path
        description: the evaluation report ID to be modified
        name: reportID
        required: true
        type: string
        format: uuid
    post:
      summary: Submits an evaluation report
      description: Submits an evaluation report
      operationId: submitEvaluationReport
      tags:
        - evaluationReports
      produces:
        - application/json
      parameters:
        - in: header
          name: If-Match
          type: string
          required: true
          description: >
            Optimistic locking is implemented via the `If-Match` header. If the
            ETag header does not match the value of the resource on the server,
            the server rejects the change with a `412 Precondition Failed`
            error.
      responses:
        '204':
          description: Successfully submitted an evaluation report with the provided ID
        '403':
          $ref: '#/responses/PermissionDenied'
        '404':
          $ref: '#/responses/NotFound'
        '412':
          $ref: '#/responses/PreconditionFailed'
        '422':
          $ref: '#/responses/UnprocessableEntity'
        '500':
          $ref: '#/responses/ServerError'
      x-permissions:
        - update.evaluationReport
  /pws-violations:
    get:
      summary: Fetch the possible PWS violations for an evaluation report
      description: Fetch the possible PWS violations for an evaluation report
      operationId: getPWSViolations
      tags:
        - pwsViolations
      produces:
        - application/json
      responses:
        '200':
          description: Successfully retrieved the PWS violations
          schema:
            $ref: '#/definitions/PWSViolations'
        '400':
          $ref: '#/responses/InvalidRequest'
        '403':
          $ref: '#/responses/PermissionDenied'
        '404':
          $ref: '#/responses/NotFound'
        '500':
          $ref: '#/responses/ServerError'
  /report-violations/{reportID}:
    parameters:
      - in: path
        description: the evaluation report ID that has associated violations
        name: reportID
        required: true
        type: string
        format: uuid
    get:
      summary: Fetch the report violations for an evaluation report
      description: Fetch the report violations for an evaluation report
      operationId: getReportViolationsByReportID
      tags:
        - reportViolations
      produces:
        - application/json
      responses:
        '200':
          description: Successfully retrieved the report violations
          schema:
            $ref: '#/definitions/ReportViolations'
        '400':
          $ref: '#/responses/InvalidRequest'
        '403':
          $ref: '#/responses/PermissionDenied'
        '404':
          $ref: '#/responses/NotFound'
        '500':
          $ref: '#/responses/ServerError'
    post:
      summary: Associate violations with an evaluation report
      description: >-
        Associate violations with an evaluation report. This will overwrite any
        existing report-violations associations for the report and replace them
        with the newly provided ones.  An empty array will remove all violation
        associations for a given report.
      operationId: associateReportViolations
      tags:
        - reportViolations
      produces:
        - application/json
      consumes:
        - application/json
      parameters:
        - in: body
          name: body
          schema:
            $ref: '#/definitions/AssociateReportViolations'
      responses:
        '204':
          description: Successfully saved the report violations
        '400':
          $ref: '#/responses/InvalidRequest'
        '403':
          $ref: '#/responses/PermissionDenied'
        '404':
          $ref: '#/responses/NotFound'
        '409':
          $ref: '#/responses/Conflict'
        '422':
          $ref: '#/responses/UnprocessableEntity'
        '500':
          $ref: '#/responses/ServerError'
      x-permissions:
        - create.reportViolation
  /moves/{locator}/payment-requests:
    parameters:
      - description: move code to identify a move for payment requests
        format: string
        in: path
        name: locator
        required: true
        type: string
    get:
      produces:
        - application/json
      parameters: []
      responses:
        '200':
          description: Successfully retrieved all line items for a move task order
          schema:
            $ref: '#/definitions/PaymentRequests'
        '403':
          $ref: '#/responses/PermissionDenied'
        '404':
          $ref: '#/responses/NotFound'
        '422':
          $ref: '#/responses/UnprocessableEntity'
        '500':
          $ref: '#/responses/ServerError'
      tags:
        - paymentRequests
      description: Fetches payment requests for a move
      operationId: getPaymentRequestsForMove
      summary: Fetches payment requests using the move code (locator).
      x-permissions:
        - read.paymentRequest
  /moves/{moveID}/financial-review-flag:
    parameters:
      - description: ID of move to flag
        in: path
        name: moveID
        required: true
        type: string
        format: uuid
    post:
      summary: Flags a move for financial office review
      description: >-
        This sets a flag which indicates that the move should be reviewed by a
        fincancial office. For example, if the origin or destination address of
        a shipment is far from the duty location and may incur excess costs to
        the customer.
      operationId: setFinancialReviewFlag
      tags:
        - move
      consumes:
        - application/json
      produces:
        - application/json
      parameters:
        - in: header
          name: If-Match
          type: string
        - in: body
          name: body
          schema:
            required:
              - flagForReview
            properties:
              remarks:
                description: >-
                  explanation of why the move is being flagged for financial
                  review
                example: this address is way too far away
                type: string
                x-nullable: true
              flagForReview:
                description: >-
                  boolean value representing whether we should flag a move for
                  financial review
                example: false
                type: boolean
      responses:
        '200':
          description: updated Move
          schema:
            $ref: '#/definitions/Move'
        '403':
          $ref: '#/responses/PermissionDenied'
        '404':
          $ref: '#/responses/NotFound'
        '412':
          $ref: '#/responses/PreconditionFailed'
        '422':
          $ref: '#/responses/UnprocessableEntity'
        '500':
          $ref: '#/responses/ServerError'
      x-permissions:
        - update.financialReviewFlag
  /moves/{moveID}/uploadAdditionalDocuments:
    patch:
      summary: Patch the additional documents for a given move
      description: >-
        Customers will on occaision need the ability to upload additional
        supporting documents, for a variety of reasons. This does not include
        amended order.
      operationId: uploadAdditionalDocuments
      tags:
        - move
      consumes:
        - multipart/form-data
      parameters:
        - in: path
          name: moveID
          type: string
          format: uuid
          required: true
          description: UUID of the order
        - in: formData
          name: file
          type: file
          description: The file to upload.
          required: true
      responses:
        '201':
          description: created upload
          schema:
            $ref: '#/definitions/Upload'
        '400':
          description: invalid request
          schema:
            $ref: '#/definitions/InvalidRequestResponsePayload'
        '403':
          description: not authorized
        '404':
          description: not found
        '413':
          description: payload is too large
        '500':
          description: server error
      x-permissions:
        - create.supportingDocuments
  /payment-requests/{paymentRequestID}/shipments-payment-sit-balance:
    parameters:
      - description: >-
          payment request ID of the payment request with SIT service items being
          reviewed
        name: paymentRequestID
        type: string
        format: uuid
        in: path
        required: true
    get:
      produces:
        - application/json
      parameters: []
      responses:
        '200':
          description: >-
            Successfully retrieved shipments and their SIT days balance from all
            payment requests on the move
          schema:
            $ref: '#/definitions/ShipmentsPaymentSITBalance'
        '403':
          $ref: '#/responses/PermissionDenied'
        '404':
          $ref: '#/responses/NotFound'
        '422':
          $ref: '#/responses/UnprocessableEntity'
        '500':
          $ref: '#/responses/ServerError'
      tags:
        - paymentRequests
      description: >-
        Returns all shipment payment request SIT usage to support partial SIT
        invoicing
      operationId: getShipmentsPaymentSITBalance
      summary: >-
        Returns all shipment payment request SIT usage to support partial SIT
        invoicing
      x-permissions:
        - read.shipmentsPaymentSITBalance
  /payment-requests/{paymentRequestID}/status:
    patch:
      consumes:
        - application/json
      produces:
        - application/json
      parameters:
        - description: UUID of payment request
          format: uuid
          in: path
          name: paymentRequestID
          required: true
          type: string
        - in: body
          name: body
          required: true
          schema:
            $ref: '#/definitions/UpdatePaymentRequestStatusPayload'
        - in: header
          name: If-Match
          type: string
          required: true
      responses:
        '200':
          description: updated payment request
          schema:
            $ref: '#/definitions/PaymentRequest'
        '400':
          $ref: '#/responses/InvalidRequest'
        '401':
          $ref: '#/responses/PermissionDenied'
        '403':
          $ref: '#/responses/PermissionDenied'
        '404':
          $ref: '#/responses/NotFound'
        '412':
          $ref: '#/responses/PreconditionFailed'
        '422':
          $ref: '#/responses/UnprocessableEntity'
        '500':
          $ref: '#/responses/ServerError'
      tags:
        - paymentRequests
      description: Updates status of a payment request by id
      operationId: updatePaymentRequestStatus
      summary: Updates status of a payment request by id
      x-permissions:
        - update.paymentRequest
  /payment-requests/{paymentRequestID}/bulkDownload:
    parameters:
      - description: the id for the payment-request with files to be downloaded
        in: path
        name: paymentRequestID
        required: true
        type: string
    get:
      summary: Downloads all Payment Request documents as a PDF
      description: >
        This endpoint downloads all uploaded payment request documentation
        combined into a single PDF.
      operationId: bulkDownload
      tags:
        - paymentRequests
      produces:
        - application/pdf
      responses:
        '200':
          headers:
            Content-Disposition:
              type: string
              description: File name to download
          description: Payment Request Files PDF
          schema:
            format: binary
            type: file
        '400':
          $ref: '#/responses/InvalidRequest'
        '500':
          $ref: '#/responses/ServerError'
  /documents/{documentId}:
    get:
      summary: Returns a document
      description: Returns a document and its uploads
      operationId: getDocument
      tags:
        - ghcDocuments
      parameters:
        - in: path
          name: documentId
          type: string
          format: uuid
          required: true
          description: UUID of the document to return
      responses:
        '200':
          description: the requested document
          schema:
            $ref: '#/definitions/Document'
        '400':
          $ref: '#/responses/InvalidRequest'
        '401':
          $ref: '#/responses/PermissionDenied'
        '403':
          $ref: '#/responses/PermissionDenied'
        '404':
          $ref: '#/responses/NotFound'
        '412':
          $ref: '#/responses/PreconditionFailed'
        '422':
          $ref: '#/responses/UnprocessableEntity'
        '500':
          $ref: '#/responses/ServerError'
  /documents:
    post:
      summary: Create a new document
      description: >-
        Documents represent a physical artifact such as a scanned document or a
        PDF file
      operationId: createDocument
      tags:
        - ghcDocuments
      parameters:
        - in: body
          name: documentPayload
          required: true
          schema:
            $ref: '#/definitions/PostDocumentPayload'
      responses:
        '201':
          description: created document
          schema:
            $ref: '#/definitions/Document'
        '400':
          description: invalid request
        '403':
          $ref: '#/responses/PermissionDenied'
        '500':
          description: server error
  /queues/counseling:
    get:
      produces:
        - application/json
      summary: >-
        Gets queued list of all customer moves needing services counseling by
        GBLOC origin
      description: >
        An office services counselor user will be assigned a transportation
        office that will determine which moves are displayed in their queue
        based on the origin duty location.  GHC moves will show up here onced
        they have reached the NEEDS SERVICE COUNSELING status after submission
        from a customer or created on a customer's behalf.
      operationId: getServicesCounselingQueue
      tags:
        - queues
      parameters:
        - in: query
          name: page
          type: integer
          description: requested page number of paginated move results
        - in: query
          name: perPage
          type: integer
          description: maximum number of moves to show on each page of paginated results
        - in: query
          name: sort
          type: string
          enum:
            - lastName
            - dodID
            - emplid
            - branch
            - locator
            - status
            - requestedMoveDate
            - submittedAt
            - originGBLOC
            - originDutyLocation
            - destinationDutyLocation
            - ppmType
            - closeoutInitiated
            - closeoutLocation
            - ppmStatus
            - counselingOffice
          description: field that results should be sorted by
        - in: query
          name: order
          type: string
          enum:
            - asc
            - desc
          description: direction of sort order if applied
        - in: query
          name: branch
          type: string
          description: filters by the branch of the move's service member
        - in: query
          name: locator
          type: string
          description: filters to match the unique move code locator
        - in: query
          name: lastName
          type: string
          description: filters using a prefix match on the service member's last name
        - in: query
          name: counselingOffice
          type: string
          description: filters using a counselingOffice name of the move
        - in: query
          name: dodID
          type: string
          description: filters to match the unique service member's DoD ID
        - in: query
          name: emplid
          type: string
          description: filters to match the unique service member's EMPLID
        - in: query
          name: requestedMoveDate
          type: string
          description: filters the requested pickup date of a shipment on the move
        - in: query
          name: submittedAt
          type: string
          format: date-time
          description: >-
            Start of the submitted at date in the user's local time zone
            converted to UTC
        - in: query
          name: originGBLOC
          type: string
          description: filters the GBLOC of the service member's origin duty location
        - in: query
          name: originDutyLocation
          type: array
          uniqueItems: true
          collectionFormat: multi
          items:
            type: string
          description: filters the name of the origin duty location on the orders
        - in: query
          name: destinationDutyLocation
          type: string
          description: filters the name of the destination duty location on the orders
        - in: query
          name: status
          type: array
          description: filters the status of the move
          uniqueItems: true
          items:
            type: string
            enum:
              - NEEDS SERVICE COUNSELING
              - SERVICE COUNSELING COMPLETED
        - in: query
          name: needsPPMCloseout
          type: boolean
          description: >-
            Only used for Services Counseling queue. If true, show PPM moves
            that are ready for closeout. Otherwise, show all other moves.
        - in: query
          name: ppmType
          type: string
          enum:
            - FULL
            - PARTIAL
          description: filters PPM type
        - in: query
          name: closeoutInitiated
          type: string
          format: date-time
          description: Latest date that closeout was initiated on a PPM on the move
        - in: query
          name: closeoutLocation
          type: string
          description: closeout location
        - in: query
          name: orderType
          type: string
          description: order type
        - in: query
          name: ppmStatus
          type: string
          enum:
            - WAITING_ON_CUSTOMER
            - NEEDS_CLOSEOUT
          description: filters the status of the PPM shipment
        - in: query
          name: viewAsGBLOC
          type: string
          description: >
            Used to return a queue for a GBLOC other than the default of the
            current user. Requires the HQ role. The parameter is ignored if the
            requesting user does not have the necessary role.
      responses:
        '200':
          description: Successfully returned all moves matching the criteria
          schema:
            $ref: '#/definitions/QueueMovesResult'
        '403':
          $ref: '#/responses/PermissionDenied'
        '500':
          $ref: '#/responses/ServerError'
  /queues/counseling/origin-list:
    get:
      produces:
        - application/json
      summary: Gets queued list of all moves origin locations in the counselors queue
      description: >
        An office services counselor user will be assigned a transportation
        office that will determine which moves are displayed in their queue
        based on the origin duty location. This pulls the availalble origin duty
        locations.
      operationId: getServicesCounselingOriginList
      tags:
        - queues
      parameters:
        - in: query
          name: needsPPMCloseout
          type: boolean
          description: >-
            Only used for Services Counseling queue. If true, show PPM moves
            origin locations that are ready for closeout. Otherwise, show all
            other moves origin locations.
      responses:
        '200':
          description: Successfully returned all moves matching the criteria
          schema:
            $ref: '#/definitions/Locations'
        '403':
          $ref: '#/responses/PermissionDenied'
        '500':
          $ref: '#/responses/ServerError'
  /queues/prime-moves:
    get:
      summary: getPrimeMovesQueue
      description: >
        Gets all moves that have been reviewed and approved by the TOO. The
        `since` parameter can be used to filter this

        list down to only the moves that have been updated since the provided
        timestamp. A move will be considered

        updated if the `updatedAt` timestamp on the move or on its orders,
        shipments, service items, or payment

        requests, is later than the provided date and time.


        **WIP**: Include what causes moves to leave this list. Currently, once
        the `availableToPrimeAt` timestamp has

        been set, that move will always appear in this list.
      operationId: listPrimeMoves
      tags:
        - queues
      produces:
        - application/json
      parameters:
        - in: query
          name: since
          type: string
          format: date-time
          description: >-
            Only return moves updated since this time. Formatted like
            "2021-07-23T18:30:47.116Z"
        - in: query
          name: page
          type: integer
          description: requested page of results
        - in: query
          name: perPage
          type: integer
          description: results per page
        - in: query
          name: id
          type: string
        - in: query
          name: moveCode
          type: string
        - in: query
          name: orderType
          type: string
          description: order type
      responses:
        '200':
          description: >-
            Successfully retrieved moves. A successful fetch might still return
            zero moves.
          schema:
            $ref: '#/definitions/ListPrimeMovesResult'
        '403':
          $ref: '#/responses/PermissionDenied'
        '500':
          $ref: '#/responses/ServerError'
  /queues/moves:
    get:
      produces:
        - application/json
      summary: Gets queued list of all customer moves by GBLOC origin
      description: >
        An office TOO user will be assigned a transportation office that will
        determine which moves are displayed in their queue based on the origin
        duty location.  GHC moves will show up here onced they have reached the
        submitted status sent by the customer and have move task orders,
        shipments, and service items to approve.
      operationId: getMovesQueue
      tags:
        - queues
      parameters:
        - in: query
          name: page
          type: integer
          description: requested page of results
        - in: query
          name: perPage
          type: integer
          description: results per page
        - in: query
          name: sort
          type: string
          enum:
            - lastName
            - dodID
            - emplid
            - branch
            - locator
            - status
            - originDutyLocation
            - destinationDutyLocation
            - requestedMoveDate
            - appearedInTooAt
          description: field that results should be sorted by
        - in: query
          name: order
          type: string
          enum:
            - asc
            - desc
          description: direction of sort order if applied
        - in: query
          name: branch
          type: string
        - in: query
          name: locator
          type: string
        - in: query
          name: lastName
          type: string
        - in: query
          name: dodID
          type: string
        - in: query
          name: emplid
          type: string
        - in: query
          name: originDutyLocation
          type: array
          uniqueItems: true
          collectionFormat: multi
          items:
            type: string
        - in: query
          name: destinationDutyLocation
          type: string
        - in: query
          name: appearedInTooAt
          type: string
          format: date-time
        - in: query
          name: requestedMoveDate
          type: string
          description: filters the requested pickup date of a shipment on the move
        - in: query
          name: status
          type: array
          description: Filtering for the status.
          uniqueItems: true
          items:
            type: string
            enum:
              - SUBMITTED
              - SERVICE COUNSELING COMPLETED
              - APPROVALS REQUESTED
        - in: query
          name: orderType
          type: string
          description: order type
        - in: query
          name: viewAsGBLOC
          type: string
          description: >
            Used to return a queue for a GBLOC other than the default of the
            current user. Requires the HQ role. The parameter is ignored if the
            requesting user does not have the necessary role.
      responses:
        '200':
          description: Successfully returned all moves matching the criteria
          schema:
            $ref: '#/definitions/QueueMovesResult'
        '403':
          $ref: '#/responses/PermissionDenied'
        '500':
          $ref: '#/responses/ServerError'
  /queues/payment-requests:
    get:
      produces:
        - application/json
      summary: Gets queued list of all payment requests by GBLOC origin
      description: >
        An office TIO user will be assigned a transportation office that will
        determine which payment requests are displayed in their queue based on
        the origin duty location.
      operationId: getPaymentRequestsQueue
      tags:
        - queues
      parameters:
        - in: query
          name: sort
          type: string
          enum:
            - lastName
            - locator
            - submittedAt
            - branch
            - status
            - dodID
            - emplid
            - age
            - originDutyLocation
          description: field that results should be sorted by
        - in: query
          name: order
          type: string
          enum:
            - asc
            - desc
          description: direction of sort order if applied
        - in: query
          name: page
          type: integer
          description: requested page of results
        - in: query
          name: perPage
          type: integer
          description: number of records to include per page
        - in: query
          name: submittedAt
          type: string
          format: date-time
          description: >-
            Start of the submitted at date in the user's local time zone
            converted to UTC
        - in: query
          name: branch
          type: string
        - in: query
          name: locator
          type: string
        - in: query
          name: lastName
          type: string
        - in: query
          name: dodID
          type: string
        - in: query
          name: emplid
          type: string
        - in: query
          name: destinationDutyLocation
          type: string
        - in: query
          name: originDutyLocation
          type: string
        - in: query
          name: status
          type: array
          description: Filtering for the status.
          uniqueItems: true
          items:
            type: string
            enum:
              - PENDING
              - REVIEWED
              - REVIEWED_AND_ALL_SERVICE_ITEMS_REJECTED
              - PAID
              - DEPRECATED
              - EDI_ERROR
        - in: query
          name: orderType
          type: string
          description: order type
        - in: query
          name: viewAsGBLOC
          type: string
          description: >
            Used to return a queue for a GBLOC other than the default of the
            current user. Requires the HQ role. The parameter is ignored if the
            requesting user does not have the necessary role.
      responses:
        '200':
          description: Successfully returned all moves matching the criteria
          schema:
            $ref: '#/definitions/QueuePaymentRequestsResult'
        '403':
          $ref: '#/responses/PermissionDenied'
        '500':
          $ref: '#/responses/ServerError'
  /moves/search:
    post:
      produces:
        - application/json
      consumes:
        - application/json
      summary: Search moves by locator, DOD ID, or customer name
      description: >
        Search moves by locator, DOD ID, or customer name. Used by QAE and CSR
        users.
      operationId: searchMoves
      tags:
        - move
      parameters:
        - in: body
          name: body
          schema:
            properties:
              page:
                type: integer
                description: requested page of results
              perPage:
                type: integer
              locator:
                description: Move locator
                type: string
                minLength: 6
                maxLength: 6
                x-nullable: true
              dodID:
                description: DOD ID
                type: string
                minLength: 10
                maxLength: 10
                x-nullable: true
              emplid:
                description: EMPLID
                type: string
                minLength: 7
                maxLength: 7
                x-nullable: true
              customerName:
                description: Customer Name
                type: string
                minLength: 1
                x-nullable: true
              paymentRequestCode:
                type: string
                example: 9551-6199-2
                x-nullable: true
              status:
                type: array
                description: Filtering for the status.
                uniqueItems: true
                items:
                  type: string
                  enum:
                    - DRAFT
                    - SUBMITTED
                    - APPROVALS REQUESTED
                    - APPROVED
                    - NEEDS SERVICE COUNSELING
                    - SERVICE COUNSELING COMPLETED
              originPostalCode:
                type: string
                x-nullable: true
              destinationPostalCode:
                type: string
                x-nullable: true
              branch:
                type: string
                x-nullable: true
              shipmentsCount:
                type: integer
                x-nullable: true
              pickupDate:
                type: string
                format: date-time
                x-nullable: true
              deliveryDate:
                type: string
                format: date-time
                x-nullable: true
              sort:
                type: string
                x-nullable: true
                enum:
                  - customerName
                  - dodID
                  - emplid
                  - branch
                  - locator
                  - status
                  - originPostalCode
                  - destinationPostalCode
                  - shipmentsCount
              order:
                type: string
                x-nullable: true
                enum:
                  - asc
                  - desc
          description: field that results should be sorted by
      responses:
        '200':
          description: Successfully returned all moves matching the criteria
          schema:
            $ref: '#/definitions/SearchMovesResult'
        '403':
          $ref: '#/responses/PermissionDenied'
        '500':
          $ref: '#/responses/ServerError'
  /tac/valid:
    get:
      summary: Validation of a TAC value
      description: Returns a boolean based on whether a tac value is valid or not
      operationId: tacValidation
      tags:
        - tac
        - order
      parameters:
        - in: query
          name: tac
          type: string
          required: true
          description: The tac value to validate
      responses:
        '200':
          description: Successfully retrieved validation status
          schema:
            $ref: '#/definitions/TacValid'
        '400':
          $ref: '#/responses/InvalidRequest'
        '401':
          $ref: '#/responses/PermissionDenied'
        '403':
          $ref: '#/responses/PermissionDenied'
        '404':
          $ref: '#/responses/NotFound'
        '500':
          $ref: '#/responses/ServerError'
  /lines-of-accounting:
    post:
      summary: Fetch line of accounting
      description: >
        Fetches a line of accounting based on provided service member
        affiliation, effective date, and Transportation Accounting Code (TAC).
        It uses these parameters to filter the correct Line of Accounting for
        the provided TAC. It does this by filtering through both TAC and LOAs
        based on the provided code and effective date. The 'Effective Date' is
        the date that can be either the orders issued date (For HHG shipments),
        MTO approval date (For NTS shipments), or even the current date for NTS
        shipments with no approval yet (Just providing a preview to the office
        users per customer request). Effective date is used to find "Active"
        TGET data by searching for the TACs and LOAs with begin and end dates
        containing this date.
      operationId: requestLineOfAccounting
      tags:
        - linesOfAccounting
      consumes:
        - application/json
      produces:
        - application/json
      parameters:
        - in: body
          name: body
          description: Service member affiliation, effective date, and TAC code.
          required: true
          schema:
            $ref: '#/definitions/FetchLineOfAccountingPayload'
      responses:
        '200':
          description: Successfully retrieved line of accounting
          schema:
            $ref: '#/definitions/LineOfAccounting'
        '400':
          $ref: '#/responses/InvalidRequest'
        '401':
          $ref: '#/responses/PermissionDenied'
        '403':
          $ref: '#/responses/PermissionDenied'
        '404':
          $ref: '#/responses/NotFound'
        '422':
          $ref: '#/responses/UnprocessableEntity'
        '500':
          $ref: '#/responses/ServerError'
  /transportation-offices:
    get:
      produces:
        - application/json
      summary: Returns the transportation offices matching the search query
      description: Returns the transportation offices matching the search query
      operationId: getTransportationOffices
      tags:
        - transportationOffice
      parameters:
        - in: query
          name: search
          type: string
          required: true
          minLength: 2
          description: Search string for transportation offices
      responses:
        '200':
          description: Successfully retrieved transportation offices
          schema:
            $ref: '#/definitions/TransportationOffices'
        '400':
          $ref: '#/responses/InvalidRequest'
        '401':
          $ref: '#/responses/PermissionDenied'
        '403':
          $ref: '#/responses/PermissionDenied'
        '404':
          $ref: '#/responses/NotFound'
        '500':
          $ref: '#/responses/ServerError'
  /open/transportation-offices:
    get:
      produces:
        - application/json
      summary: Returns the transportation offices matching the search query
      description: >-
        This endpoint is publicly accessible as it is utilized to access
        transportation office information without having an office
        account.Returns the transportation offices matching the search query.
      operationId: getTransportationOfficesOpen
      tags:
        - transportationOffice
      parameters:
        - in: query
          name: search
          type: string
          required: true
          minLength: 2
          description: Search string for transportation offices
      responses:
        '200':
          description: Successfully retrieved transportation offices
          schema:
            $ref: '#/definitions/TransportationOffices'
        '400':
          $ref: '#/responses/InvalidRequest'
        '401':
          $ref: '#/responses/PermissionDenied'
        '403':
          $ref: '#/responses/PermissionDenied'
        '404':
          $ref: '#/responses/NotFound'
        '500':
          $ref: '#/responses/ServerError'
  /transportation-offices/gblocs:
    get:
      produces:
        - application/json
      summary: >-
        Returns a list of distinct GBLOCs that exist in the transportation
        offices table
      description: >-
        Returns a list of distinct GBLOCs that exist in the transportation
        offices table
      operationId: getTransportationOfficesGBLOCs
      tags:
        - transportationOffice
      responses:
        '200':
          description: Successfully retrieved transportation offices
          schema:
            $ref: '#/definitions/GBLOCs'
        '400':
          $ref: '#/responses/InvalidRequest'
        '401':
          $ref: '#/responses/PermissionDenied'
        '403':
          $ref: '#/responses/PermissionDenied'
        '404':
          $ref: '#/responses/NotFound'
        '500':
          $ref: '#/responses/ServerError'
  /uploads:
    post:
      summary: Create a new upload
      description: >-
        Uploads represent a single digital file, such as a JPEG or PDF.
        Currently, office application uploads are only for Services Counselors
        to upload files for orders, but this may be expanded in the future.
      operationId: createUpload
      tags:
        - uploads
      consumes:
        - multipart/form-data
      produces:
        - application/json
      parameters:
        - in: query
          name: documentId
          type: string
          format: uuid
          required: false
          description: UUID of the document to add an upload to
        - in: formData
          name: file
          type: file
          description: The file to upload.
          required: true
      responses:
        '201':
          description: created upload
          schema:
            $ref: '#/definitions/Upload'
        '400':
          description: invalid request
        '403':
          description: not authorized
        '404':
          description: not found
        '413':
          description: payload is too large
        '500':
          description: server error
  /uploads/{uploadID}:
    delete:
      summary: Deletes an upload
      description: Uploads represent a single digital file, such as a JPEG or PDF.
      operationId: deleteUpload
      tags:
        - uploads
      parameters:
        - in: path
          name: uploadID
          type: string
          format: uuid
          required: true
          description: UUID of the upload to be deleted
        - in: query
          name: orderID
          type: string
          format: uuid
          description: ID of the order that the upload belongs to
      responses:
        '204':
          description: deleted
        '400':
          description: invalid request
          schema:
            $ref: '#/definitions/InvalidRequestResponsePayload'
        '403':
          description: not authorized
        '404':
          description: not found
        '500':
          description: server error
  /uploads/get/:
    get:
      produces:
        - application/json
      parameters: []
      responses:
        '200':
          description: Successfully retrieved upload
          schema:
            $ref: '#/definitions/Upload'
        '400':
          $ref: '#/responses/InvalidRequest'
        '401':
          $ref: '#/responses/PermissionDenied'
        '403':
          $ref: '#/responses/PermissionDenied'
        '404':
          $ref: '#/responses/NotFound'
        '500':
          $ref: '#/responses/ServerError'
      tags:
        - uploads
      description: Gets an upload
      operationId: getUpload
      summary: Gets an upload by ID
  /uploads/{uploadID}/update:
    patch:
      summary: >-
        Update an existing upload. This is only needed currently for updating
        the image rotation.
      description: >-
        Uploads represent a single digital file, such as a JPEG or PDF. The
        rotation is relevant to how it is displayed on the page.
      operationId: updateUpload
      tags:
        - uploads
      consumes:
        - application/json
      produces:
        - application/json
      parameters:
        - in: path
          name: uploadID
          type: string
          format: uuid
          required: true
          description: UUID of the upload to be updated
        - in: body
          name: body
          required: true
          schema:
            properties:
              rotation:
                type: integer
                description: The rotation of the image
                minimum: 0
                maximum: 3
      responses:
        '201':
          description: updated upload
          schema:
            $ref: '#/definitions/Upload'
        '400':
          description: invalid request
        '403':
          description: not authorized
        '404':
          description: not found
        '413':
          description: payload is too large
        '500':
          description: server error
  /application_parameters/{parameterName}:
    get:
      summary: Searches for an application parameter by name, returns nil if not found
      description: Searches for an application parameter by name, returns nil if not found
      operationId: getParam
      tags:
        - application_parameters
      parameters:
        - in: path
          name: parameterName
          type: string
          format: string
          required: true
          description: Parameter Name
      responses:
        '200':
          description: Application Parameters
          schema:
            $ref: '#/definitions/ApplicationParameters'
        '400':
          description: invalid request
        '401':
          description: request requires user authentication
        '500':
          description: server error
  /calendar/{countryCode}/is-weekend-holiday/{date}:
    get:
      summary: Validate  move date selection
      description: |
        Utility API to determine if input date falls on weekend and/or holiday.
      produces:
        - application/json
      operationId: isDateWeekendHoliday
      tags:
        - calendar
      parameters:
        - description: country code for context of date
          in: path
          name: countryCode
          required: true
          type: string
          enum:
            - US
        - description: input date to determine if weekend/holiday for given country.
          in: path
          name: date
          required: true
          type: string
          format: date
      responses:
        '200':
          description: >-
            Successfully determine if given date is weekend and/or holiday for
            given country.
          schema:
            $ref: '#/definitions/IsDateWeekendHolidayInfo'
        '400':
          $ref: '#/responses/InvalidRequest'
        '401':
          $ref: '#/responses/PermissionDenied'
        '404':
          $ref: '#/responses/NotFound'
        '500':
          $ref: '#/responses/ServerError'
  /moves/{moveID}/assignOfficeUser:
    parameters:
      - description: ID of the move
        in: path
        name: moveID
        required: true
        format: uuid
        type: string
    patch:
      consumes:
        - application/json
      produces:
        - application/json
      parameters:
        - in: body
          name: body
          required: true
          schema:
            $ref: '#/definitions/AssignOfficeUserBody'
      responses:
        '200':
          description: Successfully assigned office user to the move
          schema:
            $ref: '#/definitions/Move'
        '404':
          $ref: '#/responses/NotFound'
        '500':
          $ref: '#/responses/ServerError'
      tags:
        - move
      description: >-
        assigns either a services counselor, task ordering officer, or task
        invoicing officer to the move
      operationId: updateAssignedOfficeUser
  /moves/{moveID}/unassignOfficeUser:
    parameters:
      - description: ID of the move
        in: path
        name: moveID
        required: true
        format: uuid
        type: string
      - in: body
        name: body
        schema:
          properties:
            roleType:
              type: string
          required:
            - roleType
    patch:
      consumes:
        - application/json
      produces:
        - application/json
      responses:
        '200':
          description: Successfully unassigned office user from the move
          schema:
            $ref: '#/definitions/Move'
        '500':
          $ref: '#/responses/ServerError'
      tags:
        - move
      description: >-
        unassigns either a services counselor, task ordering officer, or task
        invoicing officer from the move
      operationId: deleteAssignedOfficeUser
definitions:
  ApplicationParameters:
    type: object
    properties:
      validationCode:
        type: string
        format: string
        x-nullable: true
      parameterName:
        type: string
        format: string
        x-nullable: true
      parameterValue:
        type: string
        format: string
        x-nullable: true
  PostDocumentPayload:
    type: object
    properties:
      service_member_id:
        type: string
        format: uuid
        title: The service member this document belongs to
  InvalidRequestResponsePayload:
    type: object
    properties:
      errors:
        type: object
        additionalProperties:
          type: string
  ClientError:
    type: object
    properties:
      title:
        type: string
      detail:
        type: string
      instance:
        type: string
        format: uuid
    required:
      - title
      - detail
      - instance
  ValidationError:
    allOf:
      - $ref: '#/definitions/ClientError'
      - type: object
    properties:
      invalid_fields:
        type: object
        additionalProperties:
          type: string
    required:
      - invalid_fields
  BackupContact:
    type: object
    properties:
      name:
        type: string
      email:
        type: string
        format: x-email
        example: backupContact@mail.com
      phone:
        type: string
        format: telephone
        pattern: ^[2-9]\d{2}-\d{3}-\d{4}$
    required:
      - name
      - email
      - phone
  Contractor:
    properties:
      contractNumber:
        type: string
      id:
        format: uuid
        type: string
      name:
        type: string
      type:
        type: string
  Role:
    type: object
    properties:
      id:
        type: string
        format: uuid
        example: c56a4180-65aa-42ec-a945-5fd21dec0538
      roleType:
        type: string
        example: customer
      roleName:
        type: string
        example: Task Ordering Officer
      createdAt:
        type: string
        format: date-time
        readOnly: true
      updatedAt:
        type: string
        format: date-time
        readOnly: true
    required:
      - id
      - roleType
      - roleName
      - createdAt
      - updatedAt
  OfficeUser:
    type: object
    properties:
      id:
        type: string
        format: uuid
        example: c56a4180-65aa-42ec-a945-5fd21dec0538
      userId:
        type: string
        format: uuid
      firstName:
        type: string
      middleInitials:
        type: string
      lastName:
        type: string
      email:
        type: string
        format: x-email
        pattern: ^[a-zA-Z0-9._%+-]+@[a-zA-Z0-9.-]+\.[a-zA-Z]{2,}$
      telephone:
        type: string
        format: telephone
        pattern: ^[2-9]\d{2}-\d{3}-\d{4}$
      transportationOfficeId:
        type: string
        format: uuid
      transportationOffice:
        $ref: '#/definitions/TransportationOffice'
      active:
        type: boolean
      roles:
        type: array
        items:
          $ref: '#/definitions/Role'
      edipi:
        type: string
      otherUniqueId:
        type: string
      rejectionReason:
        type: string
      status:
        type: string
        enum:
          - APPROVED
          - REQUESTED
          - REJECTED
      createdAt:
        type: string
        format: date-time
        readOnly: true
      updatedAt:
        type: string
        format: date-time
        readOnly: true
    required:
      - id
      - firstName
      - middleInitials
      - lastName
      - email
      - telephone
      - transportationOfficeId
      - active
      - roles
      - edipi
      - otherUniqueId
      - rejectionReason
      - status
      - createdAt
      - updatedAt
  LockedOfficeUser:
    type: object
    properties:
      firstName:
        type: string
      lastName:
        type: string
      transportationOfficeId:
        type: string
        format: uuid
      transportationOffice:
        $ref: '#/definitions/TransportationOffice'
  OfficeUserCreate:
    type: object
    properties:
      email:
        type: string
        example: user@userdomain.com
        title: Email
        x-nullable: false
      edipi:
        type: string
        example: '1234567890'
        maxLength: 10
        title: EDIPI
        x-nullable: true
      otherUniqueId:
        type: string
        title: Office user identifier when EDIPI is not available
        x-nullable: true
      firstName:
        type: string
        title: First Name
        x-nullable: false
      middleInitials:
        type: string
        example: L.
        x-nullable: true
        title: Middle Initials
      lastName:
        type: string
        title: Last Name
        x-nullable: false
      telephone:
        type: string
        format: telephone
        pattern: ^[2-9]\d{2}-\d{3}-\d{4}$
        example: 212-555-5555
        x-nullable: false
      transportationOfficeId:
        type: string
        format: uuid
        example: c56a4180-65aa-42ec-a945-5fd21dec0538
        x-nullable: false
      roles:
        type: array
        items:
          $ref: '#/definitions/OfficeUserRole'
        x-nullable: false
    required:
      - firstName
      - lastName
      - email
      - telephone
      - transportationOfficeId
      - roles
  OfficeUserRole:
    type: object
    properties:
      name:
        type: string
        example: Task Ordering Officer
        x-nullable: true
        title: name
      roleType:
        type: string
        example: task_ordering_officer
        x-nullable: true
        title: roleType
  Customer:
    type: object
    properties:
      agency:
        type: string
        title: Agency customer is affilated with
      first_name:
        type: string
        example: John
      last_name:
        type: string
        example: Doe
      phone:
        type: string
        format: telephone
        pattern: ^[2-9]\d{2}-\d{3}-\d{4}$
        x-nullable: true
      email:
        type: string
        format: x-email
        pattern: ^[a-zA-Z0-9._%+-]+@[a-zA-Z0-9.-]+\.[a-zA-Z]{2,}$
        x-nullable: true
      suffix:
        type: string
        example: Jr.
        x-nullable: true
      middle_name:
        type: string
        example: David
        x-nullable: true
      current_address:
        $ref: '#/definitions/Address'
      backup_contact:
        $ref: '#/definitions/BackupContact'
      id:
        type: string
        format: uuid
        example: c56a4180-65aa-42ec-a945-5fd21dec0538
      edipi:
        type: string
      userID:
        type: string
        format: uuid
        example: c56a4180-65aa-42ec-a945-5fd21dec0538
      eTag:
        type: string
      phoneIsPreferred:
        type: boolean
      emailIsPreferred:
        type: boolean
      secondaryTelephone:
        type: string
        format: telephone
        pattern: ^[2-9]\d{2}-\d{3}-\d{4}$|^$
        x-nullable: true
      backupAddress:
        $ref: '#/definitions/Address'
      cacValidated:
        type: boolean
        x-nullable: true
      emplid:
        type: string
        x-nullable: true
  CreatedCustomer:
    type: object
    properties:
      affiliation:
        type: string
        title: Branch of service customer is affilated with
      firstName:
        type: string
        example: John
      lastName:
        type: string
        example: Doe
      telephone:
        type: string
        format: telephone
        pattern: ^[2-9]\d{2}-\d{3}-\d{4}$
        x-nullable: true
      personalEmail:
        type: string
        format: x-email
        pattern: ^[a-zA-Z0-9._%+-]+@[a-zA-Z0-9.-]+\.[a-zA-Z]{2,}$
      suffix:
        type: string
        example: Jr.
        x-nullable: true
      middleName:
        type: string
        example: David
        x-nullable: true
      residentialAddress:
        $ref: '#/definitions/Address'
      backupContact:
        $ref: '#/definitions/BackupContact'
      id:
        type: string
        format: uuid
        example: c56a4180-65aa-42ec-a945-5fd21dec0538
      edipi:
        type: string
        x-nullable: true
      userID:
        type: string
        format: uuid
        example: c56a4180-65aa-42ec-a945-5fd21dec0538
      oktaID:
        type: string
      oktaEmail:
        type: string
      phoneIsPreferred:
        type: boolean
      emailIsPreferred:
        type: boolean
      secondaryTelephone:
        type: string
        format: telephone
        pattern: ^[2-9]\d{2}-\d{3}-\d{4}$
        x-nullable: true
      backupAddress:
        $ref: '#/definitions/Address'
      cacValidated:
        type: boolean
  UpdateCustomerPayload:
    type: object
    properties:
      first_name:
        type: string
        example: John
      last_name:
        type: string
        example: Doe
      phone:
        type: string
        format: telephone
        pattern: ^[2-9]\d{2}-\d{3}-\d{4}$
        x-nullable: true
      email:
        type: string
        format: x-email
        pattern: ^[a-zA-Z0-9._%+-]+@[a-zA-Z0-9.-]+\.[a-zA-Z]{2,}$
        x-nullable: true
      suffix:
        type: string
        example: Jr.
        x-nullable: true
      middle_name:
        type: string
        example: David
        x-nullable: true
      current_address:
        allOf:
          - $ref: '#/definitions/Address'
      backup_contact:
        $ref: '#/definitions/BackupContact'
      phoneIsPreferred:
        type: boolean
      emailIsPreferred:
        type: boolean
      secondaryTelephone:
        type: string
        format: telephone
        pattern: ^[2-9]\d{2}-\d{3}-\d{4}$|^$
        x-nullable: true
      backupAddress:
        allOf:
          - $ref: '#/definitions/Address'
      cac_validated:
        type: boolean
  CreateCustomerPayload:
    type: object
    properties:
      affiliation:
        $ref: '#/definitions/Affiliation'
      edipi:
        type: string
        example: '1234567890'
        maxLength: 10
        x-nullable: false
      emplid:
        type: string
        example: '9485155'
        maxLength: 7
        x-nullable: true
      firstName:
        type: string
        example: John
      middleName:
        type: string
        example: David
        x-nullable: true
      lastName:
        type: string
        example: Doe
      suffix:
        type: string
        example: Jr.
        x-nullable: true
      telephone:
        type: string
        format: telephone
        pattern: ^[2-9]\d{2}-\d{3}-\d{4}$
        x-nullable: true
      secondaryTelephone:
        type: string
        format: telephone
        pattern: ^[2-9]\d{2}-\d{3}-\d{4}$
        x-nullable: true
      personalEmail:
        type: string
        format: x-email
        example: personalEmail@email.com
        pattern: ^[a-zA-Z0-9._%+-]+@[a-zA-Z0-9.-]+\.[a-zA-Z]{2,}$
      phoneIsPreferred:
        type: boolean
      emailIsPreferred:
        type: boolean
      residentialAddress:
        allOf:
          - $ref: '#/definitions/Address'
      backupContact:
        $ref: '#/definitions/BackupContact'
      backupMailingAddress:
        allOf:
          - $ref: '#/definitions/Address'
      createOktaAccount:
        type: boolean
      cacUser:
        type: boolean
  FetchLineOfAccountingPayload:
    type: object
    properties:
      serviceMemberAffiliation:
        $ref: '#/definitions/Affiliation'
      effectiveDate:
        description: >
          The effective date for the Line Of Accounting (LOA) being fetched. Eg,
          the orders issue date or the Non-Temporary Storage (NTS) Move Task
          Order (MTO) approval date. Effective date is used to find "Active"
          TGET data by searching for the TACs and LOAs with begin and end dates
          containing this date. The 'Effective Date' is the date that can be
          either the orders issued date (For HHG shipments), MTO approval date
          (For NTS shipments), or even the current date for NTS shipments with
          no approval yet (Just providing a preview to the office users per
          customer request).
        type: string
        format: date
        example: '2023-01-01'
      tacCode:
        type: string
        minLength: 4
        maxLength: 4
        example: F8J1
  SearchCustomersResult:
    type: object
    properties:
      page:
        type: integer
      perPage:
        type: integer
      totalCount:
        type: integer
      searchCustomers:
        $ref: '#/definitions/SearchCustomers'
  SearchCustomers:
    type: array
    items:
      $ref: '#/definitions/SearchCustomer'
  SearchCustomer:
    type: object
    properties:
      id:
        type: string
        format: uuid
      firstName:
        type: string
        example: John
        x-nullable: true
      lastName:
        type: string
        example: Doe
        x-nullable: true
      dodID:
        type: string
        example: 1234567890
        x-nullable: true
      emplid:
        type: string
        x-nullable: true
      branch:
        type: string
      telephone:
        type: string
        format: telephone
        pattern: ^[2-9]\d{2}-\d{3}-\d{4}$
        x-nullable: true
      personalEmail:
        type: string
        format: x-email
        example: personalEmail@email.com
        pattern: ^[a-zA-Z0-9._%+-]+@[a-zA-Z0-9.-]+\.[a-zA-Z]{2,}$
        x-nullable: true
  Entitlements:
    properties:
      id:
        example: 571008b1-b0de-454d-b843-d71be9f02c04
        format: uuid
        type: string
      authorizedWeight:
        example: 2000
        type: integer
        x-formatting: weight
        x-nullable: true
      dependentsAuthorized:
        example: true
        type: boolean
        x-nullable: true
      gunSafe:
        type: boolean
        example: false
      nonTemporaryStorage:
        example: false
        type: boolean
        x-nullable: true
      privatelyOwnedVehicle:
        example: false
        type: boolean
        x-nullable: true
      proGearWeight:
        example: 2000
        type: integer
        x-formatting: weight
      proGearWeightSpouse:
        example: 500
        type: integer
        x-formatting: weight
      storageInTransit:
        example: 90
        type: integer
        x-nullable: true
      totalWeight:
        example: 500
        type: integer
        x-formatting: weight
      totalDependents:
        example: 2
        type: integer
      requiredMedicalEquipmentWeight:
        example: 500
        type: integer
        x-formatting: weight
      organizationalClothingAndIndividualEquipment:
        example: true
        type: boolean
      eTag:
        type: string
    type: object
  Error:
    properties:
      message:
        type: string
    required:
      - message
    type: object
  Grade:
    type: string
    x-nullable: true
    title: grade
    enum:
      - E_1
      - E_2
      - E_3
      - E_4
      - E_5
      - E_6
      - E_7
      - E_8
      - E_9
      - E_9_SPECIAL_SENIOR_ENLISTED
      - O_1_ACADEMY_GRADUATE
      - O_2
      - O_3
      - O_4
      - O_5
      - O_6
      - O_7
      - O_8
      - O_9
      - O_10
      - W_1
      - W_2
      - W_3
      - W_4
      - W_5
      - AVIATION_CADET
      - CIVILIAN_EMPLOYEE
      - ACADEMY_CADET
      - MIDSHIPMAN
    x-display-value:
      E_1: E-1
      E_2: E-2
      E_3: E-3
      E_4: E-4
      E_5: E-5
      E_6: E-6
      E_7: E-7
      E_8: E-8
      E_9: E-9
      E_9_SPECIAL_SENIOR_ENLISTED: E-9 (Special Senior Enlisted)
      O_1_ACADEMY_GRADUATE: O-1 or Service Academy Graduate
      O_2: O-2
      O_3: O-3
      O_4: O-4
      O_5: O-5
      O_6: O-6
      O_7: O-7
      O_8: O-8
      O_9: O-9
      O_10: O-10
      W_1: W-1
      W_2: W-2
      W_3: W-3
      W_4: W-4
      W_5: W-5
      AVIATION_CADET: Aviation Cadet
      CIVILIAN_EMPLOYEE: Civilian Employee
      ACADEMY_CADET: Service Academy Cadet
      MIDSHIPMAN: Midshipman
  Move:
    properties:
      id:
        example: 1f2270c7-7166-40ae-981e-b200ebdf3054
        format: uuid
        type: string
      serviceCounselingCompletedAt:
        format: date-time
        type: string
        x-nullable: true
      availableToPrimeAt:
        format: date-time
        type: string
        x-nullable: true
      approvedAt:
        format: date-time
        type: string
        x-nullable: true
      billableWeightsReviewedAt:
        format: date-time
        type: string
        x-nullable: true
      contractorId:
        type: string
        format: uuid
        x-nullable: true
      contractor:
        $ref: '#/definitions/Contractor'
      locator:
        type: string
        example: 1K43AR
      ordersId:
        type: string
        format: uuid
        example: c56a4180-65aa-42ec-a945-5fd21dec0538
      orders:
        $ref: '#/definitions/Order'
      referenceId:
        example: 1001-3456
        type: string
        x-nullable: true
      status:
        $ref: '#/definitions/MoveStatus'
      excess_weight_qualified_at:
        type: string
        format: date-time
        description: >-
          Timestamp of when the estimated shipment weights of the move reached
          90% of the weight allowance
        x-nullable: true
      excess_weight_acknowledged_at:
        type: string
        format: date-time
        description: >-
          Timestamp of when the TOO acknowledged the excess weight risk by
          either dismissing the alert or updating the max billable weight
        x-nullable: true
      tioRemarks:
        type: string
        example: approved additional weight
        x-nullable: true
      financialReviewFlag:
        type: boolean
        example: false
        description: >-
          This flag is set by office users if a move should be reviewed by a
          Financial Office
        x-nullable: false
        readOnly: true
      financialReviewRemarks:
        type: string
        example: Destination address is too far from duty location
        x-nullable: true
        readOnly: true
      closeoutOffice:
        $ref: '#/definitions/TransportationOffice'
      closeoutOfficeId:
        type: string
        format: uuid
        description: >-
          The transportation office that will handle reviewing PPM Closeout
          documentation for Army and Air Force service members
        x-nullable: true
      approvalsRequestedAt:
        type: string
        format: date-time
        description: >-
          The time at which a move is sent back to the TOO becuase the prime
          added a new service item for approval
        x-nullable: true
      createdAt:
        type: string
        format: date-time
      submittedAt:
        type: string
        format: date-time
        x-nullable: true
      updatedAt:
        type: string
        format: date-time
      eTag:
        type: string
      shipmentGBLOC:
        $ref: '#/definitions/GBLOC'
      lockedByOfficeUserID:
        type: string
        format: uuid
        x-nullable: true
      lockedByOfficeUser:
        $ref: '#/definitions/LockedOfficeUser'
        x-nullable: true
      lockExpiresAt:
        type: string
        format: date-time
        x-nullable: true
      additionalDocuments:
        $ref: '#/definitions/Document'
      SCAssignedUser:
        $ref: '#/definitions/AssignedOfficeUser'
      TOOAssignedUser:
        $ref: '#/definitions/AssignedOfficeUser'
      TIOAssignedUser:
        $ref: '#/definitions/AssignedOfficeUser'
  MoveHistory:
    properties:
      id:
        description: move ID
        example: 1f2270c7-7166-40ae-981e-b200ebdf3054
        format: uuid
        type: string
      historyRecords:
        description: A list of MoveAuditHistory's connected to the move.
        $ref: '#/definitions/MoveAuditHistories'
      locator:
        description: move locator
        type: string
        example: 1K43AR
      referenceId:
        description: move referenceID
        example: 1001-3456
        type: string
        x-nullable: true
  MoveHistoryResult:
    type: object
    properties:
      page:
        type: integer
      perPage:
        type: integer
      totalCount:
        type: integer
      id:
        description: move ID
        example: 1f2270c7-7166-40ae-981e-b200ebdf3054
        format: uuid
        type: string
      historyRecords:
        description: A list of MoveAuditHistory's connected to the move.
        $ref: '#/definitions/MoveAuditHistories'
      locator:
        description: move locator
        type: string
        example: 1K43AR
      referenceId:
        description: move referenceID
        example: 1001-3456
        type: string
        x-nullable: true
  MoveAuditHistories:
    type: array
    items:
      $ref: '#/definitions/MoveAuditHistory'
  MoveAuditHistory:
    properties:
      id:
        description: id from audity_history table
        example: 1f2270c7-7166-40ae-981e-b200ebdf3054
        format: uuid
        type: string
      schemaName:
        description: Database schema audited table for this event is in
        type: string
      tableName:
        description: name of database table that was changed
        type: string
      relId:
        description: relation OID. Table OID (object identifier). Changes with drop/create.
        type: integer
      objectId:
        description: id column for the tableName where the data was changed
        example: 1f2270c7-7166-40ae-981e-b200ebdf3054
        format: uuid
        type: string
        x-nullable: true
      sessionUserId:
        example: 1f2270c7-7166-40ae-981e-b200ebdf3054
        format: uuid
        type: string
        x-nullable: true
      sessionUserFirstName:
        example: foo
        type: string
        x-nullable: true
      sessionUserLastName:
        example: bar
        type: string
        x-nullable: true
      sessionUserEmail:
        example: foobar@example.com
        type: string
        x-nullable: true
      sessionUserTelephone:
        format: telephone
        type: string
        pattern: ^[2-9]\d{2}-\d{3}-\d{4}$
        x-nullable: true
      context:
        type: array
        items:
          type: object
          additionalProperties:
            type: string
        x-nullable: true
      contextId:
        description: id column for the context table the record belongs to
        example: 1f2270c7-7166-40ae-981e-b200ebdf3054
        type: string
        x-nullable: true
      eventName:
        description: API endpoint name that was called to make the change
        type: string
        x-nullable: true
      actionTstampTx:
        description: Transaction start timestamp for tx in which audited event occurred
        type: string
        format: date-time
      actionTstampStm:
        description: Statement start timestamp for tx in which audited event occurred
        type: string
        format: date-time
      actionTstampClk:
        description: Wall clock time at which audited event's trigger call occurred
        type: string
        format: date-time
      transactionId:
        description: >-
          Identifier of transaction that made the change. May wrap, but unique
          paired with action_tstamp_tx.
        type: integer
        x-nullable: true
      action:
        description: Action type; I = insert, D = delete, U = update, T = truncate
        type: string
      oldValues:
        description: >-
          A list of (old/previous) MoveAuditHistoryItem's for a record before
          the change.
        type: object
        additionalProperties: true
        x-nullable: true
      changedValues:
        description: >-
          A list of (changed/updated) MoveAuditHistoryItem's for a record after
          the change.
        type: object
        additionalProperties: true
        x-nullable: true
      statementOnly:
        description: >-
          true if audit event is from an FOR EACH STATEMENT trigger, false for
          FOR EACH ROW'
        type: boolean
        example: false
  MoveAuditHistoryItems:
    type: array
    items:
      $ref: '#/definitions/MoveAuditHistoryItem'
  MoveAuditHistoryItem:
    properties:
      columnName:
        type: string
      columnValue:
        type: string
  MoveStatus:
    type: string
    enum:
      - DRAFT
      - NEEDS SERVICE COUNSELING
      - SERVICE COUNSELING COMPLETED
      - SUBMITTED
      - APPROVALS REQUESTED
      - APPROVED
      - CANCELED
  PPMStatus:
    type: string
    enum:
      - CANCELLED
      - DRAFT
      - SUBMITTED
      - WAITING_ON_CUSTOMER
      - NEEDS_ADVANCE_APPROVAL
      - NEEDS_CLOSEOUT
      - CLOSEOUT_COMPLETE
      - COMPLETED
  DeptIndicator:
    type: string
    title: Dept. indicator
    x-nullable: true
    enum:
      - NAVY_AND_MARINES
      - ARMY
      - ARMY_CORPS_OF_ENGINEERS
      - AIR_AND_SPACE_FORCE
      - COAST_GUARD
      - OFFICE_OF_SECRETARY_OF_DEFENSE
    x-display-value:
      NAVY_AND_MARINES: 17 Navy and Marine Corps
      ARMY: 21 Army
      ARMY_CORPS_OF_ENGINEERS: 96 Army Corps of Engineers
      AIR_AND_SPACE_FORCE: 57 Air Force and Space Force
      COAST_GUARD: 70 Coast Guard
      OFFICE_OF_SECRETARY_OF_DEFENSE: 97 Office of the Secretary of Defense
  OrdersTypeDetail:
    type: string
    title: Orders type detail
    x-nullable: true
    enum:
      - HHG_PERMITTED
      - PCS_TDY
      - HHG_RESTRICTED_PROHIBITED
      - HHG_RESTRICTED_AREA
      - INSTRUCTION_20_WEEKS
      - HHG_PROHIBITED_20_WEEKS
      - DELAYED_APPROVAL
    x-display-value:
      HHG_PERMITTED: Shipment of HHG Permitted
      PCS_TDY: PCS with TDY Enroute
      HHG_RESTRICTED_PROHIBITED: Shipment of HHG Restricted or Prohibited
      HHG_RESTRICTED_AREA: HHG Restricted Area-HHG Prohibited
      INSTRUCTION_20_WEEKS: Course of Instruction 20 Weeks or More
      HHG_PROHIBITED_20_WEEKS: Shipment of HHG Prohibited but Authorized within 20 weeks
      DELAYED_APPROVAL: Delayed Approval 20 Weeks or More
  Order:
    properties:
      id:
        example: 1f2270c7-7166-40ae-981e-b200ebdf3054
        format: uuid
        type: string
      customerID:
        example: c56a4180-65aa-42ec-a945-5fd21dec0538
        format: uuid
        type: string
      customer:
        $ref: '#/definitions/Customer'
      moveCode:
        type: string
        example: H2XFJF
      first_name:
        type: string
        example: John
        readOnly: true
      last_name:
        type: string
        example: Doe
        readOnly: true
      grade:
        $ref: '#/definitions/Grade'
      agency:
        $ref: '#/definitions/Affiliation'
      entitlement:
        $ref: '#/definitions/Entitlements'
      destinationDutyLocation:
        $ref: '#/definitions/DutyLocation'
      destinationDutyLocationGBLOC:
        $ref: '#/definitions/GBLOC'
      originDutyLocation:
        $ref: '#/definitions/DutyLocation'
      originDutyLocationGBLOC:
        $ref: '#/definitions/GBLOC'
      moveTaskOrderID:
        example: c56a4180-65aa-42ec-a945-5fd21dec0538
        format: uuid
        type: string
      uploaded_order_id:
        example: c56a4180-65aa-42ec-a945-5fd21dec0538
        format: uuid
        type: string
      uploadedAmendedOrderID:
        example: c56a4180-65aa-42ec-a945-5fd21dec0538
        format: uuid
        type: string
        x-nullable: true
      amendedOrdersAcknowledgedAt:
        type: string
        format: date-time
        x-nullable: true
      order_number:
        type: string
        x-nullable: true
        example: 030-00362
      order_type:
        $ref: '#/definitions/OrdersType'
      order_type_detail:
        $ref: '#/definitions/OrdersTypeDetail'
        x-nullable: true
      date_issued:
        type: string
        format: date
        example: '2020-01-01'
      report_by_date:
        type: string
        format: date
        example: '2020-01-01'
      department_indicator:
        $ref: '#/definitions/DeptIndicator'
        x-nullable: true
      tac:
        type: string
        title: TAC
        example: F8J1
        x-nullable: true
      sac:
        type: string
        title: SAC
        example: N002214CSW32Y9
        x-nullable: true
      ntsTac:
        type: string
        title: NTS TAC
        example: F8J1
        x-nullable: true
      ntsSac:
        type: string
        title: NTS SAC
        example: N002214CSW32Y9
        x-nullable: true
      has_dependents:
        type: boolean
        example: false
        title: Are dependents included in your orders?
      spouse_has_pro_gear:
        type: boolean
        example: false
        title: >-
          Do you have a spouse who will need to move items related to their
          occupation (also known as spouse pro-gear)?
      supplyAndServicesCostEstimate:
        type: string
      packingAndShippingInstructions:
        type: string
      methodOfPayment:
        type: string
      naics:
        type: string
      orders_type:
        $ref: '#/definitions/OrdersType'
      eTag:
        type: string
    type: object
  Location:
    type: object
    properties:
      label:
        type: string
        example: Label for display
      value:
        type: string
        example: Value for location
    required:
      - label
      - value
  Locations:
    type: array
    items:
      $ref: '#/definitions/Location'
  OrderBody:
    type: object
    properties:
      id:
        type: string
        format: uuid
  CreateOrders:
    type: object
    properties:
      serviceMemberId:
        type: string
        format: uuid
        example: c56a4180-65aa-42ec-a945-5fd21dec0538
      issueDate:
        type: string
        description: The date and time that these orders were cut.
        format: date
        title: Orders date
      reportByDate:
        type: string
        description: Report By Date
        format: date
        title: Report-by date
      ordersType:
        $ref: '#/definitions/OrdersType'
      ordersTypeDetail:
        $ref: '#/definitions/OrdersTypeDetail'
      hasDependents:
        type: boolean
        title: Are dependents included in your orders?
      spouseHasProGear:
        type: boolean
        title: >-
          Do you have a spouse who will need to move items related to their
          occupation (also known as spouse pro-gear)?
      newDutyLocationId:
        type: string
        format: uuid
        example: c56a4180-65aa-42ec-a945-5fd21dec0538
      ordersNumber:
        type: string
        title: Orders Number
        x-nullable: true
        example: 030-00362
      tac:
        type: string
        title: TAC
        example: F8J1
        x-nullable: true
      sac:
        type: string
        title: SAC
        example: N002214CSW32Y9
        x-nullable: true
      departmentIndicator:
        $ref: '#/definitions/DeptIndicator'
      grade:
        $ref: '#/definitions/Grade'
      originDutyLocationId:
        type: string
        format: uuid
        example: c56a4180-65aa-42ec-a945-5fd21dec0538
    required:
      - serviceMemberId
      - issueDate
      - reportByDate
      - ordersType
      - hasDependents
      - spouseHasProGear
      - newDutyLocationId
  CounselingUpdateOrderPayload:
    type: object
    properties:
      issueDate:
        type: string
        description: The date and time that these orders were cut.
        format: date
        example: '2018-04-26'
        title: Orders date
      reportByDate:
        type: string
        description: Report By Date
        format: date
        example: '2018-04-26'
        title: Report-by date
      ordersType:
        $ref: '#/definitions/OrdersType'
      ordersTypeDetail:
        $ref: '#/definitions/OrdersTypeDetail'
      ordersNumber:
        type: string
        title: Orders Number
        x-nullable: true
        example: 030-00362
      departmentIndicator:
        $ref: '#/definitions/DeptIndicator'
        x-nullable: true
      originDutyLocationId:
        type: string
        format: uuid
        example: c56a4180-65aa-42ec-a945-5fd21dec0538
      newDutyLocationId:
        type: string
        format: uuid
        example: c56a4180-65aa-42ec-a945-5fd21dec0538
      tac:
        type: string
        title: HHG TAC
        minLength: 4
        maxLength: 4
        example: F8J1
        x-nullable: true
      sac:
        title: HHG SAC
        example: N002214CSW32Y9
        $ref: '#/definitions/NullableString'
      ntsTac:
        title: NTS TAC
        minLength: 4
        maxLength: 4
        example: F8J1
        $ref: '#/definitions/NullableString'
      ntsSac:
        title: NTS SAC
        example: N002214CSW32Y9
        $ref: '#/definitions/NullableString'
      grade:
        $ref: '#/definitions/Grade'
    required:
      - issueDate
      - reportByDate
      - ordersType
      - originDutyLocationId
      - newDutyLocationId
  UpdateOrderPayload:
    type: object
    properties:
      issueDate:
        type: string
        description: The date and time that these orders were cut.
        format: date
        example: '2018-04-26'
        title: Orders date
      reportByDate:
        type: string
        description: Report By Date
        format: date
        example: '2018-04-26'
        title: Report-by date
      ordersType:
        $ref: '#/definitions/OrdersType'
      ordersTypeDetail:
        $ref: '#/definitions/OrdersTypeDetail'
      originDutyLocationId:
        type: string
        format: uuid
        example: c56a4180-65aa-42ec-a945-5fd21dec0538
      newDutyLocationId:
        type: string
        format: uuid
        example: c56a4180-65aa-42ec-a945-5fd21dec0538
      ordersNumber:
        type: string
        title: Orders Number
        x-nullable: true
        example: 030-00362
      tac:
        type: string
        title: HHG TAC
        minLength: 4
        maxLength: 4
        example: F8J1
        x-nullable: true
      sac:
        title: HHG SAC
        example: N002214CSW32Y9
        $ref: '#/definitions/NullableString'
      ntsTac:
        title: NTS TAC
        minLength: 4
        maxLength: 4
        example: F8J1
        $ref: '#/definitions/NullableString'
      ntsSac:
        title: NTS SAC
        example: N002214CSW32Y9
        $ref: '#/definitions/NullableString'
      departmentIndicator:
        $ref: '#/definitions/DeptIndicator'
        x-nullable: true
      ordersAcknowledgement:
        description: >-
          Confirmation that the new amended orders were reviewed after
          previously approving the original orders
        type: boolean
        x-nullable: true
      grade:
        $ref: '#/definitions/Grade'
    required:
      - issueDate
      - reportByDate
      - ordersType
      - newDutyLocationId
      - originDutyLocationId
  UpdateAllowancePayload:
    type: object
    properties:
      grade:
        $ref: '#/definitions/Grade'
      dependentsAuthorized:
        type: boolean
        x-nullable: true
      agency:
        $ref: '#/definitions/Affiliation'
      proGearWeight:
        description: unit is in lbs
        example: 2000
        type: integer
        minimum: 0
        maximum: 2000
        x-formatting: weight
        x-nullable: true
      proGearWeightSpouse:
        description: unit is in lbs
        example: 500
        type: integer
        minimum: 0
        maximum: 500
        x-formatting: weight
        x-nullable: true
      requiredMedicalEquipmentWeight:
        description: unit is in lbs
        example: 2000
        type: integer
        minimum: 0
        x-formatting: weight
      organizationalClothingAndIndividualEquipment:
        description: only for Army
        type: boolean
        x-nullable: true
      storageInTransit:
        description: >-
          the number of storage in transit days that the customer is entitled to
          for a given shipment on their move
        type: integer
        minimum: 0
      gunSafe:
        description: >-
          True if user is entitled to move a gun safe (up to 500 lbs) as part of
          their move without it being charged against their weight allowance.
        type: boolean
        x-nullable: true
  UpdateBillableWeightPayload:
    type: object
    properties:
      authorizedWeight:
        description: unit is in lbs
        example: 2000
        minimum: 1
        type: integer
        x-formatting: weight
        x-nullable: true
  UpdateMaxBillableWeightAsTIOPayload:
    type: object
    properties:
      authorizedWeight:
        description: unit is in lbs
        example: 2000
        minimum: 1
        type: integer
        x-formatting: weight
        x-nullable: true
      tioRemarks:
        description: TIO remarks for updating the max billable weight
        example: Increasing max billable weight
        type: string
        minLength: 1
        x-nullable: true
    required:
      - authorizedWeight
      - tioRemarks
  CounselingUpdateAllowancePayload:
    type: object
    properties:
      grade:
        $ref: '#/definitions/Grade'
      dependentsAuthorized:
        type: boolean
        x-nullable: true
      agency:
        $ref: '#/definitions/Affiliation'
      proGearWeight:
        minimum: 0
        maximum: 2000
        description: unit is in lbs
        example: 2000
        type: integer
        x-formatting: weight
        x-nullable: true
      proGearWeightSpouse:
        minimum: 0
        maximum: 500
        description: unit is in lbs
        example: 2000
        type: integer
        x-formatting: weight
        x-nullable: true
      requiredMedicalEquipmentWeight:
        minimum: 0
        description: unit is in lbs
        example: 2000
        type: integer
        x-formatting: weight
      organizationalClothingAndIndividualEquipment:
        description: only for Army
        type: boolean
        x-nullable: true
      storageInTransit:
        description: >-
          the number of storage in transit days that the customer is entitled to
          for a given shipment on their move
        type: integer
        minimum: 0
      gunSafe:
        description: >-
          True if user is entitled to move a gun safe (up to 500 lbs) as part of
          their move without it being charged against their weight allowance.
        type: boolean
        x-nullable: true
  MoveTaskOrder:
    description: The Move (MoveTaskOrder)
    properties:
      id:
        example: 1f2270c7-7166-40ae-981e-b200ebdf3054
        format: uuid
        type: string
      createdAt:
        format: date-time
        type: string
      orderID:
        example: c56a4180-65aa-42ec-a945-5fd21dec0538
        format: uuid
        type: string
      locator:
        type: string
        example: 1K43AR
      referenceId:
        example: 1001-3456
        type: string
      serviceCounselingCompletedAt:
        format: date-time
        type: string
        x-nullable: true
      availableToPrimeAt:
        format: date-time
        type: string
        x-nullable: true
      approvedAt:
        format: date-time
        type: string
        x-nullable: true
      updatedAt:
        format: date-time
        type: string
      destinationAddress:
        $ref: '#/definitions/Address'
      pickupAddress:
        $ref: '#/definitions/Address'
      destinationDutyLocation:
        example: 1f2270c7-7166-40ae-981e-b200ebdf3054
        format: uuid
        type: string
      originDutyLocation:
        example: 1f2270c7-7166-40ae-981e-b200ebdf3054
        format: uuid
        type: string
      entitlements:
        $ref: '#/definitions/Entitlements'
      requestedPickupDate:
        format: date
        type: string
      tioRemarks:
        type: string
        example: approved additional weight
        x-nullable: true
      eTag:
        type: string
    type: object
  MoveTaskOrders:
    items:
      $ref: '#/definitions/MoveTaskOrder'
    type: array
  PaymentRequest:
    properties:
      proofOfServiceDocs:
        $ref: '#/definitions/ProofOfServiceDocs'
      id:
        example: c56a4180-65aa-42ec-a945-5fd21dec0538
        format: uuid
        readOnly: true
        type: string
      isFinal:
        default: false
        type: boolean
      moveTaskOrder:
        $ref: '#/definitions/Move'
      moveTaskOrderID:
        example: c56a4180-65aa-42ec-a945-5fd21dec0538
        format: uuid
        type: string
      rejectionReason:
        example: documentation was incomplete
        type: string
        x-nullable: true
      serviceItems:
        $ref: '#/definitions/PaymentServiceItems'
      status:
        $ref: '#/definitions/PaymentRequestStatus'
      paymentRequestNumber:
        example: 1234-5678-1
        readOnly: true
        type: string
      recalculationOfPaymentRequestID:
        example: c56a4180-65aa-42ec-a945-5fd21dec0538
        format: uuid
        type: string
        readOnly: true
        x-nullable: true
      eTag:
        type: string
      reviewedAt:
        format: date-time
        type: string
        x-nullable: true
      createdAt:
        format: date-time
        type: string
      sentToGexAt:
        format: date-time
        type: string
        x-nullable: true
      receivedByGexAt:
        format: date-time
        type: string
        x-nullable: true
      ediErrorType:
        description: >-
          Type of EDI reporting or causing the issue. Can be EDI 997, 824, and
          858.
        type: string
        x-nullable: true
      ediErrorCode:
        description: Reported code from syncada for the EDI error encountered
        type: string
        x-nullable: true
      ediErrorDescription:
        description: The reason the services counselor has excluded or rejected the item.
        type: string
        x-nullable: true
      tppsInvoiceAmountPaidTotalMillicents:
        type: integer
        format: millients
        title: >-
          Total amount that TPPS paid for all service items on the payment
          request in millicents
        x-nullable: true
      tppsInvoiceSellerPaidDate:
        type: string
        format: date-time
        title: Date that TPPS paid HS for the payment request
        x-nullable: true
    type: object
  PaymentRequests:
    items:
      $ref: '#/definitions/PaymentRequest'
    type: array
  PaymentServiceItems:
    items:
      $ref: '#/definitions/PaymentServiceItem'
    type: array
  PaymentServiceItem:
    properties:
      id:
        example: c56a4180-65aa-42ec-a945-5fd21dec0538
        format: uuid
        readOnly: true
        type: string
      createdAt:
        format: date-time
        type: string
      paymentRequestID:
        example: c56a4180-65aa-42ec-a945-5fd21dec0538
        format: uuid
        type: string
      mtoServiceItemID:
        example: c56a4180-65aa-42ec-a945-5fd21dec0538
        format: uuid
        type: string
      mtoServiceItemCode:
        example: DLH
        type: string
      mtoServiceItemName:
        example: Move management
        type: string
      mtoShipmentType:
        $ref: '#/definitions/MTOShipmentType'
      mtoShipmentID:
        type: string
        format: uuid
        example: c56a4180-65aa-42ec-a945-5fd21dec0538
        x-nullable: true
      status:
        $ref: '#/definitions/PaymentServiceItemStatus'
      priceCents:
        type: integer
        format: cents
        title: Price of the service item in cents
        x-nullable: true
      rejectionReason:
        example: documentation was incomplete
        type: string
        x-nullable: true
      referenceID:
        example: 1234-5678-c56a4180
        readOnly: true
        format: string
      paymentServiceItemParams:
        $ref: '#/definitions/PaymentServiceItemParams'
      eTag:
        type: string
      tppsInvoiceAmountPaidPerServiceItemMillicents:
        type: integer
        format: millicents
        title: Amount that TPPS paid for the individual service item in millicents
        x-nullable: true
    type: object
  PaymentRequestStatus:
    type: string
    enum:
      - PENDING
      - REVIEWED
      - REVIEWED_AND_ALL_SERVICE_ITEMS_REJECTED
      - SENT_TO_GEX
      - TPPS_RECEIVED
      - PAID
      - EDI_ERROR
      - DEPRECATED
    title: Payment Request Status
  ProofOfServiceDocs:
    items:
      $ref: '#/definitions/ProofOfServiceDoc'
    type: array
  ProofOfServiceDoc:
    properties:
      isWeightTicket:
        type: boolean
      uploads:
        items:
          $ref: '#/definitions/Upload'
        type: array
  ShipmentsPaymentSITBalance:
    items:
      $ref: '#/definitions/ShipmentPaymentSITBalance'
    type: array
  ShipmentPaymentSITBalance:
    properties:
      shipmentID:
        type: string
        format: uuid
      totalSITDaysAuthorized:
        type: integer
      totalSITDaysRemaining:
        type: integer
      totalSITEndDate:
        type: string
        format: date
        x-nullable: true
      pendingSITDaysInvoiced:
        type: integer
      pendingBilledStartDate:
        type: string
        format: date
        x-nullable: true
      pendingBilledEndDate:
        type: string
        format: date
        x-nullable: true
      previouslyBilledDays:
        type: integer
        x-nullable: true
      previouslyBilledStartDate:
        type: string
        format: date
        x-nullable: true
      previouslyBilledEndDate:
        type: string
        format: date
        x-nullable: true
  UpdateShipment:
    type: object
    properties:
      shipmentType:
        $ref: '#/definitions/MTOShipmentType'
      requestedPickupDate:
        format: date
        type: string
        x-nullable: true
      requestedDeliveryDate:
        format: date
        type: string
        x-nullable: true
      customerRemarks:
        type: string
        example: handle with care
        x-nullable: true
      counselorRemarks:
        type: string
        example: counselor approved
        x-nullable: true
      billableWeightCap:
        type: integer
        description: estimated weight of the shuttle service item provided by the prime
        example: 2500
        x-formatting: weight
        x-nullable: true
      billableWeightJustification:
        type: string
        example: more weight than expected
        x-nullable: true
      pickupAddress:
        allOf:
          - $ref: '#/definitions/Address'
      destinationAddress:
        allOf:
          - $ref: '#/definitions/Address'
      secondaryDeliveryAddress:
        allOf:
          - $ref: '#/definitions/Address'
      secondaryPickupAddress:
        allOf:
          - $ref: '#/definitions/Address'
      hasSecondaryPickupAddress:
        type: boolean
        x-nullable: true
        x-omitempty: false
      hasSecondaryDeliveryAddress:
        type: boolean
        x-nullable: true
        x-omitempty: false
      tertiaryDeliveryAddress:
        allOf:
          - $ref: '#/definitions/Address'
      tertiaryPickupAddress:
        allOf:
          - $ref: '#/definitions/Address'
      hasTertiaryPickupAddress:
        type: boolean
        x-nullable: true
        x-omitempty: false
      hasTertiaryDeliveryAddress:
        type: boolean
        x-nullable: true
        x-omitempty: false
      actualProGearWeight:
        type: integer
        x-nullable: true
        x-omitempty: false
      actualSpouseProGearWeight:
        type: integer
        x-nullable: true
        x-omitempty: false
      destinationType:
        $ref: '#/definitions/DestinationType'
      agents:
        $ref: '#/definitions/MTOAgents'
        x-nullable: true
      tacType:
        $ref: '#/definitions/LOATypeNullable'
      sacType:
        $ref: '#/definitions/LOATypeNullable'
      usesExternalVendor:
        type: boolean
        example: false
        x-nullable: true
      serviceOrderNumber:
        type: string
        x-nullable: true
      ntsRecordedWeight:
        description: >-
          The previously recorded weight for the NTS Shipment. Used for NTS
          Release to know what the previous primeActualWeight or billable weight
          was.
        example: 2000
        type: integer
        x-formatting: weight
        x-nullable: true
      storageFacility:
        x-nullable: true
        $ref: '#/definitions/StorageFacility'
      ppmShipment:
        $ref: '#/definitions/UpdatePPMShipment'
      boatShipment:
        $ref: '#/definitions/UpdateBoatShipment'
      mobileHomeShipment:
        $ref: '#/definitions/UpdateMobileHomeShipment'
  UpdatePPMShipment:
    type: object
    properties:
      expectedDepartureDate:
        description: |
          Date the customer expects to move.
        format: date
        type: string
        x-nullable: true
      actualMoveDate:
        format: date
        type: string
        x-nullable: true
      pickupAddress:
        allOf:
          - $ref: '#/definitions/Address'
      actualPickupPostalCode:
        description: >
          The actual postal code where the PPM shipment started. To be filled
          once the customer has moved the shipment.
        format: zip
        type: string
        title: ZIP
        example: '90210'
        pattern: ^(\d{5})$
        x-nullable: true
      secondaryPickupAddress:
        allOf:
          - $ref: '#/definitions/Address'
      destinationAddress:
        allOf:
          - $ref: '#/definitions/Address'
      actualDestinationPostalCode:
        description: >
          The actual postal code where the PPM shipment ended. To be filled once
          the customer has moved the shipment.
        format: zip
        type: string
        title: ZIP
        example: '90210'
        pattern: ^(\d{5})$
        x-nullable: true
      secondaryDestinationAddress:
        allOf:
          - $ref: '#/definitions/Address'
      hasSecondaryPickupAddress:
        type: boolean
        x-nullable: true
        x-omitempty: false
      hasSecondaryDestinationAddress:
        type: boolean
        x-nullable: true
        x-omitempty: false
      tertiaryPickupAddress:
        allOf:
          - $ref: '#/definitions/Address'
      tertiaryDestinationAddress:
        allOf:
          - $ref: '#/definitions/Address'
      hasTertiaryPickupAddress:
        type: boolean
        x-nullable: true
        x-omitempty: false
      hasTertiaryDestinationAddress:
        type: boolean
        x-nullable: true
        x-omitempty: false
      w2Address:
        x-nullable: true
        $ref: '#/definitions/Address'
      sitExpected:
        type: boolean
        x-nullable: true
      sitLocation:
        allOf:
          - $ref: '#/definitions/SITLocationType'
          - x-nullable: true
      sitEstimatedWeight:
        type: integer
        example: 2000
        x-nullable: true
      sitEstimatedEntryDate:
        format: date
        type: string
        x-nullable: true
      sitEstimatedDepartureDate:
        format: date
        type: string
        x-nullable: true
      estimatedWeight:
        type: integer
        example: 4200
        x-nullable: true
      hasProGear:
        description: |
          Indicates whether PPM shipment has pro gear.
        type: boolean
        x-nullable: true
      proGearWeight:
        type: integer
        x-nullable: true
      spouseProGearWeight:
        type: integer
        x-nullable: true
      hasRequestedAdvance:
        description: |
          Indicates whether an advance has been requested for the PPM shipment.
        type: boolean
        x-nullable: true
      hasReceivedAdvance:
        description: |
          Indicates whether an advance was received for the PPM shipment.
        type: boolean
        x-nullable: true
      advanceAmountRequested:
        description: |
          The amount request for an advance, or null if no advance is requested
        type: integer
        format: cents
        x-nullable: true
      advanceAmountReceived:
        description: |
          The amount received for an advance, or null if no advance is received
        type: integer
        format: cents
        x-nullable: true
      advanceStatus:
        $ref: '#/definitions/PPMAdvanceStatus'
        x-nullable: true
  UpdateBoatShipment:
    type: object
    properties:
      type:
        type: string
        enum:
          - HAUL_AWAY
          - TOW_AWAY
        x-nullable: true
      year:
        type: integer
        description: Year of the Boat
        x-nullable: true
      make:
        type: string
        description: Make of the Boat
        x-nullable: true
      model:
        type: string
        description: Model of the Boat
        x-nullable: true
      lengthInInches:
        type: integer
        description: Length of the Boat in inches
        x-nullable: true
      widthInInches:
        type: integer
        description: Width of the Boat in inches
        x-nullable: true
      heightInInches:
        type: integer
        description: Height of the Boat in inches
        x-nullable: true
      hasTrailer:
        type: boolean
        description: Does the boat have a trailer
        x-nullable: true
      isRoadworthy:
        type: boolean
        description: Is the trailer roadworthy
        x-nullable: true
  UpdateMobileHomeShipment:
    type: object
    properties:
      year:
        type: integer
        description: Year of the Boat
        x-nullable: true
      make:
        type: string
        description: Make of the Boat
        x-nullable: true
      model:
        type: string
        description: Model of the Boat
        x-nullable: true
      lengthInInches:
        type: integer
        description: Length of the Boat in inches
        x-nullable: true
      widthInInches:
        type: integer
        description: Width of the Boat in inches
        x-nullable: true
      heightInInches:
        type: integer
        description: Height of the Boat in inches
        x-nullable: true
  UpdateWeightTicket:
    type: object
    properties:
      emptyWeight:
        description: Weight of the vehicle when empty.
        type: integer
        minimum: 0
      fullWeight:
        description: The weight of the vehicle when full.
        type: integer
        minimum: 0
      ownsTrailer:
        description: Indicates if the customer used a trailer they own for the move.
        type: boolean
      trailerMeetsCriteria:
        description: >-
          Indicates if the trailer that the customer used meets all the criteria
          to be claimable.
        type: boolean
      status:
        $ref: '#/definitions/PPMDocumentStatus'
      reason:
        description: The reason the services counselor has excluded or rejected the item.
        type: string
      adjustedNetWeight:
        description: Indicates the adjusted net weight of the vehicle
        type: integer
        minimum: 0
      netWeightRemarks:
        description: Remarks explaining any edits made to the net weight
        type: string
      allowableWeight:
        description: Indicates the maximum reimbursable weight of the shipment
        type: integer
        minimum: 0
  UpdateMovingExpense:
    type: object
    properties:
      movingExpenseType:
        $ref: '#/definitions/OmittableMovingExpenseType'
      description:
        description: A brief description of the expense.
        type: string
        x-nullable: true
        x-omitempty: false
      amount:
        description: The total amount of the expense as indicated on the receipt
        type: integer
      sitStartDate:
        description: >-
          The date the shipment entered storage, applicable for the `STORAGE`
          movingExpenseType only
        type: string
        format: date
      sitEndDate:
        description: >-
          The date the shipment exited storage, applicable for the `STORAGE`
          movingExpenseType only
        type: string
        format: date
      status:
        $ref: '#/definitions/PPMDocumentStatus'
      reason:
        description: The reason the services counselor has excluded or rejected the item.
        type: string
      weightStored:
        description: The total weight stored in PPM SIT
        type: integer
      sitLocation:
        allOf:
          - $ref: '#/definitions/SITLocationType'
          - x-nullable: true
      sitEstimatedCost:
        description: >-
          The estimated amount that the government will pay the service member
          to put their goods into storage. This estimated storage cost is
          separate from the estimated incentive.
        type: integer
        format: cents
        x-nullable: true
        x-omitempty: false
      sitReimburseableAmount:
        description: The amount of SIT that will be reimbursed
        type: integer
        format: cents
        x-nullable: true
        x-omitempty: false
  UpdateProGearWeightTicket:
    type: object
    properties:
      belongsToSelf:
        description: >-
          Indicates if this information is for the customer's own pro-gear,
          otherwise, it's the spouse's.
        type: boolean
      hasWeightTickets:
        description: >-
          Indicates if the user has a weight ticket for their pro-gear,
          otherwise they have a constructed weight.
        type: boolean
      weight:
        description: Weight of the pro-gear contained in the shipment.
        type: integer
        minimum: 0
      status:
        $ref: '#/definitions/PPMDocumentStatus'
      reason:
        description: The reason the services counselor has excluded or rejected the item.
        type: string
  MTOShipments:
    items:
      $ref: '#/definitions/MTOShipment'
    type: array
  CreateMTOShipment:
    type: object
    properties:
      moveTaskOrderID:
        description: The ID of the move this new shipment is for.
        example: 1f2270c7-7166-40ae-981e-b200ebdf3054
        format: uuid
        type: string
      requestedPickupDate:
        description: >
          The customer's preferred pickup date. Other dates, such as required
          delivery date and (outside MilMove) the pack date, are derived from
          this date.
        format: date
        type: string
        x-nullable: true
      requestedDeliveryDate:
        description: |
          The customer's preferred delivery date.
        format: date
        type: string
        x-nullable: true
      customerRemarks:
        description: >
          The customer can use the customer remarks field to inform the services
          counselor and the movers about any

          special circumstances for this shipment. Typical examples:
            * bulky or fragile items,
            * weapons,
            * access info for their address.
          Customer enters this information during onboarding. Optional field.
        type: string
        example: handle with care
        x-nullable: true
      counselorRemarks:
        description: >
          The counselor can use the counselor remarks field to inform the movers
          about any

          special circumstances for this shipment. Typical examples:
            * bulky or fragile items,
            * weapons,
            * access info for their address.
          Counselors enters this information when creating or editing an MTO
          Shipment. Optional field.
        type: string
        example: handle with care
        x-nullable: true
      agents:
        $ref: '#/definitions/MTOAgents'
      mtoServiceItems:
        $ref: '#/definitions/MTOServiceItems'
      pickupAddress:
        description: The address where the movers should pick up this shipment.
        allOf:
          - $ref: '#/definitions/Address'
      destinationAddress:
        description: Where the movers should deliver this shipment.
        allOf:
          - $ref: '#/definitions/Address'
      hasSecondaryPickupAddress:
        type: boolean
        x-nullable: true
        x-omitempty: false
      secondaryPickupAddress:
        description: The address where the movers should pick up this shipment.
        allOf:
          - $ref: '#/definitions/Address'
      hasSecondaryDeliveryAddress:
        type: boolean
        x-nullable: true
        x-omitempty: false
      secondaryDeliveryAddress:
        description: Where the movers should deliver this shipment.
        allOf:
          - $ref: '#/definitions/Address'
      hasTertiaryPickupAddress:
        type: boolean
        x-nullable: true
        x-omitempty: false
      tertiaryPickupAddress:
        description: The address where the movers should pick up this shipment.
        allOf:
          - $ref: '#/definitions/Address'
      hasTertiaryDeliveryAddress:
        type: boolean
        x-nullable: true
        x-omitempty: false
      tertiaryDeliveryAddress:
        description: Where the movers should deliver this shipment.
        allOf:
          - $ref: '#/definitions/Address'
      destinationType:
        $ref: '#/definitions/DestinationType'
      shipmentType:
        $ref: '#/definitions/MTOShipmentType'
      tacType:
        allOf:
          - $ref: '#/definitions/LOAType'
          - x-nullable: true
      sacType:
        allOf:
          - $ref: '#/definitions/LOAType'
          - x-nullable: true
      usesExternalVendor:
        type: boolean
        example: false
        x-nullable: true
      serviceOrderNumber:
        type: string
        x-nullable: true
      ntsRecordedWeight:
        description: >-
          The previously recorded weight for the NTS Shipment. Used for NTS
          Release to know what the previous primeActualWeight or billable weight
          was.
        example: 2000
        type: integer
        x-nullable: true
        x-formatting: weight
      storageFacility:
        x-nullable: true
        $ref: '#/definitions/StorageFacility'
      mobileHomeShipment:
        $ref: '#/definitions/CreateMobileHomeShipment'
      ppmShipment:
        $ref: '#/definitions/CreatePPMShipment'
      boatShipment:
        $ref: '#/definitions/CreateBoatShipment'
    required:
      - moveTaskOrderID
      - shipmentType
  CreatePPMShipment:
    description: >-
      A personally procured move is a type of shipment that a service members
      moves themselves.
    properties:
      expectedDepartureDate:
        description: |
          Date the customer expects to move.
        format: date
        type: string
      pickupAddress:
        allOf:
          - $ref: '#/definitions/Address'
      secondaryPickupAddress:
        allOf:
          - $ref: '#/definitions/Address'
      tertiaryPickupAddress:
        allOf:
          - $ref: '#/definitions/Address'
      destinationAddress:
        allOf:
          - $ref: '#/definitions/Address'
      secondaryDestinationAddress:
        allOf:
          - $ref: '#/definitions/Address'
      tertiaryDestinationAddress:
        allOf:
          - $ref: '#/definitions/Address'
      hasSecondaryPickupAddress:
        type: boolean
        x-nullable: true
        x-omitempty: false
      hasTertiaryPickupAddress:
        type: boolean
        x-nullable: true
        x-omitempty: false
      hasSecondaryDestinationAddress:
        type: boolean
        x-nullable: true
        x-omitempty: false
      hasTertiaryDestinationAddress:
        type: boolean
        x-nullable: true
        x-omitempty: false
      sitExpected:
        type: boolean
      sitLocation:
        allOf:
          - $ref: '#/definitions/SITLocationType'
          - x-nullable: true
      sitEstimatedWeight:
        type: integer
        example: 2000
        x-nullable: true
      sitEstimatedEntryDate:
        format: date
        type: string
        x-nullable: true
      sitEstimatedDepartureDate:
        format: date
        type: string
        x-nullable: true
      estimatedWeight:
        type: integer
        example: 4200
      hasProGear:
        description: |
          Indicates whether PPM shipment has pro gear.
        type: boolean
      proGearWeight:
        type: integer
        x-nullable: true
      spouseProGearWeight:
        type: integer
        x-nullable: true
    required:
      - expectedDepartureDate
      - pickupAddress
      - destinationAddress
      - sitExpected
      - estimatedWeight
      - hasProGear
  CreateBoatShipment:
    description: Boat shipment information for the move.
    properties:
      type:
        type: string
        enum:
          - HAUL_AWAY
          - TOW_AWAY
      year:
        type: integer
        description: Year of the Boat
      make:
        type: string
        description: Make of the Boat
      model:
        type: string
        description: Model of the Boat
      lengthInInches:
        type: integer
        description: Length of the Boat in inches
      widthInInches:
        type: integer
        description: Width of the Boat in inches
      heightInInches:
        type: integer
        description: Height of the Boat in inches
      hasTrailer:
        type: boolean
        description: Does the boat have a trailer
      isRoadworthy:
        type: boolean
        description: Is the trailer roadworthy
        x-nullable: true
    required:
      - type
      - year
      - make
      - model
      - lengthInInches
      - widthInInches
      - heightInInches
      - hasTrailer
  CreateMobileHomeShipment:
    description: A mobile home shipment that the prime moves for a service member.
    properties:
      make:
        type: string
        description: Make of the Mobile Home
      model:
        type: string
        description: Model of the Mobile Home
      year:
        type: integer
        description: Year of the Mobile Home
      lengthInInches:
        type: integer
        description: Length of the Mobile Home in inches
      heightInInches:
        type: integer
        description: Height of the Mobile Home in inches
      widthInInches:
        type: integer
        description: Width of the Mobile Home in inches
    required:
      - make
      - model
      - year
      - lengthInInches
      - heightInInches
      - widthInInches
  RejectShipment:
    properties:
      rejectionReason:
        type: string
        example: MTO Shipment not good enough
    required:
      - rejectionReason
  RequestDiversion:
    properties:
      diversionReason:
        type: string
        example: Shipment route needs to change
    required:
      - diversionReason
  ApproveSITExtension:
    properties:
      approvedDays:
        description: Number of days approved for SIT extension
        type: integer
        example: 21
        minimum: 1
      requestReason:
        description: >-
          Reason from service counselor-provided picklist for SIT Duration
          Update
        example: AWAITING_COMPLETION_OF_RESIDENCE
        type: string
        enum:
          - SERIOUS_ILLNESS_MEMBER
          - SERIOUS_ILLNESS_DEPENDENT
          - IMPENDING_ASSIGNEMENT
          - DIRECTED_TEMPORARY_DUTY
          - NONAVAILABILITY_OF_CIVILIAN_HOUSING
          - AWAITING_COMPLETION_OF_RESIDENCE
          - OTHER
      officeRemarks:
        description: Remarks from TOO about SIT approval
        type: string
        example: Approved for three weeks rather than requested 45 days
        x-nullable: true
    required:
      - approvedDays
  DenySITExtension:
    properties:
      officeRemarks:
        description: Remarks from TOO about SIT denial
        type: string
        example: Denied this extension as it does not match the criteria
        x-nullable: true
      convertToCustomerExpense:
        description: >-
          Whether or not to convert to members expense once SIT extension is
          denied.
        type: boolean
        example: false
    required:
      - officeRemarks
      - convertToCustomerExpense
  UpdateSITServiceItemCustomerExpense:
    properties:
      convertToCustomerExpense:
        example: true
        type: boolean
      customerExpenseReason:
        description: Reason the service item was rejected
        type: string
        example: Insufficent details provided
    required:
      - convertToCustomerExpense
      - customerExpenseReason
  CreateApprovedSITDurationUpdate:
    properties:
      requestReason:
        description: >-
          Reason from service counselor-provided picklist for SIT Duration
          Update
        example: AWAITING_COMPLETION_OF_RESIDENCE
        type: string
        enum:
          - SERIOUS_ILLNESS_MEMBER
          - SERIOUS_ILLNESS_DEPENDENT
          - IMPENDING_ASSIGNEMENT
          - DIRECTED_TEMPORARY_DUTY
          - NONAVAILABILITY_OF_CIVILIAN_HOUSING
          - AWAITING_COMPLETION_OF_RESIDENCE
          - OTHER
      approvedDays:
        description: >-
          Number of days approved for SIT extension. This will match requested
          days saved to the SIT extension model.
        type: integer
        example: 21
      officeRemarks:
        description: Remarks from TOO about SIT Duration Update creation
        type: string
        example: >-
          Customer needs additional storage time as their new place of residence
          is not yet ready
        x-nullable: true
    required:
      - requestReason
      - approvedDays
  PatchMTOServiceItemStatusPayload:
    properties:
      status:
        description: Describes all statuses for a MTOServiceItem
        type: string
        enum:
          - SUBMITTED
          - APPROVED
          - REJECTED
      rejectionReason:
        description: Reason the service item was rejected
        type: string
        example: Insufficent details provided
        x-nullable: true
  MTOApprovalServiceItemCodes:
    description: MTO level service items to create when updating MTO status.
    properties:
      serviceCodeCS:
        example: true
        type: boolean
      serviceCodeMS:
        example: true
        type: boolean
    type: object
  TacValid:
    properties:
      isValid:
        example: true
        type: boolean
    required:
      - isValid
    type: object
  UpdatePaymentRequestStatusPayload:
    properties:
      rejectionReason:
        example: documentation was incomplete
        type: string
        x-nullable: true
      status:
        $ref: '#/definitions/PaymentRequestStatus'
      eTag:
        type: string
    type: object
  AvailableOfficeUsers:
    type: array
    items:
      $ref: '#/definitions/AvailableOfficeUser'
  AvailableOfficeUser:
    type: object
    properties:
      officeUserId:
        type: string
        format: uuid
        example: c56a4180-65aa-42ec-a945-5fd21dec0538
      lastName:
        type: string
      firstName:
        type: string
      hasSafetyPrivilege:
        type: boolean
  QueueMoves:
    type: array
    items:
      $ref: '#/definitions/QueueMove'
  QueueMove:
    type: object
    properties:
      id:
        type: string
        format: uuid
      customer:
        $ref: '#/definitions/Customer'
      status:
        $ref: '#/definitions/MoveStatus'
      locator:
        type: string
      submittedAt:
        format: date-time
        type: string
        x-nullable: true
      appearedInTooAt:
        format: date-time
        type: string
        x-nullable: true
      requestedMoveDate:
        format: date
        type: string
        x-nullable: true
      departmentIndicator:
        $ref: '#/definitions/DeptIndicator'
      shipmentsCount:
        type: integer
      originDutyLocation:
        $ref: '#/definitions/DutyLocation'
      destinationDutyLocation:
        $ref: '#/definitions/DutyLocation'
      originGBLOC:
        $ref: '#/definitions/GBLOC'
      ppmType:
        type: string
        enum:
          - FULL
          - PARTIAL
        x-nullable: true
      closeoutInitiated:
        format: date-time
        type: string
        x-nullable: true
      closeoutLocation:
        type: string
        x-nullable: true
      orderType:
        type: string
        x-nullable: true
      lockedByOfficeUserID:
        type: string
        format: uuid
        x-nullable: true
      lockedByOfficeUser:
        $ref: '#/definitions/LockedOfficeUser'
        x-nullable: true
      lockExpiresAt:
        type: string
        format: date-time
        x-nullable: true
      ppmStatus:
        $ref: '#/definitions/PPMStatus'
        x-nullable: true
      counselingOffice:
        type: string
        x-nullable: true
      assignedTo:
        $ref: '#/definitions/AssignedOfficeUser'
        x-nullable: true
  QueueMovesResult:
    type: object
    properties:
      page:
        type: integer
      perPage:
        type: integer
      totalCount:
        type: integer
      queueMoves:
        $ref: '#/definitions/QueueMoves'
      availableOfficeUsers:
        $ref: '#/definitions/AvailableOfficeUsers'
  ListPrimeMove:
    description: >
      An abbreviated definition for a move, without all the nested information
      (shipments, service items, etc). Used to fetch a list of moves more
      efficiently.
    type: object
    properties:
      id:
        example: 1f2270c7-7166-40ae-981e-b200ebdf3054
        format: uuid
        type: string
      moveCode:
        type: string
        example: HYXFJF
        readOnly: true
      createdAt:
        format: date-time
        type: string
        readOnly: true
      orderID:
        example: c56a4180-65aa-42ec-a945-5fd21dec0538
        format: uuid
        type: string
      referenceId:
        example: 1001-3456
        type: string
      availableToPrimeAt:
        format: date-time
        type: string
        x-nullable: true
        readOnly: true
      approvedAt:
        format: date-time
        type: string
        x-nullable: true
        readOnly: true
      updatedAt:
        format: date-time
        type: string
        readOnly: true
      ppmType:
        type: string
        enum:
          - FULL
          - PARTIAL
      eTag:
        type: string
        readOnly: true
      orderType:
        type: string
  ListPrimeMoves:
    type: array
    items:
      $ref: '#/definitions/ListPrimeMove'
  ListPrimeMovesResult:
    type: object
    properties:
      page:
        type: integer
      perPage:
        type: integer
      totalCount:
        type: integer
      queueMoves:
        $ref: '#/definitions/ListPrimeMoves'
  QueuePaymentRequest:
    type: object
    properties:
      id:
        type: string
        format: uuid
      moveID:
        type: string
        format: uuid
      customer:
        $ref: '#/definitions/Customer'
      status:
        $ref: '#/definitions/QueuePaymentRequestStatus'
      age:
        type: number
        format: double
        description: >-
          Days since the payment request has been requested.  Decimal
          representation will allow more accurate sorting.
      submittedAt:
        type: string
        format: date-time
      locator:
        type: string
      departmentIndicator:
        $ref: '#/definitions/DeptIndicator'
      originGBLOC:
        $ref: '#/definitions/GBLOC'
      originDutyLocation:
        $ref: '#/definitions/DutyLocation'
      orderType:
        type: string
        x-nullable: true
      lockedByOfficeUserID:
        type: string
        format: uuid
        x-nullable: true
      lockExpiresAt:
        type: string
        format: date-time
        x-nullable: true
  QueuePaymentRequests:
    type: array
    items:
      $ref: '#/definitions/QueuePaymentRequest'
  QueuePaymentRequestsResult:
    type: object
    properties:
      page:
        type: integer
      perPage:
        type: integer
      totalCount:
        type: integer
      queuePaymentRequests:
        $ref: '#/definitions/QueuePaymentRequests'
      availableOfficeUsers:
        $ref: '#/definitions/AvailableOfficeUsers'
  QueuePaymentRequestStatus:
    enum:
      - Payment requested
      - Reviewed
      - Rejected
      - Paid
    title: Queue Payment Request Status
    type: string
  SearchMoves:
    type: array
    items:
      $ref: '#/definitions/SearchMove'
  SearchMove:
    type: object
    properties:
      id:
        type: string
        format: uuid
      firstName:
        type: string
        example: John
        x-nullable: true
      lastName:
        type: string
        example: Doe
        x-nullable: true
      dodID:
        type: string
        example: 1234567890
        x-nullable: true
      paymentRequestCode:
        type: string
        example: 9551-6199-2
        x-nullable: true
      status:
        $ref: '#/definitions/MoveStatus'
      locator:
        type: string
      branch:
        type: string
      shipmentsCount:
        type: integer
      originDutyLocationPostalCode:
        format: zip
        type: string
        title: ZIP
        example: '90210'
        pattern: ^(\d{5})$
      destinationDutyLocationPostalCode:
        format: zip
        type: string
        title: ZIP
        example: '90210'
        pattern: ^(\d{5})$
      orderType:
        type: string
      requestedPickupDate:
        type: string
        format: date
        x-nullable: true
      requestedDeliveryDate:
        type: string
        format: date
        x-nullable: true
      originGBLOC:
        $ref: '#/definitions/GBLOC'
      destinationGBLOC:
        $ref: '#/definitions/GBLOC'
      lockedByOfficeUserID:
        type: string
        format: uuid
        x-nullable: true
      lockExpiresAt:
        type: string
        format: date-time
        x-nullable: true
      emplid:
        type: string
        x-nullable: true
  SearchMovesResult:
    type: object
    properties:
      page:
        type: integer
      perPage:
        type: integer
      totalCount:
        type: integer
      searchMoves:
        $ref: '#/definitions/SearchMoves'
  GBLOC:
    type: string
    enum:
      - AGFM
      - APAT
      - BGAC
      - BGNC
      - BKAS
      - CFMQ
      - CLPK
      - CNNQ
      - DMAT
      - GSAT
      - HAFC
      - HBAT
      - JEAT
      - JENQ
      - KKFA
      - LHNQ
      - LKNQ
      - MAPK
      - MAPS
      - MBFL
      - MLNQ
      - XXXX
  CreateCustomerSupportRemark:
    type: object
    description: >-
      A text remark written by an customer support user that is associated with
      a specific move.
    required:
      - content
      - officeUserID
    properties:
      content:
        example: This is a remark about a move.
        type: string
      officeUserID:
        example: 1f2270c7-7166-40ae-981e-b200ebdf3054
        format: uuid
        type: string
  UpdateCustomerSupportRemarkPayload:
    type: object
    description: >-
      A text remark update to an existing remark created by the current active
      user (the CSR).
    required:
      - content
    properties:
      content:
        example: This is a remark about a move.
        type: string
  EvaluationReportType:
    type: string
    enum:
      - SHIPMENT
      - COUNSELING
  EvaluationReportInspectionType:
    type: string
    enum:
      - DATA_REVIEW
      - PHYSICAL
      - VIRTUAL
    x-nullable: true
  EvaluationReportLocation:
    type: string
    enum:
      - ORIGIN
      - DESTINATION
      - OTHER
    x-nullable: true
  EvaluationReportOfficeUser:
    type: object
    readOnly: true
    description: The authoring office user for an evaluation report
    properties:
      id:
        example: 1f2270c7-7166-40ae-981e-b200ebdf3054
        format: uuid
        type: string
      firstName:
        type: string
      lastName:
        type: string
      email:
        type: string
        format: x-email
        pattern: ^[a-zA-Z0-9._%+-]+@[a-zA-Z0-9.-]+\.[a-zA-Z]{2,}$
      phone:
        type: string
        format: telephone
        pattern: ^[2-9]\d{2}-\d{3}-\d{4}$
  EvaluationReportList:
    type: array
    items:
      $ref: '#/definitions/EvaluationReport'
  EvaluationReport:
    type: object
    description: An evaluation report
    properties:
      id:
        example: 1f2270c7-7166-40ae-981e-b200ebdf3054
        format: uuid
        type: string
        readOnly: true
      moveID:
        example: 1f2270c7-7166-40ae-981e-b200ebdf3054
        format: uuid
        type: string
        readOnly: true
      shipmentID:
        example: 1f2270c7-7166-40ae-981e-b200ebdf3054
        format: uuid
        type: string
        x-nullable: true
        readOnly: true
      type:
        $ref: '#/definitions/EvaluationReportType'
      inspectionType:
        $ref: '#/definitions/EvaluationReportInspectionType'
        x-nullable: true
      inspectionDate:
        type: string
        format: date
        x-nullable: true
      officeUser:
        $ref: '#/definitions/EvaluationReportOfficeUser'
      location:
        $ref: '#/definitions/EvaluationReportLocation'
        x-nullable: true
      ReportViolations:
        $ref: '#/definitions/ReportViolations'
        x-nullable: true
      locationDescription:
        type: string
        example: Route 66 at crash inspection site 3
        x-nullable: true
      observedShipmentDeliveryDate:
        type: string
        format: date
        x-nullable: true
      observedShipmentPhysicalPickupDate:
        type: string
        format: date
        x-nullable: true
      timeDepart:
        type: string
        x-nullable: true
        pattern: ^(0[0-9]|1[0-9]|2[0-3]):[0-5][0-9]$
        example: '14:30'
      evalStart:
        type: string
        x-nullable: true
        pattern: ^(0[0-9]|1[0-9]|2[0-3]):[0-5][0-9]$
        example: '15:00'
      evalEnd:
        type: string
        x-nullable: true
        pattern: ^(0[0-9]|1[0-9]|2[0-3]):[0-5][0-9]$
        example: '18:00'
      violationsObserved:
        type: boolean
        x-nullable: true
      remarks:
        type: string
        x-nullable: true
      seriousIncident:
        type: boolean
        x-nullable: true
      seriousIncidentDesc:
        type: string
        x-nullable: true
      observedClaimsResponseDate:
        type: string
        format: date
        x-nullable: true
      observedPickupDate:
        type: string
        format: date
        x-nullable: true
      observedPickupSpreadStartDate:
        type: string
        format: date
        x-nullable: true
      observedPickupSpreadEndDate:
        type: string
        format: date
        x-nullable: true
      observedDeliveryDate:
        type: string
        format: date
        x-nullable: true
      moveReferenceID:
        type: string
        x-nullable: true
        readOnly: true
      eTag:
        type: string
      submittedAt:
        type: string
        format: date-time
        x-nullable: true
      createdAt:
        type: string
        format: date-time
        readOnly: true
      updatedAt:
        type: string
        format: date-time
        readOnly: true
  CreateEvaluationReport:
    type: object
    description: >-
      Minimal set of info needed to create a shipment evaluation report, which
      is just a shipment ID.
    properties:
      shipmentID:
        description: The shipment ID of the shipment to be evaluated in the report
        example: 01b9671e-b268-4906-967b-ba661a1d3933
        format: uuid
        type: string
  PWSViolation:
    type: object
    description: A PWS violation for an evaluation report
    readOnly: true
    properties:
      id:
        example: 1f2270c7-7166-40ae-981e-b200ebdf3054
        format: uuid
        type: string
      displayOrder:
        example: 3
        type: integer
      paragraphNumber:
        example: 1.2.3.4.5
        type: string
      title:
        example: Customer Support
        type: string
      category:
        example: Pre-Move Services
        type: string
      subCategory:
        example: Weight Estimate
        type: string
      requirementSummary:
        example: Provide a single point of contact (POC)
        type: string
      requirementStatement:
        example: >-
          The contractor shall prepare and load property going into NTS in
          containers at residence for shipment to NTS.
        type: string
      isKpi:
        example: false
        type: boolean
      additionalDataElem:
        example: QAE Observed Delivery Date
        type: string
  PWSViolations:
    type: array
    items:
      $ref: '#/definitions/PWSViolation'
  AssociateReportViolations:
    type: object
    description: A list of PWS violation string ids to associate with an evaluation report
    properties:
      violations:
        type: array
        items:
          type: string
          format: uuid
  ReportViolation:
    type: object
    description: An object associating violations to evaluation reports
    properties:
      id:
        example: 1f2270c7-7166-40ae-981e-b200ebdf3054
        format: uuid
        type: string
      reportID:
        example: 1f2270c7-7166-40ae-981e-b200ebdf3054
        format: uuid
        type: string
      violationID:
        example: 1f2270c7-7166-40ae-981e-b200ebdf3054
        format: uuid
        type: string
      violation:
        $ref: '#/definitions/PWSViolation'
  ReportViolations:
    type: array
    items:
      $ref: '#/definitions/ReportViolation'
  TransportationOffices:
    type: array
    items:
      $ref: '#/definitions/TransportationOffice'
  GBLOCs:
    type: array
    items:
      type: string
  MovePayload:
    type: object
    properties:
      id:
        type: string
        format: uuid
        example: c56a4180-65aa-42ec-a945-5fd21dec0538
      orders_id:
        type: string
        format: uuid
        example: c56a4180-65aa-42ec-a945-5fd21dec0538
      service_member_id:
        type: string
        format: uuid
        example: c56a4180-65aa-42ec-a945-5fd21dec0538
        readOnly: true
      locator:
        type: string
        example: '12432'
      status:
        $ref: '#/definitions/MoveStatus'
      created_at:
        type: string
        format: date-time
      updated_at:
        type: string
        format: date-time
      submitted_at:
        type: string
        format: date-time
        x-nullable: true
      mto_shipments:
        $ref: '#/definitions/MTOShipments'
      closeout_office:
        $ref: '#/definitions/TransportationOffice'
      cancel_reason:
        type: string
        example: Change of orders
        x-nullable: true
      eTag:
        type: string
      primeCounselingCompletedAt:
        format: date-time
        type: string
        readOnly: true
      additionalDocuments:
        $ref: '#/definitions/Document'
    required:
      - id
      - orders_id
      - locator
      - created_at
      - updated_at
      - eTag
  IsDateWeekendHolidayInfo:
    type: object
    properties:
      country_code:
        type: string
      country_name:
        type: string
      date:
        type: string
        format: date
        example: '2018-09-25'
      is_weekend:
        type: boolean
      is_holiday:
        type: boolean
      details:
        type: string
    required:
      - country_code
      - country_name
      - date
      - is_weekend
      - is_holiday
<<<<<<< HEAD
=======
  AssignOfficeUserBody:
    type: object
    properties:
      officeUserId:
        type: string
        format: uuid
      roleType:
        type: string
    required:
      - officeUserId
      - roleType
  AssignedOfficeUser:
    type: object
    properties:
      id:
        type: string
        format: uuid
        example: c56a4180-65aa-42ec-a945-5fd21dec0538
      firstName:
        type: string
      lastName:
        type: string
>>>>>>> 758c4f03
  Address:
    description: A postal address
    type: object
    properties:
      id:
        type: string
        format: uuid
        example: c56a4180-65aa-42ec-a945-5fd21dec0538
      streetAddress1:
        type: string
        example: 123 Main Ave
        title: Street address 1
      streetAddress2:
        type: string
        example: Apartment 9000
        x-nullable: true
        title: Street address 2
      streetAddress3:
        type: string
        example: Montmârtre
        x-nullable: true
        title: Address Line 3
      city:
        type: string
        example: Anytown
        title: City
      eTag:
        type: string
        readOnly: true
      state:
        title: State
        type: string
        x-display-value:
          AL: AL
          AK: AK
          AR: AR
          AZ: AZ
          CA: CA
          CO: CO
          CT: CT
          DC: DC
          DE: DE
          FL: FL
          GA: GA
          HI: HI
          IA: IA
          ID: ID
          IL: IL
          IN: IN
          KS: KS
          KY: KY
          LA: LA
          MA: MA
          MD: MD
          ME: ME
          MI: MI
          MN: MN
          MO: MO
          MS: MS
          MT: MT
          NC: NC
          ND: ND
          NE: NE
          NH: NH
          NJ: NJ
          NM: NM
          NV: NV
          NY: NY
          OH: OH
          OK: OK
          OR: OR
          PA: PA
          RI: RI
          SC: SC
          SD: SD
          TN: TN
          TX: TX
          UT: UT
          VA: VA
          VT: VT
          WA: WA
          WI: WI
          WV: WV
          WY: WY
        enum:
          - AL
          - AK
          - AR
          - AZ
          - CA
          - CO
          - CT
          - DC
          - DE
          - FL
          - GA
          - HI
          - IA
          - ID
          - IL
          - IN
          - KS
          - KY
          - LA
          - MA
          - MD
          - ME
          - MI
          - MN
          - MO
          - MS
          - MT
          - NC
          - ND
          - NE
          - NH
          - NJ
          - NM
          - NV
          - NY
          - OH
          - OK
          - OR
          - PA
          - RI
          - SC
          - SD
          - TN
          - TX
          - UT
          - VA
          - VT
          - WA
          - WI
          - WV
          - WY
      postalCode:
        type: string
        format: zip
        title: ZIP
        example: '90210'
        pattern: ^(\d{5}([\-]\d{4})?)$
      country:
        type: string
        title: Country
        x-nullable: true
        example: USA
        default: USA
      county:
        type: string
        title: County
        x-nullable: true
        example: LOS ANGELES
    required:
      - streetAddress1
      - city
      - state
      - postalCode
  TransportationOffice:
    type: object
    properties:
      id:
        type: string
        format: uuid
        example: c56a4180-65aa-42ec-a945-5fd21dec0538
      name:
        type: string
        example: Fort Bragg North Station
      address:
        $ref: '#/definitions/Address'
      phone_lines:
        type: array
        items:
          type: string
          format: telephone
          pattern: ^[2-9]\d{2}-\d{3}-\d{4}$
          example: 212-555-5555
      gbloc:
        type: string
        pattern: ^[A-Z]{4}$
        example: JENQ
      latitude:
        type: number
        format: float
        example: 29.382973
      longitude:
        type: number
        format: float
        example: -98.62759
      created_at:
        type: string
        format: date-time
      updated_at:
        type: string
        format: date-time
    required:
      - id
      - name
      - address
      - created_at
      - updated_at
  Affiliation:
    type: string
    x-nullable: true
    title: Branch of service
    description: Military branch of service
    enum:
      - ARMY
      - NAVY
      - MARINES
      - AIR_FORCE
      - COAST_GUARD
      - SPACE_FORCE
      - NAVY_AND_MARINES
      - AIR_AND_SPACE_FORCE
      - OTHER
    x-display-value:
      ARMY: Army
      NAVY: Navy
      MARINES: Marine Corps
      AIR_FORCE: Air Force
      COAST_GUARD: Coast Guard
      SPACE_FORCE: Space Force
      OTHER: OTHER
  DutyLocation:
    type: object
    properties:
      id:
        type: string
        format: uuid
        example: c56a4180-65aa-42ec-a945-5fd21dec0538
      name:
        type: string
        example: Fort Bragg North Station
      address_id:
        type: string
        format: uuid
        example: c56a4180-65aa-42ec-a945-5fd21dec0538
      address:
        $ref: '#/definitions/Address'
      eTag:
        type: string
  OrdersType:
    type: string
    title: Orders type
    enum:
      - PERMANENT_CHANGE_OF_STATION
      - LOCAL_MOVE
      - RETIREMENT
      - SEPARATION
      - WOUNDED_WARRIOR
      - BLUEBARK
      - SAFETY
    x-display-value:
      PERMANENT_CHANGE_OF_STATION: Permanent Change Of Station
      LOCAL_MOVE: Local Move
      RETIREMENT: Retirement
      SEPARATION: Separation
      WOUNDED_WARRIOR: Wounded Warrior
      BLUEBARK: BLUEBARK
      SAFETY: Safety
  Upload:
    description: An uploaded file.
    type: object
    properties:
      id:
        type: string
        format: uuid
        example: c56a4180-65aa-42ec-a945-5fd21dec0538
        readOnly: true
      url:
        type: string
        format: uri
        example: https://uploads.domain.test/dir/c56a4180-65aa-42ec-a945-5fd21dec0538
        readOnly: true
      filename:
        type: string
        example: filename.pdf
        readOnly: true
      contentType:
        type: string
        format: mime-type
        example: application/pdf
        readOnly: true
      bytes:
        type: integer
        readOnly: true
      rotation:
        type: integer
        readOnly: false
        example: 2
      status:
        type: string
        enum:
          - INFECTED
          - CLEAN
          - PROCESSING
        readOnly: true
      createdAt:
        type: string
        format: date-time
        readOnly: true
      updatedAt:
        type: string
        format: date-time
        readOnly: true
      deletedAt:
        type: string
        format: date-time
        x-nullable: true
        readOnly: true
      isWeightTicket:
        type: boolean
      uploadType:
        type: string
        example: OFFICE
        enum:
          - USER
          - PRIME
          - OFFICE
        readOnly: true
    required:
      - id
      - url
      - filename
      - contentType
      - bytes
      - createdAt
      - updatedAt
  Document:
    type: object
    properties:
      id:
        type: string
        format: uuid
        example: c56a4180-65aa-42ec-a945-5fd21dec0538
      service_member_id:
        type: string
        format: uuid
        title: The service member this document belongs to
      uploads:
        type: array
        items:
          $ref: '#/definitions/Upload'
    required:
      - id
      - service_member_id
      - uploads
  NullableString:
    type: string
    x-go-type:
      import:
        package: github.com/transcom/mymove/pkg/swagger/nullable
      type: String
  CustomerContactType:
    description: >-
      Describes a customer contact type for a MTOServiceItem of type domestic
      destination SIT.
    type: string
    enum:
      - FIRST
      - SECOND
  MTOServiceItemCustomerContact:
    description: Customer contact information for a destination SIT service item
    type: object
    properties:
      id:
        example: 1f2270c7-7166-40ae-981e-b200ebdf3054
        format: uuid
        type: string
      type:
        $ref: '#/definitions/CustomerContactType'
      dateOfContact:
        format: date
        type: string
        description: Date of attempted contact by the prime.
      timeMilitary:
        type: string
        example: 0400Z
        description: Time of attempted contact by the prime.
      firstAvailableDeliveryDate:
        format: date
        type: string
        example: '2020-12-31'
        description: First available date that the Prime can deliver SIT service item.
  MTOServiceItemCustomerContacts:
    type: array
    items:
      $ref: '#/definitions/MTOServiceItemCustomerContact'
  DimensionType:
    description: Describes a dimension type for a MTOServiceItemDimension.
    type: string
    enum:
      - ITEM
      - CRATE
  MTOServiceItemDimension:
    description: Describes a dimension object for the MTOServiceItem.
    type: object
    properties:
      id:
        example: 1f2270c7-7166-40ae-981e-b200ebdf3054
        format: uuid
        type: string
      type:
        $ref: '#/definitions/DimensionType'
      length:
        description: Length in thousandth inches. 1000 thou = 1 inch.
        example: 1000
        type: integer
        format: int32
      width:
        description: Width in thousandth inches. 1000 thou = 1 inch.
        example: 1000
        type: integer
        format: int32
      height:
        description: Height in thousandth inches. 1000 thou = 1 inch.
        example: 1000
        type: integer
        format: int32
  MTOServiceItemDimensions:
    type: array
    items:
      $ref: '#/definitions/MTOServiceItemDimension'
  MTOServiceItemStatus:
    description: Describes all statuses for a MTOServiceItem
    type: string
    enum:
      - SUBMITTED
      - APPROVED
      - REJECTED
  ServiceRequestDocument:
    type: object
    properties:
      mtoServiceItemID:
        type: string
        format: uuid
      uploads:
        items:
          $ref: '#/definitions/Upload'
        type: array
  ServiceRequestDocuments:
    description: documents uploaded by the Prime as proof of request for service items
    type: array
    items:
      $ref: '#/definitions/ServiceRequestDocument'
  MTOServiceItem:
    type: object
    required:
      - id
      - moveTaskOrderID
      - reServiceID
      - reServiceCode
      - reServiceName
    properties:
      moveTaskOrderID:
        example: 1f2270c7-7166-40ae-981e-b200ebdf3054
        format: uuid
        type: string
      mtoShipmentID:
        example: 1f2270c7-7166-40ae-981e-b200ebdf3054
        format: uuid
        type: string
        x-nullable: true
      reServiceID:
        example: 1f2270c7-7166-40ae-981e-b200ebdf3054
        format: uuid
        type: string
      reServiceCode:
        type: string
      reServiceName:
        type: string
      createdAt:
        format: date-time
        type: string
      convertToCustomerExpense:
        type: boolean
        example: false
        x-omitempty: false
      customerExpenseReason:
        type: string
        x-nullable: true
      customerContacts:
        $ref: '#/definitions/MTOServiceItemCustomerContacts'
      deletedAt:
        format: date
        type: string
      description:
        type: string
        x-nullable: true
      dimensions:
        $ref: '#/definitions/MTOServiceItemDimensions'
      reason:
        type: string
        x-nullable: true
      rejectionReason:
        type: string
        x-nullable: true
      pickupPostalCode:
        type: string
        x-nullable: true
      SITPostalCode:
        type: string
        readOnly: true
        x-nullable: true
      sitEntryDate:
        type: string
        format: date-time
        x-nullable: true
      sitDepartureDate:
        type: string
        format: date-time
        x-nullable: true
      sitCustomerContacted:
        type: string
        format: date
        x-nullable: true
      sitRequestedDelivery:
        type: string
        format: date
        x-nullable: true
      sitDestinationOriginalAddress:
        $ref: '#/definitions/Address'
      sitOriginHHGOriginalAddress:
        $ref: '#/definitions/Address'
      sitOriginHHGActualAddress:
        $ref: '#/definitions/Address'
      sitDestinationFinalAddress:
        $ref: '#/definitions/Address'
      sitDeliveryMiles:
        type: integer
        x-nullable: true
      feeType:
        enum:
          - COUNSELING
          - CRATING
          - TRUCKING
          - SHUTTLE
        type: string
      id:
        example: 1f2270c7-7166-40ae-981e-b200ebdf3054
        format: uuid
        type: string
      quantity:
        type: integer
      rate:
        type: integer
      status:
        $ref: '#/definitions/MTOServiceItemStatus'
      submittedAt:
        format: date
        type: string
      total:
        format: cents
        type: integer
      estimatedWeight:
        type: integer
        description: estimated weight of the shuttle service item provided by the prime
        example: 2500
        x-formatting: weight
        x-nullable: true
      updatedAt:
        format: date-time
        type: string
      approvedAt:
        format: date-time
        type: string
        x-nullable: true
      rejectedAt:
        format: date-time
        type: string
        x-nullable: true
      eTag:
        type: string
      updateReason:
        type: string
        description: Reason for updating service item.
        x-nullable: true
      standaloneCrate:
        type: boolean
        x-nullable: true
      serviceRequestDocuments:
        $ref: '#/definitions/ServiceRequestDocuments'
      estimatedPrice:
        type: integer
        format: cents
        x-nullable: true
      lockedPriceCents:
        type: integer
        format: cents
        x-nullable: true
  MTOServiceItems:
    description: A list of service items connected to this shipment.
    type: array
    items:
      $ref: '#/definitions/MTOServiceItem'
  MTOAgent:
    type: object
    properties:
      id:
        example: 1f2270c7-7166-40ae-981e-b200ebdf3054
        format: uuid
        type: string
      mtoShipmentID:
        example: 1f2270c7-7166-40ae-981e-b200ebdf3054
        format: uuid
        type: string
      createdAt:
        format: date-time
        type: string
      updatedAt:
        format: date-time
        type: string
      firstName:
        type: string
        x-nullable: true
      lastName:
        type: string
        x-nullable: true
      email:
        type: string
        format: x-email
        pattern: (^[a-zA-Z0-9._%+-]+@[a-zA-Z0-9.-]+\.[a-zA-Z]{2,}$)|(^$)
        x-nullable: true
      phone:
        type: string
        format: telephone
        pattern: (^[2-9]\d{2}-\d{3}-\d{4}$)|(^$)
        x-nullable: true
      agentType:
        type: string
        enum:
          - RELEASING_AGENT
          - RECEIVING_AGENT
      eTag:
        type: string
  MTOAgents:
    items:
      $ref: '#/definitions/MTOAgent'
    type: array
  DestinationType:
    type: string
    title: Destination Type
    example: OTHER_THAN_AUTHORIZED
    x-nullable: true
    enum:
      - HOME_OF_RECORD
      - HOME_OF_SELECTION
      - PLACE_ENTERED_ACTIVE_DUTY
      - OTHER_THAN_AUTHORIZED
  MTOShipmentType:
    type: string
    title: Shipment Type
    example: HHG
    enum:
      - HHG
      - HHG_INTO_NTS_DOMESTIC
      - HHG_OUTOF_NTS_DOMESTIC
      - INTERNATIONAL_HHG
      - INTERNATIONAL_UB
      - PPM
      - BOAT_HAUL_AWAY
      - BOAT_TOW_AWAY
      - MOBILE_HOME
    x-display-value:
      HHG: HHG
      INTERNATIONAL_HHG: International HHG
      INTERNATIONAL_UB: International UB
      HHG_INTO_NTS_DOMESTIC: NTS
      HHG_OUTOF_NTS_DOMESTIC: NTS Release
      PPM: PPM
      BOAT_HAUL_AWAY: Boat Haul-Away
      BOAT_TOW_AWAY: Boat Tow-Away
      MOBILE_HOME: Mobile Home
  LOAType:
    description: The Line of accounting (TAC/SAC) type that will be used for the shipment
    type: string
    example: HHG
    enum:
      - HHG
      - NTS
  StorageFacility:
    description: The Storage Facility information for the shipment
    type: object
    properties:
      id:
        type: string
        format: uuid
        example: c56a4180-65aa-42ec-a945-5fd21dec0538
      facilityName:
        type: string
      address:
        $ref: '#/definitions/Address'
      lotNumber:
        type: string
        x-nullable: true
      phone:
        type: string
        format: telephone
        pattern: ^[2-9]\d{2}-\d{3}-\d{4}$
        x-nullable: true
      email:
        type: string
        format: x-email
        pattern: ^[a-zA-Z0-9._%+-]+@[a-zA-Z0-9.-]+\.[a-zA-Z]{2,}$
        x-nullable: true
      eTag:
        type: string
        readOnly: true
  SITLocationType:
    description: The list of SIT location types.
    type: string
    enum:
      - ORIGIN
      - DESTINATION
  MTOShipmentStatus:
    type: string
    title: Shipment Status
    example: SUBMITTED
    enum:
      - SUBMITTED
      - REJECTED
      - APPROVED
      - CANCELLATION_REQUESTED
      - CANCELED
      - DIVERSION_REQUESTED
  ReweighRequester:
    type: string
    enum:
      - CUSTOMER
      - PRIME
      - SYSTEM
      - TOO
  Reweigh:
    description: >-
      A reweigh  is when a shipment is weighed for a second time due to the
      request of a customer, the contractor, system or TOO.
    type: object
    properties:
      id:
        example: 1f2270c7-7166-40ae-981e-b200ebdf3054
        format: uuid
        type: string
      requestedAt:
        format: date-time
        type: string
      requestedBy:
        $ref: '#/definitions/ReweighRequester'
      shipmentID:
        example: 1f2270c7-7166-40ae-981e-b200ebdf3054
        format: uuid
        type: string
      verificationProvidedAt:
        x-nullable: true
        x-omitempty: false
        format: date-time
        type: string
      verificationReason:
        example: >-
          The reweigh was not performed due to some justification provided by
          the counselor
        type: string
        x-nullable: true
        x-omitempty: false
      weight:
        example: 2000
        type: integer
        x-formatting: weight
        x-nullable: true
        x-omitempty: false
  SITExtension:
    type: object
    description: >-
      A storage in transit (SIT) Extension is a request for an increase in the
      billable number of days a shipment is allowed to be in SIT.
    properties:
      id:
        example: 1f2270c7-7166-40ae-981e-b200ebdf3054
        format: uuid
        type: string
      mtoShipmentID:
        example: 1f2270c7-7166-40ae-981e-b200ebdf3054
        format: uuid
        type: string
      requestReason:
        type: string
        enum:
          - SERIOUS_ILLNESS_MEMBER
          - SERIOUS_ILLNESS_DEPENDENT
          - IMPENDING_ASSIGNEMENT
          - DIRECTED_TEMPORARY_DUTY
          - NONAVAILABILITY_OF_CIVILIAN_HOUSING
          - AWAITING_COMPLETION_OF_RESIDENCE
          - OTHER
      contractorRemarks:
        example: We need SIT additional days. The customer has not found a house yet.
        type: string
        x-nullable: true
        x-omitempty: false
      requestedDays:
        type: integer
        example: 30
      status:
        enum:
          - PENDING
          - APPROVED
          - DENIED
      approvedDays:
        type: integer
        example: 30
        x-nullable: true
        x-omitempty: false
      decisionDate:
        format: date-time
        type: string
        x-nullable: true
        x-omitempty: false
      officeRemarks:
        type: string
        x-nullable: true
        x-omitempty: false
      createdAt:
        format: date-time
        type: string
        readOnly: true
      updatedAt:
        format: date-time
        type: string
        readOnly: true
      eTag:
        type: string
        readOnly: true
  SITExtensions:
    type: array
    items:
      $ref: '#/definitions/SITExtension'
  SITSummary:
    properties:
      firstDaySITServiceItemID:
        type: string
        format: uuid
        example: c56a4180-65aa-42ec-a945-5fd21dec0538
      location:
        enum:
          - ORIGIN
          - DESTINATION
      daysInSIT:
        type: integer
        minimum: 0
      sitEntryDate:
        type: string
        format: date-time
      sitDepartureDate:
        type: string
        format: date-time
        x-nullable: true
      sitAuthorizedEndDate:
        type: string
        format: date-time
      sitCustomerContacted:
        type: string
        format: date-time
        x-nullable: true
      sitRequestedDelivery:
        type: string
        format: date-time
        x-nullable: true
  SITServiceItemGrouping:
    properties:
      summary:
        $ref: '#/definitions/SITSummary'
        description: >
          Holds the top level summary of a Service Item Grouping, detailing the
          ServiceItemID of the first day SIT service item (Eg, DOFSIT, DOASIT),
          the location (ORIGIN/DESTINATION), how many days the provided instance
          of SIT has been in storage, SIT entry date, departure date, authorized
          end date, customer contacted date, requested delivery date.

          This is provided at a top level because due to our service item
          architecture, SIT information is sometimes split across multiple
          service items, and this summary is a compilation of said information.
          This prevents the need to loop over many service items.
      serviceItems:
        $ref: '#/definitions/MTOServiceItems'
  SITServiceItemGroupings:
    description: >
      Holds groupings of SIT service items and their summaries, detailing the
      summary ServiceItemID of the first day SIT service item (Eg, DOFSIT,
      DOASIT), the location (ORIGIN/DESTINATION), how many days the provided
      instance of SIT has been in storage, SIT entry date, departure date,
      authorized end date, customer contacted date, requested delivery date.
    type: array
    items:
      $ref: '#/definitions/SITServiceItemGrouping'
  SITStatus:
    properties:
      totalSITDaysUsed:
        type: integer
        minimum: 0
      totalDaysRemaining:
        type: integer
        minimum: 0
      calculatedTotalDaysInSIT:
        type: integer
        minimum: 0
      currentSIT:
        type: object
        properties:
          serviceItemID:
            type: string
            format: uuid
            example: c56a4180-65aa-42ec-a945-5fd21dec0538
          location:
            enum:
              - ORIGIN
              - DESTINATION
          daysInSIT:
            type: integer
            minimum: 0
          sitEntryDate:
            type: string
            format: date
            x-nullable: true
          sitDepartureDate:
            type: string
            format: date
            x-nullable: true
          sitAuthorizedEndDate:
            type: string
            format: date
            x-nullable: true
          sitCustomerContacted:
            type: string
            format: date
            x-nullable: true
          sitRequestedDelivery:
            type: string
            format: date
            x-nullable: true
      pastSITServiceItemGroupings:
        $ref: '#/definitions/SITServiceItemGroupings'
        description: >
          A list of past SIT service item groupings. These will contain the
          given SIT service items for an instance of SIT (Either Origin or
          Destination), grouped by the date they went into SIT and service items
          limited explicitly to SIT related Re Service Codes.
  PPMShipmentStatus:
    description: |
      Status of the PPM Shipment:
        * **DRAFT**: The customer has created the PPM shipment but has not yet submitted their move for counseling.
        * **SUBMITTED**: The shipment belongs to a move that has been submitted by the customer or has been created by a Service Counselor or Prime Contractor for a submitted move.
        * **WAITING_ON_CUSTOMER**: The PPM shipment has been approved and the customer may now provide their actual move closeout information and documentation required to get paid.
        * **NEEDS_ADVANCE_APPROVAL**: The shipment was counseled by the Prime Contractor and approved but an advance was requested so will need further financial approval from the government.
        * **NEEDS_CLOSEOUT**: The customer has provided their closeout weight tickets, receipts, and expenses and certified it for the Service Counselor to approve, exclude or reject.
        * **CLOSEOUT_COMPLETE**: The Service Counselor has reviewed all of the customer's PPM closeout documentation and authorizes the customer can download and submit their finalized SSW packet.
    type: string
    readOnly: true
    enum:
      - DRAFT
      - SUBMITTED
      - WAITING_ON_CUSTOMER
      - NEEDS_ADVANCE_APPROVAL
      - NEEDS_CLOSEOUT
      - CLOSEOUT_COMPLETE
      - CANCELED
  PPMAdvanceStatus:
    type: string
    title: PPM Advance Status
    description: >-
      Indicates whether an advance status has been accepted, rejected, or
      edited, or a prime counseled PPM has been received or not received
    x-nullable: true
    enum:
      - APPROVED
      - REJECTED
      - EDITED
      - RECEIVED
      - NOT_RECEIVED
  OmittablePPMDocumentStatus:
    description: Status of the PPM document.
    type: string
    enum:
      - APPROVED
      - EXCLUDED
      - REJECTED
    x-display-value:
      APPROVED: Approved
      EXCLUDED: Excluded
      REJECTED: Rejected
    x-nullable: true
    x-omitempty: false
  PPMDocumentStatusReason:
    description: The reason the services counselor has excluded or rejected the item.
    type: string
    x-nullable: true
    x-omitempty: false
  WeightTicket:
    description: >-
      Vehicle and optional trailer information and weight documents used to move
      this PPM shipment.
    type: object
    properties:
      id:
        description: ID of this set of weight tickets.
        type: string
        format: uuid
        example: c56a4180-65aa-42ec-a945-5fd21dec0538
        readOnly: true
      ppmShipmentId:
        description: The ID of the PPM shipment that this set of weight tickets is for.
        type: string
        format: uuid
        example: c56a4180-65aa-42ec-a945-5fd21dec0538
        readOnly: true
      createdAt:
        type: string
        format: date-time
        readOnly: true
      updatedAt:
        type: string
        format: date-time
        readOnly: true
      vehicleDescription:
        description: >-
          Description of the vehicle used for the trip. E.g. make/model, type of
          truck/van, etc.
        type: string
        x-nullable: true
        x-omitempty: false
      emptyWeight:
        description: Weight of the vehicle when empty.
        type: integer
        minimum: 0
        x-nullable: true
        x-omitempty: false
      submittedEmptyWeight:
        description: Customer submitted weight of the vehicle when empty.
        type: integer
        minimum: 0
        x-nullable: true
        x-omitempty: false
      missingEmptyWeightTicket:
        description: >-
          Indicates if the customer is missing a weight ticket for the vehicle
          weight when empty.
        type: boolean
        x-nullable: true
        x-omitempty: false
      emptyDocumentId:
        description: >-
          ID of the document that is associated with the user uploads containing
          the vehicle weight when empty.
        type: string
        format: uuid
        readOnly: true
      emptyDocument:
        allOf:
          - description: >-
              Document that is associated with the user uploads containing the
              vehicle weight when empty.
          - $ref: '#/definitions/Document'
      fullWeight:
        description: The weight of the vehicle when full.
        type: integer
        minimum: 0
        x-nullable: true
        x-omitempty: false
      submittedFullWeight:
        description: Customer submitted weight of the vehicle when full.
        type: integer
        minimum: 0
        x-nullable: true
        x-omitempty: false
      missingFullWeightTicket:
        description: >-
          Indicates if the customer is missing a weight ticket for the vehicle
          weight when full.
        type: boolean
        x-nullable: true
        x-omitempty: false
      fullDocumentId:
        description: >-
          ID of the document that is associated with the user uploads containing
          the vehicle weight when full.
        type: string
        format: uuid
        example: c56a4180-65aa-42ec-a945-5fd21dec0538
        readOnly: true
      fullDocument:
        allOf:
          - description: >-
              Document that is associated with the user uploads containing the
              vehicle weight when full.
          - $ref: '#/definitions/Document'
      ownsTrailer:
        description: Indicates if the customer used a trailer they own for the move.
        type: boolean
        x-nullable: true
        x-omitempty: false
      submittedOwnsTrailer:
        description: Indicates if the customer used a trailer they own for the move.
        type: boolean
        x-nullable: true
        x-omitempty: false
      trailerMeetsCriteria:
        description: >-
          Indicates if the trailer that the customer used meets all the criteria
          to be claimable.
        type: boolean
        x-nullable: true
        x-omitempty: false
      submittedTrailerMeetsCriteria:
        description: >-
          Indicates if the trailer that the customer used meets all the criteria
          to be claimable.
        type: boolean
        x-nullable: true
        x-omitempty: false
      proofOfTrailerOwnershipDocumentId:
        description: >-
          ID of the document that is associated with the user uploads containing
          the proof of trailer ownership.
        type: string
        format: uuid
        example: c56a4180-65aa-42ec-a945-5fd21dec0538
        readOnly: true
      proofOfTrailerOwnershipDocument:
        allOf:
          - description: >-
              Document that is associated with the user uploads containing the
              proof of trailer ownership.
          - $ref: '#/definitions/Document'
      status:
        $ref: '#/definitions/OmittablePPMDocumentStatus'
      reason:
        $ref: '#/definitions/PPMDocumentStatusReason'
      adjustedNetWeight:
        description: Indicates the adjusted net weight of the vehicle
        type: integer
        minimum: 0
        x-nullable: true
        x-omitempty: false
      netWeightRemarks:
        description: Remarks explaining any edits made to the net weight
        type: string
        x-nullable: true
        x-omitempty: false
      eTag:
        description: A hash that should be used as the "If-Match" header for any updates.
        type: string
        readOnly: true
      allowableWeight:
        description: Maximum reimbursable weight.
        type: integer
        minimum: 0
        x-nullable: true
        x-omitempty: false
    required:
      - ppmShipmentId
      - createdAt
      - updatedAt
      - emptyDocumentId
      - emptyDocument
      - fullDocument
      - fullDocumentId
      - proofOfTrailerOwnershipDocument
      - proofOfTrailerOwnershipDocumentId
  WeightTickets:
    description: All weight tickets associated with a PPM shipment.
    type: array
    items:
      $ref: '#/definitions/WeightTicket'
    x-omitempty: false
  OmittableMovingExpenseType:
    type: string
    description: Moving Expense Type
    enum:
      - CONTRACTED_EXPENSE
      - GAS
      - OIL
      - OTHER
      - PACKING_MATERIALS
      - RENTAL_EQUIPMENT
      - STORAGE
      - TOLLS
      - WEIGHING_FEE
    x-display-value:
      CONTRACTED_EXPENSE: Contracted expense
      GAS: Gas
      OIL: Oil
      OTHER: Other
      PACKING_MATERIALS: Packing materials
      STORAGE: Storage
      RENTAL_EQUIPMENT: Rental equipment
      TOLLS: Tolls
      WEIGHING_FEE: Weighing fee
    x-nullable: true
    x-omitempty: false
  SubmittedMovingExpenseType:
    type: string
    description: Customer Submitted Moving Expense Type
    enum:
      - CONTRACTED_EXPENSE
      - GAS
      - OIL
      - OTHER
      - PACKING_MATERIALS
      - RENTAL_EQUIPMENT
      - STORAGE
      - TOLLS
      - WEIGHING_FEE
    x-display-value:
      CONTRACTED_EXPENSE: Contracted expense
      GAS: Gas
      OIL: Oil
      OTHER: Other
      PACKING_MATERIALS: Packing materials
      STORAGE: Storage
      RENTAL_EQUIPMENT: Rental equipment
      TOLLS: Tolls
      WEIGHING_FEE: Weighing fee
    x-nullable: true
    x-omitempty: false
  MovingExpense:
    description: >-
      Expense information and receipts of costs incurred that can be reimbursed
      while moving a PPM shipment.
    type: object
    properties:
      id:
        description: Unique primary identifier of the Moving Expense object
        type: string
        format: uuid
        example: c56a4180-65aa-42ec-a945-5fd21dec0538
        readOnly: true
      ppmShipmentId:
        description: The PPM Shipment id that this moving expense belongs to
        type: string
        format: uuid
        example: c56a4180-65aa-42ec-a945-5fd21dec0538
        readOnly: true
      documentId:
        description: The id of the Document that contains all file uploads for this expense
        type: string
        format: uuid
        example: c56a4180-65aa-42ec-a945-5fd21dec0538
        readOnly: true
      document:
        allOf:
          - description: >-
              The Document object that contains all file uploads for this
              expense
          - $ref: '#/definitions/Document'
      movingExpenseType:
        $ref: '#/definitions/OmittableMovingExpenseType'
      submittedMovingExpenseType:
        $ref: '#/definitions/SubmittedMovingExpenseType'
      description:
        description: A brief description of the expense
        type: string
        x-nullable: true
        x-omitempty: false
      submittedDescription:
        description: Customer submitted description of the expense
        type: string
        x-nullable: true
        x-omitempty: false
      paidWithGtcc:
        description: >-
          Indicates if the service member used their government issued card to
          pay for the expense
        type: boolean
        x-nullable: true
        x-omitempty: false
      amount:
        description: The total amount of the expense as indicated on the receipt
        type: integer
        x-nullable: true
        x-omitempty: false
      submittedAmount:
        description: >-
          Customer submitted total amount of the expense as indicated on the
          receipt
        type: integer
        x-nullable: true
        x-omitempty: false
      missingReceipt:
        description: >-
          Indicates if the service member is missing the receipt with the proof
          of expense amount
        type: boolean
        x-nullable: true
        x-omitempty: false
      status:
        $ref: '#/definitions/OmittablePPMDocumentStatus'
      reason:
        $ref: '#/definitions/PPMDocumentStatusReason'
      sitStartDate:
        description: >-
          The date the shipment entered storage, applicable for the `STORAGE`
          movingExpenseType only
        type: string
        example: '2022-04-26'
        format: date
        x-nullable: true
        x-omitempty: false
      submittedSitStartDate:
        description: >-
          Customer submitted date the shipment entered storage, applicable for
          the `STORAGE` movingExpenseType only
        type: string
        example: '2022-04-26'
        format: date
        x-nullable: true
        x-omitempty: false
      sitEndDate:
        description: >-
          The date the shipment exited storage, applicable for the `STORAGE`
          movingExpenseType only
        type: string
        example: '2018-05-26'
        format: date
        x-nullable: true
        x-omitempty: false
      submittedSitEndDate:
        description: >-
          Customer submitted date the shipment exited storage, applicable for
          the `STORAGE` movingExpenseType only
        type: string
        example: '2018-05-26'
        format: date
        x-nullable: true
        x-omitempty: false
      createdAt:
        description: >-
          Timestamp the moving expense object was initially created in the
          system (UTC)
        type: string
        format: date-time
        readOnly: true
      updatedAt:
        description: >-
          Timestamp when a property of this moving expense object was last
          modified (UTC)
        type: string
        format: date-time
        readOnly: true
      eTag:
        description: A hash that should be used as the "If-Match" header for any updates.
        type: string
        readOnly: true
      weightStored:
        description: The total weight stored in PPM SIT
        type: integer
        x-nullable: true
        x-omitempty: false
      sitLocation:
        allOf:
          - $ref: '#/definitions/SITLocationType'
          - x-nullable: true
          - x-omitempty: false
      sitEstimatedCost:
        description: >-
          The estimated amount that the government will pay the service member
          to put their goods into storage. This estimated storage cost is
          separate from the estimated incentive.
        type: integer
        format: cents
        x-nullable: true
        x-omitempty: false
      sitReimburseableAmount:
        description: The amount of SIT that will be reimbursed
        type: integer
        x-nullable: true
        x-omitempty: false
    required:
      - id
      - createdAt
      - updatedAt
      - ppmShipmentId
      - documentId
      - document
  ProGearWeightTicket:
    description: Pro-gear associated information and weight docs for a PPM shipment
    type: object
    properties:
      id:
        description: The ID of the pro-gear weight ticket.
        type: string
        format: uuid
        example: c56a4180-65aa-42ec-a945-5fd21dec0538
        readOnly: true
      ppmShipmentId:
        description: >-
          The ID of the PPM shipment that this pro-gear weight ticket is
          associated with.
        type: string
        format: uuid
        example: c56a4180-65aa-42ec-a945-5fd21dec0538
        readOnly: true
      updatedAt:
        type: string
        format: date-time
        readOnly: true
      createdAt:
        type: string
        format: date-time
        readOnly: true
      belongsToSelf:
        description: >-
          Indicates if this information is for the customer's own pro-gear,
          otherwise, it's the spouse's.
        type: boolean
        x-nullable: true
        x-omitempty: false
      submittedBelongsToSelf:
        description: >-
          Indicates if this information is for the customer's own pro-gear,
          otherwise, it's the spouse's.
        type: boolean
        x-nullable: true
        x-omitempty: false
      description:
        description: Describes the pro-gear that was moved.
        type: string
        x-nullable: true
        x-omitempty: false
      hasWeightTickets:
        description: >-
          Indicates if the user has a weight ticket for their pro-gear,
          otherwise they have a constructed weight.
        type: boolean
        x-nullable: true
        x-omitempty: false
      submittedHasWeightTickets:
        description: >-
          Indicates if the user has a weight ticket for their pro-gear,
          otherwise they have a constructed weight.
        type: boolean
        x-nullable: true
        x-omitempty: false
      weight:
        description: Weight of the pro-gear.
        type: integer
        minimum: 0
        x-nullable: true
        x-omitempty: false
      submittedWeight:
        description: Customer submitted weight of the pro-gear.
        type: integer
        minimum: 0
        x-nullable: true
        x-omitempty: false
      documentId:
        description: >-
          The ID of the document that is associated with the user uploads
          containing the pro-gear weight.
        type: string
        format: uuid
        example: c56a4180-65aa-42ec-a945-5fd21dec0538
        readOnly: true
      document:
        allOf:
          - description: >-
              Document that is associated with the user uploads containing the
              pro-gear weight.
          - $ref: '#/definitions/Document'
      status:
        $ref: '#/definitions/OmittablePPMDocumentStatus'
      reason:
        $ref: '#/definitions/PPMDocumentStatusReason'
      eTag:
        description: A hash that should be used as the "If-Match" header for any updates.
        type: string
        readOnly: true
    required:
      - ppmShipmentId
      - createdAt
      - updatedAt
      - documentId
      - document
  SignedCertificationType:
    description: |
      The type of signed certification:
        - PPM_PAYMENT: This is used when the customer has a PPM shipment that they have uploaded their documents for and are
            ready to submit their documentation for review. When they submit, they will be asked to sign certifying the
            information is correct.
        - SHIPMENT: This is used when a customer submits their move with their shipments to be reviewed by office users.
        - PRE_CLOSEOUT_REVIEWED_PPM_PAYMENT: This is used when a move has a PPM shipment and is set to
             service-counseling-completed "Submit move details" by service counselor.
        - CLOSEOUT_REVIEWED_PPM_PAYMENT: This is used when a PPM shipment is reviewed by counselor in close out queue.
    type: string
    enum:
      - PPM_PAYMENT
      - SHIPMENT
      - PRE_CLOSEOUT_REVIEWED_PPM_PAYMENT
      - CLOSEOUT_REVIEWED_PPM_PAYMENT
    readOnly: true
  SignedCertification:
    description: Signed certification
    type: object
    properties:
      id:
        description: The ID of the signed certification.
        type: string
        format: uuid
        example: c56a4180-65aa-42ec-a945-5fd21dec0538
        readOnly: true
      submittingUserId:
        description: The ID of the user that signed.
        type: string
        format: uuid
        example: c56a4180-65aa-42ec-a945-5fd21dec0538
        readOnly: true
      moveId:
        description: The ID of the move associated with this signed certification.
        type: string
        format: uuid
        example: c56a4180-65aa-42ec-a945-5fd21dec0538
        readOnly: true
      ppmId:
        description: >-
          The ID of the PPM shipment associated with this signed certification,
          if any.
        type: string
        format: uuid
        example: c56a4180-65aa-42ec-a945-5fd21dec0538
        readOnly: true
        x-nullable: true
        x-omitempty: false
      certificationType:
        $ref: '#/definitions/SignedCertificationType'
      certificationText:
        description: Full text that the customer agreed to and signed.
        type: string
      signature:
        description: The signature that the customer provided.
        type: string
      date:
        description: Date that the customer signed the certification.
        type: string
        format: date
      createdAt:
        type: string
        format: date-time
        readOnly: true
      updatedAt:
        type: string
        format: date-time
        readOnly: true
      eTag:
        description: A hash that should be used as the "If-Match" header for any updates.
        type: string
        readOnly: true
    required:
      - id
      - submittingUserId
      - moveId
      - certificationType
      - certificationText
      - signature
      - date
      - createdAt
      - updatedAt
      - eTag
  PPMShipment:
    description: >-
      A personally procured move is a type of shipment that a service member
      moves themselves.
    x-nullable: true
    properties:
      id:
        description: Primary auto-generated unique identifier of the PPM shipment object
        example: 1f2270c7-7166-40ae-981e-b200ebdf3054
        format: uuid
        type: string
        readOnly: true
      shipmentId:
        description: The id of the parent MTOShipment object
        example: 1f2270c7-7166-40ae-981e-b200ebdf3054
        format: uuid
        type: string
        readOnly: true
      createdAt:
        description: Timestamp of when the PPM Shipment was initially created (UTC)
        format: date-time
        type: string
        readOnly: true
      updatedAt:
        description: Timestamp of when a property of this object was last updated (UTC)
        format: date-time
        type: string
        readOnly: true
      status:
        $ref: '#/definitions/PPMShipmentStatus'
      w2Address:
        x-nullable: true
        $ref: '#/definitions/Address'
      advanceStatus:
        $ref: '#/definitions/PPMAdvanceStatus'
      expectedDepartureDate:
        description: |
          Date the customer expects to begin their move.
        format: date
        type: string
      actualMoveDate:
        description: The actual start date of when the PPM shipment left the origin.
        format: date
        type: string
        x-nullable: true
        x-omitempty: false
      submittedAt:
        description: >-
          The timestamp of when the customer submitted their PPM documentation
          to the counselor for review.
        format: date-time
        type: string
        x-nullable: true
        x-omitempty: false
      reviewedAt:
        description: >-
          The timestamp of when the Service Counselor has reviewed all of the
          closeout documents.
        format: date-time
        type: string
        x-nullable: true
        x-omitempty: false
      approvedAt:
        description: >-
          The timestamp of when the shipment was approved and the service member
          can begin their move.
        format: date-time
        type: string
        x-nullable: true
        x-omitempty: false
      pickupAddress:
        $ref: '#/definitions/Address'
      secondaryPickupAddress:
        allOf:
          - $ref: '#/definitions/Address'
          - x-nullable: true
          - x-omitempty: false
      hasSecondaryPickupAddress:
        type: boolean
        x-omitempty: false
        x-nullable: true
      tertiaryPickupAddress:
        allOf:
          - $ref: '#/definitions/Address'
          - x-nullable: true
          - x-omitempty: false
      hasTertiaryPickupAddress:
        type: boolean
        x-omitempty: false
        x-nullable: true
      actualPickupPostalCode:
        description: >
          The actual postal code where the PPM shipment started. To be filled
          once the customer has moved the shipment.
        format: zip
        type: string
        title: ZIP
        example: '90210'
        pattern: ^(\d{5})$
        x-nullable: true
        x-omitempty: false
      destinationAddress:
        $ref: '#/definitions/Address'
      secondaryDestinationAddress:
        allOf:
          - $ref: '#/definitions/Address'
          - x-nullable: true
          - x-omitempty: false
      hasSecondaryDestinationAddress:
        type: boolean
        x-omitempty: false
        x-nullable: true
      tertiaryDestinationAddress:
        allOf:
          - $ref: '#/definitions/Address'
          - x-nullable: true
          - x-omitempty: false
      hasTertiaryDestinationAddress:
        type: boolean
        x-omitempty: false
        x-nullable: true
      actualDestinationPostalCode:
        description: >
          The actual postal code where the PPM shipment ended. To be filled once
          the customer has moved the shipment.
        format: zip
        type: string
        title: ZIP
        example: '90210'
        pattern: ^(\d{5})$
        x-nullable: true
        x-omitempty: false
      sitExpected:
        description: >
          Captures whether some or all of the PPM shipment will require
          temporary storage at the origin or destination.


          Must be set to `true` when providing `sitLocation`,
          `sitEstimatedWeight`, `sitEstimatedEntryDate`, and
          `sitEstimatedDepartureDate` values to calculate the
          `sitEstimatedCost`.
        type: boolean
      estimatedWeight:
        description: The estimated weight of the PPM shipment goods being moved.
        type: integer
        example: 4200
        x-nullable: true
        x-omitempty: false
      hasProGear:
        description: >
          Indicates whether PPM shipment has pro gear for themselves or their
          spouse.
        type: boolean
        x-nullable: true
        x-omitempty: false
      proGearWeight:
        description: >-
          The estimated weight of the pro-gear being moved belonging to the
          service member.
        type: integer
        x-nullable: true
        x-omitempty: false
      spouseProGearWeight:
        description: >-
          The estimated weight of the pro-gear being moved belonging to a
          spouse.
        type: integer
        x-nullable: true
        x-omitempty: false
      estimatedIncentive:
        description: >-
          The estimated amount the government will pay the service member to
          move their belongings based on the moving date, locations, and
          shipment weight.
        type: integer
        format: cents
        x-nullable: true
        x-omitempty: false
      finalIncentive:
        description: >
          The final calculated incentive for the PPM shipment. This does not
          include **SIT** as it is a reimbursement.
        type: integer
        format: cents
        x-nullable: true
        x-omitempty: false
        readOnly: true
      hasRequestedAdvance:
        description: |
          Indicates whether an advance has been requested for the PPM shipment.
        type: boolean
        x-nullable: true
        x-omitempty: false
      advanceAmountRequested:
        description: >
          The amount requested as an advance by the service member up to a
          maximum percentage of the estimated incentive.
        type: integer
        format: cents
        x-nullable: true
        x-omitempty: false
      hasReceivedAdvance:
        description: |
          Indicates whether an advance was received for the PPM shipment.
        type: boolean
        x-nullable: true
        x-omitempty: false
      advanceAmountReceived:
        description: |
          The amount received for an advance, or null if no advance is received.
        type: integer
        format: cents
        x-nullable: true
        x-omitempty: false
      sitLocation:
        allOf:
          - $ref: '#/definitions/SITLocationType'
          - x-nullable: true
          - x-omitempty: false
      sitEstimatedWeight:
        description: The estimated weight of the goods being put into storage.
        type: integer
        example: 2000
        x-nullable: true
        x-omitempty: false
      sitEstimatedEntryDate:
        description: The date that goods will first enter the storage location.
        format: date
        type: string
        x-nullable: true
        x-omitempty: false
      sitEstimatedDepartureDate:
        description: The date that goods will exit the storage location.
        format: date
        type: string
        x-nullable: true
        x-omitempty: false
      sitEstimatedCost:
        description: >-
          The estimated amount that the government will pay the service member
          to put their goods into storage. This estimated storage cost is
          separate from the estimated incentive.
        type: integer
        format: cents
        x-nullable: true
        x-omitempty: false
      weightTickets:
        $ref: '#/definitions/WeightTickets'
      movingExpenses:
        description: All expense documentation receipt records of this PPM shipment.
        items:
          $ref: '#/definitions/MovingExpense'
        type: array
      proGearWeightTickets:
        description: >-
          All pro-gear weight ticket documentation records for this PPM
          shipment.
        type: array
        items:
          $ref: '#/definitions/ProGearWeightTicket'
      signedCertification:
        $ref: '#/definitions/SignedCertification'
      eTag:
        description: >-
          A hash unique to this shipment that should be used as the "If-Match"
          header for any updates.
        type: string
        readOnly: true
    required:
      - id
      - shipmentId
      - createdAt
      - status
      - expectedDepartureDate
      - sitExpected
      - eTag
  BoatShipment:
    x-nullable: true
    properties:
      id:
        description: Primary auto-generated unique identifier of the Boat shipment object
        example: 1f2270c7-7166-40ae-981e-b200ebdf3054
        format: uuid
        type: string
        readOnly: true
      shipmentId:
        description: The id of the parent MTOShipment object
        example: 1f2270c7-7166-40ae-981e-b200ebdf3054
        format: uuid
        type: string
        readOnly: true
      createdAt:
        description: Timestamp of when the Boat Shipment was initially created (UTC)
        format: date-time
        type: string
        readOnly: true
      updatedAt:
        description: Timestamp of when a property of this object was last updated (UTC)
        format: date-time
        type: string
        readOnly: true
      type:
        type: string
        enum:
          - HAUL_AWAY
          - TOW_AWAY
      year:
        type: integer
        description: Year of the Boat
      make:
        type: string
        description: Make of the Boat
      model:
        type: string
        description: Model of the Boat
      lengthInInches:
        type: integer
        description: Length of the Boat in inches
      widthInInches:
        type: integer
        description: Width of the Boat in inches
      heightInInches:
        type: integer
        description: Height of the Boat in inches
      hasTrailer:
        type: boolean
        description: Does the boat have a trailer
      isRoadworthy:
        type: boolean
        description: Is the trailer roadworthy
        x-nullable: true
      eTag:
        description: >-
          A hash unique to this shipment that should be used as the "If-Match"
          header for any updates.
        type: string
        readOnly: true
    required:
      - id
      - shipmentId
      - createdAt
      - type
      - year
      - make
      - model
      - lengthInInches
      - widthInInches
      - heightInInches
      - hasTrailer
      - eTag
  MobileHome:
    description: >-
      A mobile home is a type of shipment that a service member moves a mobile
      home.
    x-nullable: true
    properties:
      id:
        description: Primary auto-generated unique identifier of the Mobile Home object
        example: 1f2270c7-7166-40ae-981e-b200ebdf3054
        format: uuid
        type: string
        readOnly: true
      shipmentId:
        description: The id of the parent MTOShipment object
        example: 1f2270c7-7166-40ae-981e-b200ebdf3054
        format: uuid
        type: string
        readOnly: true
      make:
        description: The make of the mobile home
        type: string
      model:
        description: The model of the mobile home.
        type: string
      year:
        description: The year the mobile home was made.
        type: integer
      lengthInInches:
        type: integer
      widthInInches:
        type: integer
      heightInInches:
        type: integer
      updatedAt:
        description: Timestamp of when a property of this object was last updated (UTC)
        format: date-time
        type: string
        readOnly: true
      createdAt:
        description: Timestamp of when a property of this object was created (UTC)
        format: date-time
        type: string
        readOnly: true
      eTag:
        description: >-
          A hash unique to this shipment that should be used as the "If-Match"
          header for any updates.
        type: string
        readOnly: true
  ShipmentAddressUpdateStatus:
    type: string
    title: Status
    readOnly: true
    x-display-value:
      REQUESTED: REQUESTED
      REJECTED: REJECTED
      APPROVED: APPROVED
    enum:
      - REQUESTED
      - REJECTED
      - APPROVED
  ShipmentAddressUpdate:
    description: >
      This represents a destination address change request made by the Prime
      that is either auto-approved or requires review if the pricing criteria
      has changed. If criteria has changed, then it must be approved or rejected
      by a TOO.
    type: object
    properties:
      id:
        type: string
        format: uuid
        example: c56a4180-65aa-42ec-a945-5fd21dec0538
        readOnly: true
      contractorRemarks:
        type: string
        example: This is a contractor remark
        title: Contractor Remarks
        description: The reason there is an address change.
        readOnly: true
      officeRemarks:
        type: string
        example: This is an office remark
        title: Office Remarks
        x-nullable: true
        description: The TOO comment on approval or rejection.
      status:
        $ref: '#/definitions/ShipmentAddressUpdateStatus'
      shipmentID:
        type: string
        format: uuid
        example: c56a4180-65aa-42ec-a945-5fd21dec0538
        readOnly: true
      originalAddress:
        $ref: '#/definitions/Address'
      newAddress:
        $ref: '#/definitions/Address'
      sitOriginalAddress:
        $ref: '#/definitions/Address'
      oldSitDistanceBetween:
        description: >-
          The distance between the original SIT address and the previous/old
          destination address of shipment
        example: 50
        minimum: 0
        type: integer
      newSitDistanceBetween:
        description: >-
          The distance between the original SIT address and requested new
          destination address of shipment
        example: 88
        minimum: 0
        type: integer
    required:
      - id
      - status
      - shipmentID
      - originalAddress
      - newAddress
      - contractorRemarks
  MTOShipment:
    properties:
      moveTaskOrderID:
        example: 1f2270c7-7166-40ae-981e-b200ebdf3054
        format: uuid
        type: string
      id:
        example: 1f2270c7-7166-40ae-981e-b200ebdf3054
        format: uuid
        type: string
      createdAt:
        format: date-time
        type: string
      updatedAt:
        format: date-time
        type: string
      deletedAt:
        x-nullable: true
        format: date-time
        type: string
      primeEstimatedWeight:
        x-nullable: true
        example: 2000
        type: integer
      primeActualWeight:
        x-nullable: true
        example: 2000
        type: integer
      calculatedBillableWeight:
        x-nullable: true
        example: 2000
        type: integer
        readOnly: true
      ntsRecordedWeight:
        description: >-
          The previously recorded weight for the NTS Shipment. Used for NTS
          Release to know what the previous primeActualWeight or billable weight
          was.
        example: 2000
        type: integer
        x-nullable: true
        x-formatting: weight
      scheduledPickupDate:
        format: date
        type: string
        x-nullable: true
      scheduledDeliveryDate:
        format: date
        type: string
        x-nullable: true
      requestedPickupDate:
        format: date
        type: string
        x-nullable: true
      actualPickupDate:
        x-nullable: true
        format: date
        type: string
      actualDeliveryDate:
        x-nullable: true
        description: >-
          The actual date that the shipment was delivered to the destination
          address by the Prime
        format: date
        type: string
      requestedDeliveryDate:
        format: date
        type: string
        x-nullable: true
      requiredDeliveryDate:
        x-nullable: true
        format: date
        type: string
      approvedDate:
        format: date-time
        type: string
        x-nullable: true
      diversion:
        type: boolean
        example: true
      diversionReason:
        type: string
        example: MTO Shipment needs rerouted
        x-nullable: true
      distance:
        type: integer
        x-nullable: true
        example: 500
      pickupAddress:
        x-nullable: true
        $ref: '#/definitions/Address'
      destinationAddress:
        x-nullable: true
        $ref: '#/definitions/Address'
      destinationType:
        $ref: '#/definitions/DestinationType'
      secondaryPickupAddress:
        x-nullable: true
        $ref: '#/definitions/Address'
      secondaryDeliveryAddress:
        x-nullable: true
        $ref: '#/definitions/Address'
      hasSecondaryPickupAddress:
        type: boolean
        x-omitempty: false
        x-nullable: true
      hasSecondaryDeliveryAddress:
        type: boolean
        x-omitempty: false
        x-nullable: true
      tertiaryPickupAddress:
        x-nullable: true
        $ref: '#/definitions/Address'
      tertiaryDeliveryAddress:
        x-nullable: true
        $ref: '#/definitions/Address'
      hasTertiaryPickupAddress:
        type: boolean
        x-omitempty: false
        x-nullable: true
      hasTertiaryDeliveryAddress:
        type: boolean
        x-omitempty: false
        x-nullable: true
      actualProGearWeight:
        type: integer
        x-nullable: true
        x-omitempty: false
      actualSpouseProGearWeight:
        type: integer
        x-nullable: true
        x-omitempty: false
      customerRemarks:
        type: string
        example: handle with care
        x-nullable: true
      counselorRemarks:
        description: >
          The counselor can use the counselor remarks field to inform the movers
          about any

          special circumstances for this shipment. Typical examples:
            * bulky or fragile items,
            * weapons,
            * access info for their address.
          Counselors enters this information when creating or editing an MTO
          Shipment. Optional field.
        type: string
        example: handle with care
        x-nullable: true
      shipmentType:
        $ref: '#/definitions/MTOShipmentType'
      status:
        $ref: '#/definitions/MTOShipmentStatus'
      rejectionReason:
        type: string
        example: MTO Shipment not good enough
        x-nullable: true
      reweigh:
        x-nullable: true
        x-omitempty: true
        $ref: '#/definitions/Reweigh'
      mtoAgents:
        $ref: '#/definitions/MTOAgents'
      mtoServiceItems:
        $ref: '#/definitions/MTOServiceItems'
      sitDaysAllowance:
        type: integer
        x-nullable: true
      sitExtensions:
        $ref: '#/definitions/SITExtensions'
      sitStatus:
        $ref: '#/definitions/SITStatus'
      eTag:
        type: string
      billableWeightCap:
        type: integer
        description: TIO override billable weight to be used for calculations
        example: 2500
        x-formatting: weight
        x-nullable: true
      billableWeightJustification:
        type: string
        example: more weight than expected
        x-nullable: true
      tacType:
        allOf:
          - $ref: '#/definitions/LOAType'
          - x-nullable: true
      sacType:
        allOf:
          - $ref: '#/definitions/LOAType'
          - x-nullable: true
      usesExternalVendor:
        type: boolean
        example: false
      serviceOrderNumber:
        type: string
        x-nullable: true
      storageFacility:
        x-nullable: true
        $ref: '#/definitions/StorageFacility'
      ppmShipment:
        $ref: '#/definitions/PPMShipment'
      boatShipment:
        $ref: '#/definitions/BoatShipment'
      mobileHomeShipment:
        $ref: '#/definitions/MobileHome'
      deliveryAddressUpdate:
        $ref: '#/definitions/ShipmentAddressUpdate'
      shipmentLocator:
        type: string
        x-nullable: true
        readOnly: true
        example: 1K43AR-01
      originSitAuthEndDate:
        format: date-time
        type: string
      destinationSitAuthEndDate:
        format: date-time
        type: string
  LOATypeNullable:
    description: The Line of accounting (TAC/SAC) type that will be used for the shipment
    type: string
    x-go-type:
      import:
        package: github.com/transcom/mymove/pkg/swagger/nullable
      type: String
    example: HHG
    enum:
      - HHG
      - NTS
  ProGearWeightTickets:
    description: All progear weight tickets associated with a PPM shipment.
    type: array
    items:
      $ref: '#/definitions/ProGearWeightTicket'
    x-omitempty: false
  MovingExpenses:
    description: All moving expenses associated with a PPM shipment.
    type: array
    items:
      $ref: '#/definitions/MovingExpense'
    x-omitempty: false
  PPMDocuments:
    description: >-
      All documents associated with a PPM shipment, including weight tickets,
      progear weight tickets, and moving expenses.
    x-nullable: true
    x-omitempty: false
    type: object
    properties:
      WeightTickets:
        $ref: '#/definitions/WeightTickets'
      ProGearWeightTickets:
        $ref: '#/definitions/ProGearWeightTickets'
      MovingExpenses:
        $ref: '#/definitions/MovingExpenses'
  PPMDocumentStatus:
    description: Status of the PPM document.
    type: string
    enum:
      - APPROVED
      - EXCLUDED
      - REJECTED
    x-display-value:
      APPROVED: Approved
      EXCLUDED: Excluded
      REJECTED: Rejected
  PPMShipmentSIT:
    description: SIT related items for a PPM shipment
    x-nullable: true
    properties:
      updatedAt:
        description: Timestamp of when a property of this object was last updated (UTC)
        format: date-time
        type: string
        readOnly: true
      sitLocation:
        allOf:
          - $ref: '#/definitions/SITLocationType'
          - x-nullable: true
          - x-omitempty: false
    required:
      - sitLocation
  PPMCloseout:
    description: >-
      The calculations needed in the "Review Documents" section of a PPM
      closeout. LIst of all expenses/reimbursements related toa PPM shipment.
    properties:
      id:
        description: Primary auto-generated unique identifier of the PPM shipment object
        example: 1f2270c7-7166-40ae-981e-b200ebdf3054
        format: uuid
        type: string
        readOnly: true
      plannedMoveDate:
        description: |
          Date the customer expects to begin their move.
        format: date
        type: string
        x-nullable: true
        x-omitempty: false
      actualMoveDate:
        description: The actual start date of when the PPM shipment left the origin.
        format: date
        type: string
        x-nullable: true
        x-omitempty: false
      miles:
        description: The distance between the old address and the new address in miles.
        example: 54
        minimum: 0
        type: integer
        x-nullable: true
        x-omitempty: false
      estimatedWeight:
        description: The estimated weight of the PPM shipment goods being moved.
        type: integer
        example: 4200
        x-nullable: true
        x-omitempty: false
      actualWeight:
        example: 2000
        type: integer
        x-nullable: true
        x-omitempty: false
      proGearWeightCustomer:
        description: >-
          The estimated weight of the pro-gear being moved belonging to the
          service member.
        type: integer
        x-nullable: true
        x-omitempty: false
      proGearWeightSpouse:
        description: >-
          The estimated weight of the pro-gear being moved belonging to a
          spouse.
        type: integer
        x-nullable: true
        x-omitempty: false
      grossIncentive:
        description: >
          The final calculated incentive for the PPM shipment. This does not
          include **SIT** as it is a reimbursement.
        type: integer
        format: cents
        x-nullable: true
        x-omitempty: false
        readOnly: true
      gcc:
        description: Government Constructive Cost (GCC)
        type: integer
        title: GCC
        format: cents
        x-nullable: true
        x-omitempty: false
      aoa:
        description: Advance Operating Allowance (AOA).
        type: integer
        format: cents
        x-nullable: true
        x-omitempty: false
      remainingIncentive:
        description: The remaining reimbursement amount that is still owed to the customer.
        type: integer
        format: cents
        x-nullable: true
        x-omitempty: false
      haulType:
        description: >-
          The type of haul calculation used for this shipment (shorthaul or
          linehaul).
        type: string
        x-nullable: true
        x-omitempty: false
      haulPrice:
        description: The price of the linehaul or shorthaul.
        type: integer
        format: cents
        x-nullable: true
        x-omitempty: false
      haulFSC:
        description: The linehaul/shorthaul Fuel Surcharge (FSC).
        type: integer
        format: cents
        x-nullable: true
        x-omitempty: false
      dop:
        description: The Domestic Origin Price (DOP).
        type: integer
        format: cents
        x-nullable: true
        x-omitempty: false
      ddp:
        description: The Domestic Destination Price (DDP).
        type: integer
        format: cents
        x-nullable: true
        x-omitempty: false
      packPrice:
        description: The full price of all packing/unpacking services.
        type: integer
        format: cents
        x-nullable: true
        x-omitempty: false
      unpackPrice:
        description: The full price of all packing/unpacking services.
        type: integer
        format: cents
        x-nullable: true
        x-omitempty: false
      SITReimbursement:
        description: >-
          The estimated amount that the government will pay the service member
          to put their goods into storage. This estimated storage cost is
          separate from the estimated incentive.
        type: integer
        format: cents
        x-nullable: true
        x-omitempty: false
    required:
      - id
  PPMActualWeight:
    description: >-
      The actual net weight of a single PPM shipment. Used during document
      review for PPM closeout.
    properties:
      actualWeight:
        example: 2000
        type: integer
        x-nullable: true
        x-omitempty: false
    required:
      - actualWeight
  PPMSITEstimatedCost:
    description: >-
      The estimated cost of SIT for a single PPM shipment. Used during document
      review for PPM.
    properties:
      sitCost:
        example: 2000
        type: integer
      priceFirstDaySIT:
        example: 2000
        type: integer
        format: cents
        title: Price of the first day in SIT
      priceAdditionalDaySIT:
        example: 2000
        type: integer
        format: cents
        title: Price of an additional day in SIT
      paramsFirstDaySIT:
        type: object
        properties:
          contractYearName:
            type: string
            example: Award Term 1
          priceRateOrFactor:
            type: string
            example: '20.53'
          isPeak:
            type: string
            example: 'true'
          escalationCompounded:
            type: string
            example: '1.01'
          serviceAreaOrigin:
            type: string
            example: '252'
            x-nullable: true
            x-omitempty: true
          serviceAreaDestination:
            type: string
            example: '252'
            x-nullable: true
            x-omitempty: true
      paramsAdditionalDaySIT:
        type: object
        properties:
          contractYearName:
            type: string
            example: Award Term 1
          priceRateOrFactor:
            type: string
            example: '0.53'
          isPeak:
            type: string
            example: 'true'
          escalationCompounded:
            type: string
            example: '1.01'
          serviceAreaOrigin:
            type: string
            example: '252'
            x-nullable: true
            x-omitempty: true
          serviceAreaDestination:
            type: string
            example: '252'
            x-nullable: true
            x-omitempty: true
          numberDaysSIT:
            type: string
            example: '30'
            x-nullable: true
            x-omitempty: true
    required:
      - sitCost
      - priceFirstDaySIT
      - priceAdditionalDaySIT
  MTOServiceItemSingle:
    type: object
    properties:
      moveTaskOrderID:
        example: 1f2270c7-7166-40ae-981e-b200ebdf3054
        format: uuid
        type: string
      mtoShipmentID:
        example: 1f2270c7-7166-40ae-981e-b200ebdf3054
        format: uuid
        type: string
        x-nullable: true
      reServiceID:
        example: 1f2270c7-7166-40ae-981e-b200ebdf3054
        format: uuid
        type: string
      reServiceCode:
        type: string
      reServiceName:
        type: string
      createdAt:
        format: date-time
        type: string
        readOnly: true
      convertToCustomerExpense:
        type: boolean
        example: false
        x-omitempty: false
      customerExpenseReason:
        type: string
        x-nullable: true
      deletedAt:
        format: date
        type: string
      rejectionReason:
        type: string
        x-nullable: true
      pickupPostalCode:
        type: string
        x-nullable: true
      sitPostalCode:
        type: string
        readOnly: true
        x-nullable: true
      sitEntryDate:
        type: string
        format: date-time
        x-nullable: true
      sitDepartureDate:
        type: string
        format: date-time
        x-nullable: true
      sitCustomerContacted:
        type: string
        format: date
        x-nullable: true
      sitRequestedDelivery:
        type: string
        format: date
        x-nullable: true
      id:
        example: 1f2270c7-7166-40ae-981e-b200ebdf3054
        format: uuid
        type: string
      status:
        type: string
        x-nullable: true
      updatedAt:
        format: date-time
        type: string
        readOnly: true
      approvedAt:
        format: date-time
        type: string
        x-nullable: true
      rejectedAt:
        format: date-time
        type: string
        x-nullable: true
  ServiceItemSitEntryDate:
    type: object
    properties:
      id:
        example: 1f2270c7-7166-40ae-981e-b200ebdf3054
        format: uuid
        type: string
      sitEntryDate:
        type: string
        format: date-time
        x-nullable: true
  PaymentServiceItemStatus:
    type: string
    enum:
      - REQUESTED
      - APPROVED
      - DENIED
      - SENT_TO_GEX
      - PAID
      - EDI_ERROR
    title: Payment Service Item Status
  ServiceItemParamName:
    type: string
    enum:
      - ActualPickupDate
      - ContractCode
      - ContractYearName
      - CubicFeetBilled
      - CubicFeetCrating
      - DimensionHeight
      - DimensionLength
      - DimensionWidth
      - DistanceZip
      - DistanceZipSITDest
      - DistanceZipSITOrigin
      - EIAFuelPrice
      - EscalationCompounded
      - FSCMultiplier
      - FSCPriceDifferenceInCents
      - FSCWeightBasedDistanceMultiplier
      - IsPeak
      - MarketDest
      - MarketOrigin
      - MTOAvailableToPrimeAt
      - NTSPackingFactor
      - NumberDaysSIT
      - PriceAreaDest
      - PriceAreaIntlDest
      - PriceAreaIntlOrigin
      - PriceAreaOrigin
      - PriceRateOrFactor
      - PSI_LinehaulDom
      - PSI_LinehaulDomPrice
      - PSI_LinehaulShort
      - PSI_LinehaulShortPrice
      - PSI_PriceDomDest
      - PSI_PriceDomDestPrice
      - PSI_PriceDomOrigin
      - PSI_PriceDomOriginPrice
      - PSI_ShippingLinehaulIntlCO
      - PSI_ShippingLinehaulIntlCOPrice
      - PSI_ShippingLinehaulIntlOC
      - PSI_ShippingLinehaulIntlOCPrice
      - PSI_ShippingLinehaulIntlOO
      - PSI_ShippingLinehaulIntlOOPrice
      - RateAreaNonStdDest
      - RateAreaNonStdOrigin
      - ReferenceDate
      - RequestedPickupDate
      - ServiceAreaDest
      - ServiceAreaOrigin
      - ServicesScheduleDest
      - ServicesScheduleOrigin
      - SITPaymentRequestEnd
      - SITPaymentRequestStart
      - SITScheduleDest
      - SITScheduleOrigin
      - SITServiceAreaDest
      - SITServiceAreaOrigin
      - WeightAdjusted
      - WeightBilled
      - WeightEstimated
      - WeightOriginal
      - WeightReweigh
      - ZipDestAddress
      - ZipPickupAddress
      - ZipSITDestHHGFinalAddress
      - ZipSITDestHHGOriginalAddress
      - ZipSITOriginHHGActualAddress
      - ZipSITOriginHHGOriginalAddress
      - StandaloneCrate
      - StandaloneCrateCap
      - UncappedRequestTotal
      - LockedPriceCents
  ServiceItemParamType:
    type: string
    enum:
      - STRING
      - DATE
      - INTEGER
      - DECIMAL
      - TIMESTAMP
      - PaymentServiceItemUUID
      - BOOLEAN
  ServiceItemParamOrigin:
    type: string
    enum:
      - PRIME
      - SYSTEM
      - PRICER
      - PAYMENT_REQUEST
  PaymentServiceItemParam:
    type: object
    properties:
      id:
        example: c56a4180-65aa-42ec-a945-5fd21dec0538
        format: uuid
        readOnly: true
        type: string
      paymentServiceItemID:
        example: c56a4180-65aa-42ec-a945-5fd21dec0538
        format: uuid
        type: string
      key:
        $ref: '#/definitions/ServiceItemParamName'
      value:
        example: '3025'
        type: string
      type:
        $ref: '#/definitions/ServiceItemParamType'
      origin:
        $ref: '#/definitions/ServiceItemParamOrigin'
      eTag:
        type: string
        readOnly: true
  PaymentServiceItemParams:
    type: array
    items:
      $ref: '#/definitions/PaymentServiceItemParam'
  CustomerSupportRemark:
    type: object
    description: >-
      A text remark written by an office user that is associated with a specific
      move.
    required:
      - id
      - moveID
      - officeUserID
      - content
    properties:
      id:
        example: 1f2270c7-7166-40ae-981e-b200ebdf3054
        format: uuid
        type: string
      createdAt:
        type: string
        format: date-time
        readOnly: true
      updatedAt:
        type: string
        format: date-time
        readOnly: true
      officeUserID:
        example: 1f2270c7-7166-40ae-981e-b200ebdf3054
        format: uuid
        type: string
      moveID:
        example: 1f2270c7-7166-40ae-981e-b200ebdf3054
        format: uuid
        type: string
      content:
        example: This is a remark about a move.
        type: string
      officeUserFirstName:
        example: Grace
        type: string
        readOnly: true
      officeUserLastName:
        example: Griffin
        type: string
        readOnly: true
      officeUserEmail:
        type: string
        format: x-email
        pattern: ^[a-zA-Z0-9._%+-]+@[a-zA-Z0-9.-]+\.[a-zA-Z]{2,}$
        readOnly: true
  CustomerSupportRemarks:
    type: array
    items:
      $ref: '#/definitions/CustomerSupportRemark'
  LineOfAccounting:
    type: object
    properties:
      id:
        type: string
        format: uuid
        example: 06254fc3-b763-484c-b555-42855d1ad5cd
      loaSysId:
        type: string
        maxLength: 20
        example: '10003'
        x-nullable: true
      loaDptID:
        type: string
        maxLength: 2
        example: '1 '
        x-nullable: true
      loaTnsfrDptNm:
        type: string
        maxLength: 4
        x-nullable: true
      loaBafID:
        type: string
        maxLength: 4
        example: '1234'
        x-nullable: true
      loaTrsySfxTx:
        type: string
        maxLength: 4
        example: '0000'
        x-nullable: true
      loaMajClmNm:
        type: string
        maxLength: 4
        x-nullable: true
      loaOpAgncyID:
        type: string
        maxLength: 4
        example: 1A
        x-nullable: true
      loaAlltSnID:
        type: string
        maxLength: 5
        example: 123A
        x-nullable: true
      loaPgmElmntID:
        type: string
        maxLength: 12
        example: '00000000'
        x-nullable: true
      loaTskBdgtSblnTx:
        type: string
        maxLength: 8
        x-nullable: true
      loaDfAgncyAlctnRcpntID:
        type: string
        maxLength: 4
        x-nullable: true
      loaJbOrdNm:
        type: string
        maxLength: 10
        x-nullable: true
      loaSbaltmtRcpntID:
        type: string
        maxLength: 1
        x-nullable: true
      loaWkCntrRcpntNm:
        type: string
        maxLength: 6
        x-nullable: true
      loaMajRmbsmtSrcID:
        type: string
        maxLength: 1
        x-nullable: true
      loaDtlRmbsmtSrcID:
        type: string
        maxLength: 3
        x-nullable: true
      loaCustNm:
        type: string
        maxLength: 6
        x-nullable: true
      loaObjClsID:
        type: string
        maxLength: 6
        example: 22NL
        x-nullable: true
      loaSrvSrcID:
        type: string
        maxLength: 1
        x-nullable: true
      loaSpclIntrID:
        type: string
        maxLength: 2
        x-nullable: true
      loaBdgtAcntClsNm:
        type: string
        maxLength: 8
        example: '000000'
        x-nullable: true
      loaDocID:
        type: string
        maxLength: 15
        example: HHG12345678900
        x-nullable: true
      loaClsRefID:
        type: string
        maxLength: 2
        x-nullable: true
      loaInstlAcntgActID:
        type: string
        maxLength: 6
        example: '12345'
        x-nullable: true
      loaLclInstlID:
        type: string
        maxLength: 18
        x-nullable: true
      loaFmsTrnsactnID:
        type: string
        maxLength: 12
        x-nullable: true
      loaDscTx:
        type: string
        example: PERSONAL PROPERTY - PARANORMAL ACTIVITY DIVISION (OTHER)
        x-nullable: true
      loaBgnDt:
        type: string
        format: date
        example: '2005-10-01'
        x-nullable: true
      loaEndDt:
        type: string
        format: date
        example: '2015-10-01'
        x-nullable: true
      loaFnctPrsNm:
        type: string
        maxLength: 255
        x-nullable: true
      loaStatCd:
        type: string
        maxLength: 1
        example: U
        x-nullable: true
      loaHistStatCd:
        type: string
        maxLength: 1
        x-nullable: true
      loaHsGdsCd:
        type: string
        maxLength: 2
        example: HT
        x-nullable: true
      orgGrpDfasCd:
        type: string
        maxLength: 2
        example: ZZ
        x-nullable: true
      loaUic:
        type: string
        maxLength: 6
        x-nullable: true
      loaTrnsnID:
        type: string
        maxLength: 3
        example: B1
        x-nullable: true
      loaSubAcntID:
        type: string
        maxLength: 3
        x-nullable: true
      loaBetCd:
        type: string
        maxLength: 4
        x-nullable: true
      loaFndTyFgCd:
        type: string
        maxLength: 1
        x-nullable: true
      loaBgtLnItmID:
        type: string
        maxLength: 8
        x-nullable: true
      loaScrtyCoopImplAgncCd:
        type: string
        maxLength: 1
        x-nullable: true
      loaScrtyCoopDsgntrCd:
        type: string
        maxLength: 4
        x-nullable: true
      loaScrtyCoopLnItmID:
        type: string
        maxLength: 3
        x-nullable: true
      loaAgncDsbrCd:
        type: string
        maxLength: 6
        x-nullable: true
      loaAgncAcntngCd:
        type: string
        maxLength: 6
        x-nullable: true
      loaFndCntrID:
        type: string
        maxLength: 12
        x-nullable: true
      loaCstCntrID:
        type: string
        maxLength: 16
        x-nullable: true
      loaPrjID:
        type: string
        maxLength: 12
        x-nullable: true
      loaActvtyID:
        type: string
        maxLength: 11
        x-nullable: true
      loaCstCd:
        type: string
        maxLength: 16
        x-nullable: true
      loaWrkOrdID:
        type: string
        maxLength: 16
        x-nullable: true
      loaFnclArID:
        type: string
        maxLength: 6
        x-nullable: true
      loaScrtyCoopCustCd:
        type: string
        maxLength: 2
        x-nullable: true
      loaEndFyTx:
        type: integer
        example: 2016
        x-nullable: true
      loaBgFyTx:
        type: integer
        example: 2006
        x-nullable: true
      loaBgtRstrCd:
        type: string
        maxLength: 1
        x-nullable: true
      loaBgtSubActCd:
        type: string
        maxLength: 4
        x-nullable: true
      createdAt:
        type: string
        format: date-time
        example: '2023-08-03T19:17:10.050Z'
      updatedAt:
        type: string
        format: date-time
        example: '2023-08-03T19:17:38.776Z'
      validLoaForTac:
        type: boolean
        x-nullable: true
      validHhgProgramCodeForLoa:
        type: boolean
        x-nullable: true
responses:
  InvalidRequest:
    description: The request payload is invalid
    schema:
      $ref: '#/definitions/Error'
  NotFound:
    description: The requested resource wasn't found
    schema:
      $ref: '#/definitions/Error'
  Conflict:
    description: Conflict error
    schema:
      $ref: '#/definitions/Error'
  PermissionDenied:
    description: The request was denied
    schema:
      $ref: '#/definitions/Error'
  ServerError:
    description: A server error occurred
    schema:
      $ref: '#/definitions/Error'
  PreconditionFailed:
    description: Precondition failed
    schema:
      $ref: '#/definitions/Error'
  UnprocessableEntity:
    description: The payload was unprocessable.
    schema:
      $ref: '#/definitions/ValidationError'
parameters:
  ifMatch:
    in: header
    name: If-Match
    type: string
    required: true
    description: >
      Optimistic locking is implemented via the `If-Match` header. If the ETag
      header does not match the value of the resource on the server, the server
      rejects the change with a `412 Precondition Failed` error.
  ppmShipmentId:
    name: ppmShipmentId
    in: path
    type: string
    format: uuid
    required: true
    description: UUID of the PPM shipment
  weightTicketId:
    name: weightTicketId
    in: path
    type: string
    format: uuid
    required: true
    description: UUID of the weight ticket
  movingExpenseId:
    name: movingExpenseId
    in: path
    type: string
    format: uuid
    required: true
    description: UUID of the moving expense
  proGearWeightTicketId:
    name: proGearWeightTicketId
    in: path
    type: string
    format: uuid
    required: true
    description: UUID of the pro-gear weight ticket<|MERGE_RESOLUTION|>--- conflicted
+++ resolved
@@ -7674,8 +7674,6 @@
       - date
       - is_weekend
       - is_holiday
-<<<<<<< HEAD
-=======
   AssignOfficeUserBody:
     type: object
     properties:
@@ -7698,7 +7696,6 @@
         type: string
       lastName:
         type: string
->>>>>>> 758c4f03
   Address:
     description: A postal address
     type: object
