swagger: '2.0'
info:
  contact:
    email: milmove-developers@caci.com
  description: >
    The GHC API is a RESTful API that enables the Office application for
    MilMove.


    All endpoints are located under `/ghc/v1`.
  license:
    name: MIT
    url: https://opensource.org/licenses/MIT
  title: MilMove GHC API
  version: 0.0.1
basePath: /ghc/v1
schemes:
  - http
tags:
  - name: queues
  - name: move
  - name: order
    description: >
      Move Orders - Commonly called “Orders,” especially in customer-facing
      language. Orders are plural because they're a bundle of related orders
      issued bya Service (e.g. Army, Air Force, Navy) to a customer that
      authorize (and order) that customer to move from one location to another.

      Orders are backed by $$ in the bank to support that move, which is
      identified by a Line of Account (LOA) code on the orders document.
  - name: moveTaskOrder
  - name: customer
  - name: mtoServiceItem
  - name: mtoShipment
  - name: shipment
  - name: mtoAgent
  - name: paymentServiceItem
  - name: ppm
  - name: tac
  - name: transportationOffice
  - name: addresses
  - name: uploads
  - name: paymentRequests
  - name: reServiceItems
paths:
  /customer:
    post:
      summary: Creates a customer with Okta option
      description: >-
        Creates a customer with option to also create an Okta profile account
        based on the office user's input when completing the UI form and
        submitting.
      operationId: createCustomerWithOktaOption
      tags:
        - customer
      consumes:
        - application/json
      produces:
        - application/json
      parameters:
        - in: body
          name: body
          required: true
          schema:
            $ref: '#/definitions/CreateCustomerPayload'
      responses:
        '200':
          description: successfully created the customer
          schema:
            $ref: '#/definitions/CreatedCustomer'
        '400':
          $ref: '#/responses/InvalidRequest'
        '401':
          $ref: '#/responses/PermissionDenied'
        '403':
          $ref: '#/responses/PermissionDenied'
        '404':
          $ref: '#/responses/NotFound'
        '409':
          $ref: '#/responses/Conflict'
        '412':
          $ref: '#/responses/PreconditionFailed'
        '422':
          $ref: '#/responses/UnprocessableEntity'
        '500':
          $ref: '#/responses/ServerError'
  /open/requested-office-users:
    post:
      consumes:
        - application/json
      produces:
        - application/json
      summary: Create an Office User
      description: >
        This endpoint is publicly accessible as it is utilized for individuals
        who do not have an office account to request the creation of an office
        account.

        Request the creation of an office user. An administrator will need to
        approve them after creation. Note on requirements: An identification
        method must be present. The following 2 fields have an "OR" requirement.
        - edipi - other_unique_id One of these two fields MUST be present to
        serve as identification for the office user being created. This logic is
        handled at the application level.
      operationId: createRequestedOfficeUser
      tags:
        - officeUsers
      parameters:
        - in: body
          name: officeUser
          description: Office User information
          schema:
            $ref: '#/definitions/OfficeUserCreate'
      responses:
        '201':
          description: successfully requested the creation of provided office user
          schema:
            $ref: '#/definitions/OfficeUser'
        '422':
          description: validation error
          schema:
            $ref: '#/definitions/ValidationError'
        '500':
          description: internal server error
  /office-users/{officeUserId}:
    patch:
      consumes:
        - application/json
      produces:
        - application/json
      summary: Updates an Office User
      description: >-
        This endpoint updates a single Office User by ID. This is to be used by
        office users to update their profile.
      operationId: updateOfficeUser
      tags:
        - officeUsers
      parameters:
        - in: path
          name: officeUserId
          type: string
          format: uuid
          required: true
        - in: body
          name: officeUser
          description: Office User information
          required: true
          schema:
            $ref: '#/definitions/OfficeUserUpdate'
      responses:
        '200':
          description: Successfully updated Office User
          schema:
            $ref: '#/definitions/OfficeUser'
        '400':
          $ref: '#/responses/InvalidRequest'
        '401':
          $ref: '#/responses/PermissionDenied'
        '403':
          $ref: '#/responses/PermissionDenied'
        '404':
          $ref: '#/responses/NotFound'
        '500':
          $ref: '#/responses/ServerError'
  /customer/{customerID}:
    parameters:
      - description: ID of customer to use
        in: path
        name: customerID
        required: true
        type: string
        format: uuid
    get:
      produces:
        - application/json
      parameters: []
      responses:
        '200':
          description: Successfully retrieved information on an individual customer
          schema:
            $ref: '#/definitions/Customer'
        '400':
          $ref: '#/responses/InvalidRequest'
        '401':
          $ref: '#/responses/PermissionDenied'
        '403':
          $ref: '#/responses/PermissionDenied'
        '404':
          $ref: '#/responses/NotFound'
        '500':
          $ref: '#/responses/ServerError'
      tags:
        - customer
      description: Returns a given customer
      operationId: getCustomer
      summary: Returns a given customer
    patch:
      summary: Updates customer info
      description: Updates customer info by ID
      operationId: updateCustomer
      tags:
        - customer
      consumes:
        - application/json
      produces:
        - application/json
      parameters:
        - in: body
          name: body
          required: true
          schema:
            $ref: '#/definitions/UpdateCustomerPayload'
        - in: header
          name: If-Match
          type: string
          required: true
      responses:
        '200':
          description: updated instance of orders
          schema:
            $ref: '#/definitions/Customer'
        '400':
          $ref: '#/responses/InvalidRequest'
        '401':
          $ref: '#/responses/PermissionDenied'
        '403':
          $ref: '#/responses/PermissionDenied'
        '404':
          $ref: '#/responses/NotFound'
        '412':
          $ref: '#/responses/PreconditionFailed'
        '422':
          $ref: '#/responses/UnprocessableEntity'
        '500':
          $ref: '#/responses/ServerError'
      x-permissions:
        - update.customer
  /customer/search:
    post:
      produces:
        - application/json
      consumes:
        - application/json
      summary: Search customers by DOD ID or customer name
      description: >
        Search customers by DOD ID or customer name. Used by services counselors
        to locate profiles to update, find attached moves, and to create new
        moves.
      operationId: searchCustomers
      tags:
        - customer
      parameters:
        - in: body
          name: body
          schema:
            properties:
              page:
                type: integer
                description: requested page of results
              perPage:
                type: integer
              edipi:
                description: DOD ID
                type: string
                minLength: 10
                maxLength: 10
                x-nullable: true
              emplid:
                description: EMPLID
                type: string
                minLength: 7
                maxLength: 7
                x-nullable: true
              branch:
                description: Branch
                type: string
                minLength: 1
              customerName:
                description: Customer Name
                type: string
                minLength: 1
                x-nullable: true
              sort:
                type: string
                x-nullable: true
                enum:
                  - customerName
                  - edipi
                  - emplid
                  - branch
                  - personalEmail
                  - telephone
              order:
                type: string
                x-nullable: true
                enum:
                  - asc
                  - desc
          description: field that results should be sorted by
      responses:
        '200':
          description: Successfully returned all customers matching the criteria
          schema:
            $ref: '#/definitions/SearchCustomersResult'
        '403':
          $ref: '#/responses/PermissionDenied'
        '500':
          $ref: '#/responses/ServerError'
  /move/{locator}:
    parameters:
      - description: Code used to identify a move in the system
        in: path
        name: locator
        required: true
        type: string
    get:
      produces:
        - application/json
      parameters: []
      responses:
        '200':
          description: Successfully retrieved the individual move
          schema:
            $ref: '#/definitions/Move'
        '400':
          $ref: '#/responses/InvalidRequest'
        '401':
          $ref: '#/responses/PermissionDenied'
        '403':
          $ref: '#/responses/PermissionDenied'
        '404':
          $ref: '#/responses/NotFound'
        '500':
          $ref: '#/responses/ServerError'
      tags:
        - move
      description: Returns a given move for a unique alphanumeric locator string
      summary: Returns a given move
      operationId: getMove
  /move/{locator}/history:
    parameters:
      - description: Code used to identify a move in the system
        in: path
        name: locator
        required: true
        type: string
    get:
      produces:
        - application/json
      parameters:
        - in: query
          name: page
          type: integer
          description: requested page of results
        - in: query
          name: perPage
          type: integer
          description: results per page
      responses:
        '200':
          description: Successfully retrieved the individual move history
          schema:
            $ref: '#/definitions/MoveHistoryResult'
        '400':
          $ref: '#/responses/InvalidRequest'
        '401':
          $ref: '#/responses/PermissionDenied'
        '403':
          $ref: '#/responses/PermissionDenied'
        '404':
          $ref: '#/responses/NotFound'
        '500':
          $ref: '#/responses/ServerError'
      tags:
        - move
      description: >-
        Returns the history for a given move for a unique alphanumeric locator
        string
      summary: Returns the history of an identified move
      operationId: getMoveHistory
  /moves/{moveID}/shipment-evaluation-reports-list:
    parameters:
      - description: Code used to identify a move in the system
        in: path
        name: moveID
        required: true
        type: string
        format: uuid
    get:
      produces:
        - application/json
      responses:
        '200':
          description: Successfully retrieved the move's evaluation reports
          schema:
            $ref: '#/definitions/EvaluationReportList'
        '400':
          $ref: '#/responses/InvalidRequest'
        '401':
          $ref: '#/responses/PermissionDenied'
        '403':
          $ref: '#/responses/PermissionDenied'
        '404':
          $ref: '#/responses/NotFound'
        '500':
          $ref: '#/responses/ServerError'
      tags:
        - move
      description: >-
        Returns shipment evaluation reports for the specified move that are
        visible to the current office user
      summary: >-
        Returns shipment evaluation reports for the specified move that are
        visible to the current office user
      operationId: getMoveShipmentEvaluationReportsList
  /moves/{moveID}/counseling-evaluation-reports-list:
    parameters:
      - description: Code used to identify a move in the system
        in: path
        name: moveID
        required: true
        type: string
        format: uuid
    get:
      produces:
        - application/json
      responses:
        '200':
          description: Successfully retrieved the move's evaluation reports
          schema:
            $ref: '#/definitions/EvaluationReportList'
        '400':
          $ref: '#/responses/InvalidRequest'
        '401':
          $ref: '#/responses/PermissionDenied'
        '403':
          $ref: '#/responses/PermissionDenied'
        '404':
          $ref: '#/responses/NotFound'
        '500':
          $ref: '#/responses/ServerError'
      tags:
        - move
      description: >-
        Returns counseling evaluation reports for the specified move that are
        visible to the current office user
      summary: >-
        Returns counseling evaluation reports for the specified move that are
        visible to the current office user
      operationId: getMoveCounselingEvaluationReportsList
  /moves/{moveID}/cancel:
    parameters:
      - description: ID of the move
        in: path
        name: moveID
        required: true
        format: uuid
        type: string
    post:
      consumes:
        - application/json
      produces:
        - application/json
      parameters: []
      responses:
        '200':
          description: Successfully canceled move
          schema:
            $ref: '#/definitions/Move'
        '403':
          $ref: '#/responses/PermissionDenied'
        '404':
          $ref: '#/responses/NotFound'
        '409':
          $ref: '#/responses/Conflict'
        '412':
          $ref: '#/responses/PreconditionFailed'
        '422':
          $ref: '#/responses/UnprocessableEntity'
        '500':
          $ref: '#/responses/ServerError'
      tags:
        - move
      description: cancels a move
      operationId: moveCanceler
      summary: Cancels a move
      x-permissions:
        - update.cancelMoveFlag
  /counseling/orders/{orderID}:
    parameters:
      - description: ID of order to update
        in: path
        name: orderID
        required: true
        type: string
        format: uuid
    patch:
      summary: Updates an order (performed by a services counselor)
      description: All fields sent in this request will be set on the order referenced
      operationId: counselingUpdateOrder
      tags:
        - order
      consumes:
        - application/json
      produces:
        - application/json
      parameters:
        - in: body
          name: body
          required: true
          schema:
            $ref: '#/definitions/CounselingUpdateOrderPayload'
        - in: header
          name: If-Match
          type: string
          required: true
      responses:
        '200':
          description: updated instance of orders
          schema:
            $ref: '#/definitions/Order'
        '403':
          $ref: '#/responses/PermissionDenied'
        '404':
          $ref: '#/responses/NotFound'
        '412':
          $ref: '#/responses/PreconditionFailed'
        '422':
          $ref: '#/responses/UnprocessableEntity'
        '500':
          $ref: '#/responses/ServerError'
  /orders:
    post:
      summary: Creates an orders model for a logged-in user
      description: >-
        Creates an instance of orders tied to a service member, which allow for
        creation of a move and an entitlement. Orders are required before the
        creation of a move
      operationId: createOrder
      tags:
        - order
      consumes:
        - application/json
      produces:
        - application/json
      parameters:
        - in: body
          name: createOrders
          schema:
            $ref: '#/definitions/CreateOrders'
      responses:
        '200':
          description: created instance of orders
          schema:
            $ref: '#/definitions/Order'
        '400':
          description: invalid request
        '401':
          description: request requires user authentication
        '403':
          description: user is not authorized
        '422':
          $ref: '#/responses/UnprocessableEntity'
        '500':
          description: internal server error
  /orders/{orderID}:
    parameters:
      - description: ID of order to use
        in: path
        name: orderID
        required: true
        type: string
        format: uuid
    patch:
      summary: Updates an order
      description: All fields sent in this request will be set on the order referenced
      operationId: updateOrder
      tags:
        - order
      consumes:
        - application/json
      produces:
        - application/json
      parameters:
        - in: body
          name: body
          required: true
          schema:
            $ref: '#/definitions/UpdateOrderPayload'
        - in: header
          name: If-Match
          type: string
          required: true
      responses:
        '200':
          description: updated instance of orders
          schema:
            $ref: '#/definitions/Order'
        '400':
          $ref: '#/responses/InvalidRequest'
        '403':
          $ref: '#/responses/PermissionDenied'
        '404':
          $ref: '#/responses/NotFound'
        '409':
          $ref: '#/responses/Conflict'
        '412':
          $ref: '#/responses/PreconditionFailed'
        '422':
          $ref: '#/responses/UnprocessableEntity'
        '500':
          $ref: '#/responses/ServerError'
      x-permissions:
        - update.orders
    get:
      produces:
        - application/json
      parameters: []
      responses:
        '200':
          description: Successfully retrieved order
          schema:
            $ref: '#/definitions/Order'
        '400':
          $ref: '#/responses/InvalidRequest'
        '401':
          $ref: '#/responses/PermissionDenied'
        '403':
          $ref: '#/responses/PermissionDenied'
        '404':
          $ref: '#/responses/NotFound'
        '500':
          $ref: '#/responses/ServerError'
      tags:
        - order
      description: Gets an order
      operationId: getOrder
      summary: Gets an order by ID
  /orders/{orderID}/allowances:
    parameters:
      - description: ID of order to use
        in: path
        name: orderID
        required: true
        type: string
        format: uuid
    patch:
      summary: Updates an allowance (Orders with Entitlements)
      description: All fields sent in this request will be set on the order referenced
      operationId: updateAllowance
      tags:
        - order
      consumes:
        - application/json
      produces:
        - application/json
      parameters:
        - in: body
          name: body
          required: true
          schema:
            $ref: '#/definitions/UpdateAllowancePayload'
        - in: header
          name: If-Match
          type: string
          required: true
      responses:
        '200':
          description: updated instance of allowance
          schema:
            $ref: '#/definitions/Order'
        '403':
          $ref: '#/responses/PermissionDenied'
        '404':
          $ref: '#/responses/NotFound'
        '412':
          $ref: '#/responses/PreconditionFailed'
        '422':
          $ref: '#/responses/UnprocessableEntity'
        '500':
          $ref: '#/responses/ServerError'
      x-permissions:
        - update.allowances
  /orders/{orderID}/acknowledge-excess-weight-risk:
    parameters:
      - description: ID of order to use
        in: path
        name: orderID
        required: true
        type: string
        format: uuid
    post:
      summary: >-
        Saves the date and time a TOO acknowledged the excess weight risk by
        dismissing the alert
      description: >-
        Saves the date and time a TOO acknowledged the excess weight risk by
        dismissing the alert
      operationId: acknowledgeExcessWeightRisk
      tags:
        - order
      consumes:
        - application/json
      produces:
        - application/json
      parameters:
        - in: header
          name: If-Match
          type: string
          required: true
      responses:
        '200':
          description: updated Move
          schema:
            $ref: '#/definitions/Move'
        '403':
          $ref: '#/responses/PermissionDenied'
        '404':
          $ref: '#/responses/NotFound'
        '412':
          $ref: '#/responses/PreconditionFailed'
        '422':
          $ref: '#/responses/UnprocessableEntity'
        '500':
          $ref: '#/responses/ServerError'
      x-permissions:
        - update.excessWeightRisk
  /orders/{orderID}/acknowledge-excess-unaccompanied-baggage-weight-risk:
    parameters:
      - description: ID of order to use
        in: path
        name: orderID
        required: true
        type: string
        format: uuid
    post:
      summary: >-
        Saves the date and time a TOO acknowledged the excess unaccompanied
        baggage weight risk by dismissing the alert
      description: >-
        Saves the date and time a TOO acknowledged the excess unaccompanied
        baggage weight risk by dismissing the alert
      operationId: acknowledgeExcessUnaccompaniedBaggageWeightRisk
      tags:
        - order
      consumes:
        - application/json
      produces:
        - application/json
      parameters:
        - in: header
          name: If-Match
          type: string
          required: true
      responses:
        '200':
          description: updated Move
          schema:
            $ref: '#/definitions/Move'
        '403':
          $ref: '#/responses/PermissionDenied'
        '404':
          $ref: '#/responses/NotFound'
        '412':
          $ref: '#/responses/PreconditionFailed'
        '422':
          $ref: '#/responses/UnprocessableEntity'
        '500':
          $ref: '#/responses/ServerError'
      x-permissions:
        - update.excessWeightRisk
  /orders/{orderID}/update-billable-weight:
    parameters:
      - description: ID of order to use
        in: path
        name: orderID
        required: true
        type: string
        format: uuid
    patch:
      summary: Updates the max billable weight
      description: Updates the DBAuthorizedWeight attribute for the Order Entitlements=
      operationId: updateBillableWeight
      tags:
        - order
      consumes:
        - application/json
      produces:
        - application/json
      parameters:
        - in: body
          name: body
          required: true
          schema:
            $ref: '#/definitions/UpdateBillableWeightPayload'
        - in: header
          name: If-Match
          type: string
          required: true
      responses:
        '200':
          description: updated Order
          schema:
            $ref: '#/definitions/Order'
        '403':
          $ref: '#/responses/PermissionDenied'
        '404':
          $ref: '#/responses/NotFound'
        '412':
          $ref: '#/responses/PreconditionFailed'
        '422':
          $ref: '#/responses/UnprocessableEntity'
        '500':
          $ref: '#/responses/ServerError'
      x-permissions:
        - update.billableWeight
  /orders/{orderID}/update-max-billable-weight/tio:
    parameters:
      - description: ID of order to use
        in: path
        name: orderID
        required: true
        type: string
        format: uuid
    patch:
      summary: Updates the max billable weight with TIO remarks
      description: >-
        Updates the DBAuthorizedWeight attribute for the Order Entitlements and
        move TIO remarks
      operationId: updateMaxBillableWeightAsTIO
      tags:
        - order
      consumes:
        - application/json
      produces:
        - application/json
      parameters:
        - in: body
          name: body
          required: true
          schema:
            $ref: '#/definitions/UpdateMaxBillableWeightAsTIOPayload'
        - $ref: '#/parameters/ifMatch'
      responses:
        '200':
          description: updated Order
          schema:
            $ref: '#/definitions/Order'
        '403':
          $ref: '#/responses/PermissionDenied'
        '404':
          $ref: '#/responses/NotFound'
        '412':
          $ref: '#/responses/PreconditionFailed'
        '422':
          $ref: '#/responses/UnprocessableEntity'
        '500':
          $ref: '#/responses/ServerError'
      x-permissions:
        - update.maxBillableWeight
  /orders/{orderID}/upload_amended_orders:
    post:
      summary: Create an amended order for a given order
      description: Create an amended order for a given order
      operationId: uploadAmendedOrders
      tags:
        - order
      consumes:
        - multipart/form-data
      parameters:
        - in: path
          name: orderID
          type: string
          format: uuid
          required: true
          description: UUID of the order
        - in: formData
          name: file
          type: file
          description: The file to upload.
          required: true
      responses:
        '201':
          description: created upload
          schema:
            $ref: '#/definitions/Upload'
        '400':
          description: invalid request
          schema:
            $ref: '#/definitions/InvalidRequestResponsePayload'
        '403':
          description: not authorized
        '404':
          description: not found
        '413':
          description: payload is too large
        '500':
          description: server error
  /counseling/orders/{orderID}/allowances:
    parameters:
      - description: ID of order to use
        in: path
        name: orderID
        required: true
        type: string
        format: uuid
    patch:
      summary: Updates an allowance (Orders with Entitlements)
      description: All fields sent in this request will be set on the order referenced
      operationId: counselingUpdateAllowance
      tags:
        - order
      consumes:
        - application/json
      produces:
        - application/json
      parameters:
        - in: body
          name: body
          required: true
          schema:
            $ref: '#/definitions/CounselingUpdateAllowancePayload'
        - in: header
          name: If-Match
          type: string
          required: true
      responses:
        '200':
          description: updated instance of allowance
          schema:
            $ref: '#/definitions/Order'
        '403':
          $ref: '#/responses/PermissionDenied'
        '404':
          $ref: '#/responses/NotFound'
        '412':
          $ref: '#/responses/PreconditionFailed'
        '422':
          $ref: '#/responses/UnprocessableEntity'
        '500':
          $ref: '#/responses/ServerError'
  /move-task-orders/{moveTaskOrderID}:
    parameters:
      - description: ID of move to use
        in: path
        name: moveTaskOrderID
        required: true
        type: string
    get:
      produces:
        - application/json
      parameters: []
      responses:
        '200':
          description: Successfully retrieved move task order
          schema:
            $ref: '#/definitions/MoveTaskOrder'
        '400':
          $ref: '#/responses/InvalidRequest'
        '401':
          $ref: '#/responses/PermissionDenied'
        '403':
          $ref: '#/responses/PermissionDenied'
        '404':
          $ref: '#/responses/NotFound'
        '500':
          $ref: '#/responses/ServerError'
      tags:
        - moveTaskOrder
      description: Gets a move
      operationId: getMoveTaskOrder
      summary: Gets a move by ID
  /move_task_orders/{moveTaskOrderID}/mto_service_items:
    parameters:
      - description: ID of move for mto service item to use
        in: path
        name: moveTaskOrderID
        required: true
        format: uuid
        type: string
    get:
      produces:
        - application/json
      parameters: []
      responses:
        '200':
          description: Successfully retrieved all line items for a move task order
          schema:
            $ref: '#/definitions/MTOServiceItems'
        '404':
          $ref: '#/responses/NotFound'
        '422':
          $ref: '#/responses/UnprocessableEntity'
        '500':
          $ref: '#/responses/ServerError'
      tags:
        - mtoServiceItem
      description: Gets all line items for a move
      operationId: listMTOServiceItems
      summary: Gets all line items for a move
  /mto-shipments:
    post:
      summary: createMTOShipment
      description: |
        Creates a MTO shipment for the specified Move Task Order.
        Required fields include:
        * Shipment Type
        * Customer requested pick-up date
        * Pick-up Address
        * Delivery Address
        * Releasing / Receiving agents
        Optional fields include:
        * Delivery Address Type
        * Customer Remarks
        * Releasing / Receiving agents
        * An array of optional accessorial service item codes
      consumes:
        - application/json
      produces:
        - application/json
      operationId: createMTOShipment
      tags:
        - mtoShipment
      parameters:
        - in: body
          name: body
          schema:
            $ref: '#/definitions/CreateMTOShipment'
      responses:
        '200':
          description: Successfully created a MTO shipment.
          schema:
            $ref: '#/definitions/MTOShipment'
        '400':
          $ref: '#/responses/InvalidRequest'
        '404':
          $ref: '#/responses/NotFound'
        '422':
          $ref: '#/responses/UnprocessableEntity'
        '500':
          $ref: '#/responses/ServerError'
  /move_task_orders/{moveTaskOrderID}/mto_shipments:
    parameters:
      - description: ID of move task order for mto shipment to use
        in: path
        name: moveTaskOrderID
        required: true
        format: uuid
        type: string
    get:
      produces:
        - application/json
      parameters: []
      responses:
        '200':
          description: Successfully retrieved all mto shipments for a move task order
          schema:
            $ref: '#/definitions/MTOShipments'
        '403':
          $ref: '#/responses/PermissionDenied'
        '404':
          $ref: '#/responses/NotFound'
        '422':
          $ref: '#/responses/UnprocessableEntity'
        '500':
          $ref: '#/responses/ServerError'
      tags:
        - mtoShipment
      description: Gets all shipments for a move task order
      operationId: listMTOShipments
      summary: Gets all shipments for a move task order
  /shipments/{shipmentID}:
    get:
      summary: fetches a shipment by ID
      description: fetches a shipment by ID
      operationId: getShipment
      tags:
        - mtoShipment
      produces:
        - application/json
      parameters:
        - description: ID of the shipment to be fetched
          in: path
          name: shipmentID
          required: true
          format: uuid
          type: string
      responses:
        '200':
          description: Successfully fetched the shipment
          schema:
            $ref: '#/definitions/MTOShipment'
        '400':
          $ref: '#/responses/InvalidRequest'
        '403':
          $ref: '#/responses/PermissionDenied'
        '404':
          $ref: '#/responses/NotFound'
        '422':
          $ref: '#/responses/UnprocessableEntity'
        '500':
          $ref: '#/responses/ServerError'
    delete:
      summary: Soft deletes a shipment by ID
      description: Soft deletes a shipment by ID
      operationId: deleteShipment
      tags:
        - shipment
      produces:
        - application/json
      parameters:
        - description: ID of the shipment to be deleted
          in: path
          name: shipmentID
          required: true
          format: uuid
          type: string
      responses:
        '204':
          description: Successfully soft deleted the shipment
        '400':
          $ref: '#/responses/InvalidRequest'
        '403':
          $ref: '#/responses/PermissionDenied'
        '404':
          $ref: '#/responses/NotFound'
        '409':
          $ref: '#/responses/Conflict'
        '422':
          $ref: '#/responses/UnprocessableEntity'
        '500':
          $ref: '#/responses/ServerError'
  /move_task_orders/{moveTaskOrderID}/mto_shipments/{shipmentID}:
    patch:
      summary: updateMTOShipment
      description: |
        Updates a specified MTO shipment.
        Required fields include:
        * MTO Shipment ID required in path
        * If-Match required in headers
        * No fields required in body
        Optional fields include:
        * New shipment status type
        * Shipment Type
        * Customer requested pick-up date
        * Pick-up Address
        * Delivery Address
        * Secondary Pick-up Address
        * SecondaryDelivery Address
        * Delivery Address Type
        * Customer Remarks
        * Counselor Remarks
        * Releasing / Receiving agents
        * Actual Pro Gear Weight
        * Actual Spouse Pro Gear Weight
        * Location of the POE/POD
      consumes:
        - application/json
      produces:
        - application/json
      operationId: updateMTOShipment
      tags:
        - mtoShipment
      parameters:
        - in: path
          name: moveTaskOrderID
          required: true
          format: uuid
          type: string
          description: ID of move task order for mto shipment to use
        - in: path
          name: shipmentID
          type: string
          format: uuid
          required: true
          description: UUID of the MTO Shipment to update
        - in: header
          name: If-Match
          type: string
          required: true
          description: >
            Optimistic locking is implemented via the `If-Match` header. If the
            ETag header does not match the value of the resource on the server,
            the server rejects the change with a `412 Precondition Failed`
            error.
        - in: body
          name: body
          schema:
            $ref: '#/definitions/UpdateShipment'
      responses:
        '200':
          description: Successfully updated the specified MTO shipment.
          schema:
            $ref: '#/definitions/MTOShipment'
        '400':
          $ref: '#/responses/InvalidRequest'
        '401':
          $ref: '#/responses/PermissionDenied'
        '403':
          $ref: '#/responses/PermissionDenied'
        '404':
          $ref: '#/responses/NotFound'
        '412':
          $ref: '#/responses/PreconditionFailed'
        '422':
          $ref: '#/responses/UnprocessableEntity'
        '500':
          $ref: '#/responses/ServerError'
  /shipments/approve:
    post:
      consumes:
        - application/json
      produces:
        - application/json
      parameters:
        - in: body
          name: body
          required: true
          schema:
            $ref: '#/definitions/ApproveShipments'
      responses:
        '200':
          description: Successfully approved the shipments
          schema:
            type: array
            items:
              $ref: '#/definitions/MTOShipment'
        '403':
          $ref: '#/responses/PermissionDenied'
        '404':
          $ref: '#/responses/NotFound'
        '409':
          $ref: '#/responses/Conflict'
        '412':
          $ref: '#/responses/PreconditionFailed'
        '422':
          $ref: '#/responses/UnprocessableEntity'
        '500':
          $ref: '#/responses/ServerError'
      tags:
        - shipment
      description: Approves multiple shipments in one request
      operationId: approveShipments
      summary: Approves multiple shipments at once
      x-permissions:
        - update.shipment
  /shipments/{shipmentID}/approve:
    parameters:
      - description: ID of the shipment
        in: path
        name: shipmentID
        required: true
        format: uuid
        type: string
    post:
      consumes:
        - application/json
      produces:
        - application/json
      parameters:
        - in: header
          name: If-Match
          type: string
          required: true
      responses:
        '200':
          description: Successfully approved the shipment
          schema:
            $ref: '#/definitions/MTOShipment'
        '403':
          $ref: '#/responses/PermissionDenied'
        '404':
          $ref: '#/responses/NotFound'
        '409':
          $ref: '#/responses/Conflict'
        '412':
          $ref: '#/responses/PreconditionFailed'
        '422':
          $ref: '#/responses/UnprocessableEntity'
        '500':
          $ref: '#/responses/ServerError'
      tags:
        - shipment
      description: Approves a shipment
      operationId: approveShipment
      summary: Approves a shipment
      x-permissions:
        - update.shipment
  /shipments/{shipmentID}/request-diversion:
    parameters:
      - description: ID of the shipment
        in: path
        name: shipmentID
        required: true
        format: uuid
        type: string
    post:
      consumes:
        - application/json
      produces:
        - application/json
      parameters:
        - in: header
          name: If-Match
          type: string
          required: true
        - in: body
          name: body
          required: true
          schema:
            $ref: '#/definitions/RequestDiversion'
      responses:
        '200':
          description: Successfully requested the shipment diversion
          schema:
            $ref: '#/definitions/MTOShipment'
        '403':
          $ref: '#/responses/PermissionDenied'
        '404':
          $ref: '#/responses/NotFound'
        '409':
          $ref: '#/responses/Conflict'
        '412':
          $ref: '#/responses/PreconditionFailed'
        '422':
          $ref: '#/responses/UnprocessableEntity'
        '500':
          $ref: '#/responses/ServerError'
      tags:
        - shipment
      description: Requests a shipment diversion
      operationId: requestShipmentDiversion
      summary: Requests a shipment diversion
      x-permissions:
        - create.shipmentDiversionRequest
  /shipments/{shipmentID}/approve-diversion:
    parameters:
      - description: ID of the shipment
        in: path
        name: shipmentID
        required: true
        format: uuid
        type: string
    post:
      consumes:
        - application/json
      produces:
        - application/json
      parameters:
        - in: header
          name: If-Match
          type: string
          required: true
      responses:
        '200':
          description: Successfully approved the shipment diversion
          schema:
            $ref: '#/definitions/MTOShipment'
        '403':
          $ref: '#/responses/PermissionDenied'
        '404':
          $ref: '#/responses/NotFound'
        '409':
          $ref: '#/responses/Conflict'
        '412':
          $ref: '#/responses/PreconditionFailed'
        '422':
          $ref: '#/responses/UnprocessableEntity'
        '500':
          $ref: '#/responses/ServerError'
      x-permissions:
        - update.shipment
      tags:
        - shipment
      description: Approves a shipment diversion
      operationId: approveShipmentDiversion
      summary: Approves a shipment diversion
  /shipments/{shipmentID}/reject:
    parameters:
      - description: ID of the shipment
        in: path
        name: shipmentID
        required: true
        format: uuid
        type: string
    post:
      consumes:
        - application/json
      produces:
        - application/json
      parameters:
        - in: header
          name: If-Match
          type: string
          required: true
        - in: body
          name: body
          required: true
          schema:
            $ref: '#/definitions/RejectShipment'
      responses:
        '200':
          description: Successfully rejected the shipment
          schema:
            $ref: '#/definitions/MTOShipment'
        '403':
          $ref: '#/responses/PermissionDenied'
        '404':
          $ref: '#/responses/NotFound'
        '409':
          $ref: '#/responses/Conflict'
        '412':
          $ref: '#/responses/PreconditionFailed'
        '422':
          $ref: '#/responses/UnprocessableEntity'
        '500':
          $ref: '#/responses/ServerError'
      tags:
        - shipment
      description: rejects a shipment
      operationId: rejectShipment
      summary: rejects a shipment
  /shipments/{shipmentID}/request-cancellation:
    parameters:
      - description: ID of the shipment
        in: path
        name: shipmentID
        required: true
        format: uuid
        type: string
    post:
      consumes:
        - application/json
      produces:
        - application/json
      parameters:
        - in: header
          name: If-Match
          type: string
          required: true
      responses:
        '200':
          description: Successfully requested the shipment cancellation
          schema:
            $ref: '#/definitions/MTOShipment'
        '403':
          $ref: '#/responses/PermissionDenied'
        '404':
          $ref: '#/responses/NotFound'
        '409':
          $ref: '#/responses/Conflict'
        '412':
          $ref: '#/responses/PreconditionFailed'
        '422':
          $ref: '#/responses/UnprocessableEntity'
        '500':
          $ref: '#/responses/ServerError'
      tags:
        - shipment
      description: Requests a shipment cancellation
      operationId: requestShipmentCancellation
      summary: Requests a shipment cancellation
      x-permissions:
        - create.shipmentCancellation
  /shipments/{shipmentID}/terminate:
    parameters:
      - description: ID of the shipment
        in: path
        name: shipmentID
        required: true
        format: uuid
        type: string
    post:
      consumes:
        - application/json
      produces:
        - application/json
      parameters:
        - in: body
          name: body
          required: true
          schema:
            properties:
              terminationReason:
                type: string
            required:
              - terminationReason
      responses:
        '200':
          description: Successfully terminated the shipment
          schema:
            $ref: '#/definitions/MTOShipment'
        '403':
          $ref: '#/responses/PermissionDenied'
        '404':
          $ref: '#/responses/NotFound'
        '422':
          $ref: '#/responses/UnprocessableEntity'
        '500':
          $ref: '#/responses/ServerError'
      tags:
        - shipment
      description: Terminates a shipment
      operationId: createTermination
      summary: Terminates a shipment
      x-permissions:
        - create.shipmentTermination
  /shipments/{shipmentID}/request-reweigh:
    parameters:
      - description: ID of the shipment
        in: path
        name: shipmentID
        required: true
        format: uuid
        type: string
    post:
      consumes:
        - application/json
      produces:
        - application/json
      responses:
        '200':
          description: Successfully requested a reweigh of the shipment
          schema:
            $ref: '#/definitions/Reweigh'
        '403':
          $ref: '#/responses/PermissionDenied'
        '404':
          $ref: '#/responses/NotFound'
        '409':
          $ref: '#/responses/Conflict'
        '412':
          $ref: '#/responses/PreconditionFailed'
        '422':
          $ref: '#/responses/UnprocessableEntity'
        '500':
          $ref: '#/responses/ServerError'
      tags:
        - shipment
        - reweigh
      description: Requests a shipment reweigh
      operationId: requestShipmentReweigh
      summary: Requests a shipment reweigh
      x-permissions:
        - create.reweighRequest
  /shipments/{shipmentID}/review-shipment-address-update:
    parameters:
      - description: ID of the shipment
        in: path
        name: shipmentID
        required: true
        format: uuid
        type: string
    patch:
      consumes:
        - application/json
      produces:
        - application/json
      parameters:
        - in: header
          name: If-Match
          type: string
          required: true
        - in: body
          name: body
          required: true
          schema:
            properties:
              status:
                type: string
                enum:
                  - REJECTED
                  - APPROVED
              officeRemarks:
                type: string
            required:
              - officeRemarks
              - status
      responses:
        '200':
          description: Successfully requested a shipment address update
          schema:
            $ref: '#/definitions/ShipmentAddressUpdate'
        '403':
          $ref: '#/responses/PermissionDenied'
        '404':
          $ref: '#/responses/NotFound'
        '409':
          $ref: '#/responses/Conflict'
        '412':
          $ref: '#/responses/PreconditionFailed'
        '422':
          $ref: '#/responses/UnprocessableEntity'
        '500':
          $ref: '#/responses/ServerError'
      tags:
        - shipment
        - shipment_address_updates
      description: >-
        This endpoint is used to approve a address update request. Office
        remarks are required. Approving the address update will update the
        Destination Final Address of the associated service item
      operationId: reviewShipmentAddressUpdate
      summary: Allows TOO to review a shipment address update
  /shipments/{shipmentID}/sit-extensions:
    post:
      summary: Create an approved SIT Duration Update
      description: >-
        TOO can creates an already-approved SIT Duration Update on behalf of a
        customer
      consumes:
        - application/json
      produces:
        - application/json
      operationId: createApprovedSITDurationUpdate
      tags:
        - shipment
        - sitExtension
      parameters:
        - description: ID of the shipment
          in: path
          name: shipmentID
          required: true
          format: uuid
          type: string
        - in: body
          name: body
          schema:
            $ref: '#/definitions/CreateApprovedSITDurationUpdate'
          required: true
        - in: header
          description: >-
            We want the shipment's eTag rather than the SIT Duration Update eTag
            as the SIT Duration Update is always associated with a shipment
          name: If-Match
          type: string
          required: true
      responses:
        '200':
          description: Successfully created a SIT Extension.
          schema:
            $ref: '#/definitions/MTOShipment'
        '400':
          $ref: '#/responses/InvalidRequest'
        '403':
          $ref: '#/responses/PermissionDenied'
        '404':
          $ref: '#/responses/NotFound'
        '422':
          $ref: '#/responses/UnprocessableEntity'
        '500':
          $ref: '#/responses/ServerError'
      x-permissions:
        - create.SITExtension
  /shipments/{shipmentID}/sit-extensions/{sitExtensionID}/approve:
    parameters:
      - description: ID of the shipment
        in: path
        name: shipmentID
        required: true
        format: uuid
        type: string
      - description: ID of the SIT extension
        in: path
        name: sitExtensionID
        required: true
        format: uuid
        type: string
    patch:
      consumes:
        - application/json
      produces:
        - application/json
      parameters:
        - in: body
          name: body
          required: true
          schema:
            $ref: '#/definitions/ApproveSITExtension'
        - in: header
          description: >-
            We want the shipment's eTag rather than the SIT extension eTag as
            the SIT extension is always associated with a shipment
          name: If-Match
          type: string
          required: true
      responses:
        '200':
          description: Successfully approved a SIT extension
          schema:
            $ref: '#/definitions/MTOShipment'
        '403':
          $ref: '#/responses/PermissionDenied'
        '404':
          $ref: '#/responses/NotFound'
        '409':
          $ref: '#/responses/Conflict'
        '412':
          $ref: '#/responses/PreconditionFailed'
        '422':
          $ref: '#/responses/UnprocessableEntity'
        '500':
          $ref: '#/responses/ServerError'
      tags:
        - shipment
        - sitExtension
      description: Approves a SIT extension
      operationId: approveSITExtension
      summary: Approves a SIT extension
      x-permissions:
        - update.SITExtension
  /shipments/{shipmentID}/sit-extensions/{sitExtensionID}/deny:
    parameters:
      - description: ID of the shipment
        in: path
        name: shipmentID
        required: true
        format: uuid
        type: string
      - description: ID of the SIT extension
        in: path
        name: sitExtensionID
        required: true
        format: uuid
        type: string
    patch:
      consumes:
        - application/json
      produces:
        - application/json
      parameters:
        - in: body
          name: body
          required: true
          schema:
            $ref: '#/definitions/DenySITExtension'
        - in: header
          name: If-Match
          type: string
          required: true
      responses:
        '200':
          description: Successfully denied a SIT extension
          schema:
            $ref: '#/definitions/MTOShipment'
        '403':
          $ref: '#/responses/PermissionDenied'
        '404':
          $ref: '#/responses/NotFound'
        '409':
          $ref: '#/responses/Conflict'
        '412':
          $ref: '#/responses/PreconditionFailed'
        '422':
          $ref: '#/responses/UnprocessableEntity'
        '500':
          $ref: '#/responses/ServerError'
      tags:
        - shipment
        - sitExtension
      description: Denies a SIT extension
      operationId: denySITExtension
      summary: Denies a SIT extension
      x-permissions:
        - update.SITExtension
  /shipments/{shipmentID}/sit-service-item/convert-to-customer-expense:
    parameters:
      - description: ID of the shipment
        in: path
        name: shipmentID
        required: true
        format: uuid
        type: string
    patch:
      consumes:
        - application/json
      produces:
        - application/json
      parameters:
        - in: body
          name: body
          required: true
          schema:
            $ref: '#/definitions/UpdateSITServiceItemCustomerExpense'
        - in: header
          name: If-Match
          type: string
          required: true
      responses:
        '200':
          description: Successfully converted to customer expense
          schema:
            $ref: '#/definitions/MTOShipment'
        '403':
          $ref: '#/responses/PermissionDenied'
        '404':
          $ref: '#/responses/NotFound'
        '409':
          $ref: '#/responses/Conflict'
        '412':
          $ref: '#/responses/PreconditionFailed'
        '422':
          $ref: '#/responses/UnprocessableEntity'
        '500':
          $ref: '#/responses/ServerError'
      tags:
        - shipment
        - mtoServiceItem
      description: Converts a SIT to customer expense
      operationId: updateSITServiceItemCustomerExpense
      summary: Converts a SIT to customer expense
      x-permissions:
        - update.MTOServiceItem
  /shipments/{shipmentID}/ppm-documents:
    parameters:
      - description: ID of the shipment
        in: path
        name: shipmentID
        required: true
        format: uuid
        type: string
    get:
      summary: Gets all the PPM documents for a PPM shipment
      description: >
        Retrieves all of the documents and associated uploads for each ppm
        document type connected to a PPM shipment. This

        excludes any deleted PPM documents.
      operationId: getPPMDocuments
      tags:
        - ppm
      consumes:
        - application/json
      produces:
        - application/json
      responses:
        '200':
          description: >-
            All PPM documents and associated uploads for the specified PPM
            shipment.
          schema:
            $ref: '#/definitions/PPMDocuments'
        '401':
          $ref: '#/responses/PermissionDenied'
        '403':
          $ref: '#/responses/PermissionDenied'
        '422':
          $ref: '#/responses/UnprocessableEntity'
        '500':
          $ref: '#/responses/ServerError'
  /ppm-shipments/{ppmShipmentId}/uploads:
    post:
      summary: >-
        Create a new upload for a PPM weight ticket, pro-gear, or moving expense
        document
      description: >-
        Uploads represent a single digital file, such as a PNG, JPEG, PDF, or
        spreadsheet.
      operationId: createPPMUpload
      tags:
        - ppm
      consumes:
        - multipart/form-data
      parameters:
        - in: path
          name: ppmShipmentId
          type: string
          format: uuid
          required: true
          description: UUID of the ppm shipment
        - in: query
          name: documentId
          type: string
          format: uuid
          required: true
          description: UUID of the document to add an upload to
        - in: formData
          name: file
          type: file
          description: The file to upload.
          required: true
        - in: query
          name: weightReceipt
          type: boolean
          description: If the upload is a Weight Receipt
          required: true
      responses:
        '201':
          description: created upload
          schema:
            $ref: '#/definitions/Upload'
        '400':
          description: invalid request
          schema:
            $ref: '#/definitions/InvalidRequestResponsePayload'
        '403':
          $ref: '#/responses/PermissionDenied'
        '404':
          $ref: '#/responses/NotFound'
        '413':
          description: payload is too large
        '422':
          $ref: '#/responses/UnprocessableEntity'
        '500':
          $ref: '#/responses/ServerError'
  /ppm-shipments/{ppmShipmentId}/weight-ticket:
    post:
      summary: Creates a weight ticket document
      description: Created a weight ticket document with the given information
      operationId: createWeightTicket
      tags:
        - ppm
      parameters:
        - $ref: '#/parameters/ppmShipmentId'
      responses:
        '200':
          description: returns new weight ticket object
          schema:
            $ref: '#/definitions/WeightTicket'
        '400':
          $ref: '#/responses/InvalidRequest'
        '401':
          $ref: '#/responses/PermissionDenied'
        '403':
          $ref: '#/responses/PermissionDenied'
        '404':
          $ref: '#/responses/NotFound'
        '422':
          $ref: '#/responses/UnprocessableEntity'
        '500':
          $ref: '#/responses/ServerError'
  /ppm-shipments/{ppmShipmentId}/weight-ticket/{weightTicketId}:
    parameters:
      - $ref: '#/parameters/ppmShipmentId'
      - $ref: '#/parameters/weightTicketId'
    patch:
      summary: Updates a weight ticket document
      description: >
        Updates a PPM shipment's weight ticket document with new information.
        Only some of the weight ticket document's

        fields are editable because some have to be set by the customer, e.g.
        vehicle description.
      operationId: updateWeightTicket
      tags:
        - ppm
      consumes:
        - application/json
      produces:
        - application/json
      parameters:
        - $ref: '#/parameters/ifMatch'
        - in: body
          name: updateWeightTicketPayload
          required: true
          schema:
            $ref: '#/definitions/UpdateWeightTicket'
      responses:
        '200':
          description: returns an updated weight ticket object
          schema:
            $ref: '#/definitions/WeightTicket'
        '400':
          $ref: '#/responses/InvalidRequest'
        '401':
          $ref: '#/responses/PermissionDenied'
        '403':
          $ref: '#/responses/PermissionDenied'
        '404':
          $ref: '#/responses/NotFound'
        '412':
          $ref: '#/responses/PreconditionFailed'
        '422':
          $ref: '#/responses/UnprocessableEntity'
        '500':
          $ref: '#/responses/ServerError'
    delete:
      summary: Soft deletes a weight ticket by ID
      description: >
        Removes a single weight ticket from the closeout line items for a PPM
        shipment. Soft deleted

        records are not visible in milmove, but are kept in the database. This
        may change the PPM shipment's final

        incentive.
      operationId: deleteWeightTicket
      tags:
        - ppm
      produces:
        - application/json
      parameters:
        - $ref: '#/parameters/ppmShipmentId'
        - description: ID of the weight ticket to be deleted
          in: path
          name: weightTicketId
          required: true
          format: uuid
          type: string
      responses:
        '204':
          description: Successfully soft deleted the weight ticket
        '400':
          $ref: '#/responses/InvalidRequest'
        '401':
          $ref: '#/responses/PermissionDenied'
        '403':
          $ref: '#/responses/PermissionDenied'
        '404':
          $ref: '#/responses/NotFound'
        '409':
          $ref: '#/responses/Conflict'
        '422':
          $ref: '#/responses/UnprocessableEntity'
        '500':
          $ref: '#/responses/ServerError'
  /ppm-shipments/{ppmShipmentId}/moving-expenses:
    post:
      summary: Creates moving expense document
      description: Creates a moving expense document for the PPM shipment
      operationId: createMovingExpense
      tags:
        - ppm
      parameters:
        - $ref: '#/parameters/ppmShipmentId'
      responses:
        '201':
          description: returns new moving expense object
          schema:
            $ref: '#/definitions/MovingExpense'
        '400':
          $ref: '#/responses/InvalidRequest'
        '401':
          $ref: '#/responses/PermissionDenied'
        '403':
          $ref: '#/responses/PermissionDenied'
        '404':
          $ref: '#/responses/NotFound'
        '412':
          $ref: '#/responses/PreconditionFailed'
        '422':
          $ref: '#/responses/UnprocessableEntity'
        '500':
          $ref: '#/responses/ServerError'
  /ppm-shipments/{ppmShipmentId}/moving-expenses/{movingExpenseId}:
    parameters:
      - $ref: '#/parameters/ppmShipmentId'
      - $ref: '#/parameters/movingExpenseId'
    patch:
      summary: Updates the moving expense
      description: >
        Updates a PPM shipment's moving expense with new information. Only some
        of the moving expense's fields are

        editable because some have to be set by the customer, e.g. the
        description and the moving expense type.
      operationId: updateMovingExpense
      tags:
        - ppm
      consumes:
        - application/json
      produces:
        - application/json
      parameters:
        - $ref: '#/parameters/ifMatch'
        - in: body
          name: updateMovingExpense
          required: true
          schema:
            $ref: '#/definitions/UpdateMovingExpense'
      responses:
        '200':
          description: returns an updated moving expense object
          schema:
            $ref: '#/definitions/MovingExpense'
        '400':
          $ref: '#/responses/InvalidRequest'
        '401':
          $ref: '#/responses/PermissionDenied'
        '403':
          $ref: '#/responses/PermissionDenied'
        '404':
          $ref: '#/responses/NotFound'
        '412':
          $ref: '#/responses/PreconditionFailed'
        '422':
          $ref: '#/responses/UnprocessableEntity'
        '500':
          $ref: '#/responses/ServerError'
    delete:
      summary: Soft deletes a moving expense by ID
      description: >
        Removes a single moving expense receipt from the closeout line items for
        a PPM shipment. Soft deleted

        records are not visible in milmove, but are kept in the database.
      operationId: deleteMovingExpense
      tags:
        - ppm
      produces:
        - application/json
      parameters:
        - $ref: '#/parameters/ppmShipmentId'
      responses:
        '204':
          description: Successfully soft deleted the moving expense
        '400':
          $ref: '#/responses/InvalidRequest'
        '401':
          $ref: '#/responses/PermissionDenied'
        '403':
          $ref: '#/responses/PermissionDenied'
        '404':
          $ref: '#/responses/NotFound'
        '409':
          $ref: '#/responses/Conflict'
        '422':
          $ref: '#/responses/UnprocessableEntity'
        '500':
          $ref: '#/responses/ServerError'
  /ppm-shipments/{ppmShipmentId}/pro-gear-weight-tickets:
    parameters:
      - $ref: '#/parameters/ppmShipmentId'
    post:
      summary: Creates a pro-gear weight ticket
      description: >
        Creates a PPM shipment's pro-gear weight ticket. This will only contain
        the minimum necessary fields for a

        pro-gear weight ticket. Data should be filled in using the patch
        endpoint.
      operationId: createProGearWeightTicket
      tags:
        - ppm
      consumes:
        - application/json
      produces:
        - application/json
      responses:
        '201':
          description: returns a new pro-gear weight ticket object
          schema:
            $ref: '#/definitions/ProGearWeightTicket'
        '400':
          $ref: '#/responses/InvalidRequest'
        '401':
          $ref: '#/responses/PermissionDenied'
        '403':
          $ref: '#/responses/PermissionDenied'
        '404':
          $ref: '#/responses/NotFound'
        '422':
          $ref: '#/responses/UnprocessableEntity'
        '500':
          $ref: '#/responses/ServerError'
  /ppm-shipments/{ppmShipmentId}/pro-gear-weight-tickets/{proGearWeightTicketId}:
    parameters:
      - $ref: '#/parameters/ppmShipmentId'
      - $ref: '#/parameters/proGearWeightTicketId'
    patch:
      summary: Updates a pro-gear weight ticket
      description: >
        Updates a PPM shipment's pro-gear weight ticket with new information.
        Only some of the fields are editable

        because some have to be set by the customer, e.g. the description.
      operationId: updateProGearWeightTicket
      tags:
        - ppm
      consumes:
        - application/json
      produces:
        - application/json
      parameters:
        - $ref: '#/parameters/ifMatch'
        - in: body
          name: updateProGearWeightTicket
          required: true
          schema:
            $ref: '#/definitions/UpdateProGearWeightTicket'
      responses:
        '200':
          description: returns an updated pro-gear weight ticket object
          schema:
            $ref: '#/definitions/ProGearWeightTicket'
        '400':
          $ref: '#/responses/InvalidRequest'
        '401':
          $ref: '#/responses/PermissionDenied'
        '403':
          $ref: '#/responses/PermissionDenied'
        '404':
          $ref: '#/responses/NotFound'
        '412':
          $ref: '#/responses/PreconditionFailed'
        '422':
          $ref: '#/responses/UnprocessableEntity'
        '500':
          $ref: '#/responses/ServerError'
    delete:
      summary: Soft deletes a pro-gear weight line item by ID
      description: >
        Removes a single pro-gear weight ticket set from the closeout line items
        for a PPM shipment. Soft deleted

        records are not visible in milmove, but are kept in the database.
      operationId: deleteProGearWeightTicket
      tags:
        - ppm
      produces:
        - application/json
      parameters:
        - $ref: '#/parameters/ppmShipmentId'
        - description: ID of the pro-gear weight ticket to be deleted
          in: path
          name: proGearWeightTicketId
          required: true
          format: uuid
          type: string
      responses:
        '204':
          description: Successfully soft deleted the pro-gear weight ticket
        '401':
          $ref: '#/responses/PermissionDenied'
        '403':
          $ref: '#/responses/PermissionDenied'
        '404':
          $ref: '#/responses/NotFound'
        '409':
          $ref: '#/responses/Conflict'
        '422':
          $ref: '#/responses/UnprocessableEntity'
        '500':
          $ref: '#/responses/ServerError'
  /ppm-shipments/{ppmShipmentId}/aoa-packet:
    parameters:
      - description: the id for the ppmshipment with aoa to be downloaded
        in: path
        name: ppmShipmentId
        required: true
        type: string
    get:
      summary: Downloads AOA Packet form PPMShipment as a PDF
      description: >
        ### Functionality

        This endpoint downloads all uploaded move order documentation combined
        with the Shipment Summary Worksheet into a single PDF.

        ### Errors

        * The PPMShipment must have requested an AOA.

        * The PPMShipment AOA Request must have been approved.
      operationId: showAOAPacket
      tags:
        - ppm
      produces:
        - application/pdf
      responses:
        '200':
          headers:
            Content-Disposition:
              type: string
              description: File name to download
          description: AOA PDF
          schema:
            format: binary
            type: file
        '400':
          $ref: '#/responses/InvalidRequest'
        '403':
          $ref: '#/responses/PermissionDenied'
        '404':
          $ref: '#/responses/NotFound'
        '422':
          $ref: '#/responses/UnprocessableEntity'
        '500':
          $ref: '#/responses/ServerError'
  /ppm-shipments/{ppmShipmentId}/send-to-customer:
    patch:
      summary: >-
        Updates a PPM shipment's status after a Service Counselor sends it to
        customer for moving
      description: >
        Updates a PPM shipment's status once a Service Counselor has reviewed
        the submitted PPM. Status is updated to waiting on customer so the
        customer may move the shipment.
      operationId: sendPPMToCustomer
      tags:
        - ppm
      consumes:
        - application/json
      produces:
        - application/json
      parameters:
        - $ref: '#/parameters/ppmShipmentId'
        - in: header
          name: If-Match
          type: string
          required: true
      responses:
        '200':
          description: Successfully sent PPM to customer
          schema:
            $ref: '#/definitions/PPMShipment'
        '400':
          $ref: '#/responses/InvalidRequest'
        '401':
          $ref: '#/responses/PermissionDenied'
        '403':
          $ref: '#/responses/PermissionDenied'
        '404':
          $ref: '#/responses/NotFound'
        '412':
          $ref: '#/responses/PreconditionFailed'
        '422':
          $ref: '#/responses/UnprocessableEntity'
        '500':
          $ref: '#/responses/ServerError'
      x-permissions:
        - update.shipment
  /ppm-shipments/{ppmShipmentId}/finish-document-review:
    parameters:
      - $ref: '#/parameters/ppmShipmentId'
    patch:
      summary: Updates a PPM shipment's status after document review
      description: >
        Updates a PPM shipment's status once documents have been reviewed.
        Status is updated depending on whether any documents have been rejected.
      operationId: finishDocumentReview
      tags:
        - ppm
      consumes:
        - application/json
      produces:
        - application/json
      parameters:
        - in: header
          name: If-Match
          type: string
          required: true
      responses:
        '200':
          description: Successfully finished document review
          schema:
            $ref: '#/definitions/PPMShipment'
        '400':
          $ref: '#/responses/InvalidRequest'
        '401':
          $ref: '#/responses/PermissionDenied'
        '403':
          $ref: '#/responses/PermissionDenied'
        '404':
          $ref: '#/responses/NotFound'
        '409':
          $ref: '#/responses/Conflict'
        '412':
          $ref: '#/responses/PreconditionFailed'
        '422':
          $ref: '#/responses/UnprocessableEntity'
        '500':
          $ref: '#/responses/ServerError'
      x-permissions:
        - update.shipment
  /ppm-shipments/{ppmShipmentId}/ppm-sit:
    patch:
      summary: Updates a PPM shipment's SIT values
      description: |
        Updates a PPM shipment's SIT values
      operationId: updatePPMSIT
      tags:
        - ppm
      consumes:
        - application/json
      produces:
        - application/json
      parameters:
        - $ref: '#/parameters/ppmShipmentId'
        - in: header
          name: If-Match
          type: string
          required: true
        - in: body
          name: body
          schema:
            $ref: '#/definitions/PPMShipmentSIT'
      responses:
        '200':
          description: Successfully finished PPM SIT update
          schema:
            $ref: '#/definitions/PPMShipment'
        '400':
          $ref: '#/responses/InvalidRequest'
        '403':
          $ref: '#/responses/PermissionDenied'
        '404':
          $ref: '#/responses/NotFound'
        '412':
          $ref: '#/responses/PreconditionFailed'
        '422':
          $ref: '#/responses/UnprocessableEntity'
        '500':
          $ref: '#/responses/ServerError'
  /ppm-shipments/{ppmShipmentId}/closeout:
    parameters:
      - $ref: '#/parameters/ppmShipmentId'
    get:
      summary: Get the closeout calcuations for the specified PPM shipment
      description: |
        Retrieves the closeout calculations for the specified PPM shipment.
      operationId: getPPMCloseout
      tags:
        - ppm
      produces:
        - application/json
      responses:
        '200':
          description: Returns closeout for the specified PPM shipment.
          schema:
            $ref: '#/definitions/PPMCloseout'
        '400':
          $ref: '#/responses/InvalidRequest'
        '403':
          $ref: '#/responses/PermissionDenied'
        '404':
          $ref: '#/responses/NotFound'
        '422':
          $ref: '#/responses/UnprocessableEntity'
        '500':
          $ref: '#/responses/ServerError'
  /ppm-shipments/{ppmShipmentId}/actual-weight:
    parameters:
      - $ref: '#/parameters/ppmShipmentId'
    get:
      summary: Get the actual weight for a PPM shipment
      description: |
        Retrieves the actual weight for the specified PPM shipment.
      operationId: getPPMActualWeight
      tags:
        - ppm
      produces:
        - application/json
      responses:
        '200':
          description: Returns actual weight for the specified PPM shipment.
          schema:
            $ref: '#/definitions/PPMActualWeight'
        '400':
          $ref: '#/responses/InvalidRequest'
        '403':
          $ref: '#/responses/PermissionDenied'
        '404':
          $ref: '#/responses/NotFound'
        '422':
          $ref: '#/responses/UnprocessableEntity'
        '500':
          $ref: '#/responses/ServerError'
  /ppm-shipments/{ppmShipmentId}/sit_location/{sitLocation}/sit-estimated-cost:
    parameters:
      - $ref: '#/parameters/ppmShipmentId'
      - in: path
        format: string
        description: location of sit
        name: sitLocation
        required: true
        type: string
        enum:
          - ORIGIN
          - DESTINATION
      - in: query
        format: date-time
        description: Date entered into SIT
        name: sitEntryDate
        required: true
        type: string
      - in: query
        format: date-time
        description: Date departed SIT
        name: sitDepartureDate
        required: true
        type: string
      - in: query
        description: Weight stored in SIT
        name: weightStored
        required: true
        type: integer
        minimum: 0
    get:
      summary: Get the SIT estimated cost for a PPM shipment
      description: >
        Calculates and returns the SIT estimated cost for the specified PPM
        shipment.
      operationId: getPPMSITEstimatedCost
      tags:
        - ppm
      produces:
        - application/json
      responses:
        '200':
          description: >-
            Calculates and returns the SIT estimated cost for the specified PPM
            shipment.
          schema:
            $ref: '#/definitions/PPMSITEstimatedCost'
        '400':
          $ref: '#/responses/InvalidRequest'
        '403':
          $ref: '#/responses/PermissionDenied'
        '404':
          $ref: '#/responses/NotFound'
        '422':
          $ref: '#/responses/UnprocessableEntity'
        '500':
          $ref: '#/responses/ServerError'
  /ppm-shipments/{ppmShipmentId}/payment-packet:
    get:
      summary: Returns PPM payment packet
      description: >-
        Generates a PDF containing all user uploaded documentations for PPM.
        Contains SSW form, orders, weight and expense documentations.
      operationId: showPaymentPacket
      tags:
        - ppm
      parameters:
        - in: path
          name: ppmShipmentId
          type: string
          format: uuid
          required: true
          description: UUID of the ppmShipment
      produces:
        - application/pdf
      responses:
        '200':
          headers:
            Content-Disposition:
              type: string
              description: File name to download
          description: PPM Payment Packet PDF
          schema:
            format: binary
            type: file
        '400':
          description: invalid request
        '401':
          description: request requires user authentication
        '403':
          description: user is not authorized
        '404':
          description: ppm not found
        '500':
          description: internal server error
  /ppm-shipments/{ppmShipmentId}/submit-ppm-shipment-documentation:
    parameters:
      - $ref: '#/parameters/ppmShipmentId'
    post:
      summary: Saves signature and routes PPM shipment to service counselor
      description: |
        Routes the PPM shipment to the service
        counselor PPM Closeout queue for review.
      operationId: submitPPMShipmentDocumentation
      tags:
        - ppm
      consumes:
        - application/json
      produces:
        - application/json
      responses:
        '200':
          description: Returns the updated PPM shipment
          schema:
            $ref: '#/definitions/PPMShipment'
        '400':
          $ref: '#/responses/InvalidRequest'
        '401':
          $ref: '#/responses/PermissionDenied'
        '403':
          $ref: '#/responses/PermissionDenied'
        '404':
          $ref: '#/responses/NotFound'
        '409':
          $ref: '#/responses/Conflict'
        '422':
          $ref: '#/responses/UnprocessableEntity'
        '500':
          $ref: '#/responses/ServerError'
  /move_task_orders/{moveTaskOrderID}/mto_shipments/{shipmentID}/mto-agents:
    parameters:
      - description: ID of move task order
        in: path
        name: moveTaskOrderID
        required: true
        format: uuid
        type: string
      - description: ID of the shipment
        in: path
        name: shipmentID
        required: true
        format: uuid
        type: string
    get:
      produces:
        - application/json
      parameters: []
      responses:
        '200':
          description: Successfully retrieved all agents for a move task order
          schema:
            $ref: '#/definitions/MTOAgents'
        '404':
          $ref: '#/responses/NotFound'
        '422':
          $ref: '#/responses/UnprocessableEntity'
        '500':
          $ref: '#/responses/ServerError'
      tags:
        - mtoAgent
      description: Fetches a list of agents associated with a move task order.
      operationId: fetchMTOAgentList
      summary: Fetch move task order agents.
  /move-task-orders/{moveTaskOrderID}/service-items/{mtoServiceItemID}:
    parameters:
      - description: ID of move to use
        in: path
        name: moveTaskOrderID
        required: true
        type: string
      - description: ID of line item to use
        in: path
        name: mtoServiceItemID
        required: true
        type: string
    get:
      produces:
        - application/json
      parameters: []
      responses:
        '200':
          description: Successfully retrieved a line item for a move task order by ID
          schema:
            $ref: '#/definitions/MTOServiceItemSingle'
        '400':
          $ref: '#/responses/InvalidRequest'
        '401':
          $ref: '#/responses/PermissionDenied'
        '403':
          $ref: '#/responses/PermissionDenied'
        '404':
          $ref: '#/responses/NotFound'
        '500':
          $ref: '#/responses/ServerError'
      tags:
        - mtoServiceItem
      description: Gets a line item by ID for a move by ID
      operationId: getMTOServiceItem
      summary: Gets a line item by ID for a move by ID
  /move-task-orders/{moveTaskOrderID}/service-items/{mtoServiceItemID}/status:
    parameters:
      - description: ID of move to use
        in: path
        name: moveTaskOrderID
        required: true
        type: string
      - description: ID of line item to use
        in: path
        name: mtoServiceItemID
        required: true
        type: string
    patch:
      consumes:
        - application/json
      produces:
        - application/json
      parameters:
        - in: body
          name: body
          required: true
          schema:
            $ref: '#/definitions/PatchMTOServiceItemStatusPayload'
        - in: header
          name: If-Match
          type: string
          required: true
      responses:
        '200':
          description: >-
            Successfully updated status for a line item for a move task order by
            ID
          schema:
            $ref: '#/definitions/MTOServiceItem'
        '400':
          $ref: '#/responses/InvalidRequest'
        '401':
          $ref: '#/responses/PermissionDenied'
        '403':
          $ref: '#/responses/PermissionDenied'
        '404':
          $ref: '#/responses/NotFound'
        '412':
          $ref: '#/responses/PreconditionFailed'
        '422':
          $ref: '#/responses/UnprocessableEntity'
        '500':
          $ref: '#/responses/ServerError'
      tags:
        - mtoServiceItem
      description: Changes the status of a line item for a move by ID
      operationId: updateMTOServiceItemStatus
      summary: Change the status of a line item for a move by ID
      x-permissions:
        - update.MTOServiceItem
  /service-item/{mtoServiceItemID}/entry-date-update:
    parameters:
      - description: ID of the service item
        in: path
        name: mtoServiceItemID
        required: true
        type: string
    patch:
      consumes:
        - application/json
      produces:
        - application/json
      parameters:
        - in: body
          name: body
          required: true
          schema:
            $ref: '#/definitions/ServiceItemSitEntryDate'
      responses:
        '200':
          description: Successfully updated SIT entry date
          schema:
            $ref: '#/definitions/MTOServiceItemSingle'
        '400':
          $ref: '#/responses/InvalidRequest'
        '401':
          $ref: '#/responses/PermissionDenied'
        '403':
          $ref: '#/responses/PermissionDenied'
        '404':
          $ref: '#/responses/NotFound'
        '412':
          $ref: '#/responses/PreconditionFailed'
        '422':
          $ref: '#/responses/UnprocessableEntity'
        '500':
          $ref: '#/responses/ServerError'
      tags:
        - mtoServiceItem
      description: >-
        Locates the service item in the database and updates the SIT entry date
        for the selected service item and returns the service item
      operationId: updateServiceItemSitEntryDate
      summary: Updates a service item's SIT entry date by ID
  /move-task-orders/{moveTaskOrderID}/status:
    patch:
      consumes:
        - application/json
      produces:
        - application/json
      parameters:
        - description: ID of move to use
          in: path
          name: moveTaskOrderID
          required: true
          type: string
        - in: header
          name: If-Match
          type: string
          required: true
        - in: body
          name: serviceItemCodes
          schema:
            $ref: '#/definitions/MTOApprovalServiceItemCodes'
          required: true
      responses:
        '200':
          description: Successfully updated move task order status
          schema:
            $ref: '#/definitions/Move'
        '400':
          $ref: '#/responses/InvalidRequest'
        '401':
          $ref: '#/responses/PermissionDenied'
        '403':
          $ref: '#/responses/PermissionDenied'
        '404':
          $ref: '#/responses/NotFound'
        '409':
          $ref: '#/responses/Conflict'
        '412':
          $ref: '#/responses/PreconditionFailed'
        '422':
          $ref: '#/responses/UnprocessableEntity'
        '500':
          $ref: '#/responses/ServerError'
      tags:
        - moveTaskOrder
      description: Changes move task order status
      operationId: updateMoveTaskOrderStatus
      summary: Change the status of a move task order
      x-permissions:
        - update.move
        - create.serviceItem
  /move-task-orders/{moveTaskOrderID}/status/service-counseling-completed:
    patch:
      consumes:
        - application/json
      produces:
        - application/json
      parameters:
        - description: ID of move to use
          in: path
          name: moveTaskOrderID
          required: true
          type: string
        - in: header
          name: If-Match
          type: string
          required: true
      responses:
        '200':
          description: Successfully updated move task order status
          schema:
            $ref: '#/definitions/Move'
        '400':
          $ref: '#/responses/InvalidRequest'
        '401':
          $ref: '#/responses/PermissionDenied'
        '403':
          $ref: '#/responses/PermissionDenied'
        '404':
          $ref: '#/responses/NotFound'
        '409':
          $ref: '#/responses/Conflict'
        '412':
          $ref: '#/responses/PreconditionFailed'
        '422':
          $ref: '#/responses/UnprocessableEntity'
        '500':
          $ref: '#/responses/ServerError'
      tags:
        - moveTaskOrder
      description: Changes move (move task order) status to service counseling completed
      operationId: updateMTOStatusServiceCounselingCompleted
      summary: Changes move (move task order) status to service counseling completed
  /move-task-orders/{moveTaskOrderID}/payment-service-items/{paymentServiceItemID}/status:
    parameters:
      - description: ID of move to use
        in: path
        name: moveTaskOrderID
        required: true
        type: string
      - description: ID of payment service item to use
        in: path
        name: paymentServiceItemID
        required: true
        type: string
    patch:
      consumes:
        - application/json
      produces:
        - application/json
      parameters:
        - in: body
          name: body
          required: true
          schema:
            $ref: '#/definitions/PaymentServiceItem'
        - in: header
          name: If-Match
          type: string
          required: true
      responses:
        '200':
          description: >-
            Successfully updated status for a line item for a move task order by
            ID
          schema:
            $ref: '#/definitions/PaymentServiceItem'
        '400':
          $ref: '#/responses/InvalidRequest'
        '401':
          $ref: '#/responses/PermissionDenied'
        '403':
          $ref: '#/responses/PermissionDenied'
        '404':
          $ref: '#/responses/NotFound'
        '412':
          $ref: '#/responses/PreconditionFailed'
        '422':
          $ref: '#/responses/UnprocessableEntity'
        '500':
          $ref: '#/responses/ServerError'
      tags:
        - paymentServiceItem
      description: Changes the status of a line item for a move by ID
      operationId: updatePaymentServiceItemStatus
      summary: Change the status of a payment service item for a move by ID
      x-permissions:
        - update.paymentServiceItemStatus
  /move-task-orders/{moveTaskOrderID}/billable-weights-reviewed-at:
    patch:
      consumes:
        - application/json
      produces:
        - application/json
      parameters:
        - description: ID of move to use
          in: path
          name: moveTaskOrderID
          required: true
          type: string
        - in: header
          name: If-Match
          type: string
          required: true
      responses:
        '200':
          description: Successfully updated move task order billableWeightsReviewedAt field
          schema:
            $ref: '#/definitions/Move'
        '400':
          $ref: '#/responses/InvalidRequest'
        '401':
          $ref: '#/responses/PermissionDenied'
        '403':
          $ref: '#/responses/PermissionDenied'
        '404':
          $ref: '#/responses/NotFound'
        '409':
          $ref: '#/responses/Conflict'
        '412':
          $ref: '#/responses/PreconditionFailed'
        '422':
          $ref: '#/responses/UnprocessableEntity'
        '500':
          $ref: '#/responses/ServerError'
      tags:
        - moveTaskOrder
      description: >-
        Changes move (move task order) billableWeightsReviewedAt field to a
        timestamp
      operationId: updateMTOReviewedBillableWeightsAt
  /move-task-orders/{moveTaskOrderID}/tio-remarks:
    patch:
      consumes:
        - application/json
      produces:
        - application/json
      parameters:
        - description: ID of move to use
          in: path
          name: moveTaskOrderID
          required: true
          type: string
        - in: header
          name: If-Match
          type: string
          required: true
        - in: body
          name: body
          required: true
          schema:
            $ref: '#/definitions/Move'
      responses:
        '200':
          description: Successfully updated move task order tioRemarks field
          schema:
            $ref: '#/definitions/Move'
        '400':
          $ref: '#/responses/InvalidRequest'
        '401':
          $ref: '#/responses/PermissionDenied'
        '403':
          $ref: '#/responses/PermissionDenied'
        '404':
          $ref: '#/responses/NotFound'
        '409':
          $ref: '#/responses/Conflict'
        '412':
          $ref: '#/responses/PreconditionFailed'
        '422':
          $ref: '#/responses/UnprocessableEntity'
        '500':
          $ref: '#/responses/ServerError'
      tags:
        - moveTaskOrder
      description: >-
        Changes move (move task order) billableWeightsReviewedAt field to a
        timestamp
      operationId: updateMoveTIORemarks
  /move-task-orders/{moveTaskOrderID}/entitlements:
    parameters:
      - description: ID of move to use
        in: path
        name: moveTaskOrderID
        required: true
        type: string
    get:
      produces:
        - application/json
      parameters: []
      tags:
        - moveTaskOrder
      responses:
        '200':
          description: Successfully retrieved entitlements
          schema:
            $ref: '#/definitions/Entitlements'
        '400':
          $ref: '#/responses/InvalidRequest'
        '401':
          $ref: '#/responses/PermissionDenied'
        '403':
          $ref: '#/responses/PermissionDenied'
        '404':
          $ref: '#/responses/NotFound'
        '500':
          $ref: '#/responses/ServerError'
      description: Gets entitlements
      operationId: getEntitlements
      summary: Gets entitlements for a move by ID
  /payment-requests/{paymentRequestID}:
    parameters:
      - description: UUID of payment request
        format: uuid
        in: path
        name: paymentRequestID
        required: true
        type: string
    get:
      produces:
        - application/json
      parameters: []
      responses:
        '200':
          description: fetched instance of payment request
          schema:
            $ref: '#/definitions/PaymentRequest'
        '400':
          $ref: '#/responses/InvalidRequest'
        '401':
          $ref: '#/responses/PermissionDenied'
        '403':
          $ref: '#/responses/PermissionDenied'
        '404':
          $ref: '#/responses/NotFound'
        '500':
          $ref: '#/responses/ServerError'
      tags:
        - paymentRequests
      description: Fetches an instance of a payment request by id
      operationId: getPaymentRequest
      summary: Fetches a payment request by id
      x-permissions:
        - read.paymentRequest
  /moves/{locator}/closeout-office:
    parameters:
      - description: >-
          move code to identify a move to update the PPM shipment's closeout
          office for Army and Air Force service members
        format: string
        in: path
        name: locator
        required: true
        type: string
    patch:
      description: >-
        Sets the transportation office closeout location for where the Move's
        PPM Shipment documentation will be reviewed by
      tags:
        - move
      operationId: updateCloseoutOffice
      x-permissions:
        - update.closeoutOffice
      summary: Updates a Move's PPM closeout office for Army and Air Force customers
      produces:
        - application/json
      consumes:
        - application/json
      parameters:
        - in: body
          name: body
          schema:
            properties:
              closeoutOfficeId:
                type: string
                format: uuid
            required:
              - closeoutOfficeId
        - in: header
          name: If-Match
          type: string
          required: true
      responses:
        '200':
          description: Successfully set the closeout office for the move
          schema:
            $ref: '#/definitions/Move'
        '400':
          $ref: '#/responses/InvalidRequest'
        '401':
          $ref: '#/responses/PermissionDenied'
        '403':
          $ref: '#/responses/PermissionDenied'
        '404':
          $ref: '#/responses/NotFound'
        '412':
          $ref: '#/responses/PreconditionFailed'
        '422':
          $ref: '#/responses/UnprocessableEntity'
        '500':
          $ref: '#/responses/ServerError'
  /moves/{locator}/customer-support-remarks:
    parameters:
      - description: move code to identify a move for customer support remarks
        format: string
        in: path
        name: locator
        required: true
        type: string
    post:
      produces:
        - application/json
      consumes:
        - application/json
      parameters:
        - in: body
          name: body
          schema:
            $ref: '#/definitions/CreateCustomerSupportRemark'
      responses:
        '200':
          description: Successfully created customer support remark
          schema:
            $ref: '#/definitions/CustomerSupportRemark'
        '400':
          $ref: '#/responses/InvalidRequest'
        '404':
          $ref: '#/responses/NotFound'
        '422':
          $ref: '#/responses/UnprocessableEntity'
        '500':
          $ref: '#/responses/ServerError'
      tags:
        - customerSupportRemarks
      description: Creates a customer support remark for a move
      operationId: createCustomerSupportRemarkForMove
      summary: Creates a customer support remark for a move
    get:
      produces:
        - application/json
      parameters: []
      responses:
        '200':
          description: Successfully retrieved all line items for a move task order
          schema:
            $ref: '#/definitions/CustomerSupportRemarks'
        '403':
          $ref: '#/responses/PermissionDenied'
        '404':
          $ref: '#/responses/NotFound'
        '422':
          $ref: '#/responses/UnprocessableEntity'
        '500':
          $ref: '#/responses/ServerError'
      tags:
        - customerSupportRemarks
      description: Fetches customer support remarks for a move
      operationId: getCustomerSupportRemarksForMove
      summary: Fetches customer support remarks using the move code (locator).
  /customer-support-remarks/{customerSupportRemarkID}:
    parameters:
      - in: path
        description: the customer support remark ID to be modified
        name: customerSupportRemarkID
        required: true
        type: string
        format: uuid
    patch:
      tags:
        - customerSupportRemarks
      description: Updates a customer support remark for a move
      operationId: updateCustomerSupportRemarkForMove
      summary: Updates a customer support remark for a move
      consumes:
        - application/json
      produces:
        - application/json
      parameters:
        - in: body
          name: body
          required: true
          schema:
            $ref: '#/definitions/UpdateCustomerSupportRemarkPayload'
      responses:
        '200':
          description: Successfully updated customer support remark
          schema:
            $ref: '#/definitions/CustomerSupportRemark'
        '400':
          $ref: '#/responses/InvalidRequest'
        '403':
          $ref: '#/responses/PermissionDenied'
        '404':
          $ref: '#/responses/NotFound'
        '422':
          $ref: '#/responses/UnprocessableEntity'
        '500':
          $ref: '#/responses/ServerError'
    delete:
      summary: Soft deletes a customer support remark by ID
      description: Soft deletes a customer support remark by ID
      operationId: deleteCustomerSupportRemark
      tags:
        - customerSupportRemarks
      produces:
        - application/json
      responses:
        '204':
          description: Successfully soft deleted the shipment
        '400':
          $ref: '#/responses/InvalidRequest'
        '403':
          $ref: '#/responses/PermissionDenied'
        '404':
          $ref: '#/responses/NotFound'
        '409':
          $ref: '#/responses/Conflict'
        '422':
          $ref: '#/responses/UnprocessableEntity'
        '500':
          $ref: '#/responses/ServerError'
  /moves/{locator}/evaluation-reports:
    parameters:
      - in: path
        name: locator
        required: true
        type: string
    post:
      produces:
        - application/json
      consumes:
        - application/json
      parameters:
        - in: body
          name: body
          schema:
            $ref: '#/definitions/CreateEvaluationReport'
      responses:
        '200':
          description: Successfully created evaluation report
          schema:
            $ref: '#/definitions/EvaluationReport'
        '400':
          $ref: '#/responses/InvalidRequest'
        '404':
          $ref: '#/responses/NotFound'
        '422':
          $ref: '#/responses/UnprocessableEntity'
        '500':
          $ref: '#/responses/ServerError'
      x-permissions:
        - create.evaluationReport
      tags:
        - evaluationReports
      description: Creates an evaluation report
      operationId: createEvaluationReport
      summary: Creates an evaluation report
  /evaluation-reports/{reportID}/download:
    parameters:
      - in: path
        description: the evaluation report ID to be downloaded
        name: reportID
        required: true
        type: string
        format: uuid
    get:
      summary: Downloads an evaluation report as a PDF
      description: Downloads an evaluation report as a PDF
      operationId: downloadEvaluationReport
      tags:
        - evaluationReports
      produces:
        - application/pdf
      responses:
        '200':
          headers:
            Content-Disposition:
              type: string
              description: File name to download
          description: Evaluation report PDF
          schema:
            format: binary
            type: file
        '403':
          $ref: '#/responses/PermissionDenied'
        '404':
          $ref: '#/responses/NotFound'
        '500':
          $ref: '#/responses/ServerError'
  /evaluation-reports/{reportID}:
    parameters:
      - in: path
        description: the evaluation report ID to be modified
        name: reportID
        required: true
        type: string
        format: uuid
    get:
      summary: Gets an evaluation report by ID
      description: Gets an evaluation report by ID
      operationId: getEvaluationReport
      tags:
        - evaluationReports
      produces:
        - application/json
      responses:
        '200':
          description: Successfully got the report
          schema:
            $ref: '#/definitions/EvaluationReport'
        '400':
          $ref: '#/responses/InvalidRequest'
        '403':
          $ref: '#/responses/PermissionDenied'
        '404':
          $ref: '#/responses/NotFound'
        '500':
          $ref: '#/responses/ServerError'
    delete:
      summary: Deletes an evaluation report by ID
      description: Deletes an evaluation report by ID
      operationId: deleteEvaluationReport
      x-permissions:
        - delete.evaluationReport
      tags:
        - evaluationReports
      produces:
        - application/json
      responses:
        '204':
          description: Successfully deleted the report
        '400':
          $ref: '#/responses/InvalidRequest'
        '403':
          $ref: '#/responses/PermissionDenied'
        '404':
          $ref: '#/responses/NotFound'
        '409':
          $ref: '#/responses/Conflict'
        '422':
          $ref: '#/responses/UnprocessableEntity'
        '500':
          $ref: '#/responses/ServerError'
    put:
      summary: Saves an evaluation report as a draft
      description: Saves an evaluation report as a draft
      operationId: saveEvaluationReport
      x-permissions:
        - update.evaluationReport
      tags:
        - evaluationReports
      produces:
        - application/json
      consumes:
        - application/json
      parameters:
        - in: body
          name: body
          schema:
            $ref: '#/definitions/EvaluationReport'
        - in: header
          name: If-Match
          type: string
          required: true
          description: >
            Optimistic locking is implemented via the `If-Match` header. If the
            ETag header does not match the value of the resource on the server,
            the server rejects the change with a `412 Precondition Failed`
            error.
      responses:
        '204':
          description: Successfully saved the report
        '400':
          $ref: '#/responses/InvalidRequest'
        '403':
          $ref: '#/responses/PermissionDenied'
        '404':
          $ref: '#/responses/NotFound'
        '409':
          $ref: '#/responses/Conflict'
        '412':
          $ref: '#/responses/PreconditionFailed'
        '422':
          $ref: '#/responses/UnprocessableEntity'
        '500':
          $ref: '#/responses/ServerError'
  /evaluation-reports/{reportID}/submit:
    parameters:
      - in: path
        description: the evaluation report ID to be modified
        name: reportID
        required: true
        type: string
        format: uuid
    post:
      summary: Submits an evaluation report
      description: Submits an evaluation report
      operationId: submitEvaluationReport
      tags:
        - evaluationReports
      produces:
        - application/json
      parameters:
        - in: header
          name: If-Match
          type: string
          required: true
          description: >
            Optimistic locking is implemented via the `If-Match` header. If the
            ETag header does not match the value of the resource on the server,
            the server rejects the change with a `412 Precondition Failed`
            error.
      responses:
        '204':
          description: Successfully submitted an evaluation report with the provided ID
        '403':
          $ref: '#/responses/PermissionDenied'
        '404':
          $ref: '#/responses/NotFound'
        '412':
          $ref: '#/responses/PreconditionFailed'
        '422':
          $ref: '#/responses/UnprocessableEntity'
        '500':
          $ref: '#/responses/ServerError'
      x-permissions:
        - update.evaluationReport
  /evaluation-reports/{reportID}/appeal/add:
    parameters:
      - in: path
        description: the evaluation report ID
        name: reportID
        required: true
        type: string
        format: uuid
    post:
      summary: Adds an appeal to a serious incident on an evaluation report
      description: Adds an appeal to a serious incident on an evaluation report
      operationId: addAppealToSeriousIncident
      tags:
        - evaluationReports
      produces:
        - application/json
      consumes:
        - application/json
      parameters:
        - in: body
          name: body
          schema:
            $ref: '#/definitions/CreateAppeal'
      responses:
        '204':
          description: Successfully added an appeal to a serious incident
        '403':
          $ref: '#/responses/PermissionDenied'
        '404':
          $ref: '#/responses/NotFound'
        '412':
          $ref: '#/responses/PreconditionFailed'
        '422':
          $ref: '#/responses/UnprocessableEntity'
        '500':
          $ref: '#/responses/ServerError'
      x-permissions:
        - update.evaluationReport
  /evaluation-reports/{reportID}/{reportViolationID}/appeal/add:
    parameters:
      - in: path
        description: the evaluation report ID
        name: reportID
        required: true
        type: string
        format: uuid
      - in: path
        description: the report violation ID
        name: reportViolationID
        required: true
        type: string
        format: uuid
    post:
      summary: Adds an appeal to a violation
      description: Adds an appeal to a violation
      operationId: addAppealToViolation
      tags:
        - evaluationReports
      produces:
        - application/json
      consumes:
        - application/json
      parameters:
        - in: body
          name: body
          schema:
            $ref: '#/definitions/CreateAppeal'
      responses:
        '204':
          description: Successfully added an appeal to a violation
        '403':
          $ref: '#/responses/PermissionDenied'
        '404':
          $ref: '#/responses/NotFound'
        '412':
          $ref: '#/responses/PreconditionFailed'
        '422':
          $ref: '#/responses/UnprocessableEntity'
        '500':
          $ref: '#/responses/ServerError'
      x-permissions:
        - update.evaluationReport
  /pws-violations:
    get:
      summary: Fetch the possible PWS violations for an evaluation report
      description: Fetch the possible PWS violations for an evaluation report
      operationId: getPWSViolations
      tags:
        - pwsViolations
      produces:
        - application/json
      responses:
        '200':
          description: Successfully retrieved the PWS violations
          schema:
            $ref: '#/definitions/PWSViolations'
        '400':
          $ref: '#/responses/InvalidRequest'
        '403':
          $ref: '#/responses/PermissionDenied'
        '404':
          $ref: '#/responses/NotFound'
        '500':
          $ref: '#/responses/ServerError'
  /report-violations/{reportID}:
    parameters:
      - in: path
        description: the evaluation report ID that has associated violations
        name: reportID
        required: true
        type: string
        format: uuid
    get:
      summary: Fetch the report violations for an evaluation report
      description: Fetch the report violations for an evaluation report
      operationId: getReportViolationsByReportID
      tags:
        - reportViolations
      produces:
        - application/json
      responses:
        '200':
          description: Successfully retrieved the report violations
          schema:
            $ref: '#/definitions/ReportViolations'
        '400':
          $ref: '#/responses/InvalidRequest'
        '403':
          $ref: '#/responses/PermissionDenied'
        '404':
          $ref: '#/responses/NotFound'
        '500':
          $ref: '#/responses/ServerError'
    post:
      summary: Associate violations with an evaluation report
      description: >-
        Associate violations with an evaluation report. This will overwrite any
        existing report-violations associations for the report and replace them
        with the newly provided ones.  An empty array will remove all violation
        associations for a given report.
      operationId: associateReportViolations
      tags:
        - reportViolations
      produces:
        - application/json
      consumes:
        - application/json
      parameters:
        - in: body
          name: body
          schema:
            $ref: '#/definitions/AssociateReportViolations'
      responses:
        '204':
          description: Successfully saved the report violations
        '400':
          $ref: '#/responses/InvalidRequest'
        '403':
          $ref: '#/responses/PermissionDenied'
        '404':
          $ref: '#/responses/NotFound'
        '409':
          $ref: '#/responses/Conflict'
        '422':
          $ref: '#/responses/UnprocessableEntity'
        '500':
          $ref: '#/responses/ServerError'
      x-permissions:
        - create.reportViolation
  /moves/{locator}/payment-requests:
    parameters:
      - description: move code to identify a move for payment requests
        format: string
        in: path
        name: locator
        required: true
        type: string
    get:
      produces:
        - application/json
      parameters: []
      responses:
        '200':
          description: Successfully retrieved all line items for a move task order
          schema:
            $ref: '#/definitions/PaymentRequests'
        '403':
          $ref: '#/responses/PermissionDenied'
        '404':
          $ref: '#/responses/NotFound'
        '422':
          $ref: '#/responses/UnprocessableEntity'
        '500':
          $ref: '#/responses/ServerError'
      tags:
        - paymentRequests
      description: Fetches payment requests for a move
      operationId: getPaymentRequestsForMove
      summary: Fetches payment requests using the move code (locator).
      x-permissions:
        - read.paymentRequest
  /moves/{moveID}/financial-review-flag:
    parameters:
      - description: ID of move to flag
        in: path
        name: moveID
        required: true
        type: string
        format: uuid
    post:
      summary: Flags a move for financial office review
      description: >-
        This sets a flag which indicates that the move should be reviewed by a
        fincancial office. For example, if the origin or delivery address of a
        shipment is far from the duty location and may incur excess costs to the
        customer.
      operationId: setFinancialReviewFlag
      tags:
        - move
      consumes:
        - application/json
      produces:
        - application/json
      parameters:
        - in: header
          name: If-Match
          type: string
        - in: body
          name: body
          schema:
            required:
              - flagForReview
            properties:
              remarks:
                description: >-
                  explanation of why the move is being flagged for financial
                  review
                example: this address is way too far away
                type: string
                x-nullable: true
              flagForReview:
                description: >-
                  boolean value representing whether we should flag a move for
                  financial review
                example: false
                type: boolean
      responses:
        '200':
          description: updated Move
          schema:
            $ref: '#/definitions/Move'
        '403':
          $ref: '#/responses/PermissionDenied'
        '404':
          $ref: '#/responses/NotFound'
        '412':
          $ref: '#/responses/PreconditionFailed'
        '422':
          $ref: '#/responses/UnprocessableEntity'
        '500':
          $ref: '#/responses/ServerError'
      x-permissions:
        - update.financialReviewFlag
  /moves/{moveID}/uploadAdditionalDocuments:
    patch:
      summary: Patch the additional documents for a given move
      description: >-
        Customers will on occaision need the ability to upload additional
        supporting documents, for a variety of reasons. This does not include
        amended order.
      operationId: uploadAdditionalDocuments
      tags:
        - move
      consumes:
        - multipart/form-data
      parameters:
        - in: path
          name: moveID
          type: string
          format: uuid
          required: true
          description: UUID of the order
        - in: formData
          name: file
          type: file
          description: The file to upload.
          required: true
      responses:
        '201':
          description: created upload
          schema:
            $ref: '#/definitions/Upload'
        '400':
          description: invalid request
          schema:
            $ref: '#/definitions/InvalidRequestResponsePayload'
        '403':
          description: not authorized
        '404':
          description: not found
        '413':
          description: payload is too large
        '500':
          description: server error
      x-permissions:
        - create.supportingDocuments
  /payment-requests/{paymentRequestID}/shipments-payment-sit-balance:
    parameters:
      - description: >-
          payment request ID of the payment request with SIT service items being
          reviewed
        name: paymentRequestID
        type: string
        format: uuid
        in: path
        required: true
    get:
      produces:
        - application/json
      parameters: []
      responses:
        '200':
          description: >-
            Successfully retrieved shipments and their SIT days balance from all
            payment requests on the move
          schema:
            $ref: '#/definitions/ShipmentsPaymentSITBalance'
        '403':
          $ref: '#/responses/PermissionDenied'
        '404':
          $ref: '#/responses/NotFound'
        '422':
          $ref: '#/responses/UnprocessableEntity'
        '500':
          $ref: '#/responses/ServerError'
      tags:
        - paymentRequests
      description: >-
        Returns all shipment payment request SIT usage to support partial SIT
        invoicing
      operationId: getShipmentsPaymentSITBalance
      summary: >-
        Returns all shipment payment request SIT usage to support partial SIT
        invoicing
      x-permissions:
        - read.shipmentsPaymentSITBalance
  /payment-requests/{paymentRequestID}/status:
    patch:
      consumes:
        - application/json
      produces:
        - application/json
      parameters:
        - description: UUID of payment request
          format: uuid
          in: path
          name: paymentRequestID
          required: true
          type: string
        - in: body
          name: body
          required: true
          schema:
            $ref: '#/definitions/UpdatePaymentRequestStatusPayload'
        - in: header
          name: If-Match
          type: string
          required: true
      responses:
        '200':
          description: updated payment request
          schema:
            $ref: '#/definitions/PaymentRequest'
        '400':
          $ref: '#/responses/InvalidRequest'
        '401':
          $ref: '#/responses/PermissionDenied'
        '403':
          $ref: '#/responses/PermissionDenied'
        '404':
          $ref: '#/responses/NotFound'
        '412':
          $ref: '#/responses/PreconditionFailed'
        '422':
          $ref: '#/responses/UnprocessableEntity'
        '500':
          $ref: '#/responses/ServerError'
      tags:
        - paymentRequests
      description: Updates status of a payment request by id
      operationId: updatePaymentRequestStatus
      summary: Updates status of a payment request by id
      x-permissions:
        - update.paymentRequest
  /payment-requests/{paymentRequestID}/bulkDownload:
    parameters:
      - description: the id for the payment-request with files to be downloaded
        in: path
        name: paymentRequestID
        required: true
        type: string
    get:
      summary: Downloads all Payment Request documents as a PDF
      description: >
        This endpoint downloads all uploaded payment request documentation
        combined into a single PDF.
      operationId: bulkDownload
      tags:
        - paymentRequests
      produces:
        - application/pdf
      responses:
        '200':
          headers:
            Content-Disposition:
              type: string
              description: File name to download
          description: Payment Request Files PDF
          schema:
            format: binary
            type: file
        '400':
          $ref: '#/responses/InvalidRequest'
        '500':
          $ref: '#/responses/ServerError'
  /documents/{documentId}:
    get:
      summary: Returns a document
      description: Returns a document and its uploads
      operationId: getDocument
      tags:
        - ghcDocuments
      parameters:
        - in: path
          name: documentId
          type: string
          format: uuid
          required: true
          description: UUID of the document to return
      responses:
        '200':
          description: the requested document
          schema:
            $ref: '#/definitions/Document'
        '400':
          $ref: '#/responses/InvalidRequest'
        '401':
          $ref: '#/responses/PermissionDenied'
        '403':
          $ref: '#/responses/PermissionDenied'
        '404':
          $ref: '#/responses/NotFound'
        '412':
          $ref: '#/responses/PreconditionFailed'
        '422':
          $ref: '#/responses/UnprocessableEntity'
        '500':
          $ref: '#/responses/ServerError'
  /documents:
    post:
      summary: Create a new document
      description: >-
        Documents represent a physical artifact such as a scanned document or a
        PDF file
      operationId: createDocument
      tags:
        - ghcDocuments
      parameters:
        - in: body
          name: documentPayload
          required: true
          schema:
            $ref: '#/definitions/PostDocumentPayload'
      responses:
        '201':
          description: created document
          schema:
            $ref: '#/definitions/Document'
        '400':
          description: invalid request
        '403':
          $ref: '#/responses/PermissionDenied'
        '500':
          description: server error
  /queues/counseling:
    get:
      produces:
        - application/json
      summary: >-
        Gets queued list of all customer moves needing services counseling by
        GBLOC origin
      description: >
        An office services counselor user will be assigned a transportation
        office that will determine which moves are displayed in their queue
        based on the origin duty location.  GHC moves will show up here onced
        they have reached the NEEDS SERVICE COUNSELING status after submission
        from a customer or created on a customer's behalf.
      operationId: getServicesCounselingQueue
      tags:
        - queues
      parameters:
        - in: query
          name: page
          type: integer
          description: requested page number of paginated move results
        - in: query
          name: perPage
          type: integer
          description: maximum number of moves to show on each page of paginated results
        - in: query
          name: sort
          type: string
          enum:
            - customerName
            - edipi
            - emplid
            - branch
            - locator
            - status
            - requestedMoveDate
            - submittedAt
            - originGBLOC
            - originDutyLocation
            - destinationDutyLocation
            - ppmType
            - closeoutInitiated
            - closeoutLocation
            - ppmStatus
            - counselingOffice
            - assignedTo
          description: field that results should be sorted by
        - in: query
          name: order
          type: string
          enum:
            - asc
            - desc
          description: direction of sort order if applied
        - in: query
          name: branch
          type: string
          description: filters by the branch of the move's service member
        - in: query
          name: locator
          type: string
          description: filters to match the unique move code locator
        - in: query
          name: customerName
          type: string
          description: filters using a prefix match on the service member's last name
        - in: query
          name: counselingOffice
          type: string
          description: filters using a counselingOffice name of the move
        - in: query
          name: edipi
          type: string
          description: filters to match the unique service member's DoD ID
        - in: query
          name: emplid
          type: string
          description: filters to match the unique service member's EMPLID
        - in: query
          name: requestedMoveDate
          type: string
          description: filters the requested pickup date of a shipment on the move
        - in: query
          name: submittedAt
          type: string
          format: date-time
          description: >-
            Start of the submitted at date in the user's local time zone
            converted to UTC
        - in: query
          name: originGBLOC
          type: string
          description: filters the GBLOC of the service member's origin duty location
        - in: query
          name: originDutyLocation
          type: array
          uniqueItems: true
          collectionFormat: multi
          items:
            type: string
          description: filters the name of the origin duty location on the orders
        - in: query
          name: destinationDutyLocation
          type: string
          description: filters the name of the destination duty location on the orders
        - in: query
          name: status
          type: array
          description: filters the status of the move
          uniqueItems: true
          items:
            type: string
            enum:
              - NEEDS SERVICE COUNSELING
              - SERVICE COUNSELING COMPLETED
        - in: query
          name: needsPPMCloseout
          type: boolean
          description: >-
            Only used for Services Counseling queue. If true, show PPM moves
            that are ready for closeout. Otherwise, show all other moves.
        - in: query
          name: ppmType
          type: string
          enum:
            - FULL
            - PARTIAL
          description: filters PPM type
        - in: query
          name: closeoutInitiated
          type: string
          format: date-time
          description: Latest date that closeout was initiated on a PPM on the move
        - in: query
          name: closeoutLocation
          type: string
          description: closeout location
        - in: query
          name: orderType
          type: string
          description: order type
        - in: query
          name: ppmStatus
          type: string
          enum:
            - WAITING_ON_CUSTOMER
            - NEEDS_CLOSEOUT
          description: filters the status of the PPM shipment
        - in: query
          name: viewAsGBLOC
          type: string
          description: >
            Used to return a queue for a GBLOC other than the default of the
            current user. Requires the HQ role or a secondary transportation
            office assignment. The parameter is ignored if the requesting user
            does not have the necessary role or assignment.
        - in: query
          name: assignedTo
          type: string
          description: |
            Used to illustrate which user is assigned to this payment request.
        - in: query
          name: activeRole
          type: string
          description: user's actively logged in role
      responses:
        '200':
          description: Successfully returned all moves matching the criteria
          schema:
            $ref: '#/definitions/QueueMovesResult'
        '403':
          $ref: '#/responses/PermissionDenied'
        '500':
          $ref: '#/responses/ServerError'
  /queues/bulk-assignment:
    get:
      produces:
        - application/json
      summary: Gets data for bulk assignment modal
      description: >
        Supervisor office users are able to bulk assign moves. This endpoint
        returns the relevant data to them; the current workload of the office
        users that work under them, and the moves that are available to be
        assigned
      operationId: getBulkAssignmentData
      tags:
        - queues
      parameters:
        - in: query
          name: queueType
          type: string
          description: A string corresponding to the queue type
          enum:
            - COUNSELING
            - CLOSEOUT
            - TASK_ORDER
            - PAYMENT_REQUEST
            - DESTINATION_REQUESTS
      responses:
        '200':
          description: Successfully returned bulk assignment data
          schema:
            $ref: '#/definitions/BulkAssignmentData'
        '401':
          $ref: '#/responses/PermissionDenied'
        '404':
          $ref: '#/responses/NotFound'
        '500':
          $ref: '#/responses/ServerError'
  /queues/bulk-assignment/assign:
    post:
      produces:
        - application/json
      consumes:
        - application/json
      summary: Assigns one or more moves to one or more office users
      description: >
        Supervisor office users are able to assign moves. This endpoint saves
        office user assignments to multiple moves.
      operationId: saveBulkAssignmentData
      tags:
        - queues
      parameters:
        - in: body
          name: bulkAssignmentSavePayload
          required: true
          schema:
            $ref: '#/definitions/BulkAssignmentSavePayload'
      responses:
        '204':
          description: assigned
        '401':
          $ref: '#/responses/PermissionDenied'
        '404':
          $ref: '#/responses/NotFound'
        '500':
          $ref: '#/responses/ServerError'
  /queues/counseling/origin-list:
    get:
      produces:
        - application/json
      summary: Gets queued list of all moves origin locations in the counselors queue
      description: >
        An office services counselor user will be assigned a transportation
        office that will determine which moves are displayed in their queue
        based on the origin duty location. This pulls the availalble origin duty
        locations.
      operationId: getServicesCounselingOriginList
      tags:
        - queues
      parameters:
        - in: query
          name: needsPPMCloseout
          type: boolean
          description: >-
            Only used for Services Counseling queue. If true, show PPM moves
            origin locations that are ready for closeout. Otherwise, show all
            other moves origin locations.
        - in: query
          name: viewAsGBLOC
          type: string
          description: >-
            Used to return an origins list for a GBLOC other than the default of
            the current user. Requires the HQ role or a secondary transportation
            office assignment. The parameter is ignored if the requesting user
            does not have the necessary role or assignment.
      responses:
        '200':
          description: Successfully returned all moves matching the criteria
          schema:
            $ref: '#/definitions/Locations'
        '403':
          $ref: '#/responses/PermissionDenied'
        '500':
          $ref: '#/responses/ServerError'
  /queues/prime-moves:
    get:
      summary: getPrimeMovesQueue
      description: >
        Gets all moves that have been reviewed and approved by the TOO. The
        `since` parameter can be used to filter this

        list down to only the moves that have been updated since the provided
        timestamp. A move will be considered

        updated if the `updatedAt` timestamp on the move or on its orders,
        shipments, service items, or payment

        requests, is later than the provided date and time.


        **WIP**: Include what causes moves to leave this list. Currently, once
        the `availableToPrimeAt` timestamp has

        been set, that move will always appear in this list.
      operationId: listPrimeMoves
      tags:
        - queues
      produces:
        - application/json
      parameters:
        - in: query
          name: since
          type: string
          format: date-time
          description: >-
            Only return moves updated since this time. Formatted like
            "2021-07-23T18:30:47.116Z"
        - in: query
          name: page
          type: integer
          description: requested page of results
        - in: query
          name: perPage
          type: integer
          description: results per page
        - in: query
          name: id
          type: string
        - in: query
          name: moveCode
          type: string
        - in: query
          name: orderType
          type: string
          description: order type
      responses:
        '200':
          description: >-
            Successfully retrieved moves. A successful fetch might still return
            zero moves.
          schema:
            $ref: '#/definitions/ListPrimeMovesResult'
        '403':
          $ref: '#/responses/PermissionDenied'
        '500':
          $ref: '#/responses/ServerError'
  /queues/moves:
    get:
      produces:
        - application/json
      summary: Gets queued list of all customer moves by GBLOC origin
      description: >
        An office TOO user will be assigned a transportation office that will
        determine which moves are displayed in their queue based on the origin
        duty location.  GHC moves will show up here onced they have reached the
        submitted status sent by the customer and have move task orders,
        shipments, and service items to approve.
      operationId: getMovesQueue
      tags:
        - queues
      parameters:
        - in: query
          name: page
          type: integer
          description: requested page of results
        - in: query
          name: perPage
          type: integer
          description: results per page
        - in: query
          name: sort
          type: string
          enum:
            - customerName
            - edipi
            - emplid
            - branch
            - locator
            - status
            - originDutyLocation
            - destinationDutyLocation
            - requestedMoveDate
            - appearedInTooAt
            - assignedTo
            - counselingOffice
          description: field that results should be sorted by
        - in: query
          name: order
          type: string
          enum:
            - asc
            - desc
          description: direction of sort order if applied
        - in: query
          name: branch
          type: string
        - in: query
          name: locator
          type: string
        - in: query
          name: customerName
          type: string
        - in: query
          name: edipi
          type: string
        - in: query
          name: emplid
          type: string
        - in: query
          name: originDutyLocation
          type: array
          uniqueItems: true
          collectionFormat: multi
          items:
            type: string
        - in: query
          name: destinationDutyLocation
          type: string
        - in: query
          name: appearedInTooAt
          type: string
          format: date-time
        - in: query
          name: requestedMoveDate
          type: string
          description: filters the requested pickup date of a shipment on the move
        - in: query
          name: status
          type: array
          description: Filtering for the status.
          uniqueItems: true
          items:
            type: string
            enum:
              - SUBMITTED
              - SERVICE COUNSELING COMPLETED
              - APPROVALS REQUESTED
        - in: query
          name: orderType
          type: string
          description: order type
        - in: query
          name: viewAsGBLOC
          type: string
          description: >
            Used to return a queue for a GBLOC other than the default of the
            current user. Requires the HQ role or a secondary transportation
            office assignment. The parameter is ignored if the requesting user
            does not have the necessary role or assignment.
        - in: query
          name: assignedTo
          type: string
          description: |
            Used to illustrate which user is assigned to this move.
        - in: query
          name: counselingOffice
          type: string
          description: filters using a counselingOffice name of the move
        - in: query
          name: activeRole
          type: string
          description: user's actively logged in role
      responses:
        '200':
          description: Successfully returned all moves matching the criteria
          schema:
            $ref: '#/definitions/QueueMovesResult'
        '403':
          $ref: '#/responses/PermissionDenied'
        '500':
          $ref: '#/responses/ServerError'
  /queues/destination-requests:
    get:
      produces:
        - application/json
      summary: >-
        Gets queued list of all customer moves by GBLOC that have both CONUS &
        OCONUS destination requests (destination SIT, destination shuttle,
        address requests)
      description: >
        A TOO will view this queue when they have destination requests tied to
        their GBLOC. This includes unapproved destination SIT service items,
        destination shuttle service items and destination address requests that
        are not yet approved by the TOO.
      operationId: getDestinationRequestsQueue
      tags:
        - queues
      parameters:
        - in: query
          name: page
          type: integer
          description: requested page of results
        - in: query
          name: perPage
          type: integer
          description: results per page
        - in: query
          name: sort
          type: string
          enum:
            - customerName
            - edipi
            - emplid
            - branch
            - locator
            - status
            - originDutyLocation
            - destinationDutyLocation
            - requestedMoveDate
            - appearedInTooAt
            - assignedTo
            - counselingOffice
          description: field that results should be sorted by
        - in: query
          name: order
          type: string
          enum:
            - asc
            - desc
          description: direction of sort order if applied
        - in: query
          name: branch
          type: string
        - in: query
          name: locator
          type: string
        - in: query
          name: customerName
          type: string
        - in: query
          name: edipi
          type: string
        - in: query
          name: emplid
          type: string
        - in: query
          name: originDutyLocation
          type: array
          uniqueItems: true
          collectionFormat: multi
          items:
            type: string
        - in: query
          name: destinationDutyLocation
          type: string
        - in: query
          name: appearedInTooAt
          type: string
          format: date-time
        - in: query
          name: requestedMoveDate
          type: string
          description: filters the requested pickup date of a shipment on the move
        - in: query
          name: status
          type: array
          description: Filtering for the status.
          uniqueItems: true
          items:
            type: string
            enum:
              - SUBMITTED
              - SERVICE COUNSELING COMPLETED
              - APPROVALS REQUESTED
        - in: query
          name: viewAsGBLOC
          type: string
          description: >
            Used to return a queue for a GBLOC other than the default of the
            current user. Requires the HQ role or a secondary transportation
            office assignment. The parameter is ignored if the requesting user
            does not have the necessary role or assignment.
        - in: query
          name: assignedTo
          type: string
          description: |
            Used to illustrate which user is assigned to this move.
        - in: query
          name: counselingOffice
          type: string
          description: filters using a counselingOffice name of the move
        - in: query
          name: activeRole
          type: string
          description: |
            user's actively logged in role.
        - in: query
          name: orderType
          type: string
          description: order type
      responses:
        '200':
          description: Successfully returned all moves matching the criteria
          schema:
            $ref: '#/definitions/QueueMovesResult'
        '403':
          $ref: '#/responses/PermissionDenied'
        '500':
          $ref: '#/responses/ServerError'
  /queues/payment-requests:
    get:
      produces:
        - application/json
      summary: Gets queued list of all payment requests by GBLOC origin
      description: >
        An office TIO user will be assigned a transportation office that will
        determine which payment requests are displayed in their queue based on
        the origin duty location.
      operationId: getPaymentRequestsQueue
      tags:
        - queues
      parameters:
        - in: query
          name: sort
          type: string
          enum:
            - customerName
            - locator
            - submittedAt
            - branch
            - status
            - edipi
            - emplid
            - age
            - originDutyLocation
            - assignedTo
            - counselingOffice
          description: field that results should be sorted by
        - in: query
          name: order
          type: string
          enum:
            - asc
            - desc
          description: direction of sort order if applied
        - in: query
          name: page
          type: integer
          description: requested page of results
        - in: query
          name: perPage
          type: integer
          description: number of records to include per page
        - in: query
          name: submittedAt
          type: string
          format: date-time
          description: >-
            Start of the submitted at date in the user's local time zone
            converted to UTC
        - in: query
          name: branch
          type: string
        - in: query
          name: locator
          type: string
        - in: query
          name: customerName
          type: string
        - in: query
          name: edipi
          type: string
        - in: query
          name: emplid
          type: string
        - in: query
          name: destinationDutyLocation
          type: string
        - in: query
          name: originDutyLocation
          type: string
        - in: query
          name: assignedTo
          type: string
          description: |
            Used to illustrate which user is assigned to this payment request.
        - in: query
          name: counselingOffice
          type: string
          description: filters using a counselingOffice name of the move
        - in: query
          name: status
          type: array
          description: Filtering for the status.
          uniqueItems: true
          items:
            type: string
            enum:
              - PENDING
              - REVIEWED
              - REVIEWED_AND_ALL_SERVICE_ITEMS_REJECTED
              - PAID
              - DEPRECATED
              - EDI_ERROR
        - in: query
          name: orderType
          type: string
          description: order type
        - in: query
          name: viewAsGBLOC
          type: string
          description: >
            Used to return a queue for a GBLOC other than the default of the
            current user. Requires the HQ role or a secondary transportation
            office assignment. The parameter is ignored if the requesting user
            does not have the necessary role or assignment.
        - in: query
          name: activeRole
          type: string
          description: user's actively logged in role
      responses:
        '200':
          description: Successfully returned all moves matching the criteria
          schema:
            $ref: '#/definitions/QueuePaymentRequestsResult'
        '403':
          $ref: '#/responses/PermissionDenied'
        '500':
          $ref: '#/responses/ServerError'
  /moves/search:
    post:
      produces:
        - application/json
      consumes:
        - application/json
      summary: Search moves by locator, DOD ID, or customer name
      description: >
        Search moves by locator, DOD ID, or customer name. Used by QAE and CSR
        users.
      operationId: searchMoves
      tags:
        - move
      parameters:
        - in: body
          name: body
          schema:
            properties:
              page:
                type: integer
                description: requested page of results
              perPage:
                type: integer
              locator:
                description: Move locator
                type: string
                minLength: 6
                maxLength: 6
                x-nullable: true
              edipi:
                description: DOD ID
                type: string
                minLength: 10
                maxLength: 10
                x-nullable: true
              emplid:
                description: EMPLID
                type: string
                minLength: 7
                maxLength: 7
                x-nullable: true
              customerName:
                description: Customer Name
                type: string
                minLength: 1
                x-nullable: true
              paymentRequestCode:
                type: string
                example: 9551-6199-2
                x-nullable: true
              status:
                type: array
                description: Filtering for the status.
                uniqueItems: true
                items:
                  type: string
                  enum:
                    - DRAFT
                    - SUBMITTED
                    - APPROVALS REQUESTED
                    - APPROVED
                    - NEEDS SERVICE COUNSELING
                    - SERVICE COUNSELING COMPLETED
                    - CANCELED
              originPostalCode:
                type: string
                x-nullable: true
              destinationPostalCode:
                type: string
                x-nullable: true
              branch:
                type: string
                x-nullable: true
              shipmentsCount:
                type: integer
                x-nullable: true
              pickupDate:
                type: string
                format: date-time
                x-nullable: true
              deliveryDate:
                type: string
                format: date-time
                x-nullable: true
              sort:
                type: string
                x-nullable: true
                enum:
                  - customerName
                  - edipi
                  - emplid
                  - branch
                  - locator
                  - status
                  - originPostalCode
                  - destinationPostalCode
                  - shipmentsCount
              order:
                type: string
                x-nullable: true
                enum:
                  - asc
                  - desc
          description: field that results should be sorted by
      responses:
        '200':
          description: Successfully returned all moves matching the criteria
          schema:
            $ref: '#/definitions/SearchMovesResult'
        '403':
          $ref: '#/responses/PermissionDenied'
        '500':
          $ref: '#/responses/ServerError'
  /tac/valid:
    get:
      summary: Validation of a TAC value
      description: Returns a boolean based on whether a tac value is valid or not
      operationId: tacValidation
      tags:
        - tac
        - order
      parameters:
        - in: query
          name: tac
          type: string
          required: true
          description: The tac value to validate
      responses:
        '200':
          description: Successfully retrieved validation status
          schema:
            $ref: '#/definitions/TacValid'
        '400':
          $ref: '#/responses/InvalidRequest'
        '401':
          $ref: '#/responses/PermissionDenied'
        '403':
          $ref: '#/responses/PermissionDenied'
        '404':
          $ref: '#/responses/NotFound'
        '500':
          $ref: '#/responses/ServerError'
  /lines-of-accounting:
    post:
      summary: Fetch line of accounting
      description: >
        Fetches a line of accounting based on provided service member
        affiliation, effective date, and Transportation Accounting Code (TAC).
        It uses these parameters to filter the correct Line of Accounting for
        the provided TAC. It does this by filtering through both TAC and LOAs
        based on the provided code and effective date. The 'Effective Date' is
        the date that can be either the orders issued date (For HHG shipments),
        MTO approval date (For NTS shipments), or even the current date for NTS
        shipments with no approval yet (Just providing a preview to the office
        users per customer request). Effective date is used to find "Active"
        TGET data by searching for the TACs and LOAs with begin and end dates
        containing this date.
      operationId: requestLineOfAccounting
      tags:
        - linesOfAccounting
      consumes:
        - application/json
      produces:
        - application/json
      parameters:
        - in: body
          name: body
          description: Service member affiliation, effective date, and TAC code.
          required: true
          schema:
            $ref: '#/definitions/FetchLineOfAccountingPayload'
      responses:
        '200':
          description: Successfully retrieved line of accounting
          schema:
            $ref: '#/definitions/LineOfAccounting'
        '400':
          $ref: '#/responses/InvalidRequest'
        '401':
          $ref: '#/responses/PermissionDenied'
        '403':
          $ref: '#/responses/PermissionDenied'
        '404':
          $ref: '#/responses/NotFound'
        '422':
          $ref: '#/responses/UnprocessableEntity'
        '500':
          $ref: '#/responses/ServerError'
  /transportation-offices:
    get:
      produces:
        - application/json
      summary: >-
        Returns the transportation offices matching the search query that is
        enabled for PPM closeout
      description: >-
        Returns the transportation offices matching the search query that is
        enabled for PPM closeout
      operationId: getTransportationOffices
      tags:
        - transportationOffice
      parameters:
        - in: query
          name: search
          type: string
          required: true
          minLength: 2
          description: Search string for transportation offices
      responses:
        '200':
          description: Successfully retrieved transportation offices
          schema:
            $ref: '#/definitions/TransportationOffices'
        '400':
          $ref: '#/responses/InvalidRequest'
        '401':
          $ref: '#/responses/PermissionDenied'
        '403':
          $ref: '#/responses/PermissionDenied'
        '404':
          $ref: '#/responses/NotFound'
        '500':
          $ref: '#/responses/ServerError'
  /open/transportation-offices:
    get:
      produces:
        - application/json
      summary: Returns the transportation offices matching the search query
      description: >-
        This endpoint is publicly accessible as it is utilized to access
        transportation office information without having an office
        account.Returns the transportation offices matching the search query.
      operationId: getTransportationOfficesOpen
      tags:
        - transportationOffice
      parameters:
        - in: query
          name: search
          type: string
          required: true
          minLength: 2
          description: Search string for transportation offices
      responses:
        '200':
          description: Successfully retrieved transportation offices
          schema:
            $ref: '#/definitions/TransportationOffices'
        '400':
          $ref: '#/responses/InvalidRequest'
        '401':
          $ref: '#/responses/PermissionDenied'
        '403':
          $ref: '#/responses/PermissionDenied'
        '404':
          $ref: '#/responses/NotFound'
        '500':
          $ref: '#/responses/ServerError'
  /transportation-offices/gblocs:
    get:
      produces:
        - application/json
      summary: >-
        Returns a list of distinct GBLOCs that exist in the transportation
        offices table
      description: >-
        Returns a list of distinct GBLOCs that exist in the transportation
        offices table
      operationId: getTransportationOfficesGBLOCs
      tags:
        - transportationOffice
      responses:
        '200':
          description: Successfully retrieved GBLOCs
          schema:
            $ref: '#/definitions/GBLOCs'
        '400':
          $ref: '#/responses/InvalidRequest'
        '401':
          $ref: '#/responses/PermissionDenied'
        '403':
          $ref: '#/responses/PermissionDenied'
        '404':
          $ref: '#/responses/NotFound'
        '500':
          $ref: '#/responses/ServerError'
  /addresses/zip-city-lookup/{search}:
    get:
      summary: >-
        Returns city, state, postal code, and county associated with the
        specified full/partial postal code or city and state string
      description: >-
        Find by API using full/partial postal code or city name that returns an
        us_post_region_cities json object containing city, state, county and
        postal code.
      operationId: getLocationByZipCityState
      tags:
        - addresses
      parameters:
        - in: path
          name: search
          type: string
          required: true
      responses:
        '200':
          description: the requested list of city, state, county, and postal code matches
          schema:
            $ref: '#/definitions/VLocations'
        '400':
          $ref: '#/responses/InvalidRequest'
        '403':
          $ref: '#/responses/PermissionDenied'
        '404':
          $ref: '#/responses/NotFound'
        '500':
          $ref: '#/responses/ServerError'
  /transportation_offices/{dutyLocationId}/counseling_offices/{serviceMemberId}:
    get:
      summary: Returns the counseling locations in the GBLOC matching the duty location
      description: >-
        Returns the counseling locations matching the GBLOC from the selected
        duty location
      operationId: showCounselingOffices
      tags:
        - transportationOffice
      parameters:
        - in: path
          name: dutyLocationId
          format: uuid
          type: string
          required: true
          description: UUID of the duty location
        - in: path
          name: serviceMemberId
          format: uuid
          type: string
          required: true
          description: >-
            UUID of the service member, some counseling offices are branch
            specific
      produces:
        - application/json
      responses:
        '200':
          description: Successfully retrieved counseling offices
          schema:
            $ref: '#/definitions/CounselingOffices'
        '400':
          $ref: '#/responses/InvalidRequest'
        '403':
          $ref: '#/responses/PermissionDenied'
        '404':
          $ref: '#/responses/NotFound'
        '500':
          description: internal server error
  /uploads:
    post:
      summary: Create a new upload
      description: >-
        Uploads represent a single digital file, such as a JPEG or PDF.
        Currently, office application uploads are only for Services Counselors
        to upload files for orders, but this may be expanded in the future.
      operationId: createUpload
      tags:
        - uploads
      consumes:
        - multipart/form-data
      produces:
        - application/json
      parameters:
        - in: query
          name: documentId
          type: string
          format: uuid
          required: false
          description: UUID of the document to add an upload to
        - in: formData
          name: file
          type: file
          description: The file to upload.
          required: true
      responses:
        '201':
          description: created upload
          schema:
            $ref: '#/definitions/Upload'
        '400':
          description: invalid request
        '403':
          description: not authorized
        '404':
          description: not found
        '413':
          description: payload is too large
        '500':
          description: server error
  /re-service-items:
    get:
      summary: >-
        Returns all ReServiceItems (Service Code, Service Name, Market, Shipment
        Type, Auto Approved)
      description: Get ReServiceItems
      produces:
        - application/json
      operationId: getAllReServiceItems
      tags:
        - reServiceItems
      responses:
        '200':
          description: Successfully retrieved all ReServiceItems.
          schema:
            $ref: '#/definitions/ReServiceItems'
        '400':
          $ref: '#/responses/InvalidRequest'
        '401':
          $ref: '#/responses/PermissionDenied'
        '404':
          $ref: '#/responses/NotFound'
        '500':
          $ref: '#/responses/ServerError'
  /uploads/{uploadID}:
    delete:
      summary: Deletes an upload
      description: Uploads represent a single digital file, such as a JPEG or PDF.
      operationId: deleteUpload
      tags:
        - uploads
      parameters:
        - in: path
          name: uploadID
          type: string
          format: uuid
          required: true
          description: UUID of the upload to be deleted
        - in: query
          name: orderID
          type: string
          format: uuid
          description: ID of the order that the upload belongs to
      responses:
        '204':
          description: deleted
        '400':
          description: invalid request
          schema:
            $ref: '#/definitions/InvalidRequestResponsePayload'
        '403':
          description: not authorized
        '404':
          description: not found
        '500':
          description: server error
  /uploads/get/:
    get:
      produces:
        - application/json
      parameters: []
      responses:
        '200':
          description: Successfully retrieved upload
          schema:
            $ref: '#/definitions/Upload'
        '400':
          $ref: '#/responses/InvalidRequest'
        '401':
          $ref: '#/responses/PermissionDenied'
        '403':
          $ref: '#/responses/PermissionDenied'
        '404':
          $ref: '#/responses/NotFound'
        '500':
          $ref: '#/responses/ServerError'
      tags:
        - uploads
      description: Gets an upload
      operationId: getUpload
      summary: Gets an upload by ID
  /uploads/{uploadID}/update:
    patch:
      summary: >-
        Update an existing upload. This is only needed currently for updating
        the image rotation.
      description: >-
        Uploads represent a single digital file, such as a JPEG or PDF. The
        rotation is relevant to how it is displayed on the page.
      operationId: updateUpload
      tags:
        - uploads
      consumes:
        - application/json
      produces:
        - application/json
      parameters:
        - in: path
          name: uploadID
          type: string
          format: uuid
          required: true
          description: UUID of the upload to be updated
        - in: body
          name: body
          required: true
          schema:
            properties:
              rotation:
                type: integer
                description: The rotation of the image
                minimum: 0
                maximum: 3
      responses:
        '201':
          description: updated upload
          schema:
            $ref: '#/definitions/Upload'
        '400':
          description: invalid request
        '403':
          description: not authorized
        '404':
          description: not found
        '413':
          description: payload is too large
        '500':
          description: server error
  /uploads/{uploadID}/status:
    get:
      summary: Returns status of an upload
      description: Returns status of an upload based on antivirus run
      operationId: getUploadStatus
      produces:
        - text/event-stream
      tags:
        - uploads
      parameters:
        - in: path
          name: uploadID
          type: string
          format: uuid
          required: true
          description: UUID of the upload to return status of
      responses:
        '200':
          description: the requested upload status
          schema:
            type: string
            enum:
              - INFECTED
              - CLEAN
              - PROCESSING
            readOnly: true
        '400':
          description: invalid request
          schema:
            $ref: '#/definitions/InvalidRequestResponsePayload'
        '403':
          description: not authorized
        '404':
          description: not found
        '500':
          description: server error
  /application_parameters/{parameterName}:
    get:
      summary: Searches for an application parameter by name, returns nil if not found
      description: Searches for an application parameter by name, returns nil if not found
      operationId: getParam
      tags:
        - application_parameters
      parameters:
        - in: path
          name: parameterName
          type: string
          format: string
          required: true
          description: Parameter Name
      responses:
        '200':
          description: Application Parameters
          schema:
            $ref: '#/definitions/ApplicationParameters'
        '400':
          description: invalid request
        '401':
          description: request requires user authentication
        '500':
          description: server error
  /calendar/{countryCode}/is-weekend-holiday/{date}:
    get:
      summary: Validate  move date selection
      description: |
        Utility API to determine if input date falls on weekend and/or holiday.
      produces:
        - application/json
      operationId: isDateWeekendHoliday
      tags:
        - calendar
      parameters:
        - description: country code for context of date
          in: path
          name: countryCode
          required: true
          type: string
          enum:
            - US
        - description: input date to determine if weekend/holiday for given country.
          in: path
          name: date
          required: true
          type: string
          format: date
      responses:
        '200':
          description: >-
            Successfully determine if given date is weekend and/or holiday for
            given country.
          schema:
            $ref: '#/definitions/IsDateWeekendHolidayInfo'
        '400':
          $ref: '#/responses/InvalidRequest'
        '401':
          $ref: '#/responses/PermissionDenied'
        '404':
          $ref: '#/responses/NotFound'
        '500':
          $ref: '#/responses/ServerError'
  /moves/{moveID}/assignOfficeUser:
    parameters:
      - description: ID of the move
        in: path
        name: moveID
        required: true
        format: uuid
        type: string
    patch:
      consumes:
        - application/json
      produces:
        - application/json
      parameters:
        - in: body
          name: body
          required: true
          schema:
            $ref: '#/definitions/AssignOfficeUserBody'
      responses:
        '200':
          description: Successfully assigned office user to the move
          schema:
            $ref: '#/definitions/Move'
        '404':
          $ref: '#/responses/NotFound'
        '500':
          $ref: '#/responses/ServerError'
      tags:
        - move
      description: >-
        assigns either a services counselor, task ordering officer, or task
        invoicing officer to the move
      operationId: updateAssignedOfficeUser
  /moves/{moveID}/unassignOfficeUser:
    parameters:
      - description: ID of the move
        in: path
        name: moveID
        required: true
        format: uuid
        type: string
      - in: body
        name: body
        schema:
          properties:
            queueType:
              type: string
          required:
            - queueType
    patch:
      consumes:
        - application/json
      produces:
        - application/json
      responses:
        '200':
          description: Successfully unassigned office user from the move
          schema:
            $ref: '#/definitions/Move'
        '500':
          $ref: '#/responses/ServerError'
      tags:
        - move
      description: >-
        unassigns either a services counselor, task ordering officer, or task
        invoicing officer from the move
      operationId: deleteAssignedOfficeUser
  /moves/{officeUserID}/CheckForLockedMovesAndUnlock:
    parameters:
      - description: ID of the move's officer
        in: path
        name: officeUserID
        required: true
        format: uuid
        type: string
    patch:
      consumes:
        - application/json
      produces:
        - application/json
      responses:
        '200':
          description: Successfully unlocked officer's move(s).
          schema:
            type: object
            properties:
              successMessage:
                type: string
                example: OK
        '500':
          $ref: '#/responses/ServerError'
      tags:
        - move
      description: Finds and unlocks any locked moves by an office user
      operationId: checkForLockedMovesAndUnlock
  /paygrade/{affiliation}:
    get:
      summary: Get pay grades for specified affiliation
      description: Get pay grades for specified affiliation
      operationId: getPayGrades
      tags:
        - orders
      parameters:
        - $ref: '#/parameters/AffiliationParam'
      responses:
        '200':
          description: list all ranks for specified affiliation
          schema:
            type: array
            items:
              $ref: '#/definitions/OrderPayGrades'
        '400':
          description: invalid request
        '401':
          description: request requires user authentication
        '404':
          description: ranks not found
definitions:
  ApplicationParameters:
    type: object
    properties:
      validationCode:
        type: string
        format: string
        x-nullable: true
      parameterName:
        type: string
        format: string
        x-nullable: true
      parameterValue:
        type: string
        format: string
        x-nullable: true
  PostDocumentPayload:
    type: object
    properties:
      service_member_id:
        type: string
        format: uuid
        title: The service member this document belongs to
  InvalidRequestResponsePayload:
    type: object
    properties:
      errors:
        type: object
        additionalProperties:
          type: string
  ClientError:
    type: object
    properties:
      title:
        type: string
      detail:
        type: string
      instance:
        type: string
        format: uuid
    required:
      - title
      - detail
      - instance
  ValidationError:
    allOf:
      - $ref: '#/definitions/ClientError'
      - type: object
    properties:
      invalid_fields:
        type: object
        additionalProperties:
          type: string
    required:
      - invalid_fields
  BackupContact:
    type: object
    properties:
      name:
        type: string
      email:
        type: string
        format: x-email
        example: backupContact@mail.com
      phone:
        type: string
        format: telephone
        pattern: ^[2-9]\d{2}-\d{3}-\d{4}$
    required:
      - name
      - email
      - phone
  Contractor:
    properties:
      contractNumber:
        type: string
      id:
        format: uuid
        type: string
      name:
        type: string
      type:
        type: string
  Role:
    type: object
    properties:
      id:
        type: string
        format: uuid
        example: c56a4180-65aa-42ec-a945-5fd21dec0538
      roleType:
        type: string
        example: customer
      roleName:
        type: string
        example: Task Ordering Officer
      createdAt:
        type: string
        format: date-time
        readOnly: true
      updatedAt:
        type: string
        format: date-time
        readOnly: true
    required:
      - id
      - roleType
      - roleName
      - createdAt
      - updatedAt
  OfficeUser:
    type: object
    properties:
      id:
        type: string
        format: uuid
        example: c56a4180-65aa-42ec-a945-5fd21dec0538
      userId:
        type: string
        format: uuid
      firstName:
        type: string
      middleInitials:
        type: string
      lastName:
        type: string
      email:
        type: string
        format: x-email
        pattern: ^[a-zA-Z0-9._%+-]+@[a-zA-Z0-9.-]+\.[a-zA-Z]{2,}$
      telephone:
        type: string
        format: telephone
        pattern: ^[2-9]\d{2}-\d{3}-\d{4}$
      transportationOfficeId:
        type: string
        format: uuid
      transportationOffice:
        $ref: '#/definitions/TransportationOffice'
      transportationOfficeAssignments:
        type: array
        items:
          $ref: '#/definitions/TransportationOfficeAssignment'
      active:
        type: boolean
      roles:
        type: array
        items:
          $ref: '#/definitions/Role'
      edipi:
        type: string
      otherUniqueId:
        type: string
      rejectionReason:
        type: string
      status:
        type: string
        enum:
          - APPROVED
          - REQUESTED
          - REJECTED
      createdAt:
        type: string
        format: date-time
        readOnly: true
      updatedAt:
        type: string
        format: date-time
        readOnly: true
    required:
      - id
      - firstName
      - middleInitials
      - lastName
      - email
      - telephone
      - transportationOfficeId
      - active
      - roles
      - edipi
      - otherUniqueId
      - rejectionReason
      - status
      - createdAt
      - updatedAt
  LockedOfficeUser:
    type: object
    properties:
      firstName:
        type: string
      lastName:
        type: string
      transportationOfficeId:
        type: string
        format: uuid
      transportationOffice:
        $ref: '#/definitions/TransportationOffice'
  OfficeUserCreate:
    type: object
    properties:
      email:
        type: string
        example: user@userdomain.com
        title: Email
        x-nullable: false
      edipi:
        type: string
        example: '1234567890'
        maxLength: 10
        title: EDIPI
        x-nullable: true
      otherUniqueId:
        type: string
        title: Office user identifier when EDIPI is not available
        x-nullable: true
      firstName:
        type: string
        title: First Name
        x-nullable: false
      middleInitials:
        type: string
        example: L.
        x-nullable: true
        title: Middle Initials
      lastName:
        type: string
        title: Last Name
        x-nullable: false
      telephone:
        type: string
        format: telephone
        pattern: ^[2-9]\d{2}-\d{3}-\d{4}$
        example: 212-555-5555
        x-nullable: false
      transportationOfficeId:
        type: string
        format: uuid
        example: c56a4180-65aa-42ec-a945-5fd21dec0538
        x-nullable: false
      roles:
        type: array
        items:
          $ref: '#/definitions/OfficeUserRole'
        x-nullable: false
    required:
      - firstName
      - lastName
      - email
      - telephone
      - transportationOfficeId
      - roles
  OfficeUserUpdate:
    type: object
    properties:
      telephone:
        type: string
        format: telephone
        pattern: ^[2-9]\d{2}-\d{3}-\d{4}$
        example: 212-555-5555
    required:
      - telephone
  OfficeUserRole:
    type: object
    properties:
      name:
        type: string
        example: Task Ordering Officer
        x-nullable: true
        title: name
      roleType:
        type: string
        example: task_ordering_officer
        x-nullable: true
        title: roleType
  Customer:
    type: object
    properties:
      agency:
        type: string
        title: Agency customer is affilated with
      first_name:
        type: string
        example: John
      last_name:
        type: string
        example: Doe
      phone:
        type: string
        format: telephone
        pattern: ^[2-9]\d{2}-\d{3}-\d{4}$
        x-nullable: true
      email:
        type: string
        format: x-email
        pattern: ^[a-zA-Z0-9._%+-]+@[a-zA-Z0-9.-]+\.[a-zA-Z]{2,}$
        x-nullable: true
      suffix:
        type: string
        example: Jr.
        x-nullable: true
      middle_name:
        type: string
        example: David
        x-nullable: true
      current_address:
        $ref: '#/definitions/Address'
      backup_contact:
        $ref: '#/definitions/BackupContact'
      id:
        type: string
        format: uuid
        example: c56a4180-65aa-42ec-a945-5fd21dec0538
      edipi:
        type: string
      userID:
        type: string
        format: uuid
        example: c56a4180-65aa-42ec-a945-5fd21dec0538
      eTag:
        type: string
      phoneIsPreferred:
        type: boolean
      emailIsPreferred:
        type: boolean
      secondaryTelephone:
        type: string
        format: telephone
        pattern: ^[2-9]\d{2}-\d{3}-\d{4}$|^$
        x-nullable: true
      backupAddress:
        $ref: '#/definitions/Address'
      cacValidated:
        type: boolean
        x-nullable: true
      emplid:
        type: string
        x-nullable: true
  CreatedCustomer:
    type: object
    properties:
      affiliation:
        type: string
        title: Branch of service customer is affilated with
      firstName:
        type: string
        example: John
      lastName:
        type: string
        example: Doe
      telephone:
        type: string
        format: telephone
        pattern: ^[2-9]\d{2}-\d{3}-\d{4}$
        x-nullable: true
      personalEmail:
        type: string
        format: x-email
        pattern: ^[a-zA-Z0-9._%+-]+@[a-zA-Z0-9.-]+\.[a-zA-Z]{2,}$
      suffix:
        type: string
        example: Jr.
        x-nullable: true
      middleName:
        type: string
        example: David
        x-nullable: true
      residentialAddress:
        $ref: '#/definitions/Address'
      backupContact:
        $ref: '#/definitions/BackupContact'
      id:
        type: string
        format: uuid
        example: c56a4180-65aa-42ec-a945-5fd21dec0538
      edipi:
        type: string
        x-nullable: true
      userID:
        type: string
        format: uuid
        example: c56a4180-65aa-42ec-a945-5fd21dec0538
      oktaID:
        type: string
      oktaEmail:
        type: string
      phoneIsPreferred:
        type: boolean
      emailIsPreferred:
        type: boolean
      secondaryTelephone:
        type: string
        format: telephone
        pattern: ^[2-9]\d{2}-\d{3}-\d{4}$
        x-nullable: true
      backupAddress:
        $ref: '#/definitions/Address'
      cacValidated:
        type: boolean
  UpdateCustomerPayload:
    type: object
    properties:
      first_name:
        type: string
        example: John
      last_name:
        type: string
        example: Doe
      phone:
        type: string
        format: telephone
        pattern: ^[2-9]\d{2}-\d{3}-\d{4}$
        x-nullable: true
      email:
        type: string
        format: x-email
        pattern: ^[a-zA-Z0-9._%+-]+@[a-zA-Z0-9.-]+\.[a-zA-Z]{2,}$
        x-nullable: true
      suffix:
        type: string
        example: Jr.
        x-nullable: true
      middle_name:
        type: string
        example: David
        x-nullable: true
      current_address:
        allOf:
          - $ref: '#/definitions/Address'
      backup_contact:
        $ref: '#/definitions/BackupContact'
      phoneIsPreferred:
        type: boolean
      emailIsPreferred:
        type: boolean
      secondaryTelephone:
        type: string
        format: telephone
        pattern: ^[2-9]\d{2}-\d{3}-\d{4}$|^$
        x-nullable: true
      backupAddress:
        allOf:
          - $ref: '#/definitions/Address'
      cac_validated:
        type: boolean
  CreateCustomerPayload:
    type: object
    properties:
      affiliation:
        $ref: '#/definitions/Affiliation'
      edipi:
        type: string
        example: '1234567890'
        maxLength: 10
        x-nullable: false
      emplid:
        type: string
        example: '9485155'
        maxLength: 7
        x-nullable: true
      firstName:
        type: string
        example: John
      middleName:
        type: string
        example: David
        x-nullable: true
      lastName:
        type: string
        example: Doe
      suffix:
        type: string
        example: Jr.
        x-nullable: true
      telephone:
        type: string
        format: telephone
        pattern: ^[2-9]\d{2}-\d{3}-\d{4}$
        x-nullable: true
      secondaryTelephone:
        type: string
        format: telephone
        pattern: ^[2-9]\d{2}-\d{3}-\d{4}$
        x-nullable: true
      personalEmail:
        type: string
        format: x-email
        example: personalEmail@email.com
        pattern: ^[a-zA-Z0-9._%+-]+@[a-zA-Z0-9.-]+\.[a-zA-Z]{2,}$
      phoneIsPreferred:
        type: boolean
      emailIsPreferred:
        type: boolean
      residentialAddress:
        allOf:
          - $ref: '#/definitions/Address'
      backupContact:
        $ref: '#/definitions/BackupContact'
      backupMailingAddress:
        allOf:
          - $ref: '#/definitions/Address'
      createOktaAccount:
        type: boolean
      cacUser:
        type: boolean
  FetchLineOfAccountingPayload:
    type: object
    required:
      - effectiveDate
      - departmentIndicator
      - tacCode
    properties:
      departmentIndicator:
        $ref: '#/definitions/DepartmentIndicator'
      effectiveDate:
        description: >
          The effective date for the Line Of Accounting (LOA) being fetched. Eg,
          the orders issue date or the Non-Temporary Storage (NTS) Move Task
          Order (MTO) approval date. Effective date is used to find "Active"
          TGET data by searching for the TACs and LOAs with begin and end dates
          containing this date. The 'Effective Date' is the date that can be
          either the orders issued date (For HHG shipments), MTO approval date
          (For NTS shipments), or even the current date for NTS shipments with
          no approval yet (Just providing a preview to the office users per
          customer request).
        type: string
        format: date
        example: '2023-01-01'
      tacCode:
        type: string
        minLength: 4
        maxLength: 4
        example: F8J1
  SearchCustomersResult:
    type: object
    properties:
      page:
        type: integer
      perPage:
        type: integer
      totalCount:
        type: integer
      searchCustomers:
        $ref: '#/definitions/SearchCustomers'
  SearchCustomers:
    type: array
    items:
      $ref: '#/definitions/SearchCustomer'
  SearchCustomer:
    type: object
    properties:
      id:
        type: string
        format: uuid
      firstName:
        type: string
        example: John
        x-nullable: true
      lastName:
        type: string
        example: Doe
        x-nullable: true
      edipi:
        type: string
        x-nullable: true
      emplid:
        type: string
        x-nullable: true
      branch:
        type: string
      telephone:
        type: string
        format: telephone
        pattern: ^[2-9]\d{2}-\d{3}-\d{4}$
        x-nullable: true
      personalEmail:
        type: string
        format: x-email
        example: personalEmail@email.com
        pattern: ^[a-zA-Z0-9._%+-]+@[a-zA-Z0-9.-]+\.[a-zA-Z]{2,}$
        x-nullable: true
  Entitlements:
    properties:
      id:
        example: 571008b1-b0de-454d-b843-d71be9f02c04
        format: uuid
        type: string
      authorizedWeight:
        example: 2000
        type: integer
        x-formatting: weight
        x-nullable: true
      dependentsAuthorized:
        example: true
        type: boolean
        x-nullable: true
      gunSafe:
        type: boolean
        example: false
      weightRestriction:
        type: integer
        example: 1500
        x-formatting: weight
        x-nullable: true
      ubWeightRestriction:
        example: 1500
        type: integer
        x-nullable: true
        description: >-
          Indicates the UB weight restriction for the move to a particular
          location.
      nonTemporaryStorage:
        example: false
        type: boolean
        x-nullable: true
      privatelyOwnedVehicle:
        example: false
        type: boolean
        x-nullable: true
      proGearWeight:
        example: 2000
        type: integer
        x-formatting: weight
      proGearWeightSpouse:
        example: 500
        type: integer
        x-formatting: weight
      gunSafeWeight:
        example: 500
        type: integer
        x-formatting: weight
      storageInTransit:
        example: 90
        type: integer
        x-nullable: true
      totalWeight:
        example: 500
        type: integer
        x-formatting: weight
      totalDependents:
        example: 2
        type: integer
      requiredMedicalEquipmentWeight:
        example: 500
        type: integer
        x-formatting: weight
      organizationalClothingAndIndividualEquipment:
        example: true
        type: boolean
      accompaniedTour:
        type: boolean
        example: true
        x-nullable: true
        description: >-
          Indicates if the move entitlement allows dependents to travel to the
          new Permanent Duty Station (PDS). This is only present on OCONUS
          moves.
      unaccompaniedBaggageAllowance:
        type: integer
        example: 3
        x-nullable: true
        description: >-
          The amount of weight in pounds that the move is entitled for shipment
          types of Unaccompanied Baggage.
      dependentsUnderTwelve:
        type: integer
        example: 5
        x-nullable: true
        description: >-
          Indicates the number of dependents under the age of twelve for a move.
          This is only present on OCONUS moves.
      dependentsTwelveAndOver:
        type: integer
        example: 3
        x-nullable: true
        description: >-
          Indicates the number of dependents of the age twelve or older for a
          move. This is only present on OCONUS moves.
      eTag:
        type: string
    type: object
  Error:
    properties:
      message:
        type: string
    required:
      - message
    type: object
  Move:
    properties:
      id:
        example: 1f2270c7-7166-40ae-981e-b200ebdf3054
        format: uuid
        type: string
      serviceCounselingCompletedAt:
        format: date-time
        type: string
        x-nullable: true
      availableToPrimeAt:
        format: date-time
        type: string
        x-nullable: true
      approvedAt:
        format: date-time
        type: string
        x-nullable: true
      billableWeightsReviewedAt:
        format: date-time
        type: string
        x-nullable: true
      contractorId:
        type: string
        format: uuid
        x-nullable: true
      contractor:
        $ref: '#/definitions/Contractor'
      locator:
        type: string
        example: 1K43AR
      ordersId:
        type: string
        format: uuid
        example: c56a4180-65aa-42ec-a945-5fd21dec0538
      orders:
        $ref: '#/definitions/Order'
      referenceId:
        example: 1001-3456
        type: string
        x-nullable: true
      status:
        $ref: '#/definitions/MoveStatus'
      excessUnaccompaniedBaggageWeightQualifiedAt:
        type: string
        format: date-time
        description: >-
          Timestamp of when the sum of estimated or actual unaccompanied baggage
          shipment weights of the move reached 90% of the weight allowance
        x-nullable: true
      excessUnaccompaniedBaggageWeightAcknowledgedAt:
        type: string
        format: date-time
        description: >-
          Timestamp of when the TOO acknowledged the excess unaccompanied
          baggage weight risk by either dismissing the alert or updating the max
          billable weight
        x-nullable: true
      excess_weight_qualified_at:
        type: string
        format: date-time
        description: >-
          Timestamp of when the estimated shipment weights of the move reached
          90% of the weight allowance
        x-nullable: true
      excess_weight_acknowledged_at:
        type: string
        format: date-time
        description: >-
          Timestamp of when the TOO acknowledged the excess weight risk by
          either dismissing the alert or updating the max billable weight
        x-nullable: true
      tioRemarks:
        type: string
        example: approved additional weight
        x-nullable: true
      financialReviewFlag:
        type: boolean
        example: false
        description: >-
          This flag is set by office users if a move should be reviewed by a
          Financial Office
        x-nullable: false
        readOnly: true
      financialReviewRemarks:
        type: string
        example: Delivery Address is too far from duty location
        x-nullable: true
        readOnly: true
      closeoutOffice:
        $ref: '#/definitions/TransportationOffice'
      closeoutOfficeId:
        type: string
        format: uuid
        description: >-
          The transportation office that will handle reviewing PPM Closeout
          documentation for Army and Air Force service members
        x-nullable: true
      counselingOffice:
        $ref: '#/definitions/TransportationOffice'
      counselingOfficeId:
        type: string
        format: uuid
        description: >-
          The transportation office that will handle services counseling for
          this move
        x-nullable: true
      approvalsRequestedAt:
        type: string
        format: date-time
        description: >-
          The time at which a move is sent back to the TOO becuase the prime
          added a new service item for approval
        x-nullable: true
      createdAt:
        type: string
        format: date-time
      submittedAt:
        type: string
        format: date-time
        x-nullable: true
      updatedAt:
        type: string
        format: date-time
      eTag:
        type: string
      shipmentGBLOC:
        $ref: '#/definitions/GBLOC'
      lockedByOfficeUserID:
        type: string
        format: uuid
        x-nullable: true
      lockedByOfficeUser:
        $ref: '#/definitions/LockedOfficeUser'
        x-nullable: true
      lockExpiresAt:
        type: string
        format: date-time
        x-nullable: true
      additionalDocuments:
        $ref: '#/definitions/Document'
      SCCounselingAssignedUser:
<<<<<<< HEAD
=======
        $ref: '#/definitions/AssignedOfficeUser'
      SCCloseoutAssignedUser:
>>>>>>> 05844be6
        $ref: '#/definitions/AssignedOfficeUser'
      SCCloseoutAssignedUser:
        $ref: '#/definitions/AssignedOfficeUser'
      TOOTaskOrderAssignedUser:
        $ref: '#/definitions/AssignedOfficeUser'
      TIOPaymentRequestAssignedUser:
        $ref: '#/definitions/AssignedOfficeUser'
      TOODestinationAssignedUser:
        $ref: '#/definitions/AssignedOfficeUser'
  MoveHistory:
    properties:
      id:
        description: move ID
        example: 1f2270c7-7166-40ae-981e-b200ebdf3054
        format: uuid
        type: string
      historyRecords:
        description: A list of MoveAuditHistory's connected to the move.
        $ref: '#/definitions/MoveAuditHistories'
      locator:
        description: move locator
        type: string
        example: 1K43AR
      referenceId:
        description: move referenceID
        example: 1001-3456
        type: string
        x-nullable: true
  MoveHistoryResult:
    type: object
    properties:
      page:
        type: integer
      perPage:
        type: integer
      totalCount:
        type: integer
      id:
        description: move ID
        example: 1f2270c7-7166-40ae-981e-b200ebdf3054
        format: uuid
        type: string
      historyRecords:
        description: A list of MoveAuditHistory's connected to the move.
        $ref: '#/definitions/MoveAuditHistories'
      locator:
        description: move locator
        type: string
        example: 1K43AR
      referenceId:
        description: move referenceID
        example: 1001-3456
        type: string
        x-nullable: true
  MoveAuditHistories:
    type: array
    items:
      $ref: '#/definitions/MoveAuditHistory'
  MoveAuditHistory:
    properties:
      id:
        description: id from audity_history table
        example: 1f2270c7-7166-40ae-981e-b200ebdf3054
        format: uuid
        type: string
      schemaName:
        description: Database schema audited table for this event is in
        type: string
      tableName:
        description: name of database table that was changed
        type: string
      relId:
        description: relation OID. Table OID (object identifier). Changes with drop/create.
        type: integer
      objectId:
        description: id column for the tableName where the data was changed
        example: 1f2270c7-7166-40ae-981e-b200ebdf3054
        format: uuid
        type: string
        x-nullable: true
      sessionUserId:
        example: 1f2270c7-7166-40ae-981e-b200ebdf3054
        format: uuid
        type: string
        x-nullable: true
      sessionUserFirstName:
        example: foo
        type: string
        x-nullable: true
      sessionUserLastName:
        example: bar
        type: string
        x-nullable: true
      sessionUserEmail:
        example: foobar@example.com
        type: string
        x-nullable: true
      sessionUserTelephone:
        format: telephone
        type: string
        pattern: ^[2-9]\d{2}-\d{3}-\d{4}$
        x-nullable: true
      context:
        type: array
        items:
          type: object
          additionalProperties:
            type: string
        x-nullable: true
      contextId:
        description: id column for the context table the record belongs to
        example: 1f2270c7-7166-40ae-981e-b200ebdf3054
        type: string
        x-nullable: true
      eventName:
        description: API endpoint name that was called to make the change
        type: string
        x-nullable: true
      actionTstampTx:
        description: Transaction start timestamp for tx in which audited event occurred
        type: string
        format: date-time
      actionTstampStm:
        description: Statement start timestamp for tx in which audited event occurred
        type: string
        format: date-time
      actionTstampClk:
        description: Wall clock time at which audited event's trigger call occurred
        type: string
        format: date-time
      transactionId:
        description: >-
          Identifier of transaction that made the change. May wrap, but unique
          paired with action_tstamp_tx.
        type: integer
        x-nullable: true
      action:
        description: Action type; I = insert, D = delete, U = update, T = truncate
        type: string
      oldValues:
        description: >-
          A list of (old/previous) MoveAuditHistoryItem's for a record before
          the change.
        type: object
        additionalProperties: true
        x-nullable: true
      changedValues:
        description: >-
          A list of (changed/updated) MoveAuditHistoryItem's for a record after
          the change.
        type: object
        additionalProperties: true
        x-nullable: true
      statementOnly:
        description: >-
          true if audit event is from an FOR EACH STATEMENT trigger, false for
          FOR EACH ROW'
        type: boolean
        example: false
  MoveAuditHistoryItems:
    type: array
    items:
      $ref: '#/definitions/MoveAuditHistoryItem'
  MoveAuditHistoryItem:
    properties:
      columnName:
        type: string
      columnValue:
        type: string
  MoveStatus:
    type: string
    enum:
      - DRAFT
      - NEEDS SERVICE COUNSELING
      - SERVICE COUNSELING COMPLETED
      - SUBMITTED
      - APPROVALS REQUESTED
      - APPROVED
      - CANCELED
  PPMStatus:
    type: string
    enum:
      - CANCELED
      - DRAFT
      - SUBMITTED
      - WAITING_ON_CUSTOMER
      - NEEDS_ADVANCE_APPROVAL
      - NEEDS_CLOSEOUT
      - CLOSEOUT_COMPLETE
      - COMPLETED
  DeptIndicator:
    type: string
    title: Dept. indicator
    x-nullable: true
    enum:
      - NAVY_AND_MARINES
      - ARMY
      - ARMY_CORPS_OF_ENGINEERS
      - AIR_AND_SPACE_FORCE
      - COAST_GUARD
      - OFFICE_OF_SECRETARY_OF_DEFENSE
    x-display-value:
      NAVY_AND_MARINES: 17 Navy and Marine Corps
      ARMY: 21 Army
      ARMY_CORPS_OF_ENGINEERS: 96 Army Corps of Engineers
      AIR_AND_SPACE_FORCE: 57 Air Force and Space Force
      COAST_GUARD: 70 Coast Guard
      OFFICE_OF_SECRETARY_OF_DEFENSE: 97 Office of the Secretary of Defense
  OrdersTypeDetail:
    type: string
    title: Orders type detail
    x-nullable: true
    enum:
      - HHG_PERMITTED
      - PCS_TDY
      - HHG_RESTRICTED_PROHIBITED
      - HHG_RESTRICTED_AREA
      - INSTRUCTION_20_WEEKS
      - HHG_PROHIBITED_20_WEEKS
      - DELAYED_APPROVAL
    x-display-value:
      HHG_PERMITTED: Shipment of HHG Permitted
      PCS_TDY: PCS with TDY Enroute
      HHG_RESTRICTED_PROHIBITED: Shipment of HHG Restricted or Prohibited
      HHG_RESTRICTED_AREA: HHG Restricted Area-HHG Prohibited
      INSTRUCTION_20_WEEKS: Course of Instruction 20 Weeks or More
      HHG_PROHIBITED_20_WEEKS: Shipment of HHG Prohibited but Authorized within 20 weeks
      DELAYED_APPROVAL: Delayed Approval 20 Weeks or More
  Order:
    properties:
      id:
        example: 1f2270c7-7166-40ae-981e-b200ebdf3054
        format: uuid
        type: string
      customerID:
        example: c56a4180-65aa-42ec-a945-5fd21dec0538
        format: uuid
        type: string
      customer:
        $ref: '#/definitions/Customer'
      moveCode:
        type: string
        example: H2XFJF
      first_name:
        type: string
        example: John
        readOnly: true
      last_name:
        type: string
        example: Doe
        readOnly: true
      grade:
        $ref: '#/definitions/OrderPayGrade'
      agency:
        $ref: '#/definitions/Affiliation'
      entitlement:
        $ref: '#/definitions/Entitlements'
      destinationDutyLocation:
        $ref: '#/definitions/DutyLocation'
      destinationDutyLocationGBLOC:
        $ref: '#/definitions/GBLOC'
      originDutyLocation:
        $ref: '#/definitions/DutyLocation'
      originDutyLocationGBLOC:
        $ref: '#/definitions/GBLOC'
      moveTaskOrderID:
        example: c56a4180-65aa-42ec-a945-5fd21dec0538
        format: uuid
        type: string
      uploaded_order_id:
        example: c56a4180-65aa-42ec-a945-5fd21dec0538
        format: uuid
        type: string
      uploadedAmendedOrderID:
        example: c56a4180-65aa-42ec-a945-5fd21dec0538
        format: uuid
        type: string
        x-nullable: true
      amendedOrdersAcknowledgedAt:
        type: string
        format: date-time
        x-nullable: true
      order_number:
        type: string
        x-nullable: true
        example: 030-00362
      order_type:
        $ref: '#/definitions/OrdersType'
      order_type_detail:
        $ref: '#/definitions/OrdersTypeDetail'
        x-nullable: true
      date_issued:
        type: string
        format: date
        example: '2020-01-01'
      report_by_date:
        type: string
        format: date
        example: '2020-01-01'
      department_indicator:
        $ref: '#/definitions/DeptIndicator'
        x-nullable: true
      tac:
        type: string
        title: TAC
        example: F8J1
        x-nullable: true
      sac:
        type: string
        title: SAC
        example: N002214CSW32Y9
        x-nullable: true
      ntsTac:
        type: string
        title: NTS TAC
        example: F8J1
        x-nullable: true
      ntsSac:
        type: string
        title: NTS SAC
        example: N002214CSW32Y9
        x-nullable: true
      has_dependents:
        type: boolean
        example: false
        title: Are dependents included in your orders?
      spouse_has_pro_gear:
        type: boolean
        example: false
        title: >-
          Do you have a spouse who will need to move items related to their
          occupation (also known as spouse pro-gear)?
      supplyAndServicesCostEstimate:
        type: string
      packingAndShippingInstructions:
        type: string
      methodOfPayment:
        type: string
      naics:
        type: string
      orders_type:
        $ref: '#/definitions/OrdersType'
      eTag:
        type: string
    type: object
  Location:
    type: object
    properties:
      label:
        type: string
        example: Label for display
      value:
        type: string
        example: Value for location
    required:
      - label
      - value
  Locations:
    type: array
    items:
      $ref: '#/definitions/Location'
  OrderBody:
    type: object
    properties:
      id:
        type: string
        format: uuid
  CreateOrders:
    type: object
    properties:
      serviceMemberId:
        type: string
        format: uuid
        example: c56a4180-65aa-42ec-a945-5fd21dec0538
      issueDate:
        type: string
        description: The date and time that these orders were cut.
        format: date
        title: Orders date
      reportByDate:
        type: string
        description: Report By Date
        format: date
        title: Report-by date
      ordersType:
        $ref: '#/definitions/OrdersType'
      ordersTypeDetail:
        $ref: '#/definitions/OrdersTypeDetail'
      hasDependents:
        type: boolean
        title: Are dependents included in your orders?
      spouseHasProGear:
        type: boolean
        title: >-
          Do you have a spouse who will need to move items related to their
          occupation (also known as spouse pro-gear)?
      newDutyLocationId:
        type: string
        format: uuid
        example: c56a4180-65aa-42ec-a945-5fd21dec0538
      counselingOfficeId:
        type: string
        format: uuid
        example: cf1addea-a4f9-4173-8506-2bb82a064cb7
        x-nullable: true
      ordersNumber:
        type: string
        title: Orders Number
        x-nullable: true
        example: 030-00362
      tac:
        type: string
        title: TAC
        example: F8J1
        x-nullable: true
      sac:
        type: string
        title: SAC
        example: N002214CSW32Y9
        x-nullable: true
      departmentIndicator:
        $ref: '#/definitions/DeptIndicator'
      grade:
        $ref: '#/definitions/OrderPayGrade'
      originDutyLocationId:
        type: string
        format: uuid
        example: c56a4180-65aa-42ec-a945-5fd21dec0538
      accompaniedTour:
        type: boolean
        example: true
        x-nullable: true
        description: >-
          Indicates if the move entitlement allows dependents to travel to the
          new Permanent Duty Station (PDS). This is only present on OCONUS
          moves.
      dependentsUnderTwelve:
        type: integer
        example: 5
        x-nullable: true
        description: >-
          Indicates the number of dependents under the age of twelve for a move.
          This is only present on OCONUS moves.
      dependentsTwelveAndOver:
        type: integer
        example: 3
        x-nullable: true
        description: >-
          Indicates the number of dependents of the age twelve or older for a
          move. This is only present on OCONUS moves.
      civilianTdyUbAllowance:
        type: integer
        example: 3
        x-nullable: true
        description: >-
          The weight in pounds set by the customer or office user that a
          civilian TDY move is entitled to for Unaccompanied Baggage shipment
          types.
    required:
      - serviceMemberId
      - issueDate
      - reportByDate
      - ordersType
      - hasDependents
      - spouseHasProGear
      - newDutyLocationId
  CounselingUpdateOrderPayload:
    type: object
    properties:
      issueDate:
        type: string
        description: The date and time that these orders were cut.
        format: date
        example: '2018-04-26'
        title: Orders date
      reportByDate:
        type: string
        description: Report By Date
        format: date
        example: '2018-04-26'
        title: Report-by date
      ordersType:
        $ref: '#/definitions/OrdersType'
      ordersTypeDetail:
        $ref: '#/definitions/OrdersTypeDetail'
      ordersNumber:
        type: string
        title: Orders Number
        x-nullable: true
        example: 030-00362
      departmentIndicator:
        $ref: '#/definitions/DeptIndicator'
        x-nullable: true
      originDutyLocationId:
        type: string
        format: uuid
        example: c56a4180-65aa-42ec-a945-5fd21dec0538
      newDutyLocationId:
        type: string
        format: uuid
        example: c56a4180-65aa-42ec-a945-5fd21dec0538
      tac:
        type: string
        title: HHG TAC
        minLength: 4
        maxLength: 4
        example: F8J1
        x-nullable: true
      sac:
        title: HHG SAC
        example: N002214CSW32Y9
        $ref: '#/definitions/NullableString'
      ntsTac:
        title: NTS TAC
        minLength: 4
        maxLength: 4
        example: F8J1
        $ref: '#/definitions/NullableString'
      ntsSac:
        title: NTS SAC
        example: N002214CSW32Y9
        $ref: '#/definitions/NullableString'
      grade:
        $ref: '#/definitions/OrderPayGrade'
      hasDependents:
        type: boolean
        title: Are dependents included in your orders?
        x-nullable: true
      dependentsAuthorized:
        type: boolean
        x-nullable: true
      civilianTdyUbAllowance:
        type: integer
        example: 3
        x-nullable: true
        description: >-
          The weight in pounds set by the customer or office user that a
          civilian TDY move is entitled to for Unaccompanied Baggage shipment
          types.
    required:
      - issueDate
      - reportByDate
      - ordersType
      - originDutyLocationId
      - newDutyLocationId
  UpdateOrderPayload:
    type: object
    properties:
      issueDate:
        type: string
        description: The date and time that these orders were cut.
        format: date
        example: '2018-04-26'
        title: Orders date
      reportByDate:
        type: string
        description: Report By Date
        format: date
        example: '2018-04-26'
        title: Report-by date
      ordersType:
        $ref: '#/definitions/OrdersType'
      ordersTypeDetail:
        $ref: '#/definitions/OrdersTypeDetail'
      originDutyLocationId:
        type: string
        format: uuid
        example: c56a4180-65aa-42ec-a945-5fd21dec0538
      newDutyLocationId:
        type: string
        format: uuid
        example: c56a4180-65aa-42ec-a945-5fd21dec0538
      ordersNumber:
        type: string
        title: Orders Number
        x-nullable: true
        example: 030-00362
      tac:
        type: string
        title: HHG TAC
        minLength: 4
        maxLength: 4
        example: F8J1
        x-nullable: true
      sac:
        title: HHG SAC
        example: N002214CSW32Y9
        $ref: '#/definitions/NullableString'
      ntsTac:
        title: NTS TAC
        minLength: 4
        maxLength: 4
        example: F8J1
        $ref: '#/definitions/NullableString'
      ntsSac:
        title: NTS SAC
        example: N002214CSW32Y9
        $ref: '#/definitions/NullableString'
      departmentIndicator:
        $ref: '#/definitions/DeptIndicator'
        x-nullable: true
      ordersAcknowledgement:
        description: >-
          Confirmation that the new amended orders were reviewed after
          previously approving the original orders
        type: boolean
        x-nullable: true
      grade:
        $ref: '#/definitions/OrderPayGrade'
      dependentsAuthorized:
        type: boolean
        x-nullable: true
      civilianTdyUbAllowance:
        type: integer
        example: 3
        x-nullable: true
        description: >-
          The weight in pounds set by the customer or office user that a
          civilian TDY move is entitled to for Unaccompanied Baggage shipment
          types.
    required:
      - issueDate
      - reportByDate
      - ordersType
      - newDutyLocationId
      - originDutyLocationId
  UpdateAllowancePayload:
    type: object
    properties:
      grade:
        $ref: '#/definitions/OrderPayGrade'
      agency:
        $ref: '#/definitions/Affiliation'
      proGearWeight:
        description: unit is in lbs
        example: 2000
        type: integer
        minimum: 0
        maximum: 2000
        x-formatting: weight
        x-nullable: true
      proGearWeightSpouse:
        description: unit is in lbs
        example: 500
        type: integer
        minimum: 0
        maximum: 500
        x-formatting: weight
        x-nullable: true
      gunSafeWeight:
        description: unit is in lbs
        example: 500
        type: integer
        minimum: 0
        maximum: 500
        x-formatting: weight
        x-nullable: true
      requiredMedicalEquipmentWeight:
        description: unit is in lbs
        example: 2000
        type: integer
        minimum: 0
        x-formatting: weight
      organizationalClothingAndIndividualEquipment:
        description: only for Army
        type: boolean
        x-nullable: true
      storageInTransit:
        description: >-
          the number of storage in transit days that the customer is entitled to
          for a given shipment on their move
        type: integer
        minimum: 0
      gunSafe:
        description: >-
          True if user is entitled to move a gun safe (up to 500 lbs) as part of
          their move without it being charged against their weight allowance.
        type: boolean
        x-nullable: true
      accompaniedTour:
        type: boolean
        example: true
        x-nullable: true
        description: >-
          Indicates if the move entitlement allows dependents to travel to the
          new Permanent Duty Station (PDS). This is only present on OCONUS
          moves.
      dependentsUnderTwelve:
        type: integer
        example: 5
        x-nullable: true
        description: >-
          Indicates the number of dependents under the age of twelve for a move.
          This is only present on OCONUS moves.
      dependentsTwelveAndOver:
        type: integer
        example: 3
        x-nullable: true
        description: >-
          Indicates the number of dependents of the age twelve or older for a
          move. This is only present on OCONUS moves.
      ubAllowance:
        example: 500
        type: integer
        x-nullable: true
      weightRestriction:
        example: 1500
        type: integer
        x-nullable: true
        description: >-
          Indicates the weight restriction for the move to a particular
          location.
      ubWeightRestriction:
        example: 1500
        type: integer
        x-nullable: true
        description: >-
          Indicates the UB weight restriction for the move to a particular
          location.
  UpdateBillableWeightPayload:
    type: object
    properties:
      authorizedWeight:
        description: unit is in lbs
        example: 2000
        minimum: 1
        type: integer
        x-formatting: weight
        x-nullable: true
  UpdateMaxBillableWeightAsTIOPayload:
    type: object
    properties:
      authorizedWeight:
        description: unit is in lbs
        example: 2000
        minimum: 1
        type: integer
        x-formatting: weight
        x-nullable: true
      tioRemarks:
        description: TIO remarks for updating the max billable weight
        example: Increasing max billable weight
        type: string
        minLength: 1
        x-nullable: true
    required:
      - authorizedWeight
      - tioRemarks
  CounselingUpdateAllowancePayload:
    type: object
    properties:
      grade:
        $ref: '#/definitions/OrderPayGrade'
      agency:
        $ref: '#/definitions/Affiliation'
      proGearWeight:
        minimum: 0
        maximum: 2000
        description: unit is in lbs
        example: 2000
        type: integer
        x-formatting: weight
        x-nullable: true
      proGearWeightSpouse:
        minimum: 0
        maximum: 500
        description: unit is in lbs
        example: 2000
        type: integer
        x-formatting: weight
        x-nullable: true
      gunSafeWeight:
        minimum: 0
        maximum: 500
        description: unit is in lbs
        example: 2000
        type: integer
        x-formatting: weight
        x-nullable: true
      requiredMedicalEquipmentWeight:
        minimum: 0
        description: unit is in lbs
        example: 2000
        type: integer
        x-formatting: weight
      organizationalClothingAndIndividualEquipment:
        description: only for Army
        type: boolean
        x-nullable: true
      storageInTransit:
        description: >-
          the number of storage in transit days that the customer is entitled to
          for a given shipment on their move
        type: integer
        minimum: 0
      gunSafe:
        description: >-
          True if user is entitled to move a gun safe (up to 500 lbs) as part of
          their move without it being charged against their weight allowance.
        type: boolean
        x-nullable: true
      accompaniedTour:
        type: boolean
        example: true
        x-nullable: true
        description: >-
          Indicates if the move entitlement allows dependents to travel to the
          new Permanent Duty Station (PDS). This is only present on OCONUS
          moves.
      dependentsUnderTwelve:
        type: integer
        example: 5
        x-nullable: true
        description: >-
          Indicates the number of dependents under the age of twelve for a move.
          This is only present on OCONUS moves.
      dependentsTwelveAndOver:
        type: integer
        example: 3
        x-nullable: true
        description: >-
          Indicates the number of dependents of the age twelve or older for a
          move. This is only present on OCONUS moves.
      ubAllowance:
        example: 500
        type: integer
        x-nullable: true
      weightRestriction:
        example: 1500
        type: integer
        x-nullable: true
        description: Indicates the weight restriction for a move to a particular location.
      ubWeightRestriction:
        example: 1500
        type: integer
        x-nullable: true
        description: >-
          Indicates the UB weight restriction for the move to a particular
          location.
  MoveTaskOrder:
    description: The Move (MoveTaskOrder)
    properties:
      id:
        example: 1f2270c7-7166-40ae-981e-b200ebdf3054
        format: uuid
        type: string
      createdAt:
        format: date-time
        type: string
      orderID:
        example: c56a4180-65aa-42ec-a945-5fd21dec0538
        format: uuid
        type: string
      locator:
        type: string
        example: 1K43AR
      referenceId:
        example: 1001-3456
        type: string
      serviceCounselingCompletedAt:
        format: date-time
        type: string
        x-nullable: true
      availableToPrimeAt:
        format: date-time
        type: string
        x-nullable: true
      approvedAt:
        format: date-time
        type: string
        x-nullable: true
      updatedAt:
        format: date-time
        type: string
      destinationAddress:
        $ref: '#/definitions/Address'
      pickupAddress:
        $ref: '#/definitions/Address'
      destinationDutyLocation:
        example: 1f2270c7-7166-40ae-981e-b200ebdf3054
        format: uuid
        type: string
      originDutyLocation:
        example: 1f2270c7-7166-40ae-981e-b200ebdf3054
        format: uuid
        type: string
      entitlements:
        $ref: '#/definitions/Entitlements'
      requestedPickupDate:
        format: date
        type: string
      tioRemarks:
        type: string
        example: approved additional weight
        x-nullable: true
      eTag:
        type: string
    type: object
  MoveTaskOrders:
    items:
      $ref: '#/definitions/MoveTaskOrder'
    type: array
  PaymentRequest:
    properties:
      proofOfServiceDocs:
        $ref: '#/definitions/ProofOfServiceDocs'
      id:
        example: c56a4180-65aa-42ec-a945-5fd21dec0538
        format: uuid
        readOnly: true
        type: string
      isFinal:
        default: false
        type: boolean
      moveTaskOrder:
        $ref: '#/definitions/Move'
      moveTaskOrderID:
        example: c56a4180-65aa-42ec-a945-5fd21dec0538
        format: uuid
        type: string
      rejectionReason:
        example: documentation was incomplete
        type: string
        x-nullable: true
      serviceItems:
        $ref: '#/definitions/PaymentServiceItems'
      status:
        $ref: '#/definitions/PaymentRequestStatus'
      paymentRequestNumber:
        example: 1234-5678-1
        readOnly: true
        type: string
      recalculationOfPaymentRequestID:
        example: c56a4180-65aa-42ec-a945-5fd21dec0538
        format: uuid
        type: string
        readOnly: true
        x-nullable: true
      eTag:
        type: string
      reviewedAt:
        format: date-time
        type: string
        x-nullable: true
      createdAt:
        format: date-time
        type: string
      sentToGexAt:
        format: date-time
        type: string
        x-nullable: true
      receivedByGexAt:
        format: date-time
        type: string
        x-nullable: true
      ediErrorType:
        description: >-
          Type of EDI reporting or causing the issue. Can be EDI 997, 824, and
          858.
        type: string
        x-nullable: true
      ediErrorCode:
        description: Reported code from syncada for the EDI error encountered
        type: string
        x-nullable: true
      ediErrorDescription:
        description: The reason the services counselor has excluded or rejected the item.
        type: string
        x-nullable: true
      tppsInvoiceAmountPaidTotalMillicents:
        type: integer
        format: millients
        title: >-
          Total amount that TPPS paid for all service items on the payment
          request in millicents
        x-nullable: true
      tppsInvoiceSellerPaidDate:
        type: string
        format: date-time
        title: Date that TPPS paid HS for the payment request
        x-nullable: true
    type: object
  PaymentRequests:
    items:
      $ref: '#/definitions/PaymentRequest'
    type: array
  PaymentServiceItems:
    items:
      $ref: '#/definitions/PaymentServiceItem'
    type: array
  PaymentServiceItem:
    properties:
      id:
        example: c56a4180-65aa-42ec-a945-5fd21dec0538
        format: uuid
        readOnly: true
        type: string
      createdAt:
        format: date-time
        type: string
      paymentRequestID:
        example: c56a4180-65aa-42ec-a945-5fd21dec0538
        format: uuid
        type: string
      mtoServiceItemID:
        example: c56a4180-65aa-42ec-a945-5fd21dec0538
        format: uuid
        type: string
      mtoServiceItemCode:
        example: DLH
        type: string
      mtoServiceItemName:
        example: Move management
        type: string
      mtoShipmentType:
        $ref: '#/definitions/MTOShipmentType'
      mtoShipmentID:
        type: string
        format: uuid
        example: c56a4180-65aa-42ec-a945-5fd21dec0538
        x-nullable: true
      status:
        $ref: '#/definitions/PaymentServiceItemStatus'
      priceCents:
        type: integer
        format: cents
        title: Price of the service item in cents
        x-nullable: true
      rejectionReason:
        example: documentation was incomplete
        type: string
        x-nullable: true
      referenceID:
        example: 1234-5678-c56a4180
        readOnly: true
        format: string
      paymentServiceItemParams:
        $ref: '#/definitions/PaymentServiceItemParams'
      eTag:
        type: string
      tppsInvoiceAmountPaidPerServiceItemMillicents:
        type: integer
        format: millicents
        title: Amount that TPPS paid for the individual service item in millicents
        x-nullable: true
    type: object
  PaymentRequestStatus:
    type: string
    enum:
      - PENDING
      - REVIEWED
      - REVIEWED_AND_ALL_SERVICE_ITEMS_REJECTED
      - SENT_TO_GEX
      - TPPS_RECEIVED
      - PAID
      - EDI_ERROR
      - DEPRECATED
    title: Payment Request Status
  ProofOfServiceDocs:
    items:
      $ref: '#/definitions/ProofOfServiceDoc'
    type: array
  ProofOfServiceDoc:
    properties:
      isWeightTicket:
        type: boolean
      uploads:
        items:
          $ref: '#/definitions/Upload'
        type: array
  ShipmentsPaymentSITBalance:
    items:
      $ref: '#/definitions/ShipmentPaymentSITBalance'
    type: array
  ShipmentPaymentSITBalance:
    properties:
      shipmentID:
        type: string
        format: uuid
      totalSITDaysAuthorized:
        type: integer
      totalSITDaysRemaining:
        type: integer
      totalSITEndDate:
        type: string
        format: date
        x-nullable: true
      pendingSITDaysInvoiced:
        type: integer
      pendingBilledStartDate:
        type: string
        format: date
        x-nullable: true
      pendingBilledEndDate:
        type: string
        format: date
        x-nullable: true
      previouslyBilledDays:
        type: integer
        x-nullable: true
      previouslyBilledStartDate:
        type: string
        format: date
        x-nullable: true
      previouslyBilledEndDate:
        type: string
        format: date
        x-nullable: true
  UpdateShipment:
    type: object
    properties:
      shipmentType:
        $ref: '#/definitions/MTOShipmentType'
      requestedPickupDate:
        format: date
        type: string
        x-nullable: true
      requestedDeliveryDate:
        format: date
        type: string
        x-nullable: true
      customerRemarks:
        type: string
        example: handle with care
        x-nullable: true
      counselorRemarks:
        type: string
        example: counselor approved
        x-nullable: true
      billableWeightCap:
        type: integer
        description: estimated weight of the shuttle service item provided by the prime
        example: 2500
        x-formatting: weight
        x-nullable: true
      billableWeightJustification:
        type: string
        example: more weight than expected
        x-nullable: true
      pickupAddress:
        allOf:
          - $ref: '#/definitions/Address'
      destinationAddress:
        allOf:
          - $ref: '#/definitions/Address'
      secondaryDeliveryAddress:
        allOf:
          - $ref: '#/definitions/Address'
      secondaryPickupAddress:
        allOf:
          - $ref: '#/definitions/Address'
      hasSecondaryPickupAddress:
        type: boolean
        x-nullable: true
        x-omitempty: false
      hasSecondaryDeliveryAddress:
        type: boolean
        x-nullable: true
        x-omitempty: false
      tertiaryDeliveryAddress:
        allOf:
          - $ref: '#/definitions/Address'
      tertiaryPickupAddress:
        allOf:
          - $ref: '#/definitions/Address'
      hasTertiaryPickupAddress:
        type: boolean
        x-nullable: true
        x-omitempty: false
      hasTertiaryDeliveryAddress:
        type: boolean
        x-nullable: true
        x-omitempty: false
      actualProGearWeight:
        type: integer
        x-nullable: true
        x-omitempty: false
      actualSpouseProGearWeight:
        type: integer
        x-nullable: true
        x-omitempty: false
      destinationType:
        $ref: '#/definitions/DestinationType'
      agents:
        $ref: '#/definitions/MTOAgents'
        x-nullable: true
      tacType:
        $ref: '#/definitions/LOATypeNullable'
      sacType:
        $ref: '#/definitions/LOATypeNullable'
      usesExternalVendor:
        type: boolean
        example: false
        x-nullable: true
      serviceOrderNumber:
        type: string
        x-nullable: true
      ntsRecordedWeight:
        description: >-
          The previously recorded weight for the NTS Shipment. Used for NTS
          Release to know what the previous primeActualWeight or billable weight
          was.
        example: 2000
        type: integer
        x-formatting: weight
        x-nullable: true
      storageFacility:
        x-nullable: true
        $ref: '#/definitions/StorageFacility'
      ppmShipment:
        $ref: '#/definitions/UpdatePPMShipment'
      boatShipment:
        $ref: '#/definitions/UpdateBoatShipment'
      mobileHomeShipment:
        $ref: '#/definitions/UpdateMobileHomeShipment'
  UpdatePPMShipment:
    type: object
    properties:
      ppmType:
        $ref: '#/definitions/PPMType'
      expectedDepartureDate:
        description: |
          Date the customer expects to move.
        format: date
        type: string
        x-nullable: true
      actualMoveDate:
        format: date
        type: string
        x-nullable: true
      pickupAddress:
        allOf:
          - $ref: '#/definitions/Address'
      secondaryPickupAddress:
        allOf:
          - $ref: '#/definitions/Address'
      destinationAddress:
        allOf:
          - $ref: '#/definitions/PPMDestinationAddress'
      secondaryDestinationAddress:
        allOf:
          - $ref: '#/definitions/Address'
      hasSecondaryPickupAddress:
        type: boolean
        x-nullable: true
        x-omitempty: false
      hasSecondaryDestinationAddress:
        type: boolean
        x-nullable: true
        x-omitempty: false
      tertiaryPickupAddress:
        allOf:
          - $ref: '#/definitions/Address'
      tertiaryDestinationAddress:
        allOf:
          - $ref: '#/definitions/Address'
      hasTertiaryPickupAddress:
        type: boolean
        x-nullable: true
        x-omitempty: false
      hasTertiaryDestinationAddress:
        type: boolean
        x-nullable: true
        x-omitempty: false
      w2Address:
        x-nullable: true
        $ref: '#/definitions/Address'
      sitExpected:
        type: boolean
        x-nullable: true
      sitLocation:
        allOf:
          - $ref: '#/definitions/SITLocationType'
          - x-nullable: true
      sitEstimatedWeight:
        type: integer
        example: 2000
        x-nullable: true
      sitEstimatedEntryDate:
        format: date
        type: string
        x-nullable: true
      sitEstimatedDepartureDate:
        format: date
        type: string
        x-nullable: true
      estimatedWeight:
        type: integer
        example: 4200
        x-nullable: true
      allowableWeight:
        description: The allowable weight of the PPM shipment goods being moved.
        type: integer
        minimum: 0
        example: 4300
        x-nullable: true
      hasProGear:
        description: |
          Indicates whether PPM shipment has pro-gear.
        type: boolean
        x-nullable: true
      proGearWeight:
        type: integer
        x-nullable: true
      spouseProGearWeight:
        type: integer
        x-nullable: true
      hasGunSafe:
        description: |
          Indicates whether PPM shipment has gun safe.
        type: boolean
        x-nullable: true
      gunSafeWeight:
        description: >-
          The estimated weight of the gun safe being moved belonging to the
          service member.
        type: integer
        x-nullable: true
      hasRequestedAdvance:
        description: |
          Indicates whether an advance has been requested for the PPM shipment.
        type: boolean
        x-nullable: true
      hasReceivedAdvance:
        description: |
          Indicates whether an advance was received for the PPM shipment.
        type: boolean
        x-nullable: true
      advanceAmountRequested:
        description: |
          The amount request for an advance, or null if no advance is requested
        type: integer
        format: cents
        x-nullable: true
      advanceAmountReceived:
        description: |
          The amount received for an advance, or null if no advance is received
        type: integer
        format: cents
        x-nullable: true
      advanceStatus:
        $ref: '#/definitions/PPMAdvanceStatus'
        x-nullable: true
      isActualExpenseReimbursement:
        description: >-
          Used for PPM shipments only. Denotes if this shipment uses the Actual
          Expense Reimbursement method.
        type: boolean
        example: false
        x-omitempty: false
        x-nullable: true
  UpdateBoatShipment:
    type: object
    properties:
      type:
        type: string
        enum:
          - HAUL_AWAY
          - TOW_AWAY
        x-nullable: true
      year:
        type: integer
        description: Year of the Boat
        x-nullable: true
      make:
        type: string
        description: Make of the Boat
        x-nullable: true
      model:
        type: string
        description: Model of the Boat
        x-nullable: true
      lengthInInches:
        type: integer
        description: Length of the Boat in inches
        x-nullable: true
      widthInInches:
        type: integer
        description: Width of the Boat in inches
        x-nullable: true
      heightInInches:
        type: integer
        description: Height of the Boat in inches
        x-nullable: true
      hasTrailer:
        type: boolean
        description: Does the boat have a trailer
        x-nullable: true
      isRoadworthy:
        type: boolean
        description: Is the trailer roadworthy
        x-nullable: true
  UpdateMobileHomeShipment:
    type: object
    properties:
      year:
        type: integer
        description: Year of the Boat
        x-nullable: true
      make:
        type: string
        description: Make of the Boat
        x-nullable: true
      model:
        type: string
        description: Model of the Boat
        x-nullable: true
      lengthInInches:
        type: integer
        description: Length of the Boat in inches
        x-nullable: true
      widthInInches:
        type: integer
        description: Width of the Boat in inches
        x-nullable: true
      heightInInches:
        type: integer
        description: Height of the Boat in inches
        x-nullable: true
  UpdateWeightTicket:
    type: object
    properties:
      vehicleDescription:
        description: >-
          Description of the vehicle used for the trip. E.g. make/model, type of
          truck/van, etc.
        type: string
        x-nullable: true
        x-omitempty: false
      emptyWeight:
        description: Weight of the vehicle when empty.
        type: integer
        minimum: 0
      missingEmptyWeightTicket:
        description: >-
          Indicates if the customer is missing a weight ticket for the vehicle
          weight when empty.
        type: boolean
        x-nullable: true
        x-omitempty: false
      fullWeight:
        description: The weight of the vehicle when full.
        type: integer
        minimum: 0
      missingFullWeightTicket:
        description: >-
          Indicates if the customer is missing a weight ticket for the vehicle
          weight when full.
        type: boolean
        x-nullable: true
        x-omitempty: false
      ownsTrailer:
        description: Indicates if the customer used a trailer they own for the move.
        type: boolean
      trailerMeetsCriteria:
        description: >-
          Indicates if the trailer that the customer used meets all the criteria
          to be claimable.
        type: boolean
      status:
        $ref: '#/definitions/PPMDocumentStatus'
      reason:
        description: The reason the services counselor has excluded or rejected the item.
        type: string
      adjustedNetWeight:
        description: Indicates the adjusted net weight of the vehicle
        type: integer
        minimum: 0
      netWeightRemarks:
        description: Remarks explaining any edits made to the net weight
        type: string
  UpdateMovingExpense:
    type: object
    properties:
      movingExpenseType:
        $ref: '#/definitions/OmittableMovingExpenseType'
      description:
        description: A brief description of the expense.
        type: string
        x-nullable: true
        x-omitempty: false
      amount:
        description: The total amount of the expense as indicated on the receipt
        type: integer
      sitStartDate:
        description: >-
          The date the shipment entered storage, applicable for the `STORAGE`
          movingExpenseType only
        type: string
        format: date
      sitEndDate:
        description: >-
          The date the shipment exited storage, applicable for the `STORAGE`
          movingExpenseType only
        type: string
        format: date
      status:
        $ref: '#/definitions/PPMDocumentStatus'
      reason:
        description: The reason the services counselor has excluded or rejected the item.
        type: string
      weightStored:
        description: The total weight stored in PPM SIT
        type: integer
      sitLocation:
        allOf:
          - $ref: '#/definitions/SITLocationType'
          - x-nullable: true
      sitEstimatedCost:
        description: >-
          The estimated amount that the government will pay the service member
          to put their goods into storage. This estimated storage cost is
          separate from the estimated incentive.
        type: integer
        format: cents
        x-nullable: true
        x-omitempty: false
      sitReimburseableAmount:
        description: The amount of SIT that will be reimbursed
        type: integer
        format: cents
        x-nullable: true
        x-omitempty: false
      paidWithGTCC:
        description: >-
          Indicates if the service member used their government issued card to
          pay for the expense
        type: boolean
        x-nullable: true
        x-omitempty: false
      missingReceipt:
        description: Indicates if the customer is missing the receipt for their expense.
        type: boolean
        x-nullable: true
        x-omitempty: false
      weightShipped:
        description: The total weight shipped for a small package
        type: integer
        x-nullable: true
        x-omitempty: false
      trackingNumber:
        description: Tracking number for a small package expense
        type: string
        x-nullable: true
        x-omitempty: false
      isProGear:
        description: Indicates if the customer is claiming an expense as pro-gear or not
        type: boolean
        x-nullable: true
      proGearBelongsToSelf:
        description: Indicates if the pro-gear belongs to the customer or their spouse
        type: boolean
        x-nullable: true
      proGearDescription:
        description: A brief description of the pro-gear
        type: string
        x-nullable: true
  UpdateProGearWeightTicket:
    type: object
    properties:
      belongsToSelf:
        description: >-
          Indicates if this information is for the customer's own pro-gear,
          otherwise, it's the spouse's.
        type: boolean
      hasWeightTickets:
        description: >-
          Indicates if the user has a weight ticket for their pro-gear,
          otherwise they have a constructed weight.
        type: boolean
      weight:
        description: Weight of the pro-gear contained in the shipment.
        type: integer
        minimum: 0
      status:
        $ref: '#/definitions/PPMDocumentStatus'
      reason:
        description: The reason the services counselor has excluded or rejected the item.
        type: string
      description:
        description: Description of pro gear included in trips set.
        type: string
  ApproveShipments:
    type: object
    properties:
      approveShipments:
        type: array
        items:
          type: object
          properties:
            shipmentID:
              type: string
              format: uuid
            eTag:
              type: string
          required:
            - shipmentID
            - eTag
    required:
      - approveShipments
  MTOShipments:
    items:
      $ref: '#/definitions/MTOShipment'
    type: array
  CreateMTOShipment:
    type: object
    properties:
      moveTaskOrderID:
        description: The ID of the move this new shipment is for.
        example: 1f2270c7-7166-40ae-981e-b200ebdf3054
        format: uuid
        type: string
      requestedPickupDate:
        description: >
          The customer's preferred pickup date. Other dates, such as required
          delivery date and (outside MilMove) the pack date, are derived from
          this date.
        format: date
        type: string
        x-nullable: true
      requestedDeliveryDate:
        description: |
          The customer's preferred delivery date.
        format: date
        type: string
        x-nullable: true
      customerRemarks:
        description: >
          The customer can use the customer remarks field to inform the services
          counselor and the movers about any

          special circumstances for this shipment. Typical examples:
            * bulky or fragile items,
            * weapons,
            * access info for their address.
          Customer enters this information during onboarding. Optional field.
        type: string
        example: handle with care
        x-nullable: true
      counselorRemarks:
        description: >
          The counselor can use the counselor remarks field to inform the movers
          about any

          special circumstances for this shipment. Typical examples:
            * bulky or fragile items,
            * weapons,
            * access info for their address.
          Counselors enters this information when creating or editing an MTO
          Shipment. Optional field.
        type: string
        example: handle with care
        x-nullable: true
      agents:
        $ref: '#/definitions/MTOAgents'
      mtoServiceItems:
        $ref: '#/definitions/MTOServiceItems'
      pickupAddress:
        description: The address where the movers should pick up this shipment.
        allOf:
          - $ref: '#/definitions/Address'
      destinationAddress:
        description: Where the movers should deliver this shipment.
        allOf:
          - $ref: '#/definitions/Address'
      hasSecondaryPickupAddress:
        type: boolean
        x-nullable: true
        x-omitempty: false
      secondaryPickupAddress:
        description: The address where the movers should pick up this shipment.
        allOf:
          - $ref: '#/definitions/Address'
      hasSecondaryDeliveryAddress:
        type: boolean
        x-nullable: true
        x-omitempty: false
      secondaryDeliveryAddress:
        description: Where the movers should deliver this shipment.
        allOf:
          - $ref: '#/definitions/Address'
      hasTertiaryPickupAddress:
        type: boolean
        x-nullable: true
        x-omitempty: false
      tertiaryPickupAddress:
        description: The address where the movers should pick up this shipment.
        allOf:
          - $ref: '#/definitions/Address'
      hasTertiaryDeliveryAddress:
        type: boolean
        x-nullable: true
        x-omitempty: false
      tertiaryDeliveryAddress:
        description: Where the movers should deliver this shipment.
        allOf:
          - $ref: '#/definitions/Address'
      destinationType:
        $ref: '#/definitions/DestinationType'
      shipmentType:
        $ref: '#/definitions/MTOShipmentType'
      tacType:
        allOf:
          - $ref: '#/definitions/LOAType'
          - x-nullable: true
      sacType:
        allOf:
          - $ref: '#/definitions/LOAType'
          - x-nullable: true
      usesExternalVendor:
        type: boolean
        example: false
        x-nullable: true
      serviceOrderNumber:
        type: string
        x-nullable: true
      ntsRecordedWeight:
        description: >-
          The previously recorded weight for the NTS Shipment. Used for NTS
          Release to know what the previous primeActualWeight or billable weight
          was.
        example: 2000
        type: integer
        x-nullable: true
        x-formatting: weight
      storageFacility:
        x-nullable: true
        $ref: '#/definitions/StorageFacility'
      mobileHomeShipment:
        $ref: '#/definitions/CreateMobileHomeShipment'
      ppmShipment:
        $ref: '#/definitions/CreatePPMShipment'
      boatShipment:
        $ref: '#/definitions/CreateBoatShipment'
    required:
      - moveTaskOrderID
      - shipmentType
  CreatePPMShipment:
    description: >-
      A personally procured move is a type of shipment that a service members
      moves themselves.
    properties:
      ppmType:
        $ref: '#/definitions/PPMType'
      expectedDepartureDate:
        description: |
          Date the customer expects to move.
        format: date
        type: string
      pickupAddress:
        allOf:
          - $ref: '#/definitions/Address'
      secondaryPickupAddress:
        allOf:
          - $ref: '#/definitions/Address'
      tertiaryPickupAddress:
        allOf:
          - $ref: '#/definitions/Address'
      destinationAddress:
        allOf:
          - $ref: '#/definitions/PPMDestinationAddress'
      secondaryDestinationAddress:
        allOf:
          - $ref: '#/definitions/Address'
      tertiaryDestinationAddress:
        allOf:
          - $ref: '#/definitions/Address'
      hasSecondaryPickupAddress:
        type: boolean
        x-nullable: true
        x-omitempty: false
      hasTertiaryPickupAddress:
        type: boolean
        x-nullable: true
        x-omitempty: false
      hasSecondaryDestinationAddress:
        type: boolean
        x-nullable: true
        x-omitempty: false
      hasTertiaryDestinationAddress:
        type: boolean
        x-nullable: true
        x-omitempty: false
      sitExpected:
        type: boolean
      sitLocation:
        allOf:
          - $ref: '#/definitions/SITLocationType'
          - x-nullable: true
      sitEstimatedWeight:
        type: integer
        example: 2000
        x-nullable: true
      sitEstimatedEntryDate:
        format: date
        type: string
        x-nullable: true
      sitEstimatedDepartureDate:
        format: date
        type: string
        x-nullable: true
      estimatedWeight:
        type: integer
        example: 4200
      hasProGear:
        description: |
          Indicates whether PPM shipment has pro-gear.
        type: boolean
      proGearWeight:
        type: integer
        x-nullable: true
      spouseProGearWeight:
        type: integer
        x-nullable: true
      hasGunSafe:
        description: |
          Indicates whether PPM shipment has gun safe.
        type: boolean
      gunSafeWeight:
        type: integer
        x-nullable: true
      isActualExpenseReimbursement:
        description: >-
          Used for PPM shipments only. Denotes if this shipment uses the Actual
          Expense Reimbursement method.
        type: boolean
        example: false
        x-omitempty: false
        x-nullable: true
      closeoutOfficeID:
        example: 1f2270c7-7166-40ae-981e-b200ebdf3054
        format: uuid
        type: string
    required:
      - expectedDepartureDate
      - pickupAddress
      - destinationAddress
      - sitExpected
      - estimatedWeight
      - hasProGear
      - hasGunSafe
  CreateBoatShipment:
    description: Boat shipment information for the move.
    properties:
      type:
        type: string
        enum:
          - HAUL_AWAY
          - TOW_AWAY
      year:
        type: integer
        description: Year of the Boat
      make:
        type: string
        description: Make of the Boat
      model:
        type: string
        description: Model of the Boat
      lengthInInches:
        type: integer
        description: Length of the Boat in inches
      widthInInches:
        type: integer
        description: Width of the Boat in inches
      heightInInches:
        type: integer
        description: Height of the Boat in inches
      hasTrailer:
        type: boolean
        description: Does the boat have a trailer
      isRoadworthy:
        type: boolean
        description: Is the trailer roadworthy
        x-nullable: true
    required:
      - type
      - year
      - make
      - model
      - lengthInInches
      - widthInInches
      - heightInInches
      - hasTrailer
  CreateMobileHomeShipment:
    description: A mobile home shipment that the prime moves for a service member.
    properties:
      make:
        type: string
        description: Make of the Mobile Home
      model:
        type: string
        description: Model of the Mobile Home
      year:
        type: integer
        description: Year of the Mobile Home
      lengthInInches:
        type: integer
        description: Length of the Mobile Home in inches
      heightInInches:
        type: integer
        description: Height of the Mobile Home in inches
      widthInInches:
        type: integer
        description: Width of the Mobile Home in inches
    required:
      - make
      - model
      - year
      - lengthInInches
      - heightInInches
      - widthInInches
  RejectShipment:
    properties:
      rejectionReason:
        type: string
        example: MTO Shipment not good enough
    required:
      - rejectionReason
  RequestDiversion:
    properties:
      diversionReason:
        type: string
        example: Shipment route needs to change
    required:
      - diversionReason
  ApproveSITExtension:
    properties:
      approvedDays:
        description: Number of days approved for SIT extension
        type: integer
        example: 21
        minimum: 1
      requestReason:
        description: >-
          Reason from service counselor-provided picklist for SIT Duration
          Update
        example: AWAITING_COMPLETION_OF_RESIDENCE
        type: string
        enum:
          - SERIOUS_ILLNESS_MEMBER
          - SERIOUS_ILLNESS_DEPENDENT
          - IMPENDING_ASSIGNEMENT
          - DIRECTED_TEMPORARY_DUTY
          - NONAVAILABILITY_OF_CIVILIAN_HOUSING
          - AWAITING_COMPLETION_OF_RESIDENCE
          - OTHER
      officeRemarks:
        description: Remarks from TOO about SIT approval
        type: string
        example: Approved for three weeks rather than requested 45 days
        x-nullable: true
    required:
      - approvedDays
  DenySITExtension:
    properties:
      officeRemarks:
        description: Remarks from TOO about SIT denial
        type: string
        example: Denied this extension as it does not match the criteria
        x-nullable: true
      convertToCustomerExpense:
        description: >-
          Whether or not to convert to members expense once SIT extension is
          denied.
        type: boolean
        example: false
    required:
      - officeRemarks
      - convertToCustomerExpense
  UpdateSITServiceItemCustomerExpense:
    properties:
      convertToCustomerExpense:
        example: true
        type: boolean
      customerExpenseReason:
        description: Reason the service item was rejected
        type: string
        example: Insufficent details provided
    required:
      - convertToCustomerExpense
      - customerExpenseReason
  CreateApprovedSITDurationUpdate:
    properties:
      requestReason:
        description: >-
          Reason from service counselor-provided picklist for SIT Duration
          Update
        example: AWAITING_COMPLETION_OF_RESIDENCE
        type: string
        enum:
          - SERIOUS_ILLNESS_MEMBER
          - SERIOUS_ILLNESS_DEPENDENT
          - IMPENDING_ASSIGNEMENT
          - DIRECTED_TEMPORARY_DUTY
          - NONAVAILABILITY_OF_CIVILIAN_HOUSING
          - AWAITING_COMPLETION_OF_RESIDENCE
          - OTHER
      approvedDays:
        description: >-
          Number of days approved for SIT extension. This will match requested
          days saved to the SIT extension model.
        type: integer
        example: 21
      officeRemarks:
        description: Remarks from TOO about SIT Duration Update creation
        type: string
        example: >-
          Customer needs additional storage time as their new place of residence
          is not yet ready
        x-nullable: true
    required:
      - requestReason
      - approvedDays
  PatchMTOServiceItemStatusPayload:
    properties:
      status:
        description: Describes all statuses for a MTOServiceItem
        type: string
        enum:
          - SUBMITTED
          - APPROVED
          - REJECTED
      rejectionReason:
        description: Reason the service item was rejected
        type: string
        example: Insufficent details provided
        x-nullable: true
  MTOApprovalServiceItemCodes:
    description: MTO level service items to create when updating MTO status.
    properties:
      serviceCodeCS:
        example: true
        type: boolean
      serviceCodeMS:
        example: true
        type: boolean
    type: object
  TacValid:
    properties:
      isValid:
        example: true
        type: boolean
    required:
      - isValid
    type: object
  UpdatePaymentRequestStatusPayload:
    properties:
      rejectionReason:
        example: documentation was incomplete
        type: string
        x-nullable: true
      status:
        $ref: '#/definitions/PaymentRequestStatus'
      eTag:
        type: string
    type: object
  BulkAssignmentMoveIDs:
    type: array
    items:
      $ref: '#/definitions/BulkAssignmentMoveID'
  BulkAssignmentMoveID:
    type: string
    format: uuid
    example: c56a4180-65aa-42ec-a945-5fd21dec0538
  AvailableOfficeUsers:
    type: array
    items:
      $ref: '#/definitions/AvailableOfficeUser'
  AvailableOfficeUser:
    type: object
    properties:
      officeUserId:
        type: string
        format: uuid
        example: c56a4180-65aa-42ec-a945-5fd21dec0538
      lastName:
        type: string
      firstName:
        type: string
      hasSafetyPrivilege:
        type: boolean
      workload:
        type: integer
        x-omitempty: false
  BulkAssignmentData:
    type: object
    properties:
      availableOfficeUsers:
        $ref: '#/definitions/AvailableOfficeUsers'
      bulkAssignmentMoveIDs:
        $ref: '#/definitions/BulkAssignmentMoveIDs'
  BulkAssignmentSavePayload:
    type: object
    properties:
      userData:
        type: array
        items:
          $ref: '#/definitions/BulkAssignmentForUser'
      moveData:
        type: array
        items:
          $ref: '#/definitions/BulkAssignmentMoveData'
      queueType:
        type: string
        description: A string corresponding to the queue type
        enum:
          - COUNSELING
          - CLOSEOUT
          - TASK_ORDER
          - PAYMENT_REQUEST
          - DESTINATION_REQUESTS
  BulkAssignmentForUser:
    type: object
    properties:
      id:
        type: string
        format: uuid
      moveAssignments:
        type: integer
        x-omitempty: false
  BulkAssignmentMoveData:
    format: uuid
    type: string
  QueueMoves:
    type: array
    items:
      $ref: '#/definitions/QueueMove'
  QueueMove:
    type: object
    properties:
      id:
        type: string
        format: uuid
      customer:
        $ref: '#/definitions/Customer'
      status:
        $ref: '#/definitions/MoveStatus'
      locator:
        type: string
      submittedAt:
        format: date-time
        type: string
        x-nullable: true
      appearedInTooAt:
        format: date-time
        type: string
        x-nullable: true
      requestedMoveDate:
        format: date
        type: string
        x-nullable: true
      requestedMoveDates:
        type: string
        description: comma‑separated list of shipment dates (YYYY‑MM‑DD)
        x-nullable: true
      departmentIndicator:
        $ref: '#/definitions/DeptIndicator'
      shipmentsCount:
        type: integer
      originDutyLocation:
        $ref: '#/definitions/DutyLocation'
      destinationDutyLocation:
        $ref: '#/definitions/DutyLocation'
        x-nullable: true
      originGBLOC:
        $ref: '#/definitions/GBLOC'
      destinationGBLOC:
        $ref: '#/definitions/GBLOC'
      ppmType:
        type: string
        enum:
          - FULL
          - PARTIAL
        x-nullable: true
      closeoutInitiated:
        format: date-time
        type: string
        x-nullable: true
      closeoutLocation:
        type: string
        x-nullable: true
      orderType:
        type: string
        x-nullable: true
      lockedByOfficeUserID:
        type: string
        format: uuid
        x-nullable: true
      lockedByOfficeUser:
        $ref: '#/definitions/LockedOfficeUser'
        x-nullable: true
      lockExpiresAt:
        type: string
        format: date-time
        x-nullable: true
      ppmStatus:
        $ref: '#/definitions/PPMStatus'
        x-nullable: true
      counselingOffice:
        type: string
        x-nullable: true
      counselingOfficeID:
        type: string
        format: uuid
        x-nullable: true
      assignedTo:
        $ref: '#/definitions/AssignedOfficeUser'
        x-nullable: true
      availableOfficeUsers:
        $ref: '#/definitions/AvailableOfficeUsers'
      assignable:
        type: boolean
      approvalRequestTypes:
        type: array
        items:
          type: string
  QueueMovesResult:
    type: object
    properties:
      page:
        type: integer
      perPage:
        type: integer
      totalCount:
        type: integer
      queueMoves:
        $ref: '#/definitions/QueueMoves'
  ListPrimeMove:
    description: >
      An abbreviated definition for a move, without all the nested information
      (shipments, service items, etc). Used to fetch a list of moves more
      efficiently.
    type: object
    properties:
      id:
        example: 1f2270c7-7166-40ae-981e-b200ebdf3054
        format: uuid
        type: string
      moveCode:
        type: string
        example: HYXFJF
        readOnly: true
      createdAt:
        format: date-time
        type: string
        readOnly: true
      orderID:
        example: c56a4180-65aa-42ec-a945-5fd21dec0538
        format: uuid
        type: string
      destinationGBLOC:
        example: AGFM
        type: string
      destinationPostalCode:
        example: '90210'
        type: string
      referenceId:
        example: 1001-3456
        type: string
      availableToPrimeAt:
        format: date-time
        type: string
        x-nullable: true
        readOnly: true
      approvedAt:
        format: date-time
        type: string
        x-nullable: true
        readOnly: true
      updatedAt:
        format: date-time
        type: string
        readOnly: true
      ppmType:
        type: string
        enum:
          - FULL
          - PARTIAL
      eTag:
        type: string
        readOnly: true
      orderType:
        type: string
  ListPrimeMoves:
    type: array
    items:
      $ref: '#/definitions/ListPrimeMove'
  ListPrimeMovesResult:
    type: object
    properties:
      page:
        type: integer
      perPage:
        type: integer
      totalCount:
        type: integer
      queueMoves:
        $ref: '#/definitions/ListPrimeMoves'
  QueuePaymentRequest:
    type: object
    properties:
      id:
        type: string
        format: uuid
      moveID:
        type: string
        format: uuid
      customer:
        $ref: '#/definitions/Customer'
      status:
        $ref: '#/definitions/QueuePaymentRequestStatus'
      age:
        type: number
        format: double
        description: >-
          Days since the payment request has been requested.  Decimal
          representation will allow more accurate sorting.
      submittedAt:
        type: string
        format: date-time
      locator:
        type: string
      departmentIndicator:
        $ref: '#/definitions/DeptIndicator'
      originGBLOC:
        $ref: '#/definitions/GBLOC'
      originDutyLocation:
        $ref: '#/definitions/DutyLocation'
      orderType:
        type: string
        x-nullable: true
      lockedByOfficeUserID:
        type: string
        format: uuid
        x-nullable: true
      lockExpiresAt:
        type: string
        format: date-time
        x-nullable: true
      assignedTo:
        $ref: '#/definitions/AssignedOfficeUser'
        x-nullable: true
      availableOfficeUsers:
        $ref: '#/definitions/AvailableOfficeUsers'
      assignable:
        type: boolean
      counselingOffice:
        type: string
        x-nullable: true
  QueuePaymentRequests:
    type: array
    items:
      $ref: '#/definitions/QueuePaymentRequest'
  QueuePaymentRequestsResult:
    type: object
    properties:
      page:
        type: integer
      perPage:
        type: integer
      totalCount:
        type: integer
      queuePaymentRequests:
        $ref: '#/definitions/QueuePaymentRequests'
  QueuePaymentRequestStatus:
    enum:
      - Payment requested
      - Reviewed
      - Rejected
      - Paid
    title: Queue Payment Request Status
    type: string
  SearchMoves:
    type: array
    items:
      $ref: '#/definitions/SearchMove'
  SearchMove:
    type: object
    properties:
      id:
        type: string
        format: uuid
      firstName:
        type: string
        example: John
        x-nullable: true
      lastName:
        type: string
        example: Doe
        x-nullable: true
      edipi:
        type: string
        example: 1234567890
        x-nullable: true
      paymentRequestCode:
        type: string
        example: 9551-6199-2
        x-nullable: true
      status:
        $ref: '#/definitions/MoveStatus'
      locator:
        type: string
      branch:
        type: string
      shipmentsCount:
        type: integer
      originDutyLocationPostalCode:
        format: zip
        type: string
        title: ZIP
        example: '90210'
        pattern: ^(\d{5})$
      destinationPostalCode:
        format: zip
        type: string
        title: ZIP
        example: '90210'
        pattern: ^(\d{5})$
      requestedPickupDate:
        type: string
        format: date
        x-nullable: true
      orderType:
        type: string
      requestedDeliveryDate:
        type: string
        format: date
        x-nullable: true
      originGBLOC:
        $ref: '#/definitions/GBLOC'
      destinationGBLOC:
        $ref: '#/definitions/GBLOC'
      lockedByOfficeUserID:
        type: string
        format: uuid
        x-nullable: true
      lockExpiresAt:
        type: string
        format: date-time
        x-nullable: true
      emplid:
        type: string
        x-nullable: true
  SearchMovesResult:
    type: object
    properties:
      page:
        type: integer
      perPage:
        type: integer
      totalCount:
        type: integer
      searchMoves:
        $ref: '#/definitions/SearchMoves'
  GBLOC:
    type: string
    enum:
      - AGFM
      - APAT
      - BGAC
      - BGNC
      - BKAS
      - CFMQ
      - CLPK
      - CNNQ
      - DMAT
      - GSAT
      - HAFC
      - HBAT
      - JEAT
      - JENQ
      - KKFA
      - LHNQ
      - LKNQ
      - MAPK
      - MAPS
      - MBFL
      - MLNQ
      - XXXX
  CreateCustomerSupportRemark:
    type: object
    description: >-
      A text remark written by an customer support user that is associated with
      a specific move.
    required:
      - content
      - officeUserID
    properties:
      content:
        example: This is a remark about a move.
        type: string
      officeUserID:
        example: 1f2270c7-7166-40ae-981e-b200ebdf3054
        format: uuid
        type: string
  UpdateCustomerSupportRemarkPayload:
    type: object
    description: >-
      A text remark update to an existing remark created by the current active
      user (the CSR).
    required:
      - content
    properties:
      content:
        example: This is a remark about a move.
        type: string
  EvaluationReportType:
    type: string
    enum:
      - SHIPMENT
      - COUNSELING
  EvaluationReportInspectionType:
    type: string
    enum:
      - DATA_REVIEW
      - PHYSICAL
      - VIRTUAL
    x-nullable: true
  EvaluationReportLocation:
    type: string
    enum:
      - ORIGIN
      - DESTINATION
      - OTHER
    x-nullable: true
  EvaluationReportOfficeUser:
    type: object
    readOnly: true
    description: The authoring office user for an evaluation report
    properties:
      id:
        example: 1f2270c7-7166-40ae-981e-b200ebdf3054
        format: uuid
        type: string
      firstName:
        type: string
      lastName:
        type: string
      email:
        type: string
        format: x-email
        pattern: ^[a-zA-Z0-9._%+-]+@[a-zA-Z0-9.-]+\.[a-zA-Z]{2,}$
      phone:
        type: string
        format: telephone
        pattern: ^[2-9]\d{2}-\d{3}-\d{4}$
  EvaluationReportList:
    type: array
    items:
      $ref: '#/definitions/EvaluationReport'
  EvaluationReport:
    type: object
    description: An evaluation report
    properties:
      id:
        example: 1f2270c7-7166-40ae-981e-b200ebdf3054
        format: uuid
        type: string
        readOnly: true
      moveID:
        example: 1f2270c7-7166-40ae-981e-b200ebdf3054
        format: uuid
        type: string
        readOnly: true
      shipmentID:
        example: 1f2270c7-7166-40ae-981e-b200ebdf3054
        format: uuid
        type: string
        x-nullable: true
        readOnly: true
      type:
        $ref: '#/definitions/EvaluationReportType'
      inspectionType:
        $ref: '#/definitions/EvaluationReportInspectionType'
        x-nullable: true
      inspectionDate:
        type: string
        format: date
        x-nullable: true
      officeUser:
        $ref: '#/definitions/EvaluationReportOfficeUser'
      location:
        $ref: '#/definitions/EvaluationReportLocation'
        x-nullable: true
      reportViolations:
        $ref: '#/definitions/ReportViolations'
        x-nullable: true
      gsrAppeals:
        $ref: '#/definitions/GSRAppeals'
        x-nullable: true
      locationDescription:
        type: string
        example: Route 66 at crash inspection site 3
        x-nullable: true
      observedShipmentDeliveryDate:
        type: string
        format: date
        x-nullable: true
      observedShipmentPhysicalPickupDate:
        type: string
        format: date
        x-nullable: true
      timeDepart:
        type: string
        x-nullable: true
        pattern: ^(0[0-9]|1[0-9]|2[0-3]):[0-5][0-9]$
        example: '14:30'
      evalStart:
        type: string
        x-nullable: true
        pattern: ^(0[0-9]|1[0-9]|2[0-3]):[0-5][0-9]$
        example: '15:00'
      evalEnd:
        type: string
        x-nullable: true
        pattern: ^(0[0-9]|1[0-9]|2[0-3]):[0-5][0-9]$
        example: '18:00'
      violationsObserved:
        type: boolean
        x-nullable: true
      remarks:
        type: string
        x-nullable: true
      seriousIncident:
        type: boolean
        x-nullable: true
      seriousIncidentDesc:
        type: string
        x-nullable: true
      observedClaimsResponseDate:
        type: string
        format: date
        x-nullable: true
      observedPickupDate:
        type: string
        format: date
        x-nullable: true
      observedPickupSpreadStartDate:
        type: string
        format: date
        x-nullable: true
      observedPickupSpreadEndDate:
        type: string
        format: date
        x-nullable: true
      observedDeliveryDate:
        type: string
        format: date
        x-nullable: true
      moveReferenceID:
        type: string
        x-nullable: true
        readOnly: true
      eTag:
        type: string
      submittedAt:
        type: string
        format: date-time
        x-nullable: true
      createdAt:
        type: string
        format: date-time
        readOnly: true
      updatedAt:
        type: string
        format: date-time
        readOnly: true
  CreateEvaluationReport:
    type: object
    description: >-
      Minimal set of info needed to create a shipment evaluation report, which
      is just a shipment ID.
    properties:
      shipmentID:
        description: The shipment ID of the shipment to be evaluated in the report
        example: 01b9671e-b268-4906-967b-ba661a1d3933
        format: uuid
        type: string
  CreateAppeal:
    type: object
    description: Appeal status and remarks left for a violation, created by a GSR user.
    properties:
      remarks:
        description: Remarks left by the GSR user
        example: These are my violation appeal remarks
        type: string
      appealStatus:
        description: The status of the appeal set by the GSR user
        example: These are my violation appeal remarks
        type: string
        enum:
          - sustained
          - rejected
  PWSViolation:
    type: object
    description: A PWS violation for an evaluation report
    readOnly: true
    properties:
      id:
        example: 1f2270c7-7166-40ae-981e-b200ebdf3054
        format: uuid
        type: string
      displayOrder:
        example: 3
        type: integer
      paragraphNumber:
        example: 1.2.3.4.5
        type: string
      title:
        example: Customer Support
        type: string
      category:
        example: Pre-Move Services
        type: string
      subCategory:
        example: Weight Estimate
        type: string
      requirementSummary:
        example: Provide a single point of contact (POC)
        type: string
      requirementStatement:
        example: >-
          The contractor shall prepare and load property going into NTS in
          containers at residence for shipment to NTS.
        type: string
      isKpi:
        example: false
        type: boolean
      additionalDataElem:
        example: QAE Observed Delivery Date
        type: string
  PWSViolations:
    type: array
    items:
      $ref: '#/definitions/PWSViolation'
  AssociateReportViolations:
    type: object
    description: A list of PWS violation string ids to associate with an evaluation report
    properties:
      violations:
        type: array
        items:
          type: string
          format: uuid
  ReportViolation:
    type: object
    description: An object associating violations to evaluation reports
    properties:
      id:
        example: 1f2270c7-7166-40ae-981e-b200ebdf3054
        format: uuid
        type: string
      reportID:
        example: 1f2270c7-7166-40ae-981e-b200ebdf3054
        format: uuid
        type: string
      violationID:
        example: 1f2270c7-7166-40ae-981e-b200ebdf3054
        format: uuid
        type: string
      violation:
        $ref: '#/definitions/PWSViolation'
      gsrAppeals:
        $ref: '#/definitions/GSRAppeals'
        x-nullable: true
  ReportViolations:
    type: array
    items:
      $ref: '#/definitions/ReportViolation'
  GSRAppealStatusType:
    type: string
    enum:
      - SUSTAINED
      - REJECTED
  GSRAppeals:
    type: array
    items:
      $ref: '#/definitions/GSRAppeal'
  GSRAppeal:
    type: object
    description: An object associating appeals on violations and serious incidents
    properties:
      id:
        example: 1f2270c7-7166-40ae-981e-b200ebdf3054
        format: uuid
        type: string
      reportID:
        example: 1f2270c7-7166-40ae-981e-b200ebdf3054
        format: uuid
        type: string
      violationID:
        example: 1f2270c7-7166-40ae-981e-b200ebdf3054
        format: uuid
        type: string
      officeUserID:
        example: 1f2270c7-7166-40ae-981e-b200ebdf3054
        format: uuid
        type: string
      officeUser:
        $ref: '#/definitions/EvaluationReportOfficeUser'
      isSeriousIncident:
        type: boolean
        example: false
      appealStatus:
        $ref: '#/definitions/GSRAppealStatusType'
      remarks:
        type: string
        example: Office user remarks
      createdAt:
        type: string
        format: date-time
        readOnly: true
  TransportationOffices:
    type: array
    items:
      $ref: '#/definitions/TransportationOffice'
  VLocations:
    type: array
    items:
      $ref: '#/definitions/VLocation'
  ReServiceItems:
    type: array
    items:
      $ref: '#/definitions/ReServiceItem'
  GBLOCs:
    type: array
    items:
      type: string
  CounselingOffices:
    type: array
    items:
      $ref: '#/definitions/CounselingOffice'
  CounselingOffice:
    type: object
    properties:
      id:
        type: string
        format: uuid
        example: c56a4180-65aa-42ec-a945-5fd21dec0538
      name:
        type: string
        example: Fort Bragg North Station
    required:
      - id
      - name
  MovePayload:
    type: object
    properties:
      id:
        type: string
        format: uuid
        example: c56a4180-65aa-42ec-a945-5fd21dec0538
      orders_id:
        type: string
        format: uuid
        example: c56a4180-65aa-42ec-a945-5fd21dec0538
      service_member_id:
        type: string
        format: uuid
        example: c56a4180-65aa-42ec-a945-5fd21dec0538
        readOnly: true
      locator:
        type: string
        example: '12432'
      status:
        $ref: '#/definitions/MoveStatus'
      created_at:
        type: string
        format: date-time
      updated_at:
        type: string
        format: date-time
      submitted_at:
        type: string
        format: date-time
        x-nullable: true
      mto_shipments:
        $ref: '#/definitions/MTOShipments'
      closeout_office:
        $ref: '#/definitions/TransportationOffice'
      cancel_reason:
        type: string
        example: Change of orders
        x-nullable: true
      eTag:
        type: string
      primeCounselingCompletedAt:
        format: date-time
        type: string
        readOnly: true
      additionalDocuments:
        $ref: '#/definitions/Document'
    required:
      - id
      - orders_id
      - locator
      - created_at
      - updated_at
      - eTag
  IsDateWeekendHolidayInfo:
    type: object
    properties:
      country_code:
        type: string
      country_name:
        type: string
      date:
        type: string
        format: date
        example: '2018-09-25'
      is_weekend:
        type: boolean
      is_holiday:
        type: boolean
      details:
        type: string
    required:
      - country_code
      - country_name
      - date
      - is_weekend
      - is_holiday
  AssignOfficeUserBody:
    type: object
    properties:
      officeUserId:
        type: string
        format: uuid
      queueType:
        type: string
    required:
      - officeUserId
      - queueType
  AssignedOfficeUser:
    type: object
    properties:
      officeUserId:
        type: string
        format: uuid
        example: c56a4180-65aa-42ec-a945-5fd21dec0538
      firstName:
        type: string
      lastName:
        type: string
  Affiliation:
    type: string
    x-nullable: true
    title: Branch of service
    description: Military branch of service
    enum:
      - ARMY
      - NAVY
      - MARINES
      - AIR_FORCE
      - COAST_GUARD
      - SPACE_FORCE
      - OTHER
    x-display-value:
      ARMY: Army
      NAVY: Navy
      MARINES: Marine Corps
      AIR_FORCE: Air Force
      COAST_GUARD: Coast Guard
      SPACE_FORCE: Space Force
      OTHER: OTHER
  Address:
    description: A postal address
    type: object
    properties:
      id:
        type: string
        format: uuid
        example: c56a4180-65aa-42ec-a945-5fd21dec0538
      streetAddress1:
        type: string
        example: 123 Main Ave
        title: Street address 1
      streetAddress2:
        type: string
        example: Apartment 9000
        x-nullable: true
        title: Street address 2
      streetAddress3:
        type: string
        example: Montmârtre
        x-nullable: true
        title: Address Line 3
      city:
        type: string
        example: Anytown
        title: City
      eTag:
        type: string
        readOnly: true
      state:
        title: State
        type: string
        x-display-value:
          AL: AL
          AK: AK
          AR: AR
          AZ: AZ
          CA: CA
          CO: CO
          CT: CT
          DC: DC
          DE: DE
          FL: FL
          GA: GA
          HI: HI
          IA: IA
          ID: ID
          IL: IL
          IN: IN
          KS: KS
          KY: KY
          LA: LA
          MA: MA
          MD: MD
          ME: ME
          MI: MI
          MN: MN
          MO: MO
          MS: MS
          MT: MT
          NC: NC
          ND: ND
          NE: NE
          NH: NH
          NJ: NJ
          NM: NM
          NV: NV
          NY: NY
          OH: OH
          OK: OK
          OR: OR
          PA: PA
          RI: RI
          SC: SC
          SD: SD
          TN: TN
          TX: TX
          UT: UT
          VA: VA
          VT: VT
          WA: WA
          WI: WI
          WV: WV
          WY: WY
        enum:
          - AL
          - AK
          - AR
          - AZ
          - CA
          - CO
          - CT
          - DC
          - DE
          - FL
          - GA
          - HI
          - IA
          - ID
          - IL
          - IN
          - KS
          - KY
          - LA
          - MA
          - MD
          - ME
          - MI
          - MN
          - MO
          - MS
          - MT
          - NC
          - ND
          - NE
          - NH
          - NJ
          - NM
          - NV
          - NY
          - OH
          - OK
          - OR
          - PA
          - RI
          - SC
          - SD
          - TN
          - TX
          - UT
          - VA
          - VT
          - WA
          - WI
          - WV
          - WY
      postalCode:
        type: string
        format: zip
        title: ZIP
        example: '90210'
        pattern: ^(\d{5}([\-]\d{4})?)$
      country:
        type: string
        title: Country
        x-nullable: true
        example: US
        default: US
        pattern: ^[A-Z]{2}$
        description: Two-letter country code
      county:
        type: string
        title: County
        x-nullable: true
        example: LOS ANGELES
      isOconus:
        type: boolean
        title: isOconus
        x-nullable: true
        example: false
      usPostRegionCitiesID:
        type: string
        format: uuid
        example: c56a4180-65aa-42ec-a945-5fd21dec0538
      destinationGbloc:
        type: string
        pattern: ^[A-Z]{4}$
        x-nullable: true
    required:
      - streetAddress1
      - city
      - state
      - postalCode
  TransportationOffice:
    type: object
    properties:
      id:
        type: string
        format: uuid
        example: c56a4180-65aa-42ec-a945-5fd21dec0538
      name:
        type: string
        example: Fort Bragg North Station
      address:
        $ref: '#/definitions/Address'
      phone_lines:
        type: array
        items:
          type: string
          format: telephone
          pattern: ^[2-9]\d{2}-\d{3}-\d{4}$
          example: 212-555-5555
      gbloc:
        type: string
        pattern: ^[A-Z]{4}$
        example: JENQ
      latitude:
        type: number
        format: float
        example: 29.382973
      longitude:
        type: number
        format: float
        example: -98.62759
      created_at:
        type: string
        format: date-time
      updated_at:
        type: string
        format: date-time
    required:
      - id
      - name
      - address
      - created_at
      - updated_at
  TransportationOfficeAssignment:
    type: object
    properties:
      officeUserId:
        type: string
        format: uuid
        example: c56a4780-65aa-42ec-a945-5fd87dec0538
      transportationOfficeId:
        type: string
        format: uuid
        example: d67a4780-65aa-42ec-a945-5fd87dec0549
      transportationOffice:
        $ref: '#/definitions/TransportationOffice'
      primaryOffice:
        type: boolean
        x-omitempty: false
      createdAt:
        type: string
        format: date-time
        readOnly: true
      updatedAt:
        type: string
        format: date-time
        readOnly: true
    required:
      - officeUserId
      - transportationOfficeId
      - primaryOffice
  OrderPayGrade:
    type: string
    x-nullable: true
    title: Grade
    enum:
      - E-1
      - E-2
      - E-3
      - E-4
      - E-5
      - E-6
      - E-7
      - E-8
      - E-9
      - E-9-SPECIAL-SENIOR-ENLISTED
      - O-1
      - O-2
      - O-3
      - O-4
      - O-5
      - O-6
      - O-7
      - O-8
      - O-9
      - O-10
      - W-1
      - W-2
      - W-3
      - W-4
      - W-5
      - AVIATION_CADET
      - CIVILIAN_EMPLOYEE
      - ACADEMY_CADET
      - MIDSHIPMAN
    x-display-value:
      E_1: E-1
      E_2: E-2
      E_3: E-3
      E_4: E-4
      E_5: E-5
      E_6: E-6
      E_7: E-7
      E_8: E-8
      E_9: E-9
      E_9_SPECIAL_SENIOR_ENLISTED: E-9 (Special Senior Enlisted)
      O_1_ACADEMY_GRADUATE: O-1 or Service Academy Graduate
      O_2: O-2
      O_3: O-3
      O_4: O-4
      O_5: O-5
      O_6: O-6
      O_7: O-7
      O_8: O-8
      O_9: O-9
      O_10: O-10
      W_1: W-1
      W_2: W-2
      W_3: W-3
      W_4: W-4
      W_5: W-5
      AVIATION_CADET: Aviation Cadet
      CIVILIAN_EMPLOYEE: Civilian Employee
      ACADEMY_CADET: Service Academy Cadet
      MIDSHIPMAN: Midshipman
  DutyLocation:
    type: object
    properties:
      id:
        type: string
        format: uuid
        example: c56a4180-65aa-42ec-a945-5fd21dec0538
      name:
        type: string
        example: Fort Bragg North Station
      address_id:
        type: string
        format: uuid
        example: c56a4180-65aa-42ec-a945-5fd21dec0538
      address:
        $ref: '#/definitions/Address'
      eTag:
        type: string
  OrdersType:
    type: string
    title: Orders type
    enum:
      - PERMANENT_CHANGE_OF_STATION
      - LOCAL_MOVE
      - RETIREMENT
      - SEPARATION
      - WOUNDED_WARRIOR
      - BLUEBARK
      - SAFETY
      - TEMPORARY_DUTY
      - EARLY_RETURN_OF_DEPENDENTS
      - STUDENT_TRAVEL
    x-display-value:
      PERMANENT_CHANGE_OF_STATION: Permanent Change Of Station
      LOCAL_MOVE: Local Move
      RETIREMENT: Retirement
      SEPARATION: Separation
      WOUNDED_WARRIOR: Wounded Warrior
      BLUEBARK: BLUEBARK
      SAFETY: Safety
      TEMPORARY_DUTY: Temporary Duty (TDY)
      EARLY_RETURN_OF_DEPENDENTS: Early Return of Dependents
      STUDENT_TRAVEL: Student Travel
  Upload:
    description: An uploaded file.
    type: object
    properties:
      id:
        type: string
        format: uuid
        example: c56a4180-65aa-42ec-a945-5fd21dec0538
        readOnly: true
      url:
        type: string
        format: uri
        example: https://uploads.domain.test/dir/c56a4180-65aa-42ec-a945-5fd21dec0538
        readOnly: true
      filename:
        type: string
        example: filename.pdf
        readOnly: true
      contentType:
        type: string
        format: mime-type
        example: application/pdf
        readOnly: true
      bytes:
        type: integer
        readOnly: true
      rotation:
        type: integer
        readOnly: false
        example: 2
      status:
        type: string
        enum:
          - INFECTED
          - CLEAN
          - PROCESSING
        readOnly: true
      createdAt:
        type: string
        format: date-time
        readOnly: true
      updatedAt:
        type: string
        format: date-time
        readOnly: true
      deletedAt:
        type: string
        format: date-time
        x-nullable: true
        readOnly: true
      isWeightTicket:
        type: boolean
      uploadType:
        type: string
        example: OFFICE
        enum:
          - USER
          - PRIME
          - OFFICE
        readOnly: true
    required:
      - id
      - url
      - filename
      - contentType
      - bytes
      - createdAt
      - updatedAt
  Document:
    type: object
    properties:
      id:
        type: string
        format: uuid
        example: c56a4180-65aa-42ec-a945-5fd21dec0538
      service_member_id:
        type: string
        format: uuid
        title: The service member this document belongs to
      uploads:
        type: array
        items:
          $ref: '#/definitions/Upload'
    required:
      - id
      - service_member_id
      - uploads
  NullableString:
    type: string
    x-go-type:
      import:
        package: github.com/transcom/mymove/pkg/swagger/nullable
      type: String
  CustomerContactType:
    description: >-
      Describes a customer contact type for a MTOServiceItem of type domestic
      destination SIT.
    type: string
    enum:
      - FIRST
      - SECOND
  MTOServiceItemCustomerContact:
    description: Customer contact information for a destination SIT service item
    type: object
    properties:
      id:
        example: 1f2270c7-7166-40ae-981e-b200ebdf3054
        format: uuid
        type: string
      type:
        $ref: '#/definitions/CustomerContactType'
      dateOfContact:
        format: date
        type: string
        description: Date of attempted contact by the prime.
      timeMilitary:
        type: string
        example: 0400Z
        description: Time of attempted contact by the prime.
      firstAvailableDeliveryDate:
        format: date
        type: string
        example: '2020-12-31'
        description: First available date that the Prime can deliver SIT service item.
  MTOServiceItemCustomerContacts:
    type: array
    items:
      $ref: '#/definitions/MTOServiceItemCustomerContact'
  DimensionType:
    description: Describes a dimension type for a MTOServiceItemDimension.
    type: string
    enum:
      - ITEM
      - CRATE
  MTOServiceItemDimension:
    description: Describes a dimension object for the MTOServiceItem.
    type: object
    properties:
      id:
        example: 1f2270c7-7166-40ae-981e-b200ebdf3054
        format: uuid
        type: string
      type:
        $ref: '#/definitions/DimensionType'
      length:
        description: Length in thousandth inches. 1000 thou = 1 inch.
        example: 1000
        type: integer
        format: int32
      width:
        description: Width in thousandth inches. 1000 thou = 1 inch.
        example: 1000
        type: integer
        format: int32
      height:
        description: Height in thousandth inches. 1000 thou = 1 inch.
        example: 1000
        type: integer
        format: int32
  MTOServiceItemDimensions:
    type: array
    items:
      $ref: '#/definitions/MTOServiceItemDimension'
  MTOServiceItemStatus:
    description: Describes all statuses for a MTOServiceItem
    type: string
    enum:
      - SUBMITTED
      - APPROVED
      - REJECTED
  ServiceRequestDocument:
    type: object
    properties:
      mtoServiceItemID:
        type: string
        format: uuid
      uploads:
        items:
          $ref: '#/definitions/Upload'
        type: array
  ServiceRequestDocuments:
    description: documents uploaded by the Prime as proof of request for service items
    type: array
    items:
      $ref: '#/definitions/ServiceRequestDocument'
  MTOServiceItem:
    type: object
    required:
      - id
      - moveTaskOrderID
      - reServiceID
      - reServiceCode
      - reServiceName
    properties:
      moveTaskOrderID:
        example: 1f2270c7-7166-40ae-981e-b200ebdf3054
        format: uuid
        type: string
      mtoShipmentID:
        example: 1f2270c7-7166-40ae-981e-b200ebdf3054
        format: uuid
        type: string
        x-nullable: true
      reServiceID:
        example: 1f2270c7-7166-40ae-981e-b200ebdf3054
        format: uuid
        type: string
      reServiceCode:
        type: string
      reServiceName:
        type: string
      createdAt:
        format: date-time
        type: string
      convertToCustomerExpense:
        type: boolean
        example: false
        x-omitempty: false
      customerExpenseReason:
        type: string
        x-nullable: true
      customerContacts:
        $ref: '#/definitions/MTOServiceItemCustomerContacts'
      deletedAt:
        format: date
        type: string
      description:
        type: string
        x-nullable: true
      dimensions:
        $ref: '#/definitions/MTOServiceItemDimensions'
      reason:
        type: string
        x-nullable: true
      rejectionReason:
        type: string
        x-nullable: true
      pickupPostalCode:
        type: string
        x-nullable: true
      SITPostalCode:
        type: string
        readOnly: true
        x-nullable: true
      sitEntryDate:
        type: string
        format: date-time
        x-nullable: true
      sitDepartureDate:
        type: string
        format: date-time
        x-nullable: true
      sitCustomerContacted:
        type: string
        format: date
        x-nullable: true
      sitRequestedDelivery:
        type: string
        format: date
        x-nullable: true
      sitDestinationOriginalAddress:
        $ref: '#/definitions/Address'
      sitOriginHHGOriginalAddress:
        $ref: '#/definitions/Address'
      sitOriginHHGActualAddress:
        $ref: '#/definitions/Address'
      sitDestinationFinalAddress:
        $ref: '#/definitions/Address'
      sitDeliveryMiles:
        type: integer
        x-nullable: true
      feeType:
        enum:
          - COUNSELING
          - CRATING
          - TRUCKING
          - SHUTTLE
        type: string
      id:
        example: 1f2270c7-7166-40ae-981e-b200ebdf3054
        format: uuid
        type: string
      quantity:
        type: integer
      rate:
        type: integer
      status:
        $ref: '#/definitions/MTOServiceItemStatus'
      submittedAt:
        format: date
        type: string
      total:
        format: cents
        type: integer
      estimatedWeight:
        type: integer
        description: estimated weight of the shuttle service item provided by the prime
        example: 2500
        x-formatting: weight
        x-nullable: true
      updatedAt:
        format: date-time
        type: string
      approvedAt:
        format: date-time
        type: string
        x-nullable: true
      rejectedAt:
        format: date-time
        type: string
        x-nullable: true
      eTag:
        type: string
      updateReason:
        type: string
        description: Reason for updating service item.
        x-nullable: true
      standaloneCrate:
        type: boolean
        x-nullable: true
      externalCrate:
        type: boolean
        x-nullable: true
      serviceRequestDocuments:
        $ref: '#/definitions/ServiceRequestDocuments'
      estimatedPrice:
        type: integer
        format: cents
        x-nullable: true
      lockedPriceCents:
        type: integer
        format: cents
        x-nullable: true
      market:
        type: string
        enum:
          - CONUS
          - OCONUS
        example: CONUS
        description: >-
          To identify whether the service was provided within (CONUS) or
          (OCONUS)
        x-nullable: true
      sort:
        type: string
        description: >-
          Sort order for service items to be displayed for a given shipment
          type.
        x-nullable: true
  MTOServiceItems:
    description: A list of service items connected to this shipment.
    type: array
    items:
      $ref: '#/definitions/MTOServiceItem'
  MTOAgent:
    type: object
    properties:
      id:
        example: 1f2270c7-7166-40ae-981e-b200ebdf3054
        format: uuid
        type: string
      mtoShipmentID:
        example: 1f2270c7-7166-40ae-981e-b200ebdf3054
        format: uuid
        type: string
      createdAt:
        format: date-time
        type: string
      updatedAt:
        format: date-time
        type: string
      firstName:
        type: string
        x-nullable: true
      lastName:
        type: string
        x-nullable: true
      email:
        type: string
        format: x-email
        pattern: (^[a-zA-Z0-9._%+-]+@[a-zA-Z0-9.-]+\.[a-zA-Z]{2,}$)|(^$)
        x-nullable: true
      phone:
        type: string
        format: telephone
        pattern: (^[2-9]\d{2}-\d{3}-\d{4}$)|(^$)
        x-nullable: true
      agentType:
        type: string
        enum:
          - RELEASING_AGENT
          - RECEIVING_AGENT
      eTag:
        type: string
  MTOAgents:
    items:
      $ref: '#/definitions/MTOAgent'
    type: array
  DestinationType:
    type: string
    title: Destination Type
    example: OTHER_THAN_AUTHORIZED
    x-nullable: true
    enum:
      - HOME_OF_RECORD
      - HOME_OF_SELECTION
      - PLACE_ENTERED_ACTIVE_DUTY
      - OTHER_THAN_AUTHORIZED
  MTOShipmentType:
    type: string
    title: Shipment Type
    example: HHG
    enum:
      - HHG
      - HHG_INTO_NTS
      - HHG_OUTOF_NTS
      - PPM
      - BOAT_HAUL_AWAY
      - BOAT_TOW_AWAY
      - MOBILE_HOME
      - UNACCOMPANIED_BAGGAGE
    x-display-value:
      HHG: HHG
      HHG_INTO_NTS: NTS
      HHG_OUTOF_NTS: NTS Release
      PPM: PPM
      BOAT_HAUL_AWAY: Boat Haul-Away
      BOAT_TOW_AWAY: Boat Tow-Away
      MOBILE_HOME: Mobile Home
      UNACCOMPANIED_BAGGAGE: Unaccompanied Baggage
  LOAType:
    description: The Line of accounting (TAC/SAC) type that will be used for the shipment
    type: string
    example: HHG
    enum:
      - HHG
      - NTS
  StorageFacility:
    description: The Storage Facility information for the shipment
    type: object
    properties:
      id:
        type: string
        format: uuid
        example: c56a4180-65aa-42ec-a945-5fd21dec0538
      facilityName:
        type: string
      address:
        $ref: '#/definitions/Address'
      lotNumber:
        type: string
        x-nullable: true
      phone:
        type: string
        format: telephone
        pattern: ^[2-9]\d{2}-\d{3}-\d{4}$
        x-nullable: true
      email:
        type: string
        format: x-email
        pattern: ^[a-zA-Z0-9._%+-]+@[a-zA-Z0-9.-]+\.[a-zA-Z]{2,}$
        x-nullable: true
      eTag:
        type: string
        readOnly: true
  PPMType:
    type: string
    title: PPM Type
    description: Defines a PPM type
    enum:
      - INCENTIVE_BASED
      - ACTUAL_EXPENSE
      - SMALL_PACKAGE
  PPMDestinationAddress:
    description: A postal address
    type: object
    properties:
      id:
        type: string
        format: uuid
        example: c56a4180-65aa-42ec-a945-5fd21dec0538
      streetAddress1:
        type: string
        example: 123 Main Ave
        x-nullable: true
        title: Street address 1
      streetAddress2:
        type: string
        example: Apartment 9000
        x-nullable: true
        title: Street address 2
      streetAddress3:
        type: string
        example: Montmârtre
        x-nullable: true
        title: Address Line 3
      city:
        type: string
        example: Anytown
        title: City
      eTag:
        type: string
        readOnly: true
      state:
        title: State
        type: string
        x-display-value:
          AL: AL
          AK: AK
          AR: AR
          AZ: AZ
          CA: CA
          CO: CO
          CT: CT
          DC: DC
          DE: DE
          FL: FL
          GA: GA
          HI: HI
          IA: IA
          ID: ID
          IL: IL
          IN: IN
          KS: KS
          KY: KY
          LA: LA
          MA: MA
          MD: MD
          ME: ME
          MI: MI
          MN: MN
          MO: MO
          MS: MS
          MT: MT
          NC: NC
          ND: ND
          NE: NE
          NH: NH
          NJ: NJ
          NM: NM
          NV: NV
          NY: NY
          OH: OH
          OK: OK
          OR: OR
          PA: PA
          RI: RI
          SC: SC
          SD: SD
          TN: TN
          TX: TX
          UT: UT
          VA: VA
          VT: VT
          WA: WA
          WI: WI
          WV: WV
          WY: WY
        enum:
          - AL
          - AK
          - AR
          - AZ
          - CA
          - CO
          - CT
          - DC
          - DE
          - FL
          - GA
          - HI
          - IA
          - ID
          - IL
          - IN
          - KS
          - KY
          - LA
          - MA
          - MD
          - ME
          - MI
          - MN
          - MO
          - MS
          - MT
          - NC
          - ND
          - NE
          - NH
          - NJ
          - NM
          - NV
          - NY
          - OH
          - OK
          - OR
          - PA
          - RI
          - SC
          - SD
          - TN
          - TX
          - UT
          - VA
          - VT
          - WA
          - WI
          - WV
          - WY
      postalCode:
        type: string
        format: zip
        title: ZIP
        example: '90210'
        pattern: ^(\d{5}([\-]\d{4})?)$
      country:
        type: string
        title: Country
        x-nullable: true
        example: USA
        default: USA
      county:
        type: string
        title: County
        x-nullable: true
        example: LOS ANGELES
      usPostRegionCitiesID:
        type: string
        format: uuid
        example: c56a4180-65aa-42ec-a945-5fd21dec0538
    required:
      - city
      - state
      - postalCode
  SITLocationType:
    description: The list of SIT location types.
    type: string
    enum:
      - ORIGIN
      - DESTINATION
  MTOShipmentStatus:
    type: string
    title: Shipment Status
    example: SUBMITTED
    enum:
      - SUBMITTED
      - REJECTED
      - APPROVED
      - CANCELLATION_REQUESTED
      - CANCELED
      - DIVERSION_REQUESTED
      - TERMINATED_FOR_CAUSE
      - APPROVALS_REQUESTED
  ReweighRequester:
    type: string
    enum:
      - CUSTOMER
      - PRIME
      - SYSTEM
      - TOO
  Reweigh:
    description: >-
      A reweigh  is when a shipment is weighed for a second time due to the
      request of a customer, the contractor, system or TOO.
    type: object
    properties:
      id:
        example: 1f2270c7-7166-40ae-981e-b200ebdf3054
        format: uuid
        type: string
      requestedAt:
        format: date-time
        type: string
      requestedBy:
        $ref: '#/definitions/ReweighRequester'
      shipmentID:
        example: 1f2270c7-7166-40ae-981e-b200ebdf3054
        format: uuid
        type: string
      verificationProvidedAt:
        x-nullable: true
        x-omitempty: false
        format: date-time
        type: string
      verificationReason:
        example: >-
          The reweigh was not performed due to some justification provided by
          the counselor
        type: string
        x-nullable: true
        x-omitempty: false
      weight:
        example: 2000
        type: integer
        x-formatting: weight
        x-nullable: true
        x-omitempty: false
  SITExtension:
    type: object
    description: >-
      A storage in transit (SIT) Extension is a request for an increase in the
      billable number of days a shipment is allowed to be in SIT.
    properties:
      id:
        example: 1f2270c7-7166-40ae-981e-b200ebdf3054
        format: uuid
        type: string
      mtoShipmentID:
        example: 1f2270c7-7166-40ae-981e-b200ebdf3054
        format: uuid
        type: string
      requestReason:
        type: string
        enum:
          - SERIOUS_ILLNESS_MEMBER
          - SERIOUS_ILLNESS_DEPENDENT
          - IMPENDING_ASSIGNEMENT
          - DIRECTED_TEMPORARY_DUTY
          - NONAVAILABILITY_OF_CIVILIAN_HOUSING
          - AWAITING_COMPLETION_OF_RESIDENCE
          - OTHER
      contractorRemarks:
        example: We need SIT additional days. The customer has not found a house yet.
        type: string
        x-nullable: true
        x-omitempty: false
      requestedDays:
        type: integer
        example: 30
      status:
        enum:
          - PENDING
          - APPROVED
          - DENIED
      approvedDays:
        type: integer
        example: 30
        x-nullable: true
        x-omitempty: false
      decisionDate:
        format: date-time
        type: string
        x-nullable: true
        x-omitempty: false
      officeRemarks:
        type: string
        x-nullable: true
        x-omitempty: false
      createdAt:
        format: date-time
        type: string
        readOnly: true
      updatedAt:
        format: date-time
        type: string
        readOnly: true
      eTag:
        type: string
        readOnly: true
  SITExtensions:
    type: array
    items:
      $ref: '#/definitions/SITExtension'
  SITSummary:
    properties:
      firstDaySITServiceItemID:
        type: string
        format: uuid
        example: c56a4180-65aa-42ec-a945-5fd21dec0538
      location:
        enum:
          - ORIGIN
          - DESTINATION
      daysInSIT:
        type: integer
        minimum: 0
      sitEntryDate:
        type: string
        format: date-time
      sitDepartureDate:
        type: string
        format: date-time
        x-nullable: true
      sitAuthorizedEndDate:
        type: string
        format: date-time
      sitCustomerContacted:
        type: string
        format: date-time
        x-nullable: true
      sitRequestedDelivery:
        type: string
        format: date-time
        x-nullable: true
  SITServiceItemGrouping:
    properties:
      summary:
        $ref: '#/definitions/SITSummary'
        description: >
          Holds the top level summary of a Service Item Grouping, detailing the
          ServiceItemID of the first day SIT service item (Eg, DOFSIT, DOASIT),
          the location (ORIGIN/DESTINATION), how many days the provided instance
          of SIT has been in storage, SIT entry date, departure date, authorized
          end date, customer contacted date, requested delivery date.

          This is provided at a top level because due to our service item
          architecture, SIT information is sometimes split across multiple
          service items, and this summary is a compilation of said information.
          This prevents the need to loop over many service items.
      serviceItems:
        $ref: '#/definitions/MTOServiceItems'
  SITServiceItemGroupings:
    description: >
      Holds groupings of SIT service items and their summaries, detailing the
      summary ServiceItemID of the first day SIT service item (Eg, DOFSIT,
      DOASIT), the location (ORIGIN/DESTINATION), how many days the provided
      instance of SIT has been in storage, SIT entry date, departure date,
      authorized end date, customer contacted date, requested delivery date.
    type: array
    items:
      $ref: '#/definitions/SITServiceItemGrouping'
  SITStatus:
    properties:
      totalSITDaysUsed:
        type: integer
        minimum: 0
      totalDaysRemaining:
        type: integer
        minimum: 0
      calculatedTotalDaysInSIT:
        type: integer
        minimum: 0
      currentSIT:
        type: object
        properties:
          serviceItemID:
            type: string
            format: uuid
            example: c56a4180-65aa-42ec-a945-5fd21dec0538
          location:
            enum:
              - ORIGIN
              - DESTINATION
          daysInSIT:
            type: integer
            minimum: 0
          sitEntryDate:
            type: string
            format: date
            x-nullable: true
          sitDepartureDate:
            type: string
            format: date
            x-nullable: true
          sitAuthorizedEndDate:
            type: string
            format: date
            x-nullable: true
          sitCustomerContacted:
            type: string
            format: date
            x-nullable: true
          sitRequestedDelivery:
            type: string
            format: date
            x-nullable: true
      pastSITServiceItemGroupings:
        $ref: '#/definitions/SITServiceItemGroupings'
        description: >
          A list of past SIT service item groupings. These will contain the
          given SIT service items for an instance of SIT (Either Origin or
          Destination), grouped by the date they went into SIT and service items
          limited explicitly to SIT related Re Service Codes.
  PPMShipmentStatus:
    description: |
      Status of the PPM Shipment:
        * **DRAFT**: The customer has created the PPM shipment but has not yet submitted their move for counseling.
        * **SUBMITTED**: The shipment belongs to a move that has been submitted by the customer or has been created by a Service Counselor or Prime Contractor for a submitted move.
        * **WAITING_ON_CUSTOMER**: The PPM shipment has been approved and the customer may now provide their actual move closeout information and documentation required to get paid.
        * **NEEDS_ADVANCE_APPROVAL**: The shipment was counseled by the Prime Contractor and approved but an advance was requested so will need further financial approval from the government.
        * **NEEDS_CLOSEOUT**: The customer has provided their closeout weight tickets, receipts, and expenses and certified it for the Service Counselor to approve, exclude or reject.
        * **CLOSEOUT_COMPLETE**: The Service Counselor has reviewed all of the customer's PPM closeout documentation and authorizes the customer can download and submit their finalized SSW packet.
    type: string
    readOnly: true
    enum:
      - DRAFT
      - SUBMITTED
      - WAITING_ON_CUSTOMER
      - NEEDS_ADVANCE_APPROVAL
      - NEEDS_CLOSEOUT
      - CLOSEOUT_COMPLETE
      - CANCELED
  PPMAdvanceStatus:
    type: string
    title: PPM Advance Status
    description: >-
      Indicates whether an advance status has been accepted, rejected, or
      edited, or a prime counseled PPM has been received or not received
    x-nullable: true
    enum:
      - APPROVED
      - REJECTED
      - RECEIVED
      - NOT_RECEIVED
  OmittablePPMDocumentStatus:
    description: Status of the PPM document.
    type: string
    enum:
      - APPROVED
      - EXCLUDED
      - REJECTED
    x-display-value:
      APPROVED: Approved
      EXCLUDED: Excluded
      REJECTED: Rejected
    x-nullable: true
    x-omitempty: false
  PPMDocumentStatusReason:
    description: The reason the services counselor has excluded or rejected the item.
    type: string
    x-nullable: true
    x-omitempty: false
  WeightTicket:
    description: >-
      Vehicle and optional trailer information and weight documents used to move
      this PPM shipment.
    type: object
    properties:
      id:
        description: ID of this set of weight tickets.
        type: string
        format: uuid
        example: c56a4180-65aa-42ec-a945-5fd21dec0538
        readOnly: true
      ppmShipmentId:
        description: The ID of the PPM shipment that this set of weight tickets is for.
        type: string
        format: uuid
        example: c56a4180-65aa-42ec-a945-5fd21dec0538
        readOnly: true
      createdAt:
        type: string
        format: date-time
        readOnly: true
      updatedAt:
        type: string
        format: date-time
        readOnly: true
      vehicleDescription:
        description: >-
          Description of the vehicle used for the trip. E.g. make/model, type of
          truck/van, etc.
        type: string
        x-nullable: true
        x-omitempty: false
      emptyWeight:
        description: Weight of the vehicle when empty.
        type: integer
        minimum: 0
        x-nullable: true
        x-omitempty: false
      submittedEmptyWeight:
        description: Customer submitted weight of the vehicle when empty.
        type: integer
        minimum: 0
        x-nullable: true
        x-omitempty: false
      missingEmptyWeightTicket:
        description: >-
          Indicates if the customer is missing a weight ticket for the vehicle
          weight when empty.
        type: boolean
        x-nullable: true
        x-omitempty: false
      emptyDocumentId:
        description: >-
          ID of the document that is associated with the user uploads containing
          the vehicle weight when empty.
        type: string
        format: uuid
        readOnly: true
      emptyDocument:
        allOf:
          - description: >-
              Document that is associated with the user uploads containing the
              vehicle weight when empty.
          - $ref: '#/definitions/Document'
      fullWeight:
        description: The weight of the vehicle when full.
        type: integer
        minimum: 0
        x-nullable: true
        x-omitempty: false
      submittedFullWeight:
        description: Customer submitted weight of the vehicle when full.
        type: integer
        minimum: 0
        x-nullable: true
        x-omitempty: false
      missingFullWeightTicket:
        description: >-
          Indicates if the customer is missing a weight ticket for the vehicle
          weight when full.
        type: boolean
        x-nullable: true
        x-omitempty: false
      fullDocumentId:
        description: >-
          ID of the document that is associated with the user uploads containing
          the vehicle weight when full.
        type: string
        format: uuid
        example: c56a4180-65aa-42ec-a945-5fd21dec0538
        readOnly: true
      fullDocument:
        allOf:
          - description: >-
              Document that is associated with the user uploads containing the
              vehicle weight when full.
          - $ref: '#/definitions/Document'
      ownsTrailer:
        description: Indicates if the customer used a trailer they own for the move.
        type: boolean
        x-nullable: true
        x-omitempty: false
      submittedOwnsTrailer:
        description: Indicates if the customer used a trailer they own for the move.
        type: boolean
        x-nullable: true
        x-omitempty: false
      trailerMeetsCriteria:
        description: >-
          Indicates if the trailer that the customer used meets all the criteria
          to be claimable.
        type: boolean
        x-nullable: true
        x-omitempty: false
      submittedTrailerMeetsCriteria:
        description: >-
          Indicates if the trailer that the customer used meets all the criteria
          to be claimable.
        type: boolean
        x-nullable: true
        x-omitempty: false
      proofOfTrailerOwnershipDocumentId:
        description: >-
          ID of the document that is associated with the user uploads containing
          the proof of trailer ownership.
        type: string
        format: uuid
        example: c56a4180-65aa-42ec-a945-5fd21dec0538
        readOnly: true
      proofOfTrailerOwnershipDocument:
        allOf:
          - description: >-
              Document that is associated with the user uploads containing the
              proof of trailer ownership.
          - $ref: '#/definitions/Document'
      status:
        $ref: '#/definitions/OmittablePPMDocumentStatus'
      reason:
        $ref: '#/definitions/PPMDocumentStatusReason'
      adjustedNetWeight:
        description: Indicates the adjusted net weight of the vehicle
        type: integer
        minimum: 0
        x-nullable: true
        x-omitempty: false
      netWeightRemarks:
        description: Remarks explaining any edits made to the net weight
        type: string
        x-nullable: true
        x-omitempty: false
      eTag:
        description: A hash that should be used as the "If-Match" header for any updates.
        type: string
        readOnly: true
    required:
      - ppmShipmentId
      - createdAt
      - updatedAt
      - emptyDocumentId
      - emptyDocument
      - fullDocument
      - fullDocumentId
      - proofOfTrailerOwnershipDocument
      - proofOfTrailerOwnershipDocumentId
  WeightTickets:
    description: All weight tickets associated with a PPM shipment.
    type: array
    items:
      $ref: '#/definitions/WeightTicket'
    x-omitempty: false
  OmittableMovingExpenseType:
    type: string
    description: Moving Expense Type
    enum:
      - CONTRACTED_EXPENSE
      - GAS
      - OIL
      - OTHER
      - PACKING_MATERIALS
      - RENTAL_EQUIPMENT
      - STORAGE
      - TOLLS
      - WEIGHING_FEE
      - SMALL_PACKAGE
    x-display-value:
      CONTRACTED_EXPENSE: Contracted expense
      GAS: Gas
      OIL: Oil
      OTHER: Other
      PACKING_MATERIALS: Packing materials
      STORAGE: Storage
      RENTAL_EQUIPMENT: Rental equipment
      TOLLS: Tolls
      WEIGHING_FEE: Weighing fee
      SMALL_PACKAGE: Small package reimbursement
    x-nullable: true
    x-omitempty: false
  SubmittedMovingExpenseType:
    type: string
    description: Customer Submitted Moving Expense Type
    enum:
      - CONTRACTED_EXPENSE
      - GAS
      - OIL
      - OTHER
      - PACKING_MATERIALS
      - RENTAL_EQUIPMENT
      - STORAGE
      - TOLLS
      - WEIGHING_FEE
    x-display-value:
      CONTRACTED_EXPENSE: Contracted expense
      GAS: Gas
      OIL: Oil
      OTHER: Other
      PACKING_MATERIALS: Packing materials
      STORAGE: Storage
      RENTAL_EQUIPMENT: Rental equipment
      TOLLS: Tolls
      WEIGHING_FEE: Weighing fee
    x-nullable: true
    x-omitempty: false
  MovingExpense:
    description: >-
      Expense information and receipts of costs incurred that can be reimbursed
      while moving a PPM shipment.
    type: object
    properties:
      id:
        description: Unique primary identifier of the Moving Expense object
        type: string
        format: uuid
        example: c56a4180-65aa-42ec-a945-5fd21dec0538
        readOnly: true
      ppmShipmentId:
        description: The PPM Shipment id that this moving expense belongs to
        type: string
        format: uuid
        example: c56a4180-65aa-42ec-a945-5fd21dec0538
        readOnly: true
      documentId:
        description: The id of the Document that contains all file uploads for this expense
        type: string
        format: uuid
        example: c56a4180-65aa-42ec-a945-5fd21dec0538
        readOnly: true
      document:
        allOf:
          - description: >-
              The Document object that contains all file uploads for this
              expense
          - $ref: '#/definitions/Document'
      movingExpenseType:
        $ref: '#/definitions/OmittableMovingExpenseType'
      submittedMovingExpenseType:
        $ref: '#/definitions/SubmittedMovingExpenseType'
      description:
        description: A brief description of the expense
        type: string
        x-nullable: true
        x-omitempty: false
      submittedDescription:
        description: Customer submitted description of the expense
        type: string
        x-nullable: true
        x-omitempty: false
      paidWithGtcc:
        description: >-
          Indicates if the service member used their government issued card to
          pay for the expense
        type: boolean
        x-nullable: true
        x-omitempty: false
      amount:
        description: The total amount of the expense as indicated on the receipt
        type: integer
        x-nullable: true
        x-omitempty: false
      submittedAmount:
        description: >-
          Customer submitted total amount of the expense as indicated on the
          receipt
        type: integer
        x-nullable: true
        x-omitempty: false
      missingReceipt:
        description: >-
          Indicates if the service member is missing the receipt with the proof
          of expense amount
        type: boolean
        x-nullable: true
        x-omitempty: false
      status:
        $ref: '#/definitions/OmittablePPMDocumentStatus'
      reason:
        $ref: '#/definitions/PPMDocumentStatusReason'
      sitStartDate:
        description: >-
          The date the shipment entered storage, applicable for the `STORAGE`
          movingExpenseType only
        type: string
        example: '2022-04-26'
        format: date
        x-nullable: true
        x-omitempty: false
      submittedSitStartDate:
        description: >-
          Customer submitted date the shipment entered storage, applicable for
          the `STORAGE` movingExpenseType only
        type: string
        example: '2022-04-26'
        format: date
        x-nullable: true
        x-omitempty: false
      sitEndDate:
        description: >-
          The date the shipment exited storage, applicable for the `STORAGE`
          movingExpenseType only
        type: string
        example: '2018-05-26'
        format: date
        x-nullable: true
        x-omitempty: false
      submittedSitEndDate:
        description: >-
          Customer submitted date the shipment exited storage, applicable for
          the `STORAGE` movingExpenseType only
        type: string
        example: '2018-05-26'
        format: date
        x-nullable: true
        x-omitempty: false
      createdAt:
        description: >-
          Timestamp the moving expense object was initially created in the
          system (UTC)
        type: string
        format: date-time
        readOnly: true
      updatedAt:
        description: >-
          Timestamp when a property of this moving expense object was last
          modified (UTC)
        type: string
        format: date-time
        readOnly: true
      eTag:
        description: A hash that should be used as the "If-Match" header for any updates.
        type: string
        readOnly: true
      weightStored:
        description: The total weight stored in PPM SIT
        type: integer
        x-nullable: true
        x-omitempty: false
      sitLocation:
        allOf:
          - $ref: '#/definitions/SITLocationType'
          - x-nullable: true
          - x-omitempty: false
      sitEstimatedCost:
        description: >-
          The estimated amount that the government will pay the service member
          to put their goods into storage. This estimated storage cost is
          separate from the estimated incentive.
        type: integer
        format: cents
        x-nullable: true
        x-omitempty: false
      sitReimburseableAmount:
        description: The amount of SIT that will be reimbursed
        type: integer
        x-nullable: true
        x-omitempty: false
      weightShipped:
        description: The total weight shipped for a small package
        type: integer
        x-nullable: true
        x-omitempty: false
      trackingNumber:
        description: Tracking number for a small package expense
        type: string
        x-nullable: true
        x-omitempty: false
      isProGear:
        description: Indicates if the customer is claiming an expense as pro-gear or not
        type: boolean
        x-nullable: true
      proGearBelongsToSelf:
        description: Indicates if the pro-gear belongs to the customer or their spouse
        type: boolean
        x-nullable: true
      proGearDescription:
        description: A brief description of the pro-gear
        type: string
    required:
      - id
      - createdAt
      - updatedAt
      - ppmShipmentId
      - documentId
      - document
  ProGearWeightTicket:
    description: Pro-gear associated information and weight docs for a PPM shipment
    type: object
    properties:
      id:
        description: The ID of the pro-gear weight ticket.
        type: string
        format: uuid
        example: c56a4180-65aa-42ec-a945-5fd21dec0538
        readOnly: true
      ppmShipmentId:
        description: >-
          The ID of the PPM shipment that this pro-gear weight ticket is
          associated with.
        type: string
        format: uuid
        example: c56a4180-65aa-42ec-a945-5fd21dec0538
        readOnly: true
      updatedAt:
        type: string
        format: date-time
        readOnly: true
      createdAt:
        type: string
        format: date-time
        readOnly: true
      belongsToSelf:
        description: >-
          Indicates if this information is for the customer's own pro-gear,
          otherwise, it's the spouse's.
        type: boolean
        x-nullable: true
        x-omitempty: false
      submittedBelongsToSelf:
        description: >-
          Indicates if this information is for the customer's own pro-gear,
          otherwise, it's the spouse's.
        type: boolean
        x-nullable: true
        x-omitempty: false
      description:
        description: Describes the pro-gear that was moved.
        type: string
        x-nullable: true
        x-omitempty: false
      hasWeightTickets:
        description: >-
          Indicates if the user has a weight ticket for their pro-gear,
          otherwise they have a constructed weight.
        type: boolean
        x-nullable: true
        x-omitempty: false
      submittedHasWeightTickets:
        description: >-
          Indicates if the user has a weight ticket for their pro-gear,
          otherwise they have a constructed weight.
        type: boolean
        x-nullable: true
        x-omitempty: false
      weight:
        description: Weight of the pro-gear.
        type: integer
        minimum: 0
        x-nullable: true
        x-omitempty: false
      submittedWeight:
        description: Customer submitted weight of the pro-gear.
        type: integer
        minimum: 0
        x-nullable: true
        x-omitempty: false
      documentId:
        description: >-
          The ID of the document that is associated with the user uploads
          containing the pro-gear weight.
        type: string
        format: uuid
        example: c56a4180-65aa-42ec-a945-5fd21dec0538
        readOnly: true
      document:
        allOf:
          - description: >-
              Document that is associated with the user uploads containing the
              pro-gear weight.
          - $ref: '#/definitions/Document'
      status:
        $ref: '#/definitions/OmittablePPMDocumentStatus'
      reason:
        $ref: '#/definitions/PPMDocumentStatusReason'
      eTag:
        description: A hash that should be used as the "If-Match" header for any updates.
        type: string
        readOnly: true
      amount:
        description: The total amount of the expense as indicated on the receipt
        type: integer
        x-nullable: true
        x-omitempty: false
      trackingNumber:
        description: Tracking number for a small package expense
        type: string
        x-nullable: true
        x-omitempty: false
    required:
      - ppmShipmentId
      - createdAt
      - updatedAt
      - documentId
      - document
  SignedCertificationType:
    description: |
      The type of signed certification:
        - PPM_PAYMENT: This is used when the customer has a PPM shipment that they have uploaded their documents for and are
            ready to submit their documentation for review. When they submit, they will be asked to sign certifying the
            information is correct.
        - SHIPMENT: This is used when a customer submits their move with their shipments to be reviewed by office users.
        - PRE_CLOSEOUT_REVIEWED_PPM_PAYMENT: This is used when a move has a PPM shipment and is set to
             service-counseling-completed "Submit move details" by service counselor.
        - CLOSEOUT_REVIEWED_PPM_PAYMENT: This is used when a PPM shipment is reviewed by counselor in close out queue.
    type: string
    enum:
      - PPM_PAYMENT
      - SHIPMENT
      - PRE_CLOSEOUT_REVIEWED_PPM_PAYMENT
      - CLOSEOUT_REVIEWED_PPM_PAYMENT
    readOnly: true
  SignedCertification:
    description: Signed certification
    type: object
    properties:
      id:
        description: The ID of the signed certification.
        type: string
        format: uuid
        example: c56a4180-65aa-42ec-a945-5fd21dec0538
        readOnly: true
      submittingUserId:
        description: The ID of the user that signed.
        type: string
        format: uuid
        example: c56a4180-65aa-42ec-a945-5fd21dec0538
        readOnly: true
      moveId:
        description: The ID of the move associated with this signed certification.
        type: string
        format: uuid
        example: c56a4180-65aa-42ec-a945-5fd21dec0538
        readOnly: true
      ppmId:
        description: >-
          The ID of the PPM shipment associated with this signed certification,
          if any.
        type: string
        format: uuid
        example: c56a4180-65aa-42ec-a945-5fd21dec0538
        readOnly: true
        x-nullable: true
        x-omitempty: false
      certificationType:
        $ref: '#/definitions/SignedCertificationType'
      certificationText:
        description: Full text that the customer agreed to and signed.
        type: string
      signature:
        description: The signature that the customer provided.
        type: string
      date:
        description: Date that the customer signed the certification.
        type: string
        format: date
      createdAt:
        type: string
        format: date-time
        readOnly: true
      updatedAt:
        type: string
        format: date-time
        readOnly: true
      eTag:
        description: A hash that should be used as the "If-Match" header for any updates.
        type: string
        readOnly: true
    required:
      - id
      - submittingUserId
      - moveId
      - certificationType
      - certificationText
      - signature
      - date
      - createdAt
      - updatedAt
      - eTag
  PPMShipment:
    description: >-
      A personally procured move is a type of shipment that a service member
      moves themselves.
    x-nullable: true
    properties:
      id:
        description: Primary auto-generated unique identifier of the PPM shipment object
        example: 1f2270c7-7166-40ae-981e-b200ebdf3054
        format: uuid
        type: string
        readOnly: true
      ppmType:
        $ref: '#/definitions/PPMType'
      shipmentId:
        description: The id of the parent MTOShipment object
        example: 1f2270c7-7166-40ae-981e-b200ebdf3054
        format: uuid
        type: string
        readOnly: true
      createdAt:
        description: Timestamp of when the PPM Shipment was initially created (UTC)
        format: date-time
        type: string
        readOnly: true
      updatedAt:
        description: Timestamp of when a property of this object was last updated (UTC)
        format: date-time
        type: string
        readOnly: true
      status:
        $ref: '#/definitions/PPMShipmentStatus'
      w2Address:
        x-nullable: true
        $ref: '#/definitions/Address'
      advanceStatus:
        $ref: '#/definitions/PPMAdvanceStatus'
      expectedDepartureDate:
        description: |
          Date the customer expects to begin their move.
        format: date
        type: string
      actualMoveDate:
        description: The actual start date of when the PPM shipment left the origin.
        format: date
        type: string
        x-nullable: true
        x-omitempty: false
      submittedAt:
        description: >-
          The timestamp of when the customer submitted their PPM documentation
          to the counselor for review.
        format: date-time
        type: string
        x-nullable: true
        x-omitempty: false
      reviewedAt:
        description: >-
          The timestamp of when the Service Counselor has reviewed all of the
          closeout documents.
        format: date-time
        type: string
        x-nullable: true
        x-omitempty: false
      approvedAt:
        description: >-
          The timestamp of when the shipment was approved and the service member
          can begin their move.
        format: date-time
        type: string
        x-nullable: true
        x-omitempty: false
      pickupAddress:
        $ref: '#/definitions/Address'
      secondaryPickupAddress:
        allOf:
          - $ref: '#/definitions/Address'
          - x-nullable: true
          - x-omitempty: false
      hasSecondaryPickupAddress:
        type: boolean
        x-omitempty: false
        x-nullable: true
      tertiaryPickupAddress:
        allOf:
          - $ref: '#/definitions/Address'
          - x-nullable: true
          - x-omitempty: false
      hasTertiaryPickupAddress:
        type: boolean
        x-omitempty: false
        x-nullable: true
      destinationAddress:
        $ref: '#/definitions/Address'
      secondaryDestinationAddress:
        allOf:
          - $ref: '#/definitions/Address'
          - x-nullable: true
          - x-omitempty: false
      hasSecondaryDestinationAddress:
        type: boolean
        x-omitempty: false
        x-nullable: true
      tertiaryDestinationAddress:
        allOf:
          - $ref: '#/definitions/Address'
          - x-nullable: true
          - x-omitempty: false
      hasTertiaryDestinationAddress:
        type: boolean
        x-omitempty: false
        x-nullable: true
      sitExpected:
        description: >
          Captures whether some or all of the PPM shipment will require
          temporary storage at the origin or destination.


          Must be set to `true` when providing `sitLocation`,
          `sitEstimatedWeight`, `sitEstimatedEntryDate`, and
          `sitEstimatedDepartureDate` values to calculate the
          `sitEstimatedCost`.
        type: boolean
      estimatedWeight:
        description: The estimated weight of the PPM shipment goods being moved.
        type: integer
        example: 4200
        x-nullable: true
        x-omitempty: false
      allowableWeight:
        description: The allowable weight of the PPM shipment goods being moved.
        type: integer
        example: 4300
        minimum: 0
        x-nullable: true
        x-omitempty: false
      hasProGear:
        description: >
          Indicates whether PPM shipment has pro gear for themselves or their
          spouse.
        type: boolean
        x-nullable: true
        x-omitempty: false
      proGearWeight:
        description: >-
          The estimated weight of the pro-gear being moved belonging to the
          service member.
        type: integer
        x-nullable: true
        x-omitempty: false
      spouseProGearWeight:
        description: >-
          The estimated weight of the pro-gear being moved belonging to a
          spouse.
        type: integer
        x-nullable: true
        x-omitempty: false
      hasGunSafe:
        description: |
          Indicates whether PPM shipment has gun safe.
        type: boolean
        x-nullable: true
        x-omitempty: false
      gunSafeWeight:
        description: >-
          The estimated weight of the gun safe being moved belonging to the
          service member.
        type: integer
        x-nullable: true
        x-omitempty: false
      estimatedIncentive:
        description: >-
          The estimated amount the government will pay the service member to
          move their belongings based on the moving date, locations, and
          shipment weight.
        type: integer
        format: cents
        x-nullable: true
        x-omitempty: false
      maxIncentive:
        description: >-
          The max amount the government will pay the service member to move
          their belongings based on the moving date, locations, and shipment
          weight.
        type: integer
        format: cents
        x-nullable: true
        x-omitempty: false
      finalIncentive:
        description: >
          The final calculated incentive for the PPM shipment. This does not
          include **SIT** as it is a reimbursement.
        type: integer
        format: cents
        x-nullable: true
        x-omitempty: false
        readOnly: true
      hasRequestedAdvance:
        description: |
          Indicates whether an advance has been requested for the PPM shipment.
        type: boolean
        x-nullable: true
        x-omitempty: false
      advanceAmountRequested:
        description: >
          The amount requested as an advance by the service member up to a
          maximum percentage of the estimated incentive.
        type: integer
        format: cents
        x-nullable: true
        x-omitempty: false
      hasReceivedAdvance:
        description: |
          Indicates whether an advance was received for the PPM shipment.
        type: boolean
        x-nullable: true
        x-omitempty: false
      advanceAmountReceived:
        description: |
          The amount received for an advance, or null if no advance is received.
        type: integer
        format: cents
        x-nullable: true
        x-omitempty: false
      sitLocation:
        allOf:
          - $ref: '#/definitions/SITLocationType'
          - x-nullable: true
          - x-omitempty: false
      sitEstimatedWeight:
        description: The estimated weight of the goods being put into storage.
        type: integer
        example: 2000
        x-nullable: true
        x-omitempty: false
      sitEstimatedEntryDate:
        description: The date that goods will first enter the storage location.
        format: date
        type: string
        x-nullable: true
        x-omitempty: false
      sitEstimatedDepartureDate:
        description: The date that goods will exit the storage location.
        format: date
        type: string
        x-nullable: true
        x-omitempty: false
      sitEstimatedCost:
        description: >-
          The estimated amount that the government will pay the service member
          to put their goods into storage. This estimated storage cost is
          separate from the estimated incentive.
        type: integer
        format: cents
        x-nullable: true
        x-omitempty: false
      weightTickets:
        $ref: '#/definitions/WeightTickets'
      movingExpenses:
        description: All expense documentation receipt records of this PPM shipment.
        items:
          $ref: '#/definitions/MovingExpense'
        type: array
      proGearWeightTickets:
        description: >-
          All pro-gear weight ticket documentation records for this PPM
          shipment.
        type: array
        items:
          $ref: '#/definitions/ProGearWeightTicket'
      isActualExpenseReimbursement:
        description: >-
          Used for PPM shipments only. Denotes if this shipment uses the Actual
          Expense Reimbursement method.
        type: boolean
        example: false
        x-omitempty: false
        x-nullable: true
      signedCertification:
        $ref: '#/definitions/SignedCertification'
      eTag:
        description: >-
          A hash unique to this shipment that should be used as the "If-Match"
          header for any updates.
        type: string
        readOnly: true
    required:
      - id
      - shipmentId
      - createdAt
      - status
      - expectedDepartureDate
      - sitExpected
      - eTag
  BoatShipment:
    x-nullable: true
    properties:
      id:
        description: Primary auto-generated unique identifier of the Boat shipment object
        example: 1f2270c7-7166-40ae-981e-b200ebdf3054
        format: uuid
        type: string
        readOnly: true
      shipmentId:
        description: The id of the parent MTOShipment object
        example: 1f2270c7-7166-40ae-981e-b200ebdf3054
        format: uuid
        type: string
        readOnly: true
      createdAt:
        description: Timestamp of when the Boat Shipment was initially created (UTC)
        format: date-time
        type: string
        readOnly: true
      updatedAt:
        description: Timestamp of when a property of this object was last updated (UTC)
        format: date-time
        type: string
        readOnly: true
      type:
        type: string
        enum:
          - HAUL_AWAY
          - TOW_AWAY
      year:
        type: integer
        description: Year of the Boat
      make:
        type: string
        description: Make of the Boat
      model:
        type: string
        description: Model of the Boat
      lengthInInches:
        type: integer
        description: Length of the Boat in inches
      widthInInches:
        type: integer
        description: Width of the Boat in inches
      heightInInches:
        type: integer
        description: Height of the Boat in inches
      hasTrailer:
        type: boolean
        description: Does the boat have a trailer
      isRoadworthy:
        type: boolean
        description: Is the trailer roadworthy
        x-nullable: true
      eTag:
        description: >-
          A hash unique to this shipment that should be used as the "If-Match"
          header for any updates.
        type: string
        readOnly: true
    required:
      - id
      - shipmentId
      - createdAt
      - type
      - year
      - make
      - model
      - lengthInInches
      - widthInInches
      - heightInInches
      - hasTrailer
      - eTag
  MobileHome:
    description: >-
      A mobile home is a type of shipment that a service member moves a mobile
      home.
    x-nullable: true
    properties:
      id:
        description: Primary auto-generated unique identifier of the Mobile Home object
        example: 1f2270c7-7166-40ae-981e-b200ebdf3054
        format: uuid
        type: string
        readOnly: true
      shipmentId:
        description: The id of the parent MTOShipment object
        example: 1f2270c7-7166-40ae-981e-b200ebdf3054
        format: uuid
        type: string
        readOnly: true
      make:
        description: The make of the mobile home
        type: string
      model:
        description: The model of the mobile home.
        type: string
      year:
        description: The year the mobile home was made.
        type: integer
      lengthInInches:
        type: integer
      widthInInches:
        type: integer
      heightInInches:
        type: integer
      updatedAt:
        description: Timestamp of when a property of this object was last updated (UTC)
        format: date-time
        type: string
        readOnly: true
      createdAt:
        description: Timestamp of when a property of this object was created (UTC)
        format: date-time
        type: string
        readOnly: true
      eTag:
        description: >-
          A hash unique to this shipment that should be used as the "If-Match"
          header for any updates.
        type: string
        readOnly: true
  ShipmentAddressUpdateStatus:
    type: string
    title: Status
    readOnly: true
    x-display-value:
      REQUESTED: REQUESTED
      REJECTED: REJECTED
      APPROVED: APPROVED
    enum:
      - REQUESTED
      - REJECTED
      - APPROVED
  ShipmentAddressUpdate:
    description: >
      This represents a delivery address change request made by the Prime that
      is either auto-approved or requires review if the pricing criteria has
      changed. If criteria has changed, then it must be approved or rejected by
      a TOO.
    type: object
    properties:
      id:
        type: string
        format: uuid
        example: c56a4180-65aa-42ec-a945-5fd21dec0538
        readOnly: true
      contractorRemarks:
        type: string
        example: This is a contractor remark
        title: Contractor Remarks
        description: The reason there is an address change.
        readOnly: true
      officeRemarks:
        type: string
        example: This is an office remark
        title: Office Remarks
        x-nullable: true
        description: The TOO comment on approval or rejection.
      status:
        $ref: '#/definitions/ShipmentAddressUpdateStatus'
      shipmentID:
        type: string
        format: uuid
        example: c56a4180-65aa-42ec-a945-5fd21dec0538
        readOnly: true
      originalAddress:
        $ref: '#/definitions/Address'
      newAddress:
        $ref: '#/definitions/Address'
      sitOriginalAddress:
        $ref: '#/definitions/Address'
      oldSitDistanceBetween:
        description: >-
          The distance between the original SIT address and the previous/old
          delivery address of shipment
        example: 50
        minimum: 0
        type: integer
      newSitDistanceBetween:
        description: >-
          The distance between the original SIT address and requested new
          delivery address of shipment
        example: 88
        minimum: 0
        type: integer
    required:
      - id
      - status
      - shipmentID
      - originalAddress
      - newAddress
      - contractorRemarks
  Port:
    description: A port that is used to move an international shipment.
    type: object
    properties:
      id:
        type: string
        format: uuid
        example: c56a4180-65aa-42ec-a945-5fd21dec0538
      portType:
        type: string
        description: Port type A (Air), B (Border Crossing), S (Sea)
        enum:
          - A
          - B
          - S
      portCode:
        type: string
        description: 3 or 4 digit port code
        example: '0431'
      portName:
        type: string
        description: Name of the port
        example: PORTLAND INTL
      city:
        type: string
        example: PORTLAND
      county:
        type: string
        example: MULTNOMAH
      state:
        type: string
        description: US state
        example: OR
        enum:
          - AL
          - AK
          - AR
          - AZ
          - CA
          - CO
          - CT
          - DC
          - DE
          - FL
          - GA
          - HI
          - IA
          - ID
          - IL
          - IN
          - KS
          - KY
          - LA
          - MA
          - MD
          - ME
          - MI
          - MN
          - MO
          - MS
          - MT
          - NC
          - ND
          - NE
          - NH
          - NJ
          - NM
          - NV
          - NY
          - OH
          - OK
          - OR
          - PA
          - RI
          - SC
          - SD
          - TN
          - TX
          - UT
          - VA
          - VT
          - WA
          - WI
          - WV
          - WY
      zip:
        type: string
        format: zip
        title: ZIP
        example: '99501'
        pattern: ^(\d{5}([\-]\d{4})?)$
      country:
        type: string
        example: US
        pattern: ^[A-Z]{2}$
        description: Two-letter country code
  MTOShipment:
    properties:
      moveTaskOrderID:
        example: 1f2270c7-7166-40ae-981e-b200ebdf3054
        format: uuid
        type: string
      id:
        example: 1f2270c7-7166-40ae-981e-b200ebdf3054
        format: uuid
        type: string
      createdAt:
        format: date-time
        type: string
      updatedAt:
        format: date-time
        type: string
      deletedAt:
        x-nullable: true
        format: date-time
        type: string
      primeEstimatedWeight:
        x-nullable: true
        example: 2000
        type: integer
      primeActualWeight:
        x-nullable: true
        example: 2000
        type: integer
      calculatedBillableWeight:
        x-nullable: true
        example: 2000
        type: integer
        readOnly: true
      ntsRecordedWeight:
        description: >-
          The previously recorded weight for the NTS Shipment. Used for NTS
          Release to know what the previous primeActualWeight or billable weight
          was.
        example: 2000
        type: integer
        x-nullable: true
        x-formatting: weight
      scheduledPickupDate:
        format: date
        type: string
        x-nullable: true
      scheduledDeliveryDate:
        format: date
        type: string
        x-nullable: true
      requestedPickupDate:
        format: date
        type: string
        x-nullable: true
      actualPickupDate:
        x-nullable: true
        format: date
        type: string
      actualDeliveryDate:
        x-nullable: true
        description: >-
          The actual date that the shipment was delivered to the delivery
          address by the Prime
        format: date
        type: string
      requestedDeliveryDate:
        format: date
        type: string
        x-nullable: true
      requiredDeliveryDate:
        x-nullable: true
        format: date
        type: string
      approvedDate:
        format: date-time
        type: string
        x-nullable: true
      diversion:
        type: boolean
        example: true
      diversionReason:
        type: string
        example: MTO Shipment needs rerouted
        x-nullable: true
      distance:
        type: integer
        x-nullable: true
        example: 500
      pickupAddress:
        x-nullable: true
        $ref: '#/definitions/Address'
      destinationAddress:
        x-nullable: true
        $ref: '#/definitions/Address'
      destinationType:
        $ref: '#/definitions/DestinationType'
      secondaryPickupAddress:
        x-nullable: true
        $ref: '#/definitions/Address'
      secondaryDeliveryAddress:
        x-nullable: true
        $ref: '#/definitions/Address'
      hasSecondaryPickupAddress:
        type: boolean
        x-omitempty: false
        x-nullable: true
      hasSecondaryDeliveryAddress:
        type: boolean
        x-omitempty: false
        x-nullable: true
      tertiaryPickupAddress:
        x-nullable: true
        $ref: '#/definitions/Address'
      tertiaryDeliveryAddress:
        x-nullable: true
        $ref: '#/definitions/Address'
      hasTertiaryPickupAddress:
        type: boolean
        x-omitempty: false
        x-nullable: true
      hasTertiaryDeliveryAddress:
        type: boolean
        x-omitempty: false
        x-nullable: true
      actualProGearWeight:
        type: integer
        x-nullable: true
        x-omitempty: false
      actualSpouseProGearWeight:
        type: integer
        x-nullable: true
        x-omitempty: false
      customerRemarks:
        type: string
        example: handle with care
        x-nullable: true
      counselorRemarks:
        description: >
          The counselor can use the counselor remarks field to inform the movers
          about any

          special circumstances for this shipment. Typical examples:
            * bulky or fragile items,
            * weapons,
            * access info for their address.
          Counselors enters this information when creating or editing an MTO
          Shipment. Optional field.
        type: string
        example: handle with care
        x-nullable: true
      shipmentType:
        $ref: '#/definitions/MTOShipmentType'
      status:
        $ref: '#/definitions/MTOShipmentStatus'
      rejectionReason:
        type: string
        example: MTO Shipment not good enough
        x-nullable: true
      reweigh:
        x-nullable: true
        x-omitempty: true
        $ref: '#/definitions/Reweigh'
      mtoAgents:
        $ref: '#/definitions/MTOAgents'
      mtoServiceItems:
        $ref: '#/definitions/MTOServiceItems'
      sitDaysAllowance:
        type: integer
        x-nullable: true
      sitExtensions:
        $ref: '#/definitions/SITExtensions'
      sitStatus:
        $ref: '#/definitions/SITStatus'
      eTag:
        type: string
      billableWeightCap:
        type: integer
        description: TIO override billable weight to be used for calculations
        example: 2500
        x-formatting: weight
        x-nullable: true
      billableWeightJustification:
        type: string
        example: more weight than expected
        x-nullable: true
      tacType:
        allOf:
          - $ref: '#/definitions/LOAType'
          - x-nullable: true
      sacType:
        allOf:
          - $ref: '#/definitions/LOAType'
          - x-nullable: true
      usesExternalVendor:
        type: boolean
        example: false
      serviceOrderNumber:
        type: string
        x-nullable: true
      storageFacility:
        x-nullable: true
        $ref: '#/definitions/StorageFacility'
      ppmShipment:
        $ref: '#/definitions/PPMShipment'
      boatShipment:
        $ref: '#/definitions/BoatShipment'
      mobileHomeShipment:
        $ref: '#/definitions/MobileHome'
      deliveryAddressUpdate:
        $ref: '#/definitions/ShipmentAddressUpdate'
      shipmentLocator:
        type: string
        x-nullable: true
        readOnly: true
        example: 1K43AR-01
      originSitAuthEndDate:
        format: date-time
        type: string
      destinationSitAuthEndDate:
        format: date-time
        type: string
      marketCode:
        type: string
        enum:
          - d
          - i
        example: d
        description: >-
          Single-letter designator for domestic (d) or international (i)
          shipments
      podLocation:
        $ref: '#/definitions/Port'
      poeLocation:
        $ref: '#/definitions/Port'
      terminationComments:
        type: string
        x-nullable: true
        readOnly: true
      terminatedAt:
        format: date-time
        type: string
        x-nullable: true
  LOATypeNullable:
    description: The Line of accounting (TAC/SAC) type that will be used for the shipment
    type: string
    x-go-type:
      import:
        package: github.com/transcom/mymove/pkg/swagger/nullable
      type: String
    example: HHG
    enum:
      - HHG
      - NTS
  ProGearWeightTickets:
    description: All progear weight tickets associated with a PPM shipment.
    type: array
    items:
      $ref: '#/definitions/ProGearWeightTicket'
    x-omitempty: false
  MovingExpenses:
    description: All moving expenses associated with a PPM shipment.
    type: array
    items:
      $ref: '#/definitions/MovingExpense'
    x-omitempty: false
  PPMDocuments:
    description: >-
      All documents associated with a PPM shipment, including weight tickets,
      progear weight tickets, and moving expenses.
    x-nullable: true
    x-omitempty: false
    type: object
    properties:
      WeightTickets:
        $ref: '#/definitions/WeightTickets'
      ProGearWeightTickets:
        $ref: '#/definitions/ProGearWeightTickets'
      MovingExpenses:
        $ref: '#/definitions/MovingExpenses'
  PPMDocumentStatus:
    description: Status of the PPM document.
    type: string
    enum:
      - APPROVED
      - EXCLUDED
      - REJECTED
    x-display-value:
      APPROVED: Approved
      EXCLUDED: Excluded
      REJECTED: Rejected
  PPMShipmentSIT:
    description: SIT related items for a PPM shipment
    x-nullable: true
    properties:
      updatedAt:
        description: Timestamp of when a property of this object was last updated (UTC)
        format: date-time
        type: string
        readOnly: true
      sitLocation:
        allOf:
          - $ref: '#/definitions/SITLocationType'
          - x-nullable: true
          - x-omitempty: false
    required:
      - sitLocation
  PPMCloseout:
    description: >-
      The calculations needed in the "Review Documents" section of a PPM
      closeout. LIst of all expenses/reimbursements related toa PPM shipment.
    properties:
      id:
        description: Primary auto-generated unique identifier of the PPM shipment object
        example: 1f2270c7-7166-40ae-981e-b200ebdf3054
        format: uuid
        type: string
        readOnly: true
      plannedMoveDate:
        description: |
          Date the customer expects to begin their move.
        format: date
        type: string
        x-nullable: true
        x-omitempty: false
      actualMoveDate:
        description: The actual start date of when the PPM shipment left the origin.
        format: date
        type: string
        x-nullable: true
        x-omitempty: false
      miles:
        description: The distance between the old address and the new address in miles.
        example: 54
        minimum: 0
        type: integer
        x-nullable: true
        x-omitempty: false
      estimatedWeight:
        description: The estimated weight of the PPM shipment goods being moved.
        type: integer
        example: 4200
        x-nullable: true
        x-omitempty: false
      actualWeight:
        example: 2000
        type: integer
        x-nullable: true
        x-omitempty: false
      proGearWeightCustomer:
        description: >-
          The estimated weight of the pro-gear being moved belonging to the
          service member.
        type: integer
        x-nullable: true
        x-omitempty: false
      proGearWeightSpouse:
        description: >-
          The estimated weight of the pro-gear being moved belonging to a
          spouse.
        type: integer
        x-nullable: true
        x-omitempty: false
      grossIncentive:
        description: >
          The final calculated incentive for the PPM shipment. This does not
          include **SIT** as it is a reimbursement.
        type: integer
        format: cents
        x-nullable: true
        x-omitempty: false
        readOnly: true
      gcc:
        description: Government Constructive Cost (GCC)
        type: integer
        title: GCC
        format: cents
        x-nullable: true
        x-omitempty: false
      aoa:
        description: Advance Operating Allowance (AOA).
        type: integer
        format: cents
        x-nullable: true
        x-omitempty: false
      remainingIncentive:
        description: The remaining reimbursement amount that is still owed to the customer.
        type: integer
        format: cents
        x-nullable: true
        x-omitempty: false
      haulType:
        description: >-
          The type of haul calculation used for this shipment (shorthaul or
          linehaul).
        type: string
        x-nullable: true
        x-omitempty: false
      haulPrice:
        description: The price of the linehaul or shorthaul.
        type: integer
        format: cents
        x-nullable: true
        x-omitempty: false
      haulFSC:
        description: The linehaul/shorthaul Fuel Surcharge (FSC).
        type: integer
        format: cents
        x-nullable: true
        x-omitempty: false
      dop:
        description: The Domestic Origin Price (DOP).
        type: integer
        format: cents
        x-nullable: true
        x-omitempty: false
      ddp:
        description: The Domestic Destination Price (DDP).
        type: integer
        format: cents
        x-nullable: true
        x-omitempty: false
      packPrice:
        description: The full price of all packing/unpacking services.
        type: integer
        format: cents
        x-nullable: true
        x-omitempty: false
      unpackPrice:
        description: The full price of all packing/unpacking services.
        type: integer
        format: cents
        x-nullable: true
        x-omitempty: false
      intlPackPrice:
        description: The full price of international packing (IHPK)
        type: integer
        format: cents
        x-nullable: true
        x-omitempty: false
      intlUnpackPrice:
        description: The full price of international unpacking (IHUPK)
        type: integer
        format: cents
        x-nullable: true
        x-omitempty: false
      intlLinehaulPrice:
        description: The full price of international shipping and linehaul (ISLH)
        type: integer
        format: cents
        x-nullable: true
        x-omitempty: false
      SITReimbursement:
        description: >-
          The estimated amount that the government will pay the service member
          to put their goods into storage. This estimated storage cost is
          separate from the estimated incentive.
        type: integer
        format: cents
        x-nullable: true
        x-omitempty: false
      gccMultiplier:
        description: Multiplier applied to incentives
        type: number
        format: float
        example: 1.3
        x-nullable: true
        x-omitempty: false
    required:
      - id
  PPMActualWeight:
    description: >-
      The actual net weight of a single PPM shipment. Used during document
      review for PPM closeout.
    properties:
      actualWeight:
        example: 2000
        type: integer
        x-nullable: true
        x-omitempty: false
    required:
      - actualWeight
  PPMSITEstimatedCost:
    description: >-
      The estimated cost of SIT for a single PPM shipment. Used during document
      review for PPM.
    properties:
      sitCost:
        example: 2000
        type: integer
      priceFirstDaySIT:
        example: 2000
        type: integer
        format: cents
        title: Price of the first day in SIT
      priceAdditionalDaySIT:
        example: 2000
        type: integer
        format: cents
        title: Price of an additional day in SIT
      paramsFirstDaySIT:
        type: object
        properties:
          contractYearName:
            type: string
            example: Award Term 1
          priceRateOrFactor:
            type: string
            example: '20.53'
          isPeak:
            type: string
            example: 'true'
          escalationCompounded:
            type: string
            example: '1.01'
          serviceAreaOrigin:
            type: string
            example: '252'
            x-nullable: true
            x-omitempty: true
          serviceAreaDestination:
            type: string
            example: '252'
            x-nullable: true
            x-omitempty: true
      paramsAdditionalDaySIT:
        type: object
        properties:
          contractYearName:
            type: string
            example: Award Term 1
          priceRateOrFactor:
            type: string
            example: '0.53'
          isPeak:
            type: string
            example: 'true'
          escalationCompounded:
            type: string
            example: '1.01'
          serviceAreaOrigin:
            type: string
            example: '252'
            x-nullable: true
            x-omitempty: true
          serviceAreaDestination:
            type: string
            example: '252'
            x-nullable: true
            x-omitempty: true
          numberDaysSIT:
            type: string
            example: '30'
            x-nullable: true
            x-omitempty: true
    required:
      - sitCost
      - priceFirstDaySIT
      - priceAdditionalDaySIT
  MTOServiceItemSingle:
    type: object
    properties:
      moveTaskOrderID:
        example: 1f2270c7-7166-40ae-981e-b200ebdf3054
        format: uuid
        type: string
      mtoShipmentID:
        example: 1f2270c7-7166-40ae-981e-b200ebdf3054
        format: uuid
        type: string
        x-nullable: true
      reServiceID:
        example: 1f2270c7-7166-40ae-981e-b200ebdf3054
        format: uuid
        type: string
      reServiceCode:
        type: string
      reServiceName:
        type: string
      createdAt:
        format: date-time
        type: string
        readOnly: true
      convertToCustomerExpense:
        type: boolean
        example: false
        x-omitempty: false
      customerExpenseReason:
        type: string
        x-nullable: true
      deletedAt:
        format: date
        type: string
      rejectionReason:
        type: string
        x-nullable: true
      pickupPostalCode:
        type: string
        x-nullable: true
      sitPostalCode:
        type: string
        readOnly: true
        x-nullable: true
      sitEntryDate:
        type: string
        format: date-time
        x-nullable: true
      sitDepartureDate:
        type: string
        format: date-time
        x-nullable: true
      sitCustomerContacted:
        type: string
        format: date
        x-nullable: true
      sitRequestedDelivery:
        type: string
        format: date
        x-nullable: true
      id:
        example: 1f2270c7-7166-40ae-981e-b200ebdf3054
        format: uuid
        type: string
      status:
        type: string
        x-nullable: true
      updatedAt:
        format: date-time
        type: string
        readOnly: true
      approvedAt:
        format: date-time
        type: string
        x-nullable: true
      rejectedAt:
        format: date-time
        type: string
        x-nullable: true
  ServiceItemSitEntryDate:
    type: object
    properties:
      id:
        example: 1f2270c7-7166-40ae-981e-b200ebdf3054
        format: uuid
        type: string
      sitEntryDate:
        type: string
        format: date-time
        x-nullable: true
  PaymentServiceItemStatus:
    type: string
    enum:
      - REQUESTED
      - APPROVED
      - DENIED
      - SENT_TO_GEX
      - PAID
      - EDI_ERROR
    title: Payment Service Item Status
  ServiceItemParamName:
    type: string
    enum:
      - ActualPickupDate
      - ContractCode
      - ContractYearName
      - CubicFeetBilled
      - CubicFeetCrating
      - DimensionHeight
      - DimensionLength
      - DimensionWidth
      - DistanceZip
      - DistanceZipSITDest
      - DistanceZipSITOrigin
      - EIAFuelPrice
      - EscalationCompounded
      - FSCMultiplier
      - FSCPriceDifferenceInCents
      - FSCWeightBasedDistanceMultiplier
      - IsPeak
      - MarketDest
      - MarketOrigin
      - MTOAvailableToPrimeAt
      - NTSPackingFactor
      - NumberDaysSIT
      - PriceAreaDest
      - PriceAreaIntlDest
      - PriceAreaIntlOrigin
      - PriceAreaOrigin
      - PriceRateOrFactor
      - PSI_LinehaulDom
      - PSI_LinehaulDomPrice
      - PSI_LinehaulShort
      - PSI_LinehaulShortPrice
      - PSI_PriceDomDest
      - PSI_PriceDomDestPrice
      - PSI_PriceDomOrigin
      - PSI_PriceDomOriginPrice
      - PSI_ShippingLinehaulIntlCO
      - PSI_ShippingLinehaulIntlCOPrice
      - PSI_ShippingLinehaulIntlOC
      - PSI_ShippingLinehaulIntlOCPrice
      - PSI_ShippingLinehaulIntlOO
      - PSI_ShippingLinehaulIntlOOPrice
      - RateAreaNonStdDest
      - RateAreaNonStdOrigin
      - ReferenceDate
      - RequestedPickupDate
      - ServiceAreaDest
      - ServiceAreaOrigin
      - ServicesScheduleDest
      - ServicesScheduleOrigin
      - SITPaymentRequestEnd
      - SITPaymentRequestStart
      - SITScheduleDest
      - SITScheduleOrigin
      - SITServiceAreaDest
      - SITServiceAreaOrigin
      - SITRateAreaDest
      - SITRateAreaOrigin
      - WeightAdjusted
      - WeightBilled
      - WeightEstimated
      - WeightOriginal
      - WeightReweigh
      - ZipDestAddress
      - ZipPickupAddress
      - ZipSITDestHHGFinalAddress
      - ZipSITDestHHGOriginalAddress
      - ZipSITOriginHHGActualAddress
      - ZipSITOriginHHGOriginalAddress
      - StandaloneCrate
      - StandaloneCrateCap
      - UncappedRequestTotal
      - LockedPriceCents
  ServiceItemParamType:
    type: string
    enum:
      - STRING
      - DATE
      - INTEGER
      - DECIMAL
      - TIMESTAMP
      - PaymentServiceItemUUID
      - BOOLEAN
  ServiceItemParamOrigin:
    type: string
    enum:
      - PRIME
      - SYSTEM
      - PRICER
      - PAYMENT_REQUEST
  PaymentServiceItemParam:
    type: object
    properties:
      id:
        example: c56a4180-65aa-42ec-a945-5fd21dec0538
        format: uuid
        readOnly: true
        type: string
      paymentServiceItemID:
        example: c56a4180-65aa-42ec-a945-5fd21dec0538
        format: uuid
        type: string
      key:
        $ref: '#/definitions/ServiceItemParamName'
      value:
        example: '3025'
        type: string
      type:
        $ref: '#/definitions/ServiceItemParamType'
      origin:
        $ref: '#/definitions/ServiceItemParamOrigin'
      eTag:
        type: string
        readOnly: true
  PaymentServiceItemParams:
    type: array
    items:
      $ref: '#/definitions/PaymentServiceItemParam'
  CustomerSupportRemark:
    type: object
    description: >-
      A text remark written by an office user that is associated with a specific
      move.
    required:
      - id
      - moveID
      - officeUserID
      - content
    properties:
      id:
        example: 1f2270c7-7166-40ae-981e-b200ebdf3054
        format: uuid
        type: string
      createdAt:
        type: string
        format: date-time
        readOnly: true
      updatedAt:
        type: string
        format: date-time
        readOnly: true
      officeUserID:
        example: 1f2270c7-7166-40ae-981e-b200ebdf3054
        format: uuid
        type: string
      moveID:
        example: 1f2270c7-7166-40ae-981e-b200ebdf3054
        format: uuid
        type: string
      content:
        example: This is a remark about a move.
        type: string
      officeUserFirstName:
        example: Grace
        type: string
        readOnly: true
      officeUserLastName:
        example: Griffin
        type: string
        readOnly: true
      officeUserEmail:
        type: string
        format: x-email
        pattern: ^[a-zA-Z0-9._%+-]+@[a-zA-Z0-9.-]+\.[a-zA-Z]{2,}$
        readOnly: true
  CustomerSupportRemarks:
    type: array
    items:
      $ref: '#/definitions/CustomerSupportRemark'
  DepartmentIndicator:
    type: string
    x-nullable: true
    title: Department indicator
    description: Military branch of service indicator for orders
    enum:
      - ARMY
      - ARMY_CORPS_OF_ENGINEERS
      - COAST_GUARD
      - NAVY_AND_MARINES
      - AIR_AND_SPACE_FORCE
      - OFFICE_OF_SECRETARY_OF_DEFENSE
    x-display-value:
      ARMY: 21 Army
      ARMY_CORPS_OF_ENGINEERS: 96 Army Corps of Engineers
      COAST_GUARD: 70 Coast Guard
      NAVY_AND_MARINES: 17 Navy and Marine Corps
      AIR_AND_SPACE_FORCE: 57 Air Force and Space Force
      OFFICE_OF_SECRETARY_OF_DEFENSE: 97 Office of Secretary of Defense
  LineOfAccounting:
    type: object
    properties:
      id:
        type: string
        format: uuid
        example: 06254fc3-b763-484c-b555-42855d1ad5cd
      loaSysId:
        type: string
        maxLength: 20
        example: '10003'
        x-nullable: true
      loaDptID:
        type: string
        maxLength: 2
        example: '1 '
        x-nullable: true
      loaTnsfrDptNm:
        type: string
        maxLength: 4
        x-nullable: true
      loaBafID:
        type: string
        maxLength: 4
        example: '1234'
        x-nullable: true
      loaTrsySfxTx:
        type: string
        maxLength: 4
        example: '0000'
        x-nullable: true
      loaMajClmNm:
        type: string
        maxLength: 4
        x-nullable: true
      loaOpAgncyID:
        type: string
        maxLength: 4
        example: 1A
        x-nullable: true
      loaAlltSnID:
        type: string
        maxLength: 5
        example: 123A
        x-nullable: true
      loaPgmElmntID:
        type: string
        maxLength: 12
        example: '00000000'
        x-nullable: true
      loaTskBdgtSblnTx:
        type: string
        maxLength: 8
        x-nullable: true
      loaDfAgncyAlctnRcpntID:
        type: string
        maxLength: 4
        x-nullable: true
      loaJbOrdNm:
        type: string
        maxLength: 10
        x-nullable: true
      loaSbaltmtRcpntID:
        type: string
        maxLength: 1
        x-nullable: true
      loaWkCntrRcpntNm:
        type: string
        maxLength: 6
        x-nullable: true
      loaMajRmbsmtSrcID:
        type: string
        maxLength: 1
        x-nullable: true
      loaDtlRmbsmtSrcID:
        type: string
        maxLength: 3
        x-nullable: true
      loaCustNm:
        type: string
        maxLength: 6
        x-nullable: true
      loaObjClsID:
        type: string
        maxLength: 6
        example: 22NL
        x-nullable: true
      loaSrvSrcID:
        type: string
        maxLength: 1
        x-nullable: true
      loaSpclIntrID:
        type: string
        maxLength: 2
        x-nullable: true
      loaBdgtAcntClsNm:
        type: string
        maxLength: 8
        example: '000000'
        x-nullable: true
      loaDocID:
        type: string
        maxLength: 15
        example: HHG12345678900
        x-nullable: true
      loaClsRefID:
        type: string
        maxLength: 2
        x-nullable: true
      loaInstlAcntgActID:
        type: string
        maxLength: 6
        example: '12345'
        x-nullable: true
      loaLclInstlID:
        type: string
        maxLength: 18
        x-nullable: true
      loaFmsTrnsactnID:
        type: string
        maxLength: 12
        x-nullable: true
      loaDscTx:
        type: string
        example: PERSONAL PROPERTY - PARANORMAL ACTIVITY DIVISION (OTHER)
        x-nullable: true
      loaBgnDt:
        type: string
        format: date
        example: '2005-10-01'
        x-nullable: true
      loaEndDt:
        type: string
        format: date
        example: '2015-10-01'
        x-nullable: true
      loaFnctPrsNm:
        type: string
        maxLength: 255
        x-nullable: true
      loaStatCd:
        type: string
        maxLength: 1
        example: U
        x-nullable: true
      loaHistStatCd:
        type: string
        maxLength: 1
        x-nullable: true
      loaHsGdsCd:
        type: string
        maxLength: 2
        example: HT
        x-nullable: true
      orgGrpDfasCd:
        type: string
        maxLength: 2
        example: ZZ
        x-nullable: true
      loaUic:
        type: string
        maxLength: 6
        x-nullable: true
      loaTrnsnID:
        type: string
        maxLength: 3
        example: B1
        x-nullable: true
      loaSubAcntID:
        type: string
        maxLength: 3
        x-nullable: true
      loaBetCd:
        type: string
        maxLength: 4
        x-nullable: true
      loaFndTyFgCd:
        type: string
        maxLength: 1
        x-nullable: true
      loaBgtLnItmID:
        type: string
        maxLength: 8
        x-nullable: true
      loaScrtyCoopImplAgncCd:
        type: string
        maxLength: 1
        x-nullable: true
      loaScrtyCoopDsgntrCd:
        type: string
        maxLength: 4
        x-nullable: true
      loaScrtyCoopLnItmID:
        type: string
        maxLength: 3
        x-nullable: true
      loaAgncDsbrCd:
        type: string
        maxLength: 6
        x-nullable: true
      loaAgncAcntngCd:
        type: string
        maxLength: 6
        x-nullable: true
      loaFndCntrID:
        type: string
        maxLength: 12
        x-nullable: true
      loaCstCntrID:
        type: string
        maxLength: 16
        x-nullable: true
      loaPrjID:
        type: string
        maxLength: 12
        x-nullable: true
      loaActvtyID:
        type: string
        maxLength: 11
        x-nullable: true
      loaCstCd:
        type: string
        maxLength: 16
        x-nullable: true
      loaWrkOrdID:
        type: string
        maxLength: 16
        x-nullable: true
      loaFnclArID:
        type: string
        maxLength: 6
        x-nullable: true
      loaScrtyCoopCustCd:
        type: string
        maxLength: 2
        x-nullable: true
      loaEndFyTx:
        type: integer
        example: 2016
        x-nullable: true
      loaBgFyTx:
        type: integer
        example: 2006
        x-nullable: true
      loaBgtRstrCd:
        type: string
        maxLength: 1
        x-nullable: true
      loaBgtSubActCd:
        type: string
        maxLength: 4
        x-nullable: true
      createdAt:
        type: string
        format: date-time
        example: '2023-08-03T19:17:10.050Z'
      updatedAt:
        type: string
        format: date-time
        example: '2023-08-03T19:17:38.776Z'
      validLoaForTac:
        type: boolean
        x-nullable: true
      validHhgProgramCodeForLoa:
        type: boolean
        x-nullable: true
  VLocation:
    description: A postal code, city, and state lookup
    type: object
    properties:
      city:
        type: string
        example: Anytown
        title: City
      state:
        title: State
        type: string
        x-display-value:
          AL: AL
          AK: AK
          AR: AR
          AZ: AZ
          CA: CA
          CO: CO
          CT: CT
          DC: DC
          DE: DE
          FL: FL
          GA: GA
          HI: HI
          IA: IA
          ID: ID
          IL: IL
          IN: IN
          KS: KS
          KY: KY
          LA: LA
          MA: MA
          MD: MD
          ME: ME
          MI: MI
          MN: MN
          MO: MO
          MS: MS
          MT: MT
          NC: NC
          ND: ND
          NE: NE
          NH: NH
          NJ: NJ
          NM: NM
          NV: NV
          NY: NY
          OH: OH
          OK: OK
          OR: OR
          PA: PA
          RI: RI
          SC: SC
          SD: SD
          TN: TN
          TX: TX
          UT: UT
          VA: VA
          VT: VT
          WA: WA
          WI: WI
          WV: WV
          WY: WY
        enum:
          - AL
          - AK
          - AR
          - AZ
          - CA
          - CO
          - CT
          - DC
          - DE
          - FL
          - GA
          - HI
          - IA
          - ID
          - IL
          - IN
          - KS
          - KY
          - LA
          - MA
          - MD
          - ME
          - MI
          - MN
          - MO
          - MS
          - MT
          - NC
          - ND
          - NE
          - NH
          - NJ
          - NM
          - NV
          - NY
          - OH
          - OK
          - OR
          - PA
          - RI
          - SC
          - SD
          - TN
          - TX
          - UT
          - VA
          - VT
          - WA
          - WI
          - WV
          - WY
      postalCode:
        type: string
        format: zip
        title: ZIP
        example: '90210'
        pattern: ^(\d{5}?)$
      county:
        type: string
        title: County
        x-nullable: true
        example: LOS ANGELES
      usPostRegionCitiesID:
        type: string
        format: uuid
        example: c56a4180-65aa-42ec-a945-5fd21dec0538
  ReServiceItem:
    description: A Service Item which ties an ReService, Market, and Shipment Type together
    type: object
    properties:
      serviceCode:
        type: string
        example: UBP
        enum:
          - CS
          - DBHF
          - DBTF
          - DCRT
          - DCRTSA
          - DDASIT
          - DDDSIT
          - DDFSIT
          - DDP
          - DDSFSC
          - DDSHUT
          - DLH
          - DMHF
          - DNPK
          - DOASIT
          - DOFSIT
          - DOP
          - DOPSIT
          - DOSFSC
          - DOSHUT
          - DPK
          - DSH
          - DUCRT
          - DUPK
          - FSC
          - IBHF
          - IBTF
          - ICRT
          - ICRTSA
          - IDASIT
          - IDDSIT
          - IDFSIT
          - IDSFSC
          - IDSHUT
          - IHPK
          - IHUPK
          - INPK
          - IOASIT
          - IOFSIT
          - IOPSIT
          - IOSFSC
          - IOSHUT
          - ISLH
          - IUBPK
          - IUBUPK
          - IUCRT
          - MS
          - PODFSC
          - POEFSC
          - UBP
      serviceName:
        type: string
        example: International UB, International Shipping & Linehaul
      marketCode:
        type: string
        example: i (International), d (Domestic)
        enum:
          - i
          - d
      shipmentType:
        type: string
        example: HHG, UNACCOMPANIED_BAGGAGE
        enum:
          - BOAT_HAUL_AWAY
          - BOAT_TOW_AWAY
          - HHG
          - HHG_INTO_NTS
          - HHG_OUTOF_NTS
          - MOBILE_HOME
          - PPM
          - UNACCOMPANIED_BAGGAGE
      isAutoApproved:
        type: boolean
        example: true
  OrderPayGrades:
    type: object
    properties:
      grade:
        type: string
      description:
        type: string
responses:
  InvalidRequest:
    description: The request payload is invalid
    schema:
      $ref: '#/definitions/Error'
  NotFound:
    description: The requested resource wasn't found
    schema:
      $ref: '#/definitions/Error'
  Conflict:
    description: Conflict error
    schema:
      $ref: '#/definitions/Error'
  PermissionDenied:
    description: The request was denied
    schema:
      $ref: '#/definitions/Error'
  ServerError:
    description: A server error occurred
    schema:
      $ref: '#/definitions/Error'
  PreconditionFailed:
    description: Precondition failed
    schema:
      $ref: '#/definitions/Error'
  UnprocessableEntity:
    description: The payload was unprocessable.
    schema:
      $ref: '#/definitions/ValidationError'
parameters:
  ifMatch:
    in: header
    name: If-Match
    type: string
    required: true
    description: >
      Optimistic locking is implemented via the `If-Match` header. If the ETag
      header does not match the value of the resource on the server, the server
      rejects the change with a `412 Precondition Failed` error.
  ppmShipmentId:
    name: ppmShipmentId
    in: path
    type: string
    format: uuid
    required: true
    description: UUID of the PPM shipment
  weightTicketId:
    name: weightTicketId
    in: path
    type: string
    format: uuid
    required: true
    description: UUID of the weight ticket
  movingExpenseId:
    name: movingExpenseId
    in: path
    type: string
    format: uuid
    required: true
    description: UUID of the moving expense
  proGearWeightTicketId:
    name: proGearWeightTicketId
    in: path
    type: string
    format: uuid
    required: true
    description: UUID of the pro-gear weight ticket
  AffiliationParam:
    name: affiliation
    in: path
    required: true
    type: string
    enum:
      - ARMY
      - NAVY
      - MARINES
      - AIR_FORCE
      - COAST_GUARD
      - SPACE_FORCE
      - OTHER
    x-nullable: true
    description: Military branch of service<|MERGE_RESOLUTION|>--- conflicted
+++ resolved
@@ -6204,11 +6204,6 @@
       additionalDocuments:
         $ref: '#/definitions/Document'
       SCCounselingAssignedUser:
-<<<<<<< HEAD
-=======
-        $ref: '#/definitions/AssignedOfficeUser'
-      SCCloseoutAssignedUser:
->>>>>>> 05844be6
         $ref: '#/definitions/AssignedOfficeUser'
       SCCloseoutAssignedUser:
         $ref: '#/definitions/AssignedOfficeUser'
