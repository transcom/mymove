swagger: '2.0'
info:
  contact:
    email: milmove-developers@caci.com
  description: >
    The GHC API is a RESTful API that enables the Office application for
    MilMove.


    All endpoints are located under `/ghc/v1`.
  license:
    name: MIT
    url: https://opensource.org/licenses/MIT
  title: MilMove GHC API
  version: 0.0.1
basePath: /ghc/v1
schemes:
  - http
tags:
  - name: queues
  - name: move
  - name: order
    description: >
      Move Orders - Commonly called “Orders,” especially in customer-facing
      language. Orders are plural because they're a bundle of related orders
      issued bya Service (e.g. Army, Air Force, Navy) to a customer that
      authorize (and order) that customer to move from one location to another.

      Orders are backed by $$ in the bank to support that move, which is
      identified by a Line of Account (LOA) code on the orders document.
  - name: moveTaskOrder
  - name: customer
  - name: mtoServiceItem
  - name: mtoShipment
  - name: shipment
  - name: mtoAgent
  - name: paymentServiceItem
  - name: ppm
  - name: tac
  - name: transportationOffice
  - name: addresses
  - name: uploads
  - name: paymentRequests
  - name: reServiceItems
paths:
  /customer:
    post:
      summary: Creates a customer with Okta option
      description: >-
        Creates a customer with option to also create an Okta profile account
        based on the office user's input when completing the UI form and
        submitting.
      operationId: createCustomerWithOktaOption
      tags:
        - customer
      consumes:
        - application/json
      produces:
        - application/json
      parameters:
        - in: body
          name: body
          required: true
          schema:
            $ref: '#/definitions/CreateCustomerPayload'
      responses:
        '200':
          description: successfully created the customer
          schema:
            $ref: '#/definitions/CreatedCustomer'
        '400':
          $ref: '#/responses/InvalidRequest'
        '401':
          $ref: '#/responses/PermissionDenied'
        '403':
          $ref: '#/responses/PermissionDenied'
        '404':
          $ref: '#/responses/NotFound'
        '409':
          $ref: '#/responses/Conflict'
        '412':
          $ref: '#/responses/PreconditionFailed'
        '422':
          $ref: '#/responses/UnprocessableEntity'
        '500':
          $ref: '#/responses/ServerError'
  /open/requested-office-users:
    post:
      consumes:
        - application/json
      produces:
        - application/json
      summary: Create an Office User
      description: >
        This endpoint is publicly accessible as it is utilized for individuals
        who do not have an office account to request the creation of an office
        account.

        Request the creation of an office user. An administrator will need to
        approve them after creation. Note on requirements: An identification
        method must be present. The following 2 fields have an "OR" requirement.
        - edipi - other_unique_id One of these two fields MUST be present to
        serve as identification for the office user being created. This logic is
        handled at the application level.
      operationId: createRequestedOfficeUser
      tags:
        - officeUsers
      parameters:
        - in: body
          name: officeUser
          description: Office User information
          schema:
            $ref: '#/definitions/OfficeUserCreate'
      responses:
        '201':
          description: successfully requested the creation of provided office user
          schema:
            $ref: '#/definitions/OfficeUser'
        '422':
          description: validation error
          schema:
            $ref: '#/definitions/ValidationError'
        '500':
          description: internal server error
  /open/roles-privileges:
    get:
      produces:
        - application/json
      summary: Retrieve a list of unique role to privilege mappings.
      description: |
        This endpoint returns a list of unique role to privilege mappings.
      operationId: getRolesPrivileges
      tags:
        - rolePrivileges
      responses:
        '200':
          description: Successfully retrieved list of unique role privilege mappings
          schema:
            type: array
            items:
              $ref: '#/definitions/Role'
        '404':
          description: No role-privilege mapping found
        '422':
          description: validation error
          schema:
            $ref: '#/definitions/ValidationError'
        '500':
          description: server error
  /office-users/{officeUserId}:
    patch:
      consumes:
        - application/json
      produces:
        - application/json
      summary: Updates an Office User
      description: >-
        This endpoint updates a single Office User by ID. This is to be used by
        office users to update their profile.
      operationId: updateOfficeUser
      tags:
        - officeUsers
      parameters:
        - in: path
          name: officeUserId
          type: string
          format: uuid
          required: true
        - in: body
          name: officeUser
          description: Office User information
          required: true
          schema:
            $ref: '#/definitions/OfficeUserUpdate'
      responses:
        '200':
          description: Successfully updated Office User
          schema:
            $ref: '#/definitions/OfficeUser'
        '400':
          $ref: '#/responses/InvalidRequest'
        '401':
          $ref: '#/responses/PermissionDenied'
        '403':
          $ref: '#/responses/PermissionDenied'
        '404':
          $ref: '#/responses/NotFound'
        '500':
          $ref: '#/responses/ServerError'
  /customer/{customerID}:
    parameters:
      - description: ID of customer to use
        in: path
        name: customerID
        required: true
        type: string
        format: uuid
    get:
      produces:
        - application/json
      parameters: []
      responses:
        '200':
          description: Successfully retrieved information on an individual customer
          schema:
            $ref: '#/definitions/Customer'
        '400':
          $ref: '#/responses/InvalidRequest'
        '401':
          $ref: '#/responses/PermissionDenied'
        '403':
          $ref: '#/responses/PermissionDenied'
        '404':
          $ref: '#/responses/NotFound'
        '500':
          $ref: '#/responses/ServerError'
      tags:
        - customer
      description: Returns a given customer
      operationId: getCustomer
      summary: Returns a given customer
    patch:
      summary: Updates customer info
      description: Updates customer info by ID
      operationId: updateCustomer
      tags:
        - customer
      consumes:
        - application/json
      produces:
        - application/json
      parameters:
        - in: body
          name: body
          required: true
          schema:
            $ref: '#/definitions/UpdateCustomerPayload'
        - in: header
          name: If-Match
          type: string
          required: true
      responses:
        '200':
          description: updated instance of orders
          schema:
            $ref: '#/definitions/Customer'
        '400':
          $ref: '#/responses/InvalidRequest'
        '401':
          $ref: '#/responses/PermissionDenied'
        '403':
          $ref: '#/responses/PermissionDenied'
        '404':
          $ref: '#/responses/NotFound'
        '412':
          $ref: '#/responses/PreconditionFailed'
        '422':
          $ref: '#/responses/UnprocessableEntity'
        '500':
          $ref: '#/responses/ServerError'
      x-permissions:
        - update.customer
  /customer/search:
    post:
      produces:
        - application/json
      consumes:
        - application/json
      summary: Search customers by DOD ID or customer name
      description: >
        Search customers by DOD ID or customer name. Used by services counselors
        to locate profiles to update, find attached moves, and to create new
        moves.
      operationId: searchCustomers
      tags:
        - customer
      parameters:
        - in: body
          name: body
          schema:
            properties:
              page:
                type: integer
                description: requested page of results
              perPage:
                type: integer
              edipi:
                description: DOD ID
                type: string
                minLength: 10
                maxLength: 10
                x-nullable: true
              emplid:
                description: EMPLID
                type: string
                minLength: 7
                maxLength: 7
                x-nullable: true
              branch:
                description: Branch
                type: string
                minLength: 1
              customerName:
                description: Customer Name
                type: string
                minLength: 1
                x-nullable: true
              sort:
                type: string
                x-nullable: true
                enum:
                  - customerName
                  - edipi
                  - emplid
                  - branch
                  - personalEmail
                  - telephone
              order:
                type: string
                x-nullable: true
                enum:
                  - asc
                  - desc
          description: field that results should be sorted by
      responses:
        '200':
          description: Successfully returned all customers matching the criteria
          schema:
            $ref: '#/definitions/SearchCustomersResult'
        '403':
          $ref: '#/responses/PermissionDenied'
        '500':
          $ref: '#/responses/ServerError'
  /move/{locator}:
    parameters:
      - description: Code used to identify a move in the system
        in: path
        name: locator
        required: true
        type: string
    get:
      produces:
        - application/json
      parameters: []
      responses:
        '200':
          description: Successfully retrieved the individual move
          schema:
            $ref: '#/definitions/Move'
        '400':
          $ref: '#/responses/InvalidRequest'
        '401':
          $ref: '#/responses/PermissionDenied'
        '403':
          $ref: '#/responses/PermissionDenied'
        '404':
          $ref: '#/responses/NotFound'
        '500':
          $ref: '#/responses/ServerError'
      tags:
        - move
      description: Returns a given move for a unique alphanumeric locator string
      summary: Returns a given move
      operationId: getMove
  /move/{locator}/history:
    parameters:
      - description: Code used to identify a move in the system
        in: path
        name: locator
        required: true
        type: string
    get:
      produces:
        - application/json
      parameters:
        - in: query
          name: page
          type: integer
          description: requested page of results
        - in: query
          name: perPage
          type: integer
          description: results per page
      responses:
        '200':
          description: Successfully retrieved the individual move history
          schema:
            $ref: '#/definitions/MoveHistoryResult'
        '400':
          $ref: '#/responses/InvalidRequest'
        '401':
          $ref: '#/responses/PermissionDenied'
        '403':
          $ref: '#/responses/PermissionDenied'
        '404':
          $ref: '#/responses/NotFound'
        '500':
          $ref: '#/responses/ServerError'
      tags:
        - move
      description: >-
        Returns the history for a given move for a unique alphanumeric locator
        string
      summary: Returns the history of an identified move
      operationId: getMoveHistory
  /moves/{moveID}/shipment-evaluation-reports-list:
    parameters:
      - description: Code used to identify a move in the system
        in: path
        name: moveID
        required: true
        type: string
        format: uuid
    get:
      produces:
        - application/json
      responses:
        '200':
          description: Successfully retrieved the move's evaluation reports
          schema:
            $ref: '#/definitions/EvaluationReportList'
        '400':
          $ref: '#/responses/InvalidRequest'
        '401':
          $ref: '#/responses/PermissionDenied'
        '403':
          $ref: '#/responses/PermissionDenied'
        '404':
          $ref: '#/responses/NotFound'
        '500':
          $ref: '#/responses/ServerError'
      tags:
        - move
      description: >-
        Returns shipment evaluation reports for the specified move that are
        visible to the current office user
      summary: >-
        Returns shipment evaluation reports for the specified move that are
        visible to the current office user
      operationId: getMoveShipmentEvaluationReportsList
  /moves/{moveID}/counseling-evaluation-reports-list:
    parameters:
      - description: Code used to identify a move in the system
        in: path
        name: moveID
        required: true
        type: string
        format: uuid
    get:
      produces:
        - application/json
      responses:
        '200':
          description: Successfully retrieved the move's evaluation reports
          schema:
            $ref: '#/definitions/EvaluationReportList'
        '400':
          $ref: '#/responses/InvalidRequest'
        '401':
          $ref: '#/responses/PermissionDenied'
        '403':
          $ref: '#/responses/PermissionDenied'
        '404':
          $ref: '#/responses/NotFound'
        '500':
          $ref: '#/responses/ServerError'
      tags:
        - move
      description: >-
        Returns counseling evaluation reports for the specified move that are
        visible to the current office user
      summary: >-
        Returns counseling evaluation reports for the specified move that are
        visible to the current office user
      operationId: getMoveCounselingEvaluationReportsList
  /moves/{moveID}/cancel:
    parameters:
      - description: ID of the move
        in: path
        name: moveID
        required: true
        format: uuid
        type: string
    post:
      consumes:
        - application/json
      produces:
        - application/json
      parameters: []
      responses:
        '200':
          description: Successfully canceled move
          schema:
            $ref: '#/definitions/Move'
        '403':
          $ref: '#/responses/PermissionDenied'
        '404':
          $ref: '#/responses/NotFound'
        '409':
          $ref: '#/responses/Conflict'
        '412':
          $ref: '#/responses/PreconditionFailed'
        '422':
          $ref: '#/responses/UnprocessableEntity'
        '500':
          $ref: '#/responses/ServerError'
      tags:
        - move
      description: cancels a move
      operationId: moveCanceler
      summary: Cancels a move
      x-permissions:
        - update.cancelMoveFlag
  /counseling/orders/{orderID}:
    parameters:
      - description: ID of order to update
        in: path
        name: orderID
        required: true
        type: string
        format: uuid
    patch:
      summary: Updates an order (performed by a services counselor)
      description: All fields sent in this request will be set on the order referenced
      operationId: counselingUpdateOrder
      tags:
        - order
      consumes:
        - application/json
      produces:
        - application/json
      parameters:
        - in: body
          name: body
          required: true
          schema:
            $ref: '#/definitions/CounselingUpdateOrderPayload'
        - in: header
          name: If-Match
          type: string
          required: true
      responses:
        '200':
          description: updated instance of orders
          schema:
            $ref: '#/definitions/Order'
        '403':
          $ref: '#/responses/PermissionDenied'
        '404':
          $ref: '#/responses/NotFound'
        '412':
          $ref: '#/responses/PreconditionFailed'
        '422':
          $ref: '#/responses/UnprocessableEntity'
        '500':
          $ref: '#/responses/ServerError'
  /orders:
    post:
      summary: Creates an orders model for a logged-in user
      description: >-
        Creates an instance of orders tied to a service member, which allow for
        creation of a move and an entitlement. Orders are required before the
        creation of a move
      operationId: createOrder
      tags:
        - order
      consumes:
        - application/json
      produces:
        - application/json
      parameters:
        - in: body
          name: createOrders
          schema:
            $ref: '#/definitions/CreateOrders'
      responses:
        '200':
          description: created instance of orders
          schema:
            $ref: '#/definitions/Order'
        '400':
          description: invalid request
        '401':
          description: request requires user authentication
        '403':
          description: user is not authorized
        '422':
          $ref: '#/responses/UnprocessableEntity'
        '500':
          description: internal server error
  /orders/{orderID}:
    parameters:
      - description: ID of order to use
        in: path
        name: orderID
        required: true
        type: string
        format: uuid
    patch:
      summary: Updates an order
      description: All fields sent in this request will be set on the order referenced
      operationId: updateOrder
      tags:
        - order
      consumes:
        - application/json
      produces:
        - application/json
      parameters:
        - in: body
          name: body
          required: true
          schema:
            $ref: '#/definitions/UpdateOrderPayload'
        - in: header
          name: If-Match
          type: string
          required: true
      responses:
        '200':
          description: updated instance of orders
          schema:
            $ref: '#/definitions/Order'
        '400':
          $ref: '#/responses/InvalidRequest'
        '403':
          $ref: '#/responses/PermissionDenied'
        '404':
          $ref: '#/responses/NotFound'
        '409':
          $ref: '#/responses/Conflict'
        '412':
          $ref: '#/responses/PreconditionFailed'
        '422':
          $ref: '#/responses/UnprocessableEntity'
        '500':
          $ref: '#/responses/ServerError'
      x-permissions:
        - update.orders
    get:
      produces:
        - application/json
      parameters: []
      responses:
        '200':
          description: Successfully retrieved order
          schema:
            $ref: '#/definitions/Order'
        '400':
          $ref: '#/responses/InvalidRequest'
        '401':
          $ref: '#/responses/PermissionDenied'
        '403':
          $ref: '#/responses/PermissionDenied'
        '404':
          $ref: '#/responses/NotFound'
        '500':
          $ref: '#/responses/ServerError'
      tags:
        - order
      description: Gets an order
      operationId: getOrder
      summary: Gets an order by ID
  /orders/{orderID}/allowances:
    parameters:
      - description: ID of order to use
        in: path
        name: orderID
        required: true
        type: string
        format: uuid
    patch:
      summary: Updates an allowance (Orders with Entitlements)
      description: All fields sent in this request will be set on the order referenced
      operationId: updateAllowance
      tags:
        - order
      consumes:
        - application/json
      produces:
        - application/json
      parameters:
        - in: body
          name: body
          required: true
          schema:
            $ref: '#/definitions/UpdateAllowancePayload'
        - in: header
          name: If-Match
          type: string
          required: true
      responses:
        '200':
          description: updated instance of allowance
          schema:
            $ref: '#/definitions/Order'
        '403':
          $ref: '#/responses/PermissionDenied'
        '404':
          $ref: '#/responses/NotFound'
        '412':
          $ref: '#/responses/PreconditionFailed'
        '422':
          $ref: '#/responses/UnprocessableEntity'
        '500':
          $ref: '#/responses/ServerError'
      x-permissions:
        - update.allowances
  /orders/{orderID}/acknowledge-excess-weight-risk:
    parameters:
      - description: ID of order to use
        in: path
        name: orderID
        required: true
        type: string
        format: uuid
    post:
      summary: >-
        Saves the date and time a TOO acknowledged the excess weight risk by
        dismissing the alert
      description: >-
        Saves the date and time a TOO acknowledged the excess weight risk by
        dismissing the alert
      operationId: acknowledgeExcessWeightRisk
      tags:
        - order
      consumes:
        - application/json
      produces:
        - application/json
      parameters:
        - in: header
          name: If-Match
          type: string
          required: true
      responses:
        '200':
          description: updated Move
          schema:
            $ref: '#/definitions/Move'
        '403':
          $ref: '#/responses/PermissionDenied'
        '404':
          $ref: '#/responses/NotFound'
        '412':
          $ref: '#/responses/PreconditionFailed'
        '422':
          $ref: '#/responses/UnprocessableEntity'
        '500':
          $ref: '#/responses/ServerError'
      x-permissions:
        - update.excessWeightRisk
  /orders/{orderID}/acknowledge-excess-unaccompanied-baggage-weight-risk:
    parameters:
      - description: ID of order to use
        in: path
        name: orderID
        required: true
        type: string
        format: uuid
    post:
      summary: >-
        Saves the date and time a TOO acknowledged the excess unaccompanied
        baggage weight risk by dismissing the alert
      description: >-
        Saves the date and time a TOO acknowledged the excess unaccompanied
        baggage weight risk by dismissing the alert
      operationId: acknowledgeExcessUnaccompaniedBaggageWeightRisk
      tags:
        - order
      consumes:
        - application/json
      produces:
        - application/json
      parameters:
        - in: header
          name: If-Match
          type: string
          required: true
      responses:
        '200':
          description: updated Move
          schema:
            $ref: '#/definitions/Move'
        '403':
          $ref: '#/responses/PermissionDenied'
        '404':
          $ref: '#/responses/NotFound'
        '412':
          $ref: '#/responses/PreconditionFailed'
        '422':
          $ref: '#/responses/UnprocessableEntity'
        '500':
          $ref: '#/responses/ServerError'
      x-permissions:
        - update.excessWeightRisk
  /orders/{orderID}/update-billable-weight:
    parameters:
      - description: ID of order to use
        in: path
        name: orderID
        required: true
        type: string
        format: uuid
    patch:
      summary: Updates the max billable weight
      description: Updates the DBAuthorizedWeight attribute for the Order Entitlements=
      operationId: updateBillableWeight
      tags:
        - order
      consumes:
        - application/json
      produces:
        - application/json
      parameters:
        - in: body
          name: body
          required: true
          schema:
            $ref: '#/definitions/UpdateBillableWeightPayload'
        - in: header
          name: If-Match
          type: string
          required: true
      responses:
        '200':
          description: updated Order
          schema:
            $ref: '#/definitions/Order'
        '403':
          $ref: '#/responses/PermissionDenied'
        '404':
          $ref: '#/responses/NotFound'
        '412':
          $ref: '#/responses/PreconditionFailed'
        '422':
          $ref: '#/responses/UnprocessableEntity'
        '500':
          $ref: '#/responses/ServerError'
      x-permissions:
        - update.billableWeight
  /orders/{orderID}/update-max-billable-weight/tio:
    parameters:
      - description: ID of order to use
        in: path
        name: orderID
        required: true
        type: string
        format: uuid
    patch:
      summary: Updates the max billable weight with TIO remarks
      description: >-
        Updates the DBAuthorizedWeight attribute for the Order Entitlements and
        move TIO remarks
      operationId: updateMaxBillableWeightAsTIO
      tags:
        - order
      consumes:
        - application/json
      produces:
        - application/json
      parameters:
        - in: body
          name: body
          required: true
          schema:
            $ref: '#/definitions/UpdateMaxBillableWeightAsTIOPayload'
        - $ref: '#/parameters/ifMatch'
      responses:
        '200':
          description: updated Order
          schema:
            $ref: '#/definitions/Order'
        '403':
          $ref: '#/responses/PermissionDenied'
        '404':
          $ref: '#/responses/NotFound'
        '412':
          $ref: '#/responses/PreconditionFailed'
        '422':
          $ref: '#/responses/UnprocessableEntity'
        '500':
          $ref: '#/responses/ServerError'
      x-permissions:
        - update.maxBillableWeight
  /orders/{orderID}/upload_amended_orders:
    post:
      summary: Create an amended order for a given order
      description: Create an amended order for a given order
      operationId: uploadAmendedOrders
      tags:
        - order
      consumes:
        - multipart/form-data
      parameters:
        - in: path
          name: orderID
          type: string
          format: uuid
          required: true
          description: UUID of the order
        - in: formData
          name: file
          type: file
          description: The file to upload.
          required: true
      responses:
        '201':
          description: created upload
          schema:
            $ref: '#/definitions/Upload'
        '400':
          description: invalid request
          schema:
            $ref: '#/definitions/InvalidRequestResponsePayload'
        '403':
          description: not authorized
        '404':
          description: not found
        '413':
          description: payload is too large
        '500':
          description: server error
  /counseling/orders/{orderID}/allowances:
    parameters:
      - description: ID of order to use
        in: path
        name: orderID
        required: true
        type: string
        format: uuid
    patch:
      summary: Updates an allowance (Orders with Entitlements)
      description: All fields sent in this request will be set on the order referenced
      operationId: counselingUpdateAllowance
      tags:
        - order
      consumes:
        - application/json
      produces:
        - application/json
      parameters:
        - in: body
          name: body
          required: true
          schema:
            $ref: '#/definitions/CounselingUpdateAllowancePayload'
        - in: header
          name: If-Match
          type: string
          required: true
      responses:
        '200':
          description: updated instance of allowance
          schema:
            $ref: '#/definitions/Order'
        '403':
          $ref: '#/responses/PermissionDenied'
        '404':
          $ref: '#/responses/NotFound'
        '412':
          $ref: '#/responses/PreconditionFailed'
        '422':
          $ref: '#/responses/UnprocessableEntity'
        '500':
          $ref: '#/responses/ServerError'
  /move-task-orders/{moveTaskOrderID}:
    parameters:
      - description: ID of move to use
        in: path
        name: moveTaskOrderID
        required: true
        type: string
    get:
      produces:
        - application/json
      parameters: []
      responses:
        '200':
          description: Successfully retrieved move task order
          schema:
            $ref: '#/definitions/MoveTaskOrder'
        '400':
          $ref: '#/responses/InvalidRequest'
        '401':
          $ref: '#/responses/PermissionDenied'
        '403':
          $ref: '#/responses/PermissionDenied'
        '404':
          $ref: '#/responses/NotFound'
        '500':
          $ref: '#/responses/ServerError'
      tags:
        - moveTaskOrder
      description: Gets a move
      operationId: getMoveTaskOrder
      summary: Gets a move by ID
  /move_task_orders/{moveTaskOrderID}/mto_service_items:
    parameters:
      - description: ID of move for mto service item to use
        in: path
        name: moveTaskOrderID
        required: true
        format: uuid
        type: string
    get:
      produces:
        - application/json
      parameters: []
      responses:
        '200':
          description: Successfully retrieved all line items for a move task order
          schema:
            $ref: '#/definitions/MTOServiceItems'
        '404':
          $ref: '#/responses/NotFound'
        '422':
          $ref: '#/responses/UnprocessableEntity'
        '500':
          $ref: '#/responses/ServerError'
      tags:
        - mtoServiceItem
      description: Gets all line items for a move
      operationId: listMTOServiceItems
      summary: Gets all line items for a move
  /mto-shipments:
    post:
      summary: createMTOShipment
      description: |
        Creates a MTO shipment for the specified Move Task Order.
        Required fields include:
        * Shipment Type
        * Customer requested pick-up date
        * Pick-up Address
        * Delivery Address
        * Releasing / Receiving agents
        Optional fields include:
        * Delivery Address Type
        * Customer Remarks
        * Releasing / Receiving agents
        * An array of optional accessorial service item codes
      consumes:
        - application/json
      produces:
        - application/json
      operationId: createMTOShipment
      tags:
        - mtoShipment
      parameters:
        - in: body
          name: body
          schema:
            $ref: '#/definitions/CreateMTOShipment'
      responses:
        '200':
          description: Successfully created a MTO shipment.
          schema:
            $ref: '#/definitions/MTOShipment'
        '400':
          $ref: '#/responses/InvalidRequest'
        '404':
          $ref: '#/responses/NotFound'
        '422':
          $ref: '#/responses/UnprocessableEntity'
        '500':
          $ref: '#/responses/ServerError'
  /move_task_orders/{moveTaskOrderID}/mto_shipments:
    parameters:
      - description: ID of move task order for mto shipment to use
        in: path
        name: moveTaskOrderID
        required: true
        format: uuid
        type: string
    get:
      produces:
        - application/json
      parameters: []
      responses:
        '200':
          description: Successfully retrieved all mto shipments for a move task order
          schema:
            $ref: '#/definitions/MTOShipments'
        '403':
          $ref: '#/responses/PermissionDenied'
        '404':
          $ref: '#/responses/NotFound'
        '422':
          $ref: '#/responses/UnprocessableEntity'
        '500':
          $ref: '#/responses/ServerError'
      tags:
        - mtoShipment
      description: Gets all shipments for a move task order
      operationId: listMTOShipments
      summary: Gets all shipments for a move task order
  /shipments/{shipmentID}:
    get:
      summary: fetches a shipment by ID
      description: fetches a shipment by ID
      operationId: getShipment
      tags:
        - mtoShipment
      produces:
        - application/json
      parameters:
        - description: ID of the shipment to be fetched
          in: path
          name: shipmentID
          required: true
          format: uuid
          type: string
      responses:
        '200':
          description: Successfully fetched the shipment
          schema:
            $ref: '#/definitions/MTOShipment'
        '400':
          $ref: '#/responses/InvalidRequest'
        '403':
          $ref: '#/responses/PermissionDenied'
        '404':
          $ref: '#/responses/NotFound'
        '422':
          $ref: '#/responses/UnprocessableEntity'
        '500':
          $ref: '#/responses/ServerError'
    delete:
      summary: Soft deletes a shipment by ID
      description: Soft deletes a shipment by ID
      operationId: deleteShipment
      tags:
        - shipment
      produces:
        - application/json
      parameters:
        - description: ID of the shipment to be deleted
          in: path
          name: shipmentID
          required: true
          format: uuid
          type: string
      responses:
        '204':
          description: Successfully soft deleted the shipment
        '400':
          $ref: '#/responses/InvalidRequest'
        '403':
          $ref: '#/responses/PermissionDenied'
        '404':
          $ref: '#/responses/NotFound'
        '409':
          $ref: '#/responses/Conflict'
        '422':
          $ref: '#/responses/UnprocessableEntity'
        '500':
          $ref: '#/responses/ServerError'
  /move_task_orders/{moveTaskOrderID}/mto_shipments/{shipmentID}:
    patch:
      summary: updateMTOShipment
      description: |
        Updates a specified MTO shipment.
        Required fields include:
        * MTO Shipment ID required in path
        * If-Match required in headers
        * No fields required in body
        Optional fields include:
        * New shipment status type
        * Shipment Type
        * Customer requested pick-up date
        * Pick-up Address
        * Delivery Address
        * Secondary Pick-up Address
        * SecondaryDelivery Address
        * Delivery Address Type
        * Customer Remarks
        * Counselor Remarks
        * Releasing / Receiving agents
        * Actual Pro Gear Weight
        * Actual Spouse Pro Gear Weight
        * Location of the POE/POD
      consumes:
        - application/json
      produces:
        - application/json
      operationId: updateMTOShipment
      tags:
        - mtoShipment
      parameters:
        - in: path
          name: moveTaskOrderID
          required: true
          format: uuid
          type: string
          description: ID of move task order for mto shipment to use
        - in: path
          name: shipmentID
          type: string
          format: uuid
          required: true
          description: UUID of the MTO Shipment to update
        - in: header
          name: If-Match
          type: string
          required: true
          description: >
            Optimistic locking is implemented via the `If-Match` header. If the
            ETag header does not match the value of the resource on the server,
            the server rejects the change with a `412 Precondition Failed`
            error.
        - in: body
          name: body
          schema:
            $ref: '#/definitions/UpdateShipment'
      responses:
        '200':
          description: Successfully updated the specified MTO shipment.
          schema:
            $ref: '#/definitions/MTOShipment'
        '400':
          $ref: '#/responses/InvalidRequest'
        '401':
          $ref: '#/responses/PermissionDenied'
        '403':
          $ref: '#/responses/PermissionDenied'
        '404':
          $ref: '#/responses/NotFound'
        '412':
          $ref: '#/responses/PreconditionFailed'
        '422':
          $ref: '#/responses/UnprocessableEntity'
        '500':
          $ref: '#/responses/ServerError'
  /shipments/approve:
    post:
      consumes:
        - application/json
      produces:
        - application/json
      parameters:
        - in: body
          name: body
          required: true
          schema:
            $ref: '#/definitions/ApproveShipments'
      responses:
        '200':
          description: Successfully approved the shipments
          schema:
            type: array
            items:
              $ref: '#/definitions/MTOShipment'
        '403':
          $ref: '#/responses/PermissionDenied'
        '404':
          $ref: '#/responses/NotFound'
        '409':
          $ref: '#/responses/Conflict'
        '412':
          $ref: '#/responses/PreconditionFailed'
        '422':
          $ref: '#/responses/UnprocessableEntity'
        '500':
          $ref: '#/responses/ServerError'
      tags:
        - shipment
      description: Approves multiple shipments in one request
      operationId: approveShipments
      summary: Approves multiple shipments at once
      x-permissions:
        - update.shipment
  /shipments/{shipmentID}/approve:
    parameters:
      - description: ID of the shipment
        in: path
        name: shipmentID
        required: true
        format: uuid
        type: string
    post:
      consumes:
        - application/json
      produces:
        - application/json
      parameters:
        - in: header
          name: If-Match
          type: string
          required: true
      responses:
        '200':
          description: Successfully approved the shipment
          schema:
            $ref: '#/definitions/MTOShipment'
        '403':
          $ref: '#/responses/PermissionDenied'
        '404':
          $ref: '#/responses/NotFound'
        '409':
          $ref: '#/responses/Conflict'
        '412':
          $ref: '#/responses/PreconditionFailed'
        '422':
          $ref: '#/responses/UnprocessableEntity'
        '500':
          $ref: '#/responses/ServerError'
      tags:
        - shipment
      description: Approves a shipment
      operationId: approveShipment
      summary: Approves a shipment
      x-permissions:
        - update.shipment
  /shipments/{shipmentID}/request-diversion:
    parameters:
      - description: ID of the shipment
        in: path
        name: shipmentID
        required: true
        format: uuid
        type: string
    post:
      consumes:
        - application/json
      produces:
        - application/json
      parameters:
        - in: header
          name: If-Match
          type: string
          required: true
        - in: body
          name: body
          required: true
          schema:
            $ref: '#/definitions/RequestDiversion'
      responses:
        '200':
          description: Successfully requested the shipment diversion
          schema:
            $ref: '#/definitions/MTOShipment'
        '403':
          $ref: '#/responses/PermissionDenied'
        '404':
          $ref: '#/responses/NotFound'
        '409':
          $ref: '#/responses/Conflict'
        '412':
          $ref: '#/responses/PreconditionFailed'
        '422':
          $ref: '#/responses/UnprocessableEntity'
        '500':
          $ref: '#/responses/ServerError'
      tags:
        - shipment
      description: Requests a shipment diversion
      operationId: requestShipmentDiversion
      summary: Requests a shipment diversion
      x-permissions:
        - create.shipmentDiversionRequest
  /shipments/{shipmentID}/approve-diversion:
    parameters:
      - description: ID of the shipment
        in: path
        name: shipmentID
        required: true
        format: uuid
        type: string
    post:
      consumes:
        - application/json
      produces:
        - application/json
      parameters:
        - in: header
          name: If-Match
          type: string
          required: true
      responses:
        '200':
          description: Successfully approved the shipment diversion
          schema:
            $ref: '#/definitions/MTOShipment'
        '403':
          $ref: '#/responses/PermissionDenied'
        '404':
          $ref: '#/responses/NotFound'
        '409':
          $ref: '#/responses/Conflict'
        '412':
          $ref: '#/responses/PreconditionFailed'
        '422':
          $ref: '#/responses/UnprocessableEntity'
        '500':
          $ref: '#/responses/ServerError'
      x-permissions:
        - update.shipment
      tags:
        - shipment
      description: Approves a shipment diversion
      operationId: approveShipmentDiversion
      summary: Approves a shipment diversion
  /shipments/{shipmentID}/reject:
    parameters:
      - description: ID of the shipment
        in: path
        name: shipmentID
        required: true
        format: uuid
        type: string
    post:
      consumes:
        - application/json
      produces:
        - application/json
      parameters:
        - in: header
          name: If-Match
          type: string
          required: true
        - in: body
          name: body
          required: true
          schema:
            $ref: '#/definitions/RejectShipment'
      responses:
        '200':
          description: Successfully rejected the shipment
          schema:
            $ref: '#/definitions/MTOShipment'
        '403':
          $ref: '#/responses/PermissionDenied'
        '404':
          $ref: '#/responses/NotFound'
        '409':
          $ref: '#/responses/Conflict'
        '412':
          $ref: '#/responses/PreconditionFailed'
        '422':
          $ref: '#/responses/UnprocessableEntity'
        '500':
          $ref: '#/responses/ServerError'
      tags:
        - shipment
      description: rejects a shipment
      operationId: rejectShipment
      summary: rejects a shipment
  /shipments/{shipmentID}/request-cancellation:
    parameters:
      - description: ID of the shipment
        in: path
        name: shipmentID
        required: true
        format: uuid
        type: string
    post:
      consumes:
        - application/json
      produces:
        - application/json
      parameters:
        - in: header
          name: If-Match
          type: string
          required: true
      responses:
        '200':
          description: Successfully requested the shipment cancellation
          schema:
            $ref: '#/definitions/MTOShipment'
        '403':
          $ref: '#/responses/PermissionDenied'
        '404':
          $ref: '#/responses/NotFound'
        '409':
          $ref: '#/responses/Conflict'
        '412':
          $ref: '#/responses/PreconditionFailed'
        '422':
          $ref: '#/responses/UnprocessableEntity'
        '500':
          $ref: '#/responses/ServerError'
      tags:
        - shipment
      description: Requests a shipment cancellation
      operationId: requestShipmentCancellation
      summary: Requests a shipment cancellation
      x-permissions:
        - create.shipmentCancellation
  /shipments/{shipmentID}/terminate:
    parameters:
      - description: ID of the shipment
        in: path
        name: shipmentID
        required: true
        format: uuid
        type: string
    post:
      consumes:
        - application/json
      produces:
        - application/json
      parameters:
        - in: body
          name: body
          required: true
          schema:
            properties:
              terminationReason:
                type: string
            required:
              - terminationReason
      responses:
        '200':
          description: Successfully terminated the shipment
          schema:
            $ref: '#/definitions/MTOShipment'
        '403':
          $ref: '#/responses/PermissionDenied'
        '404':
          $ref: '#/responses/NotFound'
        '422':
          $ref: '#/responses/UnprocessableEntity'
        '500':
          $ref: '#/responses/ServerError'
      tags:
        - shipment
      description: Terminates a shipment
      operationId: createTermination
      summary: Terminates a shipment
      x-permissions:
        - create.shipmentTermination
  /shipments/{shipmentID}/request-reweigh:
    parameters:
      - description: ID of the shipment
        in: path
        name: shipmentID
        required: true
        format: uuid
        type: string
    post:
      consumes:
        - application/json
      produces:
        - application/json
      responses:
        '200':
          description: Successfully requested a reweigh of the shipment
          schema:
            $ref: '#/definitions/Reweigh'
        '403':
          $ref: '#/responses/PermissionDenied'
        '404':
          $ref: '#/responses/NotFound'
        '409':
          $ref: '#/responses/Conflict'
        '412':
          $ref: '#/responses/PreconditionFailed'
        '422':
          $ref: '#/responses/UnprocessableEntity'
        '500':
          $ref: '#/responses/ServerError'
      tags:
        - shipment
        - reweigh
      description: Requests a shipment reweigh
      operationId: requestShipmentReweigh
      summary: Requests a shipment reweigh
      x-permissions:
        - create.reweighRequest
  /shipments/{shipmentID}/review-shipment-address-update:
    parameters:
      - description: ID of the shipment
        in: path
        name: shipmentID
        required: true
        format: uuid
        type: string
    patch:
      consumes:
        - application/json
      produces:
        - application/json
      parameters:
        - in: header
          name: If-Match
          type: string
          required: true
        - in: body
          name: body
          required: true
          schema:
            properties:
              status:
                type: string
                enum:
                  - REJECTED
                  - APPROVED
              officeRemarks:
                type: string
            required:
              - officeRemarks
              - status
      responses:
        '200':
          description: Successfully requested a shipment address update
          schema:
            $ref: '#/definitions/ShipmentAddressUpdate'
        '403':
          $ref: '#/responses/PermissionDenied'
        '404':
          $ref: '#/responses/NotFound'
        '409':
          $ref: '#/responses/Conflict'
        '412':
          $ref: '#/responses/PreconditionFailed'
        '422':
          $ref: '#/responses/UnprocessableEntity'
        '500':
          $ref: '#/responses/ServerError'
      tags:
        - shipment
        - shipment_address_updates
      description: >-
        This endpoint is used to approve a address update request. Office
        remarks are required. Approving the address update will update the
        Destination Final Address of the associated service item
      operationId: reviewShipmentAddressUpdate
      summary: Allows TOO to review a shipment address update
  /shipments/{shipmentID}/sit-extensions:
    post:
      summary: Create an approved SIT Duration Update
      description: >-
        TOO can creates an already-approved SIT Duration Update on behalf of a
        customer
      consumes:
        - application/json
      produces:
        - application/json
      operationId: createApprovedSITDurationUpdate
      tags:
        - shipment
        - sitExtension
      parameters:
        - description: ID of the shipment
          in: path
          name: shipmentID
          required: true
          format: uuid
          type: string
        - in: body
          name: body
          schema:
            $ref: '#/definitions/CreateApprovedSITDurationUpdate'
          required: true
        - in: header
          description: >-
            We want the shipment's eTag rather than the SIT Duration Update eTag
            as the SIT Duration Update is always associated with a shipment
          name: If-Match
          type: string
          required: true
      responses:
        '200':
          description: Successfully created a SIT Extension.
          schema:
            $ref: '#/definitions/MTOShipment'
        '400':
          $ref: '#/responses/InvalidRequest'
        '403':
          $ref: '#/responses/PermissionDenied'
        '404':
          $ref: '#/responses/NotFound'
        '422':
          $ref: '#/responses/UnprocessableEntity'
        '500':
          $ref: '#/responses/ServerError'
      x-permissions:
        - create.SITExtension
  /shipments/{shipmentID}/sit-extensions/{sitExtensionID}/approve:
    parameters:
      - description: ID of the shipment
        in: path
        name: shipmentID
        required: true
        format: uuid
        type: string
      - description: ID of the SIT extension
        in: path
        name: sitExtensionID
        required: true
        format: uuid
        type: string
    patch:
      consumes:
        - application/json
      produces:
        - application/json
      parameters:
        - in: body
          name: body
          required: true
          schema:
            $ref: '#/definitions/ApproveSITExtension'
        - in: header
          description: >-
            We want the shipment's eTag rather than the SIT extension eTag as
            the SIT extension is always associated with a shipment
          name: If-Match
          type: string
          required: true
      responses:
        '200':
          description: Successfully approved a SIT extension
          schema:
            $ref: '#/definitions/MTOShipment'
        '403':
          $ref: '#/responses/PermissionDenied'
        '404':
          $ref: '#/responses/NotFound'
        '409':
          $ref: '#/responses/Conflict'
        '412':
          $ref: '#/responses/PreconditionFailed'
        '422':
          $ref: '#/responses/UnprocessableEntity'
        '500':
          $ref: '#/responses/ServerError'
      tags:
        - shipment
        - sitExtension
      description: Approves a SIT extension
      operationId: approveSITExtension
      summary: Approves a SIT extension
      x-permissions:
        - update.SITExtension
  /shipments/{shipmentID}/sit-extensions/{sitExtensionID}/deny:
    parameters:
      - description: ID of the shipment
        in: path
        name: shipmentID
        required: true
        format: uuid
        type: string
      - description: ID of the SIT extension
        in: path
        name: sitExtensionID
        required: true
        format: uuid
        type: string
    patch:
      consumes:
        - application/json
      produces:
        - application/json
      parameters:
        - in: body
          name: body
          required: true
          schema:
            $ref: '#/definitions/DenySITExtension'
        - in: header
          name: If-Match
          type: string
          required: true
      responses:
        '200':
          description: Successfully denied a SIT extension
          schema:
            $ref: '#/definitions/MTOShipment'
        '403':
          $ref: '#/responses/PermissionDenied'
        '404':
          $ref: '#/responses/NotFound'
        '409':
          $ref: '#/responses/Conflict'
        '412':
          $ref: '#/responses/PreconditionFailed'
        '422':
          $ref: '#/responses/UnprocessableEntity'
        '500':
          $ref: '#/responses/ServerError'
      tags:
        - shipment
        - sitExtension
      description: Denies a SIT extension
      operationId: denySITExtension
      summary: Denies a SIT extension
      x-permissions:
        - update.SITExtension
  /shipments/{shipmentID}/sit-service-item/convert-to-customer-expense:
    parameters:
      - description: ID of the shipment
        in: path
        name: shipmentID
        required: true
        format: uuid
        type: string
    patch:
      consumes:
        - application/json
      produces:
        - application/json
      parameters:
        - in: body
          name: body
          required: true
          schema:
            $ref: '#/definitions/UpdateSITServiceItemCustomerExpense'
        - in: header
          name: If-Match
          type: string
          required: true
      responses:
        '200':
          description: Successfully converted to customer expense
          schema:
            $ref: '#/definitions/MTOShipment'
        '403':
          $ref: '#/responses/PermissionDenied'
        '404':
          $ref: '#/responses/NotFound'
        '409':
          $ref: '#/responses/Conflict'
        '412':
          $ref: '#/responses/PreconditionFailed'
        '422':
          $ref: '#/responses/UnprocessableEntity'
        '500':
          $ref: '#/responses/ServerError'
      tags:
        - shipment
        - mtoServiceItem
      description: Converts a SIT to customer expense
      operationId: updateSITServiceItemCustomerExpense
      summary: Converts a SIT to customer expense
      x-permissions:
        - update.MTOServiceItem
  /shipments/{shipmentID}/ppm-documents:
    parameters:
      - description: ID of the shipment
        in: path
        name: shipmentID
        required: true
        format: uuid
        type: string
    get:
      summary: Gets all the PPM documents for a PPM shipment
      description: >
        Retrieves all of the documents and associated uploads for each ppm
        document type connected to a PPM shipment. This

        excludes any deleted PPM documents.
      operationId: getPPMDocuments
      tags:
        - ppm
      consumes:
        - application/json
      produces:
        - application/json
      responses:
        '200':
          description: >-
            All PPM documents and associated uploads for the specified PPM
            shipment.
          schema:
            $ref: '#/definitions/PPMDocuments'
        '401':
          $ref: '#/responses/PermissionDenied'
        '403':
          $ref: '#/responses/PermissionDenied'
        '422':
          $ref: '#/responses/UnprocessableEntity'
        '500':
          $ref: '#/responses/ServerError'
  /ppm-shipments/{ppmShipmentId}/uploads:
    post:
      summary: >-
        Create a new upload for a PPM weight ticket, pro-gear, or moving expense
        document
      description: >-
        Uploads represent a single digital file, such as a PNG, JPEG, PDF, or
        spreadsheet.
      operationId: createPPMUpload
      tags:
        - ppm
      consumes:
        - multipart/form-data
      parameters:
        - in: path
          name: ppmShipmentId
          type: string
          format: uuid
          required: true
          description: UUID of the ppm shipment
        - in: query
          name: documentId
          type: string
          format: uuid
          required: true
          description: UUID of the document to add an upload to
        - in: formData
          name: file
          type: file
          description: The file to upload.
          required: true
        - in: query
          name: weightReceipt
          type: boolean
          description: If the upload is a Weight Receipt
          required: true
      responses:
        '201':
          description: created upload
          schema:
            $ref: '#/definitions/Upload'
        '400':
          description: invalid request
          schema:
            $ref: '#/definitions/InvalidRequestResponsePayload'
        '403':
          $ref: '#/responses/PermissionDenied'
        '404':
          $ref: '#/responses/NotFound'
        '413':
          description: payload is too large
        '422':
          $ref: '#/responses/UnprocessableEntity'
        '500':
          $ref: '#/responses/ServerError'
  /ppm-shipments/{ppmShipmentId}/weight-ticket:
    post:
      summary: Creates a weight ticket document
      description: Created a weight ticket document with the given information
      operationId: createWeightTicket
      tags:
        - ppm
      parameters:
        - $ref: '#/parameters/ppmShipmentId'
      responses:
        '200':
          description: returns new weight ticket object
          schema:
            $ref: '#/definitions/WeightTicket'
        '400':
          $ref: '#/responses/InvalidRequest'
        '401':
          $ref: '#/responses/PermissionDenied'
        '403':
          $ref: '#/responses/PermissionDenied'
        '404':
          $ref: '#/responses/NotFound'
        '422':
          $ref: '#/responses/UnprocessableEntity'
        '500':
          $ref: '#/responses/ServerError'
  /ppm-shipments/{ppmShipmentId}/weight-ticket/{weightTicketId}:
    parameters:
      - $ref: '#/parameters/ppmShipmentId'
      - $ref: '#/parameters/weightTicketId'
    patch:
      summary: Updates a weight ticket document
      description: >
        Updates a PPM shipment's weight ticket document with new information.
        Only some of the weight ticket document's

        fields are editable because some have to be set by the customer, e.g.
        vehicle description.
      operationId: updateWeightTicket
      tags:
        - ppm
      consumes:
        - application/json
      produces:
        - application/json
      parameters:
        - $ref: '#/parameters/ifMatch'
        - in: body
          name: updateWeightTicketPayload
          required: true
          schema:
            $ref: '#/definitions/UpdateWeightTicket'
      responses:
        '200':
          description: returns an updated weight ticket object
          schema:
            $ref: '#/definitions/WeightTicket'
        '400':
          $ref: '#/responses/InvalidRequest'
        '401':
          $ref: '#/responses/PermissionDenied'
        '403':
          $ref: '#/responses/PermissionDenied'
        '404':
          $ref: '#/responses/NotFound'
        '412':
          $ref: '#/responses/PreconditionFailed'
        '422':
          $ref: '#/responses/UnprocessableEntity'
        '500':
          $ref: '#/responses/ServerError'
    delete:
      summary: Soft deletes a weight ticket by ID
      description: >
        Removes a single weight ticket from the closeout line items for a PPM
        shipment. Soft deleted

        records are not visible in milmove, but are kept in the database. This
        may change the PPM shipment's final

        incentive.
      operationId: deleteWeightTicket
      tags:
        - ppm
      produces:
        - application/json
      parameters:
        - $ref: '#/parameters/ppmShipmentId'
        - description: ID of the weight ticket to be deleted
          in: path
          name: weightTicketId
          required: true
          format: uuid
          type: string
      responses:
        '204':
          description: Successfully soft deleted the weight ticket
        '400':
          $ref: '#/responses/InvalidRequest'
        '401':
          $ref: '#/responses/PermissionDenied'
        '403':
          $ref: '#/responses/PermissionDenied'
        '404':
          $ref: '#/responses/NotFound'
        '409':
          $ref: '#/responses/Conflict'
        '422':
          $ref: '#/responses/UnprocessableEntity'
        '500':
          $ref: '#/responses/ServerError'
  /ppm-shipments/{ppmShipmentId}/moving-expenses:
    post:
      summary: Creates moving expense document
      description: Creates a moving expense document for the PPM shipment
      operationId: createMovingExpense
      tags:
        - ppm
      parameters:
        - $ref: '#/parameters/ppmShipmentId'
      responses:
        '201':
          description: returns new moving expense object
          schema:
            $ref: '#/definitions/MovingExpense'
        '400':
          $ref: '#/responses/InvalidRequest'
        '401':
          $ref: '#/responses/PermissionDenied'
        '403':
          $ref: '#/responses/PermissionDenied'
        '404':
          $ref: '#/responses/NotFound'
        '412':
          $ref: '#/responses/PreconditionFailed'
        '422':
          $ref: '#/responses/UnprocessableEntity'
        '500':
          $ref: '#/responses/ServerError'
  /ppm-shipments/{ppmShipmentId}/moving-expenses/{movingExpenseId}:
    parameters:
      - $ref: '#/parameters/ppmShipmentId'
      - $ref: '#/parameters/movingExpenseId'
    patch:
      summary: Updates the moving expense
      description: >
        Updates a PPM shipment's moving expense with new information. Only some
        of the moving expense's fields are

        editable because some have to be set by the customer, e.g. the
        description and the moving expense type.
      operationId: updateMovingExpense
      tags:
        - ppm
      consumes:
        - application/json
      produces:
        - application/json
      parameters:
        - $ref: '#/parameters/ifMatch'
        - in: body
          name: updateMovingExpense
          required: true
          schema:
            $ref: '#/definitions/UpdateMovingExpense'
      responses:
        '200':
          description: returns an updated moving expense object
          schema:
            $ref: '#/definitions/MovingExpense'
        '400':
          $ref: '#/responses/InvalidRequest'
        '401':
          $ref: '#/responses/PermissionDenied'
        '403':
          $ref: '#/responses/PermissionDenied'
        '404':
          $ref: '#/responses/NotFound'
        '412':
          $ref: '#/responses/PreconditionFailed'
        '422':
          $ref: '#/responses/UnprocessableEntity'
        '500':
          $ref: '#/responses/ServerError'
    delete:
      summary: Soft deletes a moving expense by ID
      description: >
        Removes a single moving expense receipt from the closeout line items for
        a PPM shipment. Soft deleted

        records are not visible in milmove, but are kept in the database.
      operationId: deleteMovingExpense
      tags:
        - ppm
      produces:
        - application/json
      parameters:
        - $ref: '#/parameters/ppmShipmentId'
      responses:
        '204':
          description: Successfully soft deleted the moving expense
        '400':
          $ref: '#/responses/InvalidRequest'
        '401':
          $ref: '#/responses/PermissionDenied'
        '403':
          $ref: '#/responses/PermissionDenied'
        '404':
          $ref: '#/responses/NotFound'
        '409':
          $ref: '#/responses/Conflict'
        '422':
          $ref: '#/responses/UnprocessableEntity'
        '500':
          $ref: '#/responses/ServerError'
  /ppm-shipments/{ppmShipmentId}/pro-gear-weight-tickets:
    parameters:
      - $ref: '#/parameters/ppmShipmentId'
    post:
      summary: Creates a pro-gear weight ticket
      description: >
        Creates a PPM shipment's pro-gear weight ticket. This will only contain
        the minimum necessary fields for a

        pro-gear weight ticket. Data should be filled in using the patch
        endpoint.
      operationId: createProGearWeightTicket
      tags:
        - ppm
      consumes:
        - application/json
      produces:
        - application/json
      responses:
        '201':
          description: returns a new pro-gear weight ticket object
          schema:
            $ref: '#/definitions/ProGearWeightTicket'
        '400':
          $ref: '#/responses/InvalidRequest'
        '401':
          $ref: '#/responses/PermissionDenied'
        '403':
          $ref: '#/responses/PermissionDenied'
        '404':
          $ref: '#/responses/NotFound'
        '422':
          $ref: '#/responses/UnprocessableEntity'
        '500':
          $ref: '#/responses/ServerError'
  /ppm-shipments/{ppmShipmentId}/pro-gear-weight-tickets/{proGearWeightTicketId}:
    parameters:
      - $ref: '#/parameters/ppmShipmentId'
      - $ref: '#/parameters/proGearWeightTicketId'
    patch:
      summary: Updates a pro-gear weight ticket
      description: >
        Updates a PPM shipment's pro-gear weight ticket with new information.
        Only some of the fields are editable

        because some have to be set by the customer, e.g. the description.
      operationId: updateProGearWeightTicket
      tags:
        - ppm
      consumes:
        - application/json
      produces:
        - application/json
      parameters:
        - $ref: '#/parameters/ifMatch'
        - in: body
          name: updateProGearWeightTicket
          required: true
          schema:
            $ref: '#/definitions/UpdateProGearWeightTicket'
      responses:
        '200':
          description: returns an updated pro-gear weight ticket object
          schema:
            $ref: '#/definitions/ProGearWeightTicket'
        '400':
          $ref: '#/responses/InvalidRequest'
        '401':
          $ref: '#/responses/PermissionDenied'
        '403':
          $ref: '#/responses/PermissionDenied'
        '404':
          $ref: '#/responses/NotFound'
        '412':
          $ref: '#/responses/PreconditionFailed'
        '422':
          $ref: '#/responses/UnprocessableEntity'
        '500':
          $ref: '#/responses/ServerError'
    delete:
      summary: Soft deletes a pro-gear weight line item by ID
      description: >
        Removes a single pro-gear weight ticket set from the closeout line items
        for a PPM shipment. Soft deleted

        records are not visible in milmove, but are kept in the database.
      operationId: deleteProGearWeightTicket
      tags:
        - ppm
      produces:
        - application/json
      parameters:
        - $ref: '#/parameters/ppmShipmentId'
        - description: ID of the pro-gear weight ticket to be deleted
          in: path
          name: proGearWeightTicketId
          required: true
          format: uuid
          type: string
      responses:
        '204':
          description: Successfully soft deleted the pro-gear weight ticket
        '401':
          $ref: '#/responses/PermissionDenied'
        '403':
          $ref: '#/responses/PermissionDenied'
        '404':
          $ref: '#/responses/NotFound'
        '409':
          $ref: '#/responses/Conflict'
        '422':
          $ref: '#/responses/UnprocessableEntity'
        '500':
          $ref: '#/responses/ServerError'
  /ppm-shipments/{ppmShipmentId}/gun-safe-weight-tickets:
    parameters:
      - $ref: '#/parameters/ppmShipmentId'
    post:
      summary: Creates a gun safe weight ticket
      description: >
        Creates a PPM shipment's gun safe weight ticket. This will only contain
        the minimum necessary fields for a

        gun safe weight ticket. Data should be filled in using the patch
        endpoint.
      operationId: createGunSafeWeightTicket
      tags:
        - ppm
      consumes:
        - application/json
      produces:
        - application/json
      responses:
        '201':
          description: returns a new gun safe weight ticket object
          schema:
            $ref: '#/definitions/GunSafeWeightTicket'
        '400':
          $ref: '#/responses/InvalidRequest'
        '401':
          $ref: '#/responses/PermissionDenied'
        '403':
          $ref: '#/responses/PermissionDenied'
        '404':
          $ref: '#/responses/NotFound'
        '422':
          $ref: '#/responses/UnprocessableEntity'
        '500':
          $ref: '#/responses/ServerError'
  /ppm-shipments/{ppmShipmentId}/gun-safe-weight-tickets/{gunSafeWeightTicketId}:
    parameters:
      - $ref: '#/parameters/ppmShipmentId'
      - name: gunSafeWeightTicketId
        in: path
        type: string
        format: uuid
        required: true
        description: UUID of the gun safe weight ticket
    patch:
      summary: Updates a gun safe weight ticket
      description: >
        Updates a PPM shipment's gun safe weight ticket with new information.
        Only some of the fields are editable

        because some have to be set by the customer, e.g. the description.
      operationId: updateGunSafeWeightTicket
      tags:
        - ppm
      consumes:
        - application/json
      produces:
        - application/json
      parameters:
        - $ref: '#/parameters/ifMatch'
        - in: body
          name: updateGunSafeWeightTicket
          required: true
          schema:
            $ref: '#/definitions/UpdateGunSafeWeightTicket'
      responses:
        '200':
          description: returns an updated gun safe weight ticket object
          schema:
            $ref: '#/definitions/GunSafeWeightTicket'
        '400':
          $ref: '#/responses/InvalidRequest'
        '401':
          $ref: '#/responses/PermissionDenied'
        '403':
          $ref: '#/responses/PermissionDenied'
        '404':
          $ref: '#/responses/NotFound'
        '412':
          $ref: '#/responses/PreconditionFailed'
        '422':
          $ref: '#/responses/UnprocessableEntity'
        '500':
          $ref: '#/responses/ServerError'
    delete:
      summary: Soft deletes a gun safe weight line item by ID
      description: >
        Removes a single gun safe weight ticket set from the closeout line items
        for a PPM shipment. Soft deleted

        records are not visible in milmove, but are kept in the database.
      operationId: deleteGunSafeWeightTicket
      tags:
        - ppm
      produces:
        - application/json
      parameters:
        - $ref: '#/parameters/ppmShipmentId'
        - description: ID of the gun safe weight ticket to be deleted
          in: path
          name: gunSafeWeightTicketId
          required: true
          format: uuid
          type: string
      responses:
        '204':
          description: Successfully soft deleted the gun safe weight ticket
        '401':
          $ref: '#/responses/PermissionDenied'
        '403':
          $ref: '#/responses/PermissionDenied'
        '404':
          $ref: '#/responses/NotFound'
        '409':
          $ref: '#/responses/Conflict'
        '422':
          $ref: '#/responses/UnprocessableEntity'
        '500':
          $ref: '#/responses/ServerError'
  /ppm-shipments/{ppmShipmentId}/aoa-packet:
    parameters:
      - description: the id for the ppmshipment with aoa to be downloaded
        in: path
        name: ppmShipmentId
        required: true
        type: string
    get:
      summary: Downloads AOA Packet form PPMShipment as a PDF
      description: >
        ### Functionality

        This endpoint downloads all uploaded move order documentation combined
        with the Shipment Summary Worksheet into a single PDF.

        ### Errors

        * The PPMShipment must have requested an AOA.

        * The PPMShipment AOA Request must have been approved.
      operationId: showAOAPacket
      tags:
        - ppm
      produces:
        - application/pdf
      responses:
        '200':
          headers:
            Content-Disposition:
              type: string
              description: File name to download
          description: AOA PDF
          schema:
            format: binary
            type: file
        '400':
          $ref: '#/responses/InvalidRequest'
        '403':
          $ref: '#/responses/PermissionDenied'
        '404':
          $ref: '#/responses/NotFound'
        '422':
          $ref: '#/responses/UnprocessableEntity'
        '500':
          $ref: '#/responses/ServerError'
  /ppm-shipments/{ppmShipmentId}/send-to-customer:
    patch:
      summary: >-
        Updates a PPM shipment's status after a Service Counselor sends it to
        customer for moving
      description: >
        Updates a PPM shipment's status once a Service Counselor has reviewed
        the submitted PPM. Status is updated to waiting on customer so the
        customer may move the shipment.
      operationId: sendPPMToCustomer
      tags:
        - ppm
      consumes:
        - application/json
      produces:
        - application/json
      parameters:
        - $ref: '#/parameters/ppmShipmentId'
        - in: header
          name: If-Match
          type: string
          required: true
      responses:
        '200':
          description: Successfully sent PPM to customer
          schema:
            $ref: '#/definitions/PPMShipment'
        '400':
          $ref: '#/responses/InvalidRequest'
        '401':
          $ref: '#/responses/PermissionDenied'
        '403':
          $ref: '#/responses/PermissionDenied'
        '404':
          $ref: '#/responses/NotFound'
        '412':
          $ref: '#/responses/PreconditionFailed'
        '422':
          $ref: '#/responses/UnprocessableEntity'
        '500':
          $ref: '#/responses/ServerError'
      x-permissions:
        - update.shipment
  /ppm-shipments/{ppmShipmentId}/finish-document-review:
    parameters:
      - $ref: '#/parameters/ppmShipmentId'
    patch:
      summary: Updates a PPM shipment's status after document review
      description: >
        Updates a PPM shipment's status once documents have been reviewed.
        Status is updated depending on whether any documents have been rejected.
      operationId: finishDocumentReview
      tags:
        - ppm
      consumes:
        - application/json
      produces:
        - application/json
      parameters:
        - in: header
          name: If-Match
          type: string
          required: true
      responses:
        '200':
          description: Successfully finished document review
          schema:
            $ref: '#/definitions/PPMShipment'
        '400':
          $ref: '#/responses/InvalidRequest'
        '401':
          $ref: '#/responses/PermissionDenied'
        '403':
          $ref: '#/responses/PermissionDenied'
        '404':
          $ref: '#/responses/NotFound'
        '409':
          $ref: '#/responses/Conflict'
        '412':
          $ref: '#/responses/PreconditionFailed'
        '422':
          $ref: '#/responses/UnprocessableEntity'
        '500':
          $ref: '#/responses/ServerError'
      x-permissions:
        - update.shipment
  /ppm-shipments/{ppmShipmentId}/ppm-sit:
    patch:
      summary: Updates a PPM shipment's SIT values
      description: |
        Updates a PPM shipment's SIT values
      operationId: updatePPMSIT
      tags:
        - ppm
      consumes:
        - application/json
      produces:
        - application/json
      parameters:
        - $ref: '#/parameters/ppmShipmentId'
        - in: header
          name: If-Match
          type: string
          required: true
        - in: body
          name: body
          schema:
            $ref: '#/definitions/PPMShipmentSIT'
      responses:
        '200':
          description: Successfully finished PPM SIT update
          schema:
            $ref: '#/definitions/PPMShipment'
        '400':
          $ref: '#/responses/InvalidRequest'
        '403':
          $ref: '#/responses/PermissionDenied'
        '404':
          $ref: '#/responses/NotFound'
        '412':
          $ref: '#/responses/PreconditionFailed'
        '422':
          $ref: '#/responses/UnprocessableEntity'
        '500':
          $ref: '#/responses/ServerError'
  /ppm-shipments/{ppmShipmentId}/closeout:
    parameters:
      - $ref: '#/parameters/ppmShipmentId'
    get:
      summary: Get the closeout calcuations for the specified PPM shipment
      description: |
        Retrieves the closeout calculations for the specified PPM shipment.
      operationId: getPPMCloseout
      tags:
        - ppm
      produces:
        - application/json
      responses:
        '200':
          description: Returns closeout for the specified PPM shipment.
          schema:
            $ref: '#/definitions/PPMCloseout'
        '400':
          $ref: '#/responses/InvalidRequest'
        '403':
          $ref: '#/responses/PermissionDenied'
        '404':
          $ref: '#/responses/NotFound'
        '422':
          $ref: '#/responses/UnprocessableEntity'
        '500':
          $ref: '#/responses/ServerError'
  /ppm-shipments/{ppmShipmentId}/actual-weight:
    parameters:
      - $ref: '#/parameters/ppmShipmentId'
    get:
      summary: Get the actual weight for a PPM shipment
      description: |
        Retrieves the actual weight for the specified PPM shipment.
      operationId: getPPMActualWeight
      tags:
        - ppm
      produces:
        - application/json
      responses:
        '200':
          description: Returns actual weight for the specified PPM shipment.
          schema:
            $ref: '#/definitions/PPMActualWeight'
        '400':
          $ref: '#/responses/InvalidRequest'
        '403':
          $ref: '#/responses/PermissionDenied'
        '404':
          $ref: '#/responses/NotFound'
        '422':
          $ref: '#/responses/UnprocessableEntity'
        '500':
          $ref: '#/responses/ServerError'
  /ppm-shipments/{ppmShipmentId}/sit_location/{sitLocation}/sit-estimated-cost:
    parameters:
      - $ref: '#/parameters/ppmShipmentId'
      - in: path
        format: string
        description: location of sit
        name: sitLocation
        required: true
        type: string
        enum:
          - ORIGIN
          - DESTINATION
      - in: query
        format: date-time
        description: Date entered into SIT
        name: sitEntryDate
        required: true
        type: string
      - in: query
        format: date-time
        description: Date departed SIT
        name: sitDepartureDate
        required: true
        type: string
      - in: query
        description: Weight stored in SIT
        name: weightStored
        required: true
        type: integer
        minimum: 0
    get:
      summary: Get the SIT estimated cost for a PPM shipment
      description: >
        Calculates and returns the SIT estimated cost for the specified PPM
        shipment.
      operationId: getPPMSITEstimatedCost
      tags:
        - ppm
      produces:
        - application/json
      responses:
        '200':
          description: >-
            Calculates and returns the SIT estimated cost for the specified PPM
            shipment.
          schema:
            $ref: '#/definitions/PPMSITEstimatedCost'
        '400':
          $ref: '#/responses/InvalidRequest'
        '403':
          $ref: '#/responses/PermissionDenied'
        '404':
          $ref: '#/responses/NotFound'
        '422':
          $ref: '#/responses/UnprocessableEntity'
        '500':
          $ref: '#/responses/ServerError'
  /ppm-shipments/{ppmShipmentId}/payment-packet:
    get:
      summary: Returns PPM payment packet
      description: >-
        Generates a PDF containing all user uploaded documentations for PPM.
        Contains SSW form, orders, weight and expense documentations.
      operationId: showPaymentPacket
      tags:
        - ppm
      parameters:
        - in: path
          name: ppmShipmentId
          type: string
          format: uuid
          required: true
          description: UUID of the ppmShipment
      produces:
        - application/pdf
      responses:
        '200':
          headers:
            Content-Disposition:
              type: string
              description: File name to download
          description: PPM Payment Packet PDF
          schema:
            format: binary
            type: file
        '400':
          description: invalid request
        '401':
          description: request requires user authentication
        '403':
          description: user is not authorized
        '404':
          description: ppm not found
        '500':
          description: internal server error
  /ppm-shipments/{ppmShipmentId}/submit-ppm-shipment-documentation:
    parameters:
      - $ref: '#/parameters/ppmShipmentId'
    post:
      summary: Saves signature and routes PPM shipment to service counselor
      description: |
        Routes the PPM shipment to the service
        counselor PPM Closeout queue for review.
      operationId: submitPPMShipmentDocumentation
      tags:
        - ppm
      consumes:
        - application/json
      produces:
        - application/json
      responses:
        '200':
          description: Returns the updated PPM shipment
          schema:
            $ref: '#/definitions/PPMShipment'
        '400':
          $ref: '#/responses/InvalidRequest'
        '401':
          $ref: '#/responses/PermissionDenied'
        '403':
          $ref: '#/responses/PermissionDenied'
        '404':
          $ref: '#/responses/NotFound'
        '409':
          $ref: '#/responses/Conflict'
        '422':
          $ref: '#/responses/UnprocessableEntity'
        '500':
          $ref: '#/responses/ServerError'
  /move_task_orders/{moveTaskOrderID}/mto_shipments/{shipmentID}/mto-agents:
    parameters:
      - description: ID of move task order
        in: path
        name: moveTaskOrderID
        required: true
        format: uuid
        type: string
      - description: ID of the shipment
        in: path
        name: shipmentID
        required: true
        format: uuid
        type: string
    get:
      produces:
        - application/json
      parameters: []
      responses:
        '200':
          description: Successfully retrieved all agents for a move task order
          schema:
            $ref: '#/definitions/MTOAgents'
        '404':
          $ref: '#/responses/NotFound'
        '422':
          $ref: '#/responses/UnprocessableEntity'
        '500':
          $ref: '#/responses/ServerError'
      tags:
        - mtoAgent
      description: Fetches a list of agents associated with a move task order.
      operationId: fetchMTOAgentList
      summary: Fetch move task order agents.
  /move-task-orders/{moveTaskOrderID}/service-items/{mtoServiceItemID}:
    parameters:
      - description: ID of move to use
        in: path
        name: moveTaskOrderID
        required: true
        type: string
      - description: ID of line item to use
        in: path
        name: mtoServiceItemID
        required: true
        type: string
    get:
      produces:
        - application/json
      parameters: []
      responses:
        '200':
          description: Successfully retrieved a line item for a move task order by ID
          schema:
            $ref: '#/definitions/MTOServiceItemSingle'
        '400':
          $ref: '#/responses/InvalidRequest'
        '401':
          $ref: '#/responses/PermissionDenied'
        '403':
          $ref: '#/responses/PermissionDenied'
        '404':
          $ref: '#/responses/NotFound'
        '500':
          $ref: '#/responses/ServerError'
      tags:
        - mtoServiceItem
      description: Gets a line item by ID for a move by ID
      operationId: getMTOServiceItem
      summary: Gets a line item by ID for a move by ID
  /move-task-orders/{moveTaskOrderID}/service-items/{mtoServiceItemID}/status:
    parameters:
      - description: ID of move to use
        in: path
        name: moveTaskOrderID
        required: true
        type: string
      - description: ID of line item to use
        in: path
        name: mtoServiceItemID
        required: true
        type: string
    patch:
      consumes:
        - application/json
      produces:
        - application/json
      parameters:
        - in: body
          name: body
          required: true
          schema:
            $ref: '#/definitions/PatchMTOServiceItemStatusPayload'
        - in: header
          name: If-Match
          type: string
          required: true
      responses:
        '200':
          description: >-
            Successfully updated status for a line item for a move task order by
            ID
          schema:
            $ref: '#/definitions/MTOServiceItem'
        '400':
          $ref: '#/responses/InvalidRequest'
        '401':
          $ref: '#/responses/PermissionDenied'
        '403':
          $ref: '#/responses/PermissionDenied'
        '404':
          $ref: '#/responses/NotFound'
        '412':
          $ref: '#/responses/PreconditionFailed'
        '422':
          $ref: '#/responses/UnprocessableEntity'
        '500':
          $ref: '#/responses/ServerError'
      tags:
        - mtoServiceItem
      description: Changes the status of a line item for a move by ID
      operationId: updateMTOServiceItemStatus
      summary: Change the status of a line item for a move by ID
      x-permissions:
        - update.MTOServiceItem
  /service-item/{mtoServiceItemID}/entry-date-update:
    parameters:
      - description: ID of the service item
        in: path
        name: mtoServiceItemID
        required: true
        type: string
    patch:
      consumes:
        - application/json
      produces:
        - application/json
      parameters:
        - in: body
          name: body
          required: true
          schema:
            $ref: '#/definitions/ServiceItemSitEntryDate'
      responses:
        '200':
          description: Successfully updated SIT entry date
          schema:
            $ref: '#/definitions/MTOServiceItemSingle'
        '400':
          $ref: '#/responses/InvalidRequest'
        '401':
          $ref: '#/responses/PermissionDenied'
        '403':
          $ref: '#/responses/PermissionDenied'
        '404':
          $ref: '#/responses/NotFound'
        '412':
          $ref: '#/responses/PreconditionFailed'
        '422':
          $ref: '#/responses/UnprocessableEntity'
        '500':
          $ref: '#/responses/ServerError'
      tags:
        - mtoServiceItem
      description: >-
        Locates the service item in the database and updates the SIT entry date
        for the selected service item and returns the service item
      operationId: updateServiceItemSitEntryDate
      summary: Updates a service item's SIT entry date by ID
  /move-task-orders/{moveTaskOrderID}/status:
    patch:
      consumes:
        - application/json
      produces:
        - application/json
      parameters:
        - description: ID of move to use
          in: path
          name: moveTaskOrderID
          required: true
          type: string
        - in: header
          name: If-Match
          type: string
          required: true
        - in: body
          name: serviceItemCodes
          schema:
            $ref: '#/definitions/MTOApprovalServiceItemCodes'
          required: true
      responses:
        '200':
          description: Successfully updated move task order status
          schema:
            $ref: '#/definitions/Move'
        '400':
          $ref: '#/responses/InvalidRequest'
        '401':
          $ref: '#/responses/PermissionDenied'
        '403':
          $ref: '#/responses/PermissionDenied'
        '404':
          $ref: '#/responses/NotFound'
        '409':
          $ref: '#/responses/Conflict'
        '412':
          $ref: '#/responses/PreconditionFailed'
        '422':
          $ref: '#/responses/UnprocessableEntity'
        '500':
          $ref: '#/responses/ServerError'
      tags:
        - moveTaskOrder
      description: Changes move task order status
      operationId: updateMoveTaskOrderStatus
      summary: Change the status of a move task order
      x-permissions:
        - update.move
        - create.serviceItem
  /move-task-orders/{moveTaskOrderID}/status/service-counseling-completed:
    patch:
      consumes:
        - application/json
      produces:
        - application/json
      parameters:
        - description: ID of move to use
          in: path
          name: moveTaskOrderID
          required: true
          type: string
        - in: header
          name: If-Match
          type: string
          required: true
      responses:
        '200':
          description: Successfully updated move task order status
          schema:
            $ref: '#/definitions/Move'
        '400':
          $ref: '#/responses/InvalidRequest'
        '401':
          $ref: '#/responses/PermissionDenied'
        '403':
          $ref: '#/responses/PermissionDenied'
        '404':
          $ref: '#/responses/NotFound'
        '409':
          $ref: '#/responses/Conflict'
        '412':
          $ref: '#/responses/PreconditionFailed'
        '422':
          $ref: '#/responses/UnprocessableEntity'
        '500':
          $ref: '#/responses/ServerError'
      tags:
        - moveTaskOrder
      description: Changes move (move task order) status to service counseling completed
      operationId: updateMTOStatusServiceCounselingCompleted
      summary: Changes move (move task order) status to service counseling completed
  /move-task-orders/{moveTaskOrderID}/payment-service-items/{paymentServiceItemID}/status:
    parameters:
      - description: ID of move to use
        in: path
        name: moveTaskOrderID
        required: true
        type: string
      - description: ID of payment service item to use
        in: path
        name: paymentServiceItemID
        required: true
        type: string
    patch:
      consumes:
        - application/json
      produces:
        - application/json
      parameters:
        - in: body
          name: body
          required: true
          schema:
            $ref: '#/definitions/PaymentServiceItem'
        - in: header
          name: If-Match
          type: string
          required: true
      responses:
        '200':
          description: >-
            Successfully updated status for a line item for a move task order by
            ID
          schema:
            $ref: '#/definitions/PaymentServiceItem'
        '400':
          $ref: '#/responses/InvalidRequest'
        '401':
          $ref: '#/responses/PermissionDenied'
        '403':
          $ref: '#/responses/PermissionDenied'
        '404':
          $ref: '#/responses/NotFound'
        '412':
          $ref: '#/responses/PreconditionFailed'
        '422':
          $ref: '#/responses/UnprocessableEntity'
        '500':
          $ref: '#/responses/ServerError'
      tags:
        - paymentServiceItem
      description: Changes the status of a line item for a move by ID
      operationId: updatePaymentServiceItemStatus
      summary: Change the status of a payment service item for a move by ID
      x-permissions:
        - update.paymentServiceItemStatus
  /move-task-orders/{moveTaskOrderID}/billable-weights-reviewed-at:
    patch:
      consumes:
        - application/json
      produces:
        - application/json
      parameters:
        - description: ID of move to use
          in: path
          name: moveTaskOrderID
          required: true
          type: string
        - in: header
          name: If-Match
          type: string
          required: true
      responses:
        '200':
          description: Successfully updated move task order billableWeightsReviewedAt field
          schema:
            $ref: '#/definitions/Move'
        '400':
          $ref: '#/responses/InvalidRequest'
        '401':
          $ref: '#/responses/PermissionDenied'
        '403':
          $ref: '#/responses/PermissionDenied'
        '404':
          $ref: '#/responses/NotFound'
        '409':
          $ref: '#/responses/Conflict'
        '412':
          $ref: '#/responses/PreconditionFailed'
        '422':
          $ref: '#/responses/UnprocessableEntity'
        '500':
          $ref: '#/responses/ServerError'
      tags:
        - moveTaskOrder
      description: >-
        Changes move (move task order) billableWeightsReviewedAt field to a
        timestamp
      operationId: updateMTOReviewedBillableWeightsAt
  /move-task-orders/{moveTaskOrderID}/tio-remarks:
    patch:
      consumes:
        - application/json
      produces:
        - application/json
      parameters:
        - description: ID of move to use
          in: path
          name: moveTaskOrderID
          required: true
          type: string
        - in: header
          name: If-Match
          type: string
          required: true
        - in: body
          name: body
          required: true
          schema:
            $ref: '#/definitions/Move'
      responses:
        '200':
          description: Successfully updated move task order tioRemarks field
          schema:
            $ref: '#/definitions/Move'
        '400':
          $ref: '#/responses/InvalidRequest'
        '401':
          $ref: '#/responses/PermissionDenied'
        '403':
          $ref: '#/responses/PermissionDenied'
        '404':
          $ref: '#/responses/NotFound'
        '409':
          $ref: '#/responses/Conflict'
        '412':
          $ref: '#/responses/PreconditionFailed'
        '422':
          $ref: '#/responses/UnprocessableEntity'
        '500':
          $ref: '#/responses/ServerError'
      tags:
        - moveTaskOrder
      description: >-
        Changes move (move task order) billableWeightsReviewedAt field to a
        timestamp
      operationId: updateMoveTIORemarks
  /move-task-orders/{moveTaskOrderID}/entitlements:
    parameters:
      - description: ID of move to use
        in: path
        name: moveTaskOrderID
        required: true
        type: string
    get:
      produces:
        - application/json
      parameters: []
      tags:
        - moveTaskOrder
      responses:
        '200':
          description: Successfully retrieved entitlements
          schema:
            $ref: '#/definitions/Entitlements'
        '400':
          $ref: '#/responses/InvalidRequest'
        '401':
          $ref: '#/responses/PermissionDenied'
        '403':
          $ref: '#/responses/PermissionDenied'
        '404':
          $ref: '#/responses/NotFound'
        '500':
          $ref: '#/responses/ServerError'
      description: Gets entitlements
      operationId: getEntitlements
      summary: Gets entitlements for a move by ID
  /payment-requests/{paymentRequestID}:
    parameters:
      - description: UUID of payment request
        format: uuid
        in: path
        name: paymentRequestID
        required: true
        type: string
    get:
      produces:
        - application/json
      parameters: []
      responses:
        '200':
          description: fetched instance of payment request
          schema:
            $ref: '#/definitions/PaymentRequest'
        '400':
          $ref: '#/responses/InvalidRequest'
        '401':
          $ref: '#/responses/PermissionDenied'
        '403':
          $ref: '#/responses/PermissionDenied'
        '404':
          $ref: '#/responses/NotFound'
        '500':
          $ref: '#/responses/ServerError'
      tags:
        - paymentRequests
      description: Fetches an instance of a payment request by id
      operationId: getPaymentRequest
      summary: Fetches a payment request by id
      x-permissions:
        - read.paymentRequest
  /moves/{locator}/closeout-office:
    parameters:
      - description: >-
          move code to identify a move to update the PPM shipment's closeout
          office for Army and Air Force service members
        format: string
        in: path
        name: locator
        required: true
        type: string
    patch:
      description: >-
        Sets the transportation office closeout location for where the Move's
        PPM Shipment documentation will be reviewed by
      tags:
        - move
      operationId: updateCloseoutOffice
      x-permissions:
        - update.closeoutOffice
      summary: Updates a Move's PPM closeout office for Army and Air Force customers
      produces:
        - application/json
      consumes:
        - application/json
      parameters:
        - in: body
          name: body
          schema:
            properties:
              closeoutOfficeId:
                type: string
                format: uuid
            required:
              - closeoutOfficeId
        - in: header
          name: If-Match
          type: string
          required: true
      responses:
        '200':
          description: Successfully set the closeout office for the move
          schema:
            $ref: '#/definitions/Move'
        '400':
          $ref: '#/responses/InvalidRequest'
        '401':
          $ref: '#/responses/PermissionDenied'
        '403':
          $ref: '#/responses/PermissionDenied'
        '404':
          $ref: '#/responses/NotFound'
        '412':
          $ref: '#/responses/PreconditionFailed'
        '422':
          $ref: '#/responses/UnprocessableEntity'
        '500':
          $ref: '#/responses/ServerError'
  /moves/{locator}/customer-support-remarks:
    parameters:
      - description: move code to identify a move for customer support remarks
        format: string
        in: path
        name: locator
        required: true
        type: string
    post:
      produces:
        - application/json
      consumes:
        - application/json
      parameters:
        - in: body
          name: body
          schema:
            $ref: '#/definitions/CreateCustomerSupportRemark'
      responses:
        '200':
          description: Successfully created customer support remark
          schema:
            $ref: '#/definitions/CustomerSupportRemark'
        '400':
          $ref: '#/responses/InvalidRequest'
        '404':
          $ref: '#/responses/NotFound'
        '422':
          $ref: '#/responses/UnprocessableEntity'
        '500':
          $ref: '#/responses/ServerError'
      tags:
        - customerSupportRemarks
      description: Creates a customer support remark for a move
      operationId: createCustomerSupportRemarkForMove
      summary: Creates a customer support remark for a move
    get:
      produces:
        - application/json
      parameters: []
      responses:
        '200':
          description: Successfully retrieved all line items for a move task order
          schema:
            $ref: '#/definitions/CustomerSupportRemarks'
        '403':
          $ref: '#/responses/PermissionDenied'
        '404':
          $ref: '#/responses/NotFound'
        '422':
          $ref: '#/responses/UnprocessableEntity'
        '500':
          $ref: '#/responses/ServerError'
      tags:
        - customerSupportRemarks
      description: Fetches customer support remarks for a move
      operationId: getCustomerSupportRemarksForMove
      summary: Fetches customer support remarks using the move code (locator).
  /customer-support-remarks/{customerSupportRemarkID}:
    parameters:
      - in: path
        description: the customer support remark ID to be modified
        name: customerSupportRemarkID
        required: true
        type: string
        format: uuid
    patch:
      tags:
        - customerSupportRemarks
      description: Updates a customer support remark for a move
      operationId: updateCustomerSupportRemarkForMove
      summary: Updates a customer support remark for a move
      consumes:
        - application/json
      produces:
        - application/json
      parameters:
        - in: body
          name: body
          required: true
          schema:
            $ref: '#/definitions/UpdateCustomerSupportRemarkPayload'
      responses:
        '200':
          description: Successfully updated customer support remark
          schema:
            $ref: '#/definitions/CustomerSupportRemark'
        '400':
          $ref: '#/responses/InvalidRequest'
        '403':
          $ref: '#/responses/PermissionDenied'
        '404':
          $ref: '#/responses/NotFound'
        '422':
          $ref: '#/responses/UnprocessableEntity'
        '500':
          $ref: '#/responses/ServerError'
    delete:
      summary: Soft deletes a customer support remark by ID
      description: Soft deletes a customer support remark by ID
      operationId: deleteCustomerSupportRemark
      tags:
        - customerSupportRemarks
      produces:
        - application/json
      responses:
        '204':
          description: Successfully soft deleted the shipment
        '400':
          $ref: '#/responses/InvalidRequest'
        '403':
          $ref: '#/responses/PermissionDenied'
        '404':
          $ref: '#/responses/NotFound'
        '409':
          $ref: '#/responses/Conflict'
        '422':
          $ref: '#/responses/UnprocessableEntity'
        '500':
          $ref: '#/responses/ServerError'
  /moves/{locator}/evaluation-reports:
    parameters:
      - in: path
        name: locator
        required: true
        type: string
    post:
      produces:
        - application/json
      consumes:
        - application/json
      parameters:
        - in: body
          name: body
          schema:
            $ref: '#/definitions/CreateEvaluationReport'
      responses:
        '200':
          description: Successfully created evaluation report
          schema:
            $ref: '#/definitions/EvaluationReport'
        '400':
          $ref: '#/responses/InvalidRequest'
        '404':
          $ref: '#/responses/NotFound'
        '422':
          $ref: '#/responses/UnprocessableEntity'
        '500':
          $ref: '#/responses/ServerError'
      x-permissions:
        - create.evaluationReport
      tags:
        - evaluationReports
      description: Creates an evaluation report
      operationId: createEvaluationReport
      summary: Creates an evaluation report
  /evaluation-reports/{reportID}/download:
    parameters:
      - in: path
        description: the evaluation report ID to be downloaded
        name: reportID
        required: true
        type: string
        format: uuid
    get:
      summary: Downloads an evaluation report as a PDF
      description: Downloads an evaluation report as a PDF
      operationId: downloadEvaluationReport
      tags:
        - evaluationReports
      produces:
        - application/pdf
      responses:
        '200':
          headers:
            Content-Disposition:
              type: string
              description: File name to download
          description: Evaluation report PDF
          schema:
            format: binary
            type: file
        '403':
          $ref: '#/responses/PermissionDenied'
        '404':
          $ref: '#/responses/NotFound'
        '500':
          $ref: '#/responses/ServerError'
  /evaluation-reports/{reportID}:
    parameters:
      - in: path
        description: the evaluation report ID to be modified
        name: reportID
        required: true
        type: string
        format: uuid
    get:
      summary: Gets an evaluation report by ID
      description: Gets an evaluation report by ID
      operationId: getEvaluationReport
      tags:
        - evaluationReports
      produces:
        - application/json
      responses:
        '200':
          description: Successfully got the report
          schema:
            $ref: '#/definitions/EvaluationReport'
        '400':
          $ref: '#/responses/InvalidRequest'
        '403':
          $ref: '#/responses/PermissionDenied'
        '404':
          $ref: '#/responses/NotFound'
        '500':
          $ref: '#/responses/ServerError'
    delete:
      summary: Deletes an evaluation report by ID
      description: Deletes an evaluation report by ID
      operationId: deleteEvaluationReport
      x-permissions:
        - delete.evaluationReport
      tags:
        - evaluationReports
      produces:
        - application/json
      responses:
        '204':
          description: Successfully deleted the report
        '400':
          $ref: '#/responses/InvalidRequest'
        '403':
          $ref: '#/responses/PermissionDenied'
        '404':
          $ref: '#/responses/NotFound'
        '409':
          $ref: '#/responses/Conflict'
        '422':
          $ref: '#/responses/UnprocessableEntity'
        '500':
          $ref: '#/responses/ServerError'
    put:
      summary: Saves an evaluation report as a draft
      description: Saves an evaluation report as a draft
      operationId: saveEvaluationReport
      x-permissions:
        - update.evaluationReport
      tags:
        - evaluationReports
      produces:
        - application/json
      consumes:
        - application/json
      parameters:
        - in: body
          name: body
          schema:
            $ref: '#/definitions/EvaluationReport'
        - in: header
          name: If-Match
          type: string
          required: true
          description: >
            Optimistic locking is implemented via the `If-Match` header. If the
            ETag header does not match the value of the resource on the server,
            the server rejects the change with a `412 Precondition Failed`
            error.
      responses:
        '204':
          description: Successfully saved the report
        '400':
          $ref: '#/responses/InvalidRequest'
        '403':
          $ref: '#/responses/PermissionDenied'
        '404':
          $ref: '#/responses/NotFound'
        '409':
          $ref: '#/responses/Conflict'
        '412':
          $ref: '#/responses/PreconditionFailed'
        '422':
          $ref: '#/responses/UnprocessableEntity'
        '500':
          $ref: '#/responses/ServerError'
  /evaluation-reports/{reportID}/submit:
    parameters:
      - in: path
        description: the evaluation report ID to be modified
        name: reportID
        required: true
        type: string
        format: uuid
    post:
      summary: Submits an evaluation report
      description: Submits an evaluation report
      operationId: submitEvaluationReport
      tags:
        - evaluationReports
      produces:
        - application/json
      parameters:
        - in: header
          name: If-Match
          type: string
          required: true
          description: >
            Optimistic locking is implemented via the `If-Match` header. If the
            ETag header does not match the value of the resource on the server,
            the server rejects the change with a `412 Precondition Failed`
            error.
      responses:
        '204':
          description: Successfully submitted an evaluation report with the provided ID
        '403':
          $ref: '#/responses/PermissionDenied'
        '404':
          $ref: '#/responses/NotFound'
        '412':
          $ref: '#/responses/PreconditionFailed'
        '422':
          $ref: '#/responses/UnprocessableEntity'
        '500':
          $ref: '#/responses/ServerError'
      x-permissions:
        - update.evaluationReport
  /evaluation-reports/{reportID}/appeal/add:
    parameters:
      - in: path
        description: the evaluation report ID
        name: reportID
        required: true
        type: string
        format: uuid
    post:
      summary: Adds an appeal to a serious incident on an evaluation report
      description: Adds an appeal to a serious incident on an evaluation report
      operationId: addAppealToSeriousIncident
      tags:
        - evaluationReports
      produces:
        - application/json
      consumes:
        - application/json
      parameters:
        - in: body
          name: body
          schema:
            $ref: '#/definitions/CreateAppeal'
      responses:
        '204':
          description: Successfully added an appeal to a serious incident
        '403':
          $ref: '#/responses/PermissionDenied'
        '404':
          $ref: '#/responses/NotFound'
        '412':
          $ref: '#/responses/PreconditionFailed'
        '422':
          $ref: '#/responses/UnprocessableEntity'
        '500':
          $ref: '#/responses/ServerError'
      x-permissions:
        - update.evaluationReport
  /evaluation-reports/{reportID}/{reportViolationID}/appeal/add:
    parameters:
      - in: path
        description: the evaluation report ID
        name: reportID
        required: true
        type: string
        format: uuid
      - in: path
        description: the report violation ID
        name: reportViolationID
        required: true
        type: string
        format: uuid
    post:
      summary: Adds an appeal to a violation
      description: Adds an appeal to a violation
      operationId: addAppealToViolation
      tags:
        - evaluationReports
      produces:
        - application/json
      consumes:
        - application/json
      parameters:
        - in: body
          name: body
          schema:
            $ref: '#/definitions/CreateAppeal'
      responses:
        '204':
          description: Successfully added an appeal to a violation
        '403':
          $ref: '#/responses/PermissionDenied'
        '404':
          $ref: '#/responses/NotFound'
        '412':
          $ref: '#/responses/PreconditionFailed'
        '422':
          $ref: '#/responses/UnprocessableEntity'
        '500':
          $ref: '#/responses/ServerError'
      x-permissions:
        - update.evaluationReport
  /pws-violations:
    get:
      summary: Fetch the possible PWS violations for an evaluation report
      description: Fetch the possible PWS violations for an evaluation report
      operationId: getPWSViolations
      tags:
        - pwsViolations
      produces:
        - application/json
      responses:
        '200':
          description: Successfully retrieved the PWS violations
          schema:
            $ref: '#/definitions/PWSViolations'
        '400':
          $ref: '#/responses/InvalidRequest'
        '403':
          $ref: '#/responses/PermissionDenied'
        '404':
          $ref: '#/responses/NotFound'
        '500':
          $ref: '#/responses/ServerError'
  /report-violations/{reportID}:
    parameters:
      - in: path
        description: the evaluation report ID that has associated violations
        name: reportID
        required: true
        type: string
        format: uuid
    get:
      summary: Fetch the report violations for an evaluation report
      description: Fetch the report violations for an evaluation report
      operationId: getReportViolationsByReportID
      tags:
        - reportViolations
      produces:
        - application/json
      responses:
        '200':
          description: Successfully retrieved the report violations
          schema:
            $ref: '#/definitions/ReportViolations'
        '400':
          $ref: '#/responses/InvalidRequest'
        '403':
          $ref: '#/responses/PermissionDenied'
        '404':
          $ref: '#/responses/NotFound'
        '500':
          $ref: '#/responses/ServerError'
    post:
      summary: Associate violations with an evaluation report
      description: >-
        Associate violations with an evaluation report. This will overwrite any
        existing report-violations associations for the report and replace them
        with the newly provided ones.  An empty array will remove all violation
        associations for a given report.
      operationId: associateReportViolations
      tags:
        - reportViolations
      produces:
        - application/json
      consumes:
        - application/json
      parameters:
        - in: body
          name: body
          schema:
            $ref: '#/definitions/AssociateReportViolations'
      responses:
        '204':
          description: Successfully saved the report violations
        '400':
          $ref: '#/responses/InvalidRequest'
        '403':
          $ref: '#/responses/PermissionDenied'
        '404':
          $ref: '#/responses/NotFound'
        '409':
          $ref: '#/responses/Conflict'
        '422':
          $ref: '#/responses/UnprocessableEntity'
        '500':
          $ref: '#/responses/ServerError'
      x-permissions:
        - create.reportViolation
  /moves/{locator}/payment-requests:
    parameters:
      - description: move code to identify a move for payment requests
        format: string
        in: path
        name: locator
        required: true
        type: string
    get:
      produces:
        - application/json
      parameters: []
      responses:
        '200':
          description: Successfully retrieved all line items for a move task order
          schema:
            $ref: '#/definitions/PaymentRequests'
        '403':
          $ref: '#/responses/PermissionDenied'
        '404':
          $ref: '#/responses/NotFound'
        '422':
          $ref: '#/responses/UnprocessableEntity'
        '500':
          $ref: '#/responses/ServerError'
      tags:
        - paymentRequests
      description: Fetches payment requests for a move
      operationId: getPaymentRequestsForMove
      summary: Fetches payment requests using the move code (locator).
      x-permissions:
        - read.paymentRequest
  /moves/{moveID}/financial-review-flag:
    parameters:
      - description: ID of move to flag
        in: path
        name: moveID
        required: true
        type: string
        format: uuid
    post:
      summary: Flags a move for financial office review
      description: >-
        This sets a flag which indicates that the move should be reviewed by a
        fincancial office. For example, if the origin or delivery address of a
        shipment is far from the duty location and may incur excess costs to the
        customer.
      operationId: setFinancialReviewFlag
      tags:
        - move
      consumes:
        - application/json
      produces:
        - application/json
      parameters:
        - in: header
          name: If-Match
          type: string
        - in: body
          name: body
          schema:
            required:
              - flagForReview
            properties:
              remarks:
                description: >-
                  explanation of why the move is being flagged for financial
                  review
                example: this address is way too far away
                type: string
                x-nullable: true
              flagForReview:
                description: >-
                  boolean value representing whether we should flag a move for
                  financial review
                example: false
                type: boolean
      responses:
        '200':
          description: updated Move
          schema:
            $ref: '#/definitions/Move'
        '403':
          $ref: '#/responses/PermissionDenied'
        '404':
          $ref: '#/responses/NotFound'
        '412':
          $ref: '#/responses/PreconditionFailed'
        '422':
          $ref: '#/responses/UnprocessableEntity'
        '500':
          $ref: '#/responses/ServerError'
      x-permissions:
        - update.financialReviewFlag
  /moves/{moveID}/uploadAdditionalDocuments:
    patch:
      summary: Patch the additional documents for a given move
      description: >-
        Customers will on occaision need the ability to upload additional
        supporting documents, for a variety of reasons. This does not include
        amended order.
      operationId: uploadAdditionalDocuments
      tags:
        - move
      consumes:
        - multipart/form-data
      parameters:
        - in: path
          name: moveID
          type: string
          format: uuid
          required: true
          description: UUID of the order
        - in: formData
          name: file
          type: file
          description: The file to upload.
          required: true
      responses:
        '201':
          description: created upload
          schema:
            $ref: '#/definitions/Upload'
        '400':
          description: invalid request
          schema:
            $ref: '#/definitions/InvalidRequestResponsePayload'
        '403':
          description: not authorized
        '404':
          description: not found
        '413':
          description: payload is too large
        '500':
          description: server error
      x-permissions:
        - create.supportingDocuments
  /payment-requests/{paymentRequestID}/shipments-payment-sit-balance:
    parameters:
      - description: >-
          payment request ID of the payment request with SIT service items being
          reviewed
        name: paymentRequestID
        type: string
        format: uuid
        in: path
        required: true
    get:
      produces:
        - application/json
      parameters: []
      responses:
        '200':
          description: >-
            Successfully retrieved shipments and their SIT days balance from all
            payment requests on the move
          schema:
            $ref: '#/definitions/ShipmentsPaymentSITBalance'
        '403':
          $ref: '#/responses/PermissionDenied'
        '404':
          $ref: '#/responses/NotFound'
        '422':
          $ref: '#/responses/UnprocessableEntity'
        '500':
          $ref: '#/responses/ServerError'
      tags:
        - paymentRequests
      description: >-
        Returns all shipment payment request SIT usage to support partial SIT
        invoicing
      operationId: getShipmentsPaymentSITBalance
      summary: >-
        Returns all shipment payment request SIT usage to support partial SIT
        invoicing
      x-permissions:
        - read.shipmentsPaymentSITBalance
  /payment-requests/{paymentRequestID}/status:
    patch:
      consumes:
        - application/json
      produces:
        - application/json
      parameters:
        - description: UUID of payment request
          format: uuid
          in: path
          name: paymentRequestID
          required: true
          type: string
        - in: body
          name: body
          required: true
          schema:
            $ref: '#/definitions/UpdatePaymentRequestStatusPayload'
        - in: header
          name: If-Match
          type: string
          required: true
      responses:
        '200':
          description: updated payment request
          schema:
            $ref: '#/definitions/PaymentRequest'
        '400':
          $ref: '#/responses/InvalidRequest'
        '401':
          $ref: '#/responses/PermissionDenied'
        '403':
          $ref: '#/responses/PermissionDenied'
        '404':
          $ref: '#/responses/NotFound'
        '412':
          $ref: '#/responses/PreconditionFailed'
        '422':
          $ref: '#/responses/UnprocessableEntity'
        '500':
          $ref: '#/responses/ServerError'
      tags:
        - paymentRequests
      description: Updates status of a payment request by id
      operationId: updatePaymentRequestStatus
      summary: Updates status of a payment request by id
      x-permissions:
        - update.paymentRequest
  /payment-requests/{paymentRequestID}/bulkDownload:
    parameters:
      - description: the id for the payment-request with files to be downloaded
        in: path
        name: paymentRequestID
        required: true
        type: string
    get:
      summary: Downloads all Payment Request documents as a PDF
      description: >
        This endpoint downloads all uploaded payment request documentation
        combined into a single PDF.
      operationId: bulkDownload
      tags:
        - paymentRequests
      produces:
        - application/pdf
      responses:
        '200':
          headers:
            Content-Disposition:
              type: string
              description: File name to download
          description: Payment Request Files PDF
          schema:
            format: binary
            type: file
        '400':
          $ref: '#/responses/InvalidRequest'
        '500':
          $ref: '#/responses/ServerError'
  /documents/{documentId}:
    get:
      summary: Returns a document
      description: Returns a document and its uploads
      operationId: getDocument
      tags:
        - ghcDocuments
      parameters:
        - in: path
          name: documentId
          type: string
          format: uuid
          required: true
          description: UUID of the document to return
      responses:
        '200':
          description: the requested document
          schema:
            $ref: '#/definitions/Document'
        '400':
          $ref: '#/responses/InvalidRequest'
        '401':
          $ref: '#/responses/PermissionDenied'
        '403':
          $ref: '#/responses/PermissionDenied'
        '404':
          $ref: '#/responses/NotFound'
        '412':
          $ref: '#/responses/PreconditionFailed'
        '422':
          $ref: '#/responses/UnprocessableEntity'
        '500':
          $ref: '#/responses/ServerError'
  /documents:
    post:
      summary: Create a new document
      description: >-
        Documents represent a physical artifact such as a scanned document or a
        PDF file
      operationId: createDocument
      tags:
        - ghcDocuments
      parameters:
        - in: body
          name: documentPayload
          required: true
          schema:
            $ref: '#/definitions/PostDocumentPayload'
      responses:
        '201':
          description: created document
          schema:
            $ref: '#/definitions/Document'
        '400':
          description: invalid request
        '403':
          $ref: '#/responses/PermissionDenied'
        '500':
          description: server error
  /queues/counseling:
    get:
      produces:
        - application/json
      summary: >-
        Gets queued list of all customer moves needing services counseling by
        GBLOC origin
      description: >
        An office services counselor user will be assigned a transportation
        office that will determine which moves are displayed in their queue
        based on the origin duty location.  GHC moves will show up here onced
        they have reached the NEEDS SERVICE COUNSELING status after submission
        from a customer or created on a customer's behalf.
      operationId: getServicesCounselingQueue
      tags:
        - queues
      parameters:
        - in: query
          name: page
          type: integer
          description: requested page number of paginated move results
        - in: query
          name: perPage
          type: integer
          description: maximum number of moves to show on each page of paginated results
        - in: query
          name: sort
          type: string
          enum:
            - customerName
            - edipi
            - emplid
            - branch
            - locator
            - status
            - requestedMoveDate
            - submittedAt
            - originGBLOC
            - originDutyLocation
            - destinationDutyLocation
            - ppmType
            - closeoutInitiated
            - closeoutLocation
            - ppmStatus
            - counselingOffice
            - assignedTo
          description: field that results should be sorted by
        - in: query
          name: order
          type: string
          enum:
            - asc
            - desc
          description: direction of sort order if applied
        - in: query
          name: branch
          type: string
          description: filters by the branch of the move's service member
        - in: query
          name: locator
          type: string
          description: filters to match the unique move code locator
        - in: query
          name: customerName
          type: string
          description: filters using a prefix match on the service member's last name
        - in: query
          name: counselingOffice
          type: string
          description: filters using a counselingOffice name of the move
        - in: query
          name: edipi
          type: string
          description: filters to match the unique service member's DoD ID
        - in: query
          name: emplid
          type: string
          description: filters to match the unique service member's EMPLID
        - in: query
          name: requestedMoveDate
          type: string
          description: filters the requested pickup date of a shipment on the move
        - in: query
          name: submittedAt
          type: string
          format: date-time
          description: >-
            Start of the submitted at date in the user's local time zone
            converted to UTC
        - in: query
          name: originGBLOC
          type: string
          description: filters the GBLOC of the service member's origin duty location
        - in: query
          name: originDutyLocation
          type: array
          uniqueItems: true
          collectionFormat: multi
          items:
            type: string
          description: filters the name of the origin duty location on the orders
        - in: query
          name: destinationDutyLocation
          type: string
          description: filters the name of the destination duty location on the orders
        - in: query
          name: status
          type: array
          description: filters the status of the move
          uniqueItems: true
          items:
            type: string
            enum:
              - NEEDS SERVICE COUNSELING
              - SERVICE COUNSELING COMPLETED
        - in: query
          name: needsPPMCloseout
          type: boolean
          description: >-
            Only used for Services Counseling queue. If true, show PPM moves
            that are ready for closeout. Otherwise, show all other moves.
        - in: query
          name: ppmType
          type: string
          enum:
            - FULL
            - PARTIAL
          description: filters PPM type
        - in: query
          name: closeoutInitiated
          type: string
          format: date-time
          description: Latest date that closeout was initiated on a PPM on the move
        - in: query
          name: closeoutLocation
          type: string
          description: closeout location
        - in: query
          name: orderType
          type: string
          description: order type
        - in: query
          name: ppmStatus
          type: string
          enum:
            - WAITING_ON_CUSTOMER
            - NEEDS_CLOSEOUT
          description: filters the status of the PPM shipment
        - in: query
          name: viewAsGBLOC
          type: string
          description: >
            Used to return a queue for a GBLOC other than the default of the
            current user. Requires the HQ role or a secondary transportation
            office assignment. The parameter is ignored if the requesting user
            does not have the necessary role or assignment.
        - in: query
          name: assignedTo
          type: string
          description: |
            Used to illustrate which user is assigned to this payment request.
        - in: query
          name: activeRole
          type: string
          description: user's actively logged in role
      responses:
        '200':
          description: Successfully returned all moves matching the criteria
          schema:
            $ref: '#/definitions/QueueMovesResult'
        '403':
          $ref: '#/responses/PermissionDenied'
        '500':
          $ref: '#/responses/ServerError'
  /queues/ppmCloseout:
    get:
      produces:
        - application/json
      summary: >-
        Gets queued list of all customer moves needing PPM closeout by GBLOC
        origin
      description: >
        An office services counselor user will be assigned a transportation
        office that will determine which moves are displayed in their queue
        based on the origin duty location. Personally procured moves will show
        up here once they are pending closeout by the services counselor. The
        services counselor is the designated role to action the items in this
        queue.
      operationId: getPPMCloseoutQueue
      tags:
        - queues
      parameters:
        - in: query
          name: page
          type: integer
          description: requested page number of paginated move results
        - in: query
          name: perPage
          type: integer
          description: maximum number of moves to show on each page of paginated results
        - in: query
          name: sort
          type: string
          enum:
            - customerName
            - edipi
            - emplid
            - branch
            - locator
            - status
            - requestedMoveDate
            - submittedAt
            - originGBLOC
            - originDutyLocation
            - destinationDutyLocation
            - ppmType
            - closeoutInitiated
            - closeoutLocation
            - ppmStatus
            - counselingOffice
            - assignedTo
          description: field that results should be sorted by
        - in: query
          name: order
          type: string
          enum:
            - asc
            - desc
          description: direction of sort order if applied
        - in: query
          name: branch
          type: string
          description: filters by the branch of the move's service member
        - in: query
          name: locator
          type: string
          description: filters to match the unique move code locator
        - in: query
          name: customerName
          type: string
          description: filters using a prefix match on the service member's last name
        - in: query
          name: counselingOffice
          type: string
          description: filters using a counselingOffice name of the move
        - in: query
          name: edipi
          type: string
          description: filters to match the unique service member's DoD ID
        - in: query
          name: emplid
          type: string
          description: filters to match the unique service member's EMPLID
        - in: query
          name: requestedMoveDate
          type: string
          description: filters the requested pickup date of a shipment on the move
        - in: query
          name: submittedAt
          type: string
          format: date-time
          description: >-
            Start of the submitted at date in the user's local time zone
            converted to UTC
        - in: query
          name: originGBLOC
          type: string
          description: filters the GBLOC of the service member's origin duty location
        - in: query
          name: originDutyLocation
          type: array
          uniqueItems: true
          collectionFormat: multi
          items:
            type: string
          description: filters the name of the origin duty location on the orders
        - in: query
          name: destinationDutyLocation
          type: string
          description: filters the name of the destination duty location on the orders
        - in: query
          name: status
          type: array
          description: filters the status of the move
          uniqueItems: true
          items:
            type: string
            enum:
              - NEEDS SERVICE COUNSELING
              - SERVICE COUNSELING COMPLETED
        - in: query
          name: needsPPMCloseout
          type: boolean
          description: >
            As of right now the only ppm_shipments status is "NEEDS_CLOSEOUT".
            But we allow the frontend to "filter" this, it may be useful in the
            future. For now it'll always just be in need of closeout. If null we
            still show PPM moves needing closeout. Don't confuse this with the
            move's status. Move status and ppm shipment status are different.
        - in: query
          name: ppmType
          type: string
          enum:
            - FULL
            - PARTIAL
          description: filters PPM type
        - in: query
          name: closeoutInitiated
          type: string
          format: date-time
          description: Latest date that closeout was initiated on a PPM on the move
        - in: query
          name: closeoutLocation
          type: string
          description: closeout location
        - in: query
          name: orderType
          type: string
          description: order type
        - in: query
          name: ppmStatus
          type: string
          enum:
            - WAITING_ON_CUSTOMER
            - NEEDS_CLOSEOUT
          description: filters the status of the PPM shipment
        - in: query
          name: viewAsGBLOC
          type: string
          description: >
            Used to return a queue for a GBLOC other than the default of the
            current user. Requires the HQ role or a secondary transportation
            office assignment. The parameter is ignored if the requesting user
            does not have the necessary role or assignment.
        - in: query
          name: assignedTo
          type: string
          description: |
            Used to illustrate which user is assigned to this payment request.
        - in: query
          name: activeRole
          type: string
          description: user's actively logged in role
      responses:
        '200':
          description: Successfully returned all moves matching the criteria
          schema:
            $ref: '#/definitions/QueueMovesResult'
        '403':
          $ref: '#/responses/PermissionDenied'
        '500':
          $ref: '#/responses/ServerError'
  /queues/bulk-assignment:
    get:
      produces:
        - application/json
      summary: Gets data for bulk assignment modal
      description: >
        Supervisor office users are able to bulk assign moves. This endpoint
        returns the relevant data to them; the current workload of the office
        users that work under them, and the moves that are available to be
        assigned
      operationId: getBulkAssignmentData
      tags:
        - queues
      parameters:
        - in: query
          name: queueType
          type: string
          description: A string corresponding to the queue type
          enum:
            - COUNSELING
            - CLOSEOUT
            - TASK_ORDER
            - PAYMENT_REQUEST
            - DESTINATION_REQUESTS
      responses:
        '200':
          description: Successfully returned bulk assignment data
          schema:
            $ref: '#/definitions/BulkAssignmentData'
        '401':
          $ref: '#/responses/PermissionDenied'
        '404':
          $ref: '#/responses/NotFound'
        '500':
          $ref: '#/responses/ServerError'
  /queues/bulk-assignment/assign:
    post:
      produces:
        - application/json
      consumes:
        - application/json
      summary: Assigns one or more moves to one or more office users
      description: >
        Supervisor office users are able to assign moves. This endpoint saves
        office user assignments to multiple moves.
      operationId: saveBulkAssignmentData
      tags:
        - queues
      parameters:
        - in: body
          name: bulkAssignmentSavePayload
          required: true
          schema:
            $ref: '#/definitions/BulkAssignmentSavePayload'
      responses:
        '204':
          description: assigned
        '401':
          $ref: '#/responses/PermissionDenied'
        '404':
          $ref: '#/responses/NotFound'
        '500':
          $ref: '#/responses/ServerError'
  /queues/counseling/origin-list:
    get:
      produces:
        - application/json
      summary: Gets queued list of all moves origin locations in the counselors queue
      description: >
        An office services counselor user will be assigned a transportation
        office that will determine which moves are displayed in their queue
        based on the origin duty location. This pulls the availalble origin duty
        locations.
      operationId: getServicesCounselingOriginList
      tags:
        - queues
      parameters:
        - in: query
          name: needsPPMCloseout
          type: boolean
          description: >-
            Only used for Services Counseling queue. If true, show PPM moves
            origin locations that are ready for closeout. Otherwise, show all
            other moves origin locations.
        - in: query
          name: viewAsGBLOC
          type: string
          description: >-
            Used to return an origins list for a GBLOC other than the default of
            the current user. Requires the HQ role or a secondary transportation
            office assignment. The parameter is ignored if the requesting user
            does not have the necessary role or assignment.
      responses:
        '200':
          description: Successfully returned all moves matching the criteria
          schema:
            $ref: '#/definitions/Locations'
        '403':
          $ref: '#/responses/PermissionDenied'
        '500':
          $ref: '#/responses/ServerError'
  /queues/prime-moves:
    get:
      summary: getPrimeMovesQueue
      description: >
        Gets all moves that have been reviewed and approved by the TOO. The
        `since` parameter can be used to filter this

        list down to only the moves that have been updated since the provided
        timestamp. A move will be considered

        updated if the `updatedAt` timestamp on the move or on its orders,
        shipments, service items, or payment

        requests, is later than the provided date and time.


        **WIP**: Include what causes moves to leave this list. Currently, once
        the `availableToPrimeAt` timestamp has

        been set, that move will always appear in this list.
      operationId: listPrimeMoves
      tags:
        - queues
      produces:
        - application/json
      parameters:
        - in: query
          name: since
          type: string
          format: date-time
          description: >-
            Only return moves updated since this time. Formatted like
            "2021-07-23T18:30:47.116Z"
        - in: query
          name: page
          type: integer
          description: requested page of results
        - in: query
          name: perPage
          type: integer
          description: results per page
        - in: query
          name: id
          type: string
        - in: query
          name: moveCode
          type: string
        - in: query
          name: orderType
          type: string
          description: order type
      responses:
        '200':
          description: >-
            Successfully retrieved moves. A successful fetch might still return
            zero moves.
          schema:
            $ref: '#/definitions/ListPrimeMovesResult'
        '403':
          $ref: '#/responses/PermissionDenied'
        '500':
          $ref: '#/responses/ServerError'
  /queues/moves:
    get:
      produces:
        - application/json
      summary: Gets queued list of all customer moves by GBLOC origin
      description: >
        An office TOO user will be assigned a transportation office that will
        determine which moves are displayed in their queue based on the origin
        duty location.  GHC moves will show up here onced they have reached the
        submitted status sent by the customer and have move task orders,
        shipments, and service items to approve.
      operationId: getMovesQueue
      tags:
        - queues
      parameters:
        - in: query
          name: page
          type: integer
          description: requested page of results
        - in: query
          name: perPage
          type: integer
          description: results per page
        - in: query
          name: sort
          type: string
          enum:
            - customerName
            - edipi
            - emplid
            - branch
            - locator
            - status
            - originDutyLocation
            - destinationDutyLocation
            - requestedMoveDate
            - appearedInTooAt
            - assignedTo
            - counselingOffice
          description: field that results should be sorted by
        - in: query
          name: order
          type: string
          enum:
            - asc
            - desc
          description: direction of sort order if applied
        - in: query
          name: branch
          type: string
        - in: query
          name: locator
          type: string
        - in: query
          name: customerName
          type: string
        - in: query
          name: edipi
          type: string
        - in: query
          name: emplid
          type: string
        - in: query
          name: originDutyLocation
          type: array
          uniqueItems: true
          collectionFormat: multi
          items:
            type: string
        - in: query
          name: destinationDutyLocation
          type: string
        - in: query
          name: appearedInTooAt
          type: string
          format: date-time
        - in: query
          name: requestedMoveDate
          type: string
          description: filters the requested pickup date of a shipment on the move
        - in: query
          name: status
          type: array
          description: Filtering for the status.
          uniqueItems: true
          items:
            type: string
            enum:
              - SUBMITTED
              - SERVICE COUNSELING COMPLETED
              - APPROVALS REQUESTED
        - in: query
          name: orderType
          type: string
          description: order type
        - in: query
          name: viewAsGBLOC
          type: string
          description: >
            Used to return a queue for a GBLOC other than the default of the
            current user. Requires the HQ role or a secondary transportation
            office assignment. The parameter is ignored if the requesting user
            does not have the necessary role or assignment.
        - in: query
          name: assignedTo
          type: string
          description: |
            Used to illustrate which user is assigned to this move.
        - in: query
          name: counselingOffice
          type: string
          description: filters using a counselingOffice name of the move
        - in: query
          name: activeRole
          type: string
          description: user's actively logged in role
      responses:
        '200':
          description: Successfully returned all moves matching the criteria
          schema:
            $ref: '#/definitions/QueueMovesResult'
        '403':
          $ref: '#/responses/PermissionDenied'
        '500':
          $ref: '#/responses/ServerError'
  /queues/destination-requests:
    get:
      produces:
        - application/json
      summary: >-
        Gets queued list of all customer moves by GBLOC that have both CONUS &
        OCONUS destination requests (destination SIT, destination shuttle,
        address requests)
      description: >
        A TOO will view this queue when they have destination requests tied to
        their GBLOC. This includes unapproved destination SIT service items,
        destination shuttle service items and destination address requests that
        are not yet approved by the TOO.
      operationId: getDestinationRequestsQueue
      tags:
        - queues
      parameters:
        - in: query
          name: page
          type: integer
          description: requested page of results
        - in: query
          name: perPage
          type: integer
          description: results per page
        - in: query
          name: sort
          type: string
          enum:
            - customerName
            - edipi
            - emplid
            - branch
            - locator
            - status
            - originDutyLocation
            - destinationDutyLocation
            - requestedMoveDate
            - appearedInTooAt
            - assignedTo
            - counselingOffice
          description: field that results should be sorted by
        - in: query
          name: order
          type: string
          enum:
            - asc
            - desc
          description: direction of sort order if applied
        - in: query
          name: branch
          type: string
        - in: query
          name: locator
          type: string
        - in: query
          name: customerName
          type: string
        - in: query
          name: edipi
          type: string
        - in: query
          name: emplid
          type: string
        - in: query
          name: originDutyLocation
          type: array
          uniqueItems: true
          collectionFormat: multi
          items:
            type: string
        - in: query
          name: destinationDutyLocation
          type: string
        - in: query
          name: appearedInTooAt
          type: string
          format: date-time
        - in: query
          name: requestedMoveDate
          type: string
          description: filters the requested pickup date of a shipment on the move
        - in: query
          name: status
          type: array
          description: Filtering for the status.
          uniqueItems: true
          items:
            type: string
            enum:
              - SUBMITTED
              - SERVICE COUNSELING COMPLETED
              - APPROVALS REQUESTED
        - in: query
          name: viewAsGBLOC
          type: string
          description: >
            Used to return a queue for a GBLOC other than the default of the
            current user. Requires the HQ role or a secondary transportation
            office assignment. The parameter is ignored if the requesting user
            does not have the necessary role or assignment.
        - in: query
          name: assignedTo
          type: string
          description: |
            Used to illustrate which user is assigned to this move.
        - in: query
          name: counselingOffice
          type: string
          description: filters using a counselingOffice name of the move
        - in: query
          name: activeRole
          type: string
          description: |
            user's actively logged in role.
        - in: query
          name: orderType
          type: string
          description: order type
      responses:
        '200':
          description: Successfully returned all moves matching the criteria
          schema:
            $ref: '#/definitions/QueueMovesResult'
        '403':
          $ref: '#/responses/PermissionDenied'
        '500':
          $ref: '#/responses/ServerError'
  /queues/payment-requests:
    get:
      produces:
        - application/json
      summary: Gets queued list of all payment requests by GBLOC origin
      description: >
        An office TIO user will be assigned a transportation office that will
        determine which payment requests are displayed in their queue based on
        the origin duty location.
      operationId: getPaymentRequestsQueue
      tags:
        - queues
      parameters:
        - in: query
          name: sort
          type: string
          enum:
            - customerName
            - locator
            - submittedAt
            - branch
            - status
            - edipi
            - emplid
            - age
            - originDutyLocation
            - assignedTo
            - counselingOffice
          description: field that results should be sorted by
        - in: query
          name: order
          type: string
          enum:
            - asc
            - desc
          description: direction of sort order if applied
        - in: query
          name: page
          type: integer
          description: requested page of results
        - in: query
          name: perPage
          type: integer
          description: number of records to include per page
        - in: query
          name: submittedAt
          type: string
          format: date-time
          description: >-
            Start of the submitted at date in the user's local time zone
            converted to UTC
        - in: query
          name: branch
          type: string
        - in: query
          name: locator
          type: string
        - in: query
          name: customerName
          type: string
        - in: query
          name: edipi
          type: string
        - in: query
          name: emplid
          type: string
        - in: query
          name: destinationDutyLocation
          type: string
        - in: query
          name: originDutyLocation
          type: string
        - in: query
          name: assignedTo
          type: string
          description: |
            Used to illustrate which user is assigned to this payment request.
        - in: query
          name: counselingOffice
          type: string
          description: filters using a counselingOffice name of the move
        - in: query
          name: status
          type: array
          description: Filtering for the status.
          uniqueItems: true
          items:
            type: string
            enum:
              - PENDING
              - REVIEWED
              - REVIEWED_AND_ALL_SERVICE_ITEMS_REJECTED
              - PAID
              - DEPRECATED
              - EDI_ERROR
        - in: query
          name: orderType
          type: string
          description: order type
        - in: query
          name: viewAsGBLOC
          type: string
          description: >
            Used to return a queue for a GBLOC other than the default of the
            current user. Requires the HQ role or a secondary transportation
            office assignment. The parameter is ignored if the requesting user
            does not have the necessary role or assignment.
        - in: query
          name: activeRole
          type: string
          description: user's actively logged in role
      responses:
        '200':
          description: Successfully returned all moves matching the criteria
          schema:
            $ref: '#/definitions/QueuePaymentRequestsResult'
        '403':
          $ref: '#/responses/PermissionDenied'
        '500':
          $ref: '#/responses/ServerError'
  /moves/search:
    post:
      produces:
        - application/json
      consumes:
        - application/json
      summary: Search moves by locator, DOD ID, or customer name
      description: >
        Search moves by locator, DOD ID, or customer name. Used by QAE and CSR
        users.
      operationId: searchMoves
      tags:
        - move
      parameters:
        - in: body
          name: body
          schema:
            properties:
              page:
                type: integer
                description: requested page of results
              perPage:
                type: integer
              locator:
                description: Move locator
                type: string
                minLength: 6
                maxLength: 6
                x-nullable: true
              edipi:
                description: DOD ID
                type: string
                minLength: 10
                maxLength: 10
                x-nullable: true
              emplid:
                description: EMPLID
                type: string
                minLength: 7
                maxLength: 7
                x-nullable: true
              customerName:
                description: Customer Name
                type: string
                minLength: 1
                x-nullable: true
              paymentRequestCode:
                type: string
                example: 9551-6199-2
                x-nullable: true
              status:
                type: array
                description: Filtering for the status.
                uniqueItems: true
                items:
                  type: string
                  enum:
                    - DRAFT
                    - SUBMITTED
                    - APPROVALS REQUESTED
                    - APPROVED
                    - NEEDS SERVICE COUNSELING
                    - SERVICE COUNSELING COMPLETED
                    - CANCELED
              originPostalCode:
                type: string
                x-nullable: true
              destinationPostalCode:
                type: string
                x-nullable: true
              branch:
                type: string
                x-nullable: true
              shipmentsCount:
                type: integer
                x-nullable: true
              pickupDate:
                type: string
                format: date-time
                x-nullable: true
              deliveryDate:
                type: string
                format: date-time
                x-nullable: true
              sort:
                type: string
                x-nullable: true
                enum:
                  - customerName
                  - edipi
                  - emplid
                  - branch
                  - locator
                  - status
                  - originPostalCode
                  - destinationPostalCode
                  - shipmentsCount
              order:
                type: string
                x-nullable: true
                enum:
                  - asc
                  - desc
          description: field that results should be sorted by
      responses:
        '200':
          description: Successfully returned all moves matching the criteria
          schema:
            $ref: '#/definitions/SearchMovesResult'
        '403':
          $ref: '#/responses/PermissionDenied'
        '500':
          $ref: '#/responses/ServerError'
  /tac/valid:
    get:
      summary: Validation of a TAC value
      description: Returns a boolean based on whether a tac value is valid or not
      operationId: tacValidation
      tags:
        - tac
        - order
      parameters:
        - in: query
          name: tac
          type: string
          required: true
          description: The tac value to validate
      responses:
        '200':
          description: Successfully retrieved validation status
          schema:
            $ref: '#/definitions/TacValid'
        '400':
          $ref: '#/responses/InvalidRequest'
        '401':
          $ref: '#/responses/PermissionDenied'
        '403':
          $ref: '#/responses/PermissionDenied'
        '404':
          $ref: '#/responses/NotFound'
        '500':
          $ref: '#/responses/ServerError'
  /lines-of-accounting:
    post:
      summary: Fetch line of accounting
      description: >
        Fetches a line of accounting based on provided service member
        affiliation, effective date, and Transportation Accounting Code (TAC).
        It uses these parameters to filter the correct Line of Accounting for
        the provided TAC. It does this by filtering through both TAC and LOAs
        based on the provided code and effective date. The 'Effective Date' is
        the date that can be either the orders issued date (For HHG shipments),
        MTO approval date (For NTS shipments), or even the current date for NTS
        shipments with no approval yet (Just providing a preview to the office
        users per customer request). Effective date is used to find "Active"
        TGET data by searching for the TACs and LOAs with begin and end dates
        containing this date.
      operationId: requestLineOfAccounting
      tags:
        - linesOfAccounting
      consumes:
        - application/json
      produces:
        - application/json
      parameters:
        - in: body
          name: body
          description: Service member affiliation, effective date, and TAC code.
          required: true
          schema:
            $ref: '#/definitions/FetchLineOfAccountingPayload'
      responses:
        '200':
          description: Successfully retrieved line of accounting
          schema:
            $ref: '#/definitions/LineOfAccounting'
        '400':
          $ref: '#/responses/InvalidRequest'
        '401':
          $ref: '#/responses/PermissionDenied'
        '403':
          $ref: '#/responses/PermissionDenied'
        '404':
          $ref: '#/responses/NotFound'
        '422':
          $ref: '#/responses/UnprocessableEntity'
        '500':
          $ref: '#/responses/ServerError'
  /transportation-offices:
    get:
      produces:
        - application/json
      summary: >-
        Returns the transportation offices matching the search query that is
        enabled for PPM closeout
      description: >-
        Returns the transportation offices matching the search query that is
        enabled for PPM closeout
      operationId: getTransportationOffices
      tags:
        - transportationOffice
      parameters:
        - in: query
          name: search
          type: string
          required: true
          minLength: 2
          description: Search string for transportation offices
      responses:
        '200':
          description: Successfully retrieved transportation offices
          schema:
            $ref: '#/definitions/TransportationOffices'
        '400':
          $ref: '#/responses/InvalidRequest'
        '401':
          $ref: '#/responses/PermissionDenied'
        '403':
          $ref: '#/responses/PermissionDenied'
        '404':
          $ref: '#/responses/NotFound'
        '500':
          $ref: '#/responses/ServerError'
  /open/transportation-offices:
    get:
      produces:
        - application/json
      summary: Returns the transportation offices matching the search query
      description: >-
        This endpoint is publicly accessible as it is utilized to access
        transportation office information without having an office
        account.Returns the transportation offices matching the search query.
      operationId: getTransportationOfficesOpen
      tags:
        - transportationOffice
      parameters:
        - in: query
          name: search
          type: string
          required: true
          minLength: 2
          description: Search string for transportation offices
      responses:
        '200':
          description: Successfully retrieved transportation offices
          schema:
            $ref: '#/definitions/TransportationOffices'
        '400':
          $ref: '#/responses/InvalidRequest'
        '401':
          $ref: '#/responses/PermissionDenied'
        '403':
          $ref: '#/responses/PermissionDenied'
        '404':
          $ref: '#/responses/NotFound'
        '500':
          $ref: '#/responses/ServerError'
  /transportation-offices/gblocs:
    get:
      produces:
        - application/json
      summary: >-
        Returns a list of distinct GBLOCs that exist in the transportation
        offices table
      description: >-
        Returns a list of distinct GBLOCs that exist in the transportation
        offices table
      operationId: getTransportationOfficesGBLOCs
      tags:
        - transportationOffice
      responses:
        '200':
          description: Successfully retrieved GBLOCs
          schema:
            $ref: '#/definitions/GBLOCs'
        '400':
          $ref: '#/responses/InvalidRequest'
        '401':
          $ref: '#/responses/PermissionDenied'
        '403':
          $ref: '#/responses/PermissionDenied'
        '404':
          $ref: '#/responses/NotFound'
        '500':
          $ref: '#/responses/ServerError'
  /addresses/zip-city-lookup/{search}:
    get:
      summary: >-
        Returns city, state, postal code, and county associated with the
        specified full/partial postal code or city and state string
      description: >-
        Find by API using full/partial postal code or city name that returns an
        us_post_region_cities json object containing city, state, county and
        postal code.
      operationId: getLocationByZipCityState
      tags:
        - addresses
      parameters:
        - in: path
          name: search
          type: string
          required: true
        - in: query
          name: includePOBoxes
          type: boolean
          x-nullable: true
          description: >-
            Toggles whether the search results should include postal codes that
            only contain PO Boxes. If omitted, the default value is false.
      responses:
        '200':
          description: the requested list of city, state, county, and postal code matches
          schema:
            $ref: '#/definitions/VLocations'
        '400':
          $ref: '#/responses/InvalidRequest'
        '403':
          $ref: '#/responses/PermissionDenied'
        '404':
          $ref: '#/responses/NotFound'
        '500':
          $ref: '#/responses/ServerError'
  /addresses/countries:
    get:
      summary: Returns the countries matching the search query
      description: >
        Search API using search string that returns list of countries containing
        its code and name. Will return all if 'search' query string parameter is
        not available/empty. If 2 chars are provided search will do an exact
        match on country code and also do a starts with match on country name.
        If not 2 characters search will do a starts with match on country name.
      operationId: searchCountries
      tags:
        - addresses
      parameters:
        - in: query
          name: search
          type: string
          required: false
          description: Search string for countries
      responses:
        '200':
          description: countries matching the search query
          schema:
            $ref: '#/definitions/Countries'
        '400':
          $ref: '#/responses/InvalidRequest'
        '403':
          $ref: '#/responses/PermissionDenied'
        '404':
          $ref: '#/responses/NotFound'
        '500':
          $ref: '#/responses/ServerError'
  /addresses/countries:
    get:
      summary: Returns the countries matching the search query
      description: >
        Search API using search string that returns list of countries containing
        its code and name. Will return all if 'search' query string parameter is
        not available/empty. If 2 chars are provided search will do an exact
        match on country code and also do a starts with match on country name.
        If not 2 characters search will do a starts with match on country name.
      operationId: searchCountries
      tags:
        - addresses
      parameters:
        - in: query
          name: search
          type: string
          required: false
          description: Search string for countries
      responses:
        '200':
          description: countries matching the search query
          schema:
            $ref: '#/definitions/Countries'
        '400':
          $ref: '#/responses/InvalidRequest'
        '403':
          $ref: '#/responses/PermissionDenied'
        '404':
          $ref: '#/responses/NotFound'
        '500':
          $ref: '#/responses/ServerError'
  /transportation_offices/{dutyLocationId}/counseling_offices/{serviceMemberId}:
    get:
      summary: Returns the counseling locations in the GBLOC matching the duty location
      description: >-
        Returns the counseling locations matching the GBLOC from the selected
        duty location
      operationId: showCounselingOffices
      tags:
        - transportationOffice
      parameters:
        - in: path
          name: dutyLocationId
          format: uuid
          type: string
          required: true
          description: UUID of the duty location
        - in: path
          name: serviceMemberId
          format: uuid
          type: string
          required: true
          description: >-
            UUID of the service member, some counseling offices are branch
            specific
      produces:
        - application/json
      responses:
        '200':
          description: Successfully retrieved counseling offices
          schema:
            $ref: '#/definitions/CounselingOffices'
        '400':
          $ref: '#/responses/InvalidRequest'
        '403':
          $ref: '#/responses/PermissionDenied'
        '404':
          $ref: '#/responses/NotFound'
        '500':
          description: internal server error
  /uploads:
    post:
      summary: Create a new upload
      description: >-
        Uploads represent a single digital file, such as a JPEG or PDF.
        Currently, office application uploads are only for Services Counselors
        to upload files for orders, but this may be expanded in the future.
      operationId: createUpload
      tags:
        - uploads
      consumes:
        - multipart/form-data
      produces:
        - application/json
      parameters:
        - in: query
          name: documentId
          type: string
          format: uuid
          required: false
          description: UUID of the document to add an upload to
        - in: formData
          name: file
          type: file
          description: The file to upload.
          required: true
      responses:
        '201':
          description: created upload
          schema:
            $ref: '#/definitions/Upload'
        '400':
          description: invalid request
        '403':
          description: not authorized
        '404':
          description: not found
        '413':
          description: payload is too large
        '500':
          description: server error
  /re-service-items:
    get:
      summary: >-
        Returns all ReServiceItems (Service Code, Service Name, Market, Shipment
        Type, Auto Approved)
      description: Get ReServiceItems
      produces:
        - application/json
      operationId: getAllReServiceItems
      tags:
        - reServiceItems
      responses:
        '200':
          description: Successfully retrieved all ReServiceItems.
          schema:
            $ref: '#/definitions/ReServiceItems'
        '400':
          $ref: '#/responses/InvalidRequest'
        '401':
          $ref: '#/responses/PermissionDenied'
        '404':
          $ref: '#/responses/NotFound'
        '500':
          $ref: '#/responses/ServerError'
  /uploads/{uploadID}:
    delete:
      summary: Deletes an upload
      description: Uploads represent a single digital file, such as a JPEG or PDF.
      operationId: deleteUpload
      tags:
        - uploads
      parameters:
        - in: path
          name: uploadID
          type: string
          format: uuid
          required: true
          description: UUID of the upload to be deleted
        - in: query
          name: orderID
          type: string
          format: uuid
          description: ID of the order that the upload belongs to
      responses:
        '204':
          description: deleted
        '400':
          description: invalid request
          schema:
            $ref: '#/definitions/InvalidRequestResponsePayload'
        '403':
          description: not authorized
        '404':
          description: not found
        '500':
          description: server error
  /uploads/get/:
    get:
      produces:
        - application/json
      parameters: []
      responses:
        '200':
          description: Successfully retrieved upload
          schema:
            $ref: '#/definitions/Upload'
        '400':
          $ref: '#/responses/InvalidRequest'
        '401':
          $ref: '#/responses/PermissionDenied'
        '403':
          $ref: '#/responses/PermissionDenied'
        '404':
          $ref: '#/responses/NotFound'
        '500':
          $ref: '#/responses/ServerError'
      tags:
        - uploads
      description: Gets an upload
      operationId: getUpload
      summary: Gets an upload by ID
  /uploads/{uploadID}/update:
    patch:
      summary: >-
        Update an existing upload. This is only needed currently for updating
        the image rotation.
      description: >-
        Uploads represent a single digital file, such as a JPEG or PDF. The
        rotation is relevant to how it is displayed on the page.
      operationId: updateUpload
      tags:
        - uploads
      consumes:
        - application/json
      produces:
        - application/json
      parameters:
        - in: path
          name: uploadID
          type: string
          format: uuid
          required: true
          description: UUID of the upload to be updated
        - in: body
          name: body
          required: true
          schema:
            properties:
              rotation:
                type: integer
                description: The rotation of the image
                minimum: 0
                maximum: 3
      responses:
        '201':
          description: updated upload
          schema:
            $ref: '#/definitions/Upload'
        '400':
          description: invalid request
        '403':
          description: not authorized
        '404':
          description: not found
        '413':
          description: payload is too large
        '500':
          description: server error
  /application_parameters/{parameterName}:
    get:
      summary: Searches for an application parameter by name, returns nil if not found
      description: Searches for an application parameter by name, returns nil if not found
      operationId: getParam
      tags:
        - application_parameters
      parameters:
        - in: path
          name: parameterName
          type: string
          format: string
          required: true
          description: Parameter Name
      responses:
        '200':
          description: Application Parameters
          schema:
            $ref: '#/definitions/ApplicationParameters'
        '400':
          description: invalid request
        '401':
          description: request requires user authentication
        '500':
          description: server error
  /calendar/{countryCode}/is-weekend-holiday/{date}:
    get:
      summary: Validate  move date selection
      description: |
        Utility API to determine if input date falls on weekend and/or holiday.
      produces:
        - application/json
      operationId: isDateWeekendHoliday
      tags:
        - calendar
      parameters:
        - description: country code for context of date
          in: path
          name: countryCode
          required: true
          type: string
          enum:
            - US
        - description: input date to determine if weekend/holiday for given country.
          in: path
          name: date
          required: true
          type: string
          format: date
      responses:
        '200':
          description: >-
            Successfully determine if given date is weekend and/or holiday for
            given country.
          schema:
            $ref: '#/definitions/IsDateWeekendHolidayInfo'
        '400':
          $ref: '#/responses/InvalidRequest'
        '401':
          $ref: '#/responses/PermissionDenied'
        '404':
          $ref: '#/responses/NotFound'
        '500':
          $ref: '#/responses/ServerError'
  /moves/{moveID}/assignOfficeUser:
    parameters:
      - description: ID of the move
        in: path
        name: moveID
        required: true
        format: uuid
        type: string
    patch:
      consumes:
        - application/json
      produces:
        - application/json
      parameters:
        - in: body
          name: body
          required: true
          schema:
            $ref: '#/definitions/AssignOfficeUserBody'
      responses:
        '200':
          description: Successfully assigned office user to the move
          schema:
            $ref: '#/definitions/Move'
        '404':
          $ref: '#/responses/NotFound'
        '500':
          $ref: '#/responses/ServerError'
      tags:
        - move
      description: >-
        assigns either a services counselor, task ordering officer, or task
        invoicing officer to the move
      operationId: updateAssignedOfficeUser
  /moves/{moveID}/unassignOfficeUser:
    parameters:
      - description: ID of the move
        in: path
        name: moveID
        required: true
        format: uuid
        type: string
      - in: body
        name: body
        schema:
          properties:
            queueType:
              type: string
          required:
            - queueType
    patch:
      consumes:
        - application/json
      produces:
        - application/json
      responses:
        '200':
          description: Successfully unassigned office user from the move
          schema:
            $ref: '#/definitions/Move'
        '500':
          $ref: '#/responses/ServerError'
      tags:
        - move
      description: >-
        unassigns either a services counselor, task ordering officer, or task
        invoicing officer from the move
      operationId: deleteAssignedOfficeUser
  /moves/{officeUserID}/CheckForLockedMovesAndUnlock:
    parameters:
      - description: ID of the move's officer
        in: path
        name: officeUserID
        required: true
        format: uuid
        type: string
    patch:
      consumes:
        - application/json
      produces:
        - application/json
      responses:
        '200':
          description: Successfully unlocked officer's move(s).
          schema:
            type: object
            properties:
              successMessage:
                type: string
                example: OK
        '500':
          $ref: '#/responses/ServerError'
      tags:
        - move
      description: Finds and unlocks any locked moves by an office user
      operationId: checkForLockedMovesAndUnlock
  /paygrade/{affiliation}:
    get:
      summary: Get pay grades for specified affiliation
      description: Get pay grades for specified affiliation
      operationId: getPayGrades
      tags:
        - orders
      parameters:
        - $ref: '#/parameters/AffiliationParam'
      responses:
        '200':
          description: list all ranks for specified affiliation
          schema:
            type: array
            items:
              $ref: '#/definitions/OrderPayGrades'
        '400':
          description: invalid request
        '401':
          description: request requires user authentication
        '404':
          description: ranks not found
definitions:
  ApplicationParameters:
    type: object
    properties:
      validationCode:
        type: string
        format: string
        x-nullable: true
      parameterName:
        type: string
        format: string
        x-nullable: true
      parameterValue:
        type: string
        format: string
        x-nullable: true
  PostDocumentPayload:
    type: object
    properties:
      service_member_id:
        type: string
        format: uuid
        title: The service member this document belongs to
  InvalidRequestResponsePayload:
    type: object
    properties:
      errors:
        type: object
        additionalProperties:
          type: string
  ClientError:
    type: object
    properties:
      title:
        type: string
      detail:
        type: string
      instance:
        type: string
        format: uuid
    required:
      - title
      - detail
      - instance
  ValidationError:
    allOf:
      - $ref: '#/definitions/ClientError'
      - type: object
    properties:
      invalid_fields:
        type: object
        additionalProperties:
          type: string
    required:
      - invalid_fields
  BackupContact:
    type: object
    properties:
      firstName:
        type: string
      lastName:
        type: string
      email:
        type: string
        format: x-email
        example: backupContact@mail.com
      phone:
        type: string
        format: telephone
        pattern: ^[2-9]\d{2}-\d{3}-\d{4}$
    required:
      - firstName
      - lastName
      - email
      - phone
  Contractor:
    properties:
      contractNumber:
        type: string
      id:
        format: uuid
        type: string
      name:
        type: string
      type:
        type: string
  Role:
    type: object
    properties:
      id:
        type: string
        format: uuid
        example: c56a4180-65aa-42ec-a945-5fd21dec0538
      roleType:
        type: string
        example: customer
      roleName:
        type: string
        example: Task Ordering Officer
      sort:
        type: integer
        format: int32
      privileges:
        type: array
        items:
          $ref: '#/definitions/Privilege'
      createdAt:
        type: string
        format: date-time
        readOnly: true
      updatedAt:
        type: string
        format: date-time
        readOnly: true
    required:
      - id
      - roleType
      - roleName
      - createdAt
      - updatedAt
  Privilege:
    type: object
    properties:
      id:
        type: string
        format: uuid
        example: c56a4180-65aa-42ec-a945-5fd21dec0538
      privilegeType:
        type: string
        example: supervisor
      privilegeName:
        type: string
        example: Supervisor
      sort:
        type: integer
        format: int32
      createdAt:
        type: string
        format: date-time
        readOnly: true
      updatedAt:
        type: string
        format: date-time
        readOnly: true
    required:
      - id
      - privilegeType
      - privilegeName
      - createdAt
      - updatedAt
  OfficeUser:
    type: object
    properties:
      id:
        type: string
        format: uuid
        example: c56a4180-65aa-42ec-a945-5fd21dec0538
      userId:
        type: string
        format: uuid
      firstName:
        type: string
      middleInitials:
        type: string
      lastName:
        type: string
      email:
        type: string
        format: x-email
        pattern: ^[a-zA-Z0-9._%+-]+@[a-zA-Z0-9.-]+\.[a-zA-Z]{2,}$
      telephone:
        type: string
        format: telephone
        pattern: ^[2-9]\d{2}-\d{3}-\d{4}$
      transportationOfficeId:
        type: string
        format: uuid
      transportationOffice:
        $ref: '#/definitions/TransportationOffice'
      transportationOfficeAssignments:
        type: array
        items:
          $ref: '#/definitions/TransportationOfficeAssignment'
      active:
        type: boolean
      roles:
        type: array
        items:
          $ref: '#/definitions/Role'
      privileges:
        type: array
        items:
          $ref: '#/definitions/Privilege'
      edipi:
        type: string
      otherUniqueId:
        type: string
      rejectionReason:
        type: string
      status:
        type: string
        enum:
          - APPROVED
          - REQUESTED
          - REJECTED
      createdAt:
        type: string
        format: date-time
        readOnly: true
      updatedAt:
        type: string
        format: date-time
        readOnly: true
    required:
      - id
      - firstName
      - middleInitials
      - lastName
      - email
      - telephone
      - transportationOfficeId
      - active
      - roles
      - edipi
      - otherUniqueId
      - rejectionReason
      - status
      - createdAt
      - updatedAt
  LockedOfficeUser:
    type: object
    properties:
      firstName:
        type: string
      lastName:
        type: string
      transportationOfficeId:
        type: string
        format: uuid
      transportationOffice:
        $ref: '#/definitions/TransportationOffice'
  OfficeUserCreate:
    type: object
    properties:
      email:
        type: string
        example: user@userdomain.com
        title: Email
        x-nullable: false
      edipi:
        type: string
        example: '1234567890'
        maxLength: 10
        title: EDIPI
        x-nullable: true
      otherUniqueId:
        type: string
        title: Office user identifier when EDIPI is not available
        x-nullable: true
      firstName:
        type: string
        title: First Name
        x-nullable: false
      middleInitials:
        type: string
        example: L.
        x-nullable: true
        title: Middle Initials
      lastName:
        type: string
        title: Last Name
        x-nullable: false
      telephone:
        type: string
        format: telephone
        pattern: ^[2-9]\d{2}-\d{3}-\d{4}$
        example: 212-555-5555
        x-nullable: false
      transportationOfficeId:
        type: string
        format: uuid
        example: c56a4180-65aa-42ec-a945-5fd21dec0538
        x-nullable: false
      roles:
        type: array
        items:
          $ref: '#/definitions/OfficeUserRole'
        x-nullable: false
      privileges:
        type: array
        items:
          $ref: '#/definitions/OfficeUserPrivilege'
        x-nullable: false
    required:
      - firstName
      - lastName
      - email
      - telephone
      - transportationOfficeId
      - roles
  OfficeUserUpdate:
    type: object
    properties:
      telephone:
        type: string
        format: telephone
        pattern: ^[2-9]\d{2}-\d{3}-\d{4}$
        example: 212-555-5555
    required:
      - telephone
  OfficeUserRole:
    type: object
    properties:
      name:
        type: string
        example: Task Ordering Officer
        x-nullable: true
        title: name
      roleType:
        type: string
        example: task_ordering_officer
        x-nullable: true
        title: roleType
  OfficeUserPrivilege:
    type: object
    properties:
      name:
        type: string
        example: Supervisor
        x-nullable: true
        title: name
      privilegeType:
        type: string
        example: supervisor
        x-nullable: true
        title: privilegeType
  Customer:
    type: object
    properties:
      agency:
        type: string
        title: Agency customer is affilated with
      first_name:
        type: string
        example: John
      last_name:
        type: string
        example: Doe
      phone:
        type: string
        format: telephone
        pattern: ^[2-9]\d{2}-\d{3}-\d{4}$
        x-nullable: true
      email:
        type: string
        format: x-email
        pattern: ^[a-zA-Z0-9._%+-]+@[a-zA-Z0-9.-]+\.[a-zA-Z]{2,}$
        x-nullable: true
      suffix:
        type: string
        example: Jr.
        x-nullable: true
      middle_name:
        type: string
        example: David
        x-nullable: true
      current_address:
        $ref: '#/definitions/Address'
      backup_contact:
        $ref: '#/definitions/BackupContact'
      id:
        type: string
        format: uuid
        example: c56a4180-65aa-42ec-a945-5fd21dec0538
      edipi:
        type: string
      userID:
        type: string
        format: uuid
        example: c56a4180-65aa-42ec-a945-5fd21dec0538
      eTag:
        type: string
      phoneIsPreferred:
        type: boolean
      emailIsPreferred:
        type: boolean
      secondaryTelephone:
        type: string
        format: telephone
        pattern: ^[2-9]\d{2}-\d{3}-\d{4}$|^$
        x-nullable: true
      backupAddress:
        $ref: '#/definitions/Address'
      cacValidated:
        type: boolean
        x-nullable: true
      emplid:
        type: string
        x-nullable: true
  CreatedCustomer:
    type: object
    properties:
      affiliation:
        type: string
        title: Branch of service customer is affilated with
      firstName:
        type: string
        example: John
      lastName:
        type: string
        example: Doe
      telephone:
        type: string
        format: telephone
        pattern: ^[2-9]\d{2}-\d{3}-\d{4}$
        x-nullable: true
      personalEmail:
        type: string
        format: x-email
        pattern: ^[a-zA-Z0-9._%+-]+@[a-zA-Z0-9.-]+\.[a-zA-Z]{2,}$
      suffix:
        type: string
        example: Jr.
        x-nullable: true
      middleName:
        type: string
        example: David
        x-nullable: true
      residentialAddress:
        $ref: '#/definitions/Address'
      backupContact:
        $ref: '#/definitions/BackupContact'
      id:
        type: string
        format: uuid
        example: c56a4180-65aa-42ec-a945-5fd21dec0538
      edipi:
        type: string
        x-nullable: true
      userID:
        type: string
        format: uuid
        example: c56a4180-65aa-42ec-a945-5fd21dec0538
      oktaID:
        type: string
      oktaEmail:
        type: string
      phoneIsPreferred:
        type: boolean
      emailIsPreferred:
        type: boolean
      secondaryTelephone:
        type: string
        format: telephone
        pattern: ^[2-9]\d{2}-\d{3}-\d{4}$
        x-nullable: true
      backupAddress:
        $ref: '#/definitions/Address'
      cacValidated:
        type: boolean
  UpdateCustomerPayload:
    type: object
    properties:
      first_name:
        type: string
        example: John
      last_name:
        type: string
        example: Doe
      phone:
        type: string
        format: telephone
        pattern: ^[2-9]\d{2}-\d{3}-\d{4}$
        x-nullable: true
      email:
        type: string
        format: x-email
        pattern: ^[a-zA-Z0-9._%+-]+@[a-zA-Z0-9.-]+\.[a-zA-Z]{2,}$
        x-nullable: true
      suffix:
        type: string
        example: Jr.
        x-nullable: true
      middle_name:
        type: string
        example: David
        x-nullable: true
      current_address:
        allOf:
          - $ref: '#/definitions/Address'
      backup_contact:
        $ref: '#/definitions/BackupContact'
      phoneIsPreferred:
        type: boolean
      emailIsPreferred:
        type: boolean
      secondaryTelephone:
        type: string
        format: telephone
        pattern: ^[2-9]\d{2}-\d{3}-\d{4}$|^$
        x-nullable: true
      backupAddress:
        allOf:
          - $ref: '#/definitions/Address'
      cac_validated:
        type: boolean
  CreateCustomerPayload:
    type: object
    properties:
      affiliation:
        $ref: '#/definitions/Affiliation'
      edipi:
        type: string
        example: '1234567890'
        maxLength: 10
        x-nullable: false
      emplid:
        type: string
        example: '9485155'
        maxLength: 7
        x-nullable: true
      firstName:
        type: string
        example: John
      middleName:
        type: string
        example: David
        x-nullable: true
      lastName:
        type: string
        example: Doe
      suffix:
        type: string
        example: Jr.
        x-nullable: true
      telephone:
        type: string
        format: telephone
        pattern: ^[2-9]\d{2}-\d{3}-\d{4}$
        x-nullable: true
      secondaryTelephone:
        type: string
        format: telephone
        pattern: ^[2-9]\d{2}-\d{3}-\d{4}$
        x-nullable: true
      personalEmail:
        type: string
        format: x-email
        example: personalEmail@email.com
        pattern: ^[a-zA-Z0-9._%+-]+@[a-zA-Z0-9.-]+\.[a-zA-Z]{2,}$
      phoneIsPreferred:
        type: boolean
      emailIsPreferred:
        type: boolean
      residentialAddress:
        allOf:
          - $ref: '#/definitions/Address'
      backupContact:
        $ref: '#/definitions/BackupContact'
      backupMailingAddress:
        allOf:
          - $ref: '#/definitions/Address'
      createOktaAccount:
        type: boolean
      cacUser:
        type: boolean
  FetchLineOfAccountingPayload:
    type: object
    required:
      - effectiveDate
      - departmentIndicator
      - tacCode
    properties:
      departmentIndicator:
        $ref: '#/definitions/DepartmentIndicator'
      effectiveDate:
        description: >
          The effective date for the Line Of Accounting (LOA) being fetched. Eg,
          the orders issue date or the Non-Temporary Storage (NTS) Move Task
          Order (MTO) approval date. Effective date is used to find "Active"
          TGET data by searching for the TACs and LOAs with begin and end dates
          containing this date. The 'Effective Date' is the date that can be
          either the orders issued date (For HHG shipments), MTO approval date
          (For NTS shipments), or even the current date for NTS shipments with
          no approval yet (Just providing a preview to the office users per
          customer request).
        type: string
        format: date
        example: '2023-01-01'
      tacCode:
        type: string
        minLength: 4
        maxLength: 4
        example: F8J1
  SearchCustomersResult:
    type: object
    properties:
      page:
        type: integer
      perPage:
        type: integer
      totalCount:
        type: integer
      searchCustomers:
        $ref: '#/definitions/SearchCustomers'
  SearchCustomers:
    type: array
    items:
      $ref: '#/definitions/SearchCustomer'
  SearchCustomer:
    type: object
    properties:
      id:
        type: string
        format: uuid
      firstName:
        type: string
        example: John
        x-nullable: true
      lastName:
        type: string
        example: Doe
        x-nullable: true
      edipi:
        type: string
        x-nullable: true
      emplid:
        type: string
        x-nullable: true
      branch:
        type: string
      telephone:
        type: string
        format: telephone
        pattern: ^[2-9]\d{2}-\d{3}-\d{4}$
        x-nullable: true
      personalEmail:
        type: string
        format: x-email
        example: personalEmail@email.com
        pattern: ^[a-zA-Z0-9._%+-]+@[a-zA-Z0-9.-]+\.[a-zA-Z]{2,}$
        x-nullable: true
  Entitlements:
    properties:
      id:
        example: 571008b1-b0de-454d-b843-d71be9f02c04
        format: uuid
        type: string
      authorizedWeight:
        example: 2000
        type: integer
        x-formatting: weight
        x-nullable: true
      dependentsAuthorized:
        example: true
        type: boolean
        x-nullable: true
      gunSafe:
        type: boolean
        example: false
      weightRestriction:
        type: integer
        example: 1500
        x-formatting: weight
        x-nullable: true
      ubWeightRestriction:
        example: 1500
        type: integer
        x-nullable: true
        description: >-
          Indicates the UB weight restriction for the move to a particular
          location.
      nonTemporaryStorage:
        example: false
        type: boolean
        x-nullable: true
      privatelyOwnedVehicle:
        example: false
        type: boolean
        x-nullable: true
      proGearWeight:
        example: 2000
        type: integer
        x-formatting: weight
      proGearWeightSpouse:
        example: 500
        type: integer
        x-formatting: weight
      gunSafeWeight:
        example: 500
        type: integer
        x-formatting: weight
      storageInTransit:
        example: 90
        type: integer
        x-nullable: true
      totalWeight:
        example: 500
        type: integer
        x-formatting: weight
      totalDependents:
        example: 2
        type: integer
      requiredMedicalEquipmentWeight:
        example: 500
        type: integer
        x-formatting: weight
      organizationalClothingAndIndividualEquipment:
        example: true
        type: boolean
      accompaniedTour:
        type: boolean
        example: true
        x-nullable: true
        description: >-
          Indicates if the move entitlement allows dependents to travel to the
          new Permanent Duty Station (PDS). This is only present on OCONUS
          moves.
      unaccompaniedBaggageAllowance:
        type: integer
        example: 3
        x-nullable: true
        description: >-
          The amount of weight in pounds that the move is entitled for shipment
          types of Unaccompanied Baggage.
      dependentsUnderTwelve:
        type: integer
        example: 5
        x-nullable: true
        description: >-
          Indicates the number of dependents under the age of twelve for a move.
          This is only present on OCONUS moves.
      dependentsTwelveAndOver:
        type: integer
        example: 3
        x-nullable: true
        description: >-
          Indicates the number of dependents of the age twelve or older for a
          move. This is only present on OCONUS moves.
      eTag:
        type: string
    type: object
  Error:
    properties:
      message:
        type: string
    required:
      - message
    type: object
  Move:
    properties:
      id:
        example: 1f2270c7-7166-40ae-981e-b200ebdf3054
        format: uuid
        type: string
      serviceCounselingCompletedAt:
        format: date-time
        type: string
        x-nullable: true
      availableToPrimeAt:
        format: date-time
        type: string
        x-nullable: true
      approvedAt:
        format: date-time
        type: string
        x-nullable: true
      billableWeightsReviewedAt:
        format: date-time
        type: string
        x-nullable: true
      contractorId:
        type: string
        format: uuid
        x-nullable: true
      contractor:
        $ref: '#/definitions/Contractor'
      locator:
        type: string
        example: 1K43AR
      ordersId:
        type: string
        format: uuid
        example: c56a4180-65aa-42ec-a945-5fd21dec0538
      orders:
        $ref: '#/definitions/Order'
      referenceId:
        example: 1001-3456
        type: string
        x-nullable: true
      status:
        $ref: '#/definitions/MoveStatus'
      excessUnaccompaniedBaggageWeightQualifiedAt:
        type: string
        format: date-time
        description: >-
          Timestamp of when the sum of estimated or actual unaccompanied baggage
          shipment weights of the move reached 90% of the weight allowance
        x-nullable: true
      excessUnaccompaniedBaggageWeightAcknowledgedAt:
        type: string
        format: date-time
        description: >-
          Timestamp of when the TOO acknowledged the excess unaccompanied
          baggage weight risk by either dismissing the alert or updating the max
          billable weight
        x-nullable: true
      excess_weight_qualified_at:
        type: string
        format: date-time
        description: >-
          Timestamp of when the estimated shipment weights of the move reached
          90% of the weight allowance
        x-nullable: true
      excess_weight_acknowledged_at:
        type: string
        format: date-time
        description: >-
          Timestamp of when the TOO acknowledged the excess weight risk by
          either dismissing the alert or updating the max billable weight
        x-nullable: true
      tioRemarks:
        type: string
        example: approved additional weight
        x-nullable: true
      financialReviewFlag:
        type: boolean
        example: false
        description: >-
          This flag is set by office users if a move should be reviewed by a
          Financial Office
        x-nullable: false
        readOnly: true
      financialReviewRemarks:
        type: string
        example: Delivery Address is too far from duty location
        x-nullable: true
        readOnly: true
      closeoutOffice:
        $ref: '#/definitions/TransportationOffice'
      closeoutOfficeId:
        type: string
        format: uuid
        description: >-
          The transportation office that will handle reviewing PPM Closeout
          documentation for Army and Air Force service members
        x-nullable: true
      counselingOffice:
        $ref: '#/definitions/TransportationOffice'
      counselingOfficeId:
        type: string
        format: uuid
        description: >-
          The transportation office that will handle services counseling for
          this move
        x-nullable: true
      approvalsRequestedAt:
        type: string
        format: date-time
        description: >-
          The time at which a move is sent back to the TOO becuase the prime
          added a new service item for approval
        x-nullable: true
      createdAt:
        type: string
        format: date-time
      submittedAt:
        type: string
        format: date-time
        x-nullable: true
      updatedAt:
        type: string
        format: date-time
      eTag:
        type: string
      shipmentGBLOC:
        $ref: '#/definitions/GBLOC'
      lockedByOfficeUserID:
        type: string
        format: uuid
        x-nullable: true
      lockedByOfficeUser:
        $ref: '#/definitions/LockedOfficeUser'
        x-nullable: true
      lockExpiresAt:
        type: string
        format: date-time
        x-nullable: true
      additionalDocuments:
        $ref: '#/definitions/Document'
      SCCounselingAssignedUser:
        $ref: '#/definitions/AssignedOfficeUser'
      SCCloseoutAssignedUser:
        $ref: '#/definitions/AssignedOfficeUser'
      TOOTaskOrderAssignedUser:
        $ref: '#/definitions/AssignedOfficeUser'
      TIOPaymentRequestAssignedUser:
        $ref: '#/definitions/AssignedOfficeUser'
      TOODestinationAssignedUser:
        $ref: '#/definitions/AssignedOfficeUser'
  MoveHistory:
    properties:
      id:
        description: move ID
        example: 1f2270c7-7166-40ae-981e-b200ebdf3054
        format: uuid
        type: string
      historyRecords:
        description: A list of MoveAuditHistory's connected to the move.
        $ref: '#/definitions/MoveAuditHistories'
      locator:
        description: move locator
        type: string
        example: 1K43AR
      referenceId:
        description: move referenceID
        example: 1001-3456
        type: string
        x-nullable: true
  MoveHistoryResult:
    type: object
    properties:
      page:
        type: integer
      perPage:
        type: integer
      totalCount:
        type: integer
      id:
        description: move ID
        example: 1f2270c7-7166-40ae-981e-b200ebdf3054
        format: uuid
        type: string
      historyRecords:
        description: A list of MoveAuditHistory's connected to the move.
        $ref: '#/definitions/MoveAuditHistories'
      locator:
        description: move locator
        type: string
        example: 1K43AR
      referenceId:
        description: move referenceID
        example: 1001-3456
        type: string
        x-nullable: true
  MoveAuditHistories:
    type: array
    items:
      $ref: '#/definitions/MoveAuditHistory'
  MoveAuditHistory:
    properties:
      id:
        description: id from audity_history table
        example: 1f2270c7-7166-40ae-981e-b200ebdf3054
        format: uuid
        type: string
      schemaName:
        description: Database schema audited table for this event is in
        type: string
      tableName:
        description: name of database table that was changed
        type: string
      relId:
        description: relation OID. Table OID (object identifier). Changes with drop/create.
        type: integer
      objectId:
        description: id column for the tableName where the data was changed
        example: 1f2270c7-7166-40ae-981e-b200ebdf3054
        format: uuid
        type: string
        x-nullable: true
      sessionUserId:
        example: 1f2270c7-7166-40ae-981e-b200ebdf3054
        format: uuid
        type: string
        x-nullable: true
      sessionUserFirstName:
        example: foo
        type: string
        x-nullable: true
      sessionUserLastName:
        example: bar
        type: string
        x-nullable: true
      sessionUserEmail:
        example: foobar@example.com
        type: string
        x-nullable: true
      sessionUserTelephone:
        format: telephone
        type: string
        pattern: ^[2-9]\d{2}-\d{3}-\d{4}$
        x-nullable: true
      context:
        type: array
        items:
          type: object
          additionalProperties:
            type: string
        x-nullable: true
      contextId:
        description: id column for the context table the record belongs to
        example: 1f2270c7-7166-40ae-981e-b200ebdf3054
        type: string
        x-nullable: true
      eventName:
        description: API endpoint name that was called to make the change
        type: string
        x-nullable: true
      actionTstampTx:
        description: Transaction start timestamp for tx in which audited event occurred
        type: string
        format: date-time
      actionTstampStm:
        description: Statement start timestamp for tx in which audited event occurred
        type: string
        format: date-time
      actionTstampClk:
        description: Wall clock time at which audited event's trigger call occurred
        type: string
        format: date-time
      transactionId:
        description: >-
          Identifier of transaction that made the change. May wrap, but unique
          paired with action_tstamp_tx.
        type: integer
        x-nullable: true
      action:
        description: Action type; I = insert, D = delete, U = update, T = truncate
        type: string
      oldValues:
        description: >-
          A list of (old/previous) MoveAuditHistoryItem's for a record before
          the change.
        type: object
        additionalProperties: true
        x-nullable: true
      changedValues:
        description: >-
          A list of (changed/updated) MoveAuditHistoryItem's for a record after
          the change.
        type: object
        additionalProperties: true
        x-nullable: true
      statementOnly:
        description: >-
          true if audit event is from an FOR EACH STATEMENT trigger, false for
          FOR EACH ROW'
        type: boolean
        example: false
  MoveAuditHistoryItems:
    type: array
    items:
      $ref: '#/definitions/MoveAuditHistoryItem'
  MoveAuditHistoryItem:
    properties:
      columnName:
        type: string
      columnValue:
        type: string
  MoveStatus:
    type: string
    enum:
      - DRAFT
      - NEEDS SERVICE COUNSELING
      - SERVICE COUNSELING COMPLETED
      - SUBMITTED
      - APPROVALS REQUESTED
      - APPROVED
      - CANCELED
  PPMStatus:
    type: string
    enum:
      - CANCELED
      - DRAFT
      - SUBMITTED
      - WAITING_ON_CUSTOMER
      - NEEDS_ADVANCE_APPROVAL
      - NEEDS_CLOSEOUT
      - CLOSEOUT_COMPLETE
      - COMPLETED
  DeptIndicator:
    type: string
    title: Dept. indicator
    x-nullable: true
    enum:
      - NAVY_AND_MARINES
      - ARMY
      - ARMY_CORPS_OF_ENGINEERS
      - AIR_AND_SPACE_FORCE
      - COAST_GUARD
      - OFFICE_OF_SECRETARY_OF_DEFENSE
    x-display-value:
      NAVY_AND_MARINES: 17 Navy and Marine Corps
      ARMY: 21 Army
      ARMY_CORPS_OF_ENGINEERS: 96 Army Corps of Engineers
      AIR_AND_SPACE_FORCE: 57 Air Force and Space Force
      COAST_GUARD: 70 Coast Guard
      OFFICE_OF_SECRETARY_OF_DEFENSE: 97 Office of the Secretary of Defense
  OrdersTypeDetail:
    type: string
    title: Orders type detail
    x-nullable: true
    enum:
      - HHG_PERMITTED
      - PCS_TDY
      - HHG_RESTRICTED_PROHIBITED
      - HHG_RESTRICTED_AREA
      - INSTRUCTION_20_WEEKS
      - HHG_PROHIBITED_20_WEEKS
      - DELAYED_APPROVAL
    x-display-value:
      HHG_PERMITTED: Shipment of HHG Permitted
      PCS_TDY: PCS with TDY Enroute
      HHG_RESTRICTED_PROHIBITED: Shipment of HHG Restricted or Prohibited
      HHG_RESTRICTED_AREA: HHG Restricted Area-HHG Prohibited
      INSTRUCTION_20_WEEKS: Course of Instruction 20 Weeks or More
      HHG_PROHIBITED_20_WEEKS: Shipment of HHG Prohibited but Authorized within 20 weeks
      DELAYED_APPROVAL: Delayed Approval 20 Weeks or More
  Order:
    properties:
      id:
        example: 1f2270c7-7166-40ae-981e-b200ebdf3054
        format: uuid
        type: string
      customerID:
        example: c56a4180-65aa-42ec-a945-5fd21dec0538
        format: uuid
        type: string
      customer:
        $ref: '#/definitions/Customer'
      moveCode:
        type: string
        example: H2XFJF
      first_name:
        type: string
        example: John
        readOnly: true
      last_name:
        type: string
        example: Doe
        readOnly: true
      grade:
        $ref: '#/definitions/OrderPayGrade'
      agency:
        $ref: '#/definitions/Affiliation'
      entitlement:
        $ref: '#/definitions/Entitlements'
      destinationDutyLocation:
        $ref: '#/definitions/DutyLocation'
      destinationDutyLocationGBLOC:
        $ref: '#/definitions/GBLOC'
      originDutyLocation:
        $ref: '#/definitions/DutyLocation'
      originDutyLocationGBLOC:
        $ref: '#/definitions/GBLOC'
      moveTaskOrderID:
        example: c56a4180-65aa-42ec-a945-5fd21dec0538
        format: uuid
        type: string
      uploaded_order_id:
        example: c56a4180-65aa-42ec-a945-5fd21dec0538
        format: uuid
        type: string
      uploadedAmendedOrderID:
        example: c56a4180-65aa-42ec-a945-5fd21dec0538
        format: uuid
        type: string
        x-nullable: true
      amendedOrdersAcknowledgedAt:
        type: string
        format: date-time
        x-nullable: true
      order_number:
        type: string
        x-nullable: true
        example: 030-00362
      order_type:
        $ref: '#/definitions/OrdersType'
      order_type_detail:
        $ref: '#/definitions/OrdersTypeDetail'
        x-nullable: true
      date_issued:
        type: string
        format: date
        example: '2020-01-01'
      report_by_date:
        type: string
        format: date
        example: '2020-01-01'
      department_indicator:
        $ref: '#/definitions/DeptIndicator'
        x-nullable: true
      tac:
        type: string
        title: TAC
        example: F8J1
        x-nullable: true
      sac:
        type: string
        title: SAC
        example: N002214CSW32Y9
        x-nullable: true
      ntsTac:
        type: string
        title: NTS TAC
        example: F8J1
        x-nullable: true
      ntsSac:
        type: string
        title: NTS SAC
        example: N002214CSW32Y9
        x-nullable: true
      has_dependents:
        type: boolean
        example: false
        title: Are dependents included in your orders?
      spouse_has_pro_gear:
        type: boolean
        example: false
        title: >-
          Do you have a spouse who will need to move items related to their
          occupation (also known as spouse pro-gear)?
      supplyAndServicesCostEstimate:
        type: string
      packingAndShippingInstructions:
        type: string
      methodOfPayment:
        type: string
      naics:
        type: string
      orders_type:
        $ref: '#/definitions/OrdersType'
      eTag:
        type: string
    type: object
  Location:
    type: object
    properties:
      label:
        type: string
        example: Label for display
      value:
        type: string
        example: Value for location
    required:
      - label
      - value
  Locations:
    type: array
    items:
      $ref: '#/definitions/Location'
  OrderBody:
    type: object
    properties:
      id:
        type: string
        format: uuid
  CreateOrders:
    type: object
    properties:
      serviceMemberId:
        type: string
        format: uuid
        example: c56a4180-65aa-42ec-a945-5fd21dec0538
      issueDate:
        type: string
        description: The date and time that these orders were cut.
        format: date
        title: Orders date
      reportByDate:
        type: string
        description: Report By Date
        format: date
        title: Report-by date
      ordersType:
        $ref: '#/definitions/OrdersType'
      ordersTypeDetail:
        $ref: '#/definitions/OrdersTypeDetail'
      hasDependents:
        type: boolean
        title: Are dependents included in your orders?
      spouseHasProGear:
        type: boolean
        title: >-
          Do you have a spouse who will need to move items related to their
          occupation (also known as spouse pro-gear)?
      newDutyLocationId:
        type: string
        format: uuid
        example: c56a4180-65aa-42ec-a945-5fd21dec0538
      counselingOfficeId:
        type: string
        format: uuid
        example: cf1addea-a4f9-4173-8506-2bb82a064cb7
        x-nullable: true
      ordersNumber:
        type: string
        title: Orders Number
        x-nullable: true
        example: 030-00362
      tac:
        type: string
        title: TAC
        example: F8J1
        x-nullable: true
      sac:
        type: string
        title: SAC
        example: N002214CSW32Y9
        x-nullable: true
      departmentIndicator:
        $ref: '#/definitions/DeptIndicator'
      grade:
        $ref: '#/definitions/OrderPayGrade'
      originDutyLocationId:
        type: string
        format: uuid
        example: c56a4180-65aa-42ec-a945-5fd21dec0538
      accompaniedTour:
        type: boolean
        example: true
        x-nullable: true
        description: >-
          Indicates if the move entitlement allows dependents to travel to the
          new Permanent Duty Station (PDS). This is only present on OCONUS
          moves.
      dependentsUnderTwelve:
        type: integer
        example: 5
        x-nullable: true
        description: >-
          Indicates the number of dependents under the age of twelve for a move.
          This is only present on OCONUS moves.
      dependentsTwelveAndOver:
        type: integer
        example: 3
        x-nullable: true
        description: >-
          Indicates the number of dependents of the age twelve or older for a
          move. This is only present on OCONUS moves.
      civilianTdyUbAllowance:
        type: integer
        example: 3
        x-nullable: true
        description: >-
          The weight in pounds set by the customer or office user that a
          civilian TDY move is entitled to for Unaccompanied Baggage shipment
          types.
    required:
      - serviceMemberId
      - issueDate
      - reportByDate
      - ordersType
      - hasDependents
      - spouseHasProGear
      - newDutyLocationId
  CounselingUpdateOrderPayload:
    type: object
    properties:
      issueDate:
        type: string
        description: The date and time that these orders were cut.
        format: date
        example: '2018-04-26'
        title: Orders date
      reportByDate:
        type: string
        description: Report By Date
        format: date
        example: '2018-04-26'
        title: Report-by date
      ordersType:
        $ref: '#/definitions/OrdersType'
      ordersTypeDetail:
        $ref: '#/definitions/OrdersTypeDetail'
      ordersNumber:
        type: string
        title: Orders Number
        x-nullable: true
        example: 030-00362
      departmentIndicator:
        $ref: '#/definitions/DeptIndicator'
        x-nullable: true
      originDutyLocationId:
        type: string
        format: uuid
        example: c56a4180-65aa-42ec-a945-5fd21dec0538
      newDutyLocationId:
        type: string
        format: uuid
        example: c56a4180-65aa-42ec-a945-5fd21dec0538
      tac:
        type: string
        title: HHG TAC
        minLength: 4
        maxLength: 4
        example: F8J1
        x-nullable: true
      sac:
        title: HHG SAC
        example: N002214CSW32Y9
        $ref: '#/definitions/NullableString'
      ntsTac:
        title: NTS TAC
        minLength: 4
        maxLength: 4
        example: F8J1
        $ref: '#/definitions/NullableString'
      ntsSac:
        title: NTS SAC
        example: N002214CSW32Y9
        $ref: '#/definitions/NullableString'
      grade:
        $ref: '#/definitions/OrderPayGrade'
      hasDependents:
        type: boolean
        title: Are dependents included in your orders?
        x-nullable: true
      dependentsAuthorized:
        type: boolean
        x-nullable: true
      civilianTdyUbAllowance:
        type: integer
        example: 3
        x-nullable: true
        description: >-
          The weight in pounds set by the customer or office user that a
          civilian TDY move is entitled to for Unaccompanied Baggage shipment
          types.
    required:
      - issueDate
      - reportByDate
      - ordersType
      - originDutyLocationId
      - newDutyLocationId
  UpdateOrderPayload:
    type: object
    properties:
      issueDate:
        type: string
        description: The date and time that these orders were cut.
        format: date
        example: '2018-04-26'
        title: Orders date
      reportByDate:
        type: string
        description: Report By Date
        format: date
        example: '2018-04-26'
        title: Report-by date
      ordersType:
        $ref: '#/definitions/OrdersType'
      ordersTypeDetail:
        $ref: '#/definitions/OrdersTypeDetail'
      originDutyLocationId:
        type: string
        format: uuid
        example: c56a4180-65aa-42ec-a945-5fd21dec0538
      newDutyLocationId:
        type: string
        format: uuid
        example: c56a4180-65aa-42ec-a945-5fd21dec0538
      ordersNumber:
        type: string
        title: Orders Number
        x-nullable: true
        example: 030-00362
      tac:
        type: string
        title: HHG TAC
        minLength: 4
        maxLength: 4
        example: F8J1
        x-nullable: true
      sac:
        title: HHG SAC
        example: N002214CSW32Y9
        $ref: '#/definitions/NullableString'
      ntsTac:
        title: NTS TAC
        minLength: 4
        maxLength: 4
        example: F8J1
        $ref: '#/definitions/NullableString'
      ntsSac:
        title: NTS SAC
        example: N002214CSW32Y9
        $ref: '#/definitions/NullableString'
      departmentIndicator:
        $ref: '#/definitions/DeptIndicator'
        x-nullable: true
      ordersAcknowledgement:
        description: >-
          Confirmation that the new amended orders were reviewed after
          previously approving the original orders
        type: boolean
        x-nullable: true
      grade:
        $ref: '#/definitions/OrderPayGrade'
      dependentsAuthorized:
        type: boolean
        x-nullable: true
      civilianTdyUbAllowance:
        type: integer
        example: 3
        x-nullable: true
        description: >-
          The weight in pounds set by the customer or office user that a
          civilian TDY move is entitled to for Unaccompanied Baggage shipment
          types.
    required:
      - issueDate
      - reportByDate
      - ordersType
      - newDutyLocationId
      - originDutyLocationId
  UpdateAllowancePayload:
    type: object
    properties:
      grade:
        $ref: '#/definitions/OrderPayGrade'
      agency:
        $ref: '#/definitions/Affiliation'
      proGearWeight:
        description: unit is in lbs
        example: 2000
        type: integer
        minimum: 0
        maximum: 2000
        x-formatting: weight
        x-nullable: true
      proGearWeightSpouse:
        description: unit is in lbs
        example: 500
        type: integer
        minimum: 0
        maximum: 500
        x-formatting: weight
        x-nullable: true
      gunSafeWeight:
        description: unit is in lbs
        example: 500
        type: integer
        minimum: 0
        maximum: 500
        x-formatting: weight
        x-nullable: true
      requiredMedicalEquipmentWeight:
        description: unit is in lbs
        example: 2000
        type: integer
        minimum: 0
        x-formatting: weight
      organizationalClothingAndIndividualEquipment:
        description: only for Army
        type: boolean
        x-nullable: true
      storageInTransit:
        description: >-
          the number of storage in transit days that the customer is entitled to
          for a given shipment on their move
        type: integer
        minimum: 0
      gunSafe:
        description: >-
          True if user is entitled to move a gun safe (up to 500 lbs) as part of
          their move without it being charged against their weight allowance.
        type: boolean
        x-nullable: true
      accompaniedTour:
        type: boolean
        example: true
        x-nullable: true
        description: >-
          Indicates if the move entitlement allows dependents to travel to the
          new Permanent Duty Station (PDS). This is only present on OCONUS
          moves.
      dependentsUnderTwelve:
        type: integer
        example: 5
        x-nullable: true
        description: >-
          Indicates the number of dependents under the age of twelve for a move.
          This is only present on OCONUS moves.
      dependentsTwelveAndOver:
        type: integer
        example: 3
        x-nullable: true
        description: >-
          Indicates the number of dependents of the age twelve or older for a
          move. This is only present on OCONUS moves.
      ubAllowance:
        example: 500
        type: integer
        x-nullable: true
      weightRestriction:
        example: 1500
        type: integer
        x-nullable: true
        description: >-
          Indicates the weight restriction for the move to a particular
          location.
      ubWeightRestriction:
        example: 1500
        type: integer
        x-nullable: true
        description: >-
          Indicates the UB weight restriction for the move to a particular
          location.
  UpdateBillableWeightPayload:
    type: object
    properties:
      authorizedWeight:
        description: unit is in lbs
        example: 2000
        minimum: 1
        type: integer
        x-formatting: weight
        x-nullable: true
  UpdateMaxBillableWeightAsTIOPayload:
    type: object
    properties:
      authorizedWeight:
        description: unit is in lbs
        example: 2000
        minimum: 1
        type: integer
        x-formatting: weight
        x-nullable: true
      tioRemarks:
        description: TIO remarks for updating the max billable weight
        example: Increasing max billable weight
        type: string
        minLength: 1
        x-nullable: true
    required:
      - authorizedWeight
      - tioRemarks
  CounselingUpdateAllowancePayload:
    type: object
    properties:
      grade:
        $ref: '#/definitions/OrderPayGrade'
      agency:
        $ref: '#/definitions/Affiliation'
      proGearWeight:
        minimum: 0
        maximum: 2000
        description: unit is in lbs
        example: 2000
        type: integer
        x-formatting: weight
        x-nullable: true
      proGearWeightSpouse:
        minimum: 0
        maximum: 500
        description: unit is in lbs
        example: 2000
        type: integer
        x-formatting: weight
        x-nullable: true
      gunSafeWeight:
        minimum: 0
        maximum: 500
        description: unit is in lbs
        example: 2000
        type: integer
        x-formatting: weight
        x-nullable: true
      requiredMedicalEquipmentWeight:
        minimum: 0
        description: unit is in lbs
        example: 2000
        type: integer
        x-formatting: weight
      organizationalClothingAndIndividualEquipment:
        description: only for Army
        type: boolean
        x-nullable: true
      storageInTransit:
        description: >-
          the number of storage in transit days that the customer is entitled to
          for a given shipment on their move
        type: integer
        minimum: 0
      gunSafe:
        description: >-
          True if user is entitled to move a gun safe (up to 500 lbs) as part of
          their move without it being charged against their weight allowance.
        type: boolean
        x-nullable: true
      accompaniedTour:
        type: boolean
        example: true
        x-nullable: true
        description: >-
          Indicates if the move entitlement allows dependents to travel to the
          new Permanent Duty Station (PDS). This is only present on OCONUS
          moves.
      dependentsUnderTwelve:
        type: integer
        example: 5
        x-nullable: true
        description: >-
          Indicates the number of dependents under the age of twelve for a move.
          This is only present on OCONUS moves.
      dependentsTwelveAndOver:
        type: integer
        example: 3
        x-nullable: true
        description: >-
          Indicates the number of dependents of the age twelve or older for a
          move. This is only present on OCONUS moves.
      ubAllowance:
        example: 500
        type: integer
        x-nullable: true
      weightRestriction:
        example: 1500
        type: integer
        x-nullable: true
        description: Indicates the weight restriction for a move to a particular location.
      ubWeightRestriction:
        example: 1500
        type: integer
        x-nullable: true
        description: >-
          Indicates the UB weight restriction for the move to a particular
          location.
  MoveTaskOrder:
    description: The Move (MoveTaskOrder)
    properties:
      id:
        example: 1f2270c7-7166-40ae-981e-b200ebdf3054
        format: uuid
        type: string
      createdAt:
        format: date-time
        type: string
      orderID:
        example: c56a4180-65aa-42ec-a945-5fd21dec0538
        format: uuid
        type: string
      locator:
        type: string
        example: 1K43AR
      referenceId:
        example: 1001-3456
        type: string
      serviceCounselingCompletedAt:
        format: date-time
        type: string
        x-nullable: true
      availableToPrimeAt:
        format: date-time
        type: string
        x-nullable: true
      approvedAt:
        format: date-time
        type: string
        x-nullable: true
      updatedAt:
        format: date-time
        type: string
      destinationAddress:
        $ref: '#/definitions/Address'
      pickupAddress:
        $ref: '#/definitions/Address'
      destinationDutyLocation:
        example: 1f2270c7-7166-40ae-981e-b200ebdf3054
        format: uuid
        type: string
      originDutyLocation:
        example: 1f2270c7-7166-40ae-981e-b200ebdf3054
        format: uuid
        type: string
      entitlements:
        $ref: '#/definitions/Entitlements'
      requestedPickupDate:
        format: date
        type: string
      tioRemarks:
        type: string
        example: approved additional weight
        x-nullable: true
      eTag:
        type: string
    type: object
  MoveTaskOrders:
    items:
      $ref: '#/definitions/MoveTaskOrder'
    type: array
  PaymentRequest:
    properties:
      proofOfServiceDocs:
        $ref: '#/definitions/ProofOfServiceDocs'
      id:
        example: c56a4180-65aa-42ec-a945-5fd21dec0538
        format: uuid
        readOnly: true
        type: string
      isFinal:
        default: false
        type: boolean
      moveTaskOrder:
        $ref: '#/definitions/Move'
      moveTaskOrderID:
        example: c56a4180-65aa-42ec-a945-5fd21dec0538
        format: uuid
        type: string
      rejectionReason:
        example: documentation was incomplete
        type: string
        x-nullable: true
      serviceItems:
        $ref: '#/definitions/PaymentServiceItems'
      status:
        $ref: '#/definitions/PaymentRequestStatus'
      paymentRequestNumber:
        example: 1234-5678-1
        readOnly: true
        type: string
      recalculationOfPaymentRequestID:
        example: c56a4180-65aa-42ec-a945-5fd21dec0538
        format: uuid
        type: string
        readOnly: true
        x-nullable: true
      eTag:
        type: string
      reviewedAt:
        format: date-time
        type: string
        x-nullable: true
      createdAt:
        format: date-time
        type: string
      sentToGexAt:
        format: date-time
        type: string
        x-nullable: true
      receivedByGexAt:
        format: date-time
        type: string
        x-nullable: true
      ediErrorType:
        description: >-
          Type of EDI reporting or causing the issue. Can be EDI 997, 824, and
          858.
        type: string
        x-nullable: true
      ediErrorCode:
        description: Reported code from syncada for the EDI error encountered
        type: string
        x-nullable: true
      ediErrorDescription:
        description: The reason the services counselor has excluded or rejected the item.
        type: string
        x-nullable: true
      tppsInvoiceAmountPaidTotalMillicents:
        type: integer
        format: millients
        title: >-
          Total amount that TPPS paid for all service items on the payment
          request in millicents
        x-nullable: true
      tppsInvoiceSellerPaidDate:
        type: string
        format: date-time
        title: Date that TPPS paid HS for the payment request
        x-nullable: true
    type: object
  PaymentRequests:
    items:
      $ref: '#/definitions/PaymentRequest'
    type: array
  PaymentServiceItems:
    items:
      $ref: '#/definitions/PaymentServiceItem'
    type: array
  PaymentServiceItem:
    properties:
      id:
        example: c56a4180-65aa-42ec-a945-5fd21dec0538
        format: uuid
        readOnly: true
        type: string
      createdAt:
        format: date-time
        type: string
      paymentRequestID:
        example: c56a4180-65aa-42ec-a945-5fd21dec0538
        format: uuid
        type: string
      mtoServiceItemID:
        example: c56a4180-65aa-42ec-a945-5fd21dec0538
        format: uuid
        type: string
      mtoServiceItemCode:
        example: DLH
        type: string
      mtoServiceItemName:
        example: Move management
        type: string
      mtoShipmentType:
        $ref: '#/definitions/MTOShipmentType'
      mtoShipmentID:
        type: string
        format: uuid
        example: c56a4180-65aa-42ec-a945-5fd21dec0538
        x-nullable: true
      status:
        $ref: '#/definitions/PaymentServiceItemStatus'
      priceCents:
        type: integer
        format: cents
        title: Price of the service item in cents
        x-nullable: true
      rejectionReason:
        example: documentation was incomplete
        type: string
        x-nullable: true
      referenceID:
        example: 1234-5678-c56a4180
        readOnly: true
        format: string
      paymentServiceItemParams:
        $ref: '#/definitions/PaymentServiceItemParams'
      eTag:
        type: string
      tppsInvoiceAmountPaidPerServiceItemMillicents:
        type: integer
        format: millicents
        title: Amount that TPPS paid for the individual service item in millicents
        x-nullable: true
    type: object
  PaymentRequestStatus:
    type: string
    enum:
      - PENDING
      - REVIEWED
      - REVIEWED_AND_ALL_SERVICE_ITEMS_REJECTED
      - SENT_TO_GEX
      - TPPS_RECEIVED
      - PAID
      - EDI_ERROR
      - DEPRECATED
    title: Payment Request Status
  ProofOfServiceDocs:
    items:
      $ref: '#/definitions/ProofOfServiceDoc'
    type: array
  ProofOfServiceDoc:
    properties:
      isWeightTicket:
        type: boolean
      uploads:
        items:
          $ref: '#/definitions/Upload'
        type: array
  ShipmentsPaymentSITBalance:
    items:
      $ref: '#/definitions/ShipmentPaymentSITBalance'
    type: array
  ShipmentPaymentSITBalance:
    properties:
      shipmentID:
        type: string
        format: uuid
      totalSITDaysAuthorized:
        type: integer
      totalSITDaysRemaining:
        type: integer
      totalSITEndDate:
        type: string
        format: date
        x-nullable: true
      pendingSITDaysInvoiced:
        type: integer
      pendingBilledStartDate:
        type: string
        format: date
        x-nullable: true
      pendingBilledEndDate:
        type: string
        format: date
        x-nullable: true
      previouslyBilledDays:
        type: integer
        x-nullable: true
      previouslyBilledStartDate:
        type: string
        format: date
        x-nullable: true
      previouslyBilledEndDate:
        type: string
        format: date
        x-nullable: true
  UpdateShipment:
    type: object
    properties:
      shipmentType:
        $ref: '#/definitions/MTOShipmentType'
      requestedPickupDate:
        format: date
        type: string
        x-nullable: true
      requestedDeliveryDate:
        format: date
        type: string
        x-nullable: true
      customerRemarks:
        type: string
        example: handle with care
        x-nullable: true
      counselorRemarks:
        type: string
        example: counselor approved
        x-nullable: true
      billableWeightCap:
        type: integer
        description: estimated weight of the shuttle service item provided by the prime
        example: 2500
        x-formatting: weight
        x-nullable: true
      billableWeightJustification:
        type: string
        example: more weight than expected
        x-nullable: true
      pickupAddress:
        allOf:
          - $ref: '#/definitions/Address'
      destinationAddress:
        allOf:
          - $ref: '#/definitions/Address'
      secondaryDeliveryAddress:
        allOf:
          - $ref: '#/definitions/Address'
      secondaryPickupAddress:
        allOf:
          - $ref: '#/definitions/Address'
      hasSecondaryPickupAddress:
        type: boolean
        x-nullable: true
        x-omitempty: false
      hasSecondaryDeliveryAddress:
        type: boolean
        x-nullable: true
        x-omitempty: false
      tertiaryDeliveryAddress:
        allOf:
          - $ref: '#/definitions/Address'
      tertiaryPickupAddress:
        allOf:
          - $ref: '#/definitions/Address'
      hasTertiaryPickupAddress:
        type: boolean
        x-nullable: true
        x-omitempty: false
      hasTertiaryDeliveryAddress:
        type: boolean
        x-nullable: true
        x-omitempty: false
      actualProGearWeight:
        type: integer
        x-nullable: true
        x-omitempty: false
      actualSpouseProGearWeight:
        type: integer
        x-nullable: true
        x-omitempty: false
      destinationType:
        $ref: '#/definitions/DestinationType'
      agents:
        $ref: '#/definitions/MTOAgents'
        x-nullable: true
      tacType:
        $ref: '#/definitions/LOATypeNullable'
      sacType:
        $ref: '#/definitions/LOATypeNullable'
      usesExternalVendor:
        type: boolean
        example: false
        x-nullable: true
      serviceOrderNumber:
        type: string
        x-nullable: true
      ntsRecordedWeight:
        description: >-
          The previously recorded weight for the NTS Shipment. Used for NTS
          Release to know what the previous primeActualWeight or billable weight
          was.
        example: 2000
        type: integer
        x-formatting: weight
        x-nullable: true
      storageFacility:
        x-nullable: true
        $ref: '#/definitions/StorageFacility'
      ppmShipment:
        $ref: '#/definitions/UpdatePPMShipment'
      boatShipment:
        $ref: '#/definitions/UpdateBoatShipment'
      mobileHomeShipment:
        $ref: '#/definitions/UpdateMobileHomeShipment'
  UpdatePPMShipment:
    type: object
    properties:
      ppmType:
        $ref: '#/definitions/PPMType'
      expectedDepartureDate:
        description: |
          Date the customer expects to move.
        format: date
        type: string
        x-nullable: true
      actualMoveDate:
        format: date
        type: string
        x-nullable: true
      pickupAddress:
        allOf:
          - $ref: '#/definitions/Address'
      secondaryPickupAddress:
        allOf:
          - $ref: '#/definitions/Address'
      destinationAddress:
        allOf:
          - $ref: '#/definitions/PPMDestinationAddress'
      secondaryDestinationAddress:
        allOf:
          - $ref: '#/definitions/Address'
      hasSecondaryPickupAddress:
        type: boolean
        x-nullable: true
        x-omitempty: false
      hasSecondaryDestinationAddress:
        type: boolean
        x-nullable: true
        x-omitempty: false
      tertiaryPickupAddress:
        allOf:
          - $ref: '#/definitions/Address'
      tertiaryDestinationAddress:
        allOf:
          - $ref: '#/definitions/Address'
      hasTertiaryPickupAddress:
        type: boolean
        x-nullable: true
        x-omitempty: false
      hasTertiaryDestinationAddress:
        type: boolean
        x-nullable: true
        x-omitempty: false
      w2Address:
        x-nullable: true
        $ref: '#/definitions/Address'
      sitExpected:
        type: boolean
        x-nullable: true
      sitLocation:
        allOf:
          - $ref: '#/definitions/SITLocationType'
          - x-nullable: true
      sitEstimatedWeight:
        type: integer
        example: 2000
        x-nullable: true
      sitEstimatedEntryDate:
        format: date
        type: string
        x-nullable: true
      sitEstimatedDepartureDate:
        format: date
        type: string
        x-nullable: true
      estimatedWeight:
        type: integer
        example: 4200
        x-nullable: true
      allowableWeight:
        description: The allowable weight of the PPM shipment goods being moved.
        type: integer
        minimum: 0
        example: 4300
        x-nullable: true
      hasProGear:
        description: |
          Indicates whether PPM shipment has pro-gear.
        type: boolean
        x-nullable: true
      proGearWeight:
        type: integer
        x-nullable: true
      spouseProGearWeight:
        type: integer
        x-nullable: true
      hasGunSafe:
        description: |
          Indicates whether PPM shipment has gun safe.
        type: boolean
        x-nullable: true
      gunSafeWeight:
        description: >-
          The estimated weight of the gun safe being moved belonging to the
          service member.
        type: integer
        x-nullable: true
      hasRequestedAdvance:
        description: |
          Indicates whether an advance has been requested for the PPM shipment.
        type: boolean
        x-nullable: true
      hasReceivedAdvance:
        description: |
          Indicates whether an advance was received for the PPM shipment.
        type: boolean
        x-nullable: true
      advanceAmountRequested:
        description: |
          The amount request for an advance, or null if no advance is requested
        type: integer
        format: cents
        x-nullable: true
      advanceAmountReceived:
        description: |
          The amount received for an advance, or null if no advance is received
        type: integer
        format: cents
        x-nullable: true
      advanceStatus:
        $ref: '#/definitions/PPMAdvanceStatus'
        x-nullable: true
      isActualExpenseReimbursement:
        description: >-
          Used for PPM shipments only. Denotes if this shipment uses the Actual
          Expense Reimbursement method.
        type: boolean
        example: false
        x-omitempty: false
        x-nullable: true
  UpdateBoatShipment:
    type: object
    properties:
      type:
        type: string
        enum:
          - HAUL_AWAY
          - TOW_AWAY
        x-nullable: true
      year:
        type: integer
        description: Year of the Boat
        x-nullable: true
      make:
        type: string
        description: Make of the Boat
        x-nullable: true
      model:
        type: string
        description: Model of the Boat
        x-nullable: true
      lengthInInches:
        type: integer
        description: Length of the Boat in inches
        x-nullable: true
      widthInInches:
        type: integer
        description: Width of the Boat in inches
        x-nullable: true
      heightInInches:
        type: integer
        description: Height of the Boat in inches
        x-nullable: true
      hasTrailer:
        type: boolean
        description: Does the boat have a trailer
        x-nullable: true
      isRoadworthy:
        type: boolean
        description: Is the trailer roadworthy
        x-nullable: true
  UpdateMobileHomeShipment:
    type: object
    properties:
      year:
        type: integer
        description: Year of the Boat
        x-nullable: true
      make:
        type: string
        description: Make of the Boat
        x-nullable: true
      model:
        type: string
        description: Model of the Boat
        x-nullable: true
      lengthInInches:
        type: integer
        description: Length of the Boat in inches
        x-nullable: true
      widthInInches:
        type: integer
        description: Width of the Boat in inches
        x-nullable: true
      heightInInches:
        type: integer
        description: Height of the Boat in inches
        x-nullable: true
  UpdateWeightTicket:
    type: object
    properties:
      vehicleDescription:
        description: >-
          Description of the vehicle used for the trip. E.g. make/model, type of
          truck/van, etc.
        type: string
        x-nullable: true
        x-omitempty: false
      emptyWeight:
        description: Weight of the vehicle when empty.
        type: integer
        minimum: 0
      missingEmptyWeightTicket:
        description: >-
          Indicates if the customer is missing a weight ticket for the vehicle
          weight when empty.
        type: boolean
        x-nullable: true
        x-omitempty: false
      fullWeight:
        description: The weight of the vehicle when full.
        type: integer
        minimum: 0
      missingFullWeightTicket:
        description: >-
          Indicates if the customer is missing a weight ticket for the vehicle
          weight when full.
        type: boolean
        x-nullable: true
        x-omitempty: false
      ownsTrailer:
        description: Indicates if the customer used a trailer they own for the move.
        type: boolean
      trailerMeetsCriteria:
        description: >-
          Indicates if the trailer that the customer used meets all the criteria
          to be claimable.
        type: boolean
      status:
        $ref: '#/definitions/PPMDocumentStatus'
      reason:
        description: The reason the services counselor has excluded or rejected the item.
        type: string
      adjustedNetWeight:
        description: Indicates the adjusted net weight of the vehicle
        type: integer
        minimum: 0
      netWeightRemarks:
        description: Remarks explaining any edits made to the net weight
        type: string
  UpdateMovingExpense:
    type: object
    properties:
      movingExpenseType:
        $ref: '#/definitions/OmittableMovingExpenseType'
      description:
        description: A brief description of the expense.
        type: string
        x-nullable: true
        x-omitempty: false
      amount:
        description: The total amount of the expense as indicated on the receipt
        type: integer
      sitStartDate:
        description: >-
          The date the shipment entered storage, applicable for the `STORAGE`
          movingExpenseType only
        type: string
        format: date
      sitEndDate:
        description: >-
          The date the shipment exited storage, applicable for the `STORAGE`
          movingExpenseType only
        type: string
        format: date
      status:
        $ref: '#/definitions/PPMDocumentStatus'
      reason:
        description: The reason the services counselor has excluded or rejected the item.
        type: string
      weightStored:
        description: The total weight stored in PPM SIT
        type: integer
      sitLocation:
        allOf:
          - $ref: '#/definitions/SITLocationType'
          - x-nullable: true
      sitEstimatedCost:
        description: >-
          The estimated amount that the government will pay the service member
          to put their goods into storage. This estimated storage cost is
          separate from the estimated incentive.
        type: integer
        format: cents
        x-nullable: true
        x-omitempty: false
      sitReimburseableAmount:
        description: The amount of SIT that will be reimbursed
        type: integer
        format: cents
        x-nullable: true
        x-omitempty: false
      paidWithGTCC:
        description: >-
          Indicates if the service member used their government issued card to
          pay for the expense
        type: boolean
        x-nullable: true
        x-omitempty: false
      missingReceipt:
        description: Indicates if the customer is missing the receipt for their expense.
        type: boolean
        x-nullable: true
        x-omitempty: false
      weightShipped:
        description: The total weight shipped for a small package
        type: integer
        x-nullable: true
        x-omitempty: false
      trackingNumber:
        description: Tracking number for a small package expense
        type: string
        x-nullable: true
        x-omitempty: false
      isProGear:
        description: Indicates if the customer is claiming an expense as pro-gear or not
        type: boolean
        x-nullable: true
      proGearBelongsToSelf:
        description: Indicates if the pro-gear belongs to the customer or their spouse
        type: boolean
        x-nullable: true
      proGearDescription:
        description: A brief description of the pro-gear
        type: string
        x-nullable: true
  UpdateProGearWeightTicket:
    type: object
    properties:
      belongsToSelf:
        description: >-
          Indicates if this information is for the customer's own pro-gear,
          otherwise, it's the spouse's.
        type: boolean
      hasWeightTickets:
        description: >-
          Indicates if the user has a weight ticket for their pro-gear,
          otherwise they have a constructed weight.
        type: boolean
      weight:
        description: Weight of the pro-gear contained in the shipment.
        type: integer
        minimum: 0
      status:
        $ref: '#/definitions/PPMDocumentStatus'
      reason:
        description: The reason the services counselor has excluded or rejected the item.
        type: string
      description:
        description: Description of pro gear included in trips set.
        type: string
  UpdateGunSafeWeightTicket:
    type: object
    properties:
      hasWeightTickets:
        description: >-
          Indicates if the user has a weight ticket for their gun safe,
          otherwise they have a constructed weight.
        type: boolean
      weight:
        description: Weight of the gun safe contained in the shipment.
        type: integer
        minimum: 0
      status:
        $ref: '#/definitions/PPMDocumentStatus'
      reason:
        description: The reason the services counselor has excluded or rejected the item.
        type: string
      description:
        description: Description of gun safe included in trips set.
        type: string
  ApproveShipments:
    type: object
    properties:
      approveShipments:
        type: array
        items:
          type: object
          properties:
            shipmentID:
              type: string
              format: uuid
            eTag:
              type: string
          required:
            - shipmentID
            - eTag
    required:
      - approveShipments
  MTOShipments:
    items:
      $ref: '#/definitions/MTOShipment'
    type: array
  CreateMTOShipment:
    type: object
    properties:
      moveTaskOrderID:
        description: The ID of the move this new shipment is for.
        example: 1f2270c7-7166-40ae-981e-b200ebdf3054
        format: uuid
        type: string
      requestedPickupDate:
        description: >
          The customer's preferred pickup date. Other dates, such as required
          delivery date and (outside MilMove) the pack date, are derived from
          this date.
        format: date
        type: string
        x-nullable: true
      requestedDeliveryDate:
        description: |
          The customer's preferred delivery date.
        format: date
        type: string
        x-nullable: true
      customerRemarks:
        description: >
          The customer can use the customer remarks field to inform the services
          counselor and the movers about any

          special circumstances for this shipment. Typical examples:
            * bulky or fragile items,
            * weapons,
            * access info for their address.
          Customer enters this information during onboarding. Optional field.
        type: string
        example: handle with care
        x-nullable: true
      counselorRemarks:
        description: >
          The counselor can use the counselor remarks field to inform the movers
          about any

          special circumstances for this shipment. Typical examples:
            * bulky or fragile items,
            * weapons,
            * access info for their address.
          Counselors enters this information when creating or editing an MTO
          Shipment. Optional field.
        type: string
        example: handle with care
        x-nullable: true
      agents:
        $ref: '#/definitions/MTOAgents'
      mtoServiceItems:
        $ref: '#/definitions/MTOServiceItems'
      pickupAddress:
        description: The address where the movers should pick up this shipment.
        allOf:
          - $ref: '#/definitions/Address'
      destinationAddress:
        description: Where the movers should deliver this shipment.
        allOf:
          - $ref: '#/definitions/Address'
      hasSecondaryPickupAddress:
        type: boolean
        x-nullable: true
        x-omitempty: false
      secondaryPickupAddress:
        description: The address where the movers should pick up this shipment.
        allOf:
          - $ref: '#/definitions/Address'
      hasSecondaryDeliveryAddress:
        type: boolean
        x-nullable: true
        x-omitempty: false
      secondaryDeliveryAddress:
        description: Where the movers should deliver this shipment.
        allOf:
          - $ref: '#/definitions/Address'
      hasTertiaryPickupAddress:
        type: boolean
        x-nullable: true
        x-omitempty: false
      tertiaryPickupAddress:
        description: The address where the movers should pick up this shipment.
        allOf:
          - $ref: '#/definitions/Address'
      hasTertiaryDeliveryAddress:
        type: boolean
        x-nullable: true
        x-omitempty: false
      tertiaryDeliveryAddress:
        description: Where the movers should deliver this shipment.
        allOf:
          - $ref: '#/definitions/Address'
      destinationType:
        $ref: '#/definitions/DestinationType'
      shipmentType:
        $ref: '#/definitions/MTOShipmentType'
      tacType:
        allOf:
          - $ref: '#/definitions/LOAType'
          - x-nullable: true
      sacType:
        allOf:
          - $ref: '#/definitions/LOAType'
          - x-nullable: true
      usesExternalVendor:
        type: boolean
        example: false
        x-nullable: true
      serviceOrderNumber:
        type: string
        x-nullable: true
      ntsRecordedWeight:
        description: >-
          The previously recorded weight for the NTS Shipment. Used for NTS
          Release to know what the previous primeActualWeight or billable weight
          was.
        example: 2000
        type: integer
        x-nullable: true
        x-formatting: weight
      storageFacility:
        x-nullable: true
        $ref: '#/definitions/StorageFacility'
      mobileHomeShipment:
        $ref: '#/definitions/CreateMobileHomeShipment'
      ppmShipment:
        $ref: '#/definitions/CreatePPMShipment'
      boatShipment:
        $ref: '#/definitions/CreateBoatShipment'
    required:
      - moveTaskOrderID
      - shipmentType
  CreatePPMShipment:
    description: >-
      A personally procured move is a type of shipment that a service members
      moves themselves.
    properties:
      ppmType:
        $ref: '#/definitions/PPMType'
      expectedDepartureDate:
        description: |
          Date the customer expects to move.
        format: date
        type: string
      pickupAddress:
        allOf:
          - $ref: '#/definitions/Address'
      secondaryPickupAddress:
        allOf:
          - $ref: '#/definitions/Address'
      tertiaryPickupAddress:
        allOf:
          - $ref: '#/definitions/Address'
      destinationAddress:
        allOf:
          - $ref: '#/definitions/PPMDestinationAddress'
      secondaryDestinationAddress:
        allOf:
          - $ref: '#/definitions/Address'
      tertiaryDestinationAddress:
        allOf:
          - $ref: '#/definitions/Address'
      hasSecondaryPickupAddress:
        type: boolean
        x-nullable: true
        x-omitempty: false
      hasTertiaryPickupAddress:
        type: boolean
        x-nullable: true
        x-omitempty: false
      hasSecondaryDestinationAddress:
        type: boolean
        x-nullable: true
        x-omitempty: false
      hasTertiaryDestinationAddress:
        type: boolean
        x-nullable: true
        x-omitempty: false
      sitExpected:
        type: boolean
      sitLocation:
        allOf:
          - $ref: '#/definitions/SITLocationType'
          - x-nullable: true
      sitEstimatedWeight:
        type: integer
        example: 2000
        x-nullable: true
      sitEstimatedEntryDate:
        format: date
        type: string
        x-nullable: true
      sitEstimatedDepartureDate:
        format: date
        type: string
        x-nullable: true
      estimatedWeight:
        type: integer
        example: 4200
      hasProGear:
        description: |
          Indicates whether PPM shipment has pro-gear.
        type: boolean
      proGearWeight:
        type: integer
        x-nullable: true
      spouseProGearWeight:
        type: integer
        x-nullable: true
      hasGunSafe:
        description: |
          Indicates whether PPM shipment has gun safe.
        type: boolean
      gunSafeWeight:
        type: integer
        x-nullable: true
      isActualExpenseReimbursement:
        description: >-
          Used for PPM shipments only. Denotes if this shipment uses the Actual
          Expense Reimbursement method.
        type: boolean
        example: false
        x-omitempty: false
        x-nullable: true
      closeoutOfficeID:
        example: 1f2270c7-7166-40ae-981e-b200ebdf3054
        format: uuid
        type: string
    required:
      - expectedDepartureDate
      - pickupAddress
      - destinationAddress
      - sitExpected
      - estimatedWeight
      - hasProGear
      - hasGunSafe
  CreateBoatShipment:
    description: Boat shipment information for the move.
    properties:
      type:
        type: string
        enum:
          - HAUL_AWAY
          - TOW_AWAY
      year:
        type: integer
        description: Year of the Boat
      make:
        type: string
        description: Make of the Boat
      model:
        type: string
        description: Model of the Boat
      lengthInInches:
        type: integer
        description: Length of the Boat in inches
      widthInInches:
        type: integer
        description: Width of the Boat in inches
      heightInInches:
        type: integer
        description: Height of the Boat in inches
      hasTrailer:
        type: boolean
        description: Does the boat have a trailer
      isRoadworthy:
        type: boolean
        description: Is the trailer roadworthy
        x-nullable: true
    required:
      - type
      - year
      - make
      - model
      - lengthInInches
      - widthInInches
      - heightInInches
      - hasTrailer
  CreateMobileHomeShipment:
    description: A mobile home shipment that the prime moves for a service member.
    properties:
      make:
        type: string
        description: Make of the Mobile Home
      model:
        type: string
        description: Model of the Mobile Home
      year:
        type: integer
        description: Year of the Mobile Home
      lengthInInches:
        type: integer
        description: Length of the Mobile Home in inches
      heightInInches:
        type: integer
        description: Height of the Mobile Home in inches
      widthInInches:
        type: integer
        description: Width of the Mobile Home in inches
    required:
      - make
      - model
      - year
      - lengthInInches
      - heightInInches
      - widthInInches
  RejectShipment:
    properties:
      rejectionReason:
        type: string
        example: MTO Shipment not good enough
    required:
      - rejectionReason
  RequestDiversion:
    properties:
      diversionReason:
        type: string
        example: Shipment route needs to change
    required:
      - diversionReason
  ApproveSITExtension:
    properties:
      approvedDays:
        description: Number of days approved for SIT extension
        type: integer
        example: 21
        minimum: 1
      requestReason:
        description: >-
          Reason from service counselor-provided picklist for SIT Duration
          Update
        example: AWAITING_COMPLETION_OF_RESIDENCE
        type: string
        enum:
          - SERIOUS_ILLNESS_MEMBER
          - SERIOUS_ILLNESS_DEPENDENT
          - IMPENDING_ASSIGNEMENT
          - DIRECTED_TEMPORARY_DUTY
          - NONAVAILABILITY_OF_CIVILIAN_HOUSING
          - AWAITING_COMPLETION_OF_RESIDENCE
          - OTHER
      officeRemarks:
        description: Remarks from TOO about SIT approval
        type: string
        example: Approved for three weeks rather than requested 45 days
        x-nullable: true
    required:
      - approvedDays
  DenySITExtension:
    properties:
      officeRemarks:
        description: Remarks from TOO about SIT denial
        type: string
        example: Denied this extension as it does not match the criteria
        x-nullable: true
      convertToCustomerExpense:
        description: >-
          Whether or not to convert to members expense once SIT extension is
          denied.
        type: boolean
        example: false
    required:
      - officeRemarks
      - convertToCustomerExpense
  UpdateSITServiceItemCustomerExpense:
    properties:
      convertToCustomerExpense:
        example: true
        type: boolean
      customerExpenseReason:
        description: Reason the service item was rejected
        type: string
        example: Insufficent details provided
    required:
      - convertToCustomerExpense
      - customerExpenseReason
  CreateApprovedSITDurationUpdate:
    properties:
      requestReason:
        description: >-
          Reason from service counselor-provided picklist for SIT Duration
          Update
        example: AWAITING_COMPLETION_OF_RESIDENCE
        type: string
        enum:
          - SERIOUS_ILLNESS_MEMBER
          - SERIOUS_ILLNESS_DEPENDENT
          - IMPENDING_ASSIGNEMENT
          - DIRECTED_TEMPORARY_DUTY
          - NONAVAILABILITY_OF_CIVILIAN_HOUSING
          - AWAITING_COMPLETION_OF_RESIDENCE
          - OTHER
      approvedDays:
        description: >-
          Number of days approved for SIT extension. This will match requested
          days saved to the SIT extension model.
        type: integer
        example: 21
      officeRemarks:
        description: Remarks from TOO about SIT Duration Update creation
        type: string
        example: >-
          Customer needs additional storage time as their new place of residence
          is not yet ready
        x-nullable: true
    required:
      - requestReason
      - approvedDays
  PatchMTOServiceItemStatusPayload:
    properties:
      status:
        description: Describes all statuses for a MTOServiceItem
        type: string
        enum:
          - SUBMITTED
          - APPROVED
          - REJECTED
      rejectionReason:
        description: Reason the service item was rejected
        type: string
        example: Insufficent details provided
        x-nullable: true
  MTOApprovalServiceItemCodes:
    description: MTO level service items to create when updating MTO status.
    properties:
      serviceCodeCS:
        example: true
        type: boolean
      serviceCodeMS:
        example: true
        type: boolean
    type: object
  TacValid:
    properties:
      isValid:
        example: true
        type: boolean
    required:
      - isValid
    type: object
  UpdatePaymentRequestStatusPayload:
    properties:
      rejectionReason:
        example: documentation was incomplete
        type: string
        x-nullable: true
      status:
        $ref: '#/definitions/PaymentRequestStatus'
      eTag:
        type: string
    type: object
  BulkAssignmentMoveIDs:
    type: array
    items:
      $ref: '#/definitions/BulkAssignmentMoveID'
  BulkAssignmentMoveID:
    type: string
    format: uuid
    example: c56a4180-65aa-42ec-a945-5fd21dec0538
  AvailableOfficeUsers:
    type: array
    items:
      $ref: '#/definitions/AvailableOfficeUser'
  AvailableOfficeUser:
    type: object
    properties:
      officeUserId:
        type: string
        format: uuid
        example: c56a4180-65aa-42ec-a945-5fd21dec0538
      lastName:
        type: string
      firstName:
        type: string
      hasSafetyPrivilege:
        type: boolean
      workload:
        type: integer
        x-omitempty: false
  BulkAssignmentData:
    type: object
    properties:
      availableOfficeUsers:
        $ref: '#/definitions/AvailableOfficeUsers'
      bulkAssignmentMoveIDs:
        $ref: '#/definitions/BulkAssignmentMoveIDs'
  BulkAssignmentSavePayload:
    type: object
    properties:
      userData:
        type: array
        items:
          $ref: '#/definitions/BulkAssignmentForUser'
      moveData:
        type: array
        items:
          $ref: '#/definitions/BulkAssignmentMoveData'
      queueType:
        type: string
        description: A string corresponding to the queue type
        enum:
          - COUNSELING
          - CLOSEOUT
          - TASK_ORDER
          - PAYMENT_REQUEST
          - DESTINATION_REQUESTS
  BulkAssignmentForUser:
    type: object
    properties:
      id:
        type: string
        format: uuid
      moveAssignments:
        type: integer
        x-omitempty: false
  BulkAssignmentMoveData:
    format: uuid
    type: string
  QueueMoves:
    type: array
    items:
      $ref: '#/definitions/QueueMove'
  QueueMove:
    type: object
    properties:
      id:
        type: string
        format: uuid
      customer:
        $ref: '#/definitions/Customer'
      status:
        $ref: '#/definitions/MoveStatus'
      locator:
        type: string
      submittedAt:
        format: date-time
        type: string
        x-nullable: true
      appearedInTooAt:
        format: date-time
        type: string
        x-nullable: true
      requestedMoveDate:
        format: date
        type: string
        x-nullable: true
      requestedMoveDates:
        type: string
        description: comma‑separated list of shipment dates (YYYY‑MM‑DD)
        x-nullable: true
      closeoutInitiatedDates:
        type: string
        description: >-
          comma‑separated list of PPM shipment closeout initiated dates
          (YYYY‑MM‑DD)
        x-nullable: true
      departmentIndicator:
        $ref: '#/definitions/DeptIndicator'
      shipmentsCount:
        type: integer
      originDutyLocation:
        $ref: '#/definitions/DutyLocation'
      destinationDutyLocation:
        $ref: '#/definitions/DutyLocation'
        x-nullable: true
      originGBLOC:
        $ref: '#/definitions/GBLOC'
      destinationGBLOC:
        $ref: '#/definitions/GBLOC'
      ppmType:
        type: string
        enum:
          - FULL
          - PARTIAL
        x-nullable: true
      closeoutInitiated:
        format: date-time
        type: string
        x-nullable: true
      closeoutLocation:
        type: string
        x-nullable: true
      orderType:
        type: string
        x-nullable: true
      lockedByOfficeUserID:
        type: string
        format: uuid
        x-nullable: true
      lockedByOfficeUser:
        $ref: '#/definitions/LockedOfficeUser'
        x-nullable: true
      lockExpiresAt:
        type: string
        format: date-time
        x-nullable: true
      ppmStatus:
        $ref: '#/definitions/PPMStatus'
        x-nullable: true
      counselingOffice:
        type: string
        x-nullable: true
      counselingOfficeID:
        type: string
        format: uuid
        x-nullable: true
      assignedTo:
        $ref: '#/definitions/AssignedOfficeUser'
        x-nullable: true
      availableOfficeUsers:
        $ref: '#/definitions/AvailableOfficeUsers'
      assignable:
        type: boolean
      approvalRequestTypes:
        type: array
        items:
          type: string
  QueueMovesResult:
    type: object
    properties:
      page:
        type: integer
      perPage:
        type: integer
      totalCount:
        type: integer
      queueMoves:
        $ref: '#/definitions/QueueMoves'
  ListPrimeMove:
    description: >
      An abbreviated definition for a move, without all the nested information
      (shipments, service items, etc). Used to fetch a list of moves more
      efficiently.
    type: object
    properties:
      id:
        example: 1f2270c7-7166-40ae-981e-b200ebdf3054
        format: uuid
        type: string
      moveCode:
        type: string
        example: HYXFJF
        readOnly: true
      createdAt:
        format: date-time
        type: string
        readOnly: true
      orderID:
        example: c56a4180-65aa-42ec-a945-5fd21dec0538
        format: uuid
        type: string
      destinationGBLOC:
        example: AGFM
        type: string
      destinationPostalCode:
        example: '90210'
        type: string
      referenceId:
        example: 1001-3456
        type: string
      availableToPrimeAt:
        format: date-time
        type: string
        x-nullable: true
        readOnly: true
      approvedAt:
        format: date-time
        type: string
        x-nullable: true
        readOnly: true
      updatedAt:
        format: date-time
        type: string
        readOnly: true
      ppmType:
        type: string
        enum:
          - FULL
          - PARTIAL
      eTag:
        type: string
        readOnly: true
      orderType:
        type: string
  ListPrimeMoves:
    type: array
    items:
      $ref: '#/definitions/ListPrimeMove'
  ListPrimeMovesResult:
    type: object
    properties:
      page:
        type: integer
      perPage:
        type: integer
      totalCount:
        type: integer
      queueMoves:
        $ref: '#/definitions/ListPrimeMoves'
  QueuePaymentRequest:
    type: object
    properties:
      id:
        type: string
        format: uuid
      moveID:
        type: string
        format: uuid
      customer:
        $ref: '#/definitions/Customer'
      status:
        $ref: '#/definitions/QueuePaymentRequestStatus'
      age:
        type: number
        format: double
        description: >-
          Days since the payment request has been requested.  Decimal
          representation will allow more accurate sorting.
      submittedAt:
        type: string
        format: date-time
      locator:
        type: string
      departmentIndicator:
        $ref: '#/definitions/DeptIndicator'
      originGBLOC:
        $ref: '#/definitions/GBLOC'
      originDutyLocation:
        $ref: '#/definitions/DutyLocation'
      orderType:
        type: string
        x-nullable: true
      lockedByOfficeUserID:
        type: string
        format: uuid
        x-nullable: true
      lockExpiresAt:
        type: string
        format: date-time
        x-nullable: true
      assignedTo:
        $ref: '#/definitions/AssignedOfficeUser'
        x-nullable: true
      availableOfficeUsers:
        $ref: '#/definitions/AvailableOfficeUsers'
      assignable:
        type: boolean
      counselingOffice:
        type: string
        x-nullable: true
  QueuePaymentRequests:
    type: array
    items:
      $ref: '#/definitions/QueuePaymentRequest'
  QueuePaymentRequestsResult:
    type: object
    properties:
      page:
        type: integer
      perPage:
        type: integer
      totalCount:
        type: integer
      queuePaymentRequests:
        $ref: '#/definitions/QueuePaymentRequests'
  QueuePaymentRequestStatus:
    enum:
      - Payment requested
      - Reviewed
      - Rejected
      - Paid
    title: Queue Payment Request Status
    type: string
  SearchMoves:
    type: array
    items:
      $ref: '#/definitions/SearchMove'
  SearchMove:
    type: object
    properties:
      id:
        type: string
        format: uuid
      firstName:
        type: string
        example: John
        x-nullable: true
      lastName:
        type: string
        example: Doe
        x-nullable: true
      edipi:
        type: string
        example: 1234567890
        x-nullable: true
      paymentRequestCode:
        type: string
        example: 9551-6199-2
        x-nullable: true
      status:
        $ref: '#/definitions/MoveStatus'
      locator:
        type: string
      branch:
        type: string
      shipmentsCount:
        type: integer
      originDutyLocationPostalCode:
        format: zip
        type: string
        title: ZIP
        example: '90210'
        pattern: ^(\d{5})$
      destinationPostalCode:
        format: zip
        type: string
        title: ZIP
        example: '90210'
        pattern: ^(\d{5})$
      requestedPickupDate:
        type: string
        format: date
        x-nullable: true
      orderType:
        type: string
      requestedDeliveryDate:
        type: string
        format: date
        x-nullable: true
      originGBLOC:
        $ref: '#/definitions/GBLOC'
      destinationGBLOC:
        $ref: '#/definitions/GBLOC'
      lockedByOfficeUserID:
        type: string
        format: uuid
        x-nullable: true
      lockExpiresAt:
        type: string
        format: date-time
        x-nullable: true
      emplid:
        type: string
        x-nullable: true
  SearchMovesResult:
    type: object
    properties:
      page:
        type: integer
      perPage:
        type: integer
      totalCount:
        type: integer
      searchMoves:
        $ref: '#/definitions/SearchMoves'
  GBLOC:
    type: string
    enum:
      - AGFM
      - APAT
      - BGAC
      - BGNC
      - BKAS
      - CFMQ
      - CLPK
      - CNNQ
      - DMAT
      - GSAT
      - HAFC
      - HBAT
      - JEAT
      - JENQ
      - KKFA
      - LHNQ
      - LKNQ
      - MAPK
      - MAPS
      - MBFL
      - MLNQ
      - XXXX
  CreateCustomerSupportRemark:
    type: object
    description: >-
      A text remark written by an customer support user that is associated with
      a specific move.
    required:
      - content
      - officeUserID
    properties:
      content:
        example: This is a remark about a move.
        type: string
      officeUserID:
        example: 1f2270c7-7166-40ae-981e-b200ebdf3054
        format: uuid
        type: string
  UpdateCustomerSupportRemarkPayload:
    type: object
    description: >-
      A text remark update to an existing remark created by the current active
      user (the CSR).
    required:
      - content
    properties:
      content:
        example: This is a remark about a move.
        type: string
  EvaluationReportType:
    type: string
    enum:
      - SHIPMENT
      - COUNSELING
  EvaluationReportInspectionType:
    type: string
    enum:
      - DATA_REVIEW
      - PHYSICAL
      - VIRTUAL
    x-nullable: true
  EvaluationReportLocation:
    type: string
    enum:
      - ORIGIN
      - DESTINATION
      - OTHER
    x-nullable: true
  EvaluationReportOfficeUser:
    type: object
    readOnly: true
    description: The authoring office user for an evaluation report
    properties:
      id:
        example: 1f2270c7-7166-40ae-981e-b200ebdf3054
        format: uuid
        type: string
      firstName:
        type: string
      lastName:
        type: string
      email:
        type: string
        format: x-email
        pattern: ^[a-zA-Z0-9._%+-]+@[a-zA-Z0-9.-]+\.[a-zA-Z]{2,}$
      phone:
        type: string
        format: telephone
        pattern: ^[2-9]\d{2}-\d{3}-\d{4}$
  EvaluationReportList:
    type: array
    items:
      $ref: '#/definitions/EvaluationReport'
  EvaluationReport:
    type: object
    description: An evaluation report
    properties:
      id:
        example: 1f2270c7-7166-40ae-981e-b200ebdf3054
        format: uuid
        type: string
        readOnly: true
      moveID:
        example: 1f2270c7-7166-40ae-981e-b200ebdf3054
        format: uuid
        type: string
        readOnly: true
      shipmentID:
        example: 1f2270c7-7166-40ae-981e-b200ebdf3054
        format: uuid
        type: string
        x-nullable: true
        readOnly: true
      type:
        $ref: '#/definitions/EvaluationReportType'
      inspectionType:
        $ref: '#/definitions/EvaluationReportInspectionType'
        x-nullable: true
      inspectionDate:
        type: string
        format: date
        x-nullable: true
      officeUser:
        $ref: '#/definitions/EvaluationReportOfficeUser'
      location:
        $ref: '#/definitions/EvaluationReportLocation'
        x-nullable: true
      reportViolations:
        $ref: '#/definitions/ReportViolations'
        x-nullable: true
      gsrAppeals:
        $ref: '#/definitions/GSRAppeals'
        x-nullable: true
      locationDescription:
        type: string
        example: Route 66 at crash inspection site 3
        x-nullable: true
      observedShipmentDeliveryDate:
        type: string
        format: date
        x-nullable: true
      observedShipmentPhysicalPickupDate:
        type: string
        format: date
        x-nullable: true
      timeDepart:
        type: string
        x-nullable: true
        pattern: ^(0[0-9]|1[0-9]|2[0-3]):[0-5][0-9]$
        example: '14:30'
      evalStart:
        type: string
        x-nullable: true
        pattern: ^(0[0-9]|1[0-9]|2[0-3]):[0-5][0-9]$
        example: '15:00'
      evalEnd:
        type: string
        x-nullable: true
        pattern: ^(0[0-9]|1[0-9]|2[0-3]):[0-5][0-9]$
        example: '18:00'
      violationsObserved:
        type: boolean
        x-nullable: true
      remarks:
        type: string
        x-nullable: true
      seriousIncident:
        type: boolean
        x-nullable: true
      seriousIncidentDesc:
        type: string
        x-nullable: true
      observedClaimsResponseDate:
        type: string
        format: date
        x-nullable: true
      observedPickupDate:
        type: string
        format: date
        x-nullable: true
      observedPickupSpreadStartDate:
        type: string
        format: date
        x-nullable: true
      observedPickupSpreadEndDate:
        type: string
        format: date
        x-nullable: true
      observedDeliveryDate:
        type: string
        format: date
        x-nullable: true
      moveReferenceID:
        type: string
        x-nullable: true
        readOnly: true
      eTag:
        type: string
      submittedAt:
        type: string
        format: date-time
        x-nullable: true
      createdAt:
        type: string
        format: date-time
        readOnly: true
      updatedAt:
        type: string
        format: date-time
        readOnly: true
  CreateEvaluationReport:
    type: object
    description: >-
      Minimal set of info needed to create a shipment evaluation report, which
      is just a shipment ID.
    properties:
      shipmentID:
        description: The shipment ID of the shipment to be evaluated in the report
        example: 01b9671e-b268-4906-967b-ba661a1d3933
        format: uuid
        type: string
  CreateAppeal:
    type: object
    description: Appeal status and remarks left for a violation, created by a GSR user.
    properties:
      remarks:
        description: Remarks left by the GSR user
        example: These are my violation appeal remarks
        type: string
      appealStatus:
        description: The status of the appeal set by the GSR user
        example: These are my violation appeal remarks
        type: string
        enum:
          - sustained
          - rejected
  PWSViolation:
    type: object
    description: A PWS violation for an evaluation report
    readOnly: true
    properties:
      id:
        example: 1f2270c7-7166-40ae-981e-b200ebdf3054
        format: uuid
        type: string
      displayOrder:
        example: 3
        type: integer
      paragraphNumber:
        example: 1.2.3.4.5
        type: string
      title:
        example: Customer Support
        type: string
      category:
        example: Pre-Move Services
        type: string
      subCategory:
        example: Weight Estimate
        type: string
      requirementSummary:
        example: Provide a single point of contact (POC)
        type: string
      requirementStatement:
        example: >-
          The contractor shall prepare and load property going into NTS in
          containers at residence for shipment to NTS.
        type: string
      isKpi:
        example: false
        type: boolean
      additionalDataElem:
        example: QAE Observed Delivery Date
        type: string
  PWSViolations:
    type: array
    items:
      $ref: '#/definitions/PWSViolation'
  AssociateReportViolations:
    type: object
    description: A list of PWS violation string ids to associate with an evaluation report
    properties:
      violations:
        type: array
        items:
          type: string
          format: uuid
  ReportViolation:
    type: object
    description: An object associating violations to evaluation reports
    properties:
      id:
        example: 1f2270c7-7166-40ae-981e-b200ebdf3054
        format: uuid
        type: string
      reportID:
        example: 1f2270c7-7166-40ae-981e-b200ebdf3054
        format: uuid
        type: string
      violationID:
        example: 1f2270c7-7166-40ae-981e-b200ebdf3054
        format: uuid
        type: string
      violation:
        $ref: '#/definitions/PWSViolation'
      gsrAppeals:
        $ref: '#/definitions/GSRAppeals'
        x-nullable: true
  ReportViolations:
    type: array
    items:
      $ref: '#/definitions/ReportViolation'
  GSRAppealStatusType:
    type: string
    enum:
      - SUSTAINED
      - REJECTED
  GSRAppeals:
    type: array
    items:
      $ref: '#/definitions/GSRAppeal'
  GSRAppeal:
    type: object
    description: An object associating appeals on violations and serious incidents
    properties:
      id:
        example: 1f2270c7-7166-40ae-981e-b200ebdf3054
        format: uuid
        type: string
      reportID:
        example: 1f2270c7-7166-40ae-981e-b200ebdf3054
        format: uuid
        type: string
      violationID:
        example: 1f2270c7-7166-40ae-981e-b200ebdf3054
        format: uuid
        type: string
      officeUserID:
        example: 1f2270c7-7166-40ae-981e-b200ebdf3054
        format: uuid
        type: string
      officeUser:
        $ref: '#/definitions/EvaluationReportOfficeUser'
      isSeriousIncident:
        type: boolean
        example: false
      appealStatus:
        $ref: '#/definitions/GSRAppealStatusType'
      remarks:
        type: string
        example: Office user remarks
      createdAt:
        type: string
        format: date-time
        readOnly: true
  ReServiceItems:
    type: array
    items:
      $ref: '#/definitions/ReServiceItem'
  TransportationOffices:
    type: array
    items:
      $ref: '#/definitions/TransportationOffice'
  VLocations:
    type: array
    items:
      $ref: '#/definitions/VLocation'
  Countries:
<<<<<<< HEAD
=======
    type: array
    items:
      $ref: '#/definitions/Country'
  ReServiceItems:
>>>>>>> 669bc3d9
    type: array
    items:
      $ref: '#/definitions/Country'
  GBLOCs:
    type: array
    items:
      type: string
  CounselingOffices:
    type: array
    items:
      $ref: '#/definitions/CounselingOffice'
  CounselingOffice:
    type: object
    properties:
      id:
        type: string
        format: uuid
        example: c56a4180-65aa-42ec-a945-5fd21dec0538
      name:
        type: string
        example: Fort Bragg North Station
    required:
      - id
      - name
  MovePayload:
    type: object
    properties:
      id:
        type: string
        format: uuid
        example: c56a4180-65aa-42ec-a945-5fd21dec0538
      orders_id:
        type: string
        format: uuid
        example: c56a4180-65aa-42ec-a945-5fd21dec0538
      service_member_id:
        type: string
        format: uuid
        example: c56a4180-65aa-42ec-a945-5fd21dec0538
        readOnly: true
      locator:
        type: string
        example: '12432'
      status:
        $ref: '#/definitions/MoveStatus'
      created_at:
        type: string
        format: date-time
      updated_at:
        type: string
        format: date-time
      submitted_at:
        type: string
        format: date-time
        x-nullable: true
      mto_shipments:
        $ref: '#/definitions/MTOShipments'
      closeout_office:
        $ref: '#/definitions/TransportationOffice'
      cancel_reason:
        type: string
        example: Change of orders
        x-nullable: true
      eTag:
        type: string
      primeCounselingCompletedAt:
        format: date-time
        type: string
        readOnly: true
      additionalDocuments:
        $ref: '#/definitions/Document'
    required:
      - id
      - orders_id
      - locator
      - created_at
      - updated_at
      - eTag
  IsDateWeekendHolidayInfo:
    type: object
    properties:
      country_code:
        type: string
      country_name:
        type: string
      date:
        type: string
        format: date
        example: '2018-09-25'
      is_weekend:
        type: boolean
      is_holiday:
        type: boolean
      details:
        type: string
    required:
      - country_code
      - country_name
      - date
      - is_weekend
      - is_holiday
  AssignOfficeUserBody:
    type: object
    properties:
      officeUserId:
        type: string
        format: uuid
      queueType:
        type: string
    required:
      - officeUserId
      - queueType
  AssignedOfficeUser:
    type: object
    properties:
      officeUserId:
        type: string
        format: uuid
        example: c56a4180-65aa-42ec-a945-5fd21dec0538
      firstName:
        type: string
      lastName:
        type: string
  Affiliation:
    type: string
    x-nullable: true
    title: Branch of service
    description: Military branch of service
    enum:
      - ARMY
      - NAVY
      - MARINES
      - AIR_FORCE
      - COAST_GUARD
      - SPACE_FORCE
      - OTHER
    x-display-value:
      ARMY: Army
      NAVY: Navy
      MARINES: Marine Corps
      AIR_FORCE: Air Force
      COAST_GUARD: Coast Guard
      SPACE_FORCE: Space Force
      OTHER: OTHER
  Country:
    description: Country code and name
    type: object
    properties:
      code:
        title: Country Code
        type: string
        x-display-value:
          A2: A2
          AD: AD
          AE: AE
          AF: AF
          AG: AG
          AI: AI
          AL: AL
          AM: AM
          AN: AN
          AO: AO
          AQ: AQ
          AR: AR
          AS: AS
          AT: AT
          AU: AU
          AW: AW
          AZ: AZ
          BA: BA
          BB: BB
          BD: BD
          BE: BE
          BF: BF
          BG: BG
          BH: BH
          BI: BI
          BJ: BJ
          BL: BL
          BM: BM
          BN: BN
          BO: BO
          BQ: BQ
          BR: BR
          BS: BS
          BT: BT
          BV: BV
          BW: BW
          BY: BY
          BZ: BZ
          CA: CA
          CC: CC
          CD: CD
          CF: CF
          CG: CG
          CH: CH
          CI: CI
          CK: CK
          CL: CL
          CM: CM
          CN: CN
          CO: CO
          CP: CP
          CR: CR
          CU: CU
          CV: CV
          CW: CW
          CX: CX
          CY: CY
          CZ: CZ
          DE: DE
          DG: DG
          DJ: DJ
          DK: DK
          DM: DM
          DO: DO
          DZ: DZ
          EC: EC
          EE: EE
          EG: EG
          ER: ER
          ES: ES
          ET: ET
          FI: FI
          FJ: FJ
          FK: FK
          FM: FM
          FO: FO
          FR: FR
          GA: GA
          GB: GB
          GD: GD
          GE: GE
          GF: GF
          GG: GG
          GH: GH
          GI: GI
          GL: GL
          GM: GM
          GN: GN
          GP: GP
          GQ: GQ
          GR: GR
          GS: GS
          GT: GT
          GU: GU
          GW: GW
          GY: GY
          HK: HK
          HM: HM
          HN: HN
          HR: HR
          HT: HT
          HU: HU
          ID: ID
          IE: IE
          IL: IL
          IM: IM
          IN: IN
          IO: IO
          IQ: IQ
          IR: IR
          IS: IS
          IT: IT
          JE: JE
          JM: JM
          JO: JO
          JP: JP
          KE: KE
          KG: KG
          KH: KH
          KI: KI
          KM: KM
          KN: KN
          KP: KP
          KR: KR
          KW: KW
          KY: KY
          KZ: KZ
          LA: LA
          LB: LB
          LC: LC
          LI: LI
          LK: LK
          LR: LR
          LS: LS
          LT: LT
          LV: LV
          LY: LY
          MA: MA
          MD: MD
          ME: ME
          MF: MF
          MG: MG
          MH: MH
          MK: MK
          ML: ML
          MM: MM
          MN: MN
          MO: MO
          MP: MP
          MQ: MQ
          MS: MS
          MT: MT
          MU: MU
          MV: MV
          MW: MW
          MY: MY
          MZ: MZ
          NA: NA
          NC: NC
          NE: NE
          NG: NG
          NL: NL
          'NO': 'NO'
          NP: NP
          NU: NU
          NZ: NZ
          OM: OM
          PA: PA
          PF: PF
          PG: PG
          PH: PH
          PL: PL
          PM: PM
          PN: PN
          PR: PR
          PW: PW
          PY: PY
          QA: QA
          QM: QM
          QS: QS
          QU: QU
          QW: QW
          QX: QX
          QZ: QZ
          RO: RO
          RS: RS
          RW: RW
          SA: SA
          SB: SB
          SC: SC
          SD: SD
          SE: SE
          SG: SG
          SH: SH
          SI: SI
          SK: SK
          SM: SM
          SN: SN
          SO: SO
          SR: SR
          SS: SS
          ST: ST
          SV: SV
          SX: SX
          SZ: SZ
          TC: TC
          TD: TD
          TF: TF
          TH: TH
          TJ: TJ
          TK: TK
          TN: TN
          TO: TO
          TR: TR
          TT: TT
          TV: TV
          TW: TW
          UA: UA
          UG: UG
          US: US
          UY: UY
          VA: VA
          VC: VC
          VG: VG
          VI: VI
          VN: VN
          VU: VU
          WS: WS
          XA: XA
          XB: XB
          XC: XC
          XD: XD
          XE: XE
          XG: XG
          XH: XH
          XJ: XJ
          XK: XK
          XL: XL
          XM: XM
          XP: XP
          XQ: XQ
          XR: XR
          XS: XS
          XU: XU
          XV: XV
          XW: XW
          YE: YE
          YT: YT
          ZA: ZA
          ZM: ZM
          LU: LU
          EH: EH
          MC: MC
          ZW: ZW
          VE: VE
          WF: WF
          XT: XT
          MR: MR
          MX: MX
          NF: NF
          NI: NI
          NR: NR
          PE: PE
          PK: PK
          PT: PT
          RE: RE
          RU: RU
          SL: SL
          SY: SY
          TG: TG
          TL: TL
          TM: TM
          TZ: TZ
          UZ: UZ
        enum:
          - A2
          - AD
          - AE
          - AF
          - AG
          - AI
          - AL
          - AM
          - AN
          - AO
          - AQ
          - AR
          - AS
          - AT
          - AU
          - AW
          - AZ
          - BA
          - BB
          - BD
          - BE
          - BF
          - BG
          - BH
          - BI
          - BJ
          - BL
          - BM
          - BN
          - BO
          - BQ
          - BR
          - BS
          - BT
          - BV
          - BW
          - BY
          - BZ
          - CA
          - CC
          - CD
          - CF
          - CG
          - CH
          - CI
          - CK
          - CL
          - CM
          - CN
          - CO
          - CP
          - CR
          - CU
          - CV
          - CW
          - CX
          - CY
          - CZ
          - DE
          - DG
          - DJ
          - DK
          - DM
          - DO
          - DZ
          - EC
          - EE
          - EG
          - ER
          - ES
          - ET
          - FI
          - FJ
          - FK
          - FM
          - FO
          - FR
          - GA
          - GB
          - GD
          - GE
          - GF
          - GG
          - GH
          - GI
          - GL
          - GM
          - GN
          - GP
          - GQ
          - GR
          - GS
          - GT
          - GU
          - GW
          - GY
          - HK
          - HM
          - HN
          - HR
          - HT
          - HU
          - ID
          - IE
          - IL
          - IM
          - IN
          - IO
          - IQ
          - IR
          - IS
          - IT
          - JE
          - JM
          - JO
          - JP
          - KE
          - KG
          - KH
          - KI
          - KM
          - KN
          - KP
          - KR
          - KW
          - KY
          - KZ
          - LA
          - LB
          - LC
          - LI
          - LK
          - LR
          - LS
          - LT
          - LV
          - LY
          - MA
          - MD
          - ME
          - MF
          - MG
          - MH
          - MK
          - ML
          - MM
          - MN
          - MO
          - MP
          - MQ
          - MS
          - MT
          - MU
          - MV
          - MW
          - MY
          - MZ
          - NA
          - NC
          - NE
          - NG
          - NL
          - 'NO'
          - NP
          - NU
          - NZ
          - OM
          - PA
          - PF
          - PG
          - PH
          - PL
          - PM
          - PN
          - PR
          - PW
          - PY
          - QA
          - QM
          - QS
          - QU
          - QW
          - QX
          - QZ
          - RO
          - RS
          - RW
          - SA
          - SB
          - SC
          - SD
          - SE
          - SG
          - SH
          - SI
          - SK
          - SM
          - SN
          - SO
          - SR
          - SS
          - ST
          - SV
          - SX
          - SZ
          - TC
          - TD
          - TF
          - TH
          - TJ
          - TK
          - TN
          - TO
          - TR
          - TT
          - TV
          - TW
          - UA
          - UG
          - US
          - UY
          - VA
          - VC
          - VG
          - VI
          - VN
          - VU
          - WS
          - XA
          - XB
          - XC
          - XD
          - XE
          - XG
          - XH
          - XJ
          - XK
          - XL
          - XM
          - XP
          - XQ
          - XR
          - XS
          - XU
          - XV
          - XW
          - YE
          - YT
          - ZA
          - ZM
          - LU
          - EH
          - MC
          - ZW
          - VE
          - WF
          - XT
          - MR
          - MX
          - NF
          - NI
          - NR
          - PE
          - PK
          - PT
          - RE
          - RU
          - SL
          - SY
          - TG
          - TL
          - TM
          - TZ
          - UZ
      name:
        type: string
        example: UNITED STATES
        title: Country Name
      id:
        type: string
        format: uuid
        example: c56a4180-65aa-42ec-a945-5fd21dec0538
  Address:
    description: A postal address
    type: object
    properties:
      id:
        type: string
        format: uuid
        example: c56a4180-65aa-42ec-a945-5fd21dec0538
      streetAddress1:
        type: string
        example: 123 Main Ave
        title: Street address 1
      streetAddress2:
        type: string
        example: Apartment 9000
        x-nullable: true
        title: Street address 2
      streetAddress3:
        type: string
        example: Montmârtre
        x-nullable: true
        title: Address Line 3
      city:
        type: string
        example: Anytown
        title: City
      eTag:
        type: string
        readOnly: true
      state:
        title: State
        type: string
        x-display-value:
          AL: AL
          AK: AK
          AR: AR
          AZ: AZ
          CA: CA
          CO: CO
          CT: CT
          DC: DC
          DE: DE
          FL: FL
          GA: GA
          HI: HI
          IA: IA
          ID: ID
          IL: IL
          IN: IN
          KS: KS
          KY: KY
          LA: LA
          MA: MA
          MD: MD
          ME: ME
          MI: MI
          MN: MN
          MO: MO
          MS: MS
          MT: MT
          NC: NC
          ND: ND
          NE: NE
          NH: NH
          NJ: NJ
          NM: NM
          NV: NV
          NY: NY
          OH: OH
          OK: OK
          OR: OR
          PA: PA
          RI: RI
          SC: SC
          SD: SD
          TN: TN
          TX: TX
          UT: UT
          VA: VA
          VT: VT
          WA: WA
          WI: WI
          WV: WV
          WY: WY
        enum:
          - AL
          - AK
          - AR
          - AZ
          - CA
          - CO
          - CT
          - DC
          - DE
          - FL
          - GA
          - HI
          - IA
          - ID
          - IL
          - IN
          - KS
          - KY
          - LA
          - MA
          - MD
          - ME
          - MI
          - MN
          - MO
          - MS
          - MT
          - NC
          - ND
          - NE
          - NH
          - NJ
          - NM
          - NV
          - NY
          - OH
          - OK
          - OR
          - PA
          - RI
          - SC
          - SD
          - TN
          - TX
          - UT
          - VA
          - VT
          - WA
          - WI
          - WV
          - WY
      postalCode:
        type: string
        format: zip
        title: ZIP
        example: '90210'
        pattern: ^(\d{5}([\-]\d{4})?)$
      country:
        $ref: '#/definitions/Country'
      countryID:
        type: string
        format: uuid
        example: a56a4180-65aa-42ec-a945-5fd21dec0573
      county:
        type: string
        title: County
        x-nullable: true
        example: LOS ANGELES
      isOconus:
        type: boolean
        title: isOconus
        x-nullable: true
        example: false
      usPostRegionCitiesID:
        type: string
        format: uuid
        example: c56a4180-65aa-42ec-a945-5fd21dec0538
      destinationGbloc:
        type: string
        pattern: ^[A-Z]{4}$
        x-nullable: true
    required:
      - streetAddress1
      - city
      - state
      - postalCode
  TransportationOffice:
    type: object
    properties:
      id:
        type: string
        format: uuid
        example: c56a4180-65aa-42ec-a945-5fd21dec0538
      name:
        type: string
        example: Fort Bragg North Station
      address:
        $ref: '#/definitions/Address'
      phone_lines:
        type: array
        items:
          type: string
          format: telephone
          pattern: ^[2-9]\d{2}-\d{3}-\d{4}$
          example: 212-555-5555
      gbloc:
        type: string
        pattern: ^[A-Z]{4}$
        example: JENQ
      latitude:
        type: number
        format: float
        example: 29.382973
      longitude:
        type: number
        format: float
        example: -98.62759
      created_at:
        type: string
        format: date-time
      updated_at:
        type: string
        format: date-time
    required:
      - id
      - name
      - address
      - created_at
      - updated_at
  TransportationOfficeAssignment:
    type: object
    properties:
      officeUserId:
        type: string
        format: uuid
        example: c56a4780-65aa-42ec-a945-5fd87dec0538
      transportationOfficeId:
        type: string
        format: uuid
        example: d67a4780-65aa-42ec-a945-5fd87dec0549
      transportationOffice:
        $ref: '#/definitions/TransportationOffice'
      primaryOffice:
        type: boolean
        x-omitempty: false
      createdAt:
        type: string
        format: date-time
        readOnly: true
      updatedAt:
        type: string
        format: date-time
        readOnly: true
    required:
      - officeUserId
      - transportationOfficeId
      - primaryOffice
  OrderPayGrade:
    type: string
    x-nullable: true
    title: Grade
    enum:
      - E-1
      - E-2
      - E-3
      - E-4
      - E-5
      - E-6
      - E-7
      - E-8
      - E-9
      - E-9-SPECIAL-SENIOR-ENLISTED
      - O-1
      - O-2
      - O-3
      - O-4
      - O-5
      - O-6
      - O-7
      - O-8
      - O-9
      - O-10
      - W-1
      - W-2
      - W-3
      - W-4
      - W-5
      - AVIATION_CADET
      - CIVILIAN_EMPLOYEE
      - ACADEMY_CADET
      - MIDSHIPMAN
    x-display-value:
      E_1: E-1
      E_2: E-2
      E_3: E-3
      E_4: E-4
      E_5: E-5
      E_6: E-6
      E_7: E-7
      E_8: E-8
      E_9: E-9
      E_9_SPECIAL_SENIOR_ENLISTED: E-9 (Special Senior Enlisted)
      O_1_ACADEMY_GRADUATE: O-1 or Service Academy Graduate
      O_2: O-2
      O_3: O-3
      O_4: O-4
      O_5: O-5
      O_6: O-6
      O_7: O-7
      O_8: O-8
      O_9: O-9
      O_10: O-10
      W_1: W-1
      W_2: W-2
      W_3: W-3
      W_4: W-4
      W_5: W-5
      AVIATION_CADET: Aviation Cadet
      CIVILIAN_EMPLOYEE: Civilian Employee
      ACADEMY_CADET: Service Academy Cadet
      MIDSHIPMAN: Midshipman
  DutyLocation:
    type: object
    properties:
      id:
        type: string
        format: uuid
        example: c56a4180-65aa-42ec-a945-5fd21dec0538
      name:
        type: string
        example: Fort Bragg North Station
      address_id:
        type: string
        format: uuid
        example: c56a4180-65aa-42ec-a945-5fd21dec0538
      address:
        $ref: '#/definitions/Address'
      eTag:
        type: string
  OrdersType:
    type: string
    title: Orders type
    enum:
      - PERMANENT_CHANGE_OF_STATION
      - LOCAL_MOVE
      - RETIREMENT
      - SEPARATION
      - WOUNDED_WARRIOR
      - BLUEBARK
      - SAFETY
      - TEMPORARY_DUTY
      - EARLY_RETURN_OF_DEPENDENTS
      - STUDENT_TRAVEL
    x-display-value:
      PERMANENT_CHANGE_OF_STATION: Permanent Change Of Station
      LOCAL_MOVE: Local Move
      RETIREMENT: Retirement
      SEPARATION: Separation
      WOUNDED_WARRIOR: Wounded Warrior
      BLUEBARK: BLUEBARK
      SAFETY: Safety
      TEMPORARY_DUTY: Temporary Duty (TDY)
      EARLY_RETURN_OF_DEPENDENTS: Early Return of Dependents
      STUDENT_TRAVEL: Student Travel
  Upload:
    description: An uploaded file.
    type: object
    properties:
      id:
        type: string
        format: uuid
        example: c56a4180-65aa-42ec-a945-5fd21dec0538
        readOnly: true
      url:
        type: string
        format: uri
        example: https://uploads.domain.test/dir/c56a4180-65aa-42ec-a945-5fd21dec0538
        readOnly: true
      filename:
        type: string
        example: filename.pdf
        readOnly: true
      contentType:
        type: string
        format: mime-type
        example: application/pdf
        readOnly: true
      bytes:
        type: integer
        readOnly: true
      rotation:
        type: integer
        readOnly: false
        example: 2
      status:
        type: string
        enum:
          - INFECTED
          - CLEAN
          - NO_THREATS_FOUND
          - PROCESSING
        readOnly: true
      createdAt:
        type: string
        format: date-time
        readOnly: true
      updatedAt:
        type: string
        format: date-time
        readOnly: true
      deletedAt:
        type: string
        format: date-time
        x-nullable: true
        readOnly: true
      isWeightTicket:
        type: boolean
      uploadType:
        type: string
        example: OFFICE
        enum:
          - USER
          - PRIME
          - OFFICE
        readOnly: true
    required:
      - id
      - url
      - filename
      - contentType
      - bytes
      - createdAt
      - updatedAt
  Document:
    type: object
    properties:
      id:
        type: string
        format: uuid
        example: c56a4180-65aa-42ec-a945-5fd21dec0538
      service_member_id:
        type: string
        format: uuid
        title: The service member this document belongs to
      uploads:
        type: array
        items:
          $ref: '#/definitions/Upload'
    required:
      - id
      - service_member_id
      - uploads
  NullableString:
    type: string
    x-go-type:
      import:
        package: github.com/transcom/mymove/pkg/swagger/nullable
      type: String
  CustomerContactType:
    description: >-
      Describes a customer contact type for a MTOServiceItem of type domestic
      destination SIT.
    type: string
    enum:
      - FIRST
      - SECOND
  MTOServiceItemCustomerContact:
    description: Customer contact information for a destination SIT service item
    type: object
    properties:
      id:
        example: 1f2270c7-7166-40ae-981e-b200ebdf3054
        format: uuid
        type: string
      type:
        $ref: '#/definitions/CustomerContactType'
      dateOfContact:
        format: date
        type: string
        description: Date of attempted contact by the prime.
      timeMilitary:
        type: string
        example: 0400Z
        description: Time of attempted contact by the prime.
      firstAvailableDeliveryDate:
        format: date
        type: string
        example: '2020-12-31'
        description: First available date that the Prime can deliver SIT service item.
  MTOServiceItemCustomerContacts:
    type: array
    items:
      $ref: '#/definitions/MTOServiceItemCustomerContact'
  DimensionType:
    description: Describes a dimension type for a MTOServiceItemDimension.
    type: string
    enum:
      - ITEM
      - CRATE
  MTOServiceItemDimension:
    description: Describes a dimension object for the MTOServiceItem.
    type: object
    properties:
      id:
        example: 1f2270c7-7166-40ae-981e-b200ebdf3054
        format: uuid
        type: string
      type:
        $ref: '#/definitions/DimensionType'
      length:
        description: Length in thousandth inches. 1000 thou = 1 inch.
        example: 1000
        type: integer
        format: int32
      width:
        description: Width in thousandth inches. 1000 thou = 1 inch.
        example: 1000
        type: integer
        format: int32
      height:
        description: Height in thousandth inches. 1000 thou = 1 inch.
        example: 1000
        type: integer
        format: int32
  MTOServiceItemDimensions:
    type: array
    items:
      $ref: '#/definitions/MTOServiceItemDimension'
  MTOServiceItemStatus:
    description: Describes all statuses for a MTOServiceItem
    type: string
    enum:
      - SUBMITTED
      - APPROVED
      - REJECTED
  ServiceRequestDocument:
    type: object
    properties:
      mtoServiceItemID:
        type: string
        format: uuid
      uploads:
        items:
          $ref: '#/definitions/Upload'
        type: array
  ServiceRequestDocuments:
    description: documents uploaded by the Prime as proof of request for service items
    type: array
    items:
      $ref: '#/definitions/ServiceRequestDocument'
  MTOServiceItem:
    type: object
    required:
      - id
      - moveTaskOrderID
      - reServiceID
      - reServiceCode
      - reServiceName
    properties:
      moveTaskOrderID:
        example: 1f2270c7-7166-40ae-981e-b200ebdf3054
        format: uuid
        type: string
      mtoShipmentID:
        example: 1f2270c7-7166-40ae-981e-b200ebdf3054
        format: uuid
        type: string
        x-nullable: true
      reServiceID:
        example: 1f2270c7-7166-40ae-981e-b200ebdf3054
        format: uuid
        type: string
      reServiceCode:
        type: string
      reServiceName:
        type: string
      createdAt:
        format: date-time
        type: string
      convertToCustomerExpense:
        type: boolean
        example: false
        x-omitempty: false
      customerExpenseReason:
        type: string
        x-nullable: true
      customerContacts:
        $ref: '#/definitions/MTOServiceItemCustomerContacts'
      deletedAt:
        format: date
        type: string
      description:
        type: string
        x-nullable: true
      dimensions:
        $ref: '#/definitions/MTOServiceItemDimensions'
      reason:
        type: string
        x-nullable: true
      rejectionReason:
        type: string
        x-nullable: true
      pickupPostalCode:
        type: string
        x-nullable: true
      SITPostalCode:
        type: string
        readOnly: true
        x-nullable: true
      sitEntryDate:
        type: string
        format: date-time
        x-nullable: true
      sitDepartureDate:
        type: string
        format: date-time
        x-nullable: true
      sitCustomerContacted:
        type: string
        format: date
        x-nullable: true
      sitRequestedDelivery:
        type: string
        format: date
        x-nullable: true
      sitDestinationOriginalAddress:
        $ref: '#/definitions/Address'
      sitOriginHHGOriginalAddress:
        $ref: '#/definitions/Address'
      sitOriginHHGActualAddress:
        $ref: '#/definitions/Address'
      sitDestinationFinalAddress:
        $ref: '#/definitions/Address'
      sitDeliveryMiles:
        type: integer
        x-nullable: true
      feeType:
        enum:
          - COUNSELING
          - CRATING
          - TRUCKING
          - SHUTTLE
        type: string
      id:
        example: 1f2270c7-7166-40ae-981e-b200ebdf3054
        format: uuid
        type: string
      quantity:
        type: integer
      rate:
        type: integer
      status:
        $ref: '#/definitions/MTOServiceItemStatus'
      submittedAt:
        format: date
        type: string
      total:
        format: cents
        type: integer
      estimatedWeight:
        type: integer
        description: estimated weight of the shuttle service item provided by the prime
        example: 2500
        x-formatting: weight
        x-nullable: true
      updatedAt:
        format: date-time
        type: string
      approvedAt:
        format: date-time
        type: string
        x-nullable: true
      rejectedAt:
        format: date-time
        type: string
        x-nullable: true
      eTag:
        type: string
      updateReason:
        type: string
        description: Reason for updating service item.
        x-nullable: true
      standaloneCrate:
        type: boolean
        x-nullable: true
      externalCrate:
        type: boolean
        x-nullable: true
      serviceRequestDocuments:
        $ref: '#/definitions/ServiceRequestDocuments'
      estimatedPrice:
        type: integer
        format: cents
        x-nullable: true
      lockedPriceCents:
        type: integer
        format: cents
        x-nullable: true
      market:
        type: string
        enum:
          - CONUS
          - OCONUS
        example: CONUS
        description: >-
          To identify whether the service was provided within (CONUS) or
          (OCONUS)
        x-nullable: true
      sort:
        type: string
        description: >-
          Sort order for service items to be displayed for a given shipment
          type.
        x-nullable: true
  MTOServiceItems:
    description: A list of service items connected to this shipment.
    type: array
    items:
      $ref: '#/definitions/MTOServiceItem'
  MTOAgent:
    type: object
    properties:
      id:
        example: 1f2270c7-7166-40ae-981e-b200ebdf3054
        format: uuid
        type: string
      mtoShipmentID:
        example: 1f2270c7-7166-40ae-981e-b200ebdf3054
        format: uuid
        type: string
      createdAt:
        format: date-time
        type: string
      updatedAt:
        format: date-time
        type: string
      firstName:
        type: string
        x-nullable: true
      lastName:
        type: string
        x-nullable: true
      email:
        type: string
        format: x-email
        pattern: (^[a-zA-Z0-9._%+-]+@[a-zA-Z0-9.-]+\.[a-zA-Z]{2,}$)|(^$)
        x-nullable: true
      phone:
        type: string
        format: telephone
        pattern: (^[2-9]\d{2}-\d{3}-\d{4}$)|(^$)
        x-nullable: true
      agentType:
        type: string
        enum:
          - RELEASING_AGENT
          - RECEIVING_AGENT
      eTag:
        type: string
  MTOAgents:
    items:
      $ref: '#/definitions/MTOAgent'
    type: array
  DestinationType:
    type: string
    title: Destination Type
    example: OTHER_THAN_AUTHORIZED
    x-nullable: true
    enum:
      - HOME_OF_RECORD
      - HOME_OF_SELECTION
      - PLACE_ENTERED_ACTIVE_DUTY
      - OTHER_THAN_AUTHORIZED
  MTOShipmentType:
    type: string
    title: Shipment Type
    example: HHG
    enum:
      - HHG
      - HHG_INTO_NTS
      - HHG_OUTOF_NTS
      - PPM
      - BOAT_HAUL_AWAY
      - BOAT_TOW_AWAY
      - MOBILE_HOME
      - UNACCOMPANIED_BAGGAGE
    x-display-value:
      HHG: HHG
      HHG_INTO_NTS: NTS
      HHG_OUTOF_NTS: NTS Release
      PPM: PPM
      BOAT_HAUL_AWAY: Boat Haul-Away
      BOAT_TOW_AWAY: Boat Tow-Away
      MOBILE_HOME: Mobile Home
      UNACCOMPANIED_BAGGAGE: Unaccompanied Baggage
  LOAType:
    description: The Line of accounting (TAC/SAC) type that will be used for the shipment
    type: string
    example: HHG
    enum:
      - HHG
      - NTS
  StorageFacility:
    description: The Storage Facility information for the shipment
    type: object
    properties:
      id:
        type: string
        format: uuid
        example: c56a4180-65aa-42ec-a945-5fd21dec0538
      facilityName:
        type: string
      address:
        $ref: '#/definitions/Address'
      lotNumber:
        type: string
        x-nullable: true
      phone:
        type: string
        format: telephone
        pattern: ^[2-9]\d{2}-\d{3}-\d{4}$
        x-nullable: true
      email:
        type: string
        format: x-email
        pattern: ^[a-zA-Z0-9._%+-]+@[a-zA-Z0-9.-]+\.[a-zA-Z]{2,}$
        x-nullable: true
      eTag:
        type: string
        readOnly: true
  PPMType:
    type: string
    title: PPM Type
    description: Defines a PPM type
    enum:
      - INCENTIVE_BASED
      - ACTUAL_EXPENSE
      - SMALL_PACKAGE
  PPMDestinationAddress:
    description: A postal address
    type: object
    properties:
      id:
        type: string
        format: uuid
        example: c56a4180-65aa-42ec-a945-5fd21dec0538
      streetAddress1:
        type: string
        example: 123 Main Ave
        x-nullable: true
        title: Street address 1
      streetAddress2:
        type: string
        example: Apartment 9000
        x-nullable: true
        title: Street address 2
      streetAddress3:
        type: string
        example: Montmârtre
        x-nullable: true
        title: Address Line 3
      city:
        type: string
        example: Anytown
        title: City
      eTag:
        type: string
        readOnly: true
      state:
        title: State
        type: string
        x-display-value:
          AL: AL
          AK: AK
          AR: AR
          AZ: AZ
          CA: CA
          CO: CO
          CT: CT
          DC: DC
          DE: DE
          FL: FL
          GA: GA
          HI: HI
          IA: IA
          ID: ID
          IL: IL
          IN: IN
          KS: KS
          KY: KY
          LA: LA
          MA: MA
          MD: MD
          ME: ME
          MI: MI
          MN: MN
          MO: MO
          MS: MS
          MT: MT
          NC: NC
          ND: ND
          NE: NE
          NH: NH
          NJ: NJ
          NM: NM
          NV: NV
          NY: NY
          OH: OH
          OK: OK
          OR: OR
          PA: PA
          RI: RI
          SC: SC
          SD: SD
          TN: TN
          TX: TX
          UT: UT
          VA: VA
          VT: VT
          WA: WA
          WI: WI
          WV: WV
          WY: WY
        enum:
          - AL
          - AK
          - AR
          - AZ
          - CA
          - CO
          - CT
          - DC
          - DE
          - FL
          - GA
          - HI
          - IA
          - ID
          - IL
          - IN
          - KS
          - KY
          - LA
          - MA
          - MD
          - ME
          - MI
          - MN
          - MO
          - MS
          - MT
          - NC
          - ND
          - NE
          - NH
          - NJ
          - NM
          - NV
          - NY
          - OH
          - OK
          - OR
          - PA
          - RI
          - SC
          - SD
          - TN
          - TX
          - UT
          - VA
          - VT
          - WA
          - WI
          - WV
          - WY
      postalCode:
        type: string
        format: zip
        title: ZIP
        example: '90210'
        pattern: ^(\d{5}([\-]\d{4})?)$
      country:
        $ref: '#/definitions/Country'
      countryID:
        type: string
        format: uuid
        example: a56a4180-65aa-42ec-a945-5fd21dec0573
      county:
        type: string
        title: County
        x-nullable: true
        example: LOS ANGELES
      usPostRegionCitiesID:
        type: string
        format: uuid
        example: c56a4180-65aa-42ec-a945-5fd21dec0538
    required:
      - city
      - state
      - postalCode
  SITLocationType:
    description: The list of SIT location types.
    type: string
    enum:
      - ORIGIN
      - DESTINATION
  MTOShipmentStatus:
    type: string
    title: Shipment Status
    example: SUBMITTED
    enum:
      - SUBMITTED
      - REJECTED
      - APPROVED
      - CANCELLATION_REQUESTED
      - CANCELED
      - DIVERSION_REQUESTED
      - TERMINATED_FOR_CAUSE
      - APPROVALS_REQUESTED
  ReweighRequester:
    type: string
    enum:
      - CUSTOMER
      - PRIME
      - SYSTEM
      - TOO
  Reweigh:
    description: >-
      A reweigh  is when a shipment is weighed for a second time due to the
      request of a customer, the contractor, system or TOO.
    type: object
    properties:
      id:
        example: 1f2270c7-7166-40ae-981e-b200ebdf3054
        format: uuid
        type: string
      requestedAt:
        format: date-time
        type: string
      requestedBy:
        $ref: '#/definitions/ReweighRequester'
      shipmentID:
        example: 1f2270c7-7166-40ae-981e-b200ebdf3054
        format: uuid
        type: string
      verificationProvidedAt:
        x-nullable: true
        x-omitempty: false
        format: date-time
        type: string
      verificationReason:
        example: >-
          The reweigh was not performed due to some justification provided by
          the counselor
        type: string
        x-nullable: true
        x-omitempty: false
      weight:
        example: 2000
        type: integer
        x-formatting: weight
        x-nullable: true
        x-omitempty: false
  SITExtension:
    type: object
    description: >-
      A storage in transit (SIT) Extension is a request for an increase in the
      billable number of days a shipment is allowed to be in SIT.
    properties:
      id:
        example: 1f2270c7-7166-40ae-981e-b200ebdf3054
        format: uuid
        type: string
      mtoShipmentID:
        example: 1f2270c7-7166-40ae-981e-b200ebdf3054
        format: uuid
        type: string
      requestReason:
        type: string
        enum:
          - SERIOUS_ILLNESS_MEMBER
          - SERIOUS_ILLNESS_DEPENDENT
          - IMPENDING_ASSIGNEMENT
          - DIRECTED_TEMPORARY_DUTY
          - NONAVAILABILITY_OF_CIVILIAN_HOUSING
          - AWAITING_COMPLETION_OF_RESIDENCE
          - OTHER
      contractorRemarks:
        example: We need SIT additional days. The customer has not found a house yet.
        type: string
        x-nullable: true
        x-omitempty: false
      requestedDays:
        type: integer
        example: 30
      status:
        enum:
          - PENDING
          - APPROVED
          - DENIED
      approvedDays:
        type: integer
        example: 30
        x-nullable: true
        x-omitempty: false
      decisionDate:
        format: date-time
        type: string
        x-nullable: true
        x-omitempty: false
      officeRemarks:
        type: string
        x-nullable: true
        x-omitempty: false
      createdAt:
        format: date-time
        type: string
        readOnly: true
      updatedAt:
        format: date-time
        type: string
        readOnly: true
      eTag:
        type: string
        readOnly: true
  SITExtensions:
    type: array
    items:
      $ref: '#/definitions/SITExtension'
  SITSummary:
    properties:
      firstDaySITServiceItemID:
        type: string
        format: uuid
        example: c56a4180-65aa-42ec-a945-5fd21dec0538
      location:
        enum:
          - ORIGIN
          - DESTINATION
      daysInSIT:
        type: integer
        minimum: 0
      sitEntryDate:
        type: string
        format: date-time
      sitDepartureDate:
        type: string
        format: date-time
        x-nullable: true
      sitAuthorizedEndDate:
        type: string
        format: date-time
      sitCustomerContacted:
        type: string
        format: date-time
        x-nullable: true
      sitRequestedDelivery:
        type: string
        format: date-time
        x-nullable: true
  SITServiceItemGrouping:
    properties:
      summary:
        $ref: '#/definitions/SITSummary'
        description: >
          Holds the top level summary of a Service Item Grouping, detailing the
          ServiceItemID of the first day SIT service item (Eg, DOFSIT, DOASIT),
          the location (ORIGIN/DESTINATION), how many days the provided instance
          of SIT has been in storage, SIT entry date, departure date, authorized
          end date, customer contacted date, requested delivery date.

          This is provided at a top level because due to our service item
          architecture, SIT information is sometimes split across multiple
          service items, and this summary is a compilation of said information.
          This prevents the need to loop over many service items.
      serviceItems:
        $ref: '#/definitions/MTOServiceItems'
  SITServiceItemGroupings:
    description: >
      Holds groupings of SIT service items and their summaries, detailing the
      summary ServiceItemID of the first day SIT service item (Eg, DOFSIT,
      DOASIT), the location (ORIGIN/DESTINATION), how many days the provided
      instance of SIT has been in storage, SIT entry date, departure date,
      authorized end date, customer contacted date, requested delivery date.
    type: array
    items:
      $ref: '#/definitions/SITServiceItemGrouping'
  SITStatus:
    properties:
      totalSITDaysUsed:
        type: integer
        minimum: 0
      totalDaysRemaining:
        type: integer
        minimum: 0
      calculatedTotalDaysInSIT:
        type: integer
        minimum: 0
      currentSIT:
        type: object
        properties:
          serviceItemID:
            type: string
            format: uuid
            example: c56a4180-65aa-42ec-a945-5fd21dec0538
          location:
            enum:
              - ORIGIN
              - DESTINATION
          daysInSIT:
            type: integer
            minimum: 0
          sitEntryDate:
            type: string
            format: date
            x-nullable: true
          sitDepartureDate:
            type: string
            format: date
            x-nullable: true
          sitAuthorizedEndDate:
            type: string
            format: date
            x-nullable: true
          sitCustomerContacted:
            type: string
            format: date
            x-nullable: true
          sitRequestedDelivery:
            type: string
            format: date
            x-nullable: true
      pastSITServiceItemGroupings:
        $ref: '#/definitions/SITServiceItemGroupings'
        description: >
          A list of past SIT service item groupings. These will contain the
          given SIT service items for an instance of SIT (Either Origin or
          Destination), grouped by the date they went into SIT and service items
          limited explicitly to SIT related Re Service Codes.
  PPMShipmentStatus:
    description: |
      Status of the PPM Shipment:
        * **DRAFT**: The customer has created the PPM shipment but has not yet submitted their move for counseling.
        * **SUBMITTED**: The shipment belongs to a move that has been submitted by the customer or has been created by a Service Counselor or Prime Contractor for a submitted move.
        * **WAITING_ON_CUSTOMER**: The PPM shipment has been approved and the customer may now provide their actual move closeout information and documentation required to get paid.
        * **NEEDS_ADVANCE_APPROVAL**: The shipment was counseled by the Prime Contractor and approved but an advance was requested so will need further financial approval from the government.
        * **NEEDS_CLOSEOUT**: The customer has provided their closeout weight tickets, receipts, and expenses and certified it for the Service Counselor to approve, exclude or reject.
        * **CLOSEOUT_COMPLETE**: The Service Counselor has reviewed all of the customer's PPM closeout documentation and authorizes the customer can download and submit their finalized SSW packet.
    type: string
    readOnly: true
    enum:
      - DRAFT
      - SUBMITTED
      - WAITING_ON_CUSTOMER
      - NEEDS_ADVANCE_APPROVAL
      - NEEDS_CLOSEOUT
      - CLOSEOUT_COMPLETE
      - CANCELED
  PPMAdvanceStatus:
    type: string
    title: PPM Advance Status
    description: >-
      Indicates whether an advance status has been accepted, rejected, or
      edited, or a prime counseled PPM has been received or not received
    x-nullable: true
    enum:
      - APPROVED
      - REJECTED
      - RECEIVED
      - NOT_RECEIVED
  OmittablePPMDocumentStatus:
    description: Status of the PPM document.
    type: string
    enum:
      - APPROVED
      - EXCLUDED
      - REJECTED
    x-display-value:
      APPROVED: Approved
      EXCLUDED: Excluded
      REJECTED: Rejected
    x-nullable: true
    x-omitempty: false
  PPMDocumentStatusReason:
    description: The reason the services counselor has excluded or rejected the item.
    type: string
    x-nullable: true
    x-omitempty: false
  GunSafeWeightTicket:
    description: Gun safe associated information and weight docs for a PPM shipment
    type: object
    properties:
      id:
        description: The ID of the gun safe weight ticket.
        type: string
        format: uuid
        example: c56a4180-65aa-42ec-a945-5fd21dec0538
        readOnly: true
      ppmShipmentId:
        description: >-
          The ID of the PPM shipment that this gun safe weight ticket is
          associated with.
        type: string
        format: uuid
        example: c56a4180-65aa-42ec-a945-5fd21dec0538
        readOnly: true
      updatedAt:
        type: string
        format: date-time
        readOnly: true
      createdAt:
        type: string
        format: date-time
        readOnly: true
      description:
        description: Describes the gun safe that was moved.
        type: string
        x-nullable: true
        x-omitempty: false
      hasWeightTickets:
        description: >-
          Indicates if the user has a weight ticket for their gun safe,
          otherwise they have a constructed weight.
        type: boolean
        x-nullable: true
        x-omitempty: false
      submittedHasWeightTickets:
        description: >-
          Indicates if the user has a weight ticket for their gun safe,
          otherwise they have a constructed weight.
        type: boolean
        x-nullable: true
        x-omitempty: false
      weight:
        description: Weight of the gun safe.
        type: integer
        minimum: 0
        x-nullable: true
        x-omitempty: false
      submittedWeight:
        description: Customer submitted weight of the gun safe.
        type: integer
        minimum: 0
        x-nullable: true
        x-omitempty: false
      documentId:
        description: >-
          The ID of the document that is associated with the user uploads
          containing the gun safe weight.
        type: string
        format: uuid
        example: c56a4180-65aa-42ec-a945-5fd21dec0538
        readOnly: true
      document:
        allOf:
          - description: >-
              Document that is associated with the user uploads containing the
              gun safe weight.
          - $ref: '#/definitions/Document'
      status:
        $ref: '#/definitions/OmittablePPMDocumentStatus'
      reason:
        $ref: '#/definitions/PPMDocumentStatusReason'
      eTag:
        description: A hash that should be used as the "If-Match" header for any updates.
        type: string
        readOnly: true
      amount:
        description: The total amount of the expense as indicated on the receipt
        type: integer
        x-nullable: true
        x-omitempty: false
      trackingNumber:
        description: Tracking number for a small package expense
        type: string
        x-nullable: true
        x-omitempty: false
    required:
      - ppmShipmentId
      - createdAt
      - updatedAt
      - documentId
      - document
  WeightTicket:
    description: >-
      Vehicle and optional trailer information and weight documents used to move
      this PPM shipment.
    type: object
    properties:
      id:
        description: ID of this set of weight tickets.
        type: string
        format: uuid
        example: c56a4180-65aa-42ec-a945-5fd21dec0538
        readOnly: true
      ppmShipmentId:
        description: The ID of the PPM shipment that this set of weight tickets is for.
        type: string
        format: uuid
        example: c56a4180-65aa-42ec-a945-5fd21dec0538
        readOnly: true
      createdAt:
        type: string
        format: date-time
        readOnly: true
      updatedAt:
        type: string
        format: date-time
        readOnly: true
      vehicleDescription:
        description: >-
          Description of the vehicle used for the trip. E.g. make/model, type of
          truck/van, etc.
        type: string
        x-nullable: true
        x-omitempty: false
      emptyWeight:
        description: Weight of the vehicle when empty.
        type: integer
        minimum: 0
        x-nullable: true
        x-omitempty: false
      submittedEmptyWeight:
        description: Customer submitted weight of the vehicle when empty.
        type: integer
        minimum: 0
        x-nullable: true
        x-omitempty: false
      missingEmptyWeightTicket:
        description: >-
          Indicates if the customer is missing a weight ticket for the vehicle
          weight when empty.
        type: boolean
        x-nullable: true
        x-omitempty: false
      emptyDocumentId:
        description: >-
          ID of the document that is associated with the user uploads containing
          the vehicle weight when empty.
        type: string
        format: uuid
        readOnly: true
      emptyDocument:
        allOf:
          - description: >-
              Document that is associated with the user uploads containing the
              vehicle weight when empty.
          - $ref: '#/definitions/Document'
      fullWeight:
        description: The weight of the vehicle when full.
        type: integer
        minimum: 0
        x-nullable: true
        x-omitempty: false
      submittedFullWeight:
        description: Customer submitted weight of the vehicle when full.
        type: integer
        minimum: 0
        x-nullable: true
        x-omitempty: false
      missingFullWeightTicket:
        description: >-
          Indicates if the customer is missing a weight ticket for the vehicle
          weight when full.
        type: boolean
        x-nullable: true
        x-omitempty: false
      fullDocumentId:
        description: >-
          ID of the document that is associated with the user uploads containing
          the vehicle weight when full.
        type: string
        format: uuid
        example: c56a4180-65aa-42ec-a945-5fd21dec0538
        readOnly: true
      fullDocument:
        allOf:
          - description: >-
              Document that is associated with the user uploads containing the
              vehicle weight when full.
          - $ref: '#/definitions/Document'
      ownsTrailer:
        description: Indicates if the customer used a trailer they own for the move.
        type: boolean
        x-nullable: true
        x-omitempty: false
      submittedOwnsTrailer:
        description: Indicates if the customer used a trailer they own for the move.
        type: boolean
        x-nullable: true
        x-omitempty: false
      trailerMeetsCriteria:
        description: >-
          Indicates if the trailer that the customer used meets all the criteria
          to be claimable.
        type: boolean
        x-nullable: true
        x-omitempty: false
      submittedTrailerMeetsCriteria:
        description: >-
          Indicates if the trailer that the customer used meets all the criteria
          to be claimable.
        type: boolean
        x-nullable: true
        x-omitempty: false
      proofOfTrailerOwnershipDocumentId:
        description: >-
          ID of the document that is associated with the user uploads containing
          the proof of trailer ownership.
        type: string
        format: uuid
        example: c56a4180-65aa-42ec-a945-5fd21dec0538
        readOnly: true
      proofOfTrailerOwnershipDocument:
        allOf:
          - description: >-
              Document that is associated with the user uploads containing the
              proof of trailer ownership.
          - $ref: '#/definitions/Document'
      status:
        $ref: '#/definitions/OmittablePPMDocumentStatus'
      reason:
        $ref: '#/definitions/PPMDocumentStatusReason'
      adjustedNetWeight:
        description: Indicates the adjusted net weight of the vehicle
        type: integer
        minimum: 0
        x-nullable: true
        x-omitempty: false
      netWeightRemarks:
        description: Remarks explaining any edits made to the net weight
        type: string
        x-nullable: true
        x-omitempty: false
      eTag:
        description: A hash that should be used as the "If-Match" header for any updates.
        type: string
        readOnly: true
    required:
      - ppmShipmentId
      - createdAt
      - updatedAt
      - emptyDocumentId
      - emptyDocument
      - fullDocument
      - fullDocumentId
      - proofOfTrailerOwnershipDocument
      - proofOfTrailerOwnershipDocumentId
  WeightTickets:
    description: All weight tickets associated with a PPM shipment.
    type: array
    items:
      $ref: '#/definitions/WeightTicket'
    x-omitempty: false
  OmittableMovingExpenseType:
    type: string
    description: Moving Expense Type
    enum:
      - CONTRACTED_EXPENSE
      - GAS
      - OIL
      - OTHER
      - PACKING_MATERIALS
      - RENTAL_EQUIPMENT
      - STORAGE
      - TOLLS
      - WEIGHING_FEE
      - SMALL_PACKAGE
    x-display-value:
      CONTRACTED_EXPENSE: Contracted expense
      GAS: Gas
      OIL: Oil
      OTHER: Other
      PACKING_MATERIALS: Packing materials
      STORAGE: Storage
      RENTAL_EQUIPMENT: Rental equipment
      TOLLS: Tolls
      WEIGHING_FEE: Weighing fee
      SMALL_PACKAGE: Small package reimbursement
    x-nullable: true
    x-omitempty: false
  SubmittedMovingExpenseType:
    type: string
    description: Customer Submitted Moving Expense Type
    enum:
      - CONTRACTED_EXPENSE
      - GAS
      - OIL
      - OTHER
      - PACKING_MATERIALS
      - RENTAL_EQUIPMENT
      - STORAGE
      - TOLLS
      - WEIGHING_FEE
    x-display-value:
      CONTRACTED_EXPENSE: Contracted expense
      GAS: Gas
      OIL: Oil
      OTHER: Other
      PACKING_MATERIALS: Packing materials
      STORAGE: Storage
      RENTAL_EQUIPMENT: Rental equipment
      TOLLS: Tolls
      WEIGHING_FEE: Weighing fee
    x-nullable: true
    x-omitempty: false
  MovingExpense:
    description: >-
      Expense information and receipts of costs incurred that can be reimbursed
      while moving a PPM shipment.
    type: object
    properties:
      id:
        description: Unique primary identifier of the Moving Expense object
        type: string
        format: uuid
        example: c56a4180-65aa-42ec-a945-5fd21dec0538
        readOnly: true
      ppmShipmentId:
        description: The PPM Shipment id that this moving expense belongs to
        type: string
        format: uuid
        example: c56a4180-65aa-42ec-a945-5fd21dec0538
        readOnly: true
      documentId:
        description: The id of the Document that contains all file uploads for this expense
        type: string
        format: uuid
        example: c56a4180-65aa-42ec-a945-5fd21dec0538
        readOnly: true
      document:
        allOf:
          - description: >-
              The Document object that contains all file uploads for this
              expense
          - $ref: '#/definitions/Document'
      movingExpenseType:
        $ref: '#/definitions/OmittableMovingExpenseType'
      submittedMovingExpenseType:
        $ref: '#/definitions/SubmittedMovingExpenseType'
      description:
        description: A brief description of the expense
        type: string
        x-nullable: true
        x-omitempty: false
      submittedDescription:
        description: Customer submitted description of the expense
        type: string
        x-nullable: true
        x-omitempty: false
      paidWithGtcc:
        description: >-
          Indicates if the service member used their government issued card to
          pay for the expense
        type: boolean
        x-nullable: true
        x-omitempty: false
      amount:
        description: The total amount of the expense as indicated on the receipt
        type: integer
        x-nullable: true
        x-omitempty: false
      submittedAmount:
        description: >-
          Customer submitted total amount of the expense as indicated on the
          receipt
        type: integer
        x-nullable: true
        x-omitempty: false
      missingReceipt:
        description: >-
          Indicates if the service member is missing the receipt with the proof
          of expense amount
        type: boolean
        x-nullable: true
        x-omitempty: false
      status:
        $ref: '#/definitions/OmittablePPMDocumentStatus'
      reason:
        $ref: '#/definitions/PPMDocumentStatusReason'
      sitStartDate:
        description: >-
          The date the shipment entered storage, applicable for the `STORAGE`
          movingExpenseType only
        type: string
        example: '2022-04-26'
        format: date
        x-nullable: true
        x-omitempty: false
      submittedSitStartDate:
        description: >-
          Customer submitted date the shipment entered storage, applicable for
          the `STORAGE` movingExpenseType only
        type: string
        example: '2022-04-26'
        format: date
        x-nullable: true
        x-omitempty: false
      sitEndDate:
        description: >-
          The date the shipment exited storage, applicable for the `STORAGE`
          movingExpenseType only
        type: string
        example: '2018-05-26'
        format: date
        x-nullable: true
        x-omitempty: false
      submittedSitEndDate:
        description: >-
          Customer submitted date the shipment exited storage, applicable for
          the `STORAGE` movingExpenseType only
        type: string
        example: '2018-05-26'
        format: date
        x-nullable: true
        x-omitempty: false
      createdAt:
        description: >-
          Timestamp the moving expense object was initially created in the
          system (UTC)
        type: string
        format: date-time
        readOnly: true
      updatedAt:
        description: >-
          Timestamp when a property of this moving expense object was last
          modified (UTC)
        type: string
        format: date-time
        readOnly: true
      eTag:
        description: A hash that should be used as the "If-Match" header for any updates.
        type: string
        readOnly: true
      weightStored:
        description: The total weight stored in PPM SIT
        type: integer
        x-nullable: true
        x-omitempty: false
      sitLocation:
        allOf:
          - $ref: '#/definitions/SITLocationType'
          - x-nullable: true
          - x-omitempty: false
      sitEstimatedCost:
        description: >-
          The estimated amount that the government will pay the service member
          to put their goods into storage. This estimated storage cost is
          separate from the estimated incentive.
        type: integer
        format: cents
        x-nullable: true
        x-omitempty: false
      sitReimburseableAmount:
        description: The amount of SIT that will be reimbursed
        type: integer
        x-nullable: true
        x-omitempty: false
      weightShipped:
        description: The total weight shipped for a small package
        type: integer
        x-nullable: true
        x-omitempty: false
      trackingNumber:
        description: Tracking number for a small package expense
        type: string
        x-nullable: true
        x-omitempty: false
      isProGear:
        description: Indicates if the customer is claiming an expense as pro-gear or not
        type: boolean
        x-nullable: true
      proGearBelongsToSelf:
        description: Indicates if the pro-gear belongs to the customer or their spouse
        type: boolean
        x-nullable: true
      proGearDescription:
        description: A brief description of the pro-gear
        type: string
    required:
      - id
      - createdAt
      - updatedAt
      - ppmShipmentId
      - documentId
      - document
  ProGearWeightTicket:
    description: Pro-gear associated information and weight docs for a PPM shipment
    type: object
    properties:
      id:
        description: The ID of the pro-gear weight ticket.
        type: string
        format: uuid
        example: c56a4180-65aa-42ec-a945-5fd21dec0538
        readOnly: true
      ppmShipmentId:
        description: >-
          The ID of the PPM shipment that this pro-gear weight ticket is
          associated with.
        type: string
        format: uuid
        example: c56a4180-65aa-42ec-a945-5fd21dec0538
        readOnly: true
      updatedAt:
        type: string
        format: date-time
        readOnly: true
      createdAt:
        type: string
        format: date-time
        readOnly: true
      belongsToSelf:
        description: >-
          Indicates if this information is for the customer's own pro-gear,
          otherwise, it's the spouse's.
        type: boolean
        x-nullable: true
        x-omitempty: false
      submittedBelongsToSelf:
        description: >-
          Indicates if this information is for the customer's own pro-gear,
          otherwise, it's the spouse's.
        type: boolean
        x-nullable: true
        x-omitempty: false
      description:
        description: Describes the pro-gear that was moved.
        type: string
        x-nullable: true
        x-omitempty: false
      hasWeightTickets:
        description: >-
          Indicates if the user has a weight ticket for their pro-gear,
          otherwise they have a constructed weight.
        type: boolean
        x-nullable: true
        x-omitempty: false
      submittedHasWeightTickets:
        description: >-
          Indicates if the user has a weight ticket for their pro-gear,
          otherwise they have a constructed weight.
        type: boolean
        x-nullable: true
        x-omitempty: false
      weight:
        description: Weight of the pro-gear.
        type: integer
        minimum: 0
        x-nullable: true
        x-omitempty: false
      submittedWeight:
        description: Customer submitted weight of the pro-gear.
        type: integer
        minimum: 0
        x-nullable: true
        x-omitempty: false
      documentId:
        description: >-
          The ID of the document that is associated with the user uploads
          containing the pro-gear weight.
        type: string
        format: uuid
        example: c56a4180-65aa-42ec-a945-5fd21dec0538
        readOnly: true
      document:
        allOf:
          - description: >-
              Document that is associated with the user uploads containing the
              pro-gear weight.
          - $ref: '#/definitions/Document'
      status:
        $ref: '#/definitions/OmittablePPMDocumentStatus'
      reason:
        $ref: '#/definitions/PPMDocumentStatusReason'
      eTag:
        description: A hash that should be used as the "If-Match" header for any updates.
        type: string
        readOnly: true
      amount:
        description: The total amount of the expense as indicated on the receipt
        type: integer
        x-nullable: true
        x-omitempty: false
      trackingNumber:
        description: Tracking number for a small package expense
        type: string
        x-nullable: true
        x-omitempty: false
    required:
      - ppmShipmentId
      - createdAt
      - updatedAt
      - documentId
      - document
  SignedCertificationType:
    description: |
      The type of signed certification:
        - PPM_PAYMENT: This is used when the customer has a PPM shipment that they have uploaded their documents for and are
            ready to submit their documentation for review. When they submit, they will be asked to sign certifying the
            information is correct.
        - SHIPMENT: This is used when a customer submits their move with their shipments to be reviewed by office users.
        - PRE_CLOSEOUT_REVIEWED_PPM_PAYMENT: This is used when a move has a PPM shipment and is set to
             service-counseling-completed "Submit move details" by service counselor.
        - CLOSEOUT_REVIEWED_PPM_PAYMENT: This is used when a PPM shipment is reviewed by counselor in close out queue.
    type: string
    enum:
      - PPM_PAYMENT
      - SHIPMENT
      - PRE_CLOSEOUT_REVIEWED_PPM_PAYMENT
      - CLOSEOUT_REVIEWED_PPM_PAYMENT
    readOnly: true
  SignedCertification:
    description: Signed certification
    type: object
    properties:
      id:
        description: The ID of the signed certification.
        type: string
        format: uuid
        example: c56a4180-65aa-42ec-a945-5fd21dec0538
        readOnly: true
      submittingUserId:
        description: The ID of the user that signed.
        type: string
        format: uuid
        example: c56a4180-65aa-42ec-a945-5fd21dec0538
        readOnly: true
      moveId:
        description: The ID of the move associated with this signed certification.
        type: string
        format: uuid
        example: c56a4180-65aa-42ec-a945-5fd21dec0538
        readOnly: true
      ppmId:
        description: >-
          The ID of the PPM shipment associated with this signed certification,
          if any.
        type: string
        format: uuid
        example: c56a4180-65aa-42ec-a945-5fd21dec0538
        readOnly: true
        x-nullable: true
        x-omitempty: false
      certificationType:
        $ref: '#/definitions/SignedCertificationType'
      certificationText:
        description: Full text that the customer agreed to and signed.
        type: string
      signature:
        description: The signature that the customer provided.
        type: string
      date:
        description: Date that the customer signed the certification.
        type: string
        format: date
      createdAt:
        type: string
        format: date-time
        readOnly: true
      updatedAt:
        type: string
        format: date-time
        readOnly: true
      eTag:
        description: A hash that should be used as the "If-Match" header for any updates.
        type: string
        readOnly: true
    required:
      - id
      - submittingUserId
      - moveId
      - certificationType
      - certificationText
      - signature
      - date
      - createdAt
      - updatedAt
      - eTag
  PPMShipment:
    description: >-
      A personally procured move is a type of shipment that a service member
      moves themselves.
    x-nullable: true
    properties:
      id:
        description: Primary auto-generated unique identifier of the PPM shipment object
        example: 1f2270c7-7166-40ae-981e-b200ebdf3054
        format: uuid
        type: string
        readOnly: true
      ppmType:
        $ref: '#/definitions/PPMType'
      shipmentId:
        description: The id of the parent MTOShipment object
        example: 1f2270c7-7166-40ae-981e-b200ebdf3054
        format: uuid
        type: string
        readOnly: true
      createdAt:
        description: Timestamp of when the PPM Shipment was initially created (UTC)
        format: date-time
        type: string
        readOnly: true
      updatedAt:
        description: Timestamp of when a property of this object was last updated (UTC)
        format: date-time
        type: string
        readOnly: true
      status:
        $ref: '#/definitions/PPMShipmentStatus'
      w2Address:
        x-nullable: true
        $ref: '#/definitions/Address'
      advanceStatus:
        $ref: '#/definitions/PPMAdvanceStatus'
      expectedDepartureDate:
        description: |
          Date the customer expects to begin their move.
        format: date
        type: string
      actualMoveDate:
        description: The actual start date of when the PPM shipment left the origin.
        format: date
        type: string
        x-nullable: true
        x-omitempty: false
      submittedAt:
        description: >-
          The timestamp of when the customer submitted their PPM documentation
          to the counselor for review.
        format: date-time
        type: string
        x-nullable: true
        x-omitempty: false
      reviewedAt:
        description: >-
          The timestamp of when the Service Counselor has reviewed all of the
          closeout documents.
        format: date-time
        type: string
        x-nullable: true
        x-omitempty: false
      approvedAt:
        description: >-
          The timestamp of when the shipment was approved and the service member
          can begin their move.
        format: date-time
        type: string
        x-nullable: true
        x-omitempty: false
      pickupAddress:
        $ref: '#/definitions/Address'
      secondaryPickupAddress:
        allOf:
          - $ref: '#/definitions/Address'
          - x-nullable: true
          - x-omitempty: false
      hasSecondaryPickupAddress:
        type: boolean
        x-omitempty: false
        x-nullable: true
      tertiaryPickupAddress:
        allOf:
          - $ref: '#/definitions/Address'
          - x-nullable: true
          - x-omitempty: false
      hasTertiaryPickupAddress:
        type: boolean
        x-omitempty: false
        x-nullable: true
      destinationAddress:
        $ref: '#/definitions/Address'
      secondaryDestinationAddress:
        allOf:
          - $ref: '#/definitions/Address'
          - x-nullable: true
          - x-omitempty: false
      hasSecondaryDestinationAddress:
        type: boolean
        x-omitempty: false
        x-nullable: true
      tertiaryDestinationAddress:
        allOf:
          - $ref: '#/definitions/Address'
          - x-nullable: true
          - x-omitempty: false
      hasTertiaryDestinationAddress:
        type: boolean
        x-omitempty: false
        x-nullable: true
      sitExpected:
        description: >
          Captures whether some or all of the PPM shipment will require
          temporary storage at the origin or destination.


          Must be set to `true` when providing `sitLocation`,
          `sitEstimatedWeight`, `sitEstimatedEntryDate`, and
          `sitEstimatedDepartureDate` values to calculate the
          `sitEstimatedCost`.
        type: boolean
      estimatedWeight:
        description: The estimated weight of the PPM shipment goods being moved.
        type: integer
        example: 4200
        x-nullable: true
        x-omitempty: false
      allowableWeight:
        description: The allowable weight of the PPM shipment goods being moved.
        type: integer
        example: 4300
        minimum: 0
        x-nullable: true
        x-omitempty: false
      hasProGear:
        description: >
          Indicates whether PPM shipment has pro gear for themselves or their
          spouse.
        type: boolean
        x-nullable: true
        x-omitempty: false
      proGearWeight:
        description: >-
          The estimated weight of the pro-gear being moved belonging to the
          service member.
        type: integer
        x-nullable: true
        x-omitempty: false
      spouseProGearWeight:
        description: >-
          The estimated weight of the pro-gear being moved belonging to a
          spouse.
        type: integer
        x-nullable: true
        x-omitempty: false
      hasGunSafe:
        description: |
          Indicates whether PPM shipment has gun safe.
        type: boolean
        x-nullable: true
        x-omitempty: false
      gunSafeWeight:
        description: >-
          The estimated weight of the gun safe being moved belonging to the
          service member.
        type: integer
        x-nullable: true
        x-omitempty: false
      gunSafeWeightTickets:
        description: >-
          All gun safe weight ticket documentation records for this PPM
          shipment.
        type: array
        items:
          $ref: '#/definitions/GunSafeWeightTicket'
      estimatedIncentive:
        description: >-
          The estimated amount the government will pay the service member to
          move their belongings based on the moving date, locations, and
          shipment weight.
        type: integer
        format: cents
        x-nullable: true
        x-omitempty: false
      maxIncentive:
        description: >-
          The max amount the government will pay the service member to move
          their belongings based on the moving date, locations, and shipment
          weight.
        type: integer
        format: cents
        x-nullable: true
        x-omitempty: false
      finalIncentive:
        description: >
          The final calculated incentive for the PPM shipment. This does not
          include **SIT** as it is a reimbursement.
        type: integer
        format: cents
        x-nullable: true
        x-omitempty: false
        readOnly: true
      hasRequestedAdvance:
        description: |
          Indicates whether an advance has been requested for the PPM shipment.
        type: boolean
        x-nullable: true
        x-omitempty: false
      advanceAmountRequested:
        description: >
          The amount requested as an advance by the service member up to a
          maximum percentage of the estimated incentive.
        type: integer
        format: cents
        x-nullable: true
        x-omitempty: false
      hasReceivedAdvance:
        description: |
          Indicates whether an advance was received for the PPM shipment.
        type: boolean
        x-nullable: true
        x-omitempty: false
      advanceAmountReceived:
        description: |
          The amount received for an advance, or null if no advance is received.
        type: integer
        format: cents
        x-nullable: true
        x-omitempty: false
      sitLocation:
        allOf:
          - $ref: '#/definitions/SITLocationType'
          - x-nullable: true
          - x-omitempty: false
      sitEstimatedWeight:
        description: The estimated weight of the goods being put into storage.
        type: integer
        example: 2000
        x-nullable: true
        x-omitempty: false
      sitEstimatedEntryDate:
        description: The date that goods will first enter the storage location.
        format: date
        type: string
        x-nullable: true
        x-omitempty: false
      sitEstimatedDepartureDate:
        description: The date that goods will exit the storage location.
        format: date
        type: string
        x-nullable: true
        x-omitempty: false
      sitEstimatedCost:
        description: >-
          The estimated amount that the government will pay the service member
          to put their goods into storage. This estimated storage cost is
          separate from the estimated incentive.
        type: integer
        format: cents
        x-nullable: true
        x-omitempty: false
      weightTickets:
        $ref: '#/definitions/WeightTickets'
      movingExpenses:
        description: All expense documentation receipt records of this PPM shipment.
        items:
          $ref: '#/definitions/MovingExpense'
        type: array
      proGearWeightTickets:
        description: >-
          All pro-gear weight ticket documentation records for this PPM
          shipment.
        type: array
        items:
          $ref: '#/definitions/ProGearWeightTicket'
      isActualExpenseReimbursement:
        description: >-
          Used for PPM shipments only. Denotes if this shipment uses the Actual
          Expense Reimbursement method.
        type: boolean
        example: false
        x-omitempty: false
        x-nullable: true
      signedCertification:
        $ref: '#/definitions/SignedCertification'
      eTag:
        description: >-
          A hash unique to this shipment that should be used as the "If-Match"
          header for any updates.
        type: string
        readOnly: true
    required:
      - id
      - shipmentId
      - createdAt
      - status
      - expectedDepartureDate
      - sitExpected
      - eTag
  BoatShipment:
    x-nullable: true
    properties:
      id:
        description: Primary auto-generated unique identifier of the Boat shipment object
        example: 1f2270c7-7166-40ae-981e-b200ebdf3054
        format: uuid
        type: string
        readOnly: true
      shipmentId:
        description: The id of the parent MTOShipment object
        example: 1f2270c7-7166-40ae-981e-b200ebdf3054
        format: uuid
        type: string
        readOnly: true
      createdAt:
        description: Timestamp of when the Boat Shipment was initially created (UTC)
        format: date-time
        type: string
        readOnly: true
      updatedAt:
        description: Timestamp of when a property of this object was last updated (UTC)
        format: date-time
        type: string
        readOnly: true
      type:
        type: string
        enum:
          - HAUL_AWAY
          - TOW_AWAY
      year:
        type: integer
        description: Year of the Boat
      make:
        type: string
        description: Make of the Boat
      model:
        type: string
        description: Model of the Boat
      lengthInInches:
        type: integer
        description: Length of the Boat in inches
      widthInInches:
        type: integer
        description: Width of the Boat in inches
      heightInInches:
        type: integer
        description: Height of the Boat in inches
      hasTrailer:
        type: boolean
        description: Does the boat have a trailer
      isRoadworthy:
        type: boolean
        description: Is the trailer roadworthy
        x-nullable: true
      eTag:
        description: >-
          A hash unique to this shipment that should be used as the "If-Match"
          header for any updates.
        type: string
        readOnly: true
    required:
      - id
      - shipmentId
      - createdAt
      - type
      - year
      - make
      - model
      - lengthInInches
      - widthInInches
      - heightInInches
      - hasTrailer
      - eTag
  MobileHome:
    description: >-
      A mobile home is a type of shipment that a service member moves a mobile
      home.
    x-nullable: true
    properties:
      id:
        description: Primary auto-generated unique identifier of the Mobile Home object
        example: 1f2270c7-7166-40ae-981e-b200ebdf3054
        format: uuid
        type: string
        readOnly: true
      shipmentId:
        description: The id of the parent MTOShipment object
        example: 1f2270c7-7166-40ae-981e-b200ebdf3054
        format: uuid
        type: string
        readOnly: true
      make:
        description: The make of the mobile home
        type: string
      model:
        description: The model of the mobile home.
        type: string
      year:
        description: The year the mobile home was made.
        type: integer
      lengthInInches:
        type: integer
      widthInInches:
        type: integer
      heightInInches:
        type: integer
      updatedAt:
        description: Timestamp of when a property of this object was last updated (UTC)
        format: date-time
        type: string
        readOnly: true
      createdAt:
        description: Timestamp of when a property of this object was created (UTC)
        format: date-time
        type: string
        readOnly: true
      eTag:
        description: >-
          A hash unique to this shipment that should be used as the "If-Match"
          header for any updates.
        type: string
        readOnly: true
  ShipmentAddressUpdateStatus:
    type: string
    title: Status
    readOnly: true
    x-display-value:
      REQUESTED: REQUESTED
      REJECTED: REJECTED
      APPROVED: APPROVED
    enum:
      - REQUESTED
      - REJECTED
      - APPROVED
  ShipmentAddressUpdate:
    description: >
      This represents a delivery address change request made by the Prime that
      is either auto-approved or requires review if the pricing criteria has
      changed. If criteria has changed, then it must be approved or rejected by
      a TOO.
    type: object
    properties:
      id:
        type: string
        format: uuid
        example: c56a4180-65aa-42ec-a945-5fd21dec0538
        readOnly: true
      contractorRemarks:
        type: string
        example: This is a contractor remark
        title: Contractor Remarks
        description: The reason there is an address change.
        readOnly: true
      officeRemarks:
        type: string
        example: This is an office remark
        title: Office Remarks
        x-nullable: true
        description: The TOO comment on approval or rejection.
      status:
        $ref: '#/definitions/ShipmentAddressUpdateStatus'
      shipmentID:
        type: string
        format: uuid
        example: c56a4180-65aa-42ec-a945-5fd21dec0538
        readOnly: true
      originalAddress:
        $ref: '#/definitions/Address'
      newAddress:
        $ref: '#/definitions/Address'
      sitOriginalAddress:
        $ref: '#/definitions/Address'
      oldSitDistanceBetween:
        description: >-
          The distance between the original SIT address and the previous/old
          delivery address of shipment
        example: 50
        minimum: 0
        type: integer
      newSitDistanceBetween:
        description: >-
          The distance between the original SIT address and requested new
          delivery address of shipment
        example: 88
        minimum: 0
        type: integer
    required:
      - id
      - status
      - shipmentID
      - originalAddress
      - newAddress
      - contractorRemarks
  Port:
    description: A port that is used to move an international shipment.
    type: object
    properties:
      id:
        type: string
        format: uuid
        example: c56a4180-65aa-42ec-a945-5fd21dec0538
      portType:
        type: string
        description: Port type A (Air), B (Border Crossing), S (Sea)
        enum:
          - A
          - B
          - S
      portCode:
        type: string
        description: 3 or 4 digit port code
        example: '0431'
      portName:
        type: string
        description: Name of the port
        example: PORTLAND INTL
      city:
        type: string
        example: PORTLAND
      county:
        type: string
        example: MULTNOMAH
      state:
        type: string
        description: US state
        example: OR
        enum:
          - AL
          - AK
          - AR
          - AZ
          - CA
          - CO
          - CT
          - DC
          - DE
          - FL
          - GA
          - HI
          - IA
          - ID
          - IL
          - IN
          - KS
          - KY
          - LA
          - MA
          - MD
          - ME
          - MI
          - MN
          - MO
          - MS
          - MT
          - NC
          - ND
          - NE
          - NH
          - NJ
          - NM
          - NV
          - NY
          - OH
          - OK
          - OR
          - PA
          - RI
          - SC
          - SD
          - TN
          - TX
          - UT
          - VA
          - VT
          - WA
          - WI
          - WV
          - WY
      zip:
        type: string
        format: zip
        title: ZIP
        example: '99501'
        pattern: ^(\d{5}([\-]\d{4})?)$
      country:
        type: string
        example: US
        pattern: ^[A-Z]{2}$
        description: Two-letter country code
  MTOShipment:
    properties:
      moveTaskOrderID:
        example: 1f2270c7-7166-40ae-981e-b200ebdf3054
        format: uuid
        type: string
      id:
        example: 1f2270c7-7166-40ae-981e-b200ebdf3054
        format: uuid
        type: string
      createdAt:
        format: date-time
        type: string
      updatedAt:
        format: date-time
        type: string
      deletedAt:
        x-nullable: true
        format: date-time
        type: string
      primeEstimatedWeight:
        x-nullable: true
        example: 2000
        type: integer
      primeActualWeight:
        x-nullable: true
        example: 2000
        type: integer
      calculatedBillableWeight:
        x-nullable: true
        example: 2000
        type: integer
        readOnly: true
      ntsRecordedWeight:
        description: >-
          The previously recorded weight for the NTS Shipment. Used for NTS
          Release to know what the previous primeActualWeight or billable weight
          was.
        example: 2000
        type: integer
        x-nullable: true
        x-formatting: weight
      scheduledPickupDate:
        format: date
        type: string
        x-nullable: true
      scheduledDeliveryDate:
        format: date
        type: string
        x-nullable: true
      requestedPickupDate:
        format: date
        type: string
        x-nullable: true
      actualPickupDate:
        x-nullable: true
        format: date
        type: string
      actualDeliveryDate:
        x-nullable: true
        description: >-
          The actual date that the shipment was delivered to the delivery
          address by the Prime
        format: date
        type: string
      requestedDeliveryDate:
        format: date
        type: string
        x-nullable: true
      requiredDeliveryDate:
        x-nullable: true
        format: date
        type: string
      approvedDate:
        format: date-time
        type: string
        x-nullable: true
      diversion:
        type: boolean
        example: true
      diversionReason:
        type: string
        example: MTO Shipment needs rerouted
        x-nullable: true
      distance:
        type: integer
        x-nullable: true
        example: 500
      pickupAddress:
        x-nullable: true
        $ref: '#/definitions/Address'
      destinationAddress:
        x-nullable: true
        $ref: '#/definitions/Address'
      destinationType:
        $ref: '#/definitions/DestinationType'
      secondaryPickupAddress:
        x-nullable: true
        $ref: '#/definitions/Address'
      secondaryDeliveryAddress:
        x-nullable: true
        $ref: '#/definitions/Address'
      hasSecondaryPickupAddress:
        type: boolean
        x-omitempty: false
        x-nullable: true
      hasSecondaryDeliveryAddress:
        type: boolean
        x-omitempty: false
        x-nullable: true
      tertiaryPickupAddress:
        x-nullable: true
        $ref: '#/definitions/Address'
      tertiaryDeliveryAddress:
        x-nullable: true
        $ref: '#/definitions/Address'
      hasTertiaryPickupAddress:
        type: boolean
        x-omitempty: false
        x-nullable: true
      hasTertiaryDeliveryAddress:
        type: boolean
        x-omitempty: false
        x-nullable: true
      actualProGearWeight:
        type: integer
        x-nullable: true
        x-omitempty: false
      actualSpouseProGearWeight:
        type: integer
        x-nullable: true
        x-omitempty: false
      customerRemarks:
        type: string
        example: handle with care
        x-nullable: true
      counselorRemarks:
        description: >
          The counselor can use the counselor remarks field to inform the movers
          about any

          special circumstances for this shipment. Typical examples:
            * bulky or fragile items,
            * weapons,
            * access info for their address.
          Counselors enters this information when creating or editing an MTO
          Shipment. Optional field.
        type: string
        example: handle with care
        x-nullable: true
      shipmentType:
        $ref: '#/definitions/MTOShipmentType'
      status:
        $ref: '#/definitions/MTOShipmentStatus'
      rejectionReason:
        type: string
        example: MTO Shipment not good enough
        x-nullable: true
      reweigh:
        x-nullable: true
        x-omitempty: true
        $ref: '#/definitions/Reweigh'
      mtoAgents:
        $ref: '#/definitions/MTOAgents'
      mtoServiceItems:
        $ref: '#/definitions/MTOServiceItems'
      sitDaysAllowance:
        type: integer
        x-nullable: true
      sitExtensions:
        $ref: '#/definitions/SITExtensions'
      sitStatus:
        $ref: '#/definitions/SITStatus'
      eTag:
        type: string
      billableWeightCap:
        type: integer
        description: TIO override billable weight to be used for calculations
        example: 2500
        x-formatting: weight
        x-nullable: true
      billableWeightJustification:
        type: string
        example: more weight than expected
        x-nullable: true
      tacType:
        allOf:
          - $ref: '#/definitions/LOAType'
          - x-nullable: true
      sacType:
        allOf:
          - $ref: '#/definitions/LOAType'
          - x-nullable: true
      usesExternalVendor:
        type: boolean
        example: false
      serviceOrderNumber:
        type: string
        x-nullable: true
      storageFacility:
        x-nullable: true
        $ref: '#/definitions/StorageFacility'
      ppmShipment:
        $ref: '#/definitions/PPMShipment'
      boatShipment:
        $ref: '#/definitions/BoatShipment'
      mobileHomeShipment:
        $ref: '#/definitions/MobileHome'
      deliveryAddressUpdate:
        $ref: '#/definitions/ShipmentAddressUpdate'
      shipmentLocator:
        type: string
        x-nullable: true
        readOnly: true
        example: 1K43AR-01
      originSitAuthEndDate:
        format: date-time
        type: string
      destinationSitAuthEndDate:
        format: date-time
        type: string
      marketCode:
        type: string
        enum:
          - d
          - i
        example: d
        description: >-
          Single-letter designator for domestic (d) or international (i)
          shipments
      podLocation:
        $ref: '#/definitions/Port'
      poeLocation:
        $ref: '#/definitions/Port'
      terminationComments:
        type: string
        x-nullable: true
        readOnly: true
      terminatedAt:
        format: date-time
        type: string
        x-nullable: true
  LOATypeNullable:
    description: The Line of accounting (TAC/SAC) type that will be used for the shipment
    type: string
    x-go-type:
      import:
        package: github.com/transcom/mymove/pkg/swagger/nullable
      type: String
    example: HHG
    enum:
      - HHG
      - NTS
  ProGearWeightTickets:
    description: All progear weight tickets associated with a PPM shipment.
    type: array
    items:
      $ref: '#/definitions/ProGearWeightTicket'
    x-omitempty: false
  GunSafeWeightTickets:
    description: All gunsafe weight tickets associated with a PPM shipment.
    type: array
    items:
      $ref: '#/definitions/GunSafeWeightTicket'
    x-omitempty: false
  MovingExpenses:
    description: All moving expenses associated with a PPM shipment.
    type: array
    items:
      $ref: '#/definitions/MovingExpense'
    x-omitempty: false
  PPMDocuments:
    description: >-
      All documents associated with a PPM shipment, including weight tickets,
      progear weight tickets, and moving expenses.
    x-nullable: true
    x-omitempty: false
    type: object
    properties:
      WeightTickets:
        $ref: '#/definitions/WeightTickets'
      ProGearWeightTickets:
        $ref: '#/definitions/ProGearWeightTickets'
      GunSafeWeightTickets:
        $ref: '#/definitions/GunSafeWeightTickets'
      MovingExpenses:
        $ref: '#/definitions/MovingExpenses'
  PPMDocumentStatus:
    description: Status of the PPM document.
    type: string
    enum:
      - APPROVED
      - EXCLUDED
      - REJECTED
    x-display-value:
      APPROVED: Approved
      EXCLUDED: Excluded
      REJECTED: Rejected
  PPMShipmentSIT:
    description: SIT related items for a PPM shipment
    x-nullable: true
    properties:
      updatedAt:
        description: Timestamp of when a property of this object was last updated (UTC)
        format: date-time
        type: string
        readOnly: true
      sitLocation:
        allOf:
          - $ref: '#/definitions/SITLocationType'
          - x-nullable: true
          - x-omitempty: false
    required:
      - sitLocation
  PPMCloseout:
    description: >-
      The calculations needed in the "Review Documents" section of a PPM
      closeout. LIst of all expenses/reimbursements related toa PPM shipment.
    properties:
      id:
        description: Primary auto-generated unique identifier of the PPM shipment object
        example: 1f2270c7-7166-40ae-981e-b200ebdf3054
        format: uuid
        type: string
        readOnly: true
      plannedMoveDate:
        description: |
          Date the customer expects to begin their move.
        format: date
        type: string
        x-nullable: true
        x-omitempty: false
      actualMoveDate:
        description: The actual start date of when the PPM shipment left the origin.
        format: date
        type: string
        x-nullable: true
        x-omitempty: false
      miles:
        description: The distance between the old address and the new address in miles.
        example: 54
        minimum: 0
        type: integer
        x-nullable: true
        x-omitempty: false
      estimatedWeight:
        description: The estimated weight of the PPM shipment goods being moved.
        type: integer
        example: 4200
        x-nullable: true
        x-omitempty: false
      actualWeight:
        example: 2000
        type: integer
        x-nullable: true
        x-omitempty: false
      proGearWeightCustomer:
        description: >-
          The estimated weight of the pro-gear being moved belonging to the
          service member.
        type: integer
        x-nullable: true
        x-omitempty: false
      proGearWeightSpouse:
        description: >-
          The estimated weight of the pro-gear being moved belonging to a
          spouse.
        type: integer
        x-nullable: true
        x-omitempty: false
      grossIncentive:
        description: >
          The final calculated incentive for the PPM shipment. This does not
          include **SIT** as it is a reimbursement.
        type: integer
        format: cents
        x-nullable: true
        x-omitempty: false
        readOnly: true
      gcc:
        description: Government Constructive Cost (GCC)
        type: integer
        title: GCC
        format: cents
        x-nullable: true
        x-omitempty: false
      aoa:
        description: Advance Operating Allowance (AOA).
        type: integer
        format: cents
        x-nullable: true
        x-omitempty: false
      remainingIncentive:
        description: The remaining reimbursement amount that is still owed to the customer.
        type: integer
        format: cents
        x-nullable: true
        x-omitempty: false
      haulType:
        description: >-
          The type of haul calculation used for this shipment (shorthaul or
          linehaul).
        type: string
        x-nullable: true
        x-omitempty: false
      haulPrice:
        description: The price of the linehaul or shorthaul.
        type: integer
        format: cents
        x-nullable: true
        x-omitempty: false
      haulFSC:
        description: The linehaul/shorthaul Fuel Surcharge (FSC).
        type: integer
        format: cents
        x-nullable: true
        x-omitempty: false
      dop:
        description: The Domestic Origin Price (DOP).
        type: integer
        format: cents
        x-nullable: true
        x-omitempty: false
      ddp:
        description: The Domestic Destination Price (DDP).
        type: integer
        format: cents
        x-nullable: true
        x-omitempty: false
      packPrice:
        description: The full price of all packing/unpacking services.
        type: integer
        format: cents
        x-nullable: true
        x-omitempty: false
      unpackPrice:
        description: The full price of all packing/unpacking services.
        type: integer
        format: cents
        x-nullable: true
        x-omitempty: false
      intlPackPrice:
        description: The full price of international packing (IHPK)
        type: integer
        format: cents
        x-nullable: true
        x-omitempty: false
      intlUnpackPrice:
        description: The full price of international unpacking (IHUPK)
        type: integer
        format: cents
        x-nullable: true
        x-omitempty: false
      intlLinehaulPrice:
        description: The full price of international shipping and linehaul (ISLH)
        type: integer
        format: cents
        x-nullable: true
        x-omitempty: false
      SITReimbursement:
        description: >-
          The estimated amount that the government will pay the service member
          to put their goods into storage. This estimated storage cost is
          separate from the estimated incentive.
        type: integer
        format: cents
        x-nullable: true
        x-omitempty: false
      gccMultiplier:
        description: Multiplier applied to incentives
        type: number
        format: float
        example: 1.3
        x-nullable: true
        x-omitempty: false
    required:
      - id
  PPMActualWeight:
    description: >-
      The actual net weight of a single PPM shipment. Used during document
      review for PPM closeout.
    properties:
      actualWeight:
        example: 2000
        type: integer
        x-nullable: true
        x-omitempty: false
    required:
      - actualWeight
  PPMSITEstimatedCost:
    description: >-
      The estimated cost of SIT for a single PPM shipment. Used during document
      review for PPM.
    properties:
      sitCost:
        example: 2000
        type: integer
      priceFirstDaySIT:
        example: 2000
        type: integer
        format: cents
        title: Price of the first day in SIT
      priceAdditionalDaySIT:
        example: 2000
        type: integer
        format: cents
        title: Price of an additional day in SIT
      paramsFirstDaySIT:
        type: object
        properties:
          contractYearName:
            type: string
            example: Award Term 1
          priceRateOrFactor:
            type: string
            example: '20.53'
          isPeak:
            type: string
            example: 'true'
          escalationCompounded:
            type: string
            example: '1.01'
          serviceAreaOrigin:
            type: string
            example: '252'
            x-nullable: true
            x-omitempty: true
          serviceAreaDestination:
            type: string
            example: '252'
            x-nullable: true
            x-omitempty: true
      paramsAdditionalDaySIT:
        type: object
        properties:
          contractYearName:
            type: string
            example: Award Term 1
          priceRateOrFactor:
            type: string
            example: '0.53'
          isPeak:
            type: string
            example: 'true'
          escalationCompounded:
            type: string
            example: '1.01'
          serviceAreaOrigin:
            type: string
            example: '252'
            x-nullable: true
            x-omitempty: true
          serviceAreaDestination:
            type: string
            example: '252'
            x-nullable: true
            x-omitempty: true
          numberDaysSIT:
            type: string
            example: '30'
            x-nullable: true
            x-omitempty: true
    required:
      - sitCost
      - priceFirstDaySIT
      - priceAdditionalDaySIT
  MTOServiceItemSingle:
    type: object
    properties:
      moveTaskOrderID:
        example: 1f2270c7-7166-40ae-981e-b200ebdf3054
        format: uuid
        type: string
      mtoShipmentID:
        example: 1f2270c7-7166-40ae-981e-b200ebdf3054
        format: uuid
        type: string
        x-nullable: true
      reServiceID:
        example: 1f2270c7-7166-40ae-981e-b200ebdf3054
        format: uuid
        type: string
      reServiceCode:
        type: string
      reServiceName:
        type: string
      createdAt:
        format: date-time
        type: string
        readOnly: true
      convertToCustomerExpense:
        type: boolean
        example: false
        x-omitempty: false
      customerExpenseReason:
        type: string
        x-nullable: true
      deletedAt:
        format: date
        type: string
      rejectionReason:
        type: string
        x-nullable: true
      pickupPostalCode:
        type: string
        x-nullable: true
      sitPostalCode:
        type: string
        readOnly: true
        x-nullable: true
      sitEntryDate:
        type: string
        format: date-time
        x-nullable: true
      sitDepartureDate:
        type: string
        format: date-time
        x-nullable: true
      sitCustomerContacted:
        type: string
        format: date
        x-nullable: true
      sitRequestedDelivery:
        type: string
        format: date
        x-nullable: true
      id:
        example: 1f2270c7-7166-40ae-981e-b200ebdf3054
        format: uuid
        type: string
      status:
        type: string
        x-nullable: true
      updatedAt:
        format: date-time
        type: string
        readOnly: true
      approvedAt:
        format: date-time
        type: string
        x-nullable: true
      rejectedAt:
        format: date-time
        type: string
        x-nullable: true
  ServiceItemSitEntryDate:
    type: object
    properties:
      id:
        example: 1f2270c7-7166-40ae-981e-b200ebdf3054
        format: uuid
        type: string
      sitEntryDate:
        type: string
        format: date-time
        x-nullable: true
  PaymentServiceItemStatus:
    type: string
    enum:
      - REQUESTED
      - APPROVED
      - DENIED
      - SENT_TO_GEX
      - PAID
      - EDI_ERROR
    title: Payment Service Item Status
  ServiceItemParamName:
    type: string
    enum:
      - ActualPickupDate
      - ContractCode
      - ContractYearName
      - CubicFeetBilled
      - CubicFeetCrating
      - DimensionHeight
      - DimensionLength
      - DimensionWidth
      - DistanceZip
      - DistanceZipSITDest
      - DistanceZipSITOrigin
      - EIAFuelPrice
      - EscalationCompounded
      - FSCMultiplier
      - FSCPriceDifferenceInCents
      - FSCWeightBasedDistanceMultiplier
      - IsPeak
      - MarketDest
      - MarketOrigin
      - MTOEarliestRequestedPickup
      - NTSPackingFactor
      - NumberDaysSIT
      - PriceAreaDest
      - PriceAreaIntlDest
      - PriceAreaIntlOrigin
      - PriceAreaOrigin
      - PriceRateOrFactor
      - PSI_LinehaulDom
      - PSI_LinehaulDomPrice
      - PSI_LinehaulShort
      - PSI_LinehaulShortPrice
      - PSI_PriceDomDest
      - PSI_PriceDomDestPrice
      - PSI_PriceDomOrigin
      - PSI_PriceDomOriginPrice
      - PSI_ShippingLinehaulIntlCO
      - PSI_ShippingLinehaulIntlCOPrice
      - PSI_ShippingLinehaulIntlOC
      - PSI_ShippingLinehaulIntlOCPrice
      - PSI_ShippingLinehaulIntlOO
      - PSI_ShippingLinehaulIntlOOPrice
      - RateAreaNonStdDest
      - RateAreaNonStdOrigin
      - ReferenceDate
      - RequestedPickupDate
      - ServiceAreaDest
      - ServiceAreaOrigin
      - ServicesScheduleDest
      - ServicesScheduleOrigin
      - SITPaymentRequestEnd
      - SITPaymentRequestStart
      - SITScheduleDest
      - SITScheduleOrigin
      - SITServiceAreaDest
      - SITServiceAreaOrigin
      - SITRateAreaDest
      - SITRateAreaOrigin
      - WeightAdjusted
      - WeightBilled
      - WeightEstimated
      - WeightOriginal
      - WeightReweigh
      - ZipDestAddress
      - ZipPickupAddress
      - ZipSITDestHHGFinalAddress
      - ZipSITDestHHGOriginalAddress
      - ZipSITOriginHHGActualAddress
      - ZipSITOriginHHGOriginalAddress
      - StandaloneCrate
      - StandaloneCrateCap
      - UncappedRequestTotal
      - LockedPriceCents
  ServiceItemParamType:
    type: string
    enum:
      - STRING
      - DATE
      - INTEGER
      - DECIMAL
      - TIMESTAMP
      - PaymentServiceItemUUID
      - BOOLEAN
  ServiceItemParamOrigin:
    type: string
    enum:
      - PRIME
      - SYSTEM
      - PRICER
      - PAYMENT_REQUEST
  PaymentServiceItemParam:
    type: object
    properties:
      id:
        example: c56a4180-65aa-42ec-a945-5fd21dec0538
        format: uuid
        readOnly: true
        type: string
      paymentServiceItemID:
        example: c56a4180-65aa-42ec-a945-5fd21dec0538
        format: uuid
        type: string
      key:
        $ref: '#/definitions/ServiceItemParamName'
      value:
        example: '3025'
        type: string
      type:
        $ref: '#/definitions/ServiceItemParamType'
      origin:
        $ref: '#/definitions/ServiceItemParamOrigin'
      eTag:
        type: string
        readOnly: true
  PaymentServiceItemParams:
    type: array
    items:
      $ref: '#/definitions/PaymentServiceItemParam'
  CustomerSupportRemark:
    type: object
    description: >-
      A text remark written by an office user that is associated with a specific
      move.
    required:
      - id
      - moveID
      - officeUserID
      - content
    properties:
      id:
        example: 1f2270c7-7166-40ae-981e-b200ebdf3054
        format: uuid
        type: string
      createdAt:
        type: string
        format: date-time
        readOnly: true
      updatedAt:
        type: string
        format: date-time
        readOnly: true
      officeUserID:
        example: 1f2270c7-7166-40ae-981e-b200ebdf3054
        format: uuid
        type: string
      moveID:
        example: 1f2270c7-7166-40ae-981e-b200ebdf3054
        format: uuid
        type: string
      content:
        example: This is a remark about a move.
        type: string
      officeUserFirstName:
        example: Grace
        type: string
        readOnly: true
      officeUserLastName:
        example: Griffin
        type: string
        readOnly: true
      officeUserEmail:
        type: string
        format: x-email
        pattern: ^[a-zA-Z0-9._%+-]+@[a-zA-Z0-9.-]+\.[a-zA-Z]{2,}$
        readOnly: true
  CustomerSupportRemarks:
    type: array
    items:
      $ref: '#/definitions/CustomerSupportRemark'
  DepartmentIndicator:
    type: string
    x-nullable: true
    title: Department indicator
    description: Military branch of service indicator for orders
    enum:
      - ARMY
      - ARMY_CORPS_OF_ENGINEERS
      - COAST_GUARD
      - NAVY_AND_MARINES
      - AIR_AND_SPACE_FORCE
      - OFFICE_OF_SECRETARY_OF_DEFENSE
    x-display-value:
      ARMY: 21 Army
      ARMY_CORPS_OF_ENGINEERS: 96 Army Corps of Engineers
      COAST_GUARD: 70 Coast Guard
      NAVY_AND_MARINES: 17 Navy and Marine Corps
      AIR_AND_SPACE_FORCE: 57 Air Force and Space Force
      OFFICE_OF_SECRETARY_OF_DEFENSE: 97 Office of Secretary of Defense
  LineOfAccounting:
    type: object
    properties:
      id:
        type: string
        format: uuid
        example: 06254fc3-b763-484c-b555-42855d1ad5cd
      loaSysId:
        type: string
        maxLength: 20
        example: '10003'
        x-nullable: true
      loaDptID:
        type: string
        maxLength: 2
        example: '1 '
        x-nullable: true
      loaTnsfrDptNm:
        type: string
        maxLength: 4
        x-nullable: true
      loaBafID:
        type: string
        maxLength: 4
        example: '1234'
        x-nullable: true
      loaTrsySfxTx:
        type: string
        maxLength: 4
        example: '0000'
        x-nullable: true
      loaMajClmNm:
        type: string
        maxLength: 4
        x-nullable: true
      loaOpAgncyID:
        type: string
        maxLength: 4
        example: 1A
        x-nullable: true
      loaAlltSnID:
        type: string
        maxLength: 5
        example: 123A
        x-nullable: true
      loaPgmElmntID:
        type: string
        maxLength: 12
        example: '00000000'
        x-nullable: true
      loaTskBdgtSblnTx:
        type: string
        maxLength: 8
        x-nullable: true
      loaDfAgncyAlctnRcpntID:
        type: string
        maxLength: 4
        x-nullable: true
      loaJbOrdNm:
        type: string
        maxLength: 10
        x-nullable: true
      loaSbaltmtRcpntID:
        type: string
        maxLength: 1
        x-nullable: true
      loaWkCntrRcpntNm:
        type: string
        maxLength: 6
        x-nullable: true
      loaMajRmbsmtSrcID:
        type: string
        maxLength: 1
        x-nullable: true
      loaDtlRmbsmtSrcID:
        type: string
        maxLength: 3
        x-nullable: true
      loaCustNm:
        type: string
        maxLength: 6
        x-nullable: true
      loaObjClsID:
        type: string
        maxLength: 6
        example: 22NL
        x-nullable: true
      loaSrvSrcID:
        type: string
        maxLength: 1
        x-nullable: true
      loaSpclIntrID:
        type: string
        maxLength: 2
        x-nullable: true
      loaBdgtAcntClsNm:
        type: string
        maxLength: 8
        example: '000000'
        x-nullable: true
      loaDocID:
        type: string
        maxLength: 15
        example: HHG12345678900
        x-nullable: true
      loaClsRefID:
        type: string
        maxLength: 2
        x-nullable: true
      loaInstlAcntgActID:
        type: string
        maxLength: 6
        example: '12345'
        x-nullable: true
      loaLclInstlID:
        type: string
        maxLength: 18
        x-nullable: true
      loaFmsTrnsactnID:
        type: string
        maxLength: 12
        x-nullable: true
      loaDscTx:
        type: string
        example: PERSONAL PROPERTY - PARANORMAL ACTIVITY DIVISION (OTHER)
        x-nullable: true
      loaBgnDt:
        type: string
        format: date
        example: '2005-10-01'
        x-nullable: true
      loaEndDt:
        type: string
        format: date
        example: '2015-10-01'
        x-nullable: true
      loaFnctPrsNm:
        type: string
        maxLength: 255
        x-nullable: true
      loaStatCd:
        type: string
        maxLength: 1
        example: U
        x-nullable: true
      loaHistStatCd:
        type: string
        maxLength: 1
        x-nullable: true
      loaHsGdsCd:
        type: string
        maxLength: 2
        example: HT
        x-nullable: true
      orgGrpDfasCd:
        type: string
        maxLength: 2
        example: ZZ
        x-nullable: true
      loaUic:
        type: string
        maxLength: 6
        x-nullable: true
      loaTrnsnID:
        type: string
        maxLength: 3
        example: B1
        x-nullable: true
      loaSubAcntID:
        type: string
        maxLength: 3
        x-nullable: true
      loaBetCd:
        type: string
        maxLength: 4
        x-nullable: true
      loaFndTyFgCd:
        type: string
        maxLength: 1
        x-nullable: true
      loaBgtLnItmID:
        type: string
        maxLength: 8
        x-nullable: true
      loaScrtyCoopImplAgncCd:
        type: string
        maxLength: 1
        x-nullable: true
      loaScrtyCoopDsgntrCd:
        type: string
        maxLength: 4
        x-nullable: true
      loaScrtyCoopLnItmID:
        type: string
        maxLength: 3
        x-nullable: true
      loaAgncDsbrCd:
        type: string
        maxLength: 6
        x-nullable: true
      loaAgncAcntngCd:
        type: string
        maxLength: 6
        x-nullable: true
      loaFndCntrID:
        type: string
        maxLength: 12
        x-nullable: true
      loaCstCntrID:
        type: string
        maxLength: 16
        x-nullable: true
      loaPrjID:
        type: string
        maxLength: 12
        x-nullable: true
      loaActvtyID:
        type: string
        maxLength: 11
        x-nullable: true
      loaCstCd:
        type: string
        maxLength: 16
        x-nullable: true
      loaWrkOrdID:
        type: string
        maxLength: 16
        x-nullable: true
      loaFnclArID:
        type: string
        maxLength: 6
        x-nullable: true
      loaScrtyCoopCustCd:
        type: string
        maxLength: 2
        x-nullable: true
      loaEndFyTx:
        type: integer
        example: 2016
        x-nullable: true
      loaBgFyTx:
        type: integer
        example: 2006
        x-nullable: true
      loaBgtRstrCd:
        type: string
        maxLength: 1
        x-nullable: true
      loaBgtSubActCd:
        type: string
        maxLength: 4
        x-nullable: true
      createdAt:
        type: string
        format: date-time
        example: '2023-08-03T19:17:10.050Z'
      updatedAt:
        type: string
        format: date-time
        example: '2023-08-03T19:17:38.776Z'
      validLoaForTac:
        type: boolean
        x-nullable: true
      validHhgProgramCodeForLoa:
        type: boolean
        x-nullable: true
  VLocation:
    description: A postal code, city, and state lookup
    type: object
    properties:
      city:
        type: string
        example: Anytown
        title: City
      state:
        title: State
        type: string
        x-display-value:
          AL: AL
          AK: AK
          AR: AR
          AZ: AZ
          CA: CA
          CO: CO
          CT: CT
          DC: DC
          DE: DE
          FL: FL
          GA: GA
          HI: HI
          IA: IA
          ID: ID
          IL: IL
          IN: IN
          KS: KS
          KY: KY
          LA: LA
          MA: MA
          MD: MD
          ME: ME
          MI: MI
          MN: MN
          MO: MO
          MS: MS
          MT: MT
          NC: NC
          ND: ND
          NE: NE
          NH: NH
          NJ: NJ
          NM: NM
          NV: NV
          NY: NY
          OH: OH
          OK: OK
          OR: OR
          PA: PA
          RI: RI
          SC: SC
          SD: SD
          TN: TN
          TX: TX
          UT: UT
          VA: VA
          VT: VT
          WA: WA
          WI: WI
          WV: WV
          WY: WY
        enum:
          - AL
          - AK
          - AR
          - AZ
          - CA
          - CO
          - CT
          - DC
          - DE
          - FL
          - GA
          - HI
          - IA
          - ID
          - IL
          - IN
          - KS
          - KY
          - LA
          - MA
          - MD
          - ME
          - MI
          - MN
          - MO
          - MS
          - MT
          - NC
          - ND
          - NE
          - NH
          - NJ
          - NM
          - NV
          - NY
          - OH
          - OK
          - OR
          - PA
          - RI
          - SC
          - SD
          - TN
          - TX
          - UT
          - VA
          - VT
          - WA
          - WI
          - WV
          - WY
      postalCode:
        type: string
        format: zip
        title: ZIP
        example: '90210'
        pattern: ^(\d{5}?)$
      county:
        type: string
        title: County
        x-nullable: true
        example: LOS ANGELES
      usPostRegionCitiesID:
        type: string
        format: uuid
        example: c56a4180-65aa-42ec-a945-5fd21dec0538
  Country:
    description: Country code and name
    type: object
    properties:
      code:
        title: Country Code
        type: string
        x-display-value:
          A2: A2
          AD: AD
          AE: AE
          AF: AF
          AG: AG
          AI: AI
          AL: AL
          AM: AM
          AN: AN
          AO: AO
          AQ: AQ
          AR: AR
          AS: AS
          AT: AT
          AU: AU
          AW: AW
          AZ: AZ
          BA: BA
          BB: BB
          BD: BD
          BE: BE
          BF: BF
          BG: BG
          BH: BH
          BI: BI
          BJ: BJ
          BL: BL
          BM: BM
          BN: BN
          BO: BO
          BQ: BQ
          BR: BR
          BS: BS
          BT: BT
          BV: BV
          BW: BW
          BY: BY
          BZ: BZ
          CA: CA
          CC: CC
          CD: CD
          CF: CF
          CG: CG
          CH: CH
          CI: CI
          CK: CK
          CL: CL
          CM: CM
          CN: CN
          CO: CO
          CP: CP
          CR: CR
          CU: CU
          CV: CV
          CW: CW
          CX: CX
          CY: CY
          CZ: CZ
          DE: DE
          DG: DG
          DJ: DJ
          DK: DK
          DM: DM
          DO: DO
          DZ: DZ
          EC: EC
          EE: EE
          EG: EG
          ER: ER
          ES: ES
          ET: ET
          FI: FI
          FJ: FJ
          FK: FK
          FM: FM
          FO: FO
          FR: FR
          GA: GA
          GB: GB
          GD: GD
          GE: GE
          GF: GF
          GG: GG
          GH: GH
          GI: GI
          GL: GL
          GM: GM
          GN: GN
          GP: GP
          GQ: GQ
          GR: GR
          GS: GS
          GT: GT
          GU: GU
          GW: GW
          GY: GY
          HK: HK
          HM: HM
          HN: HN
          HR: HR
          HT: HT
          HU: HU
          ID: ID
          IE: IE
          IL: IL
          IM: IM
          IN: IN
          IO: IO
          IQ: IQ
          IR: IR
          IS: IS
          IT: IT
          JE: JE
          JM: JM
          JO: JO
          JP: JP
          KE: KE
          KG: KG
          KH: KH
          KI: KI
          KM: KM
          KN: KN
          KP: KP
          KR: KR
          KW: KW
          KY: KY
          KZ: KZ
          LA: LA
          LB: LB
          LC: LC
          LI: LI
          LK: LK
          LR: LR
          LS: LS
          LT: LT
          LV: LV
          LY: LY
          MA: MA
          MD: MD
          ME: ME
          MF: MF
          MG: MG
          MH: MH
          MK: MK
          ML: ML
          MM: MM
          MN: MN
          MO: MO
          MP: MP
          MQ: MQ
          MS: MS
          MT: MT
          MU: MU
          MV: MV
          MW: MW
          MY: MY
          MZ: MZ
          NA: NA
          NC: NC
          NE: NE
          NG: NG
          NL: NL
          'NO': 'NO'
          NP: NP
          NU: NU
          NZ: NZ
          OM: OM
          PA: PA
          PF: PF
          PG: PG
          PH: PH
          PL: PL
          PM: PM
          PN: PN
          PR: PR
          PW: PW
          PY: PY
          QA: QA
          QM: QM
          QS: QS
          QU: QU
          QW: QW
          QX: QX
          QZ: QZ
          RO: RO
          RS: RS
          RW: RW
          SA: SA
          SB: SB
          SC: SC
          SD: SD
          SE: SE
          SG: SG
          SH: SH
          SI: SI
          SK: SK
          SM: SM
          SN: SN
          SO: SO
          SR: SR
          SS: SS
          ST: ST
          SV: SV
          SX: SX
          SZ: SZ
          TC: TC
          TD: TD
          TF: TF
          TH: TH
          TJ: TJ
          TK: TK
          TN: TN
          TO: TO
          TR: TR
          TT: TT
          TV: TV
          TW: TW
          UA: UA
          UG: UG
          US: US
          UY: UY
          VA: VA
          VC: VC
          VG: VG
          VI: VI
          VN: VN
          VU: VU
          WS: WS
          XA: XA
          XB: XB
          XC: XC
          XD: XD
          XE: XE
          XG: XG
          XH: XH
          XJ: XJ
          XK: XK
          XL: XL
          XM: XM
          XP: XP
          XQ: XQ
          XR: XR
          XS: XS
          XU: XU
          XV: XV
          XW: XW
          YE: YE
          YT: YT
          ZA: ZA
          ZM: ZM
          LU: LU
          EH: EH
          MC: MC
          ZW: ZW
          VE: VE
          WF: WF
          XT: XT
          MR: MR
          MX: MX
          NF: NF
          NI: NI
          NR: NR
          PE: PE
          PK: PK
          PT: PT
          RE: RE
          RU: RU
          SL: SL
          SY: SY
          TG: TG
          TL: TL
          TM: TM
          TZ: TZ
          UZ: UZ
        enum:
          - A2
          - AD
          - AE
          - AF
          - AG
          - AI
          - AL
          - AM
          - AN
          - AO
          - AQ
          - AR
          - AS
          - AT
          - AU
          - AW
          - AZ
          - BA
          - BB
          - BD
          - BE
          - BF
          - BG
          - BH
          - BI
          - BJ
          - BL
          - BM
          - BN
          - BO
          - BQ
          - BR
          - BS
          - BT
          - BV
          - BW
          - BY
          - BZ
          - CA
          - CC
          - CD
          - CF
          - CG
          - CH
          - CI
          - CK
          - CL
          - CM
          - CN
          - CO
          - CP
          - CR
          - CU
          - CV
          - CW
          - CX
          - CY
          - CZ
          - DE
          - DG
          - DJ
          - DK
          - DM
          - DO
          - DZ
          - EC
          - EE
          - EG
          - ER
          - ES
          - ET
          - FI
          - FJ
          - FK
          - FM
          - FO
          - FR
          - GA
          - GB
          - GD
          - GE
          - GF
          - GG
          - GH
          - GI
          - GL
          - GM
          - GN
          - GP
          - GQ
          - GR
          - GS
          - GT
          - GU
          - GW
          - GY
          - HK
          - HM
          - HN
          - HR
          - HT
          - HU
          - ID
          - IE
          - IL
          - IM
          - IN
          - IO
          - IQ
          - IR
          - IS
          - IT
          - JE
          - JM
          - JO
          - JP
          - KE
          - KG
          - KH
          - KI
          - KM
          - KN
          - KP
          - KR
          - KW
          - KY
          - KZ
          - LA
          - LB
          - LC
          - LI
          - LK
          - LR
          - LS
          - LT
          - LV
          - LY
          - MA
          - MD
          - ME
          - MF
          - MG
          - MH
          - MK
          - ML
          - MM
          - MN
          - MO
          - MP
          - MQ
          - MS
          - MT
          - MU
          - MV
          - MW
          - MY
          - MZ
          - NA
          - NC
          - NE
          - NG
          - NL
          - 'NO'
          - NP
          - NU
          - NZ
          - OM
          - PA
          - PF
          - PG
          - PH
          - PL
          - PM
          - PN
          - PR
          - PW
          - PY
          - QA
          - QM
          - QS
          - QU
          - QW
          - QX
          - QZ
          - RO
          - RS
          - RW
          - SA
          - SB
          - SC
          - SD
          - SE
          - SG
          - SH
          - SI
          - SK
          - SM
          - SN
          - SO
          - SR
          - SS
          - ST
          - SV
          - SX
          - SZ
          - TC
          - TD
          - TF
          - TH
          - TJ
          - TK
          - TN
          - TO
          - TR
          - TT
          - TV
          - TW
          - UA
          - UG
          - US
          - UY
          - VA
          - VC
          - VG
          - VI
          - VN
          - VU
          - WS
          - XA
          - XB
          - XC
          - XD
          - XE
          - XG
          - XH
          - XJ
          - XK
          - XL
          - XM
          - XP
          - XQ
          - XR
          - XS
          - XU
          - XV
          - XW
          - YE
          - YT
          - ZA
          - ZM
          - LU
          - EH
          - MC
          - ZW
          - VE
          - WF
          - XT
          - MR
          - MX
          - NF
          - NI
          - NR
          - PE
          - PK
          - PT
          - RE
          - RU
          - SL
          - SY
          - TG
          - TL
          - TM
          - TZ
          - UZ
      name:
        type: string
        example: UNITED STATES
        title: Country Name
  ReServiceItem:
    description: A Service Item which ties an ReService, Market, and Shipment Type together
    type: object
    properties:
      serviceCode:
        type: string
        example: UBP
        enum:
          - CS
          - DBHF
          - DBTF
          - DCRT
          - DCRTSA
          - DDASIT
          - DDDSIT
          - DDFSIT
          - DDP
          - DDSFSC
          - DDSHUT
          - DLH
          - DMHF
          - DNPK
          - DOASIT
          - DOFSIT
          - DOP
          - DOPSIT
          - DOSFSC
          - DOSHUT
          - DPK
          - DSH
          - DUCRT
          - DUPK
          - FSC
          - IBHF
          - IBTF
          - ICRT
          - ICRTSA
          - IDASIT
          - IDDSIT
          - IDFSIT
          - IDSFSC
          - IDSHUT
          - IHPK
          - IHUPK
          - INPK
          - IOASIT
          - IOFSIT
          - IOPSIT
          - IOSFSC
          - IOSHUT
          - ISLH
          - IUBPK
          - IUBUPK
          - IUCRT
          - MS
          - PODFSC
          - POEFSC
          - UBP
      serviceName:
        type: string
        example: International UB, International Shipping & Linehaul
      marketCode:
        type: string
        example: i (International), d (Domestic)
        enum:
          - i
          - d
      shipmentType:
        type: string
        example: HHG, UNACCOMPANIED_BAGGAGE
        enum:
          - BOAT_HAUL_AWAY
          - BOAT_TOW_AWAY
          - HHG
          - HHG_INTO_NTS
          - HHG_OUTOF_NTS
          - MOBILE_HOME
          - PPM
          - UNACCOMPANIED_BAGGAGE
      isAutoApproved:
        type: boolean
        example: true
  OrderPayGrades:
    type: object
    properties:
      grade:
        type: string
      description:
        type: string
responses:
  InvalidRequest:
    description: The request payload is invalid
    schema:
      $ref: '#/definitions/Error'
  NotFound:
    description: The requested resource wasn't found
    schema:
      $ref: '#/definitions/Error'
  Conflict:
    description: Conflict error
    schema:
      $ref: '#/definitions/Error'
  PermissionDenied:
    description: The request was denied
    schema:
      $ref: '#/definitions/Error'
  ServerError:
    description: A server error occurred
    schema:
      $ref: '#/definitions/Error'
  PreconditionFailed:
    description: Precondition failed
    schema:
      $ref: '#/definitions/Error'
  UnprocessableEntity:
    description: The payload was unprocessable.
    schema:
      $ref: '#/definitions/ValidationError'
parameters:
  ifMatch:
    in: header
    name: If-Match
    type: string
    required: true
    description: >
      Optimistic locking is implemented via the `If-Match` header. If the ETag
      header does not match the value of the resource on the server, the server
      rejects the change with a `412 Precondition Failed` error.
  ppmShipmentId:
    name: ppmShipmentId
    in: path
    type: string
    format: uuid
    required: true
    description: UUID of the PPM shipment
  weightTicketId:
    name: weightTicketId
    in: path
    type: string
    format: uuid
    required: true
    description: UUID of the weight ticket
  movingExpenseId:
    name: movingExpenseId
    in: path
    type: string
    format: uuid
    required: true
    description: UUID of the moving expense
  proGearWeightTicketId:
    name: proGearWeightTicketId
    in: path
    type: string
    format: uuid
    required: true
    description: UUID of the pro-gear weight ticket
  AffiliationParam:
    name: affiliation
    in: path
    required: true
    type: string
    enum:
      - ARMY
      - NAVY
      - MARINES
      - AIR_FORCE
      - COAST_GUARD
      - SPACE_FORCE
      - OTHER
    x-nullable: true
    description: Military branch of service<|MERGE_RESOLUTION|>--- conflicted
+++ resolved
@@ -5309,37 +5309,6 @@
           $ref: '#/responses/NotFound'
         '500':
           $ref: '#/responses/ServerError'
-  /addresses/countries:
-    get:
-      summary: Returns the countries matching the search query
-      description: >
-        Search API using search string that returns list of countries containing
-        its code and name. Will return all if 'search' query string parameter is
-        not available/empty. If 2 chars are provided search will do an exact
-        match on country code and also do a starts with match on country name.
-        If not 2 characters search will do a starts with match on country name.
-      operationId: searchCountries
-      tags:
-        - addresses
-      parameters:
-        - in: query
-          name: search
-          type: string
-          required: false
-          description: Search string for countries
-      responses:
-        '200':
-          description: countries matching the search query
-          schema:
-            $ref: '#/definitions/Countries'
-        '400':
-          $ref: '#/responses/InvalidRequest'
-        '403':
-          $ref: '#/responses/PermissionDenied'
-        '404':
-          $ref: '#/responses/NotFound'
-        '500':
-          $ref: '#/responses/ServerError'
   /transportation_offices/{dutyLocationId}/counseling_offices/{serviceMemberId}:
     get:
       summary: Returns the counseling locations in the GBLOC matching the duty location
@@ -9472,13 +9441,6 @@
     items:
       $ref: '#/definitions/VLocation'
   Countries:
-<<<<<<< HEAD
-=======
-    type: array
-    items:
-      $ref: '#/definitions/Country'
-  ReServiceItems:
->>>>>>> 669bc3d9
     type: array
     items:
       $ref: '#/definitions/Country'
@@ -13995,567 +13957,6 @@
         type: string
         format: uuid
         example: c56a4180-65aa-42ec-a945-5fd21dec0538
-  Country:
-    description: Country code and name
-    type: object
-    properties:
-      code:
-        title: Country Code
-        type: string
-        x-display-value:
-          A2: A2
-          AD: AD
-          AE: AE
-          AF: AF
-          AG: AG
-          AI: AI
-          AL: AL
-          AM: AM
-          AN: AN
-          AO: AO
-          AQ: AQ
-          AR: AR
-          AS: AS
-          AT: AT
-          AU: AU
-          AW: AW
-          AZ: AZ
-          BA: BA
-          BB: BB
-          BD: BD
-          BE: BE
-          BF: BF
-          BG: BG
-          BH: BH
-          BI: BI
-          BJ: BJ
-          BL: BL
-          BM: BM
-          BN: BN
-          BO: BO
-          BQ: BQ
-          BR: BR
-          BS: BS
-          BT: BT
-          BV: BV
-          BW: BW
-          BY: BY
-          BZ: BZ
-          CA: CA
-          CC: CC
-          CD: CD
-          CF: CF
-          CG: CG
-          CH: CH
-          CI: CI
-          CK: CK
-          CL: CL
-          CM: CM
-          CN: CN
-          CO: CO
-          CP: CP
-          CR: CR
-          CU: CU
-          CV: CV
-          CW: CW
-          CX: CX
-          CY: CY
-          CZ: CZ
-          DE: DE
-          DG: DG
-          DJ: DJ
-          DK: DK
-          DM: DM
-          DO: DO
-          DZ: DZ
-          EC: EC
-          EE: EE
-          EG: EG
-          ER: ER
-          ES: ES
-          ET: ET
-          FI: FI
-          FJ: FJ
-          FK: FK
-          FM: FM
-          FO: FO
-          FR: FR
-          GA: GA
-          GB: GB
-          GD: GD
-          GE: GE
-          GF: GF
-          GG: GG
-          GH: GH
-          GI: GI
-          GL: GL
-          GM: GM
-          GN: GN
-          GP: GP
-          GQ: GQ
-          GR: GR
-          GS: GS
-          GT: GT
-          GU: GU
-          GW: GW
-          GY: GY
-          HK: HK
-          HM: HM
-          HN: HN
-          HR: HR
-          HT: HT
-          HU: HU
-          ID: ID
-          IE: IE
-          IL: IL
-          IM: IM
-          IN: IN
-          IO: IO
-          IQ: IQ
-          IR: IR
-          IS: IS
-          IT: IT
-          JE: JE
-          JM: JM
-          JO: JO
-          JP: JP
-          KE: KE
-          KG: KG
-          KH: KH
-          KI: KI
-          KM: KM
-          KN: KN
-          KP: KP
-          KR: KR
-          KW: KW
-          KY: KY
-          KZ: KZ
-          LA: LA
-          LB: LB
-          LC: LC
-          LI: LI
-          LK: LK
-          LR: LR
-          LS: LS
-          LT: LT
-          LV: LV
-          LY: LY
-          MA: MA
-          MD: MD
-          ME: ME
-          MF: MF
-          MG: MG
-          MH: MH
-          MK: MK
-          ML: ML
-          MM: MM
-          MN: MN
-          MO: MO
-          MP: MP
-          MQ: MQ
-          MS: MS
-          MT: MT
-          MU: MU
-          MV: MV
-          MW: MW
-          MY: MY
-          MZ: MZ
-          NA: NA
-          NC: NC
-          NE: NE
-          NG: NG
-          NL: NL
-          'NO': 'NO'
-          NP: NP
-          NU: NU
-          NZ: NZ
-          OM: OM
-          PA: PA
-          PF: PF
-          PG: PG
-          PH: PH
-          PL: PL
-          PM: PM
-          PN: PN
-          PR: PR
-          PW: PW
-          PY: PY
-          QA: QA
-          QM: QM
-          QS: QS
-          QU: QU
-          QW: QW
-          QX: QX
-          QZ: QZ
-          RO: RO
-          RS: RS
-          RW: RW
-          SA: SA
-          SB: SB
-          SC: SC
-          SD: SD
-          SE: SE
-          SG: SG
-          SH: SH
-          SI: SI
-          SK: SK
-          SM: SM
-          SN: SN
-          SO: SO
-          SR: SR
-          SS: SS
-          ST: ST
-          SV: SV
-          SX: SX
-          SZ: SZ
-          TC: TC
-          TD: TD
-          TF: TF
-          TH: TH
-          TJ: TJ
-          TK: TK
-          TN: TN
-          TO: TO
-          TR: TR
-          TT: TT
-          TV: TV
-          TW: TW
-          UA: UA
-          UG: UG
-          US: US
-          UY: UY
-          VA: VA
-          VC: VC
-          VG: VG
-          VI: VI
-          VN: VN
-          VU: VU
-          WS: WS
-          XA: XA
-          XB: XB
-          XC: XC
-          XD: XD
-          XE: XE
-          XG: XG
-          XH: XH
-          XJ: XJ
-          XK: XK
-          XL: XL
-          XM: XM
-          XP: XP
-          XQ: XQ
-          XR: XR
-          XS: XS
-          XU: XU
-          XV: XV
-          XW: XW
-          YE: YE
-          YT: YT
-          ZA: ZA
-          ZM: ZM
-          LU: LU
-          EH: EH
-          MC: MC
-          ZW: ZW
-          VE: VE
-          WF: WF
-          XT: XT
-          MR: MR
-          MX: MX
-          NF: NF
-          NI: NI
-          NR: NR
-          PE: PE
-          PK: PK
-          PT: PT
-          RE: RE
-          RU: RU
-          SL: SL
-          SY: SY
-          TG: TG
-          TL: TL
-          TM: TM
-          TZ: TZ
-          UZ: UZ
-        enum:
-          - A2
-          - AD
-          - AE
-          - AF
-          - AG
-          - AI
-          - AL
-          - AM
-          - AN
-          - AO
-          - AQ
-          - AR
-          - AS
-          - AT
-          - AU
-          - AW
-          - AZ
-          - BA
-          - BB
-          - BD
-          - BE
-          - BF
-          - BG
-          - BH
-          - BI
-          - BJ
-          - BL
-          - BM
-          - BN
-          - BO
-          - BQ
-          - BR
-          - BS
-          - BT
-          - BV
-          - BW
-          - BY
-          - BZ
-          - CA
-          - CC
-          - CD
-          - CF
-          - CG
-          - CH
-          - CI
-          - CK
-          - CL
-          - CM
-          - CN
-          - CO
-          - CP
-          - CR
-          - CU
-          - CV
-          - CW
-          - CX
-          - CY
-          - CZ
-          - DE
-          - DG
-          - DJ
-          - DK
-          - DM
-          - DO
-          - DZ
-          - EC
-          - EE
-          - EG
-          - ER
-          - ES
-          - ET
-          - FI
-          - FJ
-          - FK
-          - FM
-          - FO
-          - FR
-          - GA
-          - GB
-          - GD
-          - GE
-          - GF
-          - GG
-          - GH
-          - GI
-          - GL
-          - GM
-          - GN
-          - GP
-          - GQ
-          - GR
-          - GS
-          - GT
-          - GU
-          - GW
-          - GY
-          - HK
-          - HM
-          - HN
-          - HR
-          - HT
-          - HU
-          - ID
-          - IE
-          - IL
-          - IM
-          - IN
-          - IO
-          - IQ
-          - IR
-          - IS
-          - IT
-          - JE
-          - JM
-          - JO
-          - JP
-          - KE
-          - KG
-          - KH
-          - KI
-          - KM
-          - KN
-          - KP
-          - KR
-          - KW
-          - KY
-          - KZ
-          - LA
-          - LB
-          - LC
-          - LI
-          - LK
-          - LR
-          - LS
-          - LT
-          - LV
-          - LY
-          - MA
-          - MD
-          - ME
-          - MF
-          - MG
-          - MH
-          - MK
-          - ML
-          - MM
-          - MN
-          - MO
-          - MP
-          - MQ
-          - MS
-          - MT
-          - MU
-          - MV
-          - MW
-          - MY
-          - MZ
-          - NA
-          - NC
-          - NE
-          - NG
-          - NL
-          - 'NO'
-          - NP
-          - NU
-          - NZ
-          - OM
-          - PA
-          - PF
-          - PG
-          - PH
-          - PL
-          - PM
-          - PN
-          - PR
-          - PW
-          - PY
-          - QA
-          - QM
-          - QS
-          - QU
-          - QW
-          - QX
-          - QZ
-          - RO
-          - RS
-          - RW
-          - SA
-          - SB
-          - SC
-          - SD
-          - SE
-          - SG
-          - SH
-          - SI
-          - SK
-          - SM
-          - SN
-          - SO
-          - SR
-          - SS
-          - ST
-          - SV
-          - SX
-          - SZ
-          - TC
-          - TD
-          - TF
-          - TH
-          - TJ
-          - TK
-          - TN
-          - TO
-          - TR
-          - TT
-          - TV
-          - TW
-          - UA
-          - UG
-          - US
-          - UY
-          - VA
-          - VC
-          - VG
-          - VI
-          - VN
-          - VU
-          - WS
-          - XA
-          - XB
-          - XC
-          - XD
-          - XE
-          - XG
-          - XH
-          - XJ
-          - XK
-          - XL
-          - XM
-          - XP
-          - XQ
-          - XR
-          - XS
-          - XU
-          - XV
-          - XW
-          - YE
-          - YT
-          - ZA
-          - ZM
-          - LU
-          - EH
-          - MC
-          - ZW
-          - VE
-          - WF
-          - XT
-          - MR
-          - MX
-          - NF
-          - NI
-          - NR
-          - PE
-          - PK
-          - PT
-          - RE
-          - RU
-          - SL
-          - SY
-          - TG
-          - TL
-          - TM
-          - TZ
-          - UZ
-      name:
-        type: string
-        example: UNITED STATES
-        title: Country Name
   ReServiceItem:
     description: A Service Item which ties an ReService, Market, and Shipment Type together
     type: object
