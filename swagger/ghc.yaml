swagger: '2.0'
info:
  contact:
    email: milmove-developers@caci.com
  description: >
    The GHC API is a RESTful API that enables the Office application for
    MilMove.


    All endpoints are located under `/ghc/v1`.
  license:
    name: MIT
    url: https://opensource.org/licenses/MIT
  title: MilMove GHC API
  version: 0.0.1
basePath: /ghc/v1
schemes:
  - http
tags:
  - name: queues
  - name: move
  - name: order
    description: >
      Move Orders - Commonly called “Orders,” especially in customer-facing
      language. Orders are plural because they're a bundle of related orders
      issued bya Service (e.g. Army, Air Force, Navy) to a customer that
      authorize (and order) that customer to move from one location to another.

      Orders are backed by $$ in the bank to support that move, which is
      identified by a Line of Account (LOA) code on the orders document.
  - name: moveTaskOrder
  - name: customer
  - name: mtoServiceItem
  - name: mtoShipment
  - name: shipment
  - name: mtoAgent
  - name: paymentServiceItem
  - name: ppm
  - name: tac
  - name: transportationOffice
  - name: addresses
  - name: uploads
  - name: paymentRequests
  - name: reServiceItems
paths:
  /customer:
    post:
      summary: Creates a customer with Okta option
      description: >-
        Creates a customer with option to also create an Okta profile account
        based on the office user's input when completing the UI form and
        submitting.
      operationId: createCustomerWithOktaOption
      tags:
        - customer
      consumes:
        - application/json
      produces:
        - application/json
      parameters:
        - in: body
          name: body
          required: true
          schema:
            $ref: '#/definitions/CreateCustomerPayload'
      responses:
        '200':
          description: successfully created the customer
          schema:
            $ref: '#/definitions/CreatedCustomer'
        '400':
          $ref: '#/responses/InvalidRequest'
        '401':
          $ref: '#/responses/PermissionDenied'
        '403':
          $ref: '#/responses/PermissionDenied'
        '404':
          $ref: '#/responses/NotFound'
        '409':
          $ref: '#/responses/Conflict'
        '412':
          $ref: '#/responses/PreconditionFailed'
        '422':
          $ref: '#/responses/UnprocessableEntity'
        '500':
          $ref: '#/responses/ServerError'
  /open/requested-office-users:
    post:
      consumes:
        - application/json
      produces:
        - application/json
      summary: Create an Office User
      description: >
        This endpoint is publicly accessible as it is utilized for individuals
        who do not have an office account to request the creation of an office
        account.

        Request the creation of an office user. An administrator will need to
        approve them after creation. Note on requirements: An identification
        method must be present. The following 2 fields have an "OR" requirement.
        - edipi - other_unique_id One of these two fields MUST be present to
        serve as identification for the office user being created. This logic is
        handled at the application level.
      operationId: createRequestedOfficeUser
      tags:
        - officeUsers
      parameters:
        - in: body
          name: officeUser
          description: Office User information
          schema:
            $ref: '#/definitions/OfficeUserCreate'
      responses:
        '201':
          description: successfully requested the creation of provided office user
          schema:
            $ref: '#/definitions/OfficeUser'
        '422':
          description: validation error
          schema:
            $ref: '#/definitions/ValidationError'
        '500':
          description: internal server error
  /customer/{customerID}:
    parameters:
      - description: ID of customer to use
        in: path
        name: customerID
        required: true
        type: string
        format: uuid
    get:
      produces:
        - application/json
      parameters: []
      responses:
        '200':
          description: Successfully retrieved information on an individual customer
          schema:
            $ref: '#/definitions/Customer'
        '400':
          $ref: '#/responses/InvalidRequest'
        '401':
          $ref: '#/responses/PermissionDenied'
        '403':
          $ref: '#/responses/PermissionDenied'
        '404':
          $ref: '#/responses/NotFound'
        '500':
          $ref: '#/responses/ServerError'
      tags:
        - customer
      description: Returns a given customer
      operationId: getCustomer
      summary: Returns a given customer
    patch:
      summary: Updates customer info
      description: Updates customer info by ID
      operationId: updateCustomer
      tags:
        - customer
      consumes:
        - application/json
      produces:
        - application/json
      parameters:
        - in: body
          name: body
          required: true
          schema:
            $ref: '#/definitions/UpdateCustomerPayload'
        - in: header
          name: If-Match
          type: string
          required: true
      responses:
        '200':
          description: updated instance of orders
          schema:
            $ref: '#/definitions/Customer'
        '400':
          $ref: '#/responses/InvalidRequest'
        '401':
          $ref: '#/responses/PermissionDenied'
        '403':
          $ref: '#/responses/PermissionDenied'
        '404':
          $ref: '#/responses/NotFound'
        '412':
          $ref: '#/responses/PreconditionFailed'
        '422':
          $ref: '#/responses/UnprocessableEntity'
        '500':
          $ref: '#/responses/ServerError'
      x-permissions:
        - update.customer
  /customer/search:
    post:
      produces:
        - application/json
      consumes:
        - application/json
      summary: Search customers by DOD ID or customer name
      description: >
        Search customers by DOD ID or customer name. Used by services counselors
        to locate profiles to update, find attached moves, and to create new
        moves.
      operationId: searchCustomers
      tags:
        - customer
      parameters:
        - in: body
          name: body
          schema:
            properties:
              page:
                type: integer
                description: requested page of results
              perPage:
                type: integer
              edipi:
                description: DOD ID
                type: string
                minLength: 10
                maxLength: 10
                x-nullable: true
              emplid:
                description: EMPLID
                type: string
                minLength: 7
                maxLength: 7
                x-nullable: true
              branch:
                description: Branch
                type: string
                minLength: 1
              customerName:
                description: Customer Name
                type: string
                minLength: 1
                x-nullable: true
              sort:
                type: string
                x-nullable: true
                enum:
                  - customerName
                  - edipi
                  - emplid
                  - branch
                  - personalEmail
                  - telephone
              order:
                type: string
                x-nullable: true
                enum:
                  - asc
                  - desc
          description: field that results should be sorted by
      responses:
        '200':
          description: Successfully returned all customers matching the criteria
          schema:
            $ref: '#/definitions/SearchCustomersResult'
        '403':
          $ref: '#/responses/PermissionDenied'
        '500':
          $ref: '#/responses/ServerError'
  /move/{locator}:
    parameters:
      - description: Code used to identify a move in the system
        in: path
        name: locator
        required: true
        type: string
    get:
      produces:
        - application/json
      parameters: []
      responses:
        '200':
          description: Successfully retrieved the individual move
          schema:
            $ref: '#/definitions/Move'
        '400':
          $ref: '#/responses/InvalidRequest'
        '401':
          $ref: '#/responses/PermissionDenied'
        '403':
          $ref: '#/responses/PermissionDenied'
        '404':
          $ref: '#/responses/NotFound'
        '500':
          $ref: '#/responses/ServerError'
      tags:
        - move
      description: Returns a given move for a unique alphanumeric locator string
      summary: Returns a given move
      operationId: getMove
  /move/{locator}/history:
    parameters:
      - description: Code used to identify a move in the system
        in: path
        name: locator
        required: true
        type: string
    get:
      produces:
        - application/json
      parameters:
        - in: query
          name: page
          type: integer
          description: requested page of results
        - in: query
          name: perPage
          type: integer
          description: results per page
      responses:
        '200':
          description: Successfully retrieved the individual move history
          schema:
            $ref: '#/definitions/MoveHistoryResult'
        '400':
          $ref: '#/responses/InvalidRequest'
        '401':
          $ref: '#/responses/PermissionDenied'
        '403':
          $ref: '#/responses/PermissionDenied'
        '404':
          $ref: '#/responses/NotFound'
        '500':
          $ref: '#/responses/ServerError'
      tags:
        - move
      description: >-
        Returns the history for a given move for a unique alphanumeric locator
        string
      summary: Returns the history of an identified move
      operationId: getMoveHistory
  /moves/{moveID}/shipment-evaluation-reports-list:
    parameters:
      - description: Code used to identify a move in the system
        in: path
        name: moveID
        required: true
        type: string
        format: uuid
    get:
      produces:
        - application/json
      responses:
        '200':
          description: Successfully retrieved the move's evaluation reports
          schema:
            $ref: '#/definitions/EvaluationReportList'
        '400':
          $ref: '#/responses/InvalidRequest'
        '401':
          $ref: '#/responses/PermissionDenied'
        '403':
          $ref: '#/responses/PermissionDenied'
        '404':
          $ref: '#/responses/NotFound'
        '500':
          $ref: '#/responses/ServerError'
      tags:
        - move
      description: >-
        Returns shipment evaluation reports for the specified move that are
        visible to the current office user
      summary: >-
        Returns shipment evaluation reports for the specified move that are
        visible to the current office user
      operationId: getMoveShipmentEvaluationReportsList
  /moves/{moveID}/counseling-evaluation-reports-list:
    parameters:
      - description: Code used to identify a move in the system
        in: path
        name: moveID
        required: true
        type: string
        format: uuid
    get:
      produces:
        - application/json
      responses:
        '200':
          description: Successfully retrieved the move's evaluation reports
          schema:
            $ref: '#/definitions/EvaluationReportList'
        '400':
          $ref: '#/responses/InvalidRequest'
        '401':
          $ref: '#/responses/PermissionDenied'
        '403':
          $ref: '#/responses/PermissionDenied'
        '404':
          $ref: '#/responses/NotFound'
        '500':
          $ref: '#/responses/ServerError'
      tags:
        - move
      description: >-
        Returns counseling evaluation reports for the specified move that are
        visible to the current office user
      summary: >-
        Returns counseling evaluation reports for the specified move that are
        visible to the current office user
      operationId: getMoveCounselingEvaluationReportsList
  /moves/{moveID}/cancel:
    parameters:
      - description: ID of the move
        in: path
        name: moveID
        required: true
        format: uuid
        type: string
    post:
      consumes:
        - application/json
      produces:
        - application/json
      parameters: []
      responses:
        '200':
          description: Successfully canceled move
          schema:
            $ref: '#/definitions/Move'
        '403':
          $ref: '#/responses/PermissionDenied'
        '404':
          $ref: '#/responses/NotFound'
        '409':
          $ref: '#/responses/Conflict'
        '412':
          $ref: '#/responses/PreconditionFailed'
        '422':
          $ref: '#/responses/UnprocessableEntity'
        '500':
          $ref: '#/responses/ServerError'
      tags:
        - move
      description: cancels a move
      operationId: moveCanceler
      summary: Cancels a move
      x-permissions:
        - update.cancelMoveFlag
  /counseling/orders/{orderID}:
    parameters:
      - description: ID of order to update
        in: path
        name: orderID
        required: true
        type: string
        format: uuid
    patch:
      summary: Updates an order (performed by a services counselor)
      description: All fields sent in this request will be set on the order referenced
      operationId: counselingUpdateOrder
      tags:
        - order
      consumes:
        - application/json
      produces:
        - application/json
      parameters:
        - in: body
          name: body
          required: true
          schema:
            $ref: '#/definitions/CounselingUpdateOrderPayload'
        - in: header
          name: If-Match
          type: string
          required: true
      responses:
        '200':
          description: updated instance of orders
          schema:
            $ref: '#/definitions/Order'
        '403':
          $ref: '#/responses/PermissionDenied'
        '404':
          $ref: '#/responses/NotFound'
        '412':
          $ref: '#/responses/PreconditionFailed'
        '422':
          $ref: '#/responses/UnprocessableEntity'
        '500':
          $ref: '#/responses/ServerError'
  /orders:
    post:
      summary: Creates an orders model for a logged-in user
      description: >-
        Creates an instance of orders tied to a service member, which allow for
        creation of a move and an entitlement. Orders are required before the
        creation of a move
      operationId: createOrder
      tags:
        - order
      consumes:
        - application/json
      produces:
        - application/json
      parameters:
        - in: body
          name: createOrders
          schema:
            $ref: '#/definitions/CreateOrders'
      responses:
        '200':
          description: created instance of orders
          schema:
            $ref: '#/definitions/Order'
        '400':
          description: invalid request
        '401':
          description: request requires user authentication
        '403':
          description: user is not authorized
        '422':
          $ref: '#/responses/UnprocessableEntity'
        '500':
          description: internal server error
  /orders/{orderID}:
    parameters:
      - description: ID of order to use
        in: path
        name: orderID
        required: true
        type: string
        format: uuid
    patch:
      summary: Updates an order
      description: All fields sent in this request will be set on the order referenced
      operationId: updateOrder
      tags:
        - order
      consumes:
        - application/json
      produces:
        - application/json
      parameters:
        - in: body
          name: body
          required: true
          schema:
            $ref: '#/definitions/UpdateOrderPayload'
        - in: header
          name: If-Match
          type: string
          required: true
      responses:
        '200':
          description: updated instance of orders
          schema:
            $ref: '#/definitions/Order'
        '400':
          $ref: '#/responses/InvalidRequest'
        '403':
          $ref: '#/responses/PermissionDenied'
        '404':
          $ref: '#/responses/NotFound'
        '409':
          $ref: '#/responses/Conflict'
        '412':
          $ref: '#/responses/PreconditionFailed'
        '422':
          $ref: '#/responses/UnprocessableEntity'
        '500':
          $ref: '#/responses/ServerError'
      x-permissions:
        - update.orders
    get:
      produces:
        - application/json
      parameters: []
      responses:
        '200':
          description: Successfully retrieved order
          schema:
            $ref: '#/definitions/Order'
        '400':
          $ref: '#/responses/InvalidRequest'
        '401':
          $ref: '#/responses/PermissionDenied'
        '403':
          $ref: '#/responses/PermissionDenied'
        '404':
          $ref: '#/responses/NotFound'
        '500':
          $ref: '#/responses/ServerError'
      tags:
        - order
      description: Gets an order
      operationId: getOrder
      summary: Gets an order by ID
  /orders/{orderID}/allowances:
    parameters:
      - description: ID of order to use
        in: path
        name: orderID
        required: true
        type: string
        format: uuid
    patch:
      summary: Updates an allowance (Orders with Entitlements)
      description: All fields sent in this request will be set on the order referenced
      operationId: updateAllowance
      tags:
        - order
      consumes:
        - application/json
      produces:
        - application/json
      parameters:
        - in: body
          name: body
          required: true
          schema:
            $ref: '#/definitions/UpdateAllowancePayload'
        - in: header
          name: If-Match
          type: string
          required: true
      responses:
        '200':
          description: updated instance of allowance
          schema:
            $ref: '#/definitions/Order'
        '403':
          $ref: '#/responses/PermissionDenied'
        '404':
          $ref: '#/responses/NotFound'
        '412':
          $ref: '#/responses/PreconditionFailed'
        '422':
          $ref: '#/responses/UnprocessableEntity'
        '500':
          $ref: '#/responses/ServerError'
      x-permissions:
        - update.allowances
  /orders/{orderID}/acknowledge-excess-weight-risk:
    parameters:
      - description: ID of order to use
        in: path
        name: orderID
        required: true
        type: string
        format: uuid
    post:
      summary: >-
        Saves the date and time a TOO acknowledged the excess weight risk by
        dismissing the alert
      description: >-
        Saves the date and time a TOO acknowledged the excess weight risk by
        dismissing the alert
      operationId: acknowledgeExcessWeightRisk
      tags:
        - order
      consumes:
        - application/json
      produces:
        - application/json
      parameters:
        - in: header
          name: If-Match
          type: string
          required: true
      responses:
        '200':
          description: updated Move
          schema:
            $ref: '#/definitions/Move'
        '403':
          $ref: '#/responses/PermissionDenied'
        '404':
          $ref: '#/responses/NotFound'
        '412':
          $ref: '#/responses/PreconditionFailed'
        '422':
          $ref: '#/responses/UnprocessableEntity'
        '500':
          $ref: '#/responses/ServerError'
      x-permissions:
        - update.excessWeightRisk
  /orders/{orderID}/acknowledge-excess-unaccompanied-baggage-weight-risk:
    parameters:
      - description: ID of order to use
        in: path
        name: orderID
        required: true
        type: string
        format: uuid
    post:
      summary: >-
        Saves the date and time a TOO acknowledged the excess unaccompanied
        baggage weight risk by dismissing the alert
      description: >-
        Saves the date and time a TOO acknowledged the excess unaccompanied
        baggage weight risk by dismissing the alert
      operationId: acknowledgeExcessUnaccompaniedBaggageWeightRisk
      tags:
        - order
      consumes:
        - application/json
      produces:
        - application/json
      parameters:
        - in: header
          name: If-Match
          type: string
          required: true
      responses:
        '200':
          description: updated Move
          schema:
            $ref: '#/definitions/Move'
        '403':
          $ref: '#/responses/PermissionDenied'
        '404':
          $ref: '#/responses/NotFound'
        '412':
          $ref: '#/responses/PreconditionFailed'
        '422':
          $ref: '#/responses/UnprocessableEntity'
        '500':
          $ref: '#/responses/ServerError'
      x-permissions:
        - update.excessWeightRisk
  /orders/{orderID}/update-billable-weight:
    parameters:
      - description: ID of order to use
        in: path
        name: orderID
        required: true
        type: string
        format: uuid
    patch:
      summary: Updates the max billable weight
      description: Updates the DBAuthorizedWeight attribute for the Order Entitlements=
      operationId: updateBillableWeight
      tags:
        - order
      consumes:
        - application/json
      produces:
        - application/json
      parameters:
        - in: body
          name: body
          required: true
          schema:
            $ref: '#/definitions/UpdateBillableWeightPayload'
        - in: header
          name: If-Match
          type: string
          required: true
      responses:
        '200':
          description: updated Order
          schema:
            $ref: '#/definitions/Order'
        '403':
          $ref: '#/responses/PermissionDenied'
        '404':
          $ref: '#/responses/NotFound'
        '412':
          $ref: '#/responses/PreconditionFailed'
        '422':
          $ref: '#/responses/UnprocessableEntity'
        '500':
          $ref: '#/responses/ServerError'
      x-permissions:
        - update.billableWeight
  /orders/{orderID}/update-max-billable-weight/tio:
    parameters:
      - description: ID of order to use
        in: path
        name: orderID
        required: true
        type: string
        format: uuid
    patch:
      summary: Updates the max billable weight with TIO remarks
      description: >-
        Updates the DBAuthorizedWeight attribute for the Order Entitlements and
        move TIO remarks
      operationId: updateMaxBillableWeightAsTIO
      tags:
        - order
      consumes:
        - application/json
      produces:
        - application/json
      parameters:
        - in: body
          name: body
          required: true
          schema:
            $ref: '#/definitions/UpdateMaxBillableWeightAsTIOPayload'
        - $ref: '#/parameters/ifMatch'
      responses:
        '200':
          description: updated Order
          schema:
            $ref: '#/definitions/Order'
        '403':
          $ref: '#/responses/PermissionDenied'
        '404':
          $ref: '#/responses/NotFound'
        '412':
          $ref: '#/responses/PreconditionFailed'
        '422':
          $ref: '#/responses/UnprocessableEntity'
        '500':
          $ref: '#/responses/ServerError'
      x-permissions:
        - update.maxBillableWeight
  /orders/{orderID}/upload_amended_orders:
    post:
      summary: Create an amended order for a given order
      description: Create an amended order for a given order
      operationId: uploadAmendedOrders
      tags:
        - order
      consumes:
        - multipart/form-data
      parameters:
        - in: path
          name: orderID
          type: string
          format: uuid
          required: true
          description: UUID of the order
        - in: formData
          name: file
          type: file
          description: The file to upload.
          required: true
      responses:
        '201':
          description: created upload
          schema:
            $ref: '#/definitions/Upload'
        '400':
          description: invalid request
          schema:
            $ref: '#/definitions/InvalidRequestResponsePayload'
        '403':
          description: not authorized
        '404':
          description: not found
        '413':
          description: payload is too large
        '500':
          description: server error
  /counseling/orders/{orderID}/allowances:
    parameters:
      - description: ID of order to use
        in: path
        name: orderID
        required: true
        type: string
        format: uuid
    patch:
      summary: Updates an allowance (Orders with Entitlements)
      description: All fields sent in this request will be set on the order referenced
      operationId: counselingUpdateAllowance
      tags:
        - order
      consumes:
        - application/json
      produces:
        - application/json
      parameters:
        - in: body
          name: body
          required: true
          schema:
            $ref: '#/definitions/CounselingUpdateAllowancePayload'
        - in: header
          name: If-Match
          type: string
          required: true
      responses:
        '200':
          description: updated instance of allowance
          schema:
            $ref: '#/definitions/Order'
        '403':
          $ref: '#/responses/PermissionDenied'
        '404':
          $ref: '#/responses/NotFound'
        '412':
          $ref: '#/responses/PreconditionFailed'
        '422':
          $ref: '#/responses/UnprocessableEntity'
        '500':
          $ref: '#/responses/ServerError'
  /move-task-orders/{moveTaskOrderID}:
    parameters:
      - description: ID of move to use
        in: path
        name: moveTaskOrderID
        required: true
        type: string
    get:
      produces:
        - application/json
      parameters: []
      responses:
        '200':
          description: Successfully retrieved move task order
          schema:
            $ref: '#/definitions/MoveTaskOrder'
        '400':
          $ref: '#/responses/InvalidRequest'
        '401':
          $ref: '#/responses/PermissionDenied'
        '403':
          $ref: '#/responses/PermissionDenied'
        '404':
          $ref: '#/responses/NotFound'
        '500':
          $ref: '#/responses/ServerError'
      tags:
        - moveTaskOrder
      description: Gets a move
      operationId: getMoveTaskOrder
      summary: Gets a move by ID
  /move_task_orders/{moveTaskOrderID}/mto_service_items:
    parameters:
      - description: ID of move for mto service item to use
        in: path
        name: moveTaskOrderID
        required: true
        format: uuid
        type: string
    get:
      produces:
        - application/json
      parameters: []
      responses:
        '200':
          description: Successfully retrieved all line items for a move task order
          schema:
            $ref: '#/definitions/MTOServiceItems'
        '404':
          $ref: '#/responses/NotFound'
        '422':
          $ref: '#/responses/UnprocessableEntity'
        '500':
          $ref: '#/responses/ServerError'
      tags:
        - mtoServiceItem
      description: Gets all line items for a move
      operationId: listMTOServiceItems
      summary: Gets all line items for a move
  /mto-shipments:
    post:
      summary: createMTOShipment
      description: |
        Creates a MTO shipment for the specified Move Task Order.
        Required fields include:
        * Shipment Type
        * Customer requested pick-up date
        * Pick-up Address
        * Delivery Address
        * Releasing / Receiving agents
        Optional fields include:
        * Delivery Address Type
        * Customer Remarks
        * Releasing / Receiving agents
        * An array of optional accessorial service item codes
      consumes:
        - application/json
      produces:
        - application/json
      operationId: createMTOShipment
      tags:
        - mtoShipment
      parameters:
        - in: body
          name: body
          schema:
            $ref: '#/definitions/CreateMTOShipment'
      responses:
        '200':
          description: Successfully created a MTO shipment.
          schema:
            $ref: '#/definitions/MTOShipment'
        '400':
          $ref: '#/responses/InvalidRequest'
        '404':
          $ref: '#/responses/NotFound'
        '422':
          $ref: '#/responses/UnprocessableEntity'
        '500':
          $ref: '#/responses/ServerError'
  /move_task_orders/{moveTaskOrderID}/mto_shipments:
    parameters:
      - description: ID of move task order for mto shipment to use
        in: path
        name: moveTaskOrderID
        required: true
        format: uuid
        type: string
    get:
      produces:
        - application/json
      parameters: []
      responses:
        '200':
          description: Successfully retrieved all mto shipments for a move task order
          schema:
            $ref: '#/definitions/MTOShipments'
        '403':
          $ref: '#/responses/PermissionDenied'
        '404':
          $ref: '#/responses/NotFound'
        '422':
          $ref: '#/responses/UnprocessableEntity'
        '500':
          $ref: '#/responses/ServerError'
      tags:
        - mtoShipment
      description: Gets all shipments for a move task order
      operationId: listMTOShipments
      summary: Gets all shipments for a move task order
  /shipments/{shipmentID}:
    get:
      summary: fetches a shipment by ID
      description: fetches a shipment by ID
      operationId: getShipment
      tags:
        - mtoShipment
      produces:
        - application/json
      parameters:
        - description: ID of the shipment to be fetched
          in: path
          name: shipmentID
          required: true
          format: uuid
          type: string
      responses:
        '200':
          description: Successfully fetched the shipment
          schema:
            $ref: '#/definitions/MTOShipment'
        '400':
          $ref: '#/responses/InvalidRequest'
        '403':
          $ref: '#/responses/PermissionDenied'
        '404':
          $ref: '#/responses/NotFound'
        '422':
          $ref: '#/responses/UnprocessableEntity'
        '500':
          $ref: '#/responses/ServerError'
    delete:
      summary: Soft deletes a shipment by ID
      description: Soft deletes a shipment by ID
      operationId: deleteShipment
      tags:
        - shipment
      produces:
        - application/json
      parameters:
        - description: ID of the shipment to be deleted
          in: path
          name: shipmentID
          required: true
          format: uuid
          type: string
      responses:
        '204':
          description: Successfully soft deleted the shipment
        '400':
          $ref: '#/responses/InvalidRequest'
        '403':
          $ref: '#/responses/PermissionDenied'
        '404':
          $ref: '#/responses/NotFound'
        '409':
          $ref: '#/responses/Conflict'
        '422':
          $ref: '#/responses/UnprocessableEntity'
        '500':
          $ref: '#/responses/ServerError'
  /move_task_orders/{moveTaskOrderID}/mto_shipments/{shipmentID}:
    patch:
      summary: updateMTOShipment
      description: |
        Updates a specified MTO shipment.
        Required fields include:
        * MTO Shipment ID required in path
        * If-Match required in headers
        * No fields required in body
        Optional fields include:
        * New shipment status type
        * Shipment Type
        * Customer requested pick-up date
        * Pick-up Address
        * Delivery Address
        * Secondary Pick-up Address
        * SecondaryDelivery Address
        * Delivery Address Type
        * Customer Remarks
        * Counselor Remarks
        * Releasing / Receiving agents
        * Actual Pro Gear Weight
        * Actual Spouse Pro Gear Weight
        * Location of the POE/POD
      consumes:
        - application/json
      produces:
        - application/json
      operationId: updateMTOShipment
      tags:
        - mtoShipment
      parameters:
        - in: path
          name: moveTaskOrderID
          required: true
          format: uuid
          type: string
          description: ID of move task order for mto shipment to use
        - in: path
          name: shipmentID
          type: string
          format: uuid
          required: true
          description: UUID of the MTO Shipment to update
        - in: header
          name: If-Match
          type: string
          required: true
          description: >
            Optimistic locking is implemented via the `If-Match` header. If the
            ETag header does not match the value of the resource on the server,
            the server rejects the change with a `412 Precondition Failed`
            error.
        - in: body
          name: body
          schema:
            $ref: '#/definitions/UpdateShipment'
      responses:
        '200':
          description: Successfully updated the specified MTO shipment.
          schema:
            $ref: '#/definitions/MTOShipment'
        '400':
          $ref: '#/responses/InvalidRequest'
        '401':
          $ref: '#/responses/PermissionDenied'
        '403':
          $ref: '#/responses/PermissionDenied'
        '404':
          $ref: '#/responses/NotFound'
        '412':
          $ref: '#/responses/PreconditionFailed'
        '422':
          $ref: '#/responses/UnprocessableEntity'
        '500':
          $ref: '#/responses/ServerError'
  /shipments/{shipmentID}/approve:
    parameters:
      - description: ID of the shipment
        in: path
        name: shipmentID
        required: true
        format: uuid
        type: string
    post:
      consumes:
        - application/json
      produces:
        - application/json
      parameters:
        - in: header
          name: If-Match
          type: string
          required: true
      responses:
        '200':
          description: Successfully approved the shipment
          schema:
            $ref: '#/definitions/MTOShipment'
        '403':
          $ref: '#/responses/PermissionDenied'
        '404':
          $ref: '#/responses/NotFound'
        '409':
          $ref: '#/responses/Conflict'
        '412':
          $ref: '#/responses/PreconditionFailed'
        '422':
          $ref: '#/responses/UnprocessableEntity'
        '500':
          $ref: '#/responses/ServerError'
      tags:
        - shipment
      description: Approves a shipment
      operationId: approveShipment
      summary: Approves a shipment
      x-permissions:
        - update.shipment
  /shipments/{shipmentID}/request-diversion:
    parameters:
      - description: ID of the shipment
        in: path
        name: shipmentID
        required: true
        format: uuid
        type: string
    post:
      consumes:
        - application/json
      produces:
        - application/json
      parameters:
        - in: header
          name: If-Match
          type: string
          required: true
        - in: body
          name: body
          required: true
          schema:
            $ref: '#/definitions/RequestDiversion'
      responses:
        '200':
          description: Successfully requested the shipment diversion
          schema:
            $ref: '#/definitions/MTOShipment'
        '403':
          $ref: '#/responses/PermissionDenied'
        '404':
          $ref: '#/responses/NotFound'
        '409':
          $ref: '#/responses/Conflict'
        '412':
          $ref: '#/responses/PreconditionFailed'
        '422':
          $ref: '#/responses/UnprocessableEntity'
        '500':
          $ref: '#/responses/ServerError'
      tags:
        - shipment
      description: Requests a shipment diversion
      operationId: requestShipmentDiversion
      summary: Requests a shipment diversion
      x-permissions:
        - create.shipmentDiversionRequest
  /shipments/{shipmentID}/approve-diversion:
    parameters:
      - description: ID of the shipment
        in: path
        name: shipmentID
        required: true
        format: uuid
        type: string
    post:
      consumes:
        - application/json
      produces:
        - application/json
      parameters:
        - in: header
          name: If-Match
          type: string
          required: true
      responses:
        '200':
          description: Successfully approved the shipment diversion
          schema:
            $ref: '#/definitions/MTOShipment'
        '403':
          $ref: '#/responses/PermissionDenied'
        '404':
          $ref: '#/responses/NotFound'
        '409':
          $ref: '#/responses/Conflict'
        '412':
          $ref: '#/responses/PreconditionFailed'
        '422':
          $ref: '#/responses/UnprocessableEntity'
        '500':
          $ref: '#/responses/ServerError'
      x-permissions:
        - update.shipment
      tags:
        - shipment
      description: Approves a shipment diversion
      operationId: approveShipmentDiversion
      summary: Approves a shipment diversion
  /shipments/{shipmentID}/reject:
    parameters:
      - description: ID of the shipment
        in: path
        name: shipmentID
        required: true
        format: uuid
        type: string
    post:
      consumes:
        - application/json
      produces:
        - application/json
      parameters:
        - in: header
          name: If-Match
          type: string
          required: true
        - in: body
          name: body
          required: true
          schema:
            $ref: '#/definitions/RejectShipment'
      responses:
        '200':
          description: Successfully rejected the shipment
          schema:
            $ref: '#/definitions/MTOShipment'
        '403':
          $ref: '#/responses/PermissionDenied'
        '404':
          $ref: '#/responses/NotFound'
        '409':
          $ref: '#/responses/Conflict'
        '412':
          $ref: '#/responses/PreconditionFailed'
        '422':
          $ref: '#/responses/UnprocessableEntity'
        '500':
          $ref: '#/responses/ServerError'
      tags:
        - shipment
      description: rejects a shipment
      operationId: rejectShipment
      summary: rejects a shipment
  /shipments/{shipmentID}/request-cancellation:
    parameters:
      - description: ID of the shipment
        in: path
        name: shipmentID
        required: true
        format: uuid
        type: string
    post:
      consumes:
        - application/json
      produces:
        - application/json
      parameters:
        - in: header
          name: If-Match
          type: string
          required: true
      responses:
        '200':
          description: Successfully requested the shipment cancellation
          schema:
            $ref: '#/definitions/MTOShipment'
        '403':
          $ref: '#/responses/PermissionDenied'
        '404':
          $ref: '#/responses/NotFound'
        '409':
          $ref: '#/responses/Conflict'
        '412':
          $ref: '#/responses/PreconditionFailed'
        '422':
          $ref: '#/responses/UnprocessableEntity'
        '500':
          $ref: '#/responses/ServerError'
      tags:
        - shipment
      description: Requests a shipment cancellation
      operationId: requestShipmentCancellation
      summary: Requests a shipment cancellation
      x-permissions:
        - create.shipmentCancellation
  /shipments/{shipmentID}/request-reweigh:
    parameters:
      - description: ID of the shipment
        in: path
        name: shipmentID
        required: true
        format: uuid
        type: string
    post:
      consumes:
        - application/json
      produces:
        - application/json
      responses:
        '200':
          description: Successfully requested a reweigh of the shipment
          schema:
            $ref: '#/definitions/Reweigh'
        '403':
          $ref: '#/responses/PermissionDenied'
        '404':
          $ref: '#/responses/NotFound'
        '409':
          $ref: '#/responses/Conflict'
        '412':
          $ref: '#/responses/PreconditionFailed'
        '422':
          $ref: '#/responses/UnprocessableEntity'
        '500':
          $ref: '#/responses/ServerError'
      tags:
        - shipment
        - reweigh
      description: Requests a shipment reweigh
      operationId: requestShipmentReweigh
      summary: Requests a shipment reweigh
      x-permissions:
        - create.reweighRequest
  /shipments/{shipmentID}/review-shipment-address-update:
    parameters:
      - description: ID of the shipment
        in: path
        name: shipmentID
        required: true
        format: uuid
        type: string
    patch:
      consumes:
        - application/json
      produces:
        - application/json
      parameters:
        - in: header
          name: If-Match
          type: string
          required: true
        - in: body
          name: body
          required: true
          schema:
            properties:
              status:
                type: string
                enum:
                  - REJECTED
                  - APPROVED
              officeRemarks:
                type: string
            required:
              - officeRemarks
              - status
      responses:
        '200':
          description: Successfully requested a shipment address update
          schema:
            $ref: '#/definitions/ShipmentAddressUpdate'
        '403':
          $ref: '#/responses/PermissionDenied'
        '404':
          $ref: '#/responses/NotFound'
        '409':
          $ref: '#/responses/Conflict'
        '412':
          $ref: '#/responses/PreconditionFailed'
        '422':
          $ref: '#/responses/UnprocessableEntity'
        '500':
          $ref: '#/responses/ServerError'
      tags:
        - shipment
        - shipment_address_updates
      description: >-
        This endpoint is used to approve a address update request. Office
        remarks are required. Approving the address update will update the
        Destination Final Address of the associated service item
      operationId: reviewShipmentAddressUpdate
      summary: Allows TOO to review a shipment address update
  /shipments/{shipmentID}/sit-extensions:
    post:
      summary: Create an approved SIT Duration Update
      description: >-
        TOO can creates an already-approved SIT Duration Update on behalf of a
        customer
      consumes:
        - application/json
      produces:
        - application/json
      operationId: createApprovedSITDurationUpdate
      tags:
        - shipment
        - sitExtension
      parameters:
        - description: ID of the shipment
          in: path
          name: shipmentID
          required: true
          format: uuid
          type: string
        - in: body
          name: body
          schema:
            $ref: '#/definitions/CreateApprovedSITDurationUpdate'
          required: true
        - in: header
          description: >-
            We want the shipment's eTag rather than the SIT Duration Update eTag
            as the SIT Duration Update is always associated with a shipment
          name: If-Match
          type: string
          required: true
      responses:
        '200':
          description: Successfully created a SIT Extension.
          schema:
            $ref: '#/definitions/MTOShipment'
        '400':
          $ref: '#/responses/InvalidRequest'
        '403':
          $ref: '#/responses/PermissionDenied'
        '404':
          $ref: '#/responses/NotFound'
        '422':
          $ref: '#/responses/UnprocessableEntity'
        '500':
          $ref: '#/responses/ServerError'
      x-permissions:
        - create.SITExtension
  /shipments/{shipmentID}/sit-extensions/{sitExtensionID}/approve:
    parameters:
      - description: ID of the shipment
        in: path
        name: shipmentID
        required: true
        format: uuid
        type: string
      - description: ID of the SIT extension
        in: path
        name: sitExtensionID
        required: true
        format: uuid
        type: string
    patch:
      consumes:
        - application/json
      produces:
        - application/json
      parameters:
        - in: body
          name: body
          required: true
          schema:
            $ref: '#/definitions/ApproveSITExtension'
        - in: header
          description: >-
            We want the shipment's eTag rather than the SIT extension eTag as
            the SIT extension is always associated with a shipment
          name: If-Match
          type: string
          required: true
      responses:
        '200':
          description: Successfully approved a SIT extension
          schema:
            $ref: '#/definitions/MTOShipment'
        '403':
          $ref: '#/responses/PermissionDenied'
        '404':
          $ref: '#/responses/NotFound'
        '409':
          $ref: '#/responses/Conflict'
        '412':
          $ref: '#/responses/PreconditionFailed'
        '422':
          $ref: '#/responses/UnprocessableEntity'
        '500':
          $ref: '#/responses/ServerError'
      tags:
        - shipment
        - sitExtension
      description: Approves a SIT extension
      operationId: approveSITExtension
      summary: Approves a SIT extension
      x-permissions:
        - update.SITExtension
  /shipments/{shipmentID}/sit-extensions/{sitExtensionID}/deny:
    parameters:
      - description: ID of the shipment
        in: path
        name: shipmentID
        required: true
        format: uuid
        type: string
      - description: ID of the SIT extension
        in: path
        name: sitExtensionID
        required: true
        format: uuid
        type: string
    patch:
      consumes:
        - application/json
      produces:
        - application/json
      parameters:
        - in: body
          name: body
          required: true
          schema:
            $ref: '#/definitions/DenySITExtension'
        - in: header
          name: If-Match
          type: string
          required: true
      responses:
        '200':
          description: Successfully denied a SIT extension
          schema:
            $ref: '#/definitions/MTOShipment'
        '403':
          $ref: '#/responses/PermissionDenied'
        '404':
          $ref: '#/responses/NotFound'
        '409':
          $ref: '#/responses/Conflict'
        '412':
          $ref: '#/responses/PreconditionFailed'
        '422':
          $ref: '#/responses/UnprocessableEntity'
        '500':
          $ref: '#/responses/ServerError'
      tags:
        - shipment
        - sitExtension
      description: Denies a SIT extension
      operationId: denySITExtension
      summary: Denies a SIT extension
      x-permissions:
        - update.SITExtension
  /shipments/{shipmentID}/sit-service-item/convert-to-customer-expense:
    parameters:
      - description: ID of the shipment
        in: path
        name: shipmentID
        required: true
        format: uuid
        type: string
    patch:
      consumes:
        - application/json
      produces:
        - application/json
      parameters:
        - in: body
          name: body
          required: true
          schema:
            $ref: '#/definitions/UpdateSITServiceItemCustomerExpense'
        - in: header
          name: If-Match
          type: string
          required: true
      responses:
        '200':
          description: Successfully converted to customer expense
          schema:
            $ref: '#/definitions/MTOShipment'
        '403':
          $ref: '#/responses/PermissionDenied'
        '404':
          $ref: '#/responses/NotFound'
        '409':
          $ref: '#/responses/Conflict'
        '412':
          $ref: '#/responses/PreconditionFailed'
        '422':
          $ref: '#/responses/UnprocessableEntity'
        '500':
          $ref: '#/responses/ServerError'
      tags:
        - shipment
        - mtoServiceItem
      description: Converts a SIT to customer expense
      operationId: updateSITServiceItemCustomerExpense
      summary: Converts a SIT to customer expense
      x-permissions:
        - update.MTOServiceItem
  /shipments/{shipmentID}/ppm-documents:
    parameters:
      - description: ID of the shipment
        in: path
        name: shipmentID
        required: true
        format: uuid
        type: string
    get:
      summary: Gets all the PPM documents for a PPM shipment
      description: >
        Retrieves all of the documents and associated uploads for each ppm
        document type connected to a PPM shipment. This

        excludes any deleted PPM documents.
      operationId: getPPMDocuments
      tags:
        - ppm
      consumes:
        - application/json
      produces:
        - application/json
      responses:
        '200':
          description: >-
            All PPM documents and associated uploads for the specified PPM
            shipment.
          schema:
            $ref: '#/definitions/PPMDocuments'
        '401':
          $ref: '#/responses/PermissionDenied'
        '403':
          $ref: '#/responses/PermissionDenied'
        '422':
          $ref: '#/responses/UnprocessableEntity'
        '500':
          $ref: '#/responses/ServerError'
  /ppm-shipments/{ppmShipmentId}/weight-ticket/{weightTicketId}:
    parameters:
      - $ref: '#/parameters/ppmShipmentId'
      - $ref: '#/parameters/weightTicketId'
    patch:
      summary: Updates a weight ticket document
      description: >
        Updates a PPM shipment's weight ticket document with new information.
        Only some of the weight ticket document's

        fields are editable because some have to be set by the customer, e.g.
        vehicle description.
      operationId: updateWeightTicket
      tags:
        - ppm
      consumes:
        - application/json
      produces:
        - application/json
      parameters:
        - $ref: '#/parameters/ifMatch'
        - in: body
          name: updateWeightTicketPayload
          required: true
          schema:
            $ref: '#/definitions/UpdateWeightTicket'
      responses:
        '200':
          description: returns an updated weight ticket object
          schema:
            $ref: '#/definitions/WeightTicket'
        '400':
          $ref: '#/responses/InvalidRequest'
        '401':
          $ref: '#/responses/PermissionDenied'
        '403':
          $ref: '#/responses/PermissionDenied'
        '404':
          $ref: '#/responses/NotFound'
        '412':
          $ref: '#/responses/PreconditionFailed'
        '422':
          $ref: '#/responses/UnprocessableEntity'
        '500':
          $ref: '#/responses/ServerError'
  /ppm-shipments/{ppmShipmentId}/moving-expenses/{movingExpenseId}:
    parameters:
      - $ref: '#/parameters/ppmShipmentId'
      - $ref: '#/parameters/movingExpenseId'
    patch:
      summary: Updates the moving expense
      description: >
        Updates a PPM shipment's moving expense with new information. Only some
        of the moving expense's fields are

        editable because some have to be set by the customer, e.g. the
        description and the moving expense type.
      operationId: updateMovingExpense
      tags:
        - ppm
      consumes:
        - application/json
      produces:
        - application/json
      parameters:
        - $ref: '#/parameters/ifMatch'
        - in: body
          name: updateMovingExpense
          required: true
          schema:
            $ref: '#/definitions/UpdateMovingExpense'
      responses:
        '200':
          description: returns an updated moving expense object
          schema:
            $ref: '#/definitions/MovingExpense'
        '400':
          $ref: '#/responses/InvalidRequest'
        '401':
          $ref: '#/responses/PermissionDenied'
        '403':
          $ref: '#/responses/PermissionDenied'
        '404':
          $ref: '#/responses/NotFound'
        '412':
          $ref: '#/responses/PreconditionFailed'
        '422':
          $ref: '#/responses/UnprocessableEntity'
        '500':
          $ref: '#/responses/ServerError'
  /ppm-shipments/{ppmShipmentId}/pro-gear-weight-tickets/{proGearWeightTicketId}:
    parameters:
      - $ref: '#/parameters/ppmShipmentId'
      - $ref: '#/parameters/proGearWeightTicketId'
    patch:
      summary: Updates a pro-gear weight ticket
      description: >
        Updates a PPM shipment's pro-gear weight ticket with new information.
        Only some of the fields are editable

        because some have to be set by the customer, e.g. the description.
      operationId: updateProGearWeightTicket
      tags:
        - ppm
      consumes:
        - application/json
      produces:
        - application/json
      parameters:
        - $ref: '#/parameters/ifMatch'
        - in: body
          name: updateProGearWeightTicket
          required: true
          schema:
            $ref: '#/definitions/UpdateProGearWeightTicket'
      responses:
        '200':
          description: returns an updated pro-gear weight ticket object
          schema:
            $ref: '#/definitions/ProGearWeightTicket'
        '400':
          $ref: '#/responses/InvalidRequest'
        '401':
          $ref: '#/responses/PermissionDenied'
        '403':
          $ref: '#/responses/PermissionDenied'
        '404':
          $ref: '#/responses/NotFound'
        '412':
          $ref: '#/responses/PreconditionFailed'
        '422':
          $ref: '#/responses/UnprocessableEntity'
        '500':
          $ref: '#/responses/ServerError'
  /ppm-shipments/{ppmShipmentId}/aoa-packet:
    parameters:
      - description: the id for the ppmshipment with aoa to be downloaded
        in: path
        name: ppmShipmentId
        required: true
        type: string
    get:
      summary: Downloads AOA Packet form PPMShipment as a PDF
      description: >
        ### Functionality

        This endpoint downloads all uploaded move order documentation combined
        with the Shipment Summary Worksheet into a single PDF.

        ### Errors

        * The PPMShipment must have requested an AOA.

        * The PPMShipment AOA Request must have been approved.
      operationId: showAOAPacket
      tags:
        - ppm
      produces:
        - application/pdf
      responses:
        '200':
          headers:
            Content-Disposition:
              type: string
              description: File name to download
          description: AOA PDF
          schema:
            format: binary
            type: file
        '400':
          $ref: '#/responses/InvalidRequest'
        '403':
          $ref: '#/responses/PermissionDenied'
        '404':
          $ref: '#/responses/NotFound'
        '422':
          $ref: '#/responses/UnprocessableEntity'
        '500':
          $ref: '#/responses/ServerError'
  /ppm-shipments/{ppmShipmentId}/finish-document-review:
    parameters:
      - $ref: '#/parameters/ppmShipmentId'
    patch:
      summary: Updates a PPM shipment's status after document review
      description: >
        Updates a PPM shipment's status once documents have been reviewed.
        Status is updated depending on whether any documents have been rejected.
      operationId: finishDocumentReview
      tags:
        - ppm
      consumes:
        - application/json
      produces:
        - application/json
      parameters:
        - in: header
          name: If-Match
          type: string
          required: true
      responses:
        '200':
          description: Successfully finished document review
          schema:
            $ref: '#/definitions/PPMShipment'
        '400':
          $ref: '#/responses/InvalidRequest'
        '401':
          $ref: '#/responses/PermissionDenied'
        '403':
          $ref: '#/responses/PermissionDenied'
        '404':
          $ref: '#/responses/NotFound'
        '409':
          $ref: '#/responses/Conflict'
        '412':
          $ref: '#/responses/PreconditionFailed'
        '422':
          $ref: '#/responses/UnprocessableEntity'
        '500':
          $ref: '#/responses/ServerError'
      x-permissions:
        - update.shipment
  /ppm-shipments/{ppmShipmentId}/ppm-sit:
    patch:
      summary: Updates a PPM shipment's SIT values
      description: |
        Updates a PPM shipment's SIT values
      operationId: updatePPMSIT
      tags:
        - ppm
      consumes:
        - application/json
      produces:
        - application/json
      parameters:
        - $ref: '#/parameters/ppmShipmentId'
        - in: header
          name: If-Match
          type: string
          required: true
        - in: body
          name: body
          schema:
            $ref: '#/definitions/PPMShipmentSIT'
      responses:
        '200':
          description: Successfully finished PPM SIT update
          schema:
            $ref: '#/definitions/PPMShipment'
        '400':
          $ref: '#/responses/InvalidRequest'
        '403':
          $ref: '#/responses/PermissionDenied'
        '404':
          $ref: '#/responses/NotFound'
        '412':
          $ref: '#/responses/PreconditionFailed'
        '422':
          $ref: '#/responses/UnprocessableEntity'
        '500':
          $ref: '#/responses/ServerError'
  /ppm-shipments/{ppmShipmentId}/closeout:
    parameters:
      - $ref: '#/parameters/ppmShipmentId'
    get:
      summary: Get the closeout calcuations for the specified PPM shipment
      description: |
        Retrieves the closeout calculations for the specified PPM shipment.
      operationId: getPPMCloseout
      tags:
        - ppm
      produces:
        - application/json
      responses:
        '200':
          description: Returns closeout for the specified PPM shipment.
          schema:
            $ref: '#/definitions/PPMCloseout'
        '400':
          $ref: '#/responses/InvalidRequest'
        '403':
          $ref: '#/responses/PermissionDenied'
        '404':
          $ref: '#/responses/NotFound'
        '422':
          $ref: '#/responses/UnprocessableEntity'
        '500':
          $ref: '#/responses/ServerError'
  /ppm-shipments/{ppmShipmentId}/actual-weight:
    parameters:
      - $ref: '#/parameters/ppmShipmentId'
    get:
      summary: Get the actual weight for a PPM shipment
      description: |
        Retrieves the actual weight for the specified PPM shipment.
      operationId: getPPMActualWeight
      tags:
        - ppm
      produces:
        - application/json
      responses:
        '200':
          description: Returns actual weight for the specified PPM shipment.
          schema:
            $ref: '#/definitions/PPMActualWeight'
        '400':
          $ref: '#/responses/InvalidRequest'
        '403':
          $ref: '#/responses/PermissionDenied'
        '404':
          $ref: '#/responses/NotFound'
        '422':
          $ref: '#/responses/UnprocessableEntity'
        '500':
          $ref: '#/responses/ServerError'
  /ppm-shipments/{ppmShipmentId}/sit_location/{sitLocation}/sit-estimated-cost:
    parameters:
      - $ref: '#/parameters/ppmShipmentId'
      - in: path
        format: string
        description: location of sit
        name: sitLocation
        required: true
        type: string
        enum:
          - ORIGIN
          - DESTINATION
      - in: query
        format: date-time
        description: Date entered into SIT
        name: sitEntryDate
        required: true
        type: string
      - in: query
        format: date-time
        description: Date departed SIT
        name: sitDepartureDate
        required: true
        type: string
      - in: query
        description: Weight stored in SIT
        name: weightStored
        required: true
        type: integer
        minimum: 0
    get:
      summary: Get the SIT estimated cost for a PPM shipment
      description: >
        Calculates and returns the SIT estimated cost for the specified PPM
        shipment.
      operationId: getPPMSITEstimatedCost
      tags:
        - ppm
      produces:
        - application/json
      responses:
        '200':
          description: >-
            Calculates and returns the SIT estimated cost for the specified PPM
            shipment.
          schema:
            $ref: '#/definitions/PPMSITEstimatedCost'
        '400':
          $ref: '#/responses/InvalidRequest'
        '403':
          $ref: '#/responses/PermissionDenied'
        '404':
          $ref: '#/responses/NotFound'
        '422':
          $ref: '#/responses/UnprocessableEntity'
        '500':
          $ref: '#/responses/ServerError'
  /ppm-shipments/{ppmShipmentId}/payment-packet:
    get:
      summary: Returns PPM payment packet
      description: >-
        Generates a PDF containing all user uploaded documentations for PPM.
        Contains SSW form, orders, weight and expense documentations.
      operationId: showPaymentPacket
      tags:
        - ppm
      parameters:
        - in: path
          name: ppmShipmentId
          type: string
          format: uuid
          required: true
          description: UUID of the ppmShipment
      produces:
        - application/pdf
      responses:
        '200':
          headers:
            Content-Disposition:
              type: string
              description: File name to download
          description: PPM Payment Packet PDF
          schema:
            format: binary
            type: file
        '400':
          description: invalid request
        '401':
          description: request requires user authentication
        '403':
          description: user is not authorized
        '404':
          description: ppm not found
        '500':
          description: internal server error
  /move_task_orders/{moveTaskOrderID}/mto_shipments/{shipmentID}/mto-agents:
    parameters:
      - description: ID of move task order
        in: path
        name: moveTaskOrderID
        required: true
        format: uuid
        type: string
      - description: ID of the shipment
        in: path
        name: shipmentID
        required: true
        format: uuid
        type: string
    get:
      produces:
        - application/json
      parameters: []
      responses:
        '200':
          description: Successfully retrieved all agents for a move task order
          schema:
            $ref: '#/definitions/MTOAgents'
        '404':
          $ref: '#/responses/NotFound'
        '422':
          $ref: '#/responses/UnprocessableEntity'
        '500':
          $ref: '#/responses/ServerError'
      tags:
        - mtoAgent
      description: Fetches a list of agents associated with a move task order.
      operationId: fetchMTOAgentList
      summary: Fetch move task order agents.
  /move-task-orders/{moveTaskOrderID}/service-items/{mtoServiceItemID}:
    parameters:
      - description: ID of move to use
        in: path
        name: moveTaskOrderID
        required: true
        type: string
      - description: ID of line item to use
        in: path
        name: mtoServiceItemID
        required: true
        type: string
    get:
      produces:
        - application/json
      parameters: []
      responses:
        '200':
          description: Successfully retrieved a line item for a move task order by ID
          schema:
            $ref: '#/definitions/MTOServiceItemSingle'
        '400':
          $ref: '#/responses/InvalidRequest'
        '401':
          $ref: '#/responses/PermissionDenied'
        '403':
          $ref: '#/responses/PermissionDenied'
        '404':
          $ref: '#/responses/NotFound'
        '500':
          $ref: '#/responses/ServerError'
      tags:
        - mtoServiceItem
      description: Gets a line item by ID for a move by ID
      operationId: getMTOServiceItem
      summary: Gets a line item by ID for a move by ID
  /move-task-orders/{moveTaskOrderID}/service-items/{mtoServiceItemID}/status:
    parameters:
      - description: ID of move to use
        in: path
        name: moveTaskOrderID
        required: true
        type: string
      - description: ID of line item to use
        in: path
        name: mtoServiceItemID
        required: true
        type: string
    patch:
      consumes:
        - application/json
      produces:
        - application/json
      parameters:
        - in: body
          name: body
          required: true
          schema:
            $ref: '#/definitions/PatchMTOServiceItemStatusPayload'
        - in: header
          name: If-Match
          type: string
          required: true
      responses:
        '200':
          description: >-
            Successfully updated status for a line item for a move task order by
            ID
          schema:
            $ref: '#/definitions/MTOServiceItem'
        '400':
          $ref: '#/responses/InvalidRequest'
        '401':
          $ref: '#/responses/PermissionDenied'
        '403':
          $ref: '#/responses/PermissionDenied'
        '404':
          $ref: '#/responses/NotFound'
        '412':
          $ref: '#/responses/PreconditionFailed'
        '422':
          $ref: '#/responses/UnprocessableEntity'
        '500':
          $ref: '#/responses/ServerError'
      tags:
        - mtoServiceItem
      description: Changes the status of a line item for a move by ID
      operationId: updateMTOServiceItemStatus
      summary: Change the status of a line item for a move by ID
      x-permissions:
        - update.MTOServiceItem
  /service-item/{mtoServiceItemID}/entry-date-update:
    parameters:
      - description: ID of the service item
        in: path
        name: mtoServiceItemID
        required: true
        type: string
    patch:
      consumes:
        - application/json
      produces:
        - application/json
      parameters:
        - in: body
          name: body
          required: true
          schema:
            $ref: '#/definitions/ServiceItemSitEntryDate'
      responses:
        '200':
          description: Successfully updated SIT entry date
          schema:
            $ref: '#/definitions/MTOServiceItemSingle'
        '400':
          $ref: '#/responses/InvalidRequest'
        '401':
          $ref: '#/responses/PermissionDenied'
        '403':
          $ref: '#/responses/PermissionDenied'
        '404':
          $ref: '#/responses/NotFound'
        '412':
          $ref: '#/responses/PreconditionFailed'
        '422':
          $ref: '#/responses/UnprocessableEntity'
        '500':
          $ref: '#/responses/ServerError'
      tags:
        - mtoServiceItem
      description: >-
        Locates the service item in the database and updates the SIT entry date
        for the selected service item and returns the service item
      operationId: updateServiceItemSitEntryDate
      summary: Updates a service item's SIT entry date by ID
  /move-task-orders/{moveTaskOrderID}/status:
    patch:
      consumes:
        - application/json
      produces:
        - application/json
      parameters:
        - description: ID of move to use
          in: path
          name: moveTaskOrderID
          required: true
          type: string
        - in: header
          name: If-Match
          type: string
          required: true
        - in: body
          name: serviceItemCodes
          schema:
            $ref: '#/definitions/MTOApprovalServiceItemCodes'
          required: true
      responses:
        '200':
          description: Successfully updated move task order status
          schema:
            $ref: '#/definitions/Move'
        '400':
          $ref: '#/responses/InvalidRequest'
        '401':
          $ref: '#/responses/PermissionDenied'
        '403':
          $ref: '#/responses/PermissionDenied'
        '404':
          $ref: '#/responses/NotFound'
        '409':
          $ref: '#/responses/Conflict'
        '412':
          $ref: '#/responses/PreconditionFailed'
        '422':
          $ref: '#/responses/UnprocessableEntity'
        '500':
          $ref: '#/responses/ServerError'
      tags:
        - moveTaskOrder
      description: Changes move task order status to make it available to prime
      operationId: updateMoveTaskOrderStatus
      summary: Change the status of a move task order to make it available to prime
      x-permissions:
        - update.move
        - create.serviceItem
  /move-task-orders/{moveTaskOrderID}/status/service-counseling-completed:
    patch:
      consumes:
        - application/json
      produces:
        - application/json
      parameters:
        - description: ID of move to use
          in: path
          name: moveTaskOrderID
          required: true
          type: string
        - in: header
          name: If-Match
          type: string
          required: true
      responses:
        '200':
          description: Successfully updated move task order status
          schema:
            $ref: '#/definitions/Move'
        '400':
          $ref: '#/responses/InvalidRequest'
        '401':
          $ref: '#/responses/PermissionDenied'
        '403':
          $ref: '#/responses/PermissionDenied'
        '404':
          $ref: '#/responses/NotFound'
        '409':
          $ref: '#/responses/Conflict'
        '412':
          $ref: '#/responses/PreconditionFailed'
        '422':
          $ref: '#/responses/UnprocessableEntity'
        '500':
          $ref: '#/responses/ServerError'
      tags:
        - moveTaskOrder
      description: Changes move (move task order) status to service counseling completed
      operationId: updateMTOStatusServiceCounselingCompleted
      summary: Changes move (move task order) status to service counseling completed
  /move-task-orders/{moveTaskOrderID}/payment-service-items/{paymentServiceItemID}/status:
    parameters:
      - description: ID of move to use
        in: path
        name: moveTaskOrderID
        required: true
        type: string
      - description: ID of payment service item to use
        in: path
        name: paymentServiceItemID
        required: true
        type: string
    patch:
      consumes:
        - application/json
      produces:
        - application/json
      parameters:
        - in: body
          name: body
          required: true
          schema:
            $ref: '#/definitions/PaymentServiceItem'
        - in: header
          name: If-Match
          type: string
          required: true
      responses:
        '200':
          description: >-
            Successfully updated status for a line item for a move task order by
            ID
          schema:
            $ref: '#/definitions/PaymentServiceItem'
        '400':
          $ref: '#/responses/InvalidRequest'
        '401':
          $ref: '#/responses/PermissionDenied'
        '403':
          $ref: '#/responses/PermissionDenied'
        '404':
          $ref: '#/responses/NotFound'
        '412':
          $ref: '#/responses/PreconditionFailed'
        '422':
          $ref: '#/responses/UnprocessableEntity'
        '500':
          $ref: '#/responses/ServerError'
      tags:
        - paymentServiceItem
      description: Changes the status of a line item for a move by ID
      operationId: updatePaymentServiceItemStatus
      summary: Change the status of a payment service item for a move by ID
      x-permissions:
        - update.paymentServiceItemStatus
  /move-task-orders/{moveTaskOrderID}/billable-weights-reviewed-at:
    patch:
      consumes:
        - application/json
      produces:
        - application/json
      parameters:
        - description: ID of move to use
          in: path
          name: moveTaskOrderID
          required: true
          type: string
        - in: header
          name: If-Match
          type: string
          required: true
      responses:
        '200':
          description: Successfully updated move task order billableWeightsReviewedAt field
          schema:
            $ref: '#/definitions/Move'
        '400':
          $ref: '#/responses/InvalidRequest'
        '401':
          $ref: '#/responses/PermissionDenied'
        '403':
          $ref: '#/responses/PermissionDenied'
        '404':
          $ref: '#/responses/NotFound'
        '409':
          $ref: '#/responses/Conflict'
        '412':
          $ref: '#/responses/PreconditionFailed'
        '422':
          $ref: '#/responses/UnprocessableEntity'
        '500':
          $ref: '#/responses/ServerError'
      tags:
        - moveTaskOrder
      description: >-
        Changes move (move task order) billableWeightsReviewedAt field to a
        timestamp
      operationId: updateMTOReviewedBillableWeightsAt
  /move-task-orders/{moveTaskOrderID}/tio-remarks:
    patch:
      consumes:
        - application/json
      produces:
        - application/json
      parameters:
        - description: ID of move to use
          in: path
          name: moveTaskOrderID
          required: true
          type: string
        - in: header
          name: If-Match
          type: string
          required: true
        - in: body
          name: body
          required: true
          schema:
            $ref: '#/definitions/Move'
      responses:
        '200':
          description: Successfully updated move task order tioRemarks field
          schema:
            $ref: '#/definitions/Move'
        '400':
          $ref: '#/responses/InvalidRequest'
        '401':
          $ref: '#/responses/PermissionDenied'
        '403':
          $ref: '#/responses/PermissionDenied'
        '404':
          $ref: '#/responses/NotFound'
        '409':
          $ref: '#/responses/Conflict'
        '412':
          $ref: '#/responses/PreconditionFailed'
        '422':
          $ref: '#/responses/UnprocessableEntity'
        '500':
          $ref: '#/responses/ServerError'
      tags:
        - moveTaskOrder
      description: >-
        Changes move (move task order) billableWeightsReviewedAt field to a
        timestamp
      operationId: updateMoveTIORemarks
  /move-task-orders/{moveTaskOrderID}/entitlements:
    parameters:
      - description: ID of move to use
        in: path
        name: moveTaskOrderID
        required: true
        type: string
    get:
      produces:
        - application/json
      parameters: []
      tags:
        - moveTaskOrder
      responses:
        '200':
          description: Successfully retrieved entitlements
          schema:
            $ref: '#/definitions/Entitlements'
        '400':
          $ref: '#/responses/InvalidRequest'
        '401':
          $ref: '#/responses/PermissionDenied'
        '403':
          $ref: '#/responses/PermissionDenied'
        '404':
          $ref: '#/responses/NotFound'
        '500':
          $ref: '#/responses/ServerError'
      description: Gets entitlements
      operationId: getEntitlements
      summary: Gets entitlements for a move by ID
  /payment-requests/{paymentRequestID}:
    parameters:
      - description: UUID of payment request
        format: uuid
        in: path
        name: paymentRequestID
        required: true
        type: string
    get:
      produces:
        - application/json
      parameters: []
      responses:
        '200':
          description: fetched instance of payment request
          schema:
            $ref: '#/definitions/PaymentRequest'
        '400':
          $ref: '#/responses/InvalidRequest'
        '401':
          $ref: '#/responses/PermissionDenied'
        '403':
          $ref: '#/responses/PermissionDenied'
        '404':
          $ref: '#/responses/NotFound'
        '500':
          $ref: '#/responses/ServerError'
      tags:
        - paymentRequests
      description: Fetches an instance of a payment request by id
      operationId: getPaymentRequest
      summary: Fetches a payment request by id
      x-permissions:
        - read.paymentRequest
  /moves/{locator}/closeout-office:
    parameters:
      - description: >-
          move code to identify a move to update the PPM shipment's closeout
          office for Army and Air Force service members
        format: string
        in: path
        name: locator
        required: true
        type: string
    patch:
      description: >-
        Sets the transportation office closeout location for where the Move's
        PPM Shipment documentation will be reviewed by
      tags:
        - move
      operationId: updateCloseoutOffice
      x-permissions:
        - update.closeoutOffice
      summary: Updates a Move's PPM closeout office for Army and Air Force customers
      produces:
        - application/json
      consumes:
        - application/json
      parameters:
        - in: body
          name: body
          schema:
            properties:
              closeoutOfficeId:
                type: string
                format: uuid
            required:
              - closeoutOfficeId
        - in: header
          name: If-Match
          type: string
          required: true
      responses:
        '200':
          description: Successfully set the closeout office for the move
          schema:
            $ref: '#/definitions/Move'
        '400':
          $ref: '#/responses/InvalidRequest'
        '401':
          $ref: '#/responses/PermissionDenied'
        '403':
          $ref: '#/responses/PermissionDenied'
        '404':
          $ref: '#/responses/NotFound'
        '412':
          $ref: '#/responses/PreconditionFailed'
        '422':
          $ref: '#/responses/UnprocessableEntity'
        '500':
          $ref: '#/responses/ServerError'
  /moves/{locator}/customer-support-remarks:
    parameters:
      - description: move code to identify a move for customer support remarks
        format: string
        in: path
        name: locator
        required: true
        type: string
    post:
      produces:
        - application/json
      consumes:
        - application/json
      parameters:
        - in: body
          name: body
          schema:
            $ref: '#/definitions/CreateCustomerSupportRemark'
      responses:
        '200':
          description: Successfully created customer support remark
          schema:
            $ref: '#/definitions/CustomerSupportRemark'
        '400':
          $ref: '#/responses/InvalidRequest'
        '404':
          $ref: '#/responses/NotFound'
        '422':
          $ref: '#/responses/UnprocessableEntity'
        '500':
          $ref: '#/responses/ServerError'
      tags:
        - customerSupportRemarks
      description: Creates a customer support remark for a move
      operationId: createCustomerSupportRemarkForMove
      summary: Creates a customer support remark for a move
    get:
      produces:
        - application/json
      parameters: []
      responses:
        '200':
          description: Successfully retrieved all line items for a move task order
          schema:
            $ref: '#/definitions/CustomerSupportRemarks'
        '403':
          $ref: '#/responses/PermissionDenied'
        '404':
          $ref: '#/responses/NotFound'
        '422':
          $ref: '#/responses/UnprocessableEntity'
        '500':
          $ref: '#/responses/ServerError'
      tags:
        - customerSupportRemarks
      description: Fetches customer support remarks for a move
      operationId: getCustomerSupportRemarksForMove
      summary: Fetches customer support remarks using the move code (locator).
  /customer-support-remarks/{customerSupportRemarkID}:
    parameters:
      - in: path
        description: the customer support remark ID to be modified
        name: customerSupportRemarkID
        required: true
        type: string
        format: uuid
    patch:
      tags:
        - customerSupportRemarks
      description: Updates a customer support remark for a move
      operationId: updateCustomerSupportRemarkForMove
      summary: Updates a customer support remark for a move
      consumes:
        - application/json
      produces:
        - application/json
      parameters:
        - in: body
          name: body
          required: true
          schema:
            $ref: '#/definitions/UpdateCustomerSupportRemarkPayload'
      responses:
        '200':
          description: Successfully updated customer support remark
          schema:
            $ref: '#/definitions/CustomerSupportRemark'
        '400':
          $ref: '#/responses/InvalidRequest'
        '403':
          $ref: '#/responses/PermissionDenied'
        '404':
          $ref: '#/responses/NotFound'
        '422':
          $ref: '#/responses/UnprocessableEntity'
        '500':
          $ref: '#/responses/ServerError'
    delete:
      summary: Soft deletes a customer support remark by ID
      description: Soft deletes a customer support remark by ID
      operationId: deleteCustomerSupportRemark
      tags:
        - customerSupportRemarks
      produces:
        - application/json
      responses:
        '204':
          description: Successfully soft deleted the shipment
        '400':
          $ref: '#/responses/InvalidRequest'
        '403':
          $ref: '#/responses/PermissionDenied'
        '404':
          $ref: '#/responses/NotFound'
        '409':
          $ref: '#/responses/Conflict'
        '422':
          $ref: '#/responses/UnprocessableEntity'
        '500':
          $ref: '#/responses/ServerError'
  /moves/{locator}/evaluation-reports:
    parameters:
      - in: path
        name: locator
        required: true
        type: string
    post:
      produces:
        - application/json
      consumes:
        - application/json
      parameters:
        - in: body
          name: body
          schema:
            $ref: '#/definitions/CreateEvaluationReport'
      responses:
        '200':
          description: Successfully created evaluation report
          schema:
            $ref: '#/definitions/EvaluationReport'
        '400':
          $ref: '#/responses/InvalidRequest'
        '404':
          $ref: '#/responses/NotFound'
        '422':
          $ref: '#/responses/UnprocessableEntity'
        '500':
          $ref: '#/responses/ServerError'
      x-permissions:
        - create.evaluationReport
      tags:
        - evaluationReports
      description: Creates an evaluation report
      operationId: createEvaluationReport
      summary: Creates an evaluation report
  /evaluation-reports/{reportID}/download:
    parameters:
      - in: path
        description: the evaluation report ID to be downloaded
        name: reportID
        required: true
        type: string
        format: uuid
    get:
      summary: Downloads an evaluation report as a PDF
      description: Downloads an evaluation report as a PDF
      operationId: downloadEvaluationReport
      tags:
        - evaluationReports
      produces:
        - application/pdf
      responses:
        '200':
          headers:
            Content-Disposition:
              type: string
              description: File name to download
          description: Evaluation report PDF
          schema:
            format: binary
            type: file
        '403':
          $ref: '#/responses/PermissionDenied'
        '404':
          $ref: '#/responses/NotFound'
        '500':
          $ref: '#/responses/ServerError'
  /evaluation-reports/{reportID}:
    parameters:
      - in: path
        description: the evaluation report ID to be modified
        name: reportID
        required: true
        type: string
        format: uuid
    get:
      summary: Gets an evaluation report by ID
      description: Gets an evaluation report by ID
      operationId: getEvaluationReport
      tags:
        - evaluationReports
      produces:
        - application/json
      responses:
        '200':
          description: Successfully got the report
          schema:
            $ref: '#/definitions/EvaluationReport'
        '400':
          $ref: '#/responses/InvalidRequest'
        '403':
          $ref: '#/responses/PermissionDenied'
        '404':
          $ref: '#/responses/NotFound'
        '500':
          $ref: '#/responses/ServerError'
    delete:
      summary: Deletes an evaluation report by ID
      description: Deletes an evaluation report by ID
      operationId: deleteEvaluationReport
      x-permissions:
        - delete.evaluationReport
      tags:
        - evaluationReports
      produces:
        - application/json
      responses:
        '204':
          description: Successfully deleted the report
        '400':
          $ref: '#/responses/InvalidRequest'
        '403':
          $ref: '#/responses/PermissionDenied'
        '404':
          $ref: '#/responses/NotFound'
        '409':
          $ref: '#/responses/Conflict'
        '422':
          $ref: '#/responses/UnprocessableEntity'
        '500':
          $ref: '#/responses/ServerError'
    put:
      summary: Saves an evaluation report as a draft
      description: Saves an evaluation report as a draft
      operationId: saveEvaluationReport
      x-permissions:
        - update.evaluationReport
      tags:
        - evaluationReports
      produces:
        - application/json
      consumes:
        - application/json
      parameters:
        - in: body
          name: body
          schema:
            $ref: '#/definitions/EvaluationReport'
        - in: header
          name: If-Match
          type: string
          required: true
          description: >
            Optimistic locking is implemented via the `If-Match` header. If the
            ETag header does not match the value of the resource on the server,
            the server rejects the change with a `412 Precondition Failed`
            error.
      responses:
        '204':
          description: Successfully saved the report
        '400':
          $ref: '#/responses/InvalidRequest'
        '403':
          $ref: '#/responses/PermissionDenied'
        '404':
          $ref: '#/responses/NotFound'
        '409':
          $ref: '#/responses/Conflict'
        '412':
          $ref: '#/responses/PreconditionFailed'
        '422':
          $ref: '#/responses/UnprocessableEntity'
        '500':
          $ref: '#/responses/ServerError'
  /evaluation-reports/{reportID}/submit:
    parameters:
      - in: path
        description: the evaluation report ID to be modified
        name: reportID
        required: true
        type: string
        format: uuid
    post:
      summary: Submits an evaluation report
      description: Submits an evaluation report
      operationId: submitEvaluationReport
      tags:
        - evaluationReports
      produces:
        - application/json
      parameters:
        - in: header
          name: If-Match
          type: string
          required: true
          description: >
            Optimistic locking is implemented via the `If-Match` header. If the
            ETag header does not match the value of the resource on the server,
            the server rejects the change with a `412 Precondition Failed`
            error.
      responses:
        '204':
          description: Successfully submitted an evaluation report with the provided ID
        '403':
          $ref: '#/responses/PermissionDenied'
        '404':
          $ref: '#/responses/NotFound'
        '412':
          $ref: '#/responses/PreconditionFailed'
        '422':
          $ref: '#/responses/UnprocessableEntity'
        '500':
          $ref: '#/responses/ServerError'
      x-permissions:
        - update.evaluationReport
  /evaluation-reports/{reportID}/appeal/add:
    parameters:
      - in: path
        description: the evaluation report ID
        name: reportID
        required: true
        type: string
        format: uuid
    post:
      summary: Adds an appeal to a serious incident on an evaluation report
      description: Adds an appeal to a serious incident on an evaluation report
      operationId: addAppealToSeriousIncident
      tags:
        - evaluationReports
      produces:
        - application/json
      consumes:
        - application/json
      parameters:
        - in: body
          name: body
          schema:
            $ref: '#/definitions/CreateAppeal'
      responses:
        '204':
          description: Successfully added an appeal to a serious incident
        '403':
          $ref: '#/responses/PermissionDenied'
        '404':
          $ref: '#/responses/NotFound'
        '412':
          $ref: '#/responses/PreconditionFailed'
        '422':
          $ref: '#/responses/UnprocessableEntity'
        '500':
          $ref: '#/responses/ServerError'
      x-permissions:
        - update.evaluationReport
  /evaluation-reports/{reportID}/{reportViolationID}/appeal/add:
    parameters:
      - in: path
        description: the evaluation report ID
        name: reportID
        required: true
        type: string
        format: uuid
      - in: path
        description: the report violation ID
        name: reportViolationID
        required: true
        type: string
        format: uuid
    post:
      summary: Adds an appeal to a violation
      description: Adds an appeal to a violation
      operationId: addAppealToViolation
      tags:
        - evaluationReports
      produces:
        - application/json
      consumes:
        - application/json
      parameters:
        - in: body
          name: body
          schema:
            $ref: '#/definitions/CreateAppeal'
      responses:
        '204':
          description: Successfully added an appeal to a violation
        '403':
          $ref: '#/responses/PermissionDenied'
        '404':
          $ref: '#/responses/NotFound'
        '412':
          $ref: '#/responses/PreconditionFailed'
        '422':
          $ref: '#/responses/UnprocessableEntity'
        '500':
          $ref: '#/responses/ServerError'
      x-permissions:
        - update.evaluationReport
  /pws-violations:
    get:
      summary: Fetch the possible PWS violations for an evaluation report
      description: Fetch the possible PWS violations for an evaluation report
      operationId: getPWSViolations
      tags:
        - pwsViolations
      produces:
        - application/json
      responses:
        '200':
          description: Successfully retrieved the PWS violations
          schema:
            $ref: '#/definitions/PWSViolations'
        '400':
          $ref: '#/responses/InvalidRequest'
        '403':
          $ref: '#/responses/PermissionDenied'
        '404':
          $ref: '#/responses/NotFound'
        '500':
          $ref: '#/responses/ServerError'
  /report-violations/{reportID}:
    parameters:
      - in: path
        description: the evaluation report ID that has associated violations
        name: reportID
        required: true
        type: string
        format: uuid
    get:
      summary: Fetch the report violations for an evaluation report
      description: Fetch the report violations for an evaluation report
      operationId: getReportViolationsByReportID
      tags:
        - reportViolations
      produces:
        - application/json
      responses:
        '200':
          description: Successfully retrieved the report violations
          schema:
            $ref: '#/definitions/ReportViolations'
        '400':
          $ref: '#/responses/InvalidRequest'
        '403':
          $ref: '#/responses/PermissionDenied'
        '404':
          $ref: '#/responses/NotFound'
        '500':
          $ref: '#/responses/ServerError'
    post:
      summary: Associate violations with an evaluation report
      description: >-
        Associate violations with an evaluation report. This will overwrite any
        existing report-violations associations for the report and replace them
        with the newly provided ones.  An empty array will remove all violation
        associations for a given report.
      operationId: associateReportViolations
      tags:
        - reportViolations
      produces:
        - application/json
      consumes:
        - application/json
      parameters:
        - in: body
          name: body
          schema:
            $ref: '#/definitions/AssociateReportViolations'
      responses:
        '204':
          description: Successfully saved the report violations
        '400':
          $ref: '#/responses/InvalidRequest'
        '403':
          $ref: '#/responses/PermissionDenied'
        '404':
          $ref: '#/responses/NotFound'
        '409':
          $ref: '#/responses/Conflict'
        '422':
          $ref: '#/responses/UnprocessableEntity'
        '500':
          $ref: '#/responses/ServerError'
      x-permissions:
        - create.reportViolation
  /moves/{locator}/payment-requests:
    parameters:
      - description: move code to identify a move for payment requests
        format: string
        in: path
        name: locator
        required: true
        type: string
    get:
      produces:
        - application/json
      parameters: []
      responses:
        '200':
          description: Successfully retrieved all line items for a move task order
          schema:
            $ref: '#/definitions/PaymentRequests'
        '403':
          $ref: '#/responses/PermissionDenied'
        '404':
          $ref: '#/responses/NotFound'
        '422':
          $ref: '#/responses/UnprocessableEntity'
        '500':
          $ref: '#/responses/ServerError'
      tags:
        - paymentRequests
      description: Fetches payment requests for a move
      operationId: getPaymentRequestsForMove
      summary: Fetches payment requests using the move code (locator).
      x-permissions:
        - read.paymentRequest
  /moves/{moveID}/financial-review-flag:
    parameters:
      - description: ID of move to flag
        in: path
        name: moveID
        required: true
        type: string
        format: uuid
    post:
      summary: Flags a move for financial office review
      description: >-
        This sets a flag which indicates that the move should be reviewed by a
        fincancial office. For example, if the origin or delivery address of a
        shipment is far from the duty location and may incur excess costs to the
        customer.
      operationId: setFinancialReviewFlag
      tags:
        - move
      consumes:
        - application/json
      produces:
        - application/json
      parameters:
        - in: header
          name: If-Match
          type: string
        - in: body
          name: body
          schema:
            required:
              - flagForReview
            properties:
              remarks:
                description: >-
                  explanation of why the move is being flagged for financial
                  review
                example: this address is way too far away
                type: string
                x-nullable: true
              flagForReview:
                description: >-
                  boolean value representing whether we should flag a move for
                  financial review
                example: false
                type: boolean
      responses:
        '200':
          description: updated Move
          schema:
            $ref: '#/definitions/Move'
        '403':
          $ref: '#/responses/PermissionDenied'
        '404':
          $ref: '#/responses/NotFound'
        '412':
          $ref: '#/responses/PreconditionFailed'
        '422':
          $ref: '#/responses/UnprocessableEntity'
        '500':
          $ref: '#/responses/ServerError'
      x-permissions:
        - update.financialReviewFlag
  /moves/{moveID}/uploadAdditionalDocuments:
    patch:
      summary: Patch the additional documents for a given move
      description: >-
        Customers will on occaision need the ability to upload additional
        supporting documents, for a variety of reasons. This does not include
        amended order.
      operationId: uploadAdditionalDocuments
      tags:
        - move
      consumes:
        - multipart/form-data
      parameters:
        - in: path
          name: moveID
          type: string
          format: uuid
          required: true
          description: UUID of the order
        - in: formData
          name: file
          type: file
          description: The file to upload.
          required: true
      responses:
        '201':
          description: created upload
          schema:
            $ref: '#/definitions/Upload'
        '400':
          description: invalid request
          schema:
            $ref: '#/definitions/InvalidRequestResponsePayload'
        '403':
          description: not authorized
        '404':
          description: not found
        '413':
          description: payload is too large
        '500':
          description: server error
      x-permissions:
        - create.supportingDocuments
  /payment-requests/{paymentRequestID}/shipments-payment-sit-balance:
    parameters:
      - description: >-
          payment request ID of the payment request with SIT service items being
          reviewed
        name: paymentRequestID
        type: string
        format: uuid
        in: path
        required: true
    get:
      produces:
        - application/json
      parameters: []
      responses:
        '200':
          description: >-
            Successfully retrieved shipments and their SIT days balance from all
            payment requests on the move
          schema:
            $ref: '#/definitions/ShipmentsPaymentSITBalance'
        '403':
          $ref: '#/responses/PermissionDenied'
        '404':
          $ref: '#/responses/NotFound'
        '422':
          $ref: '#/responses/UnprocessableEntity'
        '500':
          $ref: '#/responses/ServerError'
      tags:
        - paymentRequests
      description: >-
        Returns all shipment payment request SIT usage to support partial SIT
        invoicing
      operationId: getShipmentsPaymentSITBalance
      summary: >-
        Returns all shipment payment request SIT usage to support partial SIT
        invoicing
      x-permissions:
        - read.shipmentsPaymentSITBalance
  /payment-requests/{paymentRequestID}/status:
    patch:
      consumes:
        - application/json
      produces:
        - application/json
      parameters:
        - description: UUID of payment request
          format: uuid
          in: path
          name: paymentRequestID
          required: true
          type: string
        - in: body
          name: body
          required: true
          schema:
            $ref: '#/definitions/UpdatePaymentRequestStatusPayload'
        - in: header
          name: If-Match
          type: string
          required: true
      responses:
        '200':
          description: updated payment request
          schema:
            $ref: '#/definitions/PaymentRequest'
        '400':
          $ref: '#/responses/InvalidRequest'
        '401':
          $ref: '#/responses/PermissionDenied'
        '403':
          $ref: '#/responses/PermissionDenied'
        '404':
          $ref: '#/responses/NotFound'
        '412':
          $ref: '#/responses/PreconditionFailed'
        '422':
          $ref: '#/responses/UnprocessableEntity'
        '500':
          $ref: '#/responses/ServerError'
      tags:
        - paymentRequests
      description: Updates status of a payment request by id
      operationId: updatePaymentRequestStatus
      summary: Updates status of a payment request by id
      x-permissions:
        - update.paymentRequest
  /payment-requests/{paymentRequestID}/bulkDownload:
    parameters:
      - description: the id for the payment-request with files to be downloaded
        in: path
        name: paymentRequestID
        required: true
        type: string
    get:
      summary: Downloads all Payment Request documents as a PDF
      description: >
        This endpoint downloads all uploaded payment request documentation
        combined into a single PDF.
      operationId: bulkDownload
      tags:
        - paymentRequests
      produces:
        - application/pdf
      responses:
        '200':
          headers:
            Content-Disposition:
              type: string
              description: File name to download
          description: Payment Request Files PDF
          schema:
            format: binary
            type: file
        '400':
          $ref: '#/responses/InvalidRequest'
        '500':
          $ref: '#/responses/ServerError'
  /documents/{documentId}:
    get:
      summary: Returns a document
      description: Returns a document and its uploads
      operationId: getDocument
      tags:
        - ghcDocuments
      parameters:
        - in: path
          name: documentId
          type: string
          format: uuid
          required: true
          description: UUID of the document to return
      responses:
        '200':
          description: the requested document
          schema:
            $ref: '#/definitions/Document'
        '400':
          $ref: '#/responses/InvalidRequest'
        '401':
          $ref: '#/responses/PermissionDenied'
        '403':
          $ref: '#/responses/PermissionDenied'
        '404':
          $ref: '#/responses/NotFound'
        '412':
          $ref: '#/responses/PreconditionFailed'
        '422':
          $ref: '#/responses/UnprocessableEntity'
        '500':
          $ref: '#/responses/ServerError'
  /documents:
    post:
      summary: Create a new document
      description: >-
        Documents represent a physical artifact such as a scanned document or a
        PDF file
      operationId: createDocument
      tags:
        - ghcDocuments
      parameters:
        - in: body
          name: documentPayload
          required: true
          schema:
            $ref: '#/definitions/PostDocumentPayload'
      responses:
        '201':
          description: created document
          schema:
            $ref: '#/definitions/Document'
        '400':
          description: invalid request
        '403':
          $ref: '#/responses/PermissionDenied'
        '500':
          description: server error
  /queues/counseling:
    get:
      produces:
        - application/json
      summary: >-
        Gets queued list of all customer moves needing services counseling by
        GBLOC origin
      description: >
        An office services counselor user will be assigned a transportation
        office that will determine which moves are displayed in their queue
        based on the origin duty location.  GHC moves will show up here onced
        they have reached the NEEDS SERVICE COUNSELING status after submission
        from a customer or created on a customer's behalf.
      operationId: getServicesCounselingQueue
      tags:
        - queues
      parameters:
        - in: query
          name: page
          type: integer
          description: requested page number of paginated move results
        - in: query
          name: perPage
          type: integer
          description: maximum number of moves to show on each page of paginated results
        - in: query
          name: sort
          type: string
          enum:
            - customerName
            - edipi
            - emplid
            - branch
            - locator
            - status
            - requestedMoveDate
            - submittedAt
            - originGBLOC
            - originDutyLocation
            - destinationDutyLocation
            - ppmType
            - closeoutInitiated
            - closeoutLocation
            - ppmStatus
            - counselingOffice
            - assignedTo
          description: field that results should be sorted by
        - in: query
          name: order
          type: string
          enum:
            - asc
            - desc
          description: direction of sort order if applied
        - in: query
          name: branch
          type: string
          description: filters by the branch of the move's service member
        - in: query
          name: locator
          type: string
          description: filters to match the unique move code locator
        - in: query
          name: customerName
          type: string
          description: filters using a prefix match on the service member's last name
        - in: query
          name: counselingOffice
          type: string
          description: filters using a counselingOffice name of the move
        - in: query
          name: edipi
          type: string
          description: filters to match the unique service member's DoD ID
        - in: query
          name: emplid
          type: string
          description: filters to match the unique service member's EMPLID
        - in: query
          name: requestedMoveDate
          type: string
          description: filters the requested pickup date of a shipment on the move
        - in: query
          name: submittedAt
          type: string
          format: date-time
          description: >-
            Start of the submitted at date in the user's local time zone
            converted to UTC
        - in: query
          name: originGBLOC
          type: string
          description: filters the GBLOC of the service member's origin duty location
        - in: query
          name: originDutyLocation
          type: array
          uniqueItems: true
          collectionFormat: multi
          items:
            type: string
          description: filters the name of the origin duty location on the orders
        - in: query
          name: destinationDutyLocation
          type: string
          description: filters the name of the destination duty location on the orders
        - in: query
          name: status
          type: array
          description: filters the status of the move
          uniqueItems: true
          items:
            type: string
            enum:
              - NEEDS SERVICE COUNSELING
              - SERVICE COUNSELING COMPLETED
        - in: query
          name: needsPPMCloseout
          type: boolean
          description: >-
            Only used for Services Counseling queue. If true, show PPM moves
            that are ready for closeout. Otherwise, show all other moves.
        - in: query
          name: ppmType
          type: string
          enum:
            - FULL
            - PARTIAL
          description: filters PPM type
        - in: query
          name: closeoutInitiated
          type: string
          format: date-time
          description: Latest date that closeout was initiated on a PPM on the move
        - in: query
          name: closeoutLocation
          type: string
          description: closeout location
        - in: query
          name: orderType
          type: string
          description: order type
        - in: query
          name: ppmStatus
          type: string
          enum:
            - WAITING_ON_CUSTOMER
            - NEEDS_CLOSEOUT
          description: filters the status of the PPM shipment
        - in: query
          name: viewAsGBLOC
          type: string
          description: >
            Used to return a queue for a GBLOC other than the default of the
            current user. Requires the HQ role or a secondary transportation
            office assignment. The parameter is ignored if the requesting user
            does not have the necessary role or assignment.
        - in: query
          name: assignedTo
          type: string
          description: |
            Used to illustrate which user is assigned to this payment request.
      responses:
        '200':
          description: Successfully returned all moves matching the criteria
          schema:
            $ref: '#/definitions/QueueMovesResult'
        '403':
          $ref: '#/responses/PermissionDenied'
        '500':
          $ref: '#/responses/ServerError'
  /queues/bulk-assignment:
    get:
      produces:
        - application/json
      summary: Gets data for bulk assignment modal
      description: >
        Supervisor office users are able to bulk assign moves. This endpoint
        returns the relevant data to them; the current workload of the office
        users that work under them, and the moves that are available to be
        assigned
      operationId: getBulkAssignmentData
      tags:
        - queues
      parameters:
        - in: query
          name: queueType
          type: string
          description: A string corresponding to the queue type
          enum:
            - COUNSELING
            - CLOSEOUT
            - TASK_ORDER
            - PAYMENT_REQUEST
      responses:
        '200':
          description: Successfully returned bulk assignment data
          schema:
            $ref: '#/definitions/BulkAssignmentData'
        '401':
          $ref: '#/responses/PermissionDenied'
        '404':
          $ref: '#/responses/NotFound'
        '500':
          $ref: '#/responses/ServerError'
  /queues/counseling/origin-list:
    get:
      produces:
        - application/json
      summary: Gets queued list of all moves origin locations in the counselors queue
      description: >
        An office services counselor user will be assigned a transportation
        office that will determine which moves are displayed in their queue
        based on the origin duty location. This pulls the availalble origin duty
        locations.
      operationId: getServicesCounselingOriginList
      tags:
        - queues
      parameters:
        - in: query
          name: needsPPMCloseout
          type: boolean
          description: >-
            Only used for Services Counseling queue. If true, show PPM moves
            origin locations that are ready for closeout. Otherwise, show all
            other moves origin locations.
        - in: query
          name: viewAsGBLOC
          type: string
          description: >-
            Used to return an origins list for a GBLOC other than the default of
            the current user. Requires the HQ role or a secondary transportation
            office assignment. The parameter is ignored if the requesting user
            does not have the necessary role or assignment.
      responses:
        '200':
          description: Successfully returned all moves matching the criteria
          schema:
            $ref: '#/definitions/Locations'
        '403':
          $ref: '#/responses/PermissionDenied'
        '500':
          $ref: '#/responses/ServerError'
  /queues/prime-moves:
    get:
      summary: getPrimeMovesQueue
      description: >
        Gets all moves that have been reviewed and approved by the TOO. The
        `since` parameter can be used to filter this

        list down to only the moves that have been updated since the provided
        timestamp. A move will be considered

        updated if the `updatedAt` timestamp on the move or on its orders,
        shipments, service items, or payment

        requests, is later than the provided date and time.


        **WIP**: Include what causes moves to leave this list. Currently, once
        the `availableToPrimeAt` timestamp has

        been set, that move will always appear in this list.
      operationId: listPrimeMoves
      tags:
        - queues
      produces:
        - application/json
      parameters:
        - in: query
          name: since
          type: string
          format: date-time
          description: >-
            Only return moves updated since this time. Formatted like
            "2021-07-23T18:30:47.116Z"
        - in: query
          name: page
          type: integer
          description: requested page of results
        - in: query
          name: perPage
          type: integer
          description: results per page
        - in: query
          name: id
          type: string
        - in: query
          name: moveCode
          type: string
        - in: query
          name: orderType
          type: string
          description: order type
      responses:
        '200':
          description: >-
            Successfully retrieved moves. A successful fetch might still return
            zero moves.
          schema:
            $ref: '#/definitions/ListPrimeMovesResult'
        '403':
          $ref: '#/responses/PermissionDenied'
        '500':
          $ref: '#/responses/ServerError'
  /queues/moves:
    get:
      produces:
        - application/json
      summary: Gets queued list of all customer moves by GBLOC origin
      description: >
        An office TOO user will be assigned a transportation office that will
        determine which moves are displayed in their queue based on the origin
        duty location.  GHC moves will show up here onced they have reached the
        submitted status sent by the customer and have move task orders,
        shipments, and service items to approve.
      operationId: getMovesQueue
      tags:
        - queues
      parameters:
        - in: query
          name: page
          type: integer
          description: requested page of results
        - in: query
          name: perPage
          type: integer
          description: results per page
        - in: query
          name: sort
          type: string
          enum:
            - customerName
            - edipi
            - emplid
            - branch
            - locator
            - status
            - originDutyLocation
            - destinationDutyLocation
            - requestedMoveDate
            - appearedInTooAt
            - assignedTo
            - counselingOffice
          description: field that results should be sorted by
        - in: query
          name: order
          type: string
          enum:
            - asc
            - desc
          description: direction of sort order if applied
        - in: query
          name: branch
          type: string
        - in: query
          name: locator
          type: string
        - in: query
          name: customerName
          type: string
        - in: query
          name: edipi
          type: string
        - in: query
          name: emplid
          type: string
        - in: query
          name: originDutyLocation
          type: array
          uniqueItems: true
          collectionFormat: multi
          items:
            type: string
        - in: query
          name: destinationDutyLocation
          type: string
        - in: query
          name: appearedInTooAt
          type: string
          format: date-time
        - in: query
          name: requestedMoveDate
          type: string
          description: filters the requested pickup date of a shipment on the move
        - in: query
          name: status
          type: array
          description: Filtering for the status.
          uniqueItems: true
          items:
            type: string
            enum:
              - SUBMITTED
              - SERVICE COUNSELING COMPLETED
              - APPROVALS REQUESTED
        - in: query
          name: orderType
          type: string
          description: order type
        - in: query
          name: viewAsGBLOC
          type: string
          description: >
            Used to return a queue for a GBLOC other than the default of the
            current user. Requires the HQ role or a secondary transportation
            office assignment. The parameter is ignored if the requesting user
            does not have the necessary role or assignment.
        - in: query
          name: assignedTo
          type: string
          description: |
            Used to illustrate which user is assigned to this move.
        - in: query
          name: counselingOffice
          type: string
          description: filters using a counselingOffice name of the move
      responses:
        '200':
          description: Successfully returned all moves matching the criteria
          schema:
            $ref: '#/definitions/QueueMovesResult'
        '403':
          $ref: '#/responses/PermissionDenied'
        '500':
          $ref: '#/responses/ServerError'
  /queues/destination-requests:
    get:
      produces:
        - application/json
      summary: >-
        Gets queued list of all customer moves by a shipment's destination
        address GBLOC that have destination requests (destination SIT, shuttle,
        destination address requests)
      description: >
        A TOO will view this queue when they have destination requests tied to
        the destination address in their GBLOC within a shipment. This includes
        unapproved destination SIT service items (including shuttle) and
        destination address requests that are not approved.
      operationId: getDestinationRequestsQueue
      tags:
        - queues
      parameters:
        - in: query
          name: page
          type: integer
          description: requested page of results
        - in: query
          name: perPage
          type: integer
          description: results per page
        - in: query
          name: sort
          type: string
          enum:
            - customerName
            - edipi
            - emplid
            - branch
            - locator
            - status
            - originDutyLocation
            - destinationDutyLocation
            - requestedMoveDate
            - appearedInTooAt
            - assignedTo
            - counselingOffice
          description: field that results should be sorted by
        - in: query
          name: order
          type: string
          enum:
            - asc
            - desc
          description: direction of sort order if applied
        - in: query
          name: branch
          type: string
        - in: query
          name: locator
          type: string
        - in: query
          name: customerName
          type: string
        - in: query
          name: edipi
          type: string
        - in: query
          name: emplid
          type: string
        - in: query
          name: originDutyLocation
          type: array
          uniqueItems: true
          collectionFormat: multi
          items:
            type: string
        - in: query
          name: destinationDutyLocation
          type: string
        - in: query
          name: appearedInTooAt
          type: string
          format: date-time
        - in: query
          name: requestedMoveDate
          type: string
          description: filters the requested pickup date of a shipment on the move
        - in: query
          name: status
          type: array
          description: Filtering for the status.
          uniqueItems: true
          items:
            type: string
            enum:
              - APPROVALS REQUESTED
        - in: query
          name: orderType
          type: string
          description: order type
        - in: query
          name: viewAsGBLOC
          type: string
          description: >
            Used to return a queue for a GBLOC other than the default of the
            current user. Requires the HQ role. The parameter is ignored if the
            requesting user does not have the necessary role.
        - in: query
          name: assignedTo
          type: string
          description: |
            Used to illustrate which user is assigned to this move.
        - in: query
          name: counselingOffice
          type: string
          description: filters using a counselingOffice name of the move
      responses:
        '200':
          description: Successfully returned all moves matching the criteria
          schema:
            $ref: '#/definitions/QueueMovesResult'
        '403':
          $ref: '#/responses/PermissionDenied'
        '500':
          $ref: '#/responses/ServerError'
  /queues/payment-requests:
    get:
      produces:
        - application/json
      summary: Gets queued list of all payment requests by GBLOC origin
      description: >
        An office TIO user will be assigned a transportation office that will
        determine which payment requests are displayed in their queue based on
        the origin duty location.
      operationId: getPaymentRequestsQueue
      tags:
        - queues
      parameters:
        - in: query
          name: sort
          type: string
          enum:
            - customerName
            - locator
            - submittedAt
            - branch
            - status
            - edipi
            - emplid
            - age
            - originDutyLocation
            - assignedTo
            - counselingOffice
          description: field that results should be sorted by
        - in: query
          name: order
          type: string
          enum:
            - asc
            - desc
          description: direction of sort order if applied
        - in: query
          name: page
          type: integer
          description: requested page of results
        - in: query
          name: perPage
          type: integer
          description: number of records to include per page
        - in: query
          name: submittedAt
          type: string
          format: date-time
          description: >-
            Start of the submitted at date in the user's local time zone
            converted to UTC
        - in: query
          name: branch
          type: string
        - in: query
          name: locator
          type: string
        - in: query
          name: customerName
          type: string
        - in: query
          name: edipi
          type: string
        - in: query
          name: emplid
          type: string
        - in: query
          name: destinationDutyLocation
          type: string
        - in: query
          name: originDutyLocation
          type: string
        - in: query
          name: assignedTo
          type: string
          description: |
            Used to illustrate which user is assigned to this payment request.
        - in: query
          name: counselingOffice
          type: string
          description: filters using a counselingOffice name of the move
        - in: query
          name: status
          type: array
          description: Filtering for the status.
          uniqueItems: true
          items:
            type: string
            enum:
              - PENDING
              - REVIEWED
              - REVIEWED_AND_ALL_SERVICE_ITEMS_REJECTED
              - PAID
              - DEPRECATED
              - EDI_ERROR
        - in: query
          name: orderType
          type: string
          description: order type
        - in: query
          name: viewAsGBLOC
          type: string
          description: >
            Used to return a queue for a GBLOC other than the default of the
            current user. Requires the HQ role or a secondary transportation
            office assignment. The parameter is ignored if the requesting user
            does not have the necessary role or assignment.
      responses:
        '200':
          description: Successfully returned all moves matching the criteria
          schema:
            $ref: '#/definitions/QueuePaymentRequestsResult'
        '403':
          $ref: '#/responses/PermissionDenied'
        '500':
          $ref: '#/responses/ServerError'
  /moves/search:
    post:
      produces:
        - application/json
      consumes:
        - application/json
      summary: Search moves by locator, DOD ID, or customer name
      description: >
        Search moves by locator, DOD ID, or customer name. Used by QAE and CSR
        users.
      operationId: searchMoves
      tags:
        - move
      parameters:
        - in: body
          name: body
          schema:
            properties:
              page:
                type: integer
                description: requested page of results
              perPage:
                type: integer
              locator:
                description: Move locator
                type: string
                minLength: 6
                maxLength: 6
                x-nullable: true
              edipi:
                description: DOD ID
                type: string
                minLength: 10
                maxLength: 10
                x-nullable: true
              emplid:
                description: EMPLID
                type: string
                minLength: 7
                maxLength: 7
                x-nullable: true
              customerName:
                description: Customer Name
                type: string
                minLength: 1
                x-nullable: true
              paymentRequestCode:
                type: string
                example: 9551-6199-2
                x-nullable: true
              status:
                type: array
                description: Filtering for the status.
                uniqueItems: true
                items:
                  type: string
                  enum:
                    - DRAFT
                    - SUBMITTED
                    - APPROVALS REQUESTED
                    - APPROVED
                    - NEEDS SERVICE COUNSELING
                    - SERVICE COUNSELING COMPLETED
                    - CANCELED
              originPostalCode:
                type: string
                x-nullable: true
              destinationPostalCode:
                type: string
                x-nullable: true
              branch:
                type: string
                x-nullable: true
              shipmentsCount:
                type: integer
                x-nullable: true
              pickupDate:
                type: string
                format: date-time
                x-nullable: true
              deliveryDate:
                type: string
                format: date-time
                x-nullable: true
              sort:
                type: string
                x-nullable: true
                enum:
                  - customerName
                  - edipi
                  - emplid
                  - branch
                  - locator
                  - status
                  - originPostalCode
                  - destinationPostalCode
                  - shipmentsCount
              order:
                type: string
                x-nullable: true
                enum:
                  - asc
                  - desc
          description: field that results should be sorted by
      responses:
        '200':
          description: Successfully returned all moves matching the criteria
          schema:
            $ref: '#/definitions/SearchMovesResult'
        '403':
          $ref: '#/responses/PermissionDenied'
        '500':
          $ref: '#/responses/ServerError'
  /tac/valid:
    get:
      summary: Validation of a TAC value
      description: Returns a boolean based on whether a tac value is valid or not
      operationId: tacValidation
      tags:
        - tac
        - order
      parameters:
        - in: query
          name: tac
          type: string
          required: true
          description: The tac value to validate
      responses:
        '200':
          description: Successfully retrieved validation status
          schema:
            $ref: '#/definitions/TacValid'
        '400':
          $ref: '#/responses/InvalidRequest'
        '401':
          $ref: '#/responses/PermissionDenied'
        '403':
          $ref: '#/responses/PermissionDenied'
        '404':
          $ref: '#/responses/NotFound'
        '500':
          $ref: '#/responses/ServerError'
  /lines-of-accounting:
    post:
      summary: Fetch line of accounting
      description: >
        Fetches a line of accounting based on provided service member
        affiliation, effective date, and Transportation Accounting Code (TAC).
        It uses these parameters to filter the correct Line of Accounting for
        the provided TAC. It does this by filtering through both TAC and LOAs
        based on the provided code and effective date. The 'Effective Date' is
        the date that can be either the orders issued date (For HHG shipments),
        MTO approval date (For NTS shipments), or even the current date for NTS
        shipments with no approval yet (Just providing a preview to the office
        users per customer request). Effective date is used to find "Active"
        TGET data by searching for the TACs and LOAs with begin and end dates
        containing this date.
      operationId: requestLineOfAccounting
      tags:
        - linesOfAccounting
      consumes:
        - application/json
      produces:
        - application/json
      parameters:
        - in: body
          name: body
          description: Service member affiliation, effective date, and TAC code.
          required: true
          schema:
            $ref: '#/definitions/FetchLineOfAccountingPayload'
      responses:
        '200':
          description: Successfully retrieved line of accounting
          schema:
            $ref: '#/definitions/LineOfAccounting'
        '400':
          $ref: '#/responses/InvalidRequest'
        '401':
          $ref: '#/responses/PermissionDenied'
        '403':
          $ref: '#/responses/PermissionDenied'
        '404':
          $ref: '#/responses/NotFound'
        '422':
          $ref: '#/responses/UnprocessableEntity'
        '500':
          $ref: '#/responses/ServerError'
  /transportation-offices:
    get:
      produces:
        - application/json
      summary: >-
        Returns the transportation offices matching the search query that is
        enabled for PPM closeout
      description: >-
        Returns the transportation offices matching the search query that is
        enabled for PPM closeout
      operationId: getTransportationOffices
      tags:
        - transportationOffice
      parameters:
        - in: query
          name: search
          type: string
          required: true
          minLength: 2
          description: Search string for transportation offices
      responses:
        '200':
          description: Successfully retrieved transportation offices
          schema:
            $ref: '#/definitions/TransportationOffices'
        '400':
          $ref: '#/responses/InvalidRequest'
        '401':
          $ref: '#/responses/PermissionDenied'
        '403':
          $ref: '#/responses/PermissionDenied'
        '404':
          $ref: '#/responses/NotFound'
        '500':
          $ref: '#/responses/ServerError'
  /open/transportation-offices:
    get:
      produces:
        - application/json
      summary: Returns the transportation offices matching the search query
      description: >-
        This endpoint is publicly accessible as it is utilized to access
        transportation office information without having an office
        account.Returns the transportation offices matching the search query.
      operationId: getTransportationOfficesOpen
      tags:
        - transportationOffice
      parameters:
        - in: query
          name: search
          type: string
          required: true
          minLength: 2
          description: Search string for transportation offices
      responses:
        '200':
          description: Successfully retrieved transportation offices
          schema:
            $ref: '#/definitions/TransportationOffices'
        '400':
          $ref: '#/responses/InvalidRequest'
        '401':
          $ref: '#/responses/PermissionDenied'
        '403':
          $ref: '#/responses/PermissionDenied'
        '404':
          $ref: '#/responses/NotFound'
        '500':
          $ref: '#/responses/ServerError'
  /transportation-offices/gblocs:
    get:
      produces:
        - application/json
      summary: >-
        Returns a list of distinct GBLOCs that exist in the transportation
        offices table
      description: >-
        Returns a list of distinct GBLOCs that exist in the transportation
        offices table
      operationId: getTransportationOfficesGBLOCs
      tags:
        - transportationOffice
      responses:
        '200':
          description: Successfully retrieved GBLOCs
          schema:
            $ref: '#/definitions/GBLOCs'
        '400':
          $ref: '#/responses/InvalidRequest'
        '401':
          $ref: '#/responses/PermissionDenied'
        '403':
          $ref: '#/responses/PermissionDenied'
        '404':
          $ref: '#/responses/NotFound'
        '500':
          $ref: '#/responses/ServerError'
  /addresses/zip-city-lookup/{search}:
    get:
      summary: >-
        Returns city, state, postal code, and county associated with the
        specified full/partial postal code or city and state string
      description: >-
        Find by API using full/partial postal code or city name that returns an
        us_post_region_cities json object containing city, state, county and
        postal code.
      operationId: getLocationByZipCityState
      tags:
        - addresses
      parameters:
        - in: path
          name: search
          type: string
          required: true
      responses:
        '200':
          description: the requested list of city, state, county, and postal code matches
          schema:
            $ref: '#/definitions/VLocations'
        '400':
          $ref: '#/responses/InvalidRequest'
        '403':
          $ref: '#/responses/PermissionDenied'
        '404':
          $ref: '#/responses/NotFound'
        '500':
          $ref: '#/responses/ServerError'
<<<<<<< HEAD
  /transportation_offices/{dutyLocationId}/counseling_offices:
=======
  /transportation_offices/{dutyLocationId}/counseling_offices/{serviceMemberId}:
>>>>>>> 44764c34
    get:
      summary: Returns the counseling locations in the GBLOC matching the duty location
      description: >-
        Returns the counseling locations matching the GBLOC from the selected
        duty location
      operationId: showCounselingOffices
      tags:
        - transportationOffice
      parameters:
        - in: path
          name: dutyLocationId
          format: uuid
          type: string
          required: true
          description: UUID of the duty location
<<<<<<< HEAD
=======
        - in: path
          name: serviceMemberId
          format: uuid
          type: string
          required: true
          description: >-
            UUID of the service member, some counseling offices are branch
            specific
>>>>>>> 44764c34
      produces:
        - application/json
      responses:
        '200':
          description: Successfully retrieved counseling offices
          schema:
            $ref: '#/definitions/CounselingOffices'
<<<<<<< HEAD
=======
        '400':
          $ref: '#/responses/InvalidRequest'
        '403':
          $ref: '#/responses/PermissionDenied'
        '404':
          $ref: '#/responses/NotFound'
>>>>>>> 44764c34
        '500':
          description: internal server error
  /uploads:
    post:
      summary: Create a new upload
      description: >-
        Uploads represent a single digital file, such as a JPEG or PDF.
        Currently, office application uploads are only for Services Counselors
        to upload files for orders, but this may be expanded in the future.
      operationId: createUpload
      tags:
        - uploads
      consumes:
        - multipart/form-data
      produces:
        - application/json
      parameters:
        - in: query
          name: documentId
          type: string
          format: uuid
          required: false
          description: UUID of the document to add an upload to
        - in: formData
          name: file
          type: file
          description: The file to upload.
          required: true
      responses:
        '201':
          description: created upload
          schema:
            $ref: '#/definitions/Upload'
        '400':
          description: invalid request
        '403':
          description: not authorized
        '404':
          description: not found
        '413':
          description: payload is too large
        '500':
          description: server error
  /re-service-items:
    get:
      summary: >-
        Returns all ReServiceItems (Service Code, Service Name, Market, Shipment
        Type, Auto Approved)
      description: Get ReServiceItems
      produces:
        - application/json
      operationId: getAllReServiceItems
      tags:
        - reServiceItems
      responses:
        '200':
          description: Successfully retrieved all ReServiceItems.
          schema:
            $ref: '#/definitions/ReServiceItems'
        '400':
          $ref: '#/responses/InvalidRequest'
        '401':
          $ref: '#/responses/PermissionDenied'
        '404':
          $ref: '#/responses/NotFound'
        '500':
          $ref: '#/responses/ServerError'
  /uploads/{uploadID}:
    delete:
      summary: Deletes an upload
      description: Uploads represent a single digital file, such as a JPEG or PDF.
      operationId: deleteUpload
      tags:
        - uploads
      parameters:
        - in: path
          name: uploadID
          type: string
          format: uuid
          required: true
          description: UUID of the upload to be deleted
        - in: query
          name: orderID
          type: string
          format: uuid
          description: ID of the order that the upload belongs to
      responses:
        '204':
          description: deleted
        '400':
          description: invalid request
          schema:
            $ref: '#/definitions/InvalidRequestResponsePayload'
        '403':
          description: not authorized
        '404':
          description: not found
        '500':
          description: server error
  /uploads/get/:
    get:
      produces:
        - application/json
      parameters: []
      responses:
        '200':
          description: Successfully retrieved upload
          schema:
            $ref: '#/definitions/Upload'
        '400':
          $ref: '#/responses/InvalidRequest'
        '401':
          $ref: '#/responses/PermissionDenied'
        '403':
          $ref: '#/responses/PermissionDenied'
        '404':
          $ref: '#/responses/NotFound'
        '500':
          $ref: '#/responses/ServerError'
      tags:
        - uploads
      description: Gets an upload
      operationId: getUpload
      summary: Gets an upload by ID
  /uploads/{uploadID}/update:
    patch:
      summary: >-
        Update an existing upload. This is only needed currently for updating
        the image rotation.
      description: >-
        Uploads represent a single digital file, such as a JPEG or PDF. The
        rotation is relevant to how it is displayed on the page.
      operationId: updateUpload
      tags:
        - uploads
      consumes:
        - application/json
      produces:
        - application/json
      parameters:
        - in: path
          name: uploadID
          type: string
          format: uuid
          required: true
          description: UUID of the upload to be updated
        - in: body
          name: body
          required: true
          schema:
            properties:
              rotation:
                type: integer
                description: The rotation of the image
                minimum: 0
                maximum: 3
      responses:
        '201':
          description: updated upload
          schema:
            $ref: '#/definitions/Upload'
        '400':
          description: invalid request
        '403':
          description: not authorized
        '404':
          description: not found
        '413':
          description: payload is too large
        '500':
          description: server error
  /application_parameters/{parameterName}:
    get:
      summary: Searches for an application parameter by name, returns nil if not found
      description: Searches for an application parameter by name, returns nil if not found
      operationId: getParam
      tags:
        - application_parameters
      parameters:
        - in: path
          name: parameterName
          type: string
          format: string
          required: true
          description: Parameter Name
      responses:
        '200':
          description: Application Parameters
          schema:
            $ref: '#/definitions/ApplicationParameters'
        '400':
          description: invalid request
        '401':
          description: request requires user authentication
        '500':
          description: server error
  /calendar/{countryCode}/is-weekend-holiday/{date}:
    get:
      summary: Validate  move date selection
      description: |
        Utility API to determine if input date falls on weekend and/or holiday.
      produces:
        - application/json
      operationId: isDateWeekendHoliday
      tags:
        - calendar
      parameters:
        - description: country code for context of date
          in: path
          name: countryCode
          required: true
          type: string
          enum:
            - US
        - description: input date to determine if weekend/holiday for given country.
          in: path
          name: date
          required: true
          type: string
          format: date
      responses:
        '200':
          description: >-
            Successfully determine if given date is weekend and/or holiday for
            given country.
          schema:
            $ref: '#/definitions/IsDateWeekendHolidayInfo'
        '400':
          $ref: '#/responses/InvalidRequest'
        '401':
          $ref: '#/responses/PermissionDenied'
        '404':
          $ref: '#/responses/NotFound'
        '500':
          $ref: '#/responses/ServerError'
  /moves/{moveID}/assignOfficeUser:
    parameters:
      - description: ID of the move
        in: path
        name: moveID
        required: true
        format: uuid
        type: string
    patch:
      consumes:
        - application/json
      produces:
        - application/json
      parameters:
        - in: body
          name: body
          required: true
          schema:
            $ref: '#/definitions/AssignOfficeUserBody'
      responses:
        '200':
          description: Successfully assigned office user to the move
          schema:
            $ref: '#/definitions/Move'
        '404':
          $ref: '#/responses/NotFound'
        '500':
          $ref: '#/responses/ServerError'
      tags:
        - move
      description: >-
        assigns either a services counselor, task ordering officer, or task
        invoicing officer to the move
      operationId: updateAssignedOfficeUser
  /moves/{moveID}/unassignOfficeUser:
    parameters:
      - description: ID of the move
        in: path
        name: moveID
        required: true
        format: uuid
        type: string
      - in: body
        name: body
        schema:
          properties:
            roleType:
              type: string
          required:
            - roleType
    patch:
      consumes:
        - application/json
      produces:
        - application/json
      responses:
        '200':
          description: Successfully unassigned office user from the move
          schema:
            $ref: '#/definitions/Move'
        '500':
          $ref: '#/responses/ServerError'
      tags:
        - move
      description: >-
        unassigns either a services counselor, task ordering officer, or task
        invoicing officer from the move
      operationId: deleteAssignedOfficeUser
  /moves/{officeUserID}/CheckForLockedMovesAndUnlock:
    parameters:
      - description: ID of the move's officer
        in: path
        name: officeUserID
        required: true
        format: uuid
        type: string
    patch:
      consumes:
        - application/json
      produces:
        - application/json
      responses:
        '200':
          description: Successfully unlocked officer's move(s).
          schema:
            type: object
            properties:
              successMessage:
                type: string
                example: OK
        '500':
          $ref: '#/responses/ServerError'
      tags:
        - move
      description: Finds and unlocks any locked moves by an office user
      operationId: checkForLockedMovesAndUnlock
definitions:
  ApplicationParameters:
    type: object
    properties:
      validationCode:
        type: string
        format: string
        x-nullable: true
      parameterName:
        type: string
        format: string
        x-nullable: true
      parameterValue:
        type: string
        format: string
        x-nullable: true
  PostDocumentPayload:
    type: object
    properties:
      service_member_id:
        type: string
        format: uuid
        title: The service member this document belongs to
  InvalidRequestResponsePayload:
    type: object
    properties:
      errors:
        type: object
        additionalProperties:
          type: string
  ClientError:
    type: object
    properties:
      title:
        type: string
      detail:
        type: string
      instance:
        type: string
        format: uuid
    required:
      - title
      - detail
      - instance
  ValidationError:
    allOf:
      - $ref: '#/definitions/ClientError'
      - type: object
    properties:
      invalid_fields:
        type: object
        additionalProperties:
          type: string
    required:
      - invalid_fields
  BackupContact:
    type: object
    properties:
      name:
        type: string
      email:
        type: string
        format: x-email
        example: backupContact@mail.com
      phone:
        type: string
        format: telephone
        pattern: ^[2-9]\d{2}-\d{3}-\d{4}$
    required:
      - name
      - email
      - phone
  Contractor:
    properties:
      contractNumber:
        type: string
      id:
        format: uuid
        type: string
      name:
        type: string
      type:
        type: string
  Role:
    type: object
    properties:
      id:
        type: string
        format: uuid
        example: c56a4180-65aa-42ec-a945-5fd21dec0538
      roleType:
        type: string
        example: customer
      roleName:
        type: string
        example: Task Ordering Officer
      createdAt:
        type: string
        format: date-time
        readOnly: true
      updatedAt:
        type: string
        format: date-time
        readOnly: true
    required:
      - id
      - roleType
      - roleName
      - createdAt
      - updatedAt
  OfficeUser:
    type: object
    properties:
      id:
        type: string
        format: uuid
        example: c56a4180-65aa-42ec-a945-5fd21dec0538
      userId:
        type: string
        format: uuid
      firstName:
        type: string
      middleInitials:
        type: string
      lastName:
        type: string
      email:
        type: string
        format: x-email
        pattern: ^[a-zA-Z0-9._%+-]+@[a-zA-Z0-9.-]+\.[a-zA-Z]{2,}$
      telephone:
        type: string
        format: telephone
        pattern: ^[2-9]\d{2}-\d{3}-\d{4}$
      transportationOfficeId:
        type: string
        format: uuid
      transportationOffice:
        $ref: '#/definitions/TransportationOffice'
      transportationOfficeAssignments:
        type: array
        items:
          $ref: '#/definitions/TransportationOfficeAssignment'
      active:
        type: boolean
      roles:
        type: array
        items:
          $ref: '#/definitions/Role'
      edipi:
        type: string
      otherUniqueId:
        type: string
      rejectionReason:
        type: string
      status:
        type: string
        enum:
          - APPROVED
          - REQUESTED
          - REJECTED
      createdAt:
        type: string
        format: date-time
        readOnly: true
      updatedAt:
        type: string
        format: date-time
        readOnly: true
    required:
      - id
      - firstName
      - middleInitials
      - lastName
      - email
      - telephone
      - transportationOfficeId
      - active
      - roles
      - edipi
      - otherUniqueId
      - rejectionReason
      - status
      - createdAt
      - updatedAt
  LockedOfficeUser:
    type: object
    properties:
      firstName:
        type: string
      lastName:
        type: string
      transportationOfficeId:
        type: string
        format: uuid
      transportationOffice:
        $ref: '#/definitions/TransportationOffice'
  OfficeUserCreate:
    type: object
    properties:
      email:
        type: string
        example: user@userdomain.com
        title: Email
        x-nullable: false
      edipi:
        type: string
        example: '1234567890'
        maxLength: 10
        title: EDIPI
        x-nullable: true
      otherUniqueId:
        type: string
        title: Office user identifier when EDIPI is not available
        x-nullable: true
      firstName:
        type: string
        title: First Name
        x-nullable: false
      middleInitials:
        type: string
        example: L.
        x-nullable: true
        title: Middle Initials
      lastName:
        type: string
        title: Last Name
        x-nullable: false
      telephone:
        type: string
        format: telephone
        pattern: ^[2-9]\d{2}-\d{3}-\d{4}$
        example: 212-555-5555
        x-nullable: false
      transportationOfficeId:
        type: string
        format: uuid
        example: c56a4180-65aa-42ec-a945-5fd21dec0538
        x-nullable: false
      roles:
        type: array
        items:
          $ref: '#/definitions/OfficeUserRole'
        x-nullable: false
    required:
      - firstName
      - lastName
      - email
      - telephone
      - transportationOfficeId
      - roles
  OfficeUserRole:
    type: object
    properties:
      name:
        type: string
        example: Task Ordering Officer
        x-nullable: true
        title: name
      roleType:
        type: string
        example: task_ordering_officer
        x-nullable: true
        title: roleType
  Customer:
    type: object
    properties:
      agency:
        type: string
        title: Agency customer is affilated with
      first_name:
        type: string
        example: John
      last_name:
        type: string
        example: Doe
      phone:
        type: string
        format: telephone
        pattern: ^[2-9]\d{2}-\d{3}-\d{4}$
        x-nullable: true
      email:
        type: string
        format: x-email
        pattern: ^[a-zA-Z0-9._%+-]+@[a-zA-Z0-9.-]+\.[a-zA-Z]{2,}$
        x-nullable: true
      suffix:
        type: string
        example: Jr.
        x-nullable: true
      middle_name:
        type: string
        example: David
        x-nullable: true
      current_address:
        $ref: '#/definitions/Address'
      backup_contact:
        $ref: '#/definitions/BackupContact'
      id:
        type: string
        format: uuid
        example: c56a4180-65aa-42ec-a945-5fd21dec0538
      edipi:
        type: string
      userID:
        type: string
        format: uuid
        example: c56a4180-65aa-42ec-a945-5fd21dec0538
      eTag:
        type: string
      phoneIsPreferred:
        type: boolean
      emailIsPreferred:
        type: boolean
      secondaryTelephone:
        type: string
        format: telephone
        pattern: ^[2-9]\d{2}-\d{3}-\d{4}$|^$
        x-nullable: true
      backupAddress:
        $ref: '#/definitions/Address'
      cacValidated:
        type: boolean
        x-nullable: true
      emplid:
        type: string
        x-nullable: true
  CreatedCustomer:
    type: object
    properties:
      affiliation:
        type: string
        title: Branch of service customer is affilated with
      firstName:
        type: string
        example: John
      lastName:
        type: string
        example: Doe
      telephone:
        type: string
        format: telephone
        pattern: ^[2-9]\d{2}-\d{3}-\d{4}$
        x-nullable: true
      personalEmail:
        type: string
        format: x-email
        pattern: ^[a-zA-Z0-9._%+-]+@[a-zA-Z0-9.-]+\.[a-zA-Z]{2,}$
      suffix:
        type: string
        example: Jr.
        x-nullable: true
      middleName:
        type: string
        example: David
        x-nullable: true
      residentialAddress:
        $ref: '#/definitions/Address'
      backupContact:
        $ref: '#/definitions/BackupContact'
      id:
        type: string
        format: uuid
        example: c56a4180-65aa-42ec-a945-5fd21dec0538
      edipi:
        type: string
        x-nullable: true
      userID:
        type: string
        format: uuid
        example: c56a4180-65aa-42ec-a945-5fd21dec0538
      oktaID:
        type: string
      oktaEmail:
        type: string
      phoneIsPreferred:
        type: boolean
      emailIsPreferred:
        type: boolean
      secondaryTelephone:
        type: string
        format: telephone
        pattern: ^[2-9]\d{2}-\d{3}-\d{4}$
        x-nullable: true
      backupAddress:
        $ref: '#/definitions/Address'
      cacValidated:
        type: boolean
  UpdateCustomerPayload:
    type: object
    properties:
      first_name:
        type: string
        example: John
      last_name:
        type: string
        example: Doe
      phone:
        type: string
        format: telephone
        pattern: ^[2-9]\d{2}-\d{3}-\d{4}$
        x-nullable: true
      email:
        type: string
        format: x-email
        pattern: ^[a-zA-Z0-9._%+-]+@[a-zA-Z0-9.-]+\.[a-zA-Z]{2,}$
        x-nullable: true
      suffix:
        type: string
        example: Jr.
        x-nullable: true
      middle_name:
        type: string
        example: David
        x-nullable: true
      current_address:
        allOf:
          - $ref: '#/definitions/Address'
      backup_contact:
        $ref: '#/definitions/BackupContact'
      phoneIsPreferred:
        type: boolean
      emailIsPreferred:
        type: boolean
      secondaryTelephone:
        type: string
        format: telephone
        pattern: ^[2-9]\d{2}-\d{3}-\d{4}$|^$
        x-nullable: true
      backupAddress:
        allOf:
          - $ref: '#/definitions/Address'
      cac_validated:
        type: boolean
  CreateCustomerPayload:
    type: object
    properties:
      affiliation:
        $ref: '#/definitions/Affiliation'
      edipi:
        type: string
        example: '1234567890'
        maxLength: 10
        x-nullable: false
      emplid:
        type: string
        example: '9485155'
        maxLength: 7
        x-nullable: true
      firstName:
        type: string
        example: John
      middleName:
        type: string
        example: David
        x-nullable: true
      lastName:
        type: string
        example: Doe
      suffix:
        type: string
        example: Jr.
        x-nullable: true
      telephone:
        type: string
        format: telephone
        pattern: ^[2-9]\d{2}-\d{3}-\d{4}$
        x-nullable: true
      secondaryTelephone:
        type: string
        format: telephone
        pattern: ^[2-9]\d{2}-\d{3}-\d{4}$
        x-nullable: true
      personalEmail:
        type: string
        format: x-email
        example: personalEmail@email.com
        pattern: ^[a-zA-Z0-9._%+-]+@[a-zA-Z0-9.-]+\.[a-zA-Z]{2,}$
      phoneIsPreferred:
        type: boolean
      emailIsPreferred:
        type: boolean
      residentialAddress:
        allOf:
          - $ref: '#/definitions/Address'
      backupContact:
        $ref: '#/definitions/BackupContact'
      backupMailingAddress:
        allOf:
          - $ref: '#/definitions/Address'
      createOktaAccount:
        type: boolean
      cacUser:
        type: boolean
  FetchLineOfAccountingPayload:
    type: object
    properties:
      departmentIndicator:
        $ref: '#/definitions/DepartmentIndicator'
      effectiveDate:
        description: >
          The effective date for the Line Of Accounting (LOA) being fetched. Eg,
          the orders issue date or the Non-Temporary Storage (NTS) Move Task
          Order (MTO) approval date. Effective date is used to find "Active"
          TGET data by searching for the TACs and LOAs with begin and end dates
          containing this date. The 'Effective Date' is the date that can be
          either the orders issued date (For HHG shipments), MTO approval date
          (For NTS shipments), or even the current date for NTS shipments with
          no approval yet (Just providing a preview to the office users per
          customer request).
        type: string
        format: date
        example: '2023-01-01'
      tacCode:
        type: string
        minLength: 4
        maxLength: 4
        example: F8J1
  SearchCustomersResult:
    type: object
    properties:
      page:
        type: integer
      perPage:
        type: integer
      totalCount:
        type: integer
      searchCustomers:
        $ref: '#/definitions/SearchCustomers'
  SearchCustomers:
    type: array
    items:
      $ref: '#/definitions/SearchCustomer'
  SearchCustomer:
    type: object
    properties:
      id:
        type: string
        format: uuid
      firstName:
        type: string
        example: John
        x-nullable: true
      lastName:
        type: string
        example: Doe
        x-nullable: true
      edipi:
        type: string
        x-nullable: true
      emplid:
        type: string
        x-nullable: true
      branch:
        type: string
      telephone:
        type: string
        format: telephone
        pattern: ^[2-9]\d{2}-\d{3}-\d{4}$
        x-nullable: true
      personalEmail:
        type: string
        format: x-email
        example: personalEmail@email.com
        pattern: ^[a-zA-Z0-9._%+-]+@[a-zA-Z0-9.-]+\.[a-zA-Z]{2,}$
        x-nullable: true
  Entitlements:
    properties:
      id:
        example: 571008b1-b0de-454d-b843-d71be9f02c04
        format: uuid
        type: string
      authorizedWeight:
        example: 2000
        type: integer
        x-formatting: weight
        x-nullable: true
      dependentsAuthorized:
        example: true
        type: boolean
        x-nullable: true
      gunSafe:
        type: boolean
        example: false
      weightRestriction:
        type: integer
        example: 1500
        x-formatting: weight
        x-nullable: true
      nonTemporaryStorage:
        example: false
        type: boolean
        x-nullable: true
      privatelyOwnedVehicle:
        example: false
        type: boolean
        x-nullable: true
      proGearWeight:
        example: 2000
        type: integer
        x-formatting: weight
      proGearWeightSpouse:
        example: 500
        type: integer
        x-formatting: weight
      storageInTransit:
        example: 90
        type: integer
        x-nullable: true
      totalWeight:
        example: 500
        type: integer
        x-formatting: weight
      totalDependents:
        example: 2
        type: integer
      requiredMedicalEquipmentWeight:
        example: 500
        type: integer
        x-formatting: weight
      organizationalClothingAndIndividualEquipment:
        example: true
        type: boolean
      accompaniedTour:
        type: boolean
        example: true
        x-nullable: true
        description: >-
          Indicates if the move entitlement allows dependents to travel to the
          new Permanent Duty Station (PDS). This is only present on OCONUS
          moves.
      unaccompaniedBaggageAllowance:
        type: integer
        example: 3
        x-nullable: true
        description: >-
          The amount of weight in pounds that the move is entitled for shipment
          types of Unaccompanied Baggage.
      dependentsUnderTwelve:
        type: integer
        example: 5
        x-nullable: true
        description: >-
          Indicates the number of dependents under the age of twelve for a move.
          This is only present on OCONUS moves.
      dependentsTwelveAndOver:
        type: integer
        example: 3
        x-nullable: true
        description: >-
          Indicates the number of dependents of the age twelve or older for a
          move. This is only present on OCONUS moves.
      eTag:
        type: string
    type: object
  Error:
    properties:
      message:
        type: string
    required:
      - message
    type: object
  Grade:
    type: string
    x-nullable: true
    title: grade
    enum:
      - E_1
      - E_2
      - E_3
      - E_4
      - E_5
      - E_6
      - E_7
      - E_8
      - E_9
      - E_9_SPECIAL_SENIOR_ENLISTED
      - O_1_ACADEMY_GRADUATE
      - O_2
      - O_3
      - O_4
      - O_5
      - O_6
      - O_7
      - O_8
      - O_9
      - O_10
      - W_1
      - W_2
      - W_3
      - W_4
      - W_5
      - AVIATION_CADET
      - CIVILIAN_EMPLOYEE
      - ACADEMY_CADET
      - MIDSHIPMAN
    x-display-value:
      E_1: E-1
      E_2: E-2
      E_3: E-3
      E_4: E-4
      E_5: E-5
      E_6: E-6
      E_7: E-7
      E_8: E-8
      E_9: E-9
      E_9_SPECIAL_SENIOR_ENLISTED: E-9 (Special Senior Enlisted)
      O_1_ACADEMY_GRADUATE: O-1 or Service Academy Graduate
      O_2: O-2
      O_3: O-3
      O_4: O-4
      O_5: O-5
      O_6: O-6
      O_7: O-7
      O_8: O-8
      O_9: O-9
      O_10: O-10
      W_1: W-1
      W_2: W-2
      W_3: W-3
      W_4: W-4
      W_5: W-5
      AVIATION_CADET: Aviation Cadet
      CIVILIAN_EMPLOYEE: Civilian Employee
      ACADEMY_CADET: Service Academy Cadet
      MIDSHIPMAN: Midshipman
  Move:
    properties:
      id:
        example: 1f2270c7-7166-40ae-981e-b200ebdf3054
        format: uuid
        type: string
      serviceCounselingCompletedAt:
        format: date-time
        type: string
        x-nullable: true
      availableToPrimeAt:
        format: date-time
        type: string
        x-nullable: true
      approvedAt:
        format: date-time
        type: string
        x-nullable: true
      billableWeightsReviewedAt:
        format: date-time
        type: string
        x-nullable: true
      contractorId:
        type: string
        format: uuid
        x-nullable: true
      contractor:
        $ref: '#/definitions/Contractor'
      locator:
        type: string
        example: 1K43AR
      ordersId:
        type: string
        format: uuid
        example: c56a4180-65aa-42ec-a945-5fd21dec0538
      orders:
        $ref: '#/definitions/Order'
      referenceId:
        example: 1001-3456
        type: string
        x-nullable: true
      status:
        $ref: '#/definitions/MoveStatus'
      excessUnaccompaniedBaggageWeightQualifiedAt:
        type: string
        format: date-time
        description: >-
          Timestamp of when the sum of estimated or actual unaccompanied baggage
          shipment weights of the move reached 90% of the weight allowance
        x-nullable: true
      excessUnaccompaniedBaggageWeightAcknowledgedAt:
        type: string
        format: date-time
        description: >-
          Timestamp of when the TOO acknowledged the excess unaccompanied
          baggage weight risk by either dismissing the alert or updating the max
          billable weight
        x-nullable: true
      excess_weight_qualified_at:
        type: string
        format: date-time
        description: >-
          Timestamp of when the estimated shipment weights of the move reached
          90% of the weight allowance
        x-nullable: true
      excess_weight_acknowledged_at:
        type: string
        format: date-time
        description: >-
          Timestamp of when the TOO acknowledged the excess weight risk by
          either dismissing the alert or updating the max billable weight
        x-nullable: true
      tioRemarks:
        type: string
        example: approved additional weight
        x-nullable: true
      financialReviewFlag:
        type: boolean
        example: false
        description: >-
          This flag is set by office users if a move should be reviewed by a
          Financial Office
        x-nullable: false
        readOnly: true
      financialReviewRemarks:
        type: string
        example: Delivery Address is too far from duty location
        x-nullable: true
        readOnly: true
      closeoutOffice:
        $ref: '#/definitions/TransportationOffice'
      closeoutOfficeId:
        type: string
        format: uuid
        description: >-
          The transportation office that will handle reviewing PPM Closeout
          documentation for Army and Air Force service members
        x-nullable: true
      counselingOffice:
        $ref: '#/definitions/TransportationOffice'
      counselingOfficeId:
        type: string
        format: uuid
        description: >-
          The transportation office that will handle services counseling for
          this move
        x-nullable: true
      approvalsRequestedAt:
        type: string
        format: date-time
        description: >-
          The time at which a move is sent back to the TOO becuase the prime
          added a new service item for approval
        x-nullable: true
      createdAt:
        type: string
        format: date-time
      submittedAt:
        type: string
        format: date-time
        x-nullable: true
      updatedAt:
        type: string
        format: date-time
      eTag:
        type: string
      shipmentGBLOC:
        $ref: '#/definitions/GBLOC'
      lockedByOfficeUserID:
        type: string
        format: uuid
        x-nullable: true
      lockedByOfficeUser:
        $ref: '#/definitions/LockedOfficeUser'
        x-nullable: true
      lockExpiresAt:
        type: string
        format: date-time
        x-nullable: true
      additionalDocuments:
        $ref: '#/definitions/Document'
      SCAssignedUser:
        $ref: '#/definitions/AssignedOfficeUser'
      TOOAssignedUser:
        $ref: '#/definitions/AssignedOfficeUser'
      TIOAssignedUser:
        $ref: '#/definitions/AssignedOfficeUser'
  MoveHistory:
    properties:
      id:
        description: move ID
        example: 1f2270c7-7166-40ae-981e-b200ebdf3054
        format: uuid
        type: string
      historyRecords:
        description: A list of MoveAuditHistory's connected to the move.
        $ref: '#/definitions/MoveAuditHistories'
      locator:
        description: move locator
        type: string
        example: 1K43AR
      referenceId:
        description: move referenceID
        example: 1001-3456
        type: string
        x-nullable: true
  MoveHistoryResult:
    type: object
    properties:
      page:
        type: integer
      perPage:
        type: integer
      totalCount:
        type: integer
      id:
        description: move ID
        example: 1f2270c7-7166-40ae-981e-b200ebdf3054
        format: uuid
        type: string
      historyRecords:
        description: A list of MoveAuditHistory's connected to the move.
        $ref: '#/definitions/MoveAuditHistories'
      locator:
        description: move locator
        type: string
        example: 1K43AR
      referenceId:
        description: move referenceID
        example: 1001-3456
        type: string
        x-nullable: true
  MoveAuditHistories:
    type: array
    items:
      $ref: '#/definitions/MoveAuditHistory'
  MoveAuditHistory:
    properties:
      id:
        description: id from audity_history table
        example: 1f2270c7-7166-40ae-981e-b200ebdf3054
        format: uuid
        type: string
      schemaName:
        description: Database schema audited table for this event is in
        type: string
      tableName:
        description: name of database table that was changed
        type: string
      relId:
        description: relation OID. Table OID (object identifier). Changes with drop/create.
        type: integer
      objectId:
        description: id column for the tableName where the data was changed
        example: 1f2270c7-7166-40ae-981e-b200ebdf3054
        format: uuid
        type: string
        x-nullable: true
      sessionUserId:
        example: 1f2270c7-7166-40ae-981e-b200ebdf3054
        format: uuid
        type: string
        x-nullable: true
      sessionUserFirstName:
        example: foo
        type: string
        x-nullable: true
      sessionUserLastName:
        example: bar
        type: string
        x-nullable: true
      sessionUserEmail:
        example: foobar@example.com
        type: string
        x-nullable: true
      sessionUserTelephone:
        format: telephone
        type: string
        pattern: ^[2-9]\d{2}-\d{3}-\d{4}$
        x-nullable: true
      context:
        type: array
        items:
          type: object
          additionalProperties:
            type: string
        x-nullable: true
      contextId:
        description: id column for the context table the record belongs to
        example: 1f2270c7-7166-40ae-981e-b200ebdf3054
        type: string
        x-nullable: true
      eventName:
        description: API endpoint name that was called to make the change
        type: string
        x-nullable: true
      actionTstampTx:
        description: Transaction start timestamp for tx in which audited event occurred
        type: string
        format: date-time
      actionTstampStm:
        description: Statement start timestamp for tx in which audited event occurred
        type: string
        format: date-time
      actionTstampClk:
        description: Wall clock time at which audited event's trigger call occurred
        type: string
        format: date-time
      transactionId:
        description: >-
          Identifier of transaction that made the change. May wrap, but unique
          paired with action_tstamp_tx.
        type: integer
        x-nullable: true
      action:
        description: Action type; I = insert, D = delete, U = update, T = truncate
        type: string
      oldValues:
        description: >-
          A list of (old/previous) MoveAuditHistoryItem's for a record before
          the change.
        type: object
        additionalProperties: true
        x-nullable: true
      changedValues:
        description: >-
          A list of (changed/updated) MoveAuditHistoryItem's for a record after
          the change.
        type: object
        additionalProperties: true
        x-nullable: true
      statementOnly:
        description: >-
          true if audit event is from an FOR EACH STATEMENT trigger, false for
          FOR EACH ROW'
        type: boolean
        example: false
  MoveAuditHistoryItems:
    type: array
    items:
      $ref: '#/definitions/MoveAuditHistoryItem'
  MoveAuditHistoryItem:
    properties:
      columnName:
        type: string
      columnValue:
        type: string
  MoveStatus:
    type: string
    enum:
      - DRAFT
      - NEEDS SERVICE COUNSELING
      - SERVICE COUNSELING COMPLETED
      - SUBMITTED
      - APPROVALS REQUESTED
      - APPROVED
      - CANCELED
  PPMStatus:
    type: string
    enum:
      - CANCELED
      - DRAFT
      - SUBMITTED
      - WAITING_ON_CUSTOMER
      - NEEDS_ADVANCE_APPROVAL
      - NEEDS_CLOSEOUT
      - CLOSEOUT_COMPLETE
      - COMPLETED
  DeptIndicator:
    type: string
    title: Dept. indicator
    x-nullable: true
    enum:
      - NAVY_AND_MARINES
      - ARMY
      - ARMY_CORPS_OF_ENGINEERS
      - AIR_AND_SPACE_FORCE
      - COAST_GUARD
      - OFFICE_OF_SECRETARY_OF_DEFENSE
    x-display-value:
      NAVY_AND_MARINES: 17 Navy and Marine Corps
      ARMY: 21 Army
      ARMY_CORPS_OF_ENGINEERS: 96 Army Corps of Engineers
      AIR_AND_SPACE_FORCE: 57 Air Force and Space Force
      COAST_GUARD: 70 Coast Guard
      OFFICE_OF_SECRETARY_OF_DEFENSE: 97 Office of the Secretary of Defense
  OrdersTypeDetail:
    type: string
    title: Orders type detail
    x-nullable: true
    enum:
      - HHG_PERMITTED
      - PCS_TDY
      - HHG_RESTRICTED_PROHIBITED
      - HHG_RESTRICTED_AREA
      - INSTRUCTION_20_WEEKS
      - HHG_PROHIBITED_20_WEEKS
      - DELAYED_APPROVAL
    x-display-value:
      HHG_PERMITTED: Shipment of HHG Permitted
      PCS_TDY: PCS with TDY Enroute
      HHG_RESTRICTED_PROHIBITED: Shipment of HHG Restricted or Prohibited
      HHG_RESTRICTED_AREA: HHG Restricted Area-HHG Prohibited
      INSTRUCTION_20_WEEKS: Course of Instruction 20 Weeks or More
      HHG_PROHIBITED_20_WEEKS: Shipment of HHG Prohibited but Authorized within 20 weeks
      DELAYED_APPROVAL: Delayed Approval 20 Weeks or More
  Order:
    properties:
      id:
        example: 1f2270c7-7166-40ae-981e-b200ebdf3054
        format: uuid
        type: string
      customerID:
        example: c56a4180-65aa-42ec-a945-5fd21dec0538
        format: uuid
        type: string
      customer:
        $ref: '#/definitions/Customer'
      moveCode:
        type: string
        example: H2XFJF
      first_name:
        type: string
        example: John
        readOnly: true
      last_name:
        type: string
        example: Doe
        readOnly: true
      grade:
        $ref: '#/definitions/Grade'
      agency:
        $ref: '#/definitions/Affiliation'
      entitlement:
        $ref: '#/definitions/Entitlements'
      destinationDutyLocation:
        $ref: '#/definitions/DutyLocation'
      destinationDutyLocationGBLOC:
        $ref: '#/definitions/GBLOC'
      originDutyLocation:
        $ref: '#/definitions/DutyLocation'
      originDutyLocationGBLOC:
        $ref: '#/definitions/GBLOC'
      moveTaskOrderID:
        example: c56a4180-65aa-42ec-a945-5fd21dec0538
        format: uuid
        type: string
      uploaded_order_id:
        example: c56a4180-65aa-42ec-a945-5fd21dec0538
        format: uuid
        type: string
      uploadedAmendedOrderID:
        example: c56a4180-65aa-42ec-a945-5fd21dec0538
        format: uuid
        type: string
        x-nullable: true
      amendedOrdersAcknowledgedAt:
        type: string
        format: date-time
        x-nullable: true
      order_number:
        type: string
        x-nullable: true
        example: 030-00362
      order_type:
        $ref: '#/definitions/OrdersType'
      order_type_detail:
        $ref: '#/definitions/OrdersTypeDetail'
        x-nullable: true
      date_issued:
        type: string
        format: date
        example: '2020-01-01'
      report_by_date:
        type: string
        format: date
        example: '2020-01-01'
      department_indicator:
        $ref: '#/definitions/DeptIndicator'
        x-nullable: true
      tac:
        type: string
        title: TAC
        example: F8J1
        x-nullable: true
      sac:
        type: string
        title: SAC
        example: N002214CSW32Y9
        x-nullable: true
      ntsTac:
        type: string
        title: NTS TAC
        example: F8J1
        x-nullable: true
      ntsSac:
        type: string
        title: NTS SAC
        example: N002214CSW32Y9
        x-nullable: true
      has_dependents:
        type: boolean
        example: false
        title: Are dependents included in your orders?
      spouse_has_pro_gear:
        type: boolean
        example: false
        title: >-
          Do you have a spouse who will need to move items related to their
          occupation (also known as spouse pro-gear)?
      supplyAndServicesCostEstimate:
        type: string
      packingAndShippingInstructions:
        type: string
      methodOfPayment:
        type: string
      naics:
        type: string
      orders_type:
        $ref: '#/definitions/OrdersType'
      eTag:
        type: string
    type: object
  Location:
    type: object
    properties:
      label:
        type: string
        example: Label for display
      value:
        type: string
        example: Value for location
    required:
      - label
      - value
  Locations:
    type: array
    items:
      $ref: '#/definitions/Location'
  OrderBody:
    type: object
    properties:
      id:
        type: string
        format: uuid
  CreateOrders:
    type: object
    properties:
      serviceMemberId:
        type: string
        format: uuid
        example: c56a4180-65aa-42ec-a945-5fd21dec0538
      issueDate:
        type: string
        description: The date and time that these orders were cut.
        format: date
        title: Orders date
      reportByDate:
        type: string
        description: Report By Date
        format: date
        title: Report-by date
      ordersType:
        $ref: '#/definitions/OrdersType'
      ordersTypeDetail:
        $ref: '#/definitions/OrdersTypeDetail'
      hasDependents:
        type: boolean
        title: Are dependents included in your orders?
      spouseHasProGear:
        type: boolean
        title: >-
          Do you have a spouse who will need to move items related to their
          occupation (also known as spouse pro-gear)?
      newDutyLocationId:
        type: string
        format: uuid
        example: c56a4180-65aa-42ec-a945-5fd21dec0538
      counselingOfficeId:
        type: string
        format: uuid
        example: cf1addea-a4f9-4173-8506-2bb82a064cb7
        x-nullable: true
      ordersNumber:
        type: string
        title: Orders Number
        x-nullable: true
        example: 030-00362
      tac:
        type: string
        title: TAC
        example: F8J1
        x-nullable: true
      sac:
        type: string
        title: SAC
        example: N002214CSW32Y9
        x-nullable: true
      departmentIndicator:
        $ref: '#/definitions/DeptIndicator'
      grade:
        $ref: '#/definitions/Grade'
      originDutyLocationId:
        type: string
        format: uuid
        example: c56a4180-65aa-42ec-a945-5fd21dec0538
      accompaniedTour:
        type: boolean
        example: true
        x-nullable: true
        description: >-
          Indicates if the move entitlement allows dependents to travel to the
          new Permanent Duty Station (PDS). This is only present on OCONUS
          moves.
      dependentsUnderTwelve:
        type: integer
        example: 5
        x-nullable: true
        description: >-
          Indicates the number of dependents under the age of twelve for a move.
          This is only present on OCONUS moves.
      dependentsTwelveAndOver:
        type: integer
        example: 3
        x-nullable: true
        description: >-
          Indicates the number of dependents of the age twelve or older for a
          move. This is only present on OCONUS moves.
    required:
      - serviceMemberId
      - issueDate
      - reportByDate
      - ordersType
      - hasDependents
      - spouseHasProGear
      - newDutyLocationId
  CounselingUpdateOrderPayload:
    type: object
    properties:
      issueDate:
        type: string
        description: The date and time that these orders were cut.
        format: date
        example: '2018-04-26'
        title: Orders date
      reportByDate:
        type: string
        description: Report By Date
        format: date
        example: '2018-04-26'
        title: Report-by date
      ordersType:
        $ref: '#/definitions/OrdersType'
      ordersTypeDetail:
        $ref: '#/definitions/OrdersTypeDetail'
      ordersNumber:
        type: string
        title: Orders Number
        x-nullable: true
        example: 030-00362
      departmentIndicator:
        $ref: '#/definitions/DeptIndicator'
        x-nullable: true
      originDutyLocationId:
        type: string
        format: uuid
        example: c56a4180-65aa-42ec-a945-5fd21dec0538
      newDutyLocationId:
        type: string
        format: uuid
        example: c56a4180-65aa-42ec-a945-5fd21dec0538
      tac:
        type: string
        title: HHG TAC
        minLength: 4
        maxLength: 4
        example: F8J1
        x-nullable: true
      sac:
        title: HHG SAC
        example: N002214CSW32Y9
        $ref: '#/definitions/NullableString'
      ntsTac:
        title: NTS TAC
        minLength: 4
        maxLength: 4
        example: F8J1
        $ref: '#/definitions/NullableString'
      ntsSac:
        title: NTS SAC
        example: N002214CSW32Y9
        $ref: '#/definitions/NullableString'
      grade:
        $ref: '#/definitions/Grade'
      hasDependents:
        type: boolean
        title: Are dependents included in your orders?
        x-nullable: true
    required:
      - issueDate
      - reportByDate
      - ordersType
      - originDutyLocationId
      - newDutyLocationId
  UpdateOrderPayload:
    type: object
    properties:
      issueDate:
        type: string
        description: The date and time that these orders were cut.
        format: date
        example: '2018-04-26'
        title: Orders date
      reportByDate:
        type: string
        description: Report By Date
        format: date
        example: '2018-04-26'
        title: Report-by date
      ordersType:
        $ref: '#/definitions/OrdersType'
      ordersTypeDetail:
        $ref: '#/definitions/OrdersTypeDetail'
      originDutyLocationId:
        type: string
        format: uuid
        example: c56a4180-65aa-42ec-a945-5fd21dec0538
      newDutyLocationId:
        type: string
        format: uuid
        example: c56a4180-65aa-42ec-a945-5fd21dec0538
      ordersNumber:
        type: string
        title: Orders Number
        x-nullable: true
        example: 030-00362
      tac:
        type: string
        title: HHG TAC
        minLength: 4
        maxLength: 4
        example: F8J1
        x-nullable: true
      sac:
        title: HHG SAC
        example: N002214CSW32Y9
        $ref: '#/definitions/NullableString'
      ntsTac:
        title: NTS TAC
        minLength: 4
        maxLength: 4
        example: F8J1
        $ref: '#/definitions/NullableString'
      ntsSac:
        title: NTS SAC
        example: N002214CSW32Y9
        $ref: '#/definitions/NullableString'
      departmentIndicator:
        $ref: '#/definitions/DeptIndicator'
        x-nullable: true
      ordersAcknowledgement:
        description: >-
          Confirmation that the new amended orders were reviewed after
          previously approving the original orders
        type: boolean
        x-nullable: true
      grade:
        $ref: '#/definitions/Grade'
    required:
      - issueDate
      - reportByDate
      - ordersType
      - newDutyLocationId
      - originDutyLocationId
  UpdateAllowancePayload:
    type: object
    properties:
      grade:
        $ref: '#/definitions/Grade'
      dependentsAuthorized:
        type: boolean
        x-nullable: true
      agency:
        $ref: '#/definitions/Affiliation'
      proGearWeight:
        description: unit is in lbs
        example: 2000
        type: integer
        minimum: 0
        maximum: 2000
        x-formatting: weight
        x-nullable: true
      proGearWeightSpouse:
        description: unit is in lbs
        example: 500
        type: integer
        minimum: 0
        maximum: 500
        x-formatting: weight
        x-nullable: true
      requiredMedicalEquipmentWeight:
        description: unit is in lbs
        example: 2000
        type: integer
        minimum: 0
        x-formatting: weight
      organizationalClothingAndIndividualEquipment:
        description: only for Army
        type: boolean
        x-nullable: true
      storageInTransit:
        description: >-
          the number of storage in transit days that the customer is entitled to
          for a given shipment on their move
        type: integer
        minimum: 0
      gunSafe:
        description: >-
          True if user is entitled to move a gun safe (up to 500 lbs) as part of
          their move without it being charged against their weight allowance.
        type: boolean
        x-nullable: true
      accompaniedTour:
        type: boolean
        example: true
        x-nullable: true
        description: >-
          Indicates if the move entitlement allows dependents to travel to the
          new Permanent Duty Station (PDS). This is only present on OCONUS
          moves.
      dependentsUnderTwelve:
        type: integer
        example: 5
        x-nullable: true
        description: >-
          Indicates the number of dependents under the age of twelve for a move.
          This is only present on OCONUS moves.
      dependentsTwelveAndOver:
        type: integer
        example: 3
        x-nullable: true
        description: >-
          Indicates the number of dependents of the age twelve or older for a
          move. This is only present on OCONUS moves.
      ubAllowance:
        example: 500
        type: integer
        x-nullable: true
      weightRestriction:
        example: 1500
        type: integer
        x-nullable: true
        description: >-
          Indicates the weight restriction for the move to a particular
          location.
  UpdateBillableWeightPayload:
    type: object
    properties:
      authorizedWeight:
        description: unit is in lbs
        example: 2000
        minimum: 1
        type: integer
        x-formatting: weight
        x-nullable: true
  UpdateMaxBillableWeightAsTIOPayload:
    type: object
    properties:
      authorizedWeight:
        description: unit is in lbs
        example: 2000
        minimum: 1
        type: integer
        x-formatting: weight
        x-nullable: true
      tioRemarks:
        description: TIO remarks for updating the max billable weight
        example: Increasing max billable weight
        type: string
        minLength: 1
        x-nullable: true
    required:
      - authorizedWeight
      - tioRemarks
  CounselingUpdateAllowancePayload:
    type: object
    properties:
      grade:
        $ref: '#/definitions/Grade'
      dependentsAuthorized:
        type: boolean
        x-nullable: true
      agency:
        $ref: '#/definitions/Affiliation'
      proGearWeight:
        minimum: 0
        maximum: 2000
        description: unit is in lbs
        example: 2000
        type: integer
        x-formatting: weight
        x-nullable: true
      proGearWeightSpouse:
        minimum: 0
        maximum: 500
        description: unit is in lbs
        example: 2000
        type: integer
        x-formatting: weight
        x-nullable: true
      requiredMedicalEquipmentWeight:
        minimum: 0
        description: unit is in lbs
        example: 2000
        type: integer
        x-formatting: weight
      organizationalClothingAndIndividualEquipment:
        description: only for Army
        type: boolean
        x-nullable: true
      storageInTransit:
        description: >-
          the number of storage in transit days that the customer is entitled to
          for a given shipment on their move
        type: integer
        minimum: 0
      gunSafe:
        description: >-
          True if user is entitled to move a gun safe (up to 500 lbs) as part of
          their move without it being charged against their weight allowance.
        type: boolean
        x-nullable: true
      accompaniedTour:
        type: boolean
        example: true
        x-nullable: true
        description: >-
          Indicates if the move entitlement allows dependents to travel to the
          new Permanent Duty Station (PDS). This is only present on OCONUS
          moves.
      dependentsUnderTwelve:
        type: integer
        example: 5
        x-nullable: true
        description: >-
          Indicates the number of dependents under the age of twelve for a move.
          This is only present on OCONUS moves.
      dependentsTwelveAndOver:
        type: integer
        example: 3
        x-nullable: true
        description: >-
          Indicates the number of dependents of the age twelve or older for a
          move. This is only present on OCONUS moves.
      ubAllowance:
        example: 500
        type: integer
        x-nullable: true
      weightRestriction:
        example: 1500
        type: integer
        x-nullable: true
        description: Indicates the weight restriction for a move to a particular location.
  MoveTaskOrder:
    description: The Move (MoveTaskOrder)
    properties:
      id:
        example: 1f2270c7-7166-40ae-981e-b200ebdf3054
        format: uuid
        type: string
      createdAt:
        format: date-time
        type: string
      orderID:
        example: c56a4180-65aa-42ec-a945-5fd21dec0538
        format: uuid
        type: string
      locator:
        type: string
        example: 1K43AR
      referenceId:
        example: 1001-3456
        type: string
      serviceCounselingCompletedAt:
        format: date-time
        type: string
        x-nullable: true
      availableToPrimeAt:
        format: date-time
        type: string
        x-nullable: true
      approvedAt:
        format: date-time
        type: string
        x-nullable: true
      updatedAt:
        format: date-time
        type: string
      destinationAddress:
        $ref: '#/definitions/Address'
      pickupAddress:
        $ref: '#/definitions/Address'
      destinationDutyLocation:
        example: 1f2270c7-7166-40ae-981e-b200ebdf3054
        format: uuid
        type: string
      originDutyLocation:
        example: 1f2270c7-7166-40ae-981e-b200ebdf3054
        format: uuid
        type: string
      entitlements:
        $ref: '#/definitions/Entitlements'
      requestedPickupDate:
        format: date
        type: string
      tioRemarks:
        type: string
        example: approved additional weight
        x-nullable: true
      eTag:
        type: string
    type: object
  MoveTaskOrders:
    items:
      $ref: '#/definitions/MoveTaskOrder'
    type: array
  PaymentRequest:
    properties:
      proofOfServiceDocs:
        $ref: '#/definitions/ProofOfServiceDocs'
      id:
        example: c56a4180-65aa-42ec-a945-5fd21dec0538
        format: uuid
        readOnly: true
        type: string
      isFinal:
        default: false
        type: boolean
      moveTaskOrder:
        $ref: '#/definitions/Move'
      moveTaskOrderID:
        example: c56a4180-65aa-42ec-a945-5fd21dec0538
        format: uuid
        type: string
      rejectionReason:
        example: documentation was incomplete
        type: string
        x-nullable: true
      serviceItems:
        $ref: '#/definitions/PaymentServiceItems'
      status:
        $ref: '#/definitions/PaymentRequestStatus'
      paymentRequestNumber:
        example: 1234-5678-1
        readOnly: true
        type: string
      recalculationOfPaymentRequestID:
        example: c56a4180-65aa-42ec-a945-5fd21dec0538
        format: uuid
        type: string
        readOnly: true
        x-nullable: true
      eTag:
        type: string
      reviewedAt:
        format: date-time
        type: string
        x-nullable: true
      createdAt:
        format: date-time
        type: string
      sentToGexAt:
        format: date-time
        type: string
        x-nullable: true
      receivedByGexAt:
        format: date-time
        type: string
        x-nullable: true
      ediErrorType:
        description: >-
          Type of EDI reporting or causing the issue. Can be EDI 997, 824, and
          858.
        type: string
        x-nullable: true
      ediErrorCode:
        description: Reported code from syncada for the EDI error encountered
        type: string
        x-nullable: true
      ediErrorDescription:
        description: The reason the services counselor has excluded or rejected the item.
        type: string
        x-nullable: true
      tppsInvoiceAmountPaidTotalMillicents:
        type: integer
        format: millients
        title: >-
          Total amount that TPPS paid for all service items on the payment
          request in millicents
        x-nullable: true
      tppsInvoiceSellerPaidDate:
        type: string
        format: date-time
        title: Date that TPPS paid HS for the payment request
        x-nullable: true
    type: object
  PaymentRequests:
    items:
      $ref: '#/definitions/PaymentRequest'
    type: array
  PaymentServiceItems:
    items:
      $ref: '#/definitions/PaymentServiceItem'
    type: array
  PaymentServiceItem:
    properties:
      id:
        example: c56a4180-65aa-42ec-a945-5fd21dec0538
        format: uuid
        readOnly: true
        type: string
      createdAt:
        format: date-time
        type: string
      paymentRequestID:
        example: c56a4180-65aa-42ec-a945-5fd21dec0538
        format: uuid
        type: string
      mtoServiceItemID:
        example: c56a4180-65aa-42ec-a945-5fd21dec0538
        format: uuid
        type: string
      mtoServiceItemCode:
        example: DLH
        type: string
      mtoServiceItemName:
        example: Move management
        type: string
      mtoShipmentType:
        $ref: '#/definitions/MTOShipmentType'
      mtoShipmentID:
        type: string
        format: uuid
        example: c56a4180-65aa-42ec-a945-5fd21dec0538
        x-nullable: true
      status:
        $ref: '#/definitions/PaymentServiceItemStatus'
      priceCents:
        type: integer
        format: cents
        title: Price of the service item in cents
        x-nullable: true
      rejectionReason:
        example: documentation was incomplete
        type: string
        x-nullable: true
      referenceID:
        example: 1234-5678-c56a4180
        readOnly: true
        format: string
      paymentServiceItemParams:
        $ref: '#/definitions/PaymentServiceItemParams'
      eTag:
        type: string
      tppsInvoiceAmountPaidPerServiceItemMillicents:
        type: integer
        format: millicents
        title: Amount that TPPS paid for the individual service item in millicents
        x-nullable: true
    type: object
  PaymentRequestStatus:
    type: string
    enum:
      - PENDING
      - REVIEWED
      - REVIEWED_AND_ALL_SERVICE_ITEMS_REJECTED
      - SENT_TO_GEX
      - TPPS_RECEIVED
      - PAID
      - EDI_ERROR
      - DEPRECATED
    title: Payment Request Status
  ProofOfServiceDocs:
    items:
      $ref: '#/definitions/ProofOfServiceDoc'
    type: array
  ProofOfServiceDoc:
    properties:
      isWeightTicket:
        type: boolean
      uploads:
        items:
          $ref: '#/definitions/Upload'
        type: array
  ShipmentsPaymentSITBalance:
    items:
      $ref: '#/definitions/ShipmentPaymentSITBalance'
    type: array
  ShipmentPaymentSITBalance:
    properties:
      shipmentID:
        type: string
        format: uuid
      totalSITDaysAuthorized:
        type: integer
      totalSITDaysRemaining:
        type: integer
      totalSITEndDate:
        type: string
        format: date
        x-nullable: true
      pendingSITDaysInvoiced:
        type: integer
      pendingBilledStartDate:
        type: string
        format: date
        x-nullable: true
      pendingBilledEndDate:
        type: string
        format: date
        x-nullable: true
      previouslyBilledDays:
        type: integer
        x-nullable: true
      previouslyBilledStartDate:
        type: string
        format: date
        x-nullable: true
      previouslyBilledEndDate:
        type: string
        format: date
        x-nullable: true
  UpdateShipment:
    type: object
    properties:
      shipmentType:
        $ref: '#/definitions/MTOShipmentType'
      requestedPickupDate:
        format: date
        type: string
        x-nullable: true
      requestedDeliveryDate:
        format: date
        type: string
        x-nullable: true
      customerRemarks:
        type: string
        example: handle with care
        x-nullable: true
      counselorRemarks:
        type: string
        example: counselor approved
        x-nullable: true
      billableWeightCap:
        type: integer
        description: estimated weight of the shuttle service item provided by the prime
        example: 2500
        x-formatting: weight
        x-nullable: true
      billableWeightJustification:
        type: string
        example: more weight than expected
        x-nullable: true
      pickupAddress:
        allOf:
          - $ref: '#/definitions/Address'
      destinationAddress:
        allOf:
          - $ref: '#/definitions/Address'
      secondaryDeliveryAddress:
        allOf:
          - $ref: '#/definitions/Address'
      secondaryPickupAddress:
        allOf:
          - $ref: '#/definitions/Address'
      hasSecondaryPickupAddress:
        type: boolean
        x-nullable: true
        x-omitempty: false
      hasSecondaryDeliveryAddress:
        type: boolean
        x-nullable: true
        x-omitempty: false
      tertiaryDeliveryAddress:
        allOf:
          - $ref: '#/definitions/Address'
      tertiaryPickupAddress:
        allOf:
          - $ref: '#/definitions/Address'
      hasTertiaryPickupAddress:
        type: boolean
        x-nullable: true
        x-omitempty: false
      hasTertiaryDeliveryAddress:
        type: boolean
        x-nullable: true
        x-omitempty: false
      actualProGearWeight:
        type: integer
        x-nullable: true
        x-omitempty: false
      actualSpouseProGearWeight:
        type: integer
        x-nullable: true
        x-omitempty: false
      destinationType:
        $ref: '#/definitions/DestinationType'
      agents:
        $ref: '#/definitions/MTOAgents'
        x-nullable: true
      tacType:
        $ref: '#/definitions/LOATypeNullable'
      sacType:
        $ref: '#/definitions/LOATypeNullable'
      usesExternalVendor:
        type: boolean
        example: false
        x-nullable: true
      serviceOrderNumber:
        type: string
        x-nullable: true
      ntsRecordedWeight:
        description: >-
          The previously recorded weight for the NTS Shipment. Used for NTS
          Release to know what the previous primeActualWeight or billable weight
          was.
        example: 2000
        type: integer
        x-formatting: weight
        x-nullable: true
      storageFacility:
        x-nullable: true
        $ref: '#/definitions/StorageFacility'
      ppmShipment:
        $ref: '#/definitions/UpdatePPMShipment'
      boatShipment:
        $ref: '#/definitions/UpdateBoatShipment'
      mobileHomeShipment:
        $ref: '#/definitions/UpdateMobileHomeShipment'
  UpdatePPMShipment:
    type: object
    properties:
      expectedDepartureDate:
        description: |
          Date the customer expects to move.
        format: date
        type: string
        x-nullable: true
      actualMoveDate:
        format: date
        type: string
        x-nullable: true
      pickupAddress:
        allOf:
          - $ref: '#/definitions/Address'
      actualPickupPostalCode:
        description: >
          The actual postal code where the PPM shipment started. To be filled
          once the customer has moved the shipment.
        format: zip
        type: string
        title: ZIP
        example: '90210'
        pattern: ^(\d{5})$
        x-nullable: true
      secondaryPickupAddress:
        allOf:
          - $ref: '#/definitions/Address'
      destinationAddress:
        allOf:
          - $ref: '#/definitions/PPMDestinationAddress'
      actualDestinationPostalCode:
        description: >
          The actual postal code where the PPM shipment ended. To be filled once
          the customer has moved the shipment.
        format: zip
        type: string
        title: ZIP
        example: '90210'
        pattern: ^(\d{5})$
        x-nullable: true
      secondaryDestinationAddress:
        allOf:
          - $ref: '#/definitions/Address'
      hasSecondaryPickupAddress:
        type: boolean
        x-nullable: true
        x-omitempty: false
      hasSecondaryDestinationAddress:
        type: boolean
        x-nullable: true
        x-omitempty: false
      tertiaryPickupAddress:
        allOf:
          - $ref: '#/definitions/Address'
      tertiaryDestinationAddress:
        allOf:
          - $ref: '#/definitions/Address'
      hasTertiaryPickupAddress:
        type: boolean
        x-nullable: true
        x-omitempty: false
      hasTertiaryDestinationAddress:
        type: boolean
        x-nullable: true
        x-omitempty: false
      w2Address:
        x-nullable: true
        $ref: '#/definitions/Address'
      sitExpected:
        type: boolean
        x-nullable: true
      sitLocation:
        allOf:
          - $ref: '#/definitions/SITLocationType'
          - x-nullable: true
      sitEstimatedWeight:
        type: integer
        example: 2000
        x-nullable: true
      sitEstimatedEntryDate:
        format: date
        type: string
        x-nullable: true
      sitEstimatedDepartureDate:
        format: date
        type: string
        x-nullable: true
      estimatedWeight:
        type: integer
        example: 4200
        x-nullable: true
      allowableWeight:
        description: The allowable weight of the PPM shipment goods being moved.
        type: integer
        minimum: 0
        example: 4300
        x-nullable: true
      hasProGear:
        description: |
          Indicates whether PPM shipment has pro gear.
        type: boolean
        x-nullable: true
      proGearWeight:
        type: integer
        x-nullable: true
      spouseProGearWeight:
        type: integer
        x-nullable: true
      hasRequestedAdvance:
        description: |
          Indicates whether an advance has been requested for the PPM shipment.
        type: boolean
        x-nullable: true
      hasReceivedAdvance:
        description: |
          Indicates whether an advance was received for the PPM shipment.
        type: boolean
        x-nullable: true
      advanceAmountRequested:
        description: |
          The amount request for an advance, or null if no advance is requested
        type: integer
        format: cents
        x-nullable: true
      advanceAmountReceived:
        description: |
          The amount received for an advance, or null if no advance is received
        type: integer
        format: cents
        x-nullable: true
      advanceStatus:
        $ref: '#/definitions/PPMAdvanceStatus'
        x-nullable: true
      isActualExpenseReimbursement:
        description: >-
          Used for PPM shipments only. Denotes if this shipment uses the Actual
          Expense Reimbursement method.
        type: boolean
        example: false
        x-omitempty: false
        x-nullable: true
  UpdateBoatShipment:
    type: object
    properties:
      type:
        type: string
        enum:
          - HAUL_AWAY
          - TOW_AWAY
        x-nullable: true
      year:
        type: integer
        description: Year of the Boat
        x-nullable: true
      make:
        type: string
        description: Make of the Boat
        x-nullable: true
      model:
        type: string
        description: Model of the Boat
        x-nullable: true
      lengthInInches:
        type: integer
        description: Length of the Boat in inches
        x-nullable: true
      widthInInches:
        type: integer
        description: Width of the Boat in inches
        x-nullable: true
      heightInInches:
        type: integer
        description: Height of the Boat in inches
        x-nullable: true
      hasTrailer:
        type: boolean
        description: Does the boat have a trailer
        x-nullable: true
      isRoadworthy:
        type: boolean
        description: Is the trailer roadworthy
        x-nullable: true
  UpdateMobileHomeShipment:
    type: object
    properties:
      year:
        type: integer
        description: Year of the Boat
        x-nullable: true
      make:
        type: string
        description: Make of the Boat
        x-nullable: true
      model:
        type: string
        description: Model of the Boat
        x-nullable: true
      lengthInInches:
        type: integer
        description: Length of the Boat in inches
        x-nullable: true
      widthInInches:
        type: integer
        description: Width of the Boat in inches
        x-nullable: true
      heightInInches:
        type: integer
        description: Height of the Boat in inches
        x-nullable: true
  UpdateWeightTicket:
    type: object
    properties:
      emptyWeight:
        description: Weight of the vehicle when empty.
        type: integer
        minimum: 0
      fullWeight:
        description: The weight of the vehicle when full.
        type: integer
        minimum: 0
      ownsTrailer:
        description: Indicates if the customer used a trailer they own for the move.
        type: boolean
      trailerMeetsCriteria:
        description: >-
          Indicates if the trailer that the customer used meets all the criteria
          to be claimable.
        type: boolean
      status:
        $ref: '#/definitions/PPMDocumentStatus'
      reason:
        description: The reason the services counselor has excluded or rejected the item.
        type: string
      adjustedNetWeight:
        description: Indicates the adjusted net weight of the vehicle
        type: integer
        minimum: 0
      netWeightRemarks:
        description: Remarks explaining any edits made to the net weight
        type: string
  UpdateMovingExpense:
    type: object
    properties:
      movingExpenseType:
        $ref: '#/definitions/OmittableMovingExpenseType'
      description:
        description: A brief description of the expense.
        type: string
        x-nullable: true
        x-omitempty: false
      amount:
        description: The total amount of the expense as indicated on the receipt
        type: integer
      sitStartDate:
        description: >-
          The date the shipment entered storage, applicable for the `STORAGE`
          movingExpenseType only
        type: string
        format: date
      sitEndDate:
        description: >-
          The date the shipment exited storage, applicable for the `STORAGE`
          movingExpenseType only
        type: string
        format: date
      status:
        $ref: '#/definitions/PPMDocumentStatus'
      reason:
        description: The reason the services counselor has excluded or rejected the item.
        type: string
      weightStored:
        description: The total weight stored in PPM SIT
        type: integer
      sitLocation:
        allOf:
          - $ref: '#/definitions/SITLocationType'
          - x-nullable: true
      sitEstimatedCost:
        description: >-
          The estimated amount that the government will pay the service member
          to put their goods into storage. This estimated storage cost is
          separate from the estimated incentive.
        type: integer
        format: cents
        x-nullable: true
        x-omitempty: false
      sitReimburseableAmount:
        description: The amount of SIT that will be reimbursed
        type: integer
        format: cents
        x-nullable: true
        x-omitempty: false
  UpdateProGearWeightTicket:
    type: object
    properties:
      belongsToSelf:
        description: >-
          Indicates if this information is for the customer's own pro-gear,
          otherwise, it's the spouse's.
        type: boolean
      hasWeightTickets:
        description: >-
          Indicates if the user has a weight ticket for their pro-gear,
          otherwise they have a constructed weight.
        type: boolean
      weight:
        description: Weight of the pro-gear contained in the shipment.
        type: integer
        minimum: 0
      status:
        $ref: '#/definitions/PPMDocumentStatus'
      reason:
        description: The reason the services counselor has excluded or rejected the item.
        type: string
  MTOShipments:
    items:
      $ref: '#/definitions/MTOShipment'
    type: array
  CreateMTOShipment:
    type: object
    properties:
      moveTaskOrderID:
        description: The ID of the move this new shipment is for.
        example: 1f2270c7-7166-40ae-981e-b200ebdf3054
        format: uuid
        type: string
      requestedPickupDate:
        description: >
          The customer's preferred pickup date. Other dates, such as required
          delivery date and (outside MilMove) the pack date, are derived from
          this date.
        format: date
        type: string
        x-nullable: true
      requestedDeliveryDate:
        description: |
          The customer's preferred delivery date.
        format: date
        type: string
        x-nullable: true
      customerRemarks:
        description: >
          The customer can use the customer remarks field to inform the services
          counselor and the movers about any

          special circumstances for this shipment. Typical examples:
            * bulky or fragile items,
            * weapons,
            * access info for their address.
          Customer enters this information during onboarding. Optional field.
        type: string
        example: handle with care
        x-nullable: true
      counselorRemarks:
        description: >
          The counselor can use the counselor remarks field to inform the movers
          about any

          special circumstances for this shipment. Typical examples:
            * bulky or fragile items,
            * weapons,
            * access info for their address.
          Counselors enters this information when creating or editing an MTO
          Shipment. Optional field.
        type: string
        example: handle with care
        x-nullable: true
      agents:
        $ref: '#/definitions/MTOAgents'
      mtoServiceItems:
        $ref: '#/definitions/MTOServiceItems'
      pickupAddress:
        description: The address where the movers should pick up this shipment.
        allOf:
          - $ref: '#/definitions/Address'
      destinationAddress:
        description: Where the movers should deliver this shipment.
        allOf:
          - $ref: '#/definitions/Address'
      hasSecondaryPickupAddress:
        type: boolean
        x-nullable: true
        x-omitempty: false
      secondaryPickupAddress:
        description: The address where the movers should pick up this shipment.
        allOf:
          - $ref: '#/definitions/Address'
      hasSecondaryDeliveryAddress:
        type: boolean
        x-nullable: true
        x-omitempty: false
      secondaryDeliveryAddress:
        description: Where the movers should deliver this shipment.
        allOf:
          - $ref: '#/definitions/Address'
      hasTertiaryPickupAddress:
        type: boolean
        x-nullable: true
        x-omitempty: false
      tertiaryPickupAddress:
        description: The address where the movers should pick up this shipment.
        allOf:
          - $ref: '#/definitions/Address'
      hasTertiaryDeliveryAddress:
        type: boolean
        x-nullable: true
        x-omitempty: false
      tertiaryDeliveryAddress:
        description: Where the movers should deliver this shipment.
        allOf:
          - $ref: '#/definitions/Address'
      destinationType:
        $ref: '#/definitions/DestinationType'
      shipmentType:
        $ref: '#/definitions/MTOShipmentType'
      tacType:
        allOf:
          - $ref: '#/definitions/LOAType'
          - x-nullable: true
      sacType:
        allOf:
          - $ref: '#/definitions/LOAType'
          - x-nullable: true
      usesExternalVendor:
        type: boolean
        example: false
        x-nullable: true
      serviceOrderNumber:
        type: string
        x-nullable: true
      ntsRecordedWeight:
        description: >-
          The previously recorded weight for the NTS Shipment. Used for NTS
          Release to know what the previous primeActualWeight or billable weight
          was.
        example: 2000
        type: integer
        x-nullable: true
        x-formatting: weight
      storageFacility:
        x-nullable: true
        $ref: '#/definitions/StorageFacility'
      mobileHomeShipment:
        $ref: '#/definitions/CreateMobileHomeShipment'
      ppmShipment:
        $ref: '#/definitions/CreatePPMShipment'
      boatShipment:
        $ref: '#/definitions/CreateBoatShipment'
    required:
      - moveTaskOrderID
      - shipmentType
  CreatePPMShipment:
    description: >-
      A personally procured move is a type of shipment that a service members
      moves themselves.
    properties:
      expectedDepartureDate:
        description: |
          Date the customer expects to move.
        format: date
        type: string
      pickupAddress:
        allOf:
          - $ref: '#/definitions/Address'
      secondaryPickupAddress:
        allOf:
          - $ref: '#/definitions/Address'
      tertiaryPickupAddress:
        allOf:
          - $ref: '#/definitions/Address'
      destinationAddress:
        allOf:
          - $ref: '#/definitions/PPMDestinationAddress'
      secondaryDestinationAddress:
        allOf:
          - $ref: '#/definitions/Address'
      tertiaryDestinationAddress:
        allOf:
          - $ref: '#/definitions/Address'
      hasSecondaryPickupAddress:
        type: boolean
        x-nullable: true
        x-omitempty: false
      hasTertiaryPickupAddress:
        type: boolean
        x-nullable: true
        x-omitempty: false
      hasSecondaryDestinationAddress:
        type: boolean
        x-nullable: true
        x-omitempty: false
      hasTertiaryDestinationAddress:
        type: boolean
        x-nullable: true
        x-omitempty: false
      sitExpected:
        type: boolean
      sitLocation:
        allOf:
          - $ref: '#/definitions/SITLocationType'
          - x-nullable: true
      sitEstimatedWeight:
        type: integer
        example: 2000
        x-nullable: true
      sitEstimatedEntryDate:
        format: date
        type: string
        x-nullable: true
      sitEstimatedDepartureDate:
        format: date
        type: string
        x-nullable: true
      estimatedWeight:
        type: integer
        example: 4200
      hasProGear:
        description: |
          Indicates whether PPM shipment has pro gear.
        type: boolean
      proGearWeight:
        type: integer
        x-nullable: true
      spouseProGearWeight:
        type: integer
        x-nullable: true
      isActualExpenseReimbursement:
        description: >-
          Used for PPM shipments only. Denotes if this shipment uses the Actual
          Expense Reimbursement method.
        type: boolean
        example: false
        x-omitempty: false
        x-nullable: true
    required:
      - expectedDepartureDate
      - pickupAddress
      - destinationAddress
      - sitExpected
      - estimatedWeight
      - hasProGear
  CreateBoatShipment:
    description: Boat shipment information for the move.
    properties:
      type:
        type: string
        enum:
          - HAUL_AWAY
          - TOW_AWAY
      year:
        type: integer
        description: Year of the Boat
      make:
        type: string
        description: Make of the Boat
      model:
        type: string
        description: Model of the Boat
      lengthInInches:
        type: integer
        description: Length of the Boat in inches
      widthInInches:
        type: integer
        description: Width of the Boat in inches
      heightInInches:
        type: integer
        description: Height of the Boat in inches
      hasTrailer:
        type: boolean
        description: Does the boat have a trailer
      isRoadworthy:
        type: boolean
        description: Is the trailer roadworthy
        x-nullable: true
    required:
      - type
      - year
      - make
      - model
      - lengthInInches
      - widthInInches
      - heightInInches
      - hasTrailer
  CreateMobileHomeShipment:
    description: A mobile home shipment that the prime moves for a service member.
    properties:
      make:
        type: string
        description: Make of the Mobile Home
      model:
        type: string
        description: Model of the Mobile Home
      year:
        type: integer
        description: Year of the Mobile Home
      lengthInInches:
        type: integer
        description: Length of the Mobile Home in inches
      heightInInches:
        type: integer
        description: Height of the Mobile Home in inches
      widthInInches:
        type: integer
        description: Width of the Mobile Home in inches
    required:
      - make
      - model
      - year
      - lengthInInches
      - heightInInches
      - widthInInches
  RejectShipment:
    properties:
      rejectionReason:
        type: string
        example: MTO Shipment not good enough
    required:
      - rejectionReason
  RequestDiversion:
    properties:
      diversionReason:
        type: string
        example: Shipment route needs to change
    required:
      - diversionReason
  ApproveSITExtension:
    properties:
      approvedDays:
        description: Number of days approved for SIT extension
        type: integer
        example: 21
        minimum: 1
      requestReason:
        description: >-
          Reason from service counselor-provided picklist for SIT Duration
          Update
        example: AWAITING_COMPLETION_OF_RESIDENCE
        type: string
        enum:
          - SERIOUS_ILLNESS_MEMBER
          - SERIOUS_ILLNESS_DEPENDENT
          - IMPENDING_ASSIGNEMENT
          - DIRECTED_TEMPORARY_DUTY
          - NONAVAILABILITY_OF_CIVILIAN_HOUSING
          - AWAITING_COMPLETION_OF_RESIDENCE
          - OTHER
      officeRemarks:
        description: Remarks from TOO about SIT approval
        type: string
        example: Approved for three weeks rather than requested 45 days
        x-nullable: true
    required:
      - approvedDays
  DenySITExtension:
    properties:
      officeRemarks:
        description: Remarks from TOO about SIT denial
        type: string
        example: Denied this extension as it does not match the criteria
        x-nullable: true
      convertToCustomerExpense:
        description: >-
          Whether or not to convert to members expense once SIT extension is
          denied.
        type: boolean
        example: false
    required:
      - officeRemarks
      - convertToCustomerExpense
  UpdateSITServiceItemCustomerExpense:
    properties:
      convertToCustomerExpense:
        example: true
        type: boolean
      customerExpenseReason:
        description: Reason the service item was rejected
        type: string
        example: Insufficent details provided
    required:
      - convertToCustomerExpense
      - customerExpenseReason
  CreateApprovedSITDurationUpdate:
    properties:
      requestReason:
        description: >-
          Reason from service counselor-provided picklist for SIT Duration
          Update
        example: AWAITING_COMPLETION_OF_RESIDENCE
        type: string
        enum:
          - SERIOUS_ILLNESS_MEMBER
          - SERIOUS_ILLNESS_DEPENDENT
          - IMPENDING_ASSIGNEMENT
          - DIRECTED_TEMPORARY_DUTY
          - NONAVAILABILITY_OF_CIVILIAN_HOUSING
          - AWAITING_COMPLETION_OF_RESIDENCE
          - OTHER
      approvedDays:
        description: >-
          Number of days approved for SIT extension. This will match requested
          days saved to the SIT extension model.
        type: integer
        example: 21
      officeRemarks:
        description: Remarks from TOO about SIT Duration Update creation
        type: string
        example: >-
          Customer needs additional storage time as their new place of residence
          is not yet ready
        x-nullable: true
    required:
      - requestReason
      - approvedDays
  PatchMTOServiceItemStatusPayload:
    properties:
      status:
        description: Describes all statuses for a MTOServiceItem
        type: string
        enum:
          - SUBMITTED
          - APPROVED
          - REJECTED
      rejectionReason:
        description: Reason the service item was rejected
        type: string
        example: Insufficent details provided
        x-nullable: true
  MTOApprovalServiceItemCodes:
    description: MTO level service items to create when updating MTO status.
    properties:
      serviceCodeCS:
        example: true
        type: boolean
      serviceCodeMS:
        example: true
        type: boolean
    type: object
  TacValid:
    properties:
      isValid:
        example: true
        type: boolean
    required:
      - isValid
    type: object
  UpdatePaymentRequestStatusPayload:
    properties:
      rejectionReason:
        example: documentation was incomplete
        type: string
        x-nullable: true
      status:
        $ref: '#/definitions/PaymentRequestStatus'
      eTag:
        type: string
    type: object
  BulkAssignmentMoveIDs:
    type: array
    items:
      $ref: '#/definitions/BulkAssignmentMoveID'
  BulkAssignmentMoveID:
    type: string
    format: uuid
    example: c56a4180-65aa-42ec-a945-5fd21dec0538
  AvailableOfficeUsers:
    type: array
    items:
      $ref: '#/definitions/AvailableOfficeUser'
  AvailableOfficeUser:
    type: object
    properties:
      officeUserId:
        type: string
        format: uuid
        example: c56a4180-65aa-42ec-a945-5fd21dec0538
      lastName:
        type: string
      firstName:
        type: string
      hasSafetyPrivilege:
        type: boolean
      workload:
        type: integer
        x-omitempty: false
  BulkAssignmentData:
    type: object
    properties:
      availableOfficeUsers:
        $ref: '#/definitions/AvailableOfficeUsers'
      bulkAssignmentMoveIDs:
        $ref: '#/definitions/BulkAssignmentMoveIDs'
  QueueMoves:
    type: array
    items:
      $ref: '#/definitions/QueueMove'
  QueueMove:
    type: object
    properties:
      id:
        type: string
        format: uuid
      customer:
        $ref: '#/definitions/Customer'
      status:
        $ref: '#/definitions/MoveStatus'
      locator:
        type: string
      submittedAt:
        format: date-time
        type: string
        x-nullable: true
      appearedInTooAt:
        format: date-time
        type: string
        x-nullable: true
      requestedMoveDate:
        format: date
        type: string
        x-nullable: true
      departmentIndicator:
        $ref: '#/definitions/DeptIndicator'
      shipmentsCount:
        type: integer
      originDutyLocation:
        $ref: '#/definitions/DutyLocation'
      destinationDutyLocation:
        $ref: '#/definitions/DutyLocation'
      originGBLOC:
        $ref: '#/definitions/GBLOC'
      ppmType:
        type: string
        enum:
          - FULL
          - PARTIAL
        x-nullable: true
      closeoutInitiated:
        format: date-time
        type: string
        x-nullable: true
      closeoutLocation:
        type: string
        x-nullable: true
      orderType:
        type: string
        x-nullable: true
      lockedByOfficeUserID:
        type: string
        format: uuid
        x-nullable: true
      lockedByOfficeUser:
        $ref: '#/definitions/LockedOfficeUser'
        x-nullable: true
      lockExpiresAt:
        type: string
        format: date-time
        x-nullable: true
      ppmStatus:
        $ref: '#/definitions/PPMStatus'
        x-nullable: true
      counselingOffice:
        type: string
        x-nullable: true
      counselingOfficeID:
        type: string
        format: uuid
        x-nullable: true
      assignedTo:
        $ref: '#/definitions/AssignedOfficeUser'
        x-nullable: true
      availableOfficeUsers:
        $ref: '#/definitions/AvailableOfficeUsers'
      assignable:
        type: boolean
  QueueMovesResult:
    type: object
    properties:
      page:
        type: integer
      perPage:
        type: integer
      totalCount:
        type: integer
      queueMoves:
        $ref: '#/definitions/QueueMoves'
  ListPrimeMove:
    description: >
      An abbreviated definition for a move, without all the nested information
      (shipments, service items, etc). Used to fetch a list of moves more
      efficiently.
    type: object
    properties:
      id:
        example: 1f2270c7-7166-40ae-981e-b200ebdf3054
        format: uuid
        type: string
      moveCode:
        type: string
        example: HYXFJF
        readOnly: true
      createdAt:
        format: date-time
        type: string
        readOnly: true
      orderID:
        example: c56a4180-65aa-42ec-a945-5fd21dec0538
        format: uuid
        type: string
      destinationGBLOC:
        example: AGFM
        type: string
      destinationPostalCode:
        example: '90210'
        type: string
      referenceId:
        example: 1001-3456
        type: string
      availableToPrimeAt:
        format: date-time
        type: string
        x-nullable: true
        readOnly: true
      approvedAt:
        format: date-time
        type: string
        x-nullable: true
        readOnly: true
      updatedAt:
        format: date-time
        type: string
        readOnly: true
      ppmType:
        type: string
        enum:
          - FULL
          - PARTIAL
      eTag:
        type: string
        readOnly: true
      orderType:
        type: string
  ListPrimeMoves:
    type: array
    items:
      $ref: '#/definitions/ListPrimeMove'
  ListPrimeMovesResult:
    type: object
    properties:
      page:
        type: integer
      perPage:
        type: integer
      totalCount:
        type: integer
      queueMoves:
        $ref: '#/definitions/ListPrimeMoves'
  QueuePaymentRequest:
    type: object
    properties:
      id:
        type: string
        format: uuid
      moveID:
        type: string
        format: uuid
      customer:
        $ref: '#/definitions/Customer'
      status:
        $ref: '#/definitions/QueuePaymentRequestStatus'
      age:
        type: number
        format: double
        description: >-
          Days since the payment request has been requested.  Decimal
          representation will allow more accurate sorting.
      submittedAt:
        type: string
        format: date-time
      locator:
        type: string
      departmentIndicator:
        $ref: '#/definitions/DeptIndicator'
      originGBLOC:
        $ref: '#/definitions/GBLOC'
      originDutyLocation:
        $ref: '#/definitions/DutyLocation'
      orderType:
        type: string
        x-nullable: true
      lockedByOfficeUserID:
        type: string
        format: uuid
        x-nullable: true
      lockExpiresAt:
        type: string
        format: date-time
        x-nullable: true
      assignedTo:
        $ref: '#/definitions/AssignedOfficeUser'
        x-nullable: true
      availableOfficeUsers:
        $ref: '#/definitions/AvailableOfficeUsers'
      assignable:
        type: boolean
      counselingOffice:
        type: string
        x-nullable: true
  QueuePaymentRequests:
    type: array
    items:
      $ref: '#/definitions/QueuePaymentRequest'
  QueuePaymentRequestsResult:
    type: object
    properties:
      page:
        type: integer
      perPage:
        type: integer
      totalCount:
        type: integer
      queuePaymentRequests:
        $ref: '#/definitions/QueuePaymentRequests'
  QueuePaymentRequestStatus:
    enum:
      - Payment requested
      - Reviewed
      - Rejected
      - Paid
    title: Queue Payment Request Status
    type: string
  SearchMoves:
    type: array
    items:
      $ref: '#/definitions/SearchMove'
  SearchMove:
    type: object
    properties:
      id:
        type: string
        format: uuid
      firstName:
        type: string
        example: John
        x-nullable: true
      lastName:
        type: string
        example: Doe
        x-nullable: true
      edipi:
        type: string
        example: 1234567890
        x-nullable: true
      paymentRequestCode:
        type: string
        example: 9551-6199-2
        x-nullable: true
      status:
        $ref: '#/definitions/MoveStatus'
      locator:
        type: string
      branch:
        type: string
      shipmentsCount:
        type: integer
      originDutyLocationPostalCode:
        format: zip
        type: string
        title: ZIP
        example: '90210'
        pattern: ^(\d{5})$
      destinationPostalCode:
        format: zip
        type: string
        title: ZIP
        example: '90210'
        pattern: ^(\d{5})$
      requestedPickupDate:
        type: string
        format: date
        x-nullable: true
      orderType:
        type: string
      requestedDeliveryDate:
        type: string
        format: date
        x-nullable: true
      originGBLOC:
        $ref: '#/definitions/GBLOC'
      destinationGBLOC:
        $ref: '#/definitions/GBLOC'
      lockedByOfficeUserID:
        type: string
        format: uuid
        x-nullable: true
      lockExpiresAt:
        type: string
        format: date-time
        x-nullable: true
      emplid:
        type: string
        x-nullable: true
  SearchMovesResult:
    type: object
    properties:
      page:
        type: integer
      perPage:
        type: integer
      totalCount:
        type: integer
      searchMoves:
        $ref: '#/definitions/SearchMoves'
  GBLOC:
    type: string
    enum:
      - AGFM
      - APAT
      - BGAC
      - BGNC
      - BKAS
      - CFMQ
      - CLPK
      - CNNQ
      - DMAT
      - GSAT
      - HAFC
      - HBAT
      - JEAT
      - JENQ
      - KKFA
      - LHNQ
      - LKNQ
      - MAPK
      - MAPS
      - MBFL
      - MLNQ
      - XXXX
  CreateCustomerSupportRemark:
    type: object
    description: >-
      A text remark written by an customer support user that is associated with
      a specific move.
    required:
      - content
      - officeUserID
    properties:
      content:
        example: This is a remark about a move.
        type: string
      officeUserID:
        example: 1f2270c7-7166-40ae-981e-b200ebdf3054
        format: uuid
        type: string
  UpdateCustomerSupportRemarkPayload:
    type: object
    description: >-
      A text remark update to an existing remark created by the current active
      user (the CSR).
    required:
      - content
    properties:
      content:
        example: This is a remark about a move.
        type: string
  EvaluationReportType:
    type: string
    enum:
      - SHIPMENT
      - COUNSELING
  EvaluationReportInspectionType:
    type: string
    enum:
      - DATA_REVIEW
      - PHYSICAL
      - VIRTUAL
    x-nullable: true
  EvaluationReportLocation:
    type: string
    enum:
      - ORIGIN
      - DESTINATION
      - OTHER
    x-nullable: true
  EvaluationReportOfficeUser:
    type: object
    readOnly: true
    description: The authoring office user for an evaluation report
    properties:
      id:
        example: 1f2270c7-7166-40ae-981e-b200ebdf3054
        format: uuid
        type: string
      firstName:
        type: string
      lastName:
        type: string
      email:
        type: string
        format: x-email
        pattern: ^[a-zA-Z0-9._%+-]+@[a-zA-Z0-9.-]+\.[a-zA-Z]{2,}$
      phone:
        type: string
        format: telephone
        pattern: ^[2-9]\d{2}-\d{3}-\d{4}$
  EvaluationReportList:
    type: array
    items:
      $ref: '#/definitions/EvaluationReport'
  EvaluationReport:
    type: object
    description: An evaluation report
    properties:
      id:
        example: 1f2270c7-7166-40ae-981e-b200ebdf3054
        format: uuid
        type: string
        readOnly: true
      moveID:
        example: 1f2270c7-7166-40ae-981e-b200ebdf3054
        format: uuid
        type: string
        readOnly: true
      shipmentID:
        example: 1f2270c7-7166-40ae-981e-b200ebdf3054
        format: uuid
        type: string
        x-nullable: true
        readOnly: true
      type:
        $ref: '#/definitions/EvaluationReportType'
      inspectionType:
        $ref: '#/definitions/EvaluationReportInspectionType'
        x-nullable: true
      inspectionDate:
        type: string
        format: date
        x-nullable: true
      officeUser:
        $ref: '#/definitions/EvaluationReportOfficeUser'
      location:
        $ref: '#/definitions/EvaluationReportLocation'
        x-nullable: true
      reportViolations:
        $ref: '#/definitions/ReportViolations'
        x-nullable: true
      gsrAppeals:
        $ref: '#/definitions/GSRAppeals'
        x-nullable: true
      locationDescription:
        type: string
        example: Route 66 at crash inspection site 3
        x-nullable: true
      observedShipmentDeliveryDate:
        type: string
        format: date
        x-nullable: true
      observedShipmentPhysicalPickupDate:
        type: string
        format: date
        x-nullable: true
      timeDepart:
        type: string
        x-nullable: true
        pattern: ^(0[0-9]|1[0-9]|2[0-3]):[0-5][0-9]$
        example: '14:30'
      evalStart:
        type: string
        x-nullable: true
        pattern: ^(0[0-9]|1[0-9]|2[0-3]):[0-5][0-9]$
        example: '15:00'
      evalEnd:
        type: string
        x-nullable: true
        pattern: ^(0[0-9]|1[0-9]|2[0-3]):[0-5][0-9]$
        example: '18:00'
      violationsObserved:
        type: boolean
        x-nullable: true
      remarks:
        type: string
        x-nullable: true
      seriousIncident:
        type: boolean
        x-nullable: true
      seriousIncidentDesc:
        type: string
        x-nullable: true
      observedClaimsResponseDate:
        type: string
        format: date
        x-nullable: true
      observedPickupDate:
        type: string
        format: date
        x-nullable: true
      observedPickupSpreadStartDate:
        type: string
        format: date
        x-nullable: true
      observedPickupSpreadEndDate:
        type: string
        format: date
        x-nullable: true
      observedDeliveryDate:
        type: string
        format: date
        x-nullable: true
      moveReferenceID:
        type: string
        x-nullable: true
        readOnly: true
      eTag:
        type: string
      submittedAt:
        type: string
        format: date-time
        x-nullable: true
      createdAt:
        type: string
        format: date-time
        readOnly: true
      updatedAt:
        type: string
        format: date-time
        readOnly: true
  CreateEvaluationReport:
    type: object
    description: >-
      Minimal set of info needed to create a shipment evaluation report, which
      is just a shipment ID.
    properties:
      shipmentID:
        description: The shipment ID of the shipment to be evaluated in the report
        example: 01b9671e-b268-4906-967b-ba661a1d3933
        format: uuid
        type: string
  CreateAppeal:
    type: object
    description: Appeal status and remarks left for a violation, created by a GSR user.
    properties:
      remarks:
        description: Remarks left by the GSR user
        example: These are my violation appeal remarks
        type: string
      appealStatus:
        description: The status of the appeal set by the GSR user
        example: These are my violation appeal remarks
        type: string
        enum:
          - sustained
          - rejected
  PWSViolation:
    type: object
    description: A PWS violation for an evaluation report
    readOnly: true
    properties:
      id:
        example: 1f2270c7-7166-40ae-981e-b200ebdf3054
        format: uuid
        type: string
      displayOrder:
        example: 3
        type: integer
      paragraphNumber:
        example: 1.2.3.4.5
        type: string
      title:
        example: Customer Support
        type: string
      category:
        example: Pre-Move Services
        type: string
      subCategory:
        example: Weight Estimate
        type: string
      requirementSummary:
        example: Provide a single point of contact (POC)
        type: string
      requirementStatement:
        example: >-
          The contractor shall prepare and load property going into NTS in
          containers at residence for shipment to NTS.
        type: string
      isKpi:
        example: false
        type: boolean
      additionalDataElem:
        example: QAE Observed Delivery Date
        type: string
  PWSViolations:
    type: array
    items:
      $ref: '#/definitions/PWSViolation'
  AssociateReportViolations:
    type: object
    description: A list of PWS violation string ids to associate with an evaluation report
    properties:
      violations:
        type: array
        items:
          type: string
          format: uuid
  ReportViolation:
    type: object
    description: An object associating violations to evaluation reports
    properties:
      id:
        example: 1f2270c7-7166-40ae-981e-b200ebdf3054
        format: uuid
        type: string
      reportID:
        example: 1f2270c7-7166-40ae-981e-b200ebdf3054
        format: uuid
        type: string
      violationID:
        example: 1f2270c7-7166-40ae-981e-b200ebdf3054
        format: uuid
        type: string
      violation:
        $ref: '#/definitions/PWSViolation'
      gsrAppeals:
        $ref: '#/definitions/GSRAppeals'
        x-nullable: true
  ReportViolations:
    type: array
    items:
      $ref: '#/definitions/ReportViolation'
  GSRAppealStatusType:
    type: string
    enum:
      - SUSTAINED
      - REJECTED
  GSRAppeals:
    type: array
    items:
      $ref: '#/definitions/GSRAppeal'
  GSRAppeal:
    type: object
    description: An object associating appeals on violations and serious incidents
    properties:
      id:
        example: 1f2270c7-7166-40ae-981e-b200ebdf3054
        format: uuid
        type: string
      reportID:
        example: 1f2270c7-7166-40ae-981e-b200ebdf3054
        format: uuid
        type: string
      violationID:
        example: 1f2270c7-7166-40ae-981e-b200ebdf3054
        format: uuid
        type: string
      officeUserID:
        example: 1f2270c7-7166-40ae-981e-b200ebdf3054
        format: uuid
        type: string
      officeUser:
        $ref: '#/definitions/EvaluationReportOfficeUser'
      isSeriousIncident:
        type: boolean
        example: false
      appealStatus:
        $ref: '#/definitions/GSRAppealStatusType'
      remarks:
        type: string
        example: Office user remarks
      createdAt:
        type: string
        format: date-time
        readOnly: true
  ReServiceItems:
    type: array
    items:
      $ref: '#/definitions/ReServiceItem'
  TransportationOffices:
    type: array
    items:
      $ref: '#/definitions/TransportationOffice'
<<<<<<< HEAD
  ReServiceItems:
    type: array
    items:
      $ref: '#/definitions/ReServiceItem'
=======
>>>>>>> 44764c34
  VLocations:
    type: array
    items:
      $ref: '#/definitions/VLocation'
  GBLOCs:
    type: array
    items:
      type: string
  CounselingOffices:
    type: array
    items:
      $ref: '#/definitions/CounselingOffice'
  CounselingOffice:
    type: object
    properties:
      id:
        type: string
        format: uuid
        example: c56a4180-65aa-42ec-a945-5fd21dec0538
      name:
        type: string
        example: Fort Bragg North Station
    required:
      - id
      - name
  MovePayload:
    type: object
    properties:
      id:
        type: string
        format: uuid
        example: c56a4180-65aa-42ec-a945-5fd21dec0538
      orders_id:
        type: string
        format: uuid
        example: c56a4180-65aa-42ec-a945-5fd21dec0538
      service_member_id:
        type: string
        format: uuid
        example: c56a4180-65aa-42ec-a945-5fd21dec0538
        readOnly: true
      locator:
        type: string
        example: '12432'
      status:
        $ref: '#/definitions/MoveStatus'
      created_at:
        type: string
        format: date-time
      updated_at:
        type: string
        format: date-time
      submitted_at:
        type: string
        format: date-time
        x-nullable: true
      mto_shipments:
        $ref: '#/definitions/MTOShipments'
      closeout_office:
        $ref: '#/definitions/TransportationOffice'
      cancel_reason:
        type: string
        example: Change of orders
        x-nullable: true
      eTag:
        type: string
      primeCounselingCompletedAt:
        format: date-time
        type: string
        readOnly: true
      additionalDocuments:
        $ref: '#/definitions/Document'
    required:
      - id
      - orders_id
      - locator
      - created_at
      - updated_at
      - eTag
  IsDateWeekendHolidayInfo:
    type: object
    properties:
      country_code:
        type: string
      country_name:
        type: string
      date:
        type: string
        format: date
        example: '2018-09-25'
      is_weekend:
        type: boolean
      is_holiday:
        type: boolean
      details:
        type: string
    required:
      - country_code
      - country_name
      - date
      - is_weekend
      - is_holiday
  AssignOfficeUserBody:
    type: object
    properties:
      officeUserId:
        type: string
        format: uuid
      roleType:
        type: string
    required:
      - officeUserId
      - roleType
  AssignedOfficeUser:
    type: object
    properties:
      officeUserId:
        type: string
        format: uuid
        example: c56a4180-65aa-42ec-a945-5fd21dec0538
      firstName:
        type: string
      lastName:
        type: string
  Affiliation:
    type: string
    x-nullable: true
    title: Branch of service
    description: Military branch of service
    enum:
      - ARMY
      - NAVY
      - MARINES
      - AIR_FORCE
      - COAST_GUARD
      - SPACE_FORCE
      - OTHER
    x-display-value:
      ARMY: Army
      NAVY: Navy
      MARINES: Marine Corps
      AIR_FORCE: Air Force
      COAST_GUARD: Coast Guard
      SPACE_FORCE: Space Force
      OTHER: OTHER
  Address:
    description: A postal address
    type: object
    properties:
      id:
        type: string
        format: uuid
        example: c56a4180-65aa-42ec-a945-5fd21dec0538
      streetAddress1:
        type: string
        example: 123 Main Ave
        title: Street address 1
      streetAddress2:
        type: string
        example: Apartment 9000
        x-nullable: true
        title: Street address 2
      streetAddress3:
        type: string
        example: Montmârtre
        x-nullable: true
        title: Address Line 3
      city:
        type: string
        example: Anytown
        title: City
      eTag:
        type: string
        readOnly: true
      state:
        title: State
        type: string
        x-display-value:
          AL: AL
          AK: AK
          AR: AR
          AZ: AZ
          CA: CA
          CO: CO
          CT: CT
          DC: DC
          DE: DE
          FL: FL
          GA: GA
          HI: HI
          IA: IA
          ID: ID
          IL: IL
          IN: IN
          KS: KS
          KY: KY
          LA: LA
          MA: MA
          MD: MD
          ME: ME
          MI: MI
          MN: MN
          MO: MO
          MS: MS
          MT: MT
          NC: NC
          ND: ND
          NE: NE
          NH: NH
          NJ: NJ
          NM: NM
          NV: NV
          NY: NY
          OH: OH
          OK: OK
          OR: OR
          PA: PA
          RI: RI
          SC: SC
          SD: SD
          TN: TN
          TX: TX
          UT: UT
          VA: VA
          VT: VT
          WA: WA
          WI: WI
          WV: WV
          WY: WY
        enum:
          - AL
          - AK
          - AR
          - AZ
          - CA
          - CO
          - CT
          - DC
          - DE
          - FL
          - GA
          - HI
          - IA
          - ID
          - IL
          - IN
          - KS
          - KY
          - LA
          - MA
          - MD
          - ME
          - MI
          - MN
          - MO
          - MS
          - MT
          - NC
          - ND
          - NE
          - NH
          - NJ
          - NM
          - NV
          - NY
          - OH
          - OK
          - OR
          - PA
          - RI
          - SC
          - SD
          - TN
          - TX
          - UT
          - VA
          - VT
          - WA
          - WI
          - WV
          - WY
      postalCode:
        type: string
        format: zip
        title: ZIP
        example: '90210'
        pattern: ^(\d{5}([\-]\d{4})?)$
      country:
        type: string
        title: Country
        x-nullable: true
        example: US
        default: US
        pattern: ^[A-Z]{2}$
        description: Two-letter country code
      county:
        type: string
        title: County
        x-nullable: true
        example: LOS ANGELES
      isOconus:
        type: boolean
        title: isOconus
        x-nullable: true
        example: false
      usPostRegionCitiesID:
        type: string
        format: uuid
        example: c56a4180-65aa-42ec-a945-5fd21dec0538
      destinationGbloc:
        type: string
        pattern: ^[A-Z]{4}$
        x-nullable: true
    required:
      - streetAddress1
      - city
      - state
      - postalCode
  TransportationOffice:
    type: object
    properties:
      id:
        type: string
        format: uuid
        example: c56a4180-65aa-42ec-a945-5fd21dec0538
      name:
        type: string
        example: Fort Bragg North Station
      address:
        $ref: '#/definitions/Address'
      phone_lines:
        type: array
        items:
          type: string
          format: telephone
          pattern: ^[2-9]\d{2}-\d{3}-\d{4}$
          example: 212-555-5555
      gbloc:
        type: string
        pattern: ^[A-Z]{4}$
        example: JENQ
      latitude:
        type: number
        format: float
        example: 29.382973
      longitude:
        type: number
        format: float
        example: -98.62759
      created_at:
        type: string
        format: date-time
      updated_at:
        type: string
        format: date-time
    required:
      - id
      - name
      - address
      - created_at
      - updated_at
  TransportationOfficeAssignment:
    type: object
    properties:
      officeUserId:
        type: string
        format: uuid
        example: c56a4780-65aa-42ec-a945-5fd87dec0538
      transportationOfficeId:
        type: string
        format: uuid
        example: d67a4780-65aa-42ec-a945-5fd87dec0549
      transportationOffice:
        $ref: '#/definitions/TransportationOffice'
      primaryOffice:
        type: boolean
        x-omitempty: false
      createdAt:
        type: string
        format: date-time
        readOnly: true
      updatedAt:
        type: string
        format: date-time
        readOnly: true
    required:
      - officeUserId
      - transportationOfficeId
      - primaryOffice
  DutyLocation:
    type: object
    properties:
      id:
        type: string
        format: uuid
        example: c56a4180-65aa-42ec-a945-5fd21dec0538
      name:
        type: string
        example: Fort Bragg North Station
      address_id:
        type: string
        format: uuid
        example: c56a4180-65aa-42ec-a945-5fd21dec0538
      address:
        $ref: '#/definitions/Address'
      eTag:
        type: string
  OrdersType:
    type: string
    title: Orders type
    enum:
      - PERMANENT_CHANGE_OF_STATION
      - LOCAL_MOVE
      - RETIREMENT
      - SEPARATION
      - WOUNDED_WARRIOR
      - BLUEBARK
      - SAFETY
      - TEMPORARY_DUTY
      - EARLY_RETURN_OF_DEPENDENTS
      - STUDENT_TRAVEL
    x-display-value:
      PERMANENT_CHANGE_OF_STATION: Permanent Change Of Station
      LOCAL_MOVE: Local Move
      RETIREMENT: Retirement
      SEPARATION: Separation
      WOUNDED_WARRIOR: Wounded Warrior
      BLUEBARK: BLUEBARK
      SAFETY: Safety
      TEMPORARY_DUTY: Temporary Duty (TDY)
      EARLY_RETURN_OF_DEPENDENTS: Early Return of Dependents
      STUDENT_TRAVEL: Student Travel
  Upload:
    description: An uploaded file.
    type: object
    properties:
      id:
        type: string
        format: uuid
        example: c56a4180-65aa-42ec-a945-5fd21dec0538
        readOnly: true
      url:
        type: string
        format: uri
        example: https://uploads.domain.test/dir/c56a4180-65aa-42ec-a945-5fd21dec0538
        readOnly: true
      filename:
        type: string
        example: filename.pdf
        readOnly: true
      contentType:
        type: string
        format: mime-type
        example: application/pdf
        readOnly: true
      bytes:
        type: integer
        readOnly: true
      rotation:
        type: integer
        readOnly: false
        example: 2
      status:
        type: string
        enum:
          - INFECTED
          - CLEAN
          - PROCESSING
        readOnly: true
      createdAt:
        type: string
        format: date-time
        readOnly: true
      updatedAt:
        type: string
        format: date-time
        readOnly: true
      deletedAt:
        type: string
        format: date-time
        x-nullable: true
        readOnly: true
      isWeightTicket:
        type: boolean
      uploadType:
        type: string
        example: OFFICE
        enum:
          - USER
          - PRIME
          - OFFICE
        readOnly: true
    required:
      - id
      - url
      - filename
      - contentType
      - bytes
      - createdAt
      - updatedAt
  Document:
    type: object
    properties:
      id:
        type: string
        format: uuid
        example: c56a4180-65aa-42ec-a945-5fd21dec0538
      service_member_id:
        type: string
        format: uuid
        title: The service member this document belongs to
      uploads:
        type: array
        items:
          $ref: '#/definitions/Upload'
    required:
      - id
      - service_member_id
      - uploads
  NullableString:
    type: string
    x-go-type:
      import:
        package: github.com/transcom/mymove/pkg/swagger/nullable
      type: String
  CustomerContactType:
    description: >-
      Describes a customer contact type for a MTOServiceItem of type domestic
      destination SIT.
    type: string
    enum:
      - FIRST
      - SECOND
  MTOServiceItemCustomerContact:
    description: Customer contact information for a destination SIT service item
    type: object
    properties:
      id:
        example: 1f2270c7-7166-40ae-981e-b200ebdf3054
        format: uuid
        type: string
      type:
        $ref: '#/definitions/CustomerContactType'
      dateOfContact:
        format: date
        type: string
        description: Date of attempted contact by the prime.
      timeMilitary:
        type: string
        example: 0400Z
        description: Time of attempted contact by the prime.
      firstAvailableDeliveryDate:
        format: date
        type: string
        example: '2020-12-31'
        description: First available date that the Prime can deliver SIT service item.
  MTOServiceItemCustomerContacts:
    type: array
    items:
      $ref: '#/definitions/MTOServiceItemCustomerContact'
  DimensionType:
    description: Describes a dimension type for a MTOServiceItemDimension.
    type: string
    enum:
      - ITEM
      - CRATE
  MTOServiceItemDimension:
    description: Describes a dimension object for the MTOServiceItem.
    type: object
    properties:
      id:
        example: 1f2270c7-7166-40ae-981e-b200ebdf3054
        format: uuid
        type: string
      type:
        $ref: '#/definitions/DimensionType'
      length:
        description: Length in thousandth inches. 1000 thou = 1 inch.
        example: 1000
        type: integer
        format: int32
      width:
        description: Width in thousandth inches. 1000 thou = 1 inch.
        example: 1000
        type: integer
        format: int32
      height:
        description: Height in thousandth inches. 1000 thou = 1 inch.
        example: 1000
        type: integer
        format: int32
  MTOServiceItemDimensions:
    type: array
    items:
      $ref: '#/definitions/MTOServiceItemDimension'
  MTOServiceItemStatus:
    description: Describes all statuses for a MTOServiceItem
    type: string
    enum:
      - SUBMITTED
      - APPROVED
      - REJECTED
  ServiceRequestDocument:
    type: object
    properties:
      mtoServiceItemID:
        type: string
        format: uuid
      uploads:
        items:
          $ref: '#/definitions/Upload'
        type: array
  ServiceRequestDocuments:
    description: documents uploaded by the Prime as proof of request for service items
    type: array
    items:
      $ref: '#/definitions/ServiceRequestDocument'
  MTOServiceItem:
    type: object
    required:
      - id
      - moveTaskOrderID
      - reServiceID
      - reServiceCode
      - reServiceName
    properties:
      moveTaskOrderID:
        example: 1f2270c7-7166-40ae-981e-b200ebdf3054
        format: uuid
        type: string
      mtoShipmentID:
        example: 1f2270c7-7166-40ae-981e-b200ebdf3054
        format: uuid
        type: string
        x-nullable: true
      reServiceID:
        example: 1f2270c7-7166-40ae-981e-b200ebdf3054
        format: uuid
        type: string
      reServiceCode:
        type: string
      reServiceName:
        type: string
      createdAt:
        format: date-time
        type: string
      convertToCustomerExpense:
        type: boolean
        example: false
        x-omitempty: false
      customerExpenseReason:
        type: string
        x-nullable: true
      customerContacts:
        $ref: '#/definitions/MTOServiceItemCustomerContacts'
      deletedAt:
        format: date
        type: string
      description:
        type: string
        x-nullable: true
      dimensions:
        $ref: '#/definitions/MTOServiceItemDimensions'
      reason:
        type: string
        x-nullable: true
      rejectionReason:
        type: string
        x-nullable: true
      pickupPostalCode:
        type: string
        x-nullable: true
      SITPostalCode:
        type: string
        readOnly: true
        x-nullable: true
      sitEntryDate:
        type: string
        format: date-time
        x-nullable: true
      sitDepartureDate:
        type: string
        format: date-time
        x-nullable: true
      sitCustomerContacted:
        type: string
        format: date
        x-nullable: true
      sitRequestedDelivery:
        type: string
        format: date
        x-nullable: true
      sitDestinationOriginalAddress:
        $ref: '#/definitions/Address'
      sitOriginHHGOriginalAddress:
        $ref: '#/definitions/Address'
      sitOriginHHGActualAddress:
        $ref: '#/definitions/Address'
      sitDestinationFinalAddress:
        $ref: '#/definitions/Address'
      sitDeliveryMiles:
        type: integer
        x-nullable: true
      feeType:
        enum:
          - COUNSELING
          - CRATING
          - TRUCKING
          - SHUTTLE
        type: string
      id:
        example: 1f2270c7-7166-40ae-981e-b200ebdf3054
        format: uuid
        type: string
      quantity:
        type: integer
      rate:
        type: integer
      status:
        $ref: '#/definitions/MTOServiceItemStatus'
      submittedAt:
        format: date
        type: string
      total:
        format: cents
        type: integer
      estimatedWeight:
        type: integer
        description: estimated weight of the shuttle service item provided by the prime
        example: 2500
        x-formatting: weight
        x-nullable: true
      updatedAt:
        format: date-time
        type: string
      approvedAt:
        format: date-time
        type: string
        x-nullable: true
      rejectedAt:
        format: date-time
        type: string
        x-nullable: true
      eTag:
        type: string
      updateReason:
        type: string
        description: Reason for updating service item.
        x-nullable: true
      standaloneCrate:
        type: boolean
        x-nullable: true
      externalCrate:
        type: boolean
        x-nullable: true
      serviceRequestDocuments:
        $ref: '#/definitions/ServiceRequestDocuments'
      estimatedPrice:
        type: integer
        format: cents
        x-nullable: true
      lockedPriceCents:
        type: integer
        format: cents
        x-nullable: true
      market:
        type: string
        enum:
          - CONUS
          - OCONUS
        example: CONUS
        description: >-
          To identify whether the service was provided within (CONUS) or
          (OCONUS)
        x-nullable: true
      sort:
        type: string
        description: >-
          Sort order for service items to be displayed for a given shipment
          type.
        x-nullable: true
  MTOServiceItems:
    description: A list of service items connected to this shipment.
    type: array
    items:
      $ref: '#/definitions/MTOServiceItem'
  MTOAgent:
    type: object
    properties:
      id:
        example: 1f2270c7-7166-40ae-981e-b200ebdf3054
        format: uuid
        type: string
      mtoShipmentID:
        example: 1f2270c7-7166-40ae-981e-b200ebdf3054
        format: uuid
        type: string
      createdAt:
        format: date-time
        type: string
      updatedAt:
        format: date-time
        type: string
      firstName:
        type: string
        x-nullable: true
      lastName:
        type: string
        x-nullable: true
      email:
        type: string
        format: x-email
        pattern: (^[a-zA-Z0-9._%+-]+@[a-zA-Z0-9.-]+\.[a-zA-Z]{2,}$)|(^$)
        x-nullable: true
      phone:
        type: string
        format: telephone
        pattern: (^[2-9]\d{2}-\d{3}-\d{4}$)|(^$)
        x-nullable: true
      agentType:
        type: string
        enum:
          - RELEASING_AGENT
          - RECEIVING_AGENT
      eTag:
        type: string
  MTOAgents:
    items:
      $ref: '#/definitions/MTOAgent'
    type: array
  DestinationType:
    type: string
    title: Destination Type
    example: OTHER_THAN_AUTHORIZED
    x-nullable: true
    enum:
      - HOME_OF_RECORD
      - HOME_OF_SELECTION
      - PLACE_ENTERED_ACTIVE_DUTY
      - OTHER_THAN_AUTHORIZED
  MTOShipmentType:
    type: string
    title: Shipment Type
    example: HHG
    enum:
      - HHG
      - HHG_INTO_NTS
      - HHG_OUTOF_NTS
      - PPM
      - BOAT_HAUL_AWAY
      - BOAT_TOW_AWAY
      - MOBILE_HOME
      - UNACCOMPANIED_BAGGAGE
    x-display-value:
      HHG: HHG
      HHG_INTO_NTS: NTS
      HHG_OUTOF_NTS: NTS Release
      PPM: PPM
      BOAT_HAUL_AWAY: Boat Haul-Away
      BOAT_TOW_AWAY: Boat Tow-Away
      MOBILE_HOME: Mobile Home
      UNACCOMPANIED_BAGGAGE: Unaccompanied Baggage
  LOAType:
    description: The Line of accounting (TAC/SAC) type that will be used for the shipment
    type: string
    example: HHG
    enum:
      - HHG
      - NTS
  StorageFacility:
    description: The Storage Facility information for the shipment
    type: object
    properties:
      id:
        type: string
        format: uuid
        example: c56a4180-65aa-42ec-a945-5fd21dec0538
      facilityName:
        type: string
      address:
        $ref: '#/definitions/Address'
      lotNumber:
        type: string
        x-nullable: true
      phone:
        type: string
        format: telephone
        pattern: ^[2-9]\d{2}-\d{3}-\d{4}$
        x-nullable: true
      email:
        type: string
        format: x-email
        pattern: ^[a-zA-Z0-9._%+-]+@[a-zA-Z0-9.-]+\.[a-zA-Z]{2,}$
        x-nullable: true
      eTag:
        type: string
        readOnly: true
  PPMDestinationAddress:
    description: A postal address
    type: object
    properties:
      id:
        type: string
        format: uuid
        example: c56a4180-65aa-42ec-a945-5fd21dec0538
      streetAddress1:
        type: string
        example: 123 Main Ave
        x-nullable: true
        title: Street address 1
      streetAddress2:
        type: string
        example: Apartment 9000
        x-nullable: true
        title: Street address 2
      streetAddress3:
        type: string
        example: Montmârtre
        x-nullable: true
        title: Address Line 3
      city:
        type: string
        example: Anytown
        title: City
      eTag:
        type: string
        readOnly: true
      state:
        title: State
        type: string
        x-display-value:
          AL: AL
          AK: AK
          AR: AR
          AZ: AZ
          CA: CA
          CO: CO
          CT: CT
          DC: DC
          DE: DE
          FL: FL
          GA: GA
          HI: HI
          IA: IA
          ID: ID
          IL: IL
          IN: IN
          KS: KS
          KY: KY
          LA: LA
          MA: MA
          MD: MD
          ME: ME
          MI: MI
          MN: MN
          MO: MO
          MS: MS
          MT: MT
          NC: NC
          ND: ND
          NE: NE
          NH: NH
          NJ: NJ
          NM: NM
          NV: NV
          NY: NY
          OH: OH
          OK: OK
          OR: OR
          PA: PA
          RI: RI
          SC: SC
          SD: SD
          TN: TN
          TX: TX
          UT: UT
          VA: VA
          VT: VT
          WA: WA
          WI: WI
          WV: WV
          WY: WY
        enum:
          - AL
          - AK
          - AR
          - AZ
          - CA
          - CO
          - CT
          - DC
          - DE
          - FL
          - GA
          - HI
          - IA
          - ID
          - IL
          - IN
          - KS
          - KY
          - LA
          - MA
          - MD
          - ME
          - MI
          - MN
          - MO
          - MS
          - MT
          - NC
          - ND
          - NE
          - NH
          - NJ
          - NM
          - NV
          - NY
          - OH
          - OK
          - OR
          - PA
          - RI
          - SC
          - SD
          - TN
          - TX
          - UT
          - VA
          - VT
          - WA
          - WI
          - WV
          - WY
      postalCode:
        type: string
        format: zip
        title: ZIP
        example: '90210'
        pattern: ^(\d{5}([\-]\d{4})?)$
      country:
        type: string
        title: Country
        x-nullable: true
        example: USA
        default: USA
      county:
        type: string
        title: County
        x-nullable: true
        example: LOS ANGELES
      usPostRegionCitiesID:
        type: string
        format: uuid
        example: c56a4180-65aa-42ec-a945-5fd21dec0538
    required:
      - city
      - state
      - postalCode
  SITLocationType:
    description: The list of SIT location types.
    type: string
    enum:
      - ORIGIN
      - DESTINATION
  MTOShipmentStatus:
    type: string
    title: Shipment Status
    example: SUBMITTED
    enum:
      - SUBMITTED
      - REJECTED
      - APPROVED
      - CANCELLATION_REQUESTED
      - CANCELED
      - DIVERSION_REQUESTED
  ReweighRequester:
    type: string
    enum:
      - CUSTOMER
      - PRIME
      - SYSTEM
      - TOO
  Reweigh:
    description: >-
      A reweigh  is when a shipment is weighed for a second time due to the
      request of a customer, the contractor, system or TOO.
    type: object
    properties:
      id:
        example: 1f2270c7-7166-40ae-981e-b200ebdf3054
        format: uuid
        type: string
      requestedAt:
        format: date-time
        type: string
      requestedBy:
        $ref: '#/definitions/ReweighRequester'
      shipmentID:
        example: 1f2270c7-7166-40ae-981e-b200ebdf3054
        format: uuid
        type: string
      verificationProvidedAt:
        x-nullable: true
        x-omitempty: false
        format: date-time
        type: string
      verificationReason:
        example: >-
          The reweigh was not performed due to some justification provided by
          the counselor
        type: string
        x-nullable: true
        x-omitempty: false
      weight:
        example: 2000
        type: integer
        x-formatting: weight
        x-nullable: true
        x-omitempty: false
  SITExtension:
    type: object
    description: >-
      A storage in transit (SIT) Extension is a request for an increase in the
      billable number of days a shipment is allowed to be in SIT.
    properties:
      id:
        example: 1f2270c7-7166-40ae-981e-b200ebdf3054
        format: uuid
        type: string
      mtoShipmentID:
        example: 1f2270c7-7166-40ae-981e-b200ebdf3054
        format: uuid
        type: string
      requestReason:
        type: string
        enum:
          - SERIOUS_ILLNESS_MEMBER
          - SERIOUS_ILLNESS_DEPENDENT
          - IMPENDING_ASSIGNEMENT
          - DIRECTED_TEMPORARY_DUTY
          - NONAVAILABILITY_OF_CIVILIAN_HOUSING
          - AWAITING_COMPLETION_OF_RESIDENCE
          - OTHER
      contractorRemarks:
        example: We need SIT additional days. The customer has not found a house yet.
        type: string
        x-nullable: true
        x-omitempty: false
      requestedDays:
        type: integer
        example: 30
      status:
        enum:
          - PENDING
          - APPROVED
          - DENIED
      approvedDays:
        type: integer
        example: 30
        x-nullable: true
        x-omitempty: false
      decisionDate:
        format: date-time
        type: string
        x-nullable: true
        x-omitempty: false
      officeRemarks:
        type: string
        x-nullable: true
        x-omitempty: false
      createdAt:
        format: date-time
        type: string
        readOnly: true
      updatedAt:
        format: date-time
        type: string
        readOnly: true
      eTag:
        type: string
        readOnly: true
  SITExtensions:
    type: array
    items:
      $ref: '#/definitions/SITExtension'
  SITSummary:
    properties:
      firstDaySITServiceItemID:
        type: string
        format: uuid
        example: c56a4180-65aa-42ec-a945-5fd21dec0538
      location:
        enum:
          - ORIGIN
          - DESTINATION
      daysInSIT:
        type: integer
        minimum: 0
      sitEntryDate:
        type: string
        format: date-time
      sitDepartureDate:
        type: string
        format: date-time
        x-nullable: true
      sitAuthorizedEndDate:
        type: string
        format: date-time
      sitCustomerContacted:
        type: string
        format: date-time
        x-nullable: true
      sitRequestedDelivery:
        type: string
        format: date-time
        x-nullable: true
  SITServiceItemGrouping:
    properties:
      summary:
        $ref: '#/definitions/SITSummary'
        description: >
          Holds the top level summary of a Service Item Grouping, detailing the
          ServiceItemID of the first day SIT service item (Eg, DOFSIT, DOASIT),
          the location (ORIGIN/DESTINATION), how many days the provided instance
          of SIT has been in storage, SIT entry date, departure date, authorized
          end date, customer contacted date, requested delivery date.

          This is provided at a top level because due to our service item
          architecture, SIT information is sometimes split across multiple
          service items, and this summary is a compilation of said information.
          This prevents the need to loop over many service items.
      serviceItems:
        $ref: '#/definitions/MTOServiceItems'
  SITServiceItemGroupings:
    description: >
      Holds groupings of SIT service items and their summaries, detailing the
      summary ServiceItemID of the first day SIT service item (Eg, DOFSIT,
      DOASIT), the location (ORIGIN/DESTINATION), how many days the provided
      instance of SIT has been in storage, SIT entry date, departure date,
      authorized end date, customer contacted date, requested delivery date.
    type: array
    items:
      $ref: '#/definitions/SITServiceItemGrouping'
  SITStatus:
    properties:
      totalSITDaysUsed:
        type: integer
        minimum: 0
      totalDaysRemaining:
        type: integer
        minimum: 0
      calculatedTotalDaysInSIT:
        type: integer
        minimum: 0
      currentSIT:
        type: object
        properties:
          serviceItemID:
            type: string
            format: uuid
            example: c56a4180-65aa-42ec-a945-5fd21dec0538
          location:
            enum:
              - ORIGIN
              - DESTINATION
          daysInSIT:
            type: integer
            minimum: 0
          sitEntryDate:
            type: string
            format: date
            x-nullable: true
          sitDepartureDate:
            type: string
            format: date
            x-nullable: true
          sitAuthorizedEndDate:
            type: string
            format: date
            x-nullable: true
          sitCustomerContacted:
            type: string
            format: date
            x-nullable: true
          sitRequestedDelivery:
            type: string
            format: date
            x-nullable: true
      pastSITServiceItemGroupings:
        $ref: '#/definitions/SITServiceItemGroupings'
        description: >
          A list of past SIT service item groupings. These will contain the
          given SIT service items for an instance of SIT (Either Origin or
          Destination), grouped by the date they went into SIT and service items
          limited explicitly to SIT related Re Service Codes.
  PPMShipmentStatus:
    description: |
      Status of the PPM Shipment:
        * **DRAFT**: The customer has created the PPM shipment but has not yet submitted their move for counseling.
        * **SUBMITTED**: The shipment belongs to a move that has been submitted by the customer or has been created by a Service Counselor or Prime Contractor for a submitted move.
        * **WAITING_ON_CUSTOMER**: The PPM shipment has been approved and the customer may now provide their actual move closeout information and documentation required to get paid.
        * **NEEDS_ADVANCE_APPROVAL**: The shipment was counseled by the Prime Contractor and approved but an advance was requested so will need further financial approval from the government.
        * **NEEDS_CLOSEOUT**: The customer has provided their closeout weight tickets, receipts, and expenses and certified it for the Service Counselor to approve, exclude or reject.
        * **CLOSEOUT_COMPLETE**: The Service Counselor has reviewed all of the customer's PPM closeout documentation and authorizes the customer can download and submit their finalized SSW packet.
    type: string
    readOnly: true
    enum:
      - DRAFT
      - SUBMITTED
      - WAITING_ON_CUSTOMER
      - NEEDS_ADVANCE_APPROVAL
      - NEEDS_CLOSEOUT
      - CLOSEOUT_COMPLETE
      - CANCELED
  PPMAdvanceStatus:
    type: string
    title: PPM Advance Status
    description: >-
      Indicates whether an advance status has been accepted, rejected, or
      edited, or a prime counseled PPM has been received or not received
    x-nullable: true
    enum:
      - APPROVED
      - REJECTED
      - EDITED
      - RECEIVED
      - NOT_RECEIVED
  OmittablePPMDocumentStatus:
    description: Status of the PPM document.
    type: string
    enum:
      - APPROVED
      - EXCLUDED
      - REJECTED
    x-display-value:
      APPROVED: Approved
      EXCLUDED: Excluded
      REJECTED: Rejected
    x-nullable: true
    x-omitempty: false
  PPMDocumentStatusReason:
    description: The reason the services counselor has excluded or rejected the item.
    type: string
    x-nullable: true
    x-omitempty: false
  WeightTicket:
    description: >-
      Vehicle and optional trailer information and weight documents used to move
      this PPM shipment.
    type: object
    properties:
      id:
        description: ID of this set of weight tickets.
        type: string
        format: uuid
        example: c56a4180-65aa-42ec-a945-5fd21dec0538
        readOnly: true
      ppmShipmentId:
        description: The ID of the PPM shipment that this set of weight tickets is for.
        type: string
        format: uuid
        example: c56a4180-65aa-42ec-a945-5fd21dec0538
        readOnly: true
      createdAt:
        type: string
        format: date-time
        readOnly: true
      updatedAt:
        type: string
        format: date-time
        readOnly: true
      vehicleDescription:
        description: >-
          Description of the vehicle used for the trip. E.g. make/model, type of
          truck/van, etc.
        type: string
        x-nullable: true
        x-omitempty: false
      emptyWeight:
        description: Weight of the vehicle when empty.
        type: integer
        minimum: 0
        x-nullable: true
        x-omitempty: false
      submittedEmptyWeight:
        description: Customer submitted weight of the vehicle when empty.
        type: integer
        minimum: 0
        x-nullable: true
        x-omitempty: false
      missingEmptyWeightTicket:
        description: >-
          Indicates if the customer is missing a weight ticket for the vehicle
          weight when empty.
        type: boolean
        x-nullable: true
        x-omitempty: false
      emptyDocumentId:
        description: >-
          ID of the document that is associated with the user uploads containing
          the vehicle weight when empty.
        type: string
        format: uuid
        readOnly: true
      emptyDocument:
        allOf:
          - description: >-
              Document that is associated with the user uploads containing the
              vehicle weight when empty.
          - $ref: '#/definitions/Document'
      fullWeight:
        description: The weight of the vehicle when full.
        type: integer
        minimum: 0
        x-nullable: true
        x-omitempty: false
      submittedFullWeight:
        description: Customer submitted weight of the vehicle when full.
        type: integer
        minimum: 0
        x-nullable: true
        x-omitempty: false
      missingFullWeightTicket:
        description: >-
          Indicates if the customer is missing a weight ticket for the vehicle
          weight when full.
        type: boolean
        x-nullable: true
        x-omitempty: false
      fullDocumentId:
        description: >-
          ID of the document that is associated with the user uploads containing
          the vehicle weight when full.
        type: string
        format: uuid
        example: c56a4180-65aa-42ec-a945-5fd21dec0538
        readOnly: true
      fullDocument:
        allOf:
          - description: >-
              Document that is associated with the user uploads containing the
              vehicle weight when full.
          - $ref: '#/definitions/Document'
      ownsTrailer:
        description: Indicates if the customer used a trailer they own for the move.
        type: boolean
        x-nullable: true
        x-omitempty: false
      submittedOwnsTrailer:
        description: Indicates if the customer used a trailer they own for the move.
        type: boolean
        x-nullable: true
        x-omitempty: false
      trailerMeetsCriteria:
        description: >-
          Indicates if the trailer that the customer used meets all the criteria
          to be claimable.
        type: boolean
        x-nullable: true
        x-omitempty: false
      submittedTrailerMeetsCriteria:
        description: >-
          Indicates if the trailer that the customer used meets all the criteria
          to be claimable.
        type: boolean
        x-nullable: true
        x-omitempty: false
      proofOfTrailerOwnershipDocumentId:
        description: >-
          ID of the document that is associated with the user uploads containing
          the proof of trailer ownership.
        type: string
        format: uuid
        example: c56a4180-65aa-42ec-a945-5fd21dec0538
        readOnly: true
      proofOfTrailerOwnershipDocument:
        allOf:
          - description: >-
              Document that is associated with the user uploads containing the
              proof of trailer ownership.
          - $ref: '#/definitions/Document'
      status:
        $ref: '#/definitions/OmittablePPMDocumentStatus'
      reason:
        $ref: '#/definitions/PPMDocumentStatusReason'
      adjustedNetWeight:
        description: Indicates the adjusted net weight of the vehicle
        type: integer
        minimum: 0
        x-nullable: true
        x-omitempty: false
      netWeightRemarks:
        description: Remarks explaining any edits made to the net weight
        type: string
        x-nullable: true
        x-omitempty: false
      eTag:
        description: A hash that should be used as the "If-Match" header for any updates.
        type: string
        readOnly: true
    required:
      - ppmShipmentId
      - createdAt
      - updatedAt
      - emptyDocumentId
      - emptyDocument
      - fullDocument
      - fullDocumentId
      - proofOfTrailerOwnershipDocument
      - proofOfTrailerOwnershipDocumentId
  WeightTickets:
    description: All weight tickets associated with a PPM shipment.
    type: array
    items:
      $ref: '#/definitions/WeightTicket'
    x-omitempty: false
  OmittableMovingExpenseType:
    type: string
    description: Moving Expense Type
    enum:
      - CONTRACTED_EXPENSE
      - GAS
      - OIL
      - OTHER
      - PACKING_MATERIALS
      - RENTAL_EQUIPMENT
      - STORAGE
      - TOLLS
      - WEIGHING_FEE
    x-display-value:
      CONTRACTED_EXPENSE: Contracted expense
      GAS: Gas
      OIL: Oil
      OTHER: Other
      PACKING_MATERIALS: Packing materials
      STORAGE: Storage
      RENTAL_EQUIPMENT: Rental equipment
      TOLLS: Tolls
      WEIGHING_FEE: Weighing fee
    x-nullable: true
    x-omitempty: false
  SubmittedMovingExpenseType:
    type: string
    description: Customer Submitted Moving Expense Type
    enum:
      - CONTRACTED_EXPENSE
      - GAS
      - OIL
      - OTHER
      - PACKING_MATERIALS
      - RENTAL_EQUIPMENT
      - STORAGE
      - TOLLS
      - WEIGHING_FEE
    x-display-value:
      CONTRACTED_EXPENSE: Contracted expense
      GAS: Gas
      OIL: Oil
      OTHER: Other
      PACKING_MATERIALS: Packing materials
      STORAGE: Storage
      RENTAL_EQUIPMENT: Rental equipment
      TOLLS: Tolls
      WEIGHING_FEE: Weighing fee
    x-nullable: true
    x-omitempty: false
  MovingExpense:
    description: >-
      Expense information and receipts of costs incurred that can be reimbursed
      while moving a PPM shipment.
    type: object
    properties:
      id:
        description: Unique primary identifier of the Moving Expense object
        type: string
        format: uuid
        example: c56a4180-65aa-42ec-a945-5fd21dec0538
        readOnly: true
      ppmShipmentId:
        description: The PPM Shipment id that this moving expense belongs to
        type: string
        format: uuid
        example: c56a4180-65aa-42ec-a945-5fd21dec0538
        readOnly: true
      documentId:
        description: The id of the Document that contains all file uploads for this expense
        type: string
        format: uuid
        example: c56a4180-65aa-42ec-a945-5fd21dec0538
        readOnly: true
      document:
        allOf:
          - description: >-
              The Document object that contains all file uploads for this
              expense
          - $ref: '#/definitions/Document'
      movingExpenseType:
        $ref: '#/definitions/OmittableMovingExpenseType'
      submittedMovingExpenseType:
        $ref: '#/definitions/SubmittedMovingExpenseType'
      description:
        description: A brief description of the expense
        type: string
        x-nullable: true
        x-omitempty: false
      submittedDescription:
        description: Customer submitted description of the expense
        type: string
        x-nullable: true
        x-omitempty: false
      paidWithGtcc:
        description: >-
          Indicates if the service member used their government issued card to
          pay for the expense
        type: boolean
        x-nullable: true
        x-omitempty: false
      amount:
        description: The total amount of the expense as indicated on the receipt
        type: integer
        x-nullable: true
        x-omitempty: false
      submittedAmount:
        description: >-
          Customer submitted total amount of the expense as indicated on the
          receipt
        type: integer
        x-nullable: true
        x-omitempty: false
      missingReceipt:
        description: >-
          Indicates if the service member is missing the receipt with the proof
          of expense amount
        type: boolean
        x-nullable: true
        x-omitempty: false
      status:
        $ref: '#/definitions/OmittablePPMDocumentStatus'
      reason:
        $ref: '#/definitions/PPMDocumentStatusReason'
      sitStartDate:
        description: >-
          The date the shipment entered storage, applicable for the `STORAGE`
          movingExpenseType only
        type: string
        example: '2022-04-26'
        format: date
        x-nullable: true
        x-omitempty: false
      submittedSitStartDate:
        description: >-
          Customer submitted date the shipment entered storage, applicable for
          the `STORAGE` movingExpenseType only
        type: string
        example: '2022-04-26'
        format: date
        x-nullable: true
        x-omitempty: false
      sitEndDate:
        description: >-
          The date the shipment exited storage, applicable for the `STORAGE`
          movingExpenseType only
        type: string
        example: '2018-05-26'
        format: date
        x-nullable: true
        x-omitempty: false
      submittedSitEndDate:
        description: >-
          Customer submitted date the shipment exited storage, applicable for
          the `STORAGE` movingExpenseType only
        type: string
        example: '2018-05-26'
        format: date
        x-nullable: true
        x-omitempty: false
      createdAt:
        description: >-
          Timestamp the moving expense object was initially created in the
          system (UTC)
        type: string
        format: date-time
        readOnly: true
      updatedAt:
        description: >-
          Timestamp when a property of this moving expense object was last
          modified (UTC)
        type: string
        format: date-time
        readOnly: true
      eTag:
        description: A hash that should be used as the "If-Match" header for any updates.
        type: string
        readOnly: true
      weightStored:
        description: The total weight stored in PPM SIT
        type: integer
        x-nullable: true
        x-omitempty: false
      sitLocation:
        allOf:
          - $ref: '#/definitions/SITLocationType'
          - x-nullable: true
          - x-omitempty: false
      sitEstimatedCost:
        description: >-
          The estimated amount that the government will pay the service member
          to put their goods into storage. This estimated storage cost is
          separate from the estimated incentive.
        type: integer
        format: cents
        x-nullable: true
        x-omitempty: false
      sitReimburseableAmount:
        description: The amount of SIT that will be reimbursed
        type: integer
        x-nullable: true
        x-omitempty: false
    required:
      - id
      - createdAt
      - updatedAt
      - ppmShipmentId
      - documentId
      - document
  ProGearWeightTicket:
    description: Pro-gear associated information and weight docs for a PPM shipment
    type: object
    properties:
      id:
        description: The ID of the pro-gear weight ticket.
        type: string
        format: uuid
        example: c56a4180-65aa-42ec-a945-5fd21dec0538
        readOnly: true
      ppmShipmentId:
        description: >-
          The ID of the PPM shipment that this pro-gear weight ticket is
          associated with.
        type: string
        format: uuid
        example: c56a4180-65aa-42ec-a945-5fd21dec0538
        readOnly: true
      updatedAt:
        type: string
        format: date-time
        readOnly: true
      createdAt:
        type: string
        format: date-time
        readOnly: true
      belongsToSelf:
        description: >-
          Indicates if this information is for the customer's own pro-gear,
          otherwise, it's the spouse's.
        type: boolean
        x-nullable: true
        x-omitempty: false
      submittedBelongsToSelf:
        description: >-
          Indicates if this information is for the customer's own pro-gear,
          otherwise, it's the spouse's.
        type: boolean
        x-nullable: true
        x-omitempty: false
      description:
        description: Describes the pro-gear that was moved.
        type: string
        x-nullable: true
        x-omitempty: false
      hasWeightTickets:
        description: >-
          Indicates if the user has a weight ticket for their pro-gear,
          otherwise they have a constructed weight.
        type: boolean
        x-nullable: true
        x-omitempty: false
      submittedHasWeightTickets:
        description: >-
          Indicates if the user has a weight ticket for their pro-gear,
          otherwise they have a constructed weight.
        type: boolean
        x-nullable: true
        x-omitempty: false
      weight:
        description: Weight of the pro-gear.
        type: integer
        minimum: 0
        x-nullable: true
        x-omitempty: false
      submittedWeight:
        description: Customer submitted weight of the pro-gear.
        type: integer
        minimum: 0
        x-nullable: true
        x-omitempty: false
      documentId:
        description: >-
          The ID of the document that is associated with the user uploads
          containing the pro-gear weight.
        type: string
        format: uuid
        example: c56a4180-65aa-42ec-a945-5fd21dec0538
        readOnly: true
      document:
        allOf:
          - description: >-
              Document that is associated with the user uploads containing the
              pro-gear weight.
          - $ref: '#/definitions/Document'
      status:
        $ref: '#/definitions/OmittablePPMDocumentStatus'
      reason:
        $ref: '#/definitions/PPMDocumentStatusReason'
      eTag:
        description: A hash that should be used as the "If-Match" header for any updates.
        type: string
        readOnly: true
    required:
      - ppmShipmentId
      - createdAt
      - updatedAt
      - documentId
      - document
  SignedCertificationType:
    description: |
      The type of signed certification:
        - PPM_PAYMENT: This is used when the customer has a PPM shipment that they have uploaded their documents for and are
            ready to submit their documentation for review. When they submit, they will be asked to sign certifying the
            information is correct.
        - SHIPMENT: This is used when a customer submits their move with their shipments to be reviewed by office users.
        - PRE_CLOSEOUT_REVIEWED_PPM_PAYMENT: This is used when a move has a PPM shipment and is set to
             service-counseling-completed "Submit move details" by service counselor.
        - CLOSEOUT_REVIEWED_PPM_PAYMENT: This is used when a PPM shipment is reviewed by counselor in close out queue.
    type: string
    enum:
      - PPM_PAYMENT
      - SHIPMENT
      - PRE_CLOSEOUT_REVIEWED_PPM_PAYMENT
      - CLOSEOUT_REVIEWED_PPM_PAYMENT
    readOnly: true
  SignedCertification:
    description: Signed certification
    type: object
    properties:
      id:
        description: The ID of the signed certification.
        type: string
        format: uuid
        example: c56a4180-65aa-42ec-a945-5fd21dec0538
        readOnly: true
      submittingUserId:
        description: The ID of the user that signed.
        type: string
        format: uuid
        example: c56a4180-65aa-42ec-a945-5fd21dec0538
        readOnly: true
      moveId:
        description: The ID of the move associated with this signed certification.
        type: string
        format: uuid
        example: c56a4180-65aa-42ec-a945-5fd21dec0538
        readOnly: true
      ppmId:
        description: >-
          The ID of the PPM shipment associated with this signed certification,
          if any.
        type: string
        format: uuid
        example: c56a4180-65aa-42ec-a945-5fd21dec0538
        readOnly: true
        x-nullable: true
        x-omitempty: false
      certificationType:
        $ref: '#/definitions/SignedCertificationType'
      certificationText:
        description: Full text that the customer agreed to and signed.
        type: string
      signature:
        description: The signature that the customer provided.
        type: string
      date:
        description: Date that the customer signed the certification.
        type: string
        format: date
      createdAt:
        type: string
        format: date-time
        readOnly: true
      updatedAt:
        type: string
        format: date-time
        readOnly: true
      eTag:
        description: A hash that should be used as the "If-Match" header for any updates.
        type: string
        readOnly: true
    required:
      - id
      - submittingUserId
      - moveId
      - certificationType
      - certificationText
      - signature
      - date
      - createdAt
      - updatedAt
      - eTag
  PPMShipment:
    description: >-
      A personally procured move is a type of shipment that a service member
      moves themselves.
    x-nullable: true
    properties:
      id:
        description: Primary auto-generated unique identifier of the PPM shipment object
        example: 1f2270c7-7166-40ae-981e-b200ebdf3054
        format: uuid
        type: string
        readOnly: true
      shipmentId:
        description: The id of the parent MTOShipment object
        example: 1f2270c7-7166-40ae-981e-b200ebdf3054
        format: uuid
        type: string
        readOnly: true
      createdAt:
        description: Timestamp of when the PPM Shipment was initially created (UTC)
        format: date-time
        type: string
        readOnly: true
      updatedAt:
        description: Timestamp of when a property of this object was last updated (UTC)
        format: date-time
        type: string
        readOnly: true
      status:
        $ref: '#/definitions/PPMShipmentStatus'
      w2Address:
        x-nullable: true
        $ref: '#/definitions/Address'
      advanceStatus:
        $ref: '#/definitions/PPMAdvanceStatus'
      expectedDepartureDate:
        description: |
          Date the customer expects to begin their move.
        format: date
        type: string
      actualMoveDate:
        description: The actual start date of when the PPM shipment left the origin.
        format: date
        type: string
        x-nullable: true
        x-omitempty: false
      submittedAt:
        description: >-
          The timestamp of when the customer submitted their PPM documentation
          to the counselor for review.
        format: date-time
        type: string
        x-nullable: true
        x-omitempty: false
      reviewedAt:
        description: >-
          The timestamp of when the Service Counselor has reviewed all of the
          closeout documents.
        format: date-time
        type: string
        x-nullable: true
        x-omitempty: false
      approvedAt:
        description: >-
          The timestamp of when the shipment was approved and the service member
          can begin their move.
        format: date-time
        type: string
        x-nullable: true
        x-omitempty: false
      pickupAddress:
        $ref: '#/definitions/Address'
      secondaryPickupAddress:
        allOf:
          - $ref: '#/definitions/Address'
          - x-nullable: true
          - x-omitempty: false
      hasSecondaryPickupAddress:
        type: boolean
        x-omitempty: false
        x-nullable: true
      tertiaryPickupAddress:
        allOf:
          - $ref: '#/definitions/Address'
          - x-nullable: true
          - x-omitempty: false
      hasTertiaryPickupAddress:
        type: boolean
        x-omitempty: false
        x-nullable: true
      actualPickupPostalCode:
        description: >
          The actual postal code where the PPM shipment started. To be filled
          once the customer has moved the shipment.
        format: zip
        type: string
        title: ZIP
        example: '90210'
        pattern: ^(\d{5})$
        x-nullable: true
        x-omitempty: false
      destinationAddress:
        $ref: '#/definitions/Address'
      secondaryDestinationAddress:
        allOf:
          - $ref: '#/definitions/Address'
          - x-nullable: true
          - x-omitempty: false
      hasSecondaryDestinationAddress:
        type: boolean
        x-omitempty: false
        x-nullable: true
      tertiaryDestinationAddress:
        allOf:
          - $ref: '#/definitions/Address'
          - x-nullable: true
          - x-omitempty: false
      hasTertiaryDestinationAddress:
        type: boolean
        x-omitempty: false
        x-nullable: true
      actualDestinationPostalCode:
        description: >
          The actual postal code where the PPM shipment ended. To be filled once
          the customer has moved the shipment.
        format: zip
        type: string
        title: ZIP
        example: '90210'
        pattern: ^(\d{5})$
        x-nullable: true
        x-omitempty: false
      sitExpected:
        description: >
          Captures whether some or all of the PPM shipment will require
          temporary storage at the origin or destination.


          Must be set to `true` when providing `sitLocation`,
          `sitEstimatedWeight`, `sitEstimatedEntryDate`, and
          `sitEstimatedDepartureDate` values to calculate the
          `sitEstimatedCost`.
        type: boolean
      estimatedWeight:
        description: The estimated weight of the PPM shipment goods being moved.
        type: integer
        example: 4200
        x-nullable: true
        x-omitempty: false
      allowableWeight:
        description: The allowable weight of the PPM shipment goods being moved.
        type: integer
        example: 4300
        minimum: 0
        x-nullable: true
        x-omitempty: false
      hasProGear:
        description: >
          Indicates whether PPM shipment has pro gear for themselves or their
          spouse.
        type: boolean
        x-nullable: true
        x-omitempty: false
      proGearWeight:
        description: >-
          The estimated weight of the pro-gear being moved belonging to the
          service member.
        type: integer
        x-nullable: true
        x-omitempty: false
      spouseProGearWeight:
        description: >-
          The estimated weight of the pro-gear being moved belonging to a
          spouse.
        type: integer
        x-nullable: true
        x-omitempty: false
      estimatedIncentive:
        description: >-
          The estimated amount the government will pay the service member to
          move their belongings based on the moving date, locations, and
          shipment weight.
        type: integer
        format: cents
        x-nullable: true
        x-omitempty: false
      maxIncentive:
        description: >-
          The max amount the government will pay the service member to move
          their belongings based on the moving date, locations, and shipment
          weight.
        type: integer
        format: cents
        x-nullable: true
        x-omitempty: false
      finalIncentive:
        description: >
          The final calculated incentive for the PPM shipment. This does not
          include **SIT** as it is a reimbursement.
        type: integer
        format: cents
        x-nullable: true
        x-omitempty: false
        readOnly: true
      hasRequestedAdvance:
        description: |
          Indicates whether an advance has been requested for the PPM shipment.
        type: boolean
        x-nullable: true
        x-omitempty: false
      advanceAmountRequested:
        description: >
          The amount requested as an advance by the service member up to a
          maximum percentage of the estimated incentive.
        type: integer
        format: cents
        x-nullable: true
        x-omitempty: false
      hasReceivedAdvance:
        description: |
          Indicates whether an advance was received for the PPM shipment.
        type: boolean
        x-nullable: true
        x-omitempty: false
      advanceAmountReceived:
        description: |
          The amount received for an advance, or null if no advance is received.
        type: integer
        format: cents
        x-nullable: true
        x-omitempty: false
      sitLocation:
        allOf:
          - $ref: '#/definitions/SITLocationType'
          - x-nullable: true
          - x-omitempty: false
      sitEstimatedWeight:
        description: The estimated weight of the goods being put into storage.
        type: integer
        example: 2000
        x-nullable: true
        x-omitempty: false
      sitEstimatedEntryDate:
        description: The date that goods will first enter the storage location.
        format: date
        type: string
        x-nullable: true
        x-omitempty: false
      sitEstimatedDepartureDate:
        description: The date that goods will exit the storage location.
        format: date
        type: string
        x-nullable: true
        x-omitempty: false
      sitEstimatedCost:
        description: >-
          The estimated amount that the government will pay the service member
          to put their goods into storage. This estimated storage cost is
          separate from the estimated incentive.
        type: integer
        format: cents
        x-nullable: true
        x-omitempty: false
      weightTickets:
        $ref: '#/definitions/WeightTickets'
      movingExpenses:
        description: All expense documentation receipt records of this PPM shipment.
        items:
          $ref: '#/definitions/MovingExpense'
        type: array
      proGearWeightTickets:
        description: >-
          All pro-gear weight ticket documentation records for this PPM
          shipment.
        type: array
        items:
          $ref: '#/definitions/ProGearWeightTicket'
      isActualExpenseReimbursement:
        description: >-
          Used for PPM shipments only. Denotes if this shipment uses the Actual
          Expense Reimbursement method.
        type: boolean
        example: false
        x-omitempty: false
        x-nullable: true
      signedCertification:
        $ref: '#/definitions/SignedCertification'
      eTag:
        description: >-
          A hash unique to this shipment that should be used as the "If-Match"
          header for any updates.
        type: string
        readOnly: true
    required:
      - id
      - shipmentId
      - createdAt
      - status
      - expectedDepartureDate
      - sitExpected
      - eTag
  BoatShipment:
    x-nullable: true
    properties:
      id:
        description: Primary auto-generated unique identifier of the Boat shipment object
        example: 1f2270c7-7166-40ae-981e-b200ebdf3054
        format: uuid
        type: string
        readOnly: true
      shipmentId:
        description: The id of the parent MTOShipment object
        example: 1f2270c7-7166-40ae-981e-b200ebdf3054
        format: uuid
        type: string
        readOnly: true
      createdAt:
        description: Timestamp of when the Boat Shipment was initially created (UTC)
        format: date-time
        type: string
        readOnly: true
      updatedAt:
        description: Timestamp of when a property of this object was last updated (UTC)
        format: date-time
        type: string
        readOnly: true
      type:
        type: string
        enum:
          - HAUL_AWAY
          - TOW_AWAY
      year:
        type: integer
        description: Year of the Boat
      make:
        type: string
        description: Make of the Boat
      model:
        type: string
        description: Model of the Boat
      lengthInInches:
        type: integer
        description: Length of the Boat in inches
      widthInInches:
        type: integer
        description: Width of the Boat in inches
      heightInInches:
        type: integer
        description: Height of the Boat in inches
      hasTrailer:
        type: boolean
        description: Does the boat have a trailer
      isRoadworthy:
        type: boolean
        description: Is the trailer roadworthy
        x-nullable: true
      eTag:
        description: >-
          A hash unique to this shipment that should be used as the "If-Match"
          header for any updates.
        type: string
        readOnly: true
    required:
      - id
      - shipmentId
      - createdAt
      - type
      - year
      - make
      - model
      - lengthInInches
      - widthInInches
      - heightInInches
      - hasTrailer
      - eTag
  MobileHome:
    description: >-
      A mobile home is a type of shipment that a service member moves a mobile
      home.
    x-nullable: true
    properties:
      id:
        description: Primary auto-generated unique identifier of the Mobile Home object
        example: 1f2270c7-7166-40ae-981e-b200ebdf3054
        format: uuid
        type: string
        readOnly: true
      shipmentId:
        description: The id of the parent MTOShipment object
        example: 1f2270c7-7166-40ae-981e-b200ebdf3054
        format: uuid
        type: string
        readOnly: true
      make:
        description: The make of the mobile home
        type: string
      model:
        description: The model of the mobile home.
        type: string
      year:
        description: The year the mobile home was made.
        type: integer
      lengthInInches:
        type: integer
      widthInInches:
        type: integer
      heightInInches:
        type: integer
      updatedAt:
        description: Timestamp of when a property of this object was last updated (UTC)
        format: date-time
        type: string
        readOnly: true
      createdAt:
        description: Timestamp of when a property of this object was created (UTC)
        format: date-time
        type: string
        readOnly: true
      eTag:
        description: >-
          A hash unique to this shipment that should be used as the "If-Match"
          header for any updates.
        type: string
        readOnly: true
  ShipmentAddressUpdateStatus:
    type: string
    title: Status
    readOnly: true
    x-display-value:
      REQUESTED: REQUESTED
      REJECTED: REJECTED
      APPROVED: APPROVED
    enum:
      - REQUESTED
      - REJECTED
      - APPROVED
  ShipmentAddressUpdate:
    description: >
      This represents a delivery address change request made by the Prime that
      is either auto-approved or requires review if the pricing criteria has
      changed. If criteria has changed, then it must be approved or rejected by
      a TOO.
    type: object
    properties:
      id:
        type: string
        format: uuid
        example: c56a4180-65aa-42ec-a945-5fd21dec0538
        readOnly: true
      contractorRemarks:
        type: string
        example: This is a contractor remark
        title: Contractor Remarks
        description: The reason there is an address change.
        readOnly: true
      officeRemarks:
        type: string
        example: This is an office remark
        title: Office Remarks
        x-nullable: true
        description: The TOO comment on approval or rejection.
      status:
        $ref: '#/definitions/ShipmentAddressUpdateStatus'
      shipmentID:
        type: string
        format: uuid
        example: c56a4180-65aa-42ec-a945-5fd21dec0538
        readOnly: true
      originalAddress:
        $ref: '#/definitions/Address'
      newAddress:
        $ref: '#/definitions/Address'
      sitOriginalAddress:
        $ref: '#/definitions/Address'
      oldSitDistanceBetween:
        description: >-
          The distance between the original SIT address and the previous/old
          delivery address of shipment
        example: 50
        minimum: 0
        type: integer
      newSitDistanceBetween:
        description: >-
          The distance between the original SIT address and requested new
          delivery address of shipment
        example: 88
        minimum: 0
        type: integer
    required:
      - id
      - status
      - shipmentID
      - originalAddress
      - newAddress
      - contractorRemarks
  Port:
    description: A port that is used to move an international shipment.
    type: object
    properties:
      id:
        type: string
        format: uuid
        example: c56a4180-65aa-42ec-a945-5fd21dec0538
      portType:
        type: string
        description: Port type A (Air), B (Border Crossing), S (Sea)
        enum:
          - A
          - B
          - S
      portCode:
        type: string
        description: 3 or 4 digit port code
        example: '0431'
      portName:
        type: string
        description: Name of the port
        example: PORTLAND INTL
      city:
        type: string
        example: PORTLAND
      county:
        type: string
        example: MULTNOMAH
      state:
        type: string
        description: US state
        example: OR
        enum:
          - AL
          - AK
          - AR
          - AZ
          - CA
          - CO
          - CT
          - DC
          - DE
          - FL
          - GA
          - HI
          - IA
          - ID
          - IL
          - IN
          - KS
          - KY
          - LA
          - MA
          - MD
          - ME
          - MI
          - MN
          - MO
          - MS
          - MT
          - NC
          - ND
          - NE
          - NH
          - NJ
          - NM
          - NV
          - NY
          - OH
          - OK
          - OR
          - PA
          - RI
          - SC
          - SD
          - TN
          - TX
          - UT
          - VA
          - VT
          - WA
          - WI
          - WV
          - WY
      zip:
        type: string
        format: zip
        title: ZIP
        example: '99501'
        pattern: ^(\d{5}([\-]\d{4})?)$
      country:
        type: string
        example: US
        pattern: ^[A-Z]{2}$
        description: Two-letter country code
  MTOShipment:
    properties:
      moveTaskOrderID:
        example: 1f2270c7-7166-40ae-981e-b200ebdf3054
        format: uuid
        type: string
      id:
        example: 1f2270c7-7166-40ae-981e-b200ebdf3054
        format: uuid
        type: string
      createdAt:
        format: date-time
        type: string
      updatedAt:
        format: date-time
        type: string
      deletedAt:
        x-nullable: true
        format: date-time
        type: string
      primeEstimatedWeight:
        x-nullable: true
        example: 2000
        type: integer
      primeActualWeight:
        x-nullable: true
        example: 2000
        type: integer
      calculatedBillableWeight:
        x-nullable: true
        example: 2000
        type: integer
        readOnly: true
      ntsRecordedWeight:
        description: >-
          The previously recorded weight for the NTS Shipment. Used for NTS
          Release to know what the previous primeActualWeight or billable weight
          was.
        example: 2000
        type: integer
        x-nullable: true
        x-formatting: weight
      scheduledPickupDate:
        format: date
        type: string
        x-nullable: true
      scheduledDeliveryDate:
        format: date
        type: string
        x-nullable: true
      requestedPickupDate:
        format: date
        type: string
        x-nullable: true
      actualPickupDate:
        x-nullable: true
        format: date
        type: string
      actualDeliveryDate:
        x-nullable: true
        description: >-
          The actual date that the shipment was delivered to the delivery
          address by the Prime
        format: date
        type: string
      requestedDeliveryDate:
        format: date
        type: string
        x-nullable: true
      requiredDeliveryDate:
        x-nullable: true
        format: date
        type: string
      approvedDate:
        format: date-time
        type: string
        x-nullable: true
      diversion:
        type: boolean
        example: true
      diversionReason:
        type: string
        example: MTO Shipment needs rerouted
        x-nullable: true
      distance:
        type: integer
        x-nullable: true
        example: 500
      pickupAddress:
        x-nullable: true
        $ref: '#/definitions/Address'
      destinationAddress:
        x-nullable: true
        $ref: '#/definitions/Address'
      destinationType:
        $ref: '#/definitions/DestinationType'
      secondaryPickupAddress:
        x-nullable: true
        $ref: '#/definitions/Address'
      secondaryDeliveryAddress:
        x-nullable: true
        $ref: '#/definitions/Address'
      hasSecondaryPickupAddress:
        type: boolean
        x-omitempty: false
        x-nullable: true
      hasSecondaryDeliveryAddress:
        type: boolean
        x-omitempty: false
        x-nullable: true
      tertiaryPickupAddress:
        x-nullable: true
        $ref: '#/definitions/Address'
      tertiaryDeliveryAddress:
        x-nullable: true
        $ref: '#/definitions/Address'
      hasTertiaryPickupAddress:
        type: boolean
        x-omitempty: false
        x-nullable: true
      hasTertiaryDeliveryAddress:
        type: boolean
        x-omitempty: false
        x-nullable: true
      actualProGearWeight:
        type: integer
        x-nullable: true
        x-omitempty: false
      actualSpouseProGearWeight:
        type: integer
        x-nullable: true
        x-omitempty: false
      customerRemarks:
        type: string
        example: handle with care
        x-nullable: true
      counselorRemarks:
        description: >
          The counselor can use the counselor remarks field to inform the movers
          about any

          special circumstances for this shipment. Typical examples:
            * bulky or fragile items,
            * weapons,
            * access info for their address.
          Counselors enters this information when creating or editing an MTO
          Shipment. Optional field.
        type: string
        example: handle with care
        x-nullable: true
      shipmentType:
        $ref: '#/definitions/MTOShipmentType'
      status:
        $ref: '#/definitions/MTOShipmentStatus'
      rejectionReason:
        type: string
        example: MTO Shipment not good enough
        x-nullable: true
      reweigh:
        x-nullable: true
        x-omitempty: true
        $ref: '#/definitions/Reweigh'
      mtoAgents:
        $ref: '#/definitions/MTOAgents'
      mtoServiceItems:
        $ref: '#/definitions/MTOServiceItems'
      sitDaysAllowance:
        type: integer
        x-nullable: true
      sitExtensions:
        $ref: '#/definitions/SITExtensions'
      sitStatus:
        $ref: '#/definitions/SITStatus'
      eTag:
        type: string
      billableWeightCap:
        type: integer
        description: TIO override billable weight to be used for calculations
        example: 2500
        x-formatting: weight
        x-nullable: true
      billableWeightJustification:
        type: string
        example: more weight than expected
        x-nullable: true
      tacType:
        allOf:
          - $ref: '#/definitions/LOAType'
          - x-nullable: true
      sacType:
        allOf:
          - $ref: '#/definitions/LOAType'
          - x-nullable: true
      usesExternalVendor:
        type: boolean
        example: false
      serviceOrderNumber:
        type: string
        x-nullable: true
      storageFacility:
        x-nullable: true
        $ref: '#/definitions/StorageFacility'
      ppmShipment:
        $ref: '#/definitions/PPMShipment'
      boatShipment:
        $ref: '#/definitions/BoatShipment'
      mobileHomeShipment:
        $ref: '#/definitions/MobileHome'
      deliveryAddressUpdate:
        $ref: '#/definitions/ShipmentAddressUpdate'
      shipmentLocator:
        type: string
        x-nullable: true
        readOnly: true
        example: 1K43AR-01
      originSitAuthEndDate:
        format: date-time
        type: string
      destinationSitAuthEndDate:
        format: date-time
        type: string
      marketCode:
        type: string
        enum:
          - d
          - i
        example: d
        description: >-
          Single-letter designator for domestic (d) or international (i)
          shipments
      podLocation:
        $ref: '#/definitions/Port'
      poeLocation:
        $ref: '#/definitions/Port'
  LOATypeNullable:
    description: The Line of accounting (TAC/SAC) type that will be used for the shipment
    type: string
    x-go-type:
      import:
        package: github.com/transcom/mymove/pkg/swagger/nullable
      type: String
    example: HHG
    enum:
      - HHG
      - NTS
  ProGearWeightTickets:
    description: All progear weight tickets associated with a PPM shipment.
    type: array
    items:
      $ref: '#/definitions/ProGearWeightTicket'
    x-omitempty: false
  MovingExpenses:
    description: All moving expenses associated with a PPM shipment.
    type: array
    items:
      $ref: '#/definitions/MovingExpense'
    x-omitempty: false
  PPMDocuments:
    description: >-
      All documents associated with a PPM shipment, including weight tickets,
      progear weight tickets, and moving expenses.
    x-nullable: true
    x-omitempty: false
    type: object
    properties:
      WeightTickets:
        $ref: '#/definitions/WeightTickets'
      ProGearWeightTickets:
        $ref: '#/definitions/ProGearWeightTickets'
      MovingExpenses:
        $ref: '#/definitions/MovingExpenses'
  PPMDocumentStatus:
    description: Status of the PPM document.
    type: string
    enum:
      - APPROVED
      - EXCLUDED
      - REJECTED
    x-display-value:
      APPROVED: Approved
      EXCLUDED: Excluded
      REJECTED: Rejected
  PPMShipmentSIT:
    description: SIT related items for a PPM shipment
    x-nullable: true
    properties:
      updatedAt:
        description: Timestamp of when a property of this object was last updated (UTC)
        format: date-time
        type: string
        readOnly: true
      sitLocation:
        allOf:
          - $ref: '#/definitions/SITLocationType'
          - x-nullable: true
          - x-omitempty: false
    required:
      - sitLocation
  PPMCloseout:
    description: >-
      The calculations needed in the "Review Documents" section of a PPM
      closeout. LIst of all expenses/reimbursements related toa PPM shipment.
    properties:
      id:
        description: Primary auto-generated unique identifier of the PPM shipment object
        example: 1f2270c7-7166-40ae-981e-b200ebdf3054
        format: uuid
        type: string
        readOnly: true
      plannedMoveDate:
        description: |
          Date the customer expects to begin their move.
        format: date
        type: string
        x-nullable: true
        x-omitempty: false
      actualMoveDate:
        description: The actual start date of when the PPM shipment left the origin.
        format: date
        type: string
        x-nullable: true
        x-omitempty: false
      miles:
        description: The distance between the old address and the new address in miles.
        example: 54
        minimum: 0
        type: integer
        x-nullable: true
        x-omitempty: false
      estimatedWeight:
        description: The estimated weight of the PPM shipment goods being moved.
        type: integer
        example: 4200
        x-nullable: true
        x-omitempty: false
      actualWeight:
        example: 2000
        type: integer
        x-nullable: true
        x-omitempty: false
      proGearWeightCustomer:
        description: >-
          The estimated weight of the pro-gear being moved belonging to the
          service member.
        type: integer
        x-nullable: true
        x-omitempty: false
      proGearWeightSpouse:
        description: >-
          The estimated weight of the pro-gear being moved belonging to a
          spouse.
        type: integer
        x-nullable: true
        x-omitempty: false
      grossIncentive:
        description: >
          The final calculated incentive for the PPM shipment. This does not
          include **SIT** as it is a reimbursement.
        type: integer
        format: cents
        x-nullable: true
        x-omitempty: false
        readOnly: true
      gcc:
        description: Government Constructive Cost (GCC)
        type: integer
        title: GCC
        format: cents
        x-nullable: true
        x-omitempty: false
      aoa:
        description: Advance Operating Allowance (AOA).
        type: integer
        format: cents
        x-nullable: true
        x-omitempty: false
      remainingIncentive:
        description: The remaining reimbursement amount that is still owed to the customer.
        type: integer
        format: cents
        x-nullable: true
        x-omitempty: false
      haulType:
        description: >-
          The type of haul calculation used for this shipment (shorthaul or
          linehaul).
        type: string
        x-nullable: true
        x-omitempty: false
      haulPrice:
        description: The price of the linehaul or shorthaul.
        type: integer
        format: cents
        x-nullable: true
        x-omitempty: false
      haulFSC:
        description: The linehaul/shorthaul Fuel Surcharge (FSC).
        type: integer
        format: cents
        x-nullable: true
        x-omitempty: false
      dop:
        description: The Domestic Origin Price (DOP).
        type: integer
        format: cents
        x-nullable: true
        x-omitempty: false
      ddp:
        description: The Domestic Destination Price (DDP).
        type: integer
        format: cents
        x-nullable: true
        x-omitempty: false
      packPrice:
        description: The full price of all packing/unpacking services.
        type: integer
        format: cents
        x-nullable: true
        x-omitempty: false
      unpackPrice:
        description: The full price of all packing/unpacking services.
        type: integer
        format: cents
        x-nullable: true
        x-omitempty: false
      intlPackPrice:
        description: The full price of international packing (IHPK)
        type: integer
        format: cents
        x-nullable: true
        x-omitempty: false
      intlUnpackPrice:
        description: The full price of international unpacking (IHUPK)
        type: integer
        format: cents
        x-nullable: true
        x-omitempty: false
      intlLinehaulPrice:
        description: The full price of international shipping and linehaul (ISLH)
        type: integer
        format: cents
        x-nullable: true
        x-omitempty: false
      SITReimbursement:
        description: >-
          The estimated amount that the government will pay the service member
          to put their goods into storage. This estimated storage cost is
          separate from the estimated incentive.
        type: integer
        format: cents
        x-nullable: true
        x-omitempty: false
    required:
      - id
  PPMActualWeight:
    description: >-
      The actual net weight of a single PPM shipment. Used during document
      review for PPM closeout.
    properties:
      actualWeight:
        example: 2000
        type: integer
        x-nullable: true
        x-omitempty: false
    required:
      - actualWeight
  PPMSITEstimatedCost:
    description: >-
      The estimated cost of SIT for a single PPM shipment. Used during document
      review for PPM.
    properties:
      sitCost:
        example: 2000
        type: integer
      priceFirstDaySIT:
        example: 2000
        type: integer
        format: cents
        title: Price of the first day in SIT
      priceAdditionalDaySIT:
        example: 2000
        type: integer
        format: cents
        title: Price of an additional day in SIT
      paramsFirstDaySIT:
        type: object
        properties:
          contractYearName:
            type: string
            example: Award Term 1
          priceRateOrFactor:
            type: string
            example: '20.53'
          isPeak:
            type: string
            example: 'true'
          escalationCompounded:
            type: string
            example: '1.01'
          serviceAreaOrigin:
            type: string
            example: '252'
            x-nullable: true
            x-omitempty: true
          serviceAreaDestination:
            type: string
            example: '252'
            x-nullable: true
            x-omitempty: true
      paramsAdditionalDaySIT:
        type: object
        properties:
          contractYearName:
            type: string
            example: Award Term 1
          priceRateOrFactor:
            type: string
            example: '0.53'
          isPeak:
            type: string
            example: 'true'
          escalationCompounded:
            type: string
            example: '1.01'
          serviceAreaOrigin:
            type: string
            example: '252'
            x-nullable: true
            x-omitempty: true
          serviceAreaDestination:
            type: string
            example: '252'
            x-nullable: true
            x-omitempty: true
          numberDaysSIT:
            type: string
            example: '30'
            x-nullable: true
            x-omitempty: true
    required:
      - sitCost
      - priceFirstDaySIT
      - priceAdditionalDaySIT
  MTOServiceItemSingle:
    type: object
    properties:
      moveTaskOrderID:
        example: 1f2270c7-7166-40ae-981e-b200ebdf3054
        format: uuid
        type: string
      mtoShipmentID:
        example: 1f2270c7-7166-40ae-981e-b200ebdf3054
        format: uuid
        type: string
        x-nullable: true
      reServiceID:
        example: 1f2270c7-7166-40ae-981e-b200ebdf3054
        format: uuid
        type: string
      reServiceCode:
        type: string
      reServiceName:
        type: string
      createdAt:
        format: date-time
        type: string
        readOnly: true
      convertToCustomerExpense:
        type: boolean
        example: false
        x-omitempty: false
      customerExpenseReason:
        type: string
        x-nullable: true
      deletedAt:
        format: date
        type: string
      rejectionReason:
        type: string
        x-nullable: true
      pickupPostalCode:
        type: string
        x-nullable: true
      sitPostalCode:
        type: string
        readOnly: true
        x-nullable: true
      sitEntryDate:
        type: string
        format: date-time
        x-nullable: true
      sitDepartureDate:
        type: string
        format: date-time
        x-nullable: true
      sitCustomerContacted:
        type: string
        format: date
        x-nullable: true
      sitRequestedDelivery:
        type: string
        format: date
        x-nullable: true
      id:
        example: 1f2270c7-7166-40ae-981e-b200ebdf3054
        format: uuid
        type: string
      status:
        type: string
        x-nullable: true
      updatedAt:
        format: date-time
        type: string
        readOnly: true
      approvedAt:
        format: date-time
        type: string
        x-nullable: true
      rejectedAt:
        format: date-time
        type: string
        x-nullable: true
  ServiceItemSitEntryDate:
    type: object
    properties:
      id:
        example: 1f2270c7-7166-40ae-981e-b200ebdf3054
        format: uuid
        type: string
      sitEntryDate:
        type: string
        format: date-time
        x-nullable: true
  PaymentServiceItemStatus:
    type: string
    enum:
      - REQUESTED
      - APPROVED
      - DENIED
      - SENT_TO_GEX
      - PAID
      - EDI_ERROR
    title: Payment Service Item Status
  ServiceItemParamName:
    type: string
    enum:
      - ActualPickupDate
      - ContractCode
      - ContractYearName
      - CubicFeetBilled
      - CubicFeetCrating
      - DimensionHeight
      - DimensionLength
      - DimensionWidth
      - DistanceZip
      - DistanceZipSITDest
      - DistanceZipSITOrigin
      - EIAFuelPrice
      - EscalationCompounded
      - FSCMultiplier
      - FSCPriceDifferenceInCents
      - FSCWeightBasedDistanceMultiplier
      - IsPeak
      - MarketDest
      - MarketOrigin
      - MTOAvailableToPrimeAt
      - NTSPackingFactor
      - NumberDaysSIT
      - PriceAreaDest
      - PriceAreaIntlDest
      - PriceAreaIntlOrigin
      - PriceAreaOrigin
      - PriceRateOrFactor
      - PSI_LinehaulDom
      - PSI_LinehaulDomPrice
      - PSI_LinehaulShort
      - PSI_LinehaulShortPrice
      - PSI_PriceDomDest
      - PSI_PriceDomDestPrice
      - PSI_PriceDomOrigin
      - PSI_PriceDomOriginPrice
      - PSI_ShippingLinehaulIntlCO
      - PSI_ShippingLinehaulIntlCOPrice
      - PSI_ShippingLinehaulIntlOC
      - PSI_ShippingLinehaulIntlOCPrice
      - PSI_ShippingLinehaulIntlOO
      - PSI_ShippingLinehaulIntlOOPrice
      - RateAreaNonStdDest
      - RateAreaNonStdOrigin
      - ReferenceDate
      - RequestedPickupDate
      - ServiceAreaDest
      - ServiceAreaOrigin
      - ServicesScheduleDest
      - ServicesScheduleOrigin
      - SITPaymentRequestEnd
      - SITPaymentRequestStart
      - SITScheduleDest
      - SITScheduleOrigin
      - SITServiceAreaDest
      - SITServiceAreaOrigin
      - WeightAdjusted
      - WeightBilled
      - WeightEstimated
      - WeightOriginal
      - WeightReweigh
      - ZipDestAddress
      - ZipPickupAddress
      - ZipSITDestHHGFinalAddress
      - ZipSITDestHHGOriginalAddress
      - ZipSITOriginHHGActualAddress
      - ZipSITOriginHHGOriginalAddress
      - StandaloneCrate
      - StandaloneCrateCap
      - UncappedRequestTotal
      - LockedPriceCents
  ServiceItemParamType:
    type: string
    enum:
      - STRING
      - DATE
      - INTEGER
      - DECIMAL
      - TIMESTAMP
      - PaymentServiceItemUUID
      - BOOLEAN
  ServiceItemParamOrigin:
    type: string
    enum:
      - PRIME
      - SYSTEM
      - PRICER
      - PAYMENT_REQUEST
  PaymentServiceItemParam:
    type: object
    properties:
      id:
        example: c56a4180-65aa-42ec-a945-5fd21dec0538
        format: uuid
        readOnly: true
        type: string
      paymentServiceItemID:
        example: c56a4180-65aa-42ec-a945-5fd21dec0538
        format: uuid
        type: string
      key:
        $ref: '#/definitions/ServiceItemParamName'
      value:
        example: '3025'
        type: string
      type:
        $ref: '#/definitions/ServiceItemParamType'
      origin:
        $ref: '#/definitions/ServiceItemParamOrigin'
      eTag:
        type: string
        readOnly: true
  PaymentServiceItemParams:
    type: array
    items:
      $ref: '#/definitions/PaymentServiceItemParam'
  CustomerSupportRemark:
    type: object
    description: >-
      A text remark written by an office user that is associated with a specific
      move.
    required:
      - id
      - moveID
      - officeUserID
      - content
    properties:
      id:
        example: 1f2270c7-7166-40ae-981e-b200ebdf3054
        format: uuid
        type: string
      createdAt:
        type: string
        format: date-time
        readOnly: true
      updatedAt:
        type: string
        format: date-time
        readOnly: true
      officeUserID:
        example: 1f2270c7-7166-40ae-981e-b200ebdf3054
        format: uuid
        type: string
      moveID:
        example: 1f2270c7-7166-40ae-981e-b200ebdf3054
        format: uuid
        type: string
      content:
        example: This is a remark about a move.
        type: string
      officeUserFirstName:
        example: Grace
        type: string
        readOnly: true
      officeUserLastName:
        example: Griffin
        type: string
        readOnly: true
      officeUserEmail:
        type: string
        format: x-email
        pattern: ^[a-zA-Z0-9._%+-]+@[a-zA-Z0-9.-]+\.[a-zA-Z]{2,}$
        readOnly: true
  CustomerSupportRemarks:
    type: array
    items:
      $ref: '#/definitions/CustomerSupportRemark'
  DepartmentIndicator:
    type: string
    x-nullable: true
    title: Department indicator
    description: Military branch of service indicator for orders
    enum:
      - ARMY
      - ARMY_CORPS_OF_ENGINEERS
      - COAST_GUARD
      - NAVY_AND_MARINES
      - AIR_AND_SPACE_FORCE
      - OFFICE_OF_SECRETARY_OF_DEFENSE
    x-display-value:
      ARMY: 21 Army
      ARMY_CORPS_OF_ENGINEERS: 96 Army Corps of Engineers
      COAST_GUARD: 70 Coast Guard
      NAVY_AND_MARINES: 17 Navy and Marine Corps
      AIR_AND_SPACE_FORCE: 57 Air Force and Space Force
      OFFICE_OF_SECRETARY_OF_DEFENSE: 97 Office of Secretary of Defense
  LineOfAccounting:
    type: object
    properties:
      id:
        type: string
        format: uuid
        example: 06254fc3-b763-484c-b555-42855d1ad5cd
      loaSysId:
        type: string
        maxLength: 20
        example: '10003'
        x-nullable: true
      loaDptID:
        type: string
        maxLength: 2
        example: '1 '
        x-nullable: true
      loaTnsfrDptNm:
        type: string
        maxLength: 4
        x-nullable: true
      loaBafID:
        type: string
        maxLength: 4
        example: '1234'
        x-nullable: true
      loaTrsySfxTx:
        type: string
        maxLength: 4
        example: '0000'
        x-nullable: true
      loaMajClmNm:
        type: string
        maxLength: 4
        x-nullable: true
      loaOpAgncyID:
        type: string
        maxLength: 4
        example: 1A
        x-nullable: true
      loaAlltSnID:
        type: string
        maxLength: 5
        example: 123A
        x-nullable: true
      loaPgmElmntID:
        type: string
        maxLength: 12
        example: '00000000'
        x-nullable: true
      loaTskBdgtSblnTx:
        type: string
        maxLength: 8
        x-nullable: true
      loaDfAgncyAlctnRcpntID:
        type: string
        maxLength: 4
        x-nullable: true
      loaJbOrdNm:
        type: string
        maxLength: 10
        x-nullable: true
      loaSbaltmtRcpntID:
        type: string
        maxLength: 1
        x-nullable: true
      loaWkCntrRcpntNm:
        type: string
        maxLength: 6
        x-nullable: true
      loaMajRmbsmtSrcID:
        type: string
        maxLength: 1
        x-nullable: true
      loaDtlRmbsmtSrcID:
        type: string
        maxLength: 3
        x-nullable: true
      loaCustNm:
        type: string
        maxLength: 6
        x-nullable: true
      loaObjClsID:
        type: string
        maxLength: 6
        example: 22NL
        x-nullable: true
      loaSrvSrcID:
        type: string
        maxLength: 1
        x-nullable: true
      loaSpclIntrID:
        type: string
        maxLength: 2
        x-nullable: true
      loaBdgtAcntClsNm:
        type: string
        maxLength: 8
        example: '000000'
        x-nullable: true
      loaDocID:
        type: string
        maxLength: 15
        example: HHG12345678900
        x-nullable: true
      loaClsRefID:
        type: string
        maxLength: 2
        x-nullable: true
      loaInstlAcntgActID:
        type: string
        maxLength: 6
        example: '12345'
        x-nullable: true
      loaLclInstlID:
        type: string
        maxLength: 18
        x-nullable: true
      loaFmsTrnsactnID:
        type: string
        maxLength: 12
        x-nullable: true
      loaDscTx:
        type: string
        example: PERSONAL PROPERTY - PARANORMAL ACTIVITY DIVISION (OTHER)
        x-nullable: true
      loaBgnDt:
        type: string
        format: date
        example: '2005-10-01'
        x-nullable: true
      loaEndDt:
        type: string
        format: date
        example: '2015-10-01'
        x-nullable: true
      loaFnctPrsNm:
        type: string
        maxLength: 255
        x-nullable: true
      loaStatCd:
        type: string
        maxLength: 1
        example: U
        x-nullable: true
      loaHistStatCd:
        type: string
        maxLength: 1
        x-nullable: true
      loaHsGdsCd:
        type: string
        maxLength: 2
        example: HT
        x-nullable: true
      orgGrpDfasCd:
        type: string
        maxLength: 2
        example: ZZ
        x-nullable: true
      loaUic:
        type: string
        maxLength: 6
        x-nullable: true
      loaTrnsnID:
        type: string
        maxLength: 3
        example: B1
        x-nullable: true
      loaSubAcntID:
        type: string
        maxLength: 3
        x-nullable: true
      loaBetCd:
        type: string
        maxLength: 4
        x-nullable: true
      loaFndTyFgCd:
        type: string
        maxLength: 1
        x-nullable: true
      loaBgtLnItmID:
        type: string
        maxLength: 8
        x-nullable: true
      loaScrtyCoopImplAgncCd:
        type: string
        maxLength: 1
        x-nullable: true
      loaScrtyCoopDsgntrCd:
        type: string
        maxLength: 4
        x-nullable: true
      loaScrtyCoopLnItmID:
        type: string
        maxLength: 3
        x-nullable: true
      loaAgncDsbrCd:
        type: string
        maxLength: 6
        x-nullable: true
      loaAgncAcntngCd:
        type: string
        maxLength: 6
        x-nullable: true
      loaFndCntrID:
        type: string
        maxLength: 12
        x-nullable: true
      loaCstCntrID:
        type: string
        maxLength: 16
        x-nullable: true
      loaPrjID:
        type: string
        maxLength: 12
        x-nullable: true
      loaActvtyID:
        type: string
        maxLength: 11
        x-nullable: true
      loaCstCd:
        type: string
        maxLength: 16
        x-nullable: true
      loaWrkOrdID:
        type: string
        maxLength: 16
        x-nullable: true
      loaFnclArID:
        type: string
        maxLength: 6
        x-nullable: true
      loaScrtyCoopCustCd:
        type: string
        maxLength: 2
        x-nullable: true
      loaEndFyTx:
        type: integer
        example: 2016
        x-nullable: true
      loaBgFyTx:
        type: integer
        example: 2006
        x-nullable: true
      loaBgtRstrCd:
        type: string
        maxLength: 1
        x-nullable: true
      loaBgtSubActCd:
        type: string
        maxLength: 4
        x-nullable: true
      createdAt:
        type: string
        format: date-time
        example: '2023-08-03T19:17:10.050Z'
      updatedAt:
        type: string
        format: date-time
        example: '2023-08-03T19:17:38.776Z'
      validLoaForTac:
        type: boolean
        x-nullable: true
      validHhgProgramCodeForLoa:
        type: boolean
        x-nullable: true
  VLocation:
    description: A postal code, city, and state lookup
    type: object
    properties:
      city:
        type: string
        example: Anytown
        title: City
      state:
        title: State
        type: string
        x-display-value:
          AL: AL
          AK: AK
          AR: AR
          AZ: AZ
          CA: CA
          CO: CO
          CT: CT
          DC: DC
          DE: DE
          FL: FL
          GA: GA
          HI: HI
          IA: IA
          ID: ID
          IL: IL
          IN: IN
          KS: KS
          KY: KY
          LA: LA
          MA: MA
          MD: MD
          ME: ME
          MI: MI
          MN: MN
          MO: MO
          MS: MS
          MT: MT
          NC: NC
          ND: ND
          NE: NE
          NH: NH
          NJ: NJ
          NM: NM
          NV: NV
          NY: NY
          OH: OH
          OK: OK
          OR: OR
          PA: PA
          RI: RI
          SC: SC
          SD: SD
          TN: TN
          TX: TX
          UT: UT
          VA: VA
          VT: VT
          WA: WA
          WI: WI
          WV: WV
          WY: WY
        enum:
          - AL
          - AK
          - AR
          - AZ
          - CA
          - CO
          - CT
          - DC
          - DE
          - FL
          - GA
          - HI
          - IA
          - ID
          - IL
          - IN
          - KS
          - KY
          - LA
          - MA
          - MD
          - ME
          - MI
          - MN
          - MO
          - MS
          - MT
          - NC
          - ND
          - NE
          - NH
          - NJ
          - NM
          - NV
          - NY
          - OH
          - OK
          - OR
          - PA
          - RI
          - SC
          - SD
          - TN
          - TX
          - UT
          - VA
          - VT
          - WA
          - WI
          - WV
          - WY
      postalCode:
        type: string
        format: zip
        title: ZIP
        example: '90210'
        pattern: ^(\d{5}?)$
      county:
        type: string
        title: County
        x-nullable: true
        example: LOS ANGELES
      usPostRegionCitiesID:
        type: string
        format: uuid
        example: c56a4180-65aa-42ec-a945-5fd21dec0538
  ReServiceItem:
    description: A Service Item which ties an ReService, Market, and Shipment Type together
    type: object
    properties:
      serviceCode:
        type: string
        example: UBP
        enum:
          - CS
          - DBHF
          - DBTF
          - DCRT
          - DCRTSA
          - DDASIT
          - DDDSIT
          - DDFSIT
          - DDP
          - DDSFSC
          - DDSHUT
          - DLH
          - DMHF
          - DNPK
          - DOASIT
          - DOFSIT
          - DOP
          - DOPSIT
          - DOSFSC
          - DOSHUT
          - DPK
          - DSH
          - DUCRT
          - DUPK
          - FSC
          - IBHF
          - IBTF
          - ICRT
          - ICRTSA
          - IDASIT
          - IDDSIT
          - IDFSIT
          - IDSFSC
          - IDSHUT
          - IHPK
          - IHUPK
          - INPK
          - IOASIT
          - IOFSIT
          - IOPSIT
          - IOSFSC
          - IOSHUT
          - ISLH
          - IUBPK
          - IUBUPK
          - IUCRT
          - MS
          - PODFSC
          - POEFSC
          - UBP
      serviceName:
        type: string
        example: International UB, International Shipping & Linehaul
      marketCode:
        type: string
        example: i (International), d (Domestic)
        enum:
          - i
          - d
      shipmentType:
        type: string
        example: HHG, UNACCOMPANIED_BAGGAGE
        enum:
          - BOAT_HAUL_AWAY
          - BOAT_TOW_AWAY
          - HHG
          - HHG_INTO_NTS
          - HHG_OUTOF_NTS
          - MOBILE_HOME
          - PPM
          - UNACCOMPANIED_BAGGAGE
      isAutoApproved:
        type: boolean
        example: true
responses:
  InvalidRequest:
    description: The request payload is invalid
    schema:
      $ref: '#/definitions/Error'
  NotFound:
    description: The requested resource wasn't found
    schema:
      $ref: '#/definitions/Error'
  Conflict:
    description: Conflict error
    schema:
      $ref: '#/definitions/Error'
  PermissionDenied:
    description: The request was denied
    schema:
      $ref: '#/definitions/Error'
  ServerError:
    description: A server error occurred
    schema:
      $ref: '#/definitions/Error'
  PreconditionFailed:
    description: Precondition failed
    schema:
      $ref: '#/definitions/Error'
  UnprocessableEntity:
    description: The payload was unprocessable.
    schema:
      $ref: '#/definitions/ValidationError'
parameters:
  ifMatch:
    in: header
    name: If-Match
    type: string
    required: true
    description: >
      Optimistic locking is implemented via the `If-Match` header. If the ETag
      header does not match the value of the resource on the server, the server
      rejects the change with a `412 Precondition Failed` error.
  ppmShipmentId:
    name: ppmShipmentId
    in: path
    type: string
    format: uuid
    required: true
    description: UUID of the PPM shipment
  weightTicketId:
    name: weightTicketId
    in: path
    type: string
    format: uuid
    required: true
    description: UUID of the weight ticket
  movingExpenseId:
    name: movingExpenseId
    in: path
    type: string
    format: uuid
    required: true
    description: UUID of the moving expense
  proGearWeightTicketId:
    name: proGearWeightTicketId
    in: path
    type: string
    format: uuid
    required: true
    description: UUID of the pro-gear weight ticket<|MERGE_RESOLUTION|>--- conflicted
+++ resolved
@@ -1474,7 +1474,6 @@
           $ref: '#/responses/ServerError'
       tags:
         - shipment
-        - shipment_address_updates
       description: >-
         This endpoint is used to approve a address update request. Office
         remarks are required. Approving the address update will update the
@@ -3901,126 +3900,6 @@
           $ref: '#/responses/PermissionDenied'
         '500':
           $ref: '#/responses/ServerError'
-  /queues/destination-requests:
-    get:
-      produces:
-        - application/json
-      summary: >-
-        Gets queued list of all customer moves by a shipment's destination
-        address GBLOC that have destination requests (destination SIT, shuttle,
-        destination address requests)
-      description: >
-        A TOO will view this queue when they have destination requests tied to
-        the destination address in their GBLOC within a shipment. This includes
-        unapproved destination SIT service items (including shuttle) and
-        destination address requests that are not approved.
-      operationId: getDestinationRequestsQueue
-      tags:
-        - queues
-      parameters:
-        - in: query
-          name: page
-          type: integer
-          description: requested page of results
-        - in: query
-          name: perPage
-          type: integer
-          description: results per page
-        - in: query
-          name: sort
-          type: string
-          enum:
-            - customerName
-            - edipi
-            - emplid
-            - branch
-            - locator
-            - status
-            - originDutyLocation
-            - destinationDutyLocation
-            - requestedMoveDate
-            - appearedInTooAt
-            - assignedTo
-            - counselingOffice
-          description: field that results should be sorted by
-        - in: query
-          name: order
-          type: string
-          enum:
-            - asc
-            - desc
-          description: direction of sort order if applied
-        - in: query
-          name: branch
-          type: string
-        - in: query
-          name: locator
-          type: string
-        - in: query
-          name: customerName
-          type: string
-        - in: query
-          name: edipi
-          type: string
-        - in: query
-          name: emplid
-          type: string
-        - in: query
-          name: originDutyLocation
-          type: array
-          uniqueItems: true
-          collectionFormat: multi
-          items:
-            type: string
-        - in: query
-          name: destinationDutyLocation
-          type: string
-        - in: query
-          name: appearedInTooAt
-          type: string
-          format: date-time
-        - in: query
-          name: requestedMoveDate
-          type: string
-          description: filters the requested pickup date of a shipment on the move
-        - in: query
-          name: status
-          type: array
-          description: Filtering for the status.
-          uniqueItems: true
-          items:
-            type: string
-            enum:
-              - APPROVALS REQUESTED
-        - in: query
-          name: orderType
-          type: string
-          description: order type
-        - in: query
-          name: viewAsGBLOC
-          type: string
-          description: >
-            Used to return a queue for a GBLOC other than the default of the
-            current user. Requires the HQ role. The parameter is ignored if the
-            requesting user does not have the necessary role.
-        - in: query
-          name: assignedTo
-          type: string
-          description: |
-            Used to illustrate which user is assigned to this move.
-        - in: query
-          name: counselingOffice
-          type: string
-          description: filters using a counselingOffice name of the move
-      responses:
-        '200':
-          description: Successfully returned all moves matching the criteria
-          schema:
-            $ref: '#/definitions/QueueMovesResult'
-        '403':
-          $ref: '#/responses/PermissionDenied'
-        '500':
-          $ref: '#/responses/ServerError'
   /queues/payment-requests:
     get:
       produces:
@@ -4409,7 +4288,7 @@
         - transportationOffice
       responses:
         '200':
-          description: Successfully retrieved GBLOCs
+          description: Successfully retrieved transportation offices
           schema:
             $ref: '#/definitions/GBLOCs'
         '400':
@@ -4452,11 +4331,7 @@
           $ref: '#/responses/NotFound'
         '500':
           $ref: '#/responses/ServerError'
-<<<<<<< HEAD
-  /transportation_offices/{dutyLocationId}/counseling_offices:
-=======
   /transportation_offices/{dutyLocationId}/counseling_offices/{serviceMemberId}:
->>>>>>> 44764c34
     get:
       summary: Returns the counseling locations in the GBLOC matching the duty location
       description: >-
@@ -4472,8 +4347,6 @@
           type: string
           required: true
           description: UUID of the duty location
-<<<<<<< HEAD
-=======
         - in: path
           name: serviceMemberId
           format: uuid
@@ -4482,7 +4355,6 @@
           description: >-
             UUID of the service member, some counseling offices are branch
             specific
->>>>>>> 44764c34
       produces:
         - application/json
       responses:
@@ -4490,15 +4362,12 @@
           description: Successfully retrieved counseling offices
           schema:
             $ref: '#/definitions/CounselingOffices'
-<<<<<<< HEAD
-=======
         '400':
           $ref: '#/responses/InvalidRequest'
         '403':
           $ref: '#/responses/PermissionDenied'
         '404':
           $ref: '#/responses/NotFound'
->>>>>>> 44764c34
         '500':
           description: internal server error
   /uploads:
@@ -8334,13 +8203,6 @@
     type: array
     items:
       $ref: '#/definitions/TransportationOffice'
-<<<<<<< HEAD
-  ReServiceItems:
-    type: array
-    items:
-      $ref: '#/definitions/ReServiceItem'
-=======
->>>>>>> 44764c34
   VLocations:
     type: array
     items:
