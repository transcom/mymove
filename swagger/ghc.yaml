--- conflicted
+++ resolved
@@ -7440,10 +7440,7 @@
         type: boolean
       workload:
         type: integer
-<<<<<<< HEAD
-=======
-        x-omitempty: false
->>>>>>> bfea1c24
+        x-omitempty: false
   BulkAssignmentData:
     type: object
     properties:
