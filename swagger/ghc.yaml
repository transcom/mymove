swagger: '2.0'
info:
  contact:
    email: milmove-developers@caci.com
  description: >
    The GHC API is a RESTful API that enables the Office application for
    MilMove.


    All endpoints are located under `/ghc/v1`.
  license:
    name: MIT
    url: https://opensource.org/licenses/MIT
  title: MilMove GHC API
  version: 0.0.1
basePath: /ghc/v1
schemes:
  - http
tags:
  - name: queues
  - name: move
  - name: order
    description: >
      Move Orders - Commonly called “Orders,” especially in customer-facing
      language. Orders are plural because they're a bundle of related orders
      issued bya Service (e.g. Army, Air Force, Navy) to a customer that
      authorize (and order) that customer to move from one location to another.

      Orders are backed by $$ in the bank to support that move, which is
      identified by a Line of Account (LOA) code on the orders document.
  - name: moveTaskOrder
  - name: customer
  - name: mtoServiceItem
  - name: mtoShipment
  - name: shipment
  - name: mtoAgent
  - name: paymentServiceItem
  - name: ppm
  - name: tac
  - name: transportationOffice
  - name: addresses
  - name: uploads
  - name: paymentRequests
  - name: reServiceItems
paths:
  /customer:
    post:
      summary: Creates a customer with Okta option
      description: >-
        Creates a customer with option to also create an Okta profile account
        based on the office user's input when completing the UI form and
        submitting.
      operationId: createCustomerWithOktaOption
      tags:
        - customer
      consumes:
        - application/json
      produces:
        - application/json
      parameters:
        - in: body
          name: body
          required: true
          schema:
            $ref: '#/definitions/CreateCustomerPayload'
      responses:
        '200':
          description: successfully created the customer
          schema:
            $ref: '#/definitions/CreatedCustomer'
        '400':
          $ref: '#/responses/InvalidRequest'
        '401':
          $ref: '#/responses/PermissionDenied'
        '403':
          $ref: '#/responses/PermissionDenied'
        '404':
          $ref: '#/responses/NotFound'
        '409':
          $ref: '#/responses/Conflict'
        '412':
          $ref: '#/responses/PreconditionFailed'
        '422':
          $ref: '#/responses/UnprocessableEntity'
        '500':
          $ref: '#/responses/ServerError'
  /open/requested-office-users:
    post:
      consumes:
        - application/json
      produces:
        - application/json
      summary: Create an Office User
      description: >
        This endpoint is publicly accessible as it is utilized for individuals
        who do not have an office account to request the creation of an office
        account.

        Request the creation of an office user. An administrator will need to
        approve them after creation. Note on requirements: An identification
        method must be present. The following 2 fields have an "OR" requirement.
        - edipi - other_unique_id One of these two fields MUST be present to
        serve as identification for the office user being created. This logic is
        handled at the application level.
      operationId: createRequestedOfficeUser
      tags:
        - officeUsers
      parameters:
        - in: body
          name: officeUser
          description: Office User information
          schema:
            $ref: '#/definitions/OfficeUserCreate'
      responses:
        '201':
          description: successfully requested the creation of provided office user
          schema:
            $ref: '#/definitions/OfficeUser'
        '422':
          description: validation error
          schema:
            $ref: '#/definitions/ValidationError'
        '500':
          description: internal server error
  /customer/{customerID}:
    parameters:
      - description: ID of customer to use
        in: path
        name: customerID
        required: true
        type: string
        format: uuid
    get:
      produces:
        - application/json
      parameters: []
      responses:
        '200':
          description: Successfully retrieved information on an individual customer
          schema:
            $ref: '#/definitions/Customer'
        '400':
          $ref: '#/responses/InvalidRequest'
        '401':
          $ref: '#/responses/PermissionDenied'
        '403':
          $ref: '#/responses/PermissionDenied'
        '404':
          $ref: '#/responses/NotFound'
        '500':
          $ref: '#/responses/ServerError'
      tags:
        - customer
      description: Returns a given customer
      operationId: getCustomer
      summary: Returns a given customer
    patch:
      summary: Updates customer info
      description: Updates customer info by ID
      operationId: updateCustomer
      tags:
        - customer
      consumes:
        - application/json
      produces:
        - application/json
      parameters:
        - in: body
          name: body
          required: true
          schema:
            $ref: '#/definitions/UpdateCustomerPayload'
        - in: header
          name: If-Match
          type: string
          required: true
      responses:
        '200':
          description: updated instance of orders
          schema:
            $ref: '#/definitions/Customer'
        '400':
          $ref: '#/responses/InvalidRequest'
        '401':
          $ref: '#/responses/PermissionDenied'
        '403':
          $ref: '#/responses/PermissionDenied'
        '404':
          $ref: '#/responses/NotFound'
        '412':
          $ref: '#/responses/PreconditionFailed'
        '422':
          $ref: '#/responses/UnprocessableEntity'
        '500':
          $ref: '#/responses/ServerError'
      x-permissions:
        - update.customer
  /customer/search:
    post:
      produces:
        - application/json
      consumes:
        - application/json
      summary: Search customers by DOD ID or customer name
      description: >
        Search customers by DOD ID or customer name. Used by services counselors
        to locate profiles to update, find attached moves, and to create new
        moves.
      operationId: searchCustomers
      tags:
        - customer
      parameters:
        - in: body
          name: body
          schema:
            properties:
              page:
                type: integer
                description: requested page of results
              perPage:
                type: integer
              edipi:
                description: DOD ID
                type: string
                minLength: 10
                maxLength: 10
                x-nullable: true
              emplid:
                description: EMPLID
                type: string
                minLength: 7
                maxLength: 7
                x-nullable: true
              branch:
                description: Branch
                type: string
                minLength: 1
              customerName:
                description: Customer Name
                type: string
                minLength: 1
                x-nullable: true
              sort:
                type: string
                x-nullable: true
                enum:
                  - customerName
                  - edipi
                  - emplid
                  - branch
                  - personalEmail
                  - telephone
              order:
                type: string
                x-nullable: true
                enum:
                  - asc
                  - desc
          description: field that results should be sorted by
      responses:
        '200':
          description: Successfully returned all customers matching the criteria
          schema:
            $ref: '#/definitions/SearchCustomersResult'
        '403':
          $ref: '#/responses/PermissionDenied'
        '500':
          $ref: '#/responses/ServerError'
  /move/{locator}:
    parameters:
      - description: Code used to identify a move in the system
        in: path
        name: locator
        required: true
        type: string
    get:
      produces:
        - application/json
      parameters: []
      responses:
        '200':
          description: Successfully retrieved the individual move
          schema:
            $ref: '#/definitions/Move'
        '400':
          $ref: '#/responses/InvalidRequest'
        '401':
          $ref: '#/responses/PermissionDenied'
        '403':
          $ref: '#/responses/PermissionDenied'
        '404':
          $ref: '#/responses/NotFound'
        '500':
          $ref: '#/responses/ServerError'
      tags:
        - move
      description: Returns a given move for a unique alphanumeric locator string
      summary: Returns a given move
      operationId: getMove
  /move/{locator}/history:
    parameters:
      - description: Code used to identify a move in the system
        in: path
        name: locator
        required: true
        type: string
    get:
      produces:
        - application/json
      parameters:
        - in: query
          name: page
          type: integer
          description: requested page of results
        - in: query
          name: perPage
          type: integer
          description: results per page
      responses:
        '200':
          description: Successfully retrieved the individual move history
          schema:
            $ref: '#/definitions/MoveHistoryResult'
        '400':
          $ref: '#/responses/InvalidRequest'
        '401':
          $ref: '#/responses/PermissionDenied'
        '403':
          $ref: '#/responses/PermissionDenied'
        '404':
          $ref: '#/responses/NotFound'
        '500':
          $ref: '#/responses/ServerError'
      tags:
        - move
      description: >-
        Returns the history for a given move for a unique alphanumeric locator
        string
      summary: Returns the history of an identified move
      operationId: getMoveHistory
  /moves/{moveID}/shipment-evaluation-reports-list:
    parameters:
      - description: Code used to identify a move in the system
        in: path
        name: moveID
        required: true
        type: string
        format: uuid
    get:
      produces:
        - application/json
      responses:
        '200':
          description: Successfully retrieved the move's evaluation reports
          schema:
            $ref: '#/definitions/EvaluationReportList'
        '400':
          $ref: '#/responses/InvalidRequest'
        '401':
          $ref: '#/responses/PermissionDenied'
        '403':
          $ref: '#/responses/PermissionDenied'
        '404':
          $ref: '#/responses/NotFound'
        '500':
          $ref: '#/responses/ServerError'
      tags:
        - move
      description: >-
        Returns shipment evaluation reports for the specified move that are
        visible to the current office user
      summary: >-
        Returns shipment evaluation reports for the specified move that are
        visible to the current office user
      operationId: getMoveShipmentEvaluationReportsList
  /moves/{moveID}/counseling-evaluation-reports-list:
    parameters:
      - description: Code used to identify a move in the system
        in: path
        name: moveID
        required: true
        type: string
        format: uuid
    get:
      produces:
        - application/json
      responses:
        '200':
          description: Successfully retrieved the move's evaluation reports
          schema:
            $ref: '#/definitions/EvaluationReportList'
        '400':
          $ref: '#/responses/InvalidRequest'
        '401':
          $ref: '#/responses/PermissionDenied'
        '403':
          $ref: '#/responses/PermissionDenied'
        '404':
          $ref: '#/responses/NotFound'
        '500':
          $ref: '#/responses/ServerError'
      tags:
        - move
      description: >-
        Returns counseling evaluation reports for the specified move that are
        visible to the current office user
      summary: >-
        Returns counseling evaluation reports for the specified move that are
        visible to the current office user
      operationId: getMoveCounselingEvaluationReportsList
  /moves/{moveID}/cancel:
    parameters:
      - description: ID of the move
        in: path
        name: moveID
        required: true
        format: uuid
        type: string
    post:
      consumes:
        - application/json
      produces:
        - application/json
      parameters: []
      responses:
        '200':
          description: Successfully canceled move
          schema:
            $ref: '#/definitions/Move'
        '403':
          $ref: '#/responses/PermissionDenied'
        '404':
          $ref: '#/responses/NotFound'
        '409':
          $ref: '#/responses/Conflict'
        '412':
          $ref: '#/responses/PreconditionFailed'
        '422':
          $ref: '#/responses/UnprocessableEntity'
        '500':
          $ref: '#/responses/ServerError'
      tags:
        - move
      description: cancels a move
      operationId: moveCanceler
      summary: Cancels a move
      x-permissions:
        - update.cancelMoveFlag
  /counseling/orders/{orderID}:
    parameters:
      - description: ID of order to update
        in: path
        name: orderID
        required: true
        type: string
        format: uuid
    patch:
      summary: Updates an order (performed by a services counselor)
      description: All fields sent in this request will be set on the order referenced
      operationId: counselingUpdateOrder
      tags:
        - order
      consumes:
        - application/json
      produces:
        - application/json
      parameters:
        - in: body
          name: body
          required: true
          schema:
            $ref: '#/definitions/CounselingUpdateOrderPayload'
        - in: header
          name: If-Match
          type: string
          required: true
      responses:
        '200':
          description: updated instance of orders
          schema:
            $ref: '#/definitions/Order'
        '403':
          $ref: '#/responses/PermissionDenied'
        '404':
          $ref: '#/responses/NotFound'
        '412':
          $ref: '#/responses/PreconditionFailed'
        '422':
          $ref: '#/responses/UnprocessableEntity'
        '500':
          $ref: '#/responses/ServerError'
  /orders:
    post:
      summary: Creates an orders model for a logged-in user
      description: >-
        Creates an instance of orders tied to a service member, which allow for
        creation of a move and an entitlement. Orders are required before the
        creation of a move
      operationId: createOrder
      tags:
        - order
      consumes:
        - application/json
      produces:
        - application/json
      parameters:
        - in: body
          name: createOrders
          schema:
            $ref: '#/definitions/CreateOrders'
      responses:
        '200':
          description: created instance of orders
          schema:
            $ref: '#/definitions/Order'
        '400':
          description: invalid request
        '401':
          description: request requires user authentication
        '403':
          description: user is not authorized
        '422':
          $ref: '#/responses/UnprocessableEntity'
        '500':
          description: internal server error
  /orders/{orderID}:
    parameters:
      - description: ID of order to use
        in: path
        name: orderID
        required: true
        type: string
        format: uuid
    patch:
      summary: Updates an order
      description: All fields sent in this request will be set on the order referenced
      operationId: updateOrder
      tags:
        - order
      consumes:
        - application/json
      produces:
        - application/json
      parameters:
        - in: body
          name: body
          required: true
          schema:
            $ref: '#/definitions/UpdateOrderPayload'
        - in: header
          name: If-Match
          type: string
          required: true
      responses:
        '200':
          description: updated instance of orders
          schema:
            $ref: '#/definitions/Order'
        '400':
          $ref: '#/responses/InvalidRequest'
        '403':
          $ref: '#/responses/PermissionDenied'
        '404':
          $ref: '#/responses/NotFound'
        '409':
          $ref: '#/responses/Conflict'
        '412':
          $ref: '#/responses/PreconditionFailed'
        '422':
          $ref: '#/responses/UnprocessableEntity'
        '500':
          $ref: '#/responses/ServerError'
      x-permissions:
        - update.orders
    get:
      produces:
        - application/json
      parameters: []
      responses:
        '200':
          description: Successfully retrieved order
          schema:
            $ref: '#/definitions/Order'
        '400':
          $ref: '#/responses/InvalidRequest'
        '401':
          $ref: '#/responses/PermissionDenied'
        '403':
          $ref: '#/responses/PermissionDenied'
        '404':
          $ref: '#/responses/NotFound'
        '500':
          $ref: '#/responses/ServerError'
      tags:
        - order
      description: Gets an order
      operationId: getOrder
      summary: Gets an order by ID
  /orders/{orderID}/allowances:
    parameters:
      - description: ID of order to use
        in: path
        name: orderID
        required: true
        type: string
        format: uuid
    patch:
      summary: Updates an allowance (Orders with Entitlements)
      description: All fields sent in this request will be set on the order referenced
      operationId: updateAllowance
      tags:
        - order
      consumes:
        - application/json
      produces:
        - application/json
      parameters:
        - in: body
          name: body
          required: true
          schema:
            $ref: '#/definitions/UpdateAllowancePayload'
        - in: header
          name: If-Match
          type: string
          required: true
      responses:
        '200':
          description: updated instance of allowance
          schema:
            $ref: '#/definitions/Order'
        '403':
          $ref: '#/responses/PermissionDenied'
        '404':
          $ref: '#/responses/NotFound'
        '412':
          $ref: '#/responses/PreconditionFailed'
        '422':
          $ref: '#/responses/UnprocessableEntity'
        '500':
          $ref: '#/responses/ServerError'
      x-permissions:
        - update.allowances
  /orders/{orderID}/acknowledge-excess-weight-risk:
    parameters:
      - description: ID of order to use
        in: path
        name: orderID
        required: true
        type: string
        format: uuid
    post:
      summary: >-
        Saves the date and time a TOO acknowledged the excess weight risk by
        dismissing the alert
      description: >-
        Saves the date and time a TOO acknowledged the excess weight risk by
        dismissing the alert
      operationId: acknowledgeExcessWeightRisk
      tags:
        - order
      consumes:
        - application/json
      produces:
        - application/json
      parameters:
        - in: header
          name: If-Match
          type: string
          required: true
      responses:
        '200':
          description: updated Move
          schema:
            $ref: '#/definitions/Move'
        '403':
          $ref: '#/responses/PermissionDenied'
        '404':
          $ref: '#/responses/NotFound'
        '412':
          $ref: '#/responses/PreconditionFailed'
        '422':
          $ref: '#/responses/UnprocessableEntity'
        '500':
          $ref: '#/responses/ServerError'
      x-permissions:
        - update.excessWeightRisk
  /orders/{orderID}/update-billable-weight:
    parameters:
      - description: ID of order to use
        in: path
        name: orderID
        required: true
        type: string
        format: uuid
    patch:
      summary: Updates the max billable weight
      description: Updates the DBAuthorizedWeight attribute for the Order Entitlements=
      operationId: updateBillableWeight
      tags:
        - order
      consumes:
        - application/json
      produces:
        - application/json
      parameters:
        - in: body
          name: body
          required: true
          schema:
            $ref: '#/definitions/UpdateBillableWeightPayload'
        - in: header
          name: If-Match
          type: string
          required: true
      responses:
        '200':
          description: updated Order
          schema:
            $ref: '#/definitions/Order'
        '403':
          $ref: '#/responses/PermissionDenied'
        '404':
          $ref: '#/responses/NotFound'
        '412':
          $ref: '#/responses/PreconditionFailed'
        '422':
          $ref: '#/responses/UnprocessableEntity'
        '500':
          $ref: '#/responses/ServerError'
      x-permissions:
        - update.billableWeight
  /orders/{orderID}/update-max-billable-weight/tio:
    parameters:
      - description: ID of order to use
        in: path
        name: orderID
        required: true
        type: string
        format: uuid
    patch:
      summary: Updates the max billable weight with TIO remarks
      description: >-
        Updates the DBAuthorizedWeight attribute for the Order Entitlements and
        move TIO remarks
      operationId: updateMaxBillableWeightAsTIO
      tags:
        - order
      consumes:
        - application/json
      produces:
        - application/json
      parameters:
        - in: body
          name: body
          required: true
          schema:
            $ref: '#/definitions/UpdateMaxBillableWeightAsTIOPayload'
        - $ref: '#/parameters/ifMatch'
      responses:
        '200':
          description: updated Order
          schema:
            $ref: '#/definitions/Order'
        '403':
          $ref: '#/responses/PermissionDenied'
        '404':
          $ref: '#/responses/NotFound'
        '412':
          $ref: '#/responses/PreconditionFailed'
        '422':
          $ref: '#/responses/UnprocessableEntity'
        '500':
          $ref: '#/responses/ServerError'
      x-permissions:
        - update.maxBillableWeight
  /orders/{orderID}/upload_amended_orders:
    post:
      summary: Create an amended order for a given order
      description: Create an amended order for a given order
      operationId: uploadAmendedOrders
      tags:
        - order
      consumes:
        - multipart/form-data
      parameters:
        - in: path
          name: orderID
          type: string
          format: uuid
          required: true
          description: UUID of the order
        - in: formData
          name: file
          type: file
          description: The file to upload.
          required: true
      responses:
        '201':
          description: created upload
          schema:
            $ref: '#/definitions/Upload'
        '400':
          description: invalid request
          schema:
            $ref: '#/definitions/InvalidRequestResponsePayload'
        '403':
          description: not authorized
        '404':
          description: not found
        '413':
          description: payload is too large
        '500':
          description: server error
  /counseling/orders/{orderID}/allowances:
    parameters:
      - description: ID of order to use
        in: path
        name: orderID
        required: true
        type: string
        format: uuid
    patch:
      summary: Updates an allowance (Orders with Entitlements)
      description: All fields sent in this request will be set on the order referenced
      operationId: counselingUpdateAllowance
      tags:
        - order
      consumes:
        - application/json
      produces:
        - application/json
      parameters:
        - in: body
          name: body
          required: true
          schema:
            $ref: '#/definitions/CounselingUpdateAllowancePayload'
        - in: header
          name: If-Match
          type: string
          required: true
      responses:
        '200':
          description: updated instance of allowance
          schema:
            $ref: '#/definitions/Order'
        '403':
          $ref: '#/responses/PermissionDenied'
        '404':
          $ref: '#/responses/NotFound'
        '412':
          $ref: '#/responses/PreconditionFailed'
        '422':
          $ref: '#/responses/UnprocessableEntity'
        '500':
          $ref: '#/responses/ServerError'
  /move-task-orders/{moveTaskOrderID}:
    parameters:
      - description: ID of move to use
        in: path
        name: moveTaskOrderID
        required: true
        type: string
    get:
      produces:
        - application/json
      parameters: []
      responses:
        '200':
          description: Successfully retrieved move task order
          schema:
            $ref: '#/definitions/MoveTaskOrder'
        '400':
          $ref: '#/responses/InvalidRequest'
        '401':
          $ref: '#/responses/PermissionDenied'
        '403':
          $ref: '#/responses/PermissionDenied'
        '404':
          $ref: '#/responses/NotFound'
        '500':
          $ref: '#/responses/ServerError'
      tags:
        - moveTaskOrder
      description: Gets a move
      operationId: getMoveTaskOrder
      summary: Gets a move by ID
  /move_task_orders/{moveTaskOrderID}/mto_service_items:
    parameters:
      - description: ID of move for mto service item to use
        in: path
        name: moveTaskOrderID
        required: true
        format: uuid
        type: string
    get:
      produces:
        - application/json
      parameters: []
      responses:
        '200':
          description: Successfully retrieved all line items for a move task order
          schema:
            $ref: '#/definitions/MTOServiceItems'
        '404':
          $ref: '#/responses/NotFound'
        '422':
          $ref: '#/responses/UnprocessableEntity'
        '500':
          $ref: '#/responses/ServerError'
      tags:
        - mtoServiceItem
      description: Gets all line items for a move
      operationId: listMTOServiceItems
      summary: Gets all line items for a move
  /mto-shipments:
    post:
      summary: createMTOShipment
      description: |
        Creates a MTO shipment for the specified Move Task Order.
        Required fields include:
        * Shipment Type
        * Customer requested pick-up date
        * Pick-up Address
        * Delivery Address
        * Releasing / Receiving agents
        Optional fields include:
        * Delivery Address Type
        * Customer Remarks
        * Releasing / Receiving agents
        * An array of optional accessorial service item codes
      consumes:
        - application/json
      produces:
        - application/json
      operationId: createMTOShipment
      tags:
        - mtoShipment
      parameters:
        - in: body
          name: body
          schema:
            $ref: '#/definitions/CreateMTOShipment'
      responses:
        '200':
          description: Successfully created a MTO shipment.
          schema:
            $ref: '#/definitions/MTOShipment'
        '400':
          $ref: '#/responses/InvalidRequest'
        '404':
          $ref: '#/responses/NotFound'
        '422':
          $ref: '#/responses/UnprocessableEntity'
        '500':
          $ref: '#/responses/ServerError'
  /move_task_orders/{moveTaskOrderID}/mto_shipments:
    parameters:
      - description: ID of move task order for mto shipment to use
        in: path
        name: moveTaskOrderID
        required: true
        format: uuid
        type: string
    get:
      produces:
        - application/json
      parameters: []
      responses:
        '200':
          description: Successfully retrieved all mto shipments for a move task order
          schema:
            $ref: '#/definitions/MTOShipments'
        '403':
          $ref: '#/responses/PermissionDenied'
        '404':
          $ref: '#/responses/NotFound'
        '422':
          $ref: '#/responses/UnprocessableEntity'
        '500':
          $ref: '#/responses/ServerError'
      tags:
        - mtoShipment
      description: Gets all shipments for a move task order
      operationId: listMTOShipments
      summary: Gets all shipments for a move task order
  /shipments/{shipmentID}:
    get:
      summary: fetches a shipment by ID
      description: fetches a shipment by ID
      operationId: getShipment
      tags:
        - mtoShipment
      produces:
        - application/json
      parameters:
        - description: ID of the shipment to be fetched
          in: path
          name: shipmentID
          required: true
          format: uuid
          type: string
      responses:
        '200':
          description: Successfully fetched the shipment
          schema:
            $ref: '#/definitions/MTOShipment'
        '400':
          $ref: '#/responses/InvalidRequest'
        '403':
          $ref: '#/responses/PermissionDenied'
        '404':
          $ref: '#/responses/NotFound'
        '422':
          $ref: '#/responses/UnprocessableEntity'
        '500':
          $ref: '#/responses/ServerError'
    delete:
      summary: Soft deletes a shipment by ID
      description: Soft deletes a shipment by ID
      operationId: deleteShipment
      tags:
        - shipment
      produces:
        - application/json
      parameters:
        - description: ID of the shipment to be deleted
          in: path
          name: shipmentID
          required: true
          format: uuid
          type: string
      responses:
        '204':
          description: Successfully soft deleted the shipment
        '400':
          $ref: '#/responses/InvalidRequest'
        '403':
          $ref: '#/responses/PermissionDenied'
        '404':
          $ref: '#/responses/NotFound'
        '409':
          $ref: '#/responses/Conflict'
        '422':
          $ref: '#/responses/UnprocessableEntity'
        '500':
          $ref: '#/responses/ServerError'
  /move_task_orders/{moveTaskOrderID}/mto_shipments/{shipmentID}:
    patch:
      summary: updateMTOShipment
      description: |
        Updates a specified MTO shipment.
        Required fields include:
        * MTO Shipment ID required in path
        * If-Match required in headers
        * No fields required in body
        Optional fields include:
        * New shipment status type
        * Shipment Type
        * Customer requested pick-up date
        * Pick-up Address
        * Delivery Address
        * Secondary Pick-up Address
        * SecondaryDelivery Address
        * Delivery Address Type
        * Customer Remarks
        * Counselor Remarks
        * Releasing / Receiving agents
        * Actual Pro Gear Weight
        * Actual Spouse Pro Gear Weight
      consumes:
        - application/json
      produces:
        - application/json
      operationId: updateMTOShipment
      tags:
        - mtoShipment
      parameters:
        - in: path
          name: moveTaskOrderID
          required: true
          format: uuid
          type: string
          description: ID of move task order for mto shipment to use
        - in: path
          name: shipmentID
          type: string
          format: uuid
          required: true
          description: UUID of the MTO Shipment to update
        - in: header
          name: If-Match
          type: string
          required: true
          description: >
            Optimistic locking is implemented via the `If-Match` header. If the
            ETag header does not match the value of the resource on the server,
            the server rejects the change with a `412 Precondition Failed`
            error.
        - in: body
          name: body
          schema:
            $ref: '#/definitions/UpdateShipment'
      responses:
        '200':
          description: Successfully updated the specified MTO shipment.
          schema:
            $ref: '#/definitions/MTOShipment'
        '400':
          $ref: '#/responses/InvalidRequest'
        '401':
          $ref: '#/responses/PermissionDenied'
        '403':
          $ref: '#/responses/PermissionDenied'
        '404':
          $ref: '#/responses/NotFound'
        '412':
          $ref: '#/responses/PreconditionFailed'
        '422':
          $ref: '#/responses/UnprocessableEntity'
        '500':
          $ref: '#/responses/ServerError'
  /shipments/{shipmentID}/approve:
    parameters:
      - description: ID of the shipment
        in: path
        name: shipmentID
        required: true
        format: uuid
        type: string
    post:
      consumes:
        - application/json
      produces:
        - application/json
      parameters:
        - in: header
          name: If-Match
          type: string
          required: true
      responses:
        '200':
          description: Successfully approved the shipment
          schema:
            $ref: '#/definitions/MTOShipment'
        '403':
          $ref: '#/responses/PermissionDenied'
        '404':
          $ref: '#/responses/NotFound'
        '409':
          $ref: '#/responses/Conflict'
        '412':
          $ref: '#/responses/PreconditionFailed'
        '422':
          $ref: '#/responses/UnprocessableEntity'
        '500':
          $ref: '#/responses/ServerError'
      tags:
        - shipment
      description: Approves a shipment
      operationId: approveShipment
      summary: Approves a shipment
      x-permissions:
        - update.shipment
  /shipments/{shipmentID}/request-diversion:
    parameters:
      - description: ID of the shipment
        in: path
        name: shipmentID
        required: true
        format: uuid
        type: string
    post:
      consumes:
        - application/json
      produces:
        - application/json
      parameters:
        - in: header
          name: If-Match
          type: string
          required: true
        - in: body
          name: body
          required: true
          schema:
            $ref: '#/definitions/RequestDiversion'
      responses:
        '200':
          description: Successfully requested the shipment diversion
          schema:
            $ref: '#/definitions/MTOShipment'
        '403':
          $ref: '#/responses/PermissionDenied'
        '404':
          $ref: '#/responses/NotFound'
        '409':
          $ref: '#/responses/Conflict'
        '412':
          $ref: '#/responses/PreconditionFailed'
        '422':
          $ref: '#/responses/UnprocessableEntity'
        '500':
          $ref: '#/responses/ServerError'
      tags:
        - shipment
      description: Requests a shipment diversion
      operationId: requestShipmentDiversion
      summary: Requests a shipment diversion
      x-permissions:
        - create.shipmentDiversionRequest
  /shipments/{shipmentID}/approve-diversion:
    parameters:
      - description: ID of the shipment
        in: path
        name: shipmentID
        required: true
        format: uuid
        type: string
    post:
      consumes:
        - application/json
      produces:
        - application/json
      parameters:
        - in: header
          name: If-Match
          type: string
          required: true
      responses:
        '200':
          description: Successfully approved the shipment diversion
          schema:
            $ref: '#/definitions/MTOShipment'
        '403':
          $ref: '#/responses/PermissionDenied'
        '404':
          $ref: '#/responses/NotFound'
        '409':
          $ref: '#/responses/Conflict'
        '412':
          $ref: '#/responses/PreconditionFailed'
        '422':
          $ref: '#/responses/UnprocessableEntity'
        '500':
          $ref: '#/responses/ServerError'
      x-permissions:
        - update.shipment
      tags:
        - shipment
      description: Approves a shipment diversion
      operationId: approveShipmentDiversion
      summary: Approves a shipment diversion
  /shipments/{shipmentID}/reject:
    parameters:
      - description: ID of the shipment
        in: path
        name: shipmentID
        required: true
        format: uuid
        type: string
    post:
      consumes:
        - application/json
      produces:
        - application/json
      parameters:
        - in: header
          name: If-Match
          type: string
          required: true
        - in: body
          name: body
          required: true
          schema:
            $ref: '#/definitions/RejectShipment'
      responses:
        '200':
          description: Successfully rejected the shipment
          schema:
            $ref: '#/definitions/MTOShipment'
        '403':
          $ref: '#/responses/PermissionDenied'
        '404':
          $ref: '#/responses/NotFound'
        '409':
          $ref: '#/responses/Conflict'
        '412':
          $ref: '#/responses/PreconditionFailed'
        '422':
          $ref: '#/responses/UnprocessableEntity'
        '500':
          $ref: '#/responses/ServerError'
      tags:
        - shipment
      description: rejects a shipment
      operationId: rejectShipment
      summary: rejects a shipment
  /shipments/{shipmentID}/request-cancellation:
    parameters:
      - description: ID of the shipment
        in: path
        name: shipmentID
        required: true
        format: uuid
        type: string
    post:
      consumes:
        - application/json
      produces:
        - application/json
      parameters:
        - in: header
          name: If-Match
          type: string
          required: true
      responses:
        '200':
          description: Successfully requested the shipment cancellation
          schema:
            $ref: '#/definitions/MTOShipment'
        '403':
          $ref: '#/responses/PermissionDenied'
        '404':
          $ref: '#/responses/NotFound'
        '409':
          $ref: '#/responses/Conflict'
        '412':
          $ref: '#/responses/PreconditionFailed'
        '422':
          $ref: '#/responses/UnprocessableEntity'
        '500':
          $ref: '#/responses/ServerError'
      tags:
        - shipment
      description: Requests a shipment cancellation
      operationId: requestShipmentCancellation
      summary: Requests a shipment cancellation
      x-permissions:
        - create.shipmentCancellation
  /shipments/{shipmentID}/request-reweigh:
    parameters:
      - description: ID of the shipment
        in: path
        name: shipmentID
        required: true
        format: uuid
        type: string
    post:
      consumes:
        - application/json
      produces:
        - application/json
      responses:
        '200':
          description: Successfully requested a reweigh of the shipment
          schema:
            $ref: '#/definitions/Reweigh'
        '403':
          $ref: '#/responses/PermissionDenied'
        '404':
          $ref: '#/responses/NotFound'
        '409':
          $ref: '#/responses/Conflict'
        '412':
          $ref: '#/responses/PreconditionFailed'
        '422':
          $ref: '#/responses/UnprocessableEntity'
        '500':
          $ref: '#/responses/ServerError'
      tags:
        - shipment
        - reweigh
      description: Requests a shipment reweigh
      operationId: requestShipmentReweigh
      summary: Requests a shipment reweigh
      x-permissions:
        - create.reweighRequest
  /shipments/{shipmentID}/review-shipment-address-update:
    parameters:
      - description: ID of the shipment
        in: path
        name: shipmentID
        required: true
        format: uuid
        type: string
    patch:
      consumes:
        - application/json
      produces:
        - application/json
      parameters:
        - in: header
          name: If-Match
          type: string
          required: true
        - in: body
          name: body
          required: true
          schema:
            properties:
              status:
                type: string
                enum:
                  - REJECTED
                  - APPROVED
              officeRemarks:
                type: string
            required:
              - officeRemarks
              - status
      responses:
        '200':
          description: Successfully requested a shipment address update
          schema:
            $ref: '#/definitions/ShipmentAddressUpdate'
        '403':
          $ref: '#/responses/PermissionDenied'
        '404':
          $ref: '#/responses/NotFound'
        '409':
          $ref: '#/responses/Conflict'
        '412':
          $ref: '#/responses/PreconditionFailed'
        '422':
          $ref: '#/responses/UnprocessableEntity'
        '500':
          $ref: '#/responses/ServerError'
      tags:
        - shipment
      description: >-
        This endpoint is used to approve a address update request. Office
        remarks are required. Approving the address update will update the
        Destination Final Address of the associated service item
      operationId: reviewShipmentAddressUpdate
      summary: Allows TOO to review a shipment address update
  /shipments/{shipmentID}/sit-extensions:
    post:
      summary: Create an approved SIT Duration Update
      description: >-
        TOO can creates an already-approved SIT Duration Update on behalf of a
        customer
      consumes:
        - application/json
      produces:
        - application/json
      operationId: createApprovedSITDurationUpdate
      tags:
        - shipment
        - sitExtension
      parameters:
        - description: ID of the shipment
          in: path
          name: shipmentID
          required: true
          format: uuid
          type: string
        - in: body
          name: body
          schema:
            $ref: '#/definitions/CreateApprovedSITDurationUpdate'
          required: true
        - in: header
          description: >-
            We want the shipment's eTag rather than the SIT Duration Update eTag
            as the SIT Duration Update is always associated with a shipment
          name: If-Match
          type: string
          required: true
      responses:
        '200':
          description: Successfully created a SIT Extension.
          schema:
            $ref: '#/definitions/MTOShipment'
        '400':
          $ref: '#/responses/InvalidRequest'
        '403':
          $ref: '#/responses/PermissionDenied'
        '404':
          $ref: '#/responses/NotFound'
        '422':
          $ref: '#/responses/UnprocessableEntity'
        '500':
          $ref: '#/responses/ServerError'
      x-permissions:
        - create.SITExtension
  /shipments/{shipmentID}/sit-extensions/{sitExtensionID}/approve:
    parameters:
      - description: ID of the shipment
        in: path
        name: shipmentID
        required: true
        format: uuid
        type: string
      - description: ID of the SIT extension
        in: path
        name: sitExtensionID
        required: true
        format: uuid
        type: string
    patch:
      consumes:
        - application/json
      produces:
        - application/json
      parameters:
        - in: body
          name: body
          required: true
          schema:
            $ref: '#/definitions/ApproveSITExtension'
        - in: header
          description: >-
            We want the shipment's eTag rather than the SIT extension eTag as
            the SIT extension is always associated with a shipment
          name: If-Match
          type: string
          required: true
      responses:
        '200':
          description: Successfully approved a SIT extension
          schema:
            $ref: '#/definitions/MTOShipment'
        '403':
          $ref: '#/responses/PermissionDenied'
        '404':
          $ref: '#/responses/NotFound'
        '409':
          $ref: '#/responses/Conflict'
        '412':
          $ref: '#/responses/PreconditionFailed'
        '422':
          $ref: '#/responses/UnprocessableEntity'
        '500':
          $ref: '#/responses/ServerError'
      tags:
        - shipment
        - sitExtension
      description: Approves a SIT extension
      operationId: approveSITExtension
      summary: Approves a SIT extension
      x-permissions:
        - update.SITExtension
  /shipments/{shipmentID}/sit-extensions/{sitExtensionID}/deny:
    parameters:
      - description: ID of the shipment
        in: path
        name: shipmentID
        required: true
        format: uuid
        type: string
      - description: ID of the SIT extension
        in: path
        name: sitExtensionID
        required: true
        format: uuid
        type: string
    patch:
      consumes:
        - application/json
      produces:
        - application/json
      parameters:
        - in: body
          name: body
          required: true
          schema:
            $ref: '#/definitions/DenySITExtension'
        - in: header
          name: If-Match
          type: string
          required: true
      responses:
        '200':
          description: Successfully denied a SIT extension
          schema:
            $ref: '#/definitions/MTOShipment'
        '403':
          $ref: '#/responses/PermissionDenied'
        '404':
          $ref: '#/responses/NotFound'
        '409':
          $ref: '#/responses/Conflict'
        '412':
          $ref: '#/responses/PreconditionFailed'
        '422':
          $ref: '#/responses/UnprocessableEntity'
        '500':
          $ref: '#/responses/ServerError'
      tags:
        - shipment
        - sitExtension
      description: Denies a SIT extension
      operationId: denySITExtension
      summary: Denies a SIT extension
      x-permissions:
        - update.SITExtension
  /shipments/{shipmentID}/sit-service-item/convert-to-customer-expense:
    parameters:
      - description: ID of the shipment
        in: path
        name: shipmentID
        required: true
        format: uuid
        type: string
    patch:
      consumes:
        - application/json
      produces:
        - application/json
      parameters:
        - in: body
          name: body
          required: true
          schema:
            $ref: '#/definitions/UpdateSITServiceItemCustomerExpense'
        - in: header
          name: If-Match
          type: string
          required: true
      responses:
        '200':
          description: Successfully converted to customer expense
          schema:
            $ref: '#/definitions/MTOShipment'
        '403':
          $ref: '#/responses/PermissionDenied'
        '404':
          $ref: '#/responses/NotFound'
        '409':
          $ref: '#/responses/Conflict'
        '412':
          $ref: '#/responses/PreconditionFailed'
        '422':
          $ref: '#/responses/UnprocessableEntity'
        '500':
          $ref: '#/responses/ServerError'
      tags:
        - shipment
        - mtoServiceItem
      description: Converts a SIT to customer expense
      operationId: updateSITServiceItemCustomerExpense
      summary: Converts a SIT to customer expense
      x-permissions:
        - update.MTOServiceItem
  /shipments/{shipmentID}/ppm-documents:
    parameters:
      - description: ID of the shipment
        in: path
        name: shipmentID
        required: true
        format: uuid
        type: string
    get:
      summary: Gets all the PPM documents for a PPM shipment
      description: >
        Retrieves all of the documents and associated uploads for each ppm
        document type connected to a PPM shipment. This

        excludes any deleted PPM documents.
      operationId: getPPMDocuments
      tags:
        - ppm
      consumes:
        - application/json
      produces:
        - application/json
      responses:
        '200':
          description: >-
            All PPM documents and associated uploads for the specified PPM
            shipment.
          schema:
            $ref: '#/definitions/PPMDocuments'
        '401':
          $ref: '#/responses/PermissionDenied'
        '403':
          $ref: '#/responses/PermissionDenied'
        '422':
          $ref: '#/responses/UnprocessableEntity'
        '500':
          $ref: '#/responses/ServerError'
  /ppm-shipments/{ppmShipmentId}/weight-ticket/{weightTicketId}:
    parameters:
      - $ref: '#/parameters/ppmShipmentId'
      - $ref: '#/parameters/weightTicketId'
    patch:
      summary: Updates a weight ticket document
      description: >
        Updates a PPM shipment's weight ticket document with new information.
        Only some of the weight ticket document's

        fields are editable because some have to be set by the customer, e.g.
        vehicle description.
      operationId: updateWeightTicket
      tags:
        - ppm
      consumes:
        - application/json
      produces:
        - application/json
      parameters:
        - $ref: '#/parameters/ifMatch'
        - in: body
          name: updateWeightTicketPayload
          required: true
          schema:
            $ref: '#/definitions/UpdateWeightTicket'
      responses:
        '200':
          description: returns an updated weight ticket object
          schema:
            $ref: '#/definitions/WeightTicket'
        '400':
          $ref: '#/responses/InvalidRequest'
        '401':
          $ref: '#/responses/PermissionDenied'
        '403':
          $ref: '#/responses/PermissionDenied'
        '404':
          $ref: '#/responses/NotFound'
        '412':
          $ref: '#/responses/PreconditionFailed'
        '422':
          $ref: '#/responses/UnprocessableEntity'
        '500':
          $ref: '#/responses/ServerError'
  /ppm-shipments/{ppmShipmentId}/moving-expenses/{movingExpenseId}:
    parameters:
      - $ref: '#/parameters/ppmShipmentId'
      - $ref: '#/parameters/movingExpenseId'
    patch:
      summary: Updates the moving expense
      description: >
        Updates a PPM shipment's moving expense with new information. Only some
        of the moving expense's fields are

        editable because some have to be set by the customer, e.g. the
        description and the moving expense type.
      operationId: updateMovingExpense
      tags:
        - ppm
      consumes:
        - application/json
      produces:
        - application/json
      parameters:
        - $ref: '#/parameters/ifMatch'
        - in: body
          name: updateMovingExpense
          required: true
          schema:
            $ref: '#/definitions/UpdateMovingExpense'
      responses:
        '200':
          description: returns an updated moving expense object
          schema:
            $ref: '#/definitions/MovingExpense'
        '400':
          $ref: '#/responses/InvalidRequest'
        '401':
          $ref: '#/responses/PermissionDenied'
        '403':
          $ref: '#/responses/PermissionDenied'
        '404':
          $ref: '#/responses/NotFound'
        '412':
          $ref: '#/responses/PreconditionFailed'
        '422':
          $ref: '#/responses/UnprocessableEntity'
        '500':
          $ref: '#/responses/ServerError'
  /ppm-shipments/{ppmShipmentId}/pro-gear-weight-tickets/{proGearWeightTicketId}:
    parameters:
      - $ref: '#/parameters/ppmShipmentId'
      - $ref: '#/parameters/proGearWeightTicketId'
    patch:
      summary: Updates a pro-gear weight ticket
      description: >
        Updates a PPM shipment's pro-gear weight ticket with new information.
        Only some of the fields are editable

        because some have to be set by the customer, e.g. the description.
      operationId: updateProGearWeightTicket
      tags:
        - ppm
      consumes:
        - application/json
      produces:
        - application/json
      parameters:
        - $ref: '#/parameters/ifMatch'
        - in: body
          name: updateProGearWeightTicket
          required: true
          schema:
            $ref: '#/definitions/UpdateProGearWeightTicket'
      responses:
        '200':
          description: returns an updated pro-gear weight ticket object
          schema:
            $ref: '#/definitions/ProGearWeightTicket'
        '400':
          $ref: '#/responses/InvalidRequest'
        '401':
          $ref: '#/responses/PermissionDenied'
        '403':
          $ref: '#/responses/PermissionDenied'
        '404':
          $ref: '#/responses/NotFound'
        '412':
          $ref: '#/responses/PreconditionFailed'
        '422':
          $ref: '#/responses/UnprocessableEntity'
        '500':
          $ref: '#/responses/ServerError'
  /ppm-shipments/{ppmShipmentId}/aoa-packet:
    parameters:
      - description: the id for the ppmshipment with aoa to be downloaded
        in: path
        name: ppmShipmentId
        required: true
        type: string
    get:
      summary: Downloads AOA Packet form PPMShipment as a PDF
      description: >
        ### Functionality

        This endpoint downloads all uploaded move order documentation combined
        with the Shipment Summary Worksheet into a single PDF.

        ### Errors

        * The PPMShipment must have requested an AOA.

        * The PPMShipment AOA Request must have been approved.
      operationId: showAOAPacket
      tags:
        - ppm
      produces:
        - application/pdf
      responses:
        '200':
          headers:
            Content-Disposition:
              type: string
              description: File name to download
          description: AOA PDF
          schema:
            format: binary
            type: file
        '400':
          $ref: '#/responses/InvalidRequest'
        '403':
          $ref: '#/responses/PermissionDenied'
        '404':
          $ref: '#/responses/NotFound'
        '422':
          $ref: '#/responses/UnprocessableEntity'
        '500':
          $ref: '#/responses/ServerError'
  /ppm-shipments/{ppmShipmentId}/finish-document-review:
    parameters:
      - $ref: '#/parameters/ppmShipmentId'
    patch:
      summary: Updates a PPM shipment's status after document review
      description: >
        Updates a PPM shipment's status once documents have been reviewed.
        Status is updated depending on whether any documents have been rejected.
      operationId: finishDocumentReview
      tags:
        - ppm
      consumes:
        - application/json
      produces:
        - application/json
      parameters:
        - in: header
          name: If-Match
          type: string
          required: true
      responses:
        '200':
          description: Successfully finished document review
          schema:
            $ref: '#/definitions/PPMShipment'
        '400':
          $ref: '#/responses/InvalidRequest'
        '401':
          $ref: '#/responses/PermissionDenied'
        '403':
          $ref: '#/responses/PermissionDenied'
        '404':
          $ref: '#/responses/NotFound'
        '409':
          $ref: '#/responses/Conflict'
        '412':
          $ref: '#/responses/PreconditionFailed'
        '422':
          $ref: '#/responses/UnprocessableEntity'
        '500':
          $ref: '#/responses/ServerError'
      x-permissions:
        - update.shipment
  /ppm-shipments/{ppmShipmentId}/ppm-sit:
    patch:
      summary: Updates a PPM shipment's SIT values
      description: |
        Updates a PPM shipment's SIT values
      operationId: updatePPMSIT
      tags:
        - ppm
      consumes:
        - application/json
      produces:
        - application/json
      parameters:
        - $ref: '#/parameters/ppmShipmentId'
        - in: header
          name: If-Match
          type: string
          required: true
        - in: body
          name: body
          schema:
            $ref: '#/definitions/PPMShipmentSIT'
      responses:
        '200':
          description: Successfully finished PPM SIT update
          schema:
            $ref: '#/definitions/PPMShipment'
        '400':
          $ref: '#/responses/InvalidRequest'
        '403':
          $ref: '#/responses/PermissionDenied'
        '404':
          $ref: '#/responses/NotFound'
        '412':
          $ref: '#/responses/PreconditionFailed'
        '422':
          $ref: '#/responses/UnprocessableEntity'
        '500':
          $ref: '#/responses/ServerError'
  /ppm-shipments/{ppmShipmentId}/closeout:
    parameters:
      - $ref: '#/parameters/ppmShipmentId'
    get:
      summary: Get the closeout calcuations for the specified PPM shipment
      description: |
        Retrieves the closeout calculations for the specified PPM shipment.
      operationId: getPPMCloseout
      tags:
        - ppm
      produces:
        - application/json
      responses:
        '200':
          description: Returns closeout for the specified PPM shipment.
          schema:
            $ref: '#/definitions/PPMCloseout'
        '400':
          $ref: '#/responses/InvalidRequest'
        '403':
          $ref: '#/responses/PermissionDenied'
        '404':
          $ref: '#/responses/NotFound'
        '422':
          $ref: '#/responses/UnprocessableEntity'
        '500':
          $ref: '#/responses/ServerError'
  /ppm-shipments/{ppmShipmentId}/actual-weight:
    parameters:
      - $ref: '#/parameters/ppmShipmentId'
    get:
      summary: Get the actual weight for a PPM shipment
      description: |
        Retrieves the actual weight for the specified PPM shipment.
      operationId: getPPMActualWeight
      tags:
        - ppm
      produces:
        - application/json
      responses:
        '200':
          description: Returns actual weight for the specified PPM shipment.
          schema:
            $ref: '#/definitions/PPMActualWeight'
        '400':
          $ref: '#/responses/InvalidRequest'
        '403':
          $ref: '#/responses/PermissionDenied'
        '404':
          $ref: '#/responses/NotFound'
        '422':
          $ref: '#/responses/UnprocessableEntity'
        '500':
          $ref: '#/responses/ServerError'
  /ppm-shipments/{ppmShipmentId}/sit_location/{sitLocation}/sit-estimated-cost:
    parameters:
      - $ref: '#/parameters/ppmShipmentId'
      - in: path
        format: string
        description: location of sit
        name: sitLocation
        required: true
        type: string
        enum:
          - ORIGIN
          - DESTINATION
      - in: query
        format: date-time
        description: Date entered into SIT
        name: sitEntryDate
        required: true
        type: string
      - in: query
        format: date-time
        description: Date departed SIT
        name: sitDepartureDate
        required: true
        type: string
      - in: query
        description: Weight stored in SIT
        name: weightStored
        required: true
        type: integer
        minimum: 0
    get:
      summary: Get the SIT estimated cost for a PPM shipment
      description: >
        Calculates and returns the SIT estimated cost for the specified PPM
        shipment.
      operationId: getPPMSITEstimatedCost
      tags:
        - ppm
      produces:
        - application/json
      responses:
        '200':
          description: >-
            Calculates and returns the SIT estimated cost for the specified PPM
            shipment.
          schema:
            $ref: '#/definitions/PPMSITEstimatedCost'
        '400':
          $ref: '#/responses/InvalidRequest'
        '403':
          $ref: '#/responses/PermissionDenied'
        '404':
          $ref: '#/responses/NotFound'
        '422':
          $ref: '#/responses/UnprocessableEntity'
        '500':
          $ref: '#/responses/ServerError'
  /ppm-shipments/{ppmShipmentId}/payment-packet:
    get:
      summary: Returns PPM payment packet
      description: >-
        Generates a PDF containing all user uploaded documentations for PPM.
        Contains SSW form, orders, weight and expense documentations.
      operationId: showPaymentPacket
      tags:
        - ppm
      parameters:
        - in: path
          name: ppmShipmentId
          type: string
          format: uuid
          required: true
          description: UUID of the ppmShipment
      produces:
        - application/pdf
      responses:
        '200':
          headers:
            Content-Disposition:
              type: string
              description: File name to download
          description: PPM Payment Packet PDF
          schema:
            format: binary
            type: file
        '400':
          description: invalid request
        '401':
          description: request requires user authentication
        '403':
          description: user is not authorized
        '404':
          description: ppm not found
        '500':
          description: internal server error
  /move_task_orders/{moveTaskOrderID}/mto_shipments/{shipmentID}/mto-agents:
    parameters:
      - description: ID of move task order
        in: path
        name: moveTaskOrderID
        required: true
        format: uuid
        type: string
      - description: ID of the shipment
        in: path
        name: shipmentID
        required: true
        format: uuid
        type: string
    get:
      produces:
        - application/json
      parameters: []
      responses:
        '200':
          description: Successfully retrieved all agents for a move task order
          schema:
            $ref: '#/definitions/MTOAgents'
        '404':
          $ref: '#/responses/NotFound'
        '422':
          $ref: '#/responses/UnprocessableEntity'
        '500':
          $ref: '#/responses/ServerError'
      tags:
        - mtoAgent
      description: Fetches a list of agents associated with a move task order.
      operationId: fetchMTOAgentList
      summary: Fetch move task order agents.
  /move-task-orders/{moveTaskOrderID}/service-items/{mtoServiceItemID}:
    parameters:
      - description: ID of move to use
        in: path
        name: moveTaskOrderID
        required: true
        type: string
      - description: ID of line item to use
        in: path
        name: mtoServiceItemID
        required: true
        type: string
    get:
      produces:
        - application/json
      parameters: []
      responses:
        '200':
          description: Successfully retrieved a line item for a move task order by ID
          schema:
            $ref: '#/definitions/MTOServiceItemSingle'
        '400':
          $ref: '#/responses/InvalidRequest'
        '401':
          $ref: '#/responses/PermissionDenied'
        '403':
          $ref: '#/responses/PermissionDenied'
        '404':
          $ref: '#/responses/NotFound'
        '500':
          $ref: '#/responses/ServerError'
      tags:
        - mtoServiceItem
      description: Gets a line item by ID for a move by ID
      operationId: getMTOServiceItem
      summary: Gets a line item by ID for a move by ID
  /move-task-orders/{moveTaskOrderID}/service-items/{mtoServiceItemID}/status:
    parameters:
      - description: ID of move to use
        in: path
        name: moveTaskOrderID
        required: true
        type: string
      - description: ID of line item to use
        in: path
        name: mtoServiceItemID
        required: true
        type: string
    patch:
      consumes:
        - application/json
      produces:
        - application/json
      parameters:
        - in: body
          name: body
          required: true
          schema:
            $ref: '#/definitions/PatchMTOServiceItemStatusPayload'
        - in: header
          name: If-Match
          type: string
          required: true
      responses:
        '200':
          description: >-
            Successfully updated status for a line item for a move task order by
            ID
          schema:
            $ref: '#/definitions/MTOServiceItem'
        '400':
          $ref: '#/responses/InvalidRequest'
        '401':
          $ref: '#/responses/PermissionDenied'
        '403':
          $ref: '#/responses/PermissionDenied'
        '404':
          $ref: '#/responses/NotFound'
        '412':
          $ref: '#/responses/PreconditionFailed'
        '422':
          $ref: '#/responses/UnprocessableEntity'
        '500':
          $ref: '#/responses/ServerError'
      tags:
        - mtoServiceItem
      description: Changes the status of a line item for a move by ID
      operationId: updateMTOServiceItemStatus
      summary: Change the status of a line item for a move by ID
      x-permissions:
        - update.MTOServiceItem
  /service-item/{mtoServiceItemID}/entry-date-update:
    parameters:
      - description: ID of the service item
        in: path
        name: mtoServiceItemID
        required: true
        type: string
    patch:
      consumes:
        - application/json
      produces:
        - application/json
      parameters:
        - in: body
          name: body
          required: true
          schema:
            $ref: '#/definitions/ServiceItemSitEntryDate'
      responses:
        '200':
          description: Successfully updated SIT entry date
          schema:
            $ref: '#/definitions/MTOServiceItemSingle'
        '400':
          $ref: '#/responses/InvalidRequest'
        '401':
          $ref: '#/responses/PermissionDenied'
        '403':
          $ref: '#/responses/PermissionDenied'
        '404':
          $ref: '#/responses/NotFound'
        '412':
          $ref: '#/responses/PreconditionFailed'
        '422':
          $ref: '#/responses/UnprocessableEntity'
        '500':
          $ref: '#/responses/ServerError'
      tags:
        - mtoServiceItem
      description: >-
        Locates the service item in the database and updates the SIT entry date
        for the selected service item and returns the service item
      operationId: updateServiceItemSitEntryDate
      summary: Updates a service item's SIT entry date by ID
  /move-task-orders/{moveTaskOrderID}/status:
    patch:
      consumes:
        - application/json
      produces:
        - application/json
      parameters:
        - description: ID of move to use
          in: path
          name: moveTaskOrderID
          required: true
          type: string
        - in: header
          name: If-Match
          type: string
          required: true
        - in: body
          name: serviceItemCodes
          schema:
            $ref: '#/definitions/MTOApprovalServiceItemCodes'
          required: true
      responses:
        '200':
          description: Successfully updated move task order status
          schema:
            $ref: '#/definitions/Move'
        '400':
          $ref: '#/responses/InvalidRequest'
        '401':
          $ref: '#/responses/PermissionDenied'
        '403':
          $ref: '#/responses/PermissionDenied'
        '404':
          $ref: '#/responses/NotFound'
        '409':
          $ref: '#/responses/Conflict'
        '412':
          $ref: '#/responses/PreconditionFailed'
        '422':
          $ref: '#/responses/UnprocessableEntity'
        '500':
          $ref: '#/responses/ServerError'
      tags:
        - moveTaskOrder
      description: Changes move task order status to make it available to prime
      operationId: updateMoveTaskOrderStatus
      summary: Change the status of a move task order to make it available to prime
      x-permissions:
        - update.move
        - create.serviceItem
  /move-task-orders/{moveTaskOrderID}/status/service-counseling-completed:
    patch:
      consumes:
        - application/json
      produces:
        - application/json
      parameters:
        - description: ID of move to use
          in: path
          name: moveTaskOrderID
          required: true
          type: string
        - in: header
          name: If-Match
          type: string
          required: true
      responses:
        '200':
          description: Successfully updated move task order status
          schema:
            $ref: '#/definitions/Move'
        '400':
          $ref: '#/responses/InvalidRequest'
        '401':
          $ref: '#/responses/PermissionDenied'
        '403':
          $ref: '#/responses/PermissionDenied'
        '404':
          $ref: '#/responses/NotFound'
        '409':
          $ref: '#/responses/Conflict'
        '412':
          $ref: '#/responses/PreconditionFailed'
        '422':
          $ref: '#/responses/UnprocessableEntity'
        '500':
          $ref: '#/responses/ServerError'
      tags:
        - moveTaskOrder
      description: Changes move (move task order) status to service counseling completed
      operationId: updateMTOStatusServiceCounselingCompleted
      summary: Changes move (move task order) status to service counseling completed
  /move-task-orders/{moveTaskOrderID}/payment-service-items/{paymentServiceItemID}/status:
    parameters:
      - description: ID of move to use
        in: path
        name: moveTaskOrderID
        required: true
        type: string
      - description: ID of payment service item to use
        in: path
        name: paymentServiceItemID
        required: true
        type: string
    patch:
      consumes:
        - application/json
      produces:
        - application/json
      parameters:
        - in: body
          name: body
          required: true
          schema:
            $ref: '#/definitions/PaymentServiceItem'
        - in: header
          name: If-Match
          type: string
          required: true
      responses:
        '200':
          description: >-
            Successfully updated status for a line item for a move task order by
            ID
          schema:
            $ref: '#/definitions/PaymentServiceItem'
        '400':
          $ref: '#/responses/InvalidRequest'
        '401':
          $ref: '#/responses/PermissionDenied'
        '403':
          $ref: '#/responses/PermissionDenied'
        '404':
          $ref: '#/responses/NotFound'
        '412':
          $ref: '#/responses/PreconditionFailed'
        '422':
          $ref: '#/responses/UnprocessableEntity'
        '500':
          $ref: '#/responses/ServerError'
      tags:
        - paymentServiceItem
      description: Changes the status of a line item for a move by ID
      operationId: updatePaymentServiceItemStatus
      summary: Change the status of a payment service item for a move by ID
      x-permissions:
        - update.paymentServiceItemStatus
  /move-task-orders/{moveTaskOrderID}/billable-weights-reviewed-at:
    patch:
      consumes:
        - application/json
      produces:
        - application/json
      parameters:
        - description: ID of move to use
          in: path
          name: moveTaskOrderID
          required: true
          type: string
        - in: header
          name: If-Match
          type: string
          required: true
      responses:
        '200':
          description: Successfully updated move task order billableWeightsReviewedAt field
          schema:
            $ref: '#/definitions/Move'
        '400':
          $ref: '#/responses/InvalidRequest'
        '401':
          $ref: '#/responses/PermissionDenied'
        '403':
          $ref: '#/responses/PermissionDenied'
        '404':
          $ref: '#/responses/NotFound'
        '409':
          $ref: '#/responses/Conflict'
        '412':
          $ref: '#/responses/PreconditionFailed'
        '422':
          $ref: '#/responses/UnprocessableEntity'
        '500':
          $ref: '#/responses/ServerError'
      tags:
        - moveTaskOrder
      description: >-
        Changes move (move task order) billableWeightsReviewedAt field to a
        timestamp
      operationId: updateMTOReviewedBillableWeightsAt
  /move-task-orders/{moveTaskOrderID}/tio-remarks:
    patch:
      consumes:
        - application/json
      produces:
        - application/json
      parameters:
        - description: ID of move to use
          in: path
          name: moveTaskOrderID
          required: true
          type: string
        - in: header
          name: If-Match
          type: string
          required: true
        - in: body
          name: body
          required: true
          schema:
            $ref: '#/definitions/Move'
      responses:
        '200':
          description: Successfully updated move task order tioRemarks field
          schema:
            $ref: '#/definitions/Move'
        '400':
          $ref: '#/responses/InvalidRequest'
        '401':
          $ref: '#/responses/PermissionDenied'
        '403':
          $ref: '#/responses/PermissionDenied'
        '404':
          $ref: '#/responses/NotFound'
        '409':
          $ref: '#/responses/Conflict'
        '412':
          $ref: '#/responses/PreconditionFailed'
        '422':
          $ref: '#/responses/UnprocessableEntity'
        '500':
          $ref: '#/responses/ServerError'
      tags:
        - moveTaskOrder
      description: >-
        Changes move (move task order) billableWeightsReviewedAt field to a
        timestamp
      operationId: updateMoveTIORemarks
  /move-task-orders/{moveTaskOrderID}/entitlements:
    parameters:
      - description: ID of move to use
        in: path
        name: moveTaskOrderID
        required: true
        type: string
    get:
      produces:
        - application/json
      parameters: []
      tags:
        - moveTaskOrder
      responses:
        '200':
          description: Successfully retrieved entitlements
          schema:
            $ref: '#/definitions/Entitlements'
        '400':
          $ref: '#/responses/InvalidRequest'
        '401':
          $ref: '#/responses/PermissionDenied'
        '403':
          $ref: '#/responses/PermissionDenied'
        '404':
          $ref: '#/responses/NotFound'
        '500':
          $ref: '#/responses/ServerError'
      description: Gets entitlements
      operationId: getEntitlements
      summary: Gets entitlements for a move by ID
  /payment-requests/{paymentRequestID}:
    parameters:
      - description: UUID of payment request
        format: uuid
        in: path
        name: paymentRequestID
        required: true
        type: string
    get:
      produces:
        - application/json
      parameters: []
      responses:
        '200':
          description: fetched instance of payment request
          schema:
            $ref: '#/definitions/PaymentRequest'
        '400':
          $ref: '#/responses/InvalidRequest'
        '401':
          $ref: '#/responses/PermissionDenied'
        '403':
          $ref: '#/responses/PermissionDenied'
        '404':
          $ref: '#/responses/NotFound'
        '500':
          $ref: '#/responses/ServerError'
      tags:
        - paymentRequests
      description: Fetches an instance of a payment request by id
      operationId: getPaymentRequest
      summary: Fetches a payment request by id
      x-permissions:
        - read.paymentRequest
  /moves/{locator}/closeout-office:
    parameters:
      - description: >-
          move code to identify a move to update the PPM shipment's closeout
          office for Army and Air Force service members
        format: string
        in: path
        name: locator
        required: true
        type: string
    patch:
      description: >-
        Sets the transportation office closeout location for where the Move's
        PPM Shipment documentation will be reviewed by
      tags:
        - move
      operationId: updateCloseoutOffice
      x-permissions:
        - update.closeoutOffice
      summary: Updates a Move's PPM closeout office for Army and Air Force customers
      produces:
        - application/json
      consumes:
        - application/json
      parameters:
        - in: body
          name: body
          schema:
            properties:
              closeoutOfficeId:
                type: string
                format: uuid
            required:
              - closeoutOfficeId
        - in: header
          name: If-Match
          type: string
          required: true
      responses:
        '200':
          description: Successfully set the closeout office for the move
          schema:
            $ref: '#/definitions/Move'
        '400':
          $ref: '#/responses/InvalidRequest'
        '401':
          $ref: '#/responses/PermissionDenied'
        '403':
          $ref: '#/responses/PermissionDenied'
        '404':
          $ref: '#/responses/NotFound'
        '412':
          $ref: '#/responses/PreconditionFailed'
        '422':
          $ref: '#/responses/UnprocessableEntity'
        '500':
          $ref: '#/responses/ServerError'
  /moves/{locator}/customer-support-remarks:
    parameters:
      - description: move code to identify a move for customer support remarks
        format: string
        in: path
        name: locator
        required: true
        type: string
    post:
      produces:
        - application/json
      consumes:
        - application/json
      parameters:
        - in: body
          name: body
          schema:
            $ref: '#/definitions/CreateCustomerSupportRemark'
      responses:
        '200':
          description: Successfully created customer support remark
          schema:
            $ref: '#/definitions/CustomerSupportRemark'
        '400':
          $ref: '#/responses/InvalidRequest'
        '404':
          $ref: '#/responses/NotFound'
        '422':
          $ref: '#/responses/UnprocessableEntity'
        '500':
          $ref: '#/responses/ServerError'
      tags:
        - customerSupportRemarks
      description: Creates a customer support remark for a move
      operationId: createCustomerSupportRemarkForMove
      summary: Creates a customer support remark for a move
    get:
      produces:
        - application/json
      parameters: []
      responses:
        '200':
          description: Successfully retrieved all line items for a move task order
          schema:
            $ref: '#/definitions/CustomerSupportRemarks'
        '403':
          $ref: '#/responses/PermissionDenied'
        '404':
          $ref: '#/responses/NotFound'
        '422':
          $ref: '#/responses/UnprocessableEntity'
        '500':
          $ref: '#/responses/ServerError'
      tags:
        - customerSupportRemarks
      description: Fetches customer support remarks for a move
      operationId: getCustomerSupportRemarksForMove
      summary: Fetches customer support remarks using the move code (locator).
  /customer-support-remarks/{customerSupportRemarkID}:
    parameters:
      - in: path
        description: the customer support remark ID to be modified
        name: customerSupportRemarkID
        required: true
        type: string
        format: uuid
    patch:
      tags:
        - customerSupportRemarks
      description: Updates a customer support remark for a move
      operationId: updateCustomerSupportRemarkForMove
      summary: Updates a customer support remark for a move
      consumes:
        - application/json
      produces:
        - application/json
      parameters:
        - in: body
          name: body
          required: true
          schema:
            $ref: '#/definitions/UpdateCustomerSupportRemarkPayload'
      responses:
        '200':
          description: Successfully updated customer support remark
          schema:
            $ref: '#/definitions/CustomerSupportRemark'
        '400':
          $ref: '#/responses/InvalidRequest'
        '403':
          $ref: '#/responses/PermissionDenied'
        '404':
          $ref: '#/responses/NotFound'
        '422':
          $ref: '#/responses/UnprocessableEntity'
        '500':
          $ref: '#/responses/ServerError'
    delete:
      summary: Soft deletes a customer support remark by ID
      description: Soft deletes a customer support remark by ID
      operationId: deleteCustomerSupportRemark
      tags:
        - customerSupportRemarks
      produces:
        - application/json
      responses:
        '204':
          description: Successfully soft deleted the shipment
        '400':
          $ref: '#/responses/InvalidRequest'
        '403':
          $ref: '#/responses/PermissionDenied'
        '404':
          $ref: '#/responses/NotFound'
        '409':
          $ref: '#/responses/Conflict'
        '422':
          $ref: '#/responses/UnprocessableEntity'
        '500':
          $ref: '#/responses/ServerError'
  /moves/{locator}/evaluation-reports:
    parameters:
      - in: path
        name: locator
        required: true
        type: string
    post:
      produces:
        - application/json
      consumes:
        - application/json
      parameters:
        - in: body
          name: body
          schema:
            $ref: '#/definitions/CreateEvaluationReport'
      responses:
        '200':
          description: Successfully created evaluation report
          schema:
            $ref: '#/definitions/EvaluationReport'
        '400':
          $ref: '#/responses/InvalidRequest'
        '404':
          $ref: '#/responses/NotFound'
        '422':
          $ref: '#/responses/UnprocessableEntity'
        '500':
          $ref: '#/responses/ServerError'
      x-permissions:
        - create.evaluationReport
      tags:
        - evaluationReports
      description: Creates an evaluation report
      operationId: createEvaluationReport
      summary: Creates an evaluation report
  /evaluation-reports/{reportID}/download:
    parameters:
      - in: path
        description: the evaluation report ID to be downloaded
        name: reportID
        required: true
        type: string
        format: uuid
    get:
      summary: Downloads an evaluation report as a PDF
      description: Downloads an evaluation report as a PDF
      operationId: downloadEvaluationReport
      tags:
        - evaluationReports
      produces:
        - application/pdf
      responses:
        '200':
          headers:
            Content-Disposition:
              type: string
              description: File name to download
          description: Evaluation report PDF
          schema:
            format: binary
            type: file
        '403':
          $ref: '#/responses/PermissionDenied'
        '404':
          $ref: '#/responses/NotFound'
        '500':
          $ref: '#/responses/ServerError'
  /evaluation-reports/{reportID}:
    parameters:
      - in: path
        description: the evaluation report ID to be modified
        name: reportID
        required: true
        type: string
        format: uuid
    get:
      summary: Gets an evaluation report by ID
      description: Gets an evaluation report by ID
      operationId: getEvaluationReport
      tags:
        - evaluationReports
      produces:
        - application/json
      responses:
        '200':
          description: Successfully got the report
          schema:
            $ref: '#/definitions/EvaluationReport'
        '400':
          $ref: '#/responses/InvalidRequest'
        '403':
          $ref: '#/responses/PermissionDenied'
        '404':
          $ref: '#/responses/NotFound'
        '500':
          $ref: '#/responses/ServerError'
    delete:
      summary: Deletes an evaluation report by ID
      description: Deletes an evaluation report by ID
      operationId: deleteEvaluationReport
      x-permissions:
        - delete.evaluationReport
      tags:
        - evaluationReports
      produces:
        - application/json
      responses:
        '204':
          description: Successfully deleted the report
        '400':
          $ref: '#/responses/InvalidRequest'
        '403':
          $ref: '#/responses/PermissionDenied'
        '404':
          $ref: '#/responses/NotFound'
        '409':
          $ref: '#/responses/Conflict'
        '422':
          $ref: '#/responses/UnprocessableEntity'
        '500':
          $ref: '#/responses/ServerError'
    put:
      summary: Saves an evaluation report as a draft
      description: Saves an evaluation report as a draft
      operationId: saveEvaluationReport
      x-permissions:
        - update.evaluationReport
      tags:
        - evaluationReports
      produces:
        - application/json
      consumes:
        - application/json
      parameters:
        - in: body
          name: body
          schema:
            $ref: '#/definitions/EvaluationReport'
        - in: header
          name: If-Match
          type: string
          required: true
          description: >
            Optimistic locking is implemented via the `If-Match` header. If the
            ETag header does not match the value of the resource on the server,
            the server rejects the change with a `412 Precondition Failed`
            error.
      responses:
        '204':
          description: Successfully saved the report
        '400':
          $ref: '#/responses/InvalidRequest'
        '403':
          $ref: '#/responses/PermissionDenied'
        '404':
          $ref: '#/responses/NotFound'
        '409':
          $ref: '#/responses/Conflict'
        '412':
          $ref: '#/responses/PreconditionFailed'
        '422':
          $ref: '#/responses/UnprocessableEntity'
        '500':
          $ref: '#/responses/ServerError'
  /evaluation-reports/{reportID}/submit:
    parameters:
      - in: path
        description: the evaluation report ID to be modified
        name: reportID
        required: true
        type: string
        format: uuid
    post:
      summary: Submits an evaluation report
      description: Submits an evaluation report
      operationId: submitEvaluationReport
      tags:
        - evaluationReports
      produces:
        - application/json
      parameters:
        - in: header
          name: If-Match
          type: string
          required: true
          description: >
            Optimistic locking is implemented via the `If-Match` header. If the
            ETag header does not match the value of the resource on the server,
            the server rejects the change with a `412 Precondition Failed`
            error.
      responses:
        '204':
          description: Successfully submitted an evaluation report with the provided ID
        '403':
          $ref: '#/responses/PermissionDenied'
        '404':
          $ref: '#/responses/NotFound'
        '412':
          $ref: '#/responses/PreconditionFailed'
        '422':
          $ref: '#/responses/UnprocessableEntity'
        '500':
          $ref: '#/responses/ServerError'
      x-permissions:
        - update.evaluationReport
  /evaluation-reports/{reportID}/appeal/add:
    parameters:
      - in: path
        description: the evaluation report ID
        name: reportID
        required: true
        type: string
        format: uuid
    post:
      summary: Adds an appeal to a serious incident on an evaluation report
      description: Adds an appeal to a serious incident on an evaluation report
      operationId: addAppealToSeriousIncident
      tags:
        - evaluationReports
      produces:
        - application/json
      consumes:
        - application/json
      parameters:
        - in: body
          name: body
          schema:
            $ref: '#/definitions/CreateAppeal'
      responses:
        '204':
          description: Successfully added an appeal to a serious incident
        '403':
          $ref: '#/responses/PermissionDenied'
        '404':
          $ref: '#/responses/NotFound'
        '412':
          $ref: '#/responses/PreconditionFailed'
        '422':
          $ref: '#/responses/UnprocessableEntity'
        '500':
          $ref: '#/responses/ServerError'
      x-permissions:
        - update.evaluationReport
  /evaluation-reports/{reportID}/{reportViolationID}/appeal/add:
    parameters:
      - in: path
        description: the evaluation report ID
        name: reportID
        required: true
        type: string
        format: uuid
      - in: path
        description: the report violation ID
        name: reportViolationID
        required: true
        type: string
        format: uuid
    post:
      summary: Adds an appeal to a violation
      description: Adds an appeal to a violation
      operationId: addAppealToViolation
      tags:
        - evaluationReports
      produces:
        - application/json
      consumes:
        - application/json
      parameters:
        - in: body
          name: body
          schema:
            $ref: '#/definitions/CreateAppeal'
      responses:
        '204':
          description: Successfully added an appeal to a violation
        '403':
          $ref: '#/responses/PermissionDenied'
        '404':
          $ref: '#/responses/NotFound'
        '412':
          $ref: '#/responses/PreconditionFailed'
        '422':
          $ref: '#/responses/UnprocessableEntity'
        '500':
          $ref: '#/responses/ServerError'
      x-permissions:
        - update.evaluationReport
  /pws-violations:
    get:
      summary: Fetch the possible PWS violations for an evaluation report
      description: Fetch the possible PWS violations for an evaluation report
      operationId: getPWSViolations
      tags:
        - pwsViolations
      produces:
        - application/json
      responses:
        '200':
          description: Successfully retrieved the PWS violations
          schema:
            $ref: '#/definitions/PWSViolations'
        '400':
          $ref: '#/responses/InvalidRequest'
        '403':
          $ref: '#/responses/PermissionDenied'
        '404':
          $ref: '#/responses/NotFound'
        '500':
          $ref: '#/responses/ServerError'
  /report-violations/{reportID}:
    parameters:
      - in: path
        description: the evaluation report ID that has associated violations
        name: reportID
        required: true
        type: string
        format: uuid
    get:
      summary: Fetch the report violations for an evaluation report
      description: Fetch the report violations for an evaluation report
      operationId: getReportViolationsByReportID
      tags:
        - reportViolations
      produces:
        - application/json
      responses:
        '200':
          description: Successfully retrieved the report violations
          schema:
            $ref: '#/definitions/ReportViolations'
        '400':
          $ref: '#/responses/InvalidRequest'
        '403':
          $ref: '#/responses/PermissionDenied'
        '404':
          $ref: '#/responses/NotFound'
        '500':
          $ref: '#/responses/ServerError'
    post:
      summary: Associate violations with an evaluation report
      description: >-
        Associate violations with an evaluation report. This will overwrite any
        existing report-violations associations for the report and replace them
        with the newly provided ones.  An empty array will remove all violation
        associations for a given report.
      operationId: associateReportViolations
      tags:
        - reportViolations
      produces:
        - application/json
      consumes:
        - application/json
      parameters:
        - in: body
          name: body
          schema:
            $ref: '#/definitions/AssociateReportViolations'
      responses:
        '204':
          description: Successfully saved the report violations
        '400':
          $ref: '#/responses/InvalidRequest'
        '403':
          $ref: '#/responses/PermissionDenied'
        '404':
          $ref: '#/responses/NotFound'
        '409':
          $ref: '#/responses/Conflict'
        '422':
          $ref: '#/responses/UnprocessableEntity'
        '500':
          $ref: '#/responses/ServerError'
      x-permissions:
        - create.reportViolation
  /moves/{locator}/payment-requests:
    parameters:
      - description: move code to identify a move for payment requests
        format: string
        in: path
        name: locator
        required: true
        type: string
    get:
      produces:
        - application/json
      parameters: []
      responses:
        '200':
          description: Successfully retrieved all line items for a move task order
          schema:
            $ref: '#/definitions/PaymentRequests'
        '403':
          $ref: '#/responses/PermissionDenied'
        '404':
          $ref: '#/responses/NotFound'
        '422':
          $ref: '#/responses/UnprocessableEntity'
        '500':
          $ref: '#/responses/ServerError'
      tags:
        - paymentRequests
      description: Fetches payment requests for a move
      operationId: getPaymentRequestsForMove
      summary: Fetches payment requests using the move code (locator).
      x-permissions:
        - read.paymentRequest
  /moves/{moveID}/financial-review-flag:
    parameters:
      - description: ID of move to flag
        in: path
        name: moveID
        required: true
        type: string
        format: uuid
    post:
      summary: Flags a move for financial office review
      description: >-
        This sets a flag which indicates that the move should be reviewed by a
        fincancial office. For example, if the origin or delivery address of a
        shipment is far from the duty location and may incur excess costs to the
        customer.
      operationId: setFinancialReviewFlag
      tags:
        - move
      consumes:
        - application/json
      produces:
        - application/json
      parameters:
        - in: header
          name: If-Match
          type: string
        - in: body
          name: body
          schema:
            required:
              - flagForReview
            properties:
              remarks:
                description: >-
                  explanation of why the move is being flagged for financial
                  review
                example: this address is way too far away
                type: string
                x-nullable: true
              flagForReview:
                description: >-
                  boolean value representing whether we should flag a move for
                  financial review
                example: false
                type: boolean
      responses:
        '200':
          description: updated Move
          schema:
            $ref: '#/definitions/Move'
        '403':
          $ref: '#/responses/PermissionDenied'
        '404':
          $ref: '#/responses/NotFound'
        '412':
          $ref: '#/responses/PreconditionFailed'
        '422':
          $ref: '#/responses/UnprocessableEntity'
        '500':
          $ref: '#/responses/ServerError'
      x-permissions:
        - update.financialReviewFlag
  /moves/{moveID}/uploadAdditionalDocuments:
    patch:
      summary: Patch the additional documents for a given move
      description: >-
        Customers will on occaision need the ability to upload additional
        supporting documents, for a variety of reasons. This does not include
        amended order.
      operationId: uploadAdditionalDocuments
      tags:
        - move
      consumes:
        - multipart/form-data
      parameters:
        - in: path
          name: moveID
          type: string
          format: uuid
          required: true
          description: UUID of the order
        - in: formData
          name: file
          type: file
          description: The file to upload.
          required: true
      responses:
        '201':
          description: created upload
          schema:
            $ref: '#/definitions/Upload'
        '400':
          description: invalid request
          schema:
            $ref: '#/definitions/InvalidRequestResponsePayload'
        '403':
          description: not authorized
        '404':
          description: not found
        '413':
          description: payload is too large
        '500':
          description: server error
      x-permissions:
        - create.supportingDocuments
  /payment-requests/{paymentRequestID}/shipments-payment-sit-balance:
    parameters:
      - description: >-
          payment request ID of the payment request with SIT service items being
          reviewed
        name: paymentRequestID
        type: string
        format: uuid
        in: path
        required: true
    get:
      produces:
        - application/json
      parameters: []
      responses:
        '200':
          description: >-
            Successfully retrieved shipments and their SIT days balance from all
            payment requests on the move
          schema:
            $ref: '#/definitions/ShipmentsPaymentSITBalance'
        '403':
          $ref: '#/responses/PermissionDenied'
        '404':
          $ref: '#/responses/NotFound'
        '422':
          $ref: '#/responses/UnprocessableEntity'
        '500':
          $ref: '#/responses/ServerError'
      tags:
        - paymentRequests
      description: >-
        Returns all shipment payment request SIT usage to support partial SIT
        invoicing
      operationId: getShipmentsPaymentSITBalance
      summary: >-
        Returns all shipment payment request SIT usage to support partial SIT
        invoicing
      x-permissions:
        - read.shipmentsPaymentSITBalance
  /payment-requests/{paymentRequestID}/status:
    patch:
      consumes:
        - application/json
      produces:
        - application/json
      parameters:
        - description: UUID of payment request
          format: uuid
          in: path
          name: paymentRequestID
          required: true
          type: string
        - in: body
          name: body
          required: true
          schema:
            $ref: '#/definitions/UpdatePaymentRequestStatusPayload'
        - in: header
          name: If-Match
          type: string
          required: true
      responses:
        '200':
          description: updated payment request
          schema:
            $ref: '#/definitions/PaymentRequest'
        '400':
          $ref: '#/responses/InvalidRequest'
        '401':
          $ref: '#/responses/PermissionDenied'
        '403':
          $ref: '#/responses/PermissionDenied'
        '404':
          $ref: '#/responses/NotFound'
        '412':
          $ref: '#/responses/PreconditionFailed'
        '422':
          $ref: '#/responses/UnprocessableEntity'
        '500':
          $ref: '#/responses/ServerError'
      tags:
        - paymentRequests
      description: Updates status of a payment request by id
      operationId: updatePaymentRequestStatus
      summary: Updates status of a payment request by id
      x-permissions:
        - update.paymentRequest
  /payment-requests/{paymentRequestID}/bulkDownload:
    parameters:
      - description: the id for the payment-request with files to be downloaded
        in: path
        name: paymentRequestID
        required: true
        type: string
    get:
      summary: Downloads all Payment Request documents as a PDF
      description: >
        This endpoint downloads all uploaded payment request documentation
        combined into a single PDF.
      operationId: bulkDownload
      tags:
        - paymentRequests
      produces:
        - application/pdf
      responses:
        '200':
          headers:
            Content-Disposition:
              type: string
              description: File name to download
          description: Payment Request Files PDF
          schema:
            format: binary
            type: file
        '400':
          $ref: '#/responses/InvalidRequest'
        '500':
          $ref: '#/responses/ServerError'
  /documents/{documentId}:
    get:
      summary: Returns a document
      description: Returns a document and its uploads
      operationId: getDocument
      tags:
        - ghcDocuments
      parameters:
        - in: path
          name: documentId
          type: string
          format: uuid
          required: true
          description: UUID of the document to return
      responses:
        '200':
          description: the requested document
          schema:
            $ref: '#/definitions/Document'
        '400':
          $ref: '#/responses/InvalidRequest'
        '401':
          $ref: '#/responses/PermissionDenied'
        '403':
          $ref: '#/responses/PermissionDenied'
        '404':
          $ref: '#/responses/NotFound'
        '412':
          $ref: '#/responses/PreconditionFailed'
        '422':
          $ref: '#/responses/UnprocessableEntity'
        '500':
          $ref: '#/responses/ServerError'
  /documents:
    post:
      summary: Create a new document
      description: >-
        Documents represent a physical artifact such as a scanned document or a
        PDF file
      operationId: createDocument
      tags:
        - ghcDocuments
      parameters:
        - in: body
          name: documentPayload
          required: true
          schema:
            $ref: '#/definitions/PostDocumentPayload'
      responses:
        '201':
          description: created document
          schema:
            $ref: '#/definitions/Document'
        '400':
          description: invalid request
        '403':
          $ref: '#/responses/PermissionDenied'
        '500':
          description: server error
  /queues/counseling:
    get:
      produces:
        - application/json
      summary: >-
        Gets queued list of all customer moves needing services counseling by
        GBLOC origin
      description: >
        An office services counselor user will be assigned a transportation
        office that will determine which moves are displayed in their queue
        based on the origin duty location.  GHC moves will show up here onced
        they have reached the NEEDS SERVICE COUNSELING status after submission
        from a customer or created on a customer's behalf.
      operationId: getServicesCounselingQueue
      tags:
        - queues
      parameters:
        - in: query
          name: page
          type: integer
          description: requested page number of paginated move results
        - in: query
          name: perPage
          type: integer
          description: maximum number of moves to show on each page of paginated results
        - in: query
          name: sort
          type: string
          enum:
            - customerName
            - edipi
            - emplid
            - branch
            - locator
            - status
            - requestedMoveDate
            - submittedAt
            - originGBLOC
            - originDutyLocation
            - destinationDutyLocation
            - ppmType
            - closeoutInitiated
            - closeoutLocation
            - ppmStatus
            - counselingOffice
            - assignedTo
          description: field that results should be sorted by
        - in: query
          name: order
          type: string
          enum:
            - asc
            - desc
          description: direction of sort order if applied
        - in: query
          name: branch
          type: string
          description: filters by the branch of the move's service member
        - in: query
          name: locator
          type: string
          description: filters to match the unique move code locator
        - in: query
          name: customerName
          type: string
          description: filters using a prefix match on the service member's last name
        - in: query
          name: counselingOffice
          type: string
          description: filters using a counselingOffice name of the move
        - in: query
          name: edipi
          type: string
          description: filters to match the unique service member's DoD ID
        - in: query
          name: emplid
          type: string
          description: filters to match the unique service member's EMPLID
        - in: query
          name: requestedMoveDate
          type: string
          description: filters the requested pickup date of a shipment on the move
        - in: query
          name: submittedAt
          type: string
          format: date-time
          description: >-
            Start of the submitted at date in the user's local time zone
            converted to UTC
        - in: query
          name: originGBLOC
          type: string
          description: filters the GBLOC of the service member's origin duty location
        - in: query
          name: originDutyLocation
          type: array
          uniqueItems: true
          collectionFormat: multi
          items:
            type: string
          description: filters the name of the origin duty location on the orders
        - in: query
          name: destinationDutyLocation
          type: string
          description: filters the name of the destination duty location on the orders
        - in: query
          name: status
          type: array
          description: filters the status of the move
          uniqueItems: true
          items:
            type: string
            enum:
              - NEEDS SERVICE COUNSELING
              - SERVICE COUNSELING COMPLETED
        - in: query
          name: needsPPMCloseout
          type: boolean
          description: >-
            Only used for Services Counseling queue. If true, show PPM moves
            that are ready for closeout. Otherwise, show all other moves.
        - in: query
          name: ppmType
          type: string
          enum:
            - FULL
            - PARTIAL
          description: filters PPM type
        - in: query
          name: closeoutInitiated
          type: string
          format: date-time
          description: Latest date that closeout was initiated on a PPM on the move
        - in: query
          name: closeoutLocation
          type: string
          description: closeout location
        - in: query
          name: orderType
          type: string
          description: order type
        - in: query
          name: ppmStatus
          type: string
          enum:
            - WAITING_ON_CUSTOMER
            - NEEDS_CLOSEOUT
          description: filters the status of the PPM shipment
        - in: query
          name: viewAsGBLOC
          type: string
          description: >
            Used to return a queue for a GBLOC other than the default of the
            current user. Requires the HQ role or a secondary transportation
            office assignment. The parameter is ignored if the requesting user
            does not have the necessary role or assignment.
        - in: query
          name: assignedTo
          type: string
          description: |
            Used to illustrate which user is assigned to this payment request.
      responses:
        '200':
          description: Successfully returned all moves matching the criteria
          schema:
            $ref: '#/definitions/QueueMovesResult'
        '403':
          $ref: '#/responses/PermissionDenied'
        '500':
          $ref: '#/responses/ServerError'
  /queues/counseling/origin-list:
    get:
      produces:
        - application/json
      summary: Gets queued list of all moves origin locations in the counselors queue
      description: >
        An office services counselor user will be assigned a transportation
        office that will determine which moves are displayed in their queue
        based on the origin duty location. This pulls the availalble origin duty
        locations.
      operationId: getServicesCounselingOriginList
      tags:
        - queues
      parameters:
        - in: query
          name: needsPPMCloseout
          type: boolean
          description: >-
            Only used for Services Counseling queue. If true, show PPM moves
            origin locations that are ready for closeout. Otherwise, show all
            other moves origin locations.
        - in: query
          name: viewAsGBLOC
          type: string
          description: >-
            Used to return an origins list for a GBLOC other than the default of
            the current user. Requires the HQ role or a secondary transportation
            office assignment. The parameter is ignored if the requesting user
            does not have the necessary role or assignment.
      responses:
        '200':
          description: Successfully returned all moves matching the criteria
          schema:
            $ref: '#/definitions/Locations'
        '403':
          $ref: '#/responses/PermissionDenied'
        '500':
          $ref: '#/responses/ServerError'
  /queues/prime-moves:
    get:
      summary: getPrimeMovesQueue
      description: >
        Gets all moves that have been reviewed and approved by the TOO. The
        `since` parameter can be used to filter this

        list down to only the moves that have been updated since the provided
        timestamp. A move will be considered

        updated if the `updatedAt` timestamp on the move or on its orders,
        shipments, service items, or payment

        requests, is later than the provided date and time.


        **WIP**: Include what causes moves to leave this list. Currently, once
        the `availableToPrimeAt` timestamp has

        been set, that move will always appear in this list.
      operationId: listPrimeMoves
      tags:
        - queues
      produces:
        - application/json
      parameters:
        - in: query
          name: since
          type: string
          format: date-time
          description: >-
            Only return moves updated since this time. Formatted like
            "2021-07-23T18:30:47.116Z"
        - in: query
          name: page
          type: integer
          description: requested page of results
        - in: query
          name: perPage
          type: integer
          description: results per page
        - in: query
          name: id
          type: string
        - in: query
          name: moveCode
          type: string
        - in: query
          name: orderType
          type: string
          description: order type
      responses:
        '200':
          description: >-
            Successfully retrieved moves. A successful fetch might still return
            zero moves.
          schema:
            $ref: '#/definitions/ListPrimeMovesResult'
        '403':
          $ref: '#/responses/PermissionDenied'
        '500':
          $ref: '#/responses/ServerError'
  /queues/moves:
    get:
      produces:
        - application/json
      summary: Gets queued list of all customer moves by GBLOC origin
      description: >
        An office TOO user will be assigned a transportation office that will
        determine which moves are displayed in their queue based on the origin
        duty location.  GHC moves will show up here onced they have reached the
        submitted status sent by the customer and have move task orders,
        shipments, and service items to approve.
      operationId: getMovesQueue
      tags:
        - queues
      parameters:
        - in: query
          name: page
          type: integer
          description: requested page of results
        - in: query
          name: perPage
          type: integer
          description: results per page
        - in: query
          name: sort
          type: string
          enum:
            - customerName
            - edipi
            - emplid
            - branch
            - locator
            - status
            - originDutyLocation
            - destinationDutyLocation
            - requestedMoveDate
            - appearedInTooAt
            - assignedTo
            - counselingOffice
          description: field that results should be sorted by
        - in: query
          name: order
          type: string
          enum:
            - asc
            - desc
          description: direction of sort order if applied
        - in: query
          name: branch
          type: string
        - in: query
          name: locator
          type: string
        - in: query
          name: customerName
          type: string
        - in: query
          name: edipi
          type: string
        - in: query
          name: emplid
          type: string
        - in: query
          name: originDutyLocation
          type: array
          uniqueItems: true
          collectionFormat: multi
          items:
            type: string
        - in: query
          name: destinationDutyLocation
          type: string
        - in: query
          name: appearedInTooAt
          type: string
          format: date-time
        - in: query
          name: requestedMoveDate
          type: string
          description: filters the requested pickup date of a shipment on the move
        - in: query
          name: status
          type: array
          description: Filtering for the status.
          uniqueItems: true
          items:
            type: string
            enum:
              - SUBMITTED
              - SERVICE COUNSELING COMPLETED
              - APPROVALS REQUESTED
        - in: query
          name: orderType
          type: string
          description: order type
        - in: query
          name: viewAsGBLOC
          type: string
          description: >
            Used to return a queue for a GBLOC other than the default of the
            current user. Requires the HQ role or a secondary transportation
            office assignment. The parameter is ignored if the requesting user
            does not have the necessary role or assignment.
        - in: query
          name: assignedTo
          type: string
          description: |
            Used to illustrate which user is assigned to this move.
        - in: query
          name: counselingOffice
          type: string
          description: filters using a counselingOffice name of the move
      responses:
        '200':
          description: Successfully returned all moves matching the criteria
          schema:
            $ref: '#/definitions/QueueMovesResult'
        '403':
          $ref: '#/responses/PermissionDenied'
        '500':
          $ref: '#/responses/ServerError'
  /queues/payment-requests:
    get:
      produces:
        - application/json
      summary: Gets queued list of all payment requests by GBLOC origin
      description: >
        An office TIO user will be assigned a transportation office that will
        determine which payment requests are displayed in their queue based on
        the origin duty location.
      operationId: getPaymentRequestsQueue
      tags:
        - queues
      parameters:
        - in: query
          name: sort
          type: string
          enum:
            - customerName
            - locator
            - submittedAt
            - branch
            - status
            - edipi
            - emplid
            - age
            - originDutyLocation
            - assignedTo
            - counselingOffice
          description: field that results should be sorted by
        - in: query
          name: order
          type: string
          enum:
            - asc
            - desc
          description: direction of sort order if applied
        - in: query
          name: page
          type: integer
          description: requested page of results
        - in: query
          name: perPage
          type: integer
          description: number of records to include per page
        - in: query
          name: submittedAt
          type: string
          format: date-time
          description: >-
            Start of the submitted at date in the user's local time zone
            converted to UTC
        - in: query
          name: branch
          type: string
        - in: query
          name: locator
          type: string
        - in: query
          name: customerName
          type: string
        - in: query
          name: edipi
          type: string
        - in: query
          name: emplid
          type: string
        - in: query
          name: destinationDutyLocation
          type: string
        - in: query
          name: originDutyLocation
          type: string
        - in: query
          name: assignedTo
          type: string
          description: |
            Used to illustrate which user is assigned to this payment request.
        - in: query
          name: counselingOffice
          type: string
          description: filters using a counselingOffice name of the move
        - in: query
          name: status
          type: array
          description: Filtering for the status.
          uniqueItems: true
          items:
            type: string
            enum:
              - PENDING
              - REVIEWED
              - REVIEWED_AND_ALL_SERVICE_ITEMS_REJECTED
              - PAID
              - DEPRECATED
              - EDI_ERROR
        - in: query
          name: orderType
          type: string
          description: order type
        - in: query
          name: viewAsGBLOC
          type: string
          description: >
            Used to return a queue for a GBLOC other than the default of the
            current user. Requires the HQ role or a secondary transportation
            office assignment. The parameter is ignored if the requesting user
            does not have the necessary role or assignment.
      responses:
        '200':
          description: Successfully returned all moves matching the criteria
          schema:
            $ref: '#/definitions/QueuePaymentRequestsResult'
        '403':
          $ref: '#/responses/PermissionDenied'
        '500':
          $ref: '#/responses/ServerError'
  /moves/search:
    post:
      produces:
        - application/json
      consumes:
        - application/json
      summary: Search moves by locator, DOD ID, or customer name
      description: >
        Search moves by locator, DOD ID, or customer name. Used by QAE and CSR
        users.
      operationId: searchMoves
      tags:
        - move
      parameters:
        - in: body
          name: body
          schema:
            properties:
              page:
                type: integer
                description: requested page of results
              perPage:
                type: integer
              locator:
                description: Move locator
                type: string
                minLength: 6
                maxLength: 6
                x-nullable: true
              edipi:
                description: DOD ID
                type: string
                minLength: 10
                maxLength: 10
                x-nullable: true
              emplid:
                description: EMPLID
                type: string
                minLength: 7
                maxLength: 7
                x-nullable: true
              customerName:
                description: Customer Name
                type: string
                minLength: 1
                x-nullable: true
              paymentRequestCode:
                type: string
                example: 9551-6199-2
                x-nullable: true
              status:
                type: array
                description: Filtering for the status.
                uniqueItems: true
                items:
                  type: string
                  enum:
                    - DRAFT
                    - SUBMITTED
                    - APPROVALS REQUESTED
                    - APPROVED
                    - NEEDS SERVICE COUNSELING
                    - SERVICE COUNSELING COMPLETED
                    - CANCELED
              originPostalCode:
                type: string
                x-nullable: true
              destinationPostalCode:
                type: string
                x-nullable: true
              branch:
                type: string
                x-nullable: true
              shipmentsCount:
                type: integer
                x-nullable: true
              pickupDate:
                type: string
                format: date-time
                x-nullable: true
              deliveryDate:
                type: string
                format: date-time
                x-nullable: true
              sort:
                type: string
                x-nullable: true
                enum:
                  - customerName
                  - edipi
                  - emplid
                  - branch
                  - locator
                  - status
                  - originPostalCode
                  - destinationPostalCode
                  - shipmentsCount
              order:
                type: string
                x-nullable: true
                enum:
                  - asc
                  - desc
          description: field that results should be sorted by
      responses:
        '200':
          description: Successfully returned all moves matching the criteria
          schema:
            $ref: '#/definitions/SearchMovesResult'
        '403':
          $ref: '#/responses/PermissionDenied'
        '500':
          $ref: '#/responses/ServerError'
  /tac/valid:
    get:
      summary: Validation of a TAC value
      description: Returns a boolean based on whether a tac value is valid or not
      operationId: tacValidation
      tags:
        - tac
        - order
      parameters:
        - in: query
          name: tac
          type: string
          required: true
          description: The tac value to validate
      responses:
        '200':
          description: Successfully retrieved validation status
          schema:
            $ref: '#/definitions/TacValid'
        '400':
          $ref: '#/responses/InvalidRequest'
        '401':
          $ref: '#/responses/PermissionDenied'
        '403':
          $ref: '#/responses/PermissionDenied'
        '404':
          $ref: '#/responses/NotFound'
        '500':
          $ref: '#/responses/ServerError'
  /lines-of-accounting:
    post:
      summary: Fetch line of accounting
      description: >
        Fetches a line of accounting based on provided service member
        affiliation, effective date, and Transportation Accounting Code (TAC).
        It uses these parameters to filter the correct Line of Accounting for
        the provided TAC. It does this by filtering through both TAC and LOAs
        based on the provided code and effective date. The 'Effective Date' is
        the date that can be either the orders issued date (For HHG shipments),
        MTO approval date (For NTS shipments), or even the current date for NTS
        shipments with no approval yet (Just providing a preview to the office
        users per customer request). Effective date is used to find "Active"
        TGET data by searching for the TACs and LOAs with begin and end dates
        containing this date.
      operationId: requestLineOfAccounting
      tags:
        - linesOfAccounting
      consumes:
        - application/json
      produces:
        - application/json
      parameters:
        - in: body
          name: body
          description: Service member affiliation, effective date, and TAC code.
          required: true
          schema:
            $ref: '#/definitions/FetchLineOfAccountingPayload'
      responses:
        '200':
          description: Successfully retrieved line of accounting
          schema:
            $ref: '#/definitions/LineOfAccounting'
        '400':
          $ref: '#/responses/InvalidRequest'
        '401':
          $ref: '#/responses/PermissionDenied'
        '403':
          $ref: '#/responses/PermissionDenied'
        '404':
          $ref: '#/responses/NotFound'
        '422':
          $ref: '#/responses/UnprocessableEntity'
        '500':
          $ref: '#/responses/ServerError'
  /transportation-offices:
    get:
      produces:
        - application/json
      summary: >-
        Returns the transportation offices matching the search query that is
        enabled for PPM closeout
      description: >-
        Returns the transportation offices matching the search query that is
        enabled for PPM closeout
      operationId: getTransportationOffices
      tags:
        - transportationOffice
      parameters:
        - in: query
          name: search
          type: string
          required: true
          minLength: 2
          description: Search string for transportation offices
      responses:
        '200':
          description: Successfully retrieved transportation offices
          schema:
            $ref: '#/definitions/TransportationOffices'
        '400':
          $ref: '#/responses/InvalidRequest'
        '401':
          $ref: '#/responses/PermissionDenied'
        '403':
          $ref: '#/responses/PermissionDenied'
        '404':
          $ref: '#/responses/NotFound'
        '500':
          $ref: '#/responses/ServerError'
  /open/transportation-offices:
    get:
      produces:
        - application/json
      summary: Returns the transportation offices matching the search query
      description: >-
        This endpoint is publicly accessible as it is utilized to access
        transportation office information without having an office
        account.Returns the transportation offices matching the search query.
      operationId: getTransportationOfficesOpen
      tags:
        - transportationOffice
      parameters:
        - in: query
          name: search
          type: string
          required: true
          minLength: 2
          description: Search string for transportation offices
      responses:
        '200':
          description: Successfully retrieved transportation offices
          schema:
            $ref: '#/definitions/TransportationOffices'
        '400':
          $ref: '#/responses/InvalidRequest'
        '401':
          $ref: '#/responses/PermissionDenied'
        '403':
          $ref: '#/responses/PermissionDenied'
        '404':
          $ref: '#/responses/NotFound'
        '500':
          $ref: '#/responses/ServerError'
  /transportation-offices/gblocs:
    get:
      produces:
        - application/json
      summary: >-
        Returns a list of distinct GBLOCs that exist in the transportation
        offices table
      description: >-
        Returns a list of distinct GBLOCs that exist in the transportation
        offices table
      operationId: getTransportationOfficesGBLOCs
      tags:
        - transportationOffice
      responses:
        '200':
          description: Successfully retrieved transportation offices
          schema:
            $ref: '#/definitions/GBLOCs'
        '400':
          $ref: '#/responses/InvalidRequest'
        '401':
          $ref: '#/responses/PermissionDenied'
        '403':
          $ref: '#/responses/PermissionDenied'
        '404':
          $ref: '#/responses/NotFound'
        '500':
          $ref: '#/responses/ServerError'
  /addresses/zip-city-lookup/{search}:
    get:
      summary: >-
        Returns city, state, postal code, and county associated with the
        specified full/partial postal code or city and state string
      description: >-
        Find by API using full/partial postal code or city name that returns an
        us_post_region_cities json object containing city, state, county and
        postal code.
      operationId: getLocationByZipCityState
      tags:
        - addresses
      parameters:
        - in: path
          name: search
          type: string
          required: true
      responses:
        '200':
          description: the requested list of city, state, county, and postal code matches
          schema:
            $ref: '#/definitions/VLocations'
        '400':
          $ref: '#/responses/InvalidRequest'
        '403':
          $ref: '#/responses/PermissionDenied'
        '404':
          $ref: '#/responses/NotFound'
        '500':
          $ref: '#/responses/ServerError'
  /uploads:
    post:
      summary: Create a new upload
      description: >-
        Uploads represent a single digital file, such as a JPEG or PDF.
        Currently, office application uploads are only for Services Counselors
        to upload files for orders, but this may be expanded in the future.
      operationId: createUpload
      tags:
        - uploads
      consumes:
        - multipart/form-data
      produces:
        - application/json
      parameters:
        - in: query
          name: documentId
          type: string
          format: uuid
          required: false
          description: UUID of the document to add an upload to
        - in: formData
          name: file
          type: file
          description: The file to upload.
          required: true
      responses:
        '201':
          description: created upload
          schema:
            $ref: '#/definitions/Upload'
        '400':
          description: invalid request
        '403':
          description: not authorized
        '404':
          description: not found
        '413':
          description: payload is too large
        '500':
          description: server error
  /re-service-items:
    get:
      summary: >-
        Returns all ReServiceItems (Service Code, Service Name, Market, Shipment
        Type, Auto Approved)
      description: Get ReServiceItems
      produces:
        - application/json
      operationId: getAllReServiceItems
      tags:
        - reServiceItems
      responses:
        '200':
          description: Successfully retrieved all ReServiceItems.
          schema:
            $ref: '#/definitions/ReServiceItems'
        '400':
          $ref: '#/responses/InvalidRequest'
        '401':
          $ref: '#/responses/PermissionDenied'
        '404':
          $ref: '#/responses/NotFound'
        '500':
          $ref: '#/responses/ServerError'
  /uploads/{uploadID}:
    delete:
      summary: Deletes an upload
      description: Uploads represent a single digital file, such as a JPEG or PDF.
      operationId: deleteUpload
      tags:
        - uploads
      parameters:
        - in: path
          name: uploadID
          type: string
          format: uuid
          required: true
          description: UUID of the upload to be deleted
        - in: query
          name: orderID
          type: string
          format: uuid
          description: ID of the order that the upload belongs to
      responses:
        '204':
          description: deleted
        '400':
          description: invalid request
          schema:
            $ref: '#/definitions/InvalidRequestResponsePayload'
        '403':
          description: not authorized
        '404':
          description: not found
        '500':
          description: server error
  /uploads/get/:
    get:
      produces:
        - application/json
      parameters: []
      responses:
        '200':
          description: Successfully retrieved upload
          schema:
            $ref: '#/definitions/Upload'
        '400':
          $ref: '#/responses/InvalidRequest'
        '401':
          $ref: '#/responses/PermissionDenied'
        '403':
          $ref: '#/responses/PermissionDenied'
        '404':
          $ref: '#/responses/NotFound'
        '500':
          $ref: '#/responses/ServerError'
      tags:
        - uploads
      description: Gets an upload
      operationId: getUpload
      summary: Gets an upload by ID
  /uploads/{uploadID}/update:
    patch:
      summary: >-
        Update an existing upload. This is only needed currently for updating
        the image rotation.
      description: >-
        Uploads represent a single digital file, such as a JPEG or PDF. The
        rotation is relevant to how it is displayed on the page.
      operationId: updateUpload
      tags:
        - uploads
      consumes:
        - application/json
      produces:
        - application/json
      parameters:
        - in: path
          name: uploadID
          type: string
          format: uuid
          required: true
          description: UUID of the upload to be updated
        - in: body
          name: body
          required: true
          schema:
            properties:
              rotation:
                type: integer
                description: The rotation of the image
                minimum: 0
                maximum: 3
      responses:
        '201':
          description: updated upload
          schema:
            $ref: '#/definitions/Upload'
        '400':
          description: invalid request
        '403':
          description: not authorized
        '404':
          description: not found
        '413':
          description: payload is too large
        '500':
          description: server error
  /application_parameters/{parameterName}:
    get:
      summary: Searches for an application parameter by name, returns nil if not found
      description: Searches for an application parameter by name, returns nil if not found
      operationId: getParam
      tags:
        - application_parameters
      parameters:
        - in: path
          name: parameterName
          type: string
          format: string
          required: true
          description: Parameter Name
      responses:
        '200':
          description: Application Parameters
          schema:
            $ref: '#/definitions/ApplicationParameters'
        '400':
          description: invalid request
        '401':
          description: request requires user authentication
        '500':
          description: server error
  /calendar/{countryCode}/is-weekend-holiday/{date}:
    get:
      summary: Validate  move date selection
      description: |
        Utility API to determine if input date falls on weekend and/or holiday.
      produces:
        - application/json
      operationId: isDateWeekendHoliday
      tags:
        - calendar
      parameters:
        - description: country code for context of date
          in: path
          name: countryCode
          required: true
          type: string
          enum:
            - US
        - description: input date to determine if weekend/holiday for given country.
          in: path
          name: date
          required: true
          type: string
          format: date
      responses:
        '200':
          description: >-
            Successfully determine if given date is weekend and/or holiday for
            given country.
          schema:
            $ref: '#/definitions/IsDateWeekendHolidayInfo'
        '400':
          $ref: '#/responses/InvalidRequest'
        '401':
          $ref: '#/responses/PermissionDenied'
        '404':
          $ref: '#/responses/NotFound'
        '500':
          $ref: '#/responses/ServerError'
  /moves/{moveID}/assignOfficeUser:
    parameters:
      - description: ID of the move
        in: path
        name: moveID
        required: true
        format: uuid
        type: string
    patch:
      consumes:
        - application/json
      produces:
        - application/json
      parameters:
        - in: body
          name: body
          required: true
          schema:
            $ref: '#/definitions/AssignOfficeUserBody'
      responses:
        '200':
          description: Successfully assigned office user to the move
          schema:
            $ref: '#/definitions/Move'
        '404':
          $ref: '#/responses/NotFound'
        '500':
          $ref: '#/responses/ServerError'
      tags:
        - move
      description: >-
        assigns either a services counselor, task ordering officer, or task
        invoicing officer to the move
      operationId: updateAssignedOfficeUser
  /moves/{moveID}/unassignOfficeUser:
    parameters:
      - description: ID of the move
        in: path
        name: moveID
        required: true
        format: uuid
        type: string
      - in: body
        name: body
        schema:
          properties:
            roleType:
              type: string
          required:
            - roleType
    patch:
      consumes:
        - application/json
      produces:
        - application/json
      responses:
        '200':
          description: Successfully unassigned office user from the move
          schema:
            $ref: '#/definitions/Move'
        '500':
          $ref: '#/responses/ServerError'
      tags:
        - move
      description: >-
        unassigns either a services counselor, task ordering officer, or task
        invoicing officer from the move
      operationId: deleteAssignedOfficeUser
  /moves/{officeUserID}/CheckForLockedMovesAndUnlock:
    parameters:
      - description: ID of the move's officer
        in: path
        name: officeUserID
        required: true
        format: uuid
        type: string
    patch:
      consumes:
        - application/json
      produces:
        - application/json
      responses:
        '200':
          description: Successfully unlocked officer's move(s).
          schema:
            type: object
            properties:
              successMessage:
                type: string
                example: OK
        '500':
          $ref: '#/responses/ServerError'
      tags:
        - move
      description: Finds and unlocks any locked moves by an office user
      operationId: checkForLockedMovesAndUnlock
definitions:
  ApplicationParameters:
    type: object
    properties:
      validationCode:
        type: string
        format: string
        x-nullable: true
      parameterName:
        type: string
        format: string
        x-nullable: true
      parameterValue:
        type: string
        format: string
        x-nullable: true
  PostDocumentPayload:
    type: object
    properties:
      service_member_id:
        type: string
        format: uuid
        title: The service member this document belongs to
  InvalidRequestResponsePayload:
    type: object
    properties:
      errors:
        type: object
        additionalProperties:
          type: string
  ClientError:
    type: object
    properties:
      title:
        type: string
      detail:
        type: string
      instance:
        type: string
        format: uuid
    required:
      - title
      - detail
      - instance
  ValidationError:
    allOf:
      - $ref: '#/definitions/ClientError'
      - type: object
    properties:
      invalid_fields:
        type: object
        additionalProperties:
          type: string
    required:
      - invalid_fields
  BackupContact:
    type: object
    properties:
      name:
        type: string
      email:
        type: string
        format: x-email
        example: backupContact@mail.com
      phone:
        type: string
        format: telephone
        pattern: ^[2-9]\d{2}-\d{3}-\d{4}$
    required:
      - name
      - email
      - phone
  Contractor:
    properties:
      contractNumber:
        type: string
      id:
        format: uuid
        type: string
      name:
        type: string
      type:
        type: string
  Role:
    type: object
    properties:
      id:
        type: string
        format: uuid
        example: c56a4180-65aa-42ec-a945-5fd21dec0538
      roleType:
        type: string
        example: customer
      roleName:
        type: string
        example: Task Ordering Officer
      createdAt:
        type: string
        format: date-time
        readOnly: true
      updatedAt:
        type: string
        format: date-time
        readOnly: true
    required:
      - id
      - roleType
      - roleName
      - createdAt
      - updatedAt
  OfficeUser:
    type: object
    properties:
      id:
        type: string
        format: uuid
        example: c56a4180-65aa-42ec-a945-5fd21dec0538
      userId:
        type: string
        format: uuid
      firstName:
        type: string
      middleInitials:
        type: string
      lastName:
        type: string
      email:
        type: string
        format: x-email
        pattern: ^[a-zA-Z0-9._%+-]+@[a-zA-Z0-9.-]+\.[a-zA-Z]{2,}$
      telephone:
        type: string
        format: telephone
        pattern: ^[2-9]\d{2}-\d{3}-\d{4}$
      transportationOfficeId:
        type: string
        format: uuid
      transportationOffice:
        $ref: '#/definitions/TransportationOffice'
      transportationOfficeAssignments:
        type: array
        items:
          $ref: '#/definitions/TransportationOfficeAssignment'
      active:
        type: boolean
      roles:
        type: array
        items:
          $ref: '#/definitions/Role'
      edipi:
        type: string
      otherUniqueId:
        type: string
      rejectionReason:
        type: string
      status:
        type: string
        enum:
          - APPROVED
          - REQUESTED
          - REJECTED
      createdAt:
        type: string
        format: date-time
        readOnly: true
      updatedAt:
        type: string
        format: date-time
        readOnly: true
    required:
      - id
      - firstName
      - middleInitials
      - lastName
      - email
      - telephone
      - transportationOfficeId
      - active
      - roles
      - edipi
      - otherUniqueId
      - rejectionReason
      - status
      - createdAt
      - updatedAt
  LockedOfficeUser:
    type: object
    properties:
      firstName:
        type: string
      lastName:
        type: string
      transportationOfficeId:
        type: string
        format: uuid
      transportationOffice:
        $ref: '#/definitions/TransportationOffice'
  OfficeUserCreate:
    type: object
    properties:
      email:
        type: string
        example: user@userdomain.com
        title: Email
        x-nullable: false
      edipi:
        type: string
        example: '1234567890'
        maxLength: 10
        title: EDIPI
        x-nullable: true
      otherUniqueId:
        type: string
        title: Office user identifier when EDIPI is not available
        x-nullable: true
      firstName:
        type: string
        title: First Name
        x-nullable: false
      middleInitials:
        type: string
        example: L.
        x-nullable: true
        title: Middle Initials
      lastName:
        type: string
        title: Last Name
        x-nullable: false
      telephone:
        type: string
        format: telephone
        pattern: ^[2-9]\d{2}-\d{3}-\d{4}$
        example: 212-555-5555
        x-nullable: false
      transportationOfficeId:
        type: string
        format: uuid
        example: c56a4180-65aa-42ec-a945-5fd21dec0538
        x-nullable: false
      roles:
        type: array
        items:
          $ref: '#/definitions/OfficeUserRole'
        x-nullable: false
    required:
      - firstName
      - lastName
      - email
      - telephone
      - transportationOfficeId
      - roles
  OfficeUserRole:
    type: object
    properties:
      name:
        type: string
        example: Task Ordering Officer
        x-nullable: true
        title: name
      roleType:
        type: string
        example: task_ordering_officer
        x-nullable: true
        title: roleType
  Customer:
    type: object
    properties:
      agency:
        type: string
        title: Agency customer is affilated with
      first_name:
        type: string
        example: John
      last_name:
        type: string
        example: Doe
      phone:
        type: string
        format: telephone
        pattern: ^[2-9]\d{2}-\d{3}-\d{4}$
        x-nullable: true
      email:
        type: string
        format: x-email
        pattern: ^[a-zA-Z0-9._%+-]+@[a-zA-Z0-9.-]+\.[a-zA-Z]{2,}$
        x-nullable: true
      suffix:
        type: string
        example: Jr.
        x-nullable: true
      middle_name:
        type: string
        example: David
        x-nullable: true
      current_address:
        $ref: '#/definitions/Address'
      backup_contact:
        $ref: '#/definitions/BackupContact'
      id:
        type: string
        format: uuid
        example: c56a4180-65aa-42ec-a945-5fd21dec0538
      edipi:
        type: string
      userID:
        type: string
        format: uuid
        example: c56a4180-65aa-42ec-a945-5fd21dec0538
      eTag:
        type: string
      phoneIsPreferred:
        type: boolean
      emailIsPreferred:
        type: boolean
      secondaryTelephone:
        type: string
        format: telephone
        pattern: ^[2-9]\d{2}-\d{3}-\d{4}$|^$
        x-nullable: true
      backupAddress:
        $ref: '#/definitions/Address'
      cacValidated:
        type: boolean
        x-nullable: true
      emplid:
        type: string
        x-nullable: true
  CreatedCustomer:
    type: object
    properties:
      affiliation:
        type: string
        title: Branch of service customer is affilated with
      firstName:
        type: string
        example: John
      lastName:
        type: string
        example: Doe
      telephone:
        type: string
        format: telephone
        pattern: ^[2-9]\d{2}-\d{3}-\d{4}$
        x-nullable: true
      personalEmail:
        type: string
        format: x-email
        pattern: ^[a-zA-Z0-9._%+-]+@[a-zA-Z0-9.-]+\.[a-zA-Z]{2,}$
      suffix:
        type: string
        example: Jr.
        x-nullable: true
      middleName:
        type: string
        example: David
        x-nullable: true
      residentialAddress:
        $ref: '#/definitions/Address'
      backupContact:
        $ref: '#/definitions/BackupContact'
      id:
        type: string
        format: uuid
        example: c56a4180-65aa-42ec-a945-5fd21dec0538
      edipi:
        type: string
        x-nullable: true
      userID:
        type: string
        format: uuid
        example: c56a4180-65aa-42ec-a945-5fd21dec0538
      oktaID:
        type: string
      oktaEmail:
        type: string
      phoneIsPreferred:
        type: boolean
      emailIsPreferred:
        type: boolean
      secondaryTelephone:
        type: string
        format: telephone
        pattern: ^[2-9]\d{2}-\d{3}-\d{4}$
        x-nullable: true
      backupAddress:
        $ref: '#/definitions/Address'
      cacValidated:
        type: boolean
  UpdateCustomerPayload:
    type: object
    properties:
      first_name:
        type: string
        example: John
      last_name:
        type: string
        example: Doe
      phone:
        type: string
        format: telephone
        pattern: ^[2-9]\d{2}-\d{3}-\d{4}$
        x-nullable: true
      email:
        type: string
        format: x-email
        pattern: ^[a-zA-Z0-9._%+-]+@[a-zA-Z0-9.-]+\.[a-zA-Z]{2,}$
        x-nullable: true
      suffix:
        type: string
        example: Jr.
        x-nullable: true
      middle_name:
        type: string
        example: David
        x-nullable: true
      current_address:
        allOf:
          - $ref: '#/definitions/Address'
      backup_contact:
        $ref: '#/definitions/BackupContact'
      phoneIsPreferred:
        type: boolean
      emailIsPreferred:
        type: boolean
      secondaryTelephone:
        type: string
        format: telephone
        pattern: ^[2-9]\d{2}-\d{3}-\d{4}$|^$
        x-nullable: true
      backupAddress:
        allOf:
          - $ref: '#/definitions/Address'
      cac_validated:
        type: boolean
  CreateCustomerPayload:
    type: object
    properties:
      affiliation:
        $ref: '#/definitions/Affiliation'
      edipi:
        type: string
        example: '1234567890'
        maxLength: 10
        x-nullable: false
      emplid:
        type: string
        example: '9485155'
        maxLength: 7
        x-nullable: true
      firstName:
        type: string
        example: John
      middleName:
        type: string
        example: David
        x-nullable: true
      lastName:
        type: string
        example: Doe
      suffix:
        type: string
        example: Jr.
        x-nullable: true
      telephone:
        type: string
        format: telephone
        pattern: ^[2-9]\d{2}-\d{3}-\d{4}$
        x-nullable: true
      secondaryTelephone:
        type: string
        format: telephone
        pattern: ^[2-9]\d{2}-\d{3}-\d{4}$
        x-nullable: true
      personalEmail:
        type: string
        format: x-email
        example: personalEmail@email.com
        pattern: ^[a-zA-Z0-9._%+-]+@[a-zA-Z0-9.-]+\.[a-zA-Z]{2,}$
      phoneIsPreferred:
        type: boolean
      emailIsPreferred:
        type: boolean
      residentialAddress:
        allOf:
          - $ref: '#/definitions/Address'
      backupContact:
        $ref: '#/definitions/BackupContact'
      backupMailingAddress:
        allOf:
          - $ref: '#/definitions/Address'
      createOktaAccount:
        type: boolean
      cacUser:
        type: boolean
  FetchLineOfAccountingPayload:
    type: object
    properties:
      departmentIndicator:
        $ref: '#/definitions/DepartmentIndicator'
      effectiveDate:
        description: >
          The effective date for the Line Of Accounting (LOA) being fetched. Eg,
          the orders issue date or the Non-Temporary Storage (NTS) Move Task
          Order (MTO) approval date. Effective date is used to find "Active"
          TGET data by searching for the TACs and LOAs with begin and end dates
          containing this date. The 'Effective Date' is the date that can be
          either the orders issued date (For HHG shipments), MTO approval date
          (For NTS shipments), or even the current date for NTS shipments with
          no approval yet (Just providing a preview to the office users per
          customer request).
        type: string
        format: date
        example: '2023-01-01'
      tacCode:
        type: string
        minLength: 4
        maxLength: 4
        example: F8J1
  SearchCustomersResult:
    type: object
    properties:
      page:
        type: integer
      perPage:
        type: integer
      totalCount:
        type: integer
      searchCustomers:
        $ref: '#/definitions/SearchCustomers'
  SearchCustomers:
    type: array
    items:
      $ref: '#/definitions/SearchCustomer'
  SearchCustomer:
    type: object
    properties:
      id:
        type: string
        format: uuid
      firstName:
        type: string
        example: John
        x-nullable: true
      lastName:
        type: string
        example: Doe
        x-nullable: true
      edipi:
        type: string
        x-nullable: true
      emplid:
        type: string
        x-nullable: true
      branch:
        type: string
      telephone:
        type: string
        format: telephone
        pattern: ^[2-9]\d{2}-\d{3}-\d{4}$
        x-nullable: true
      personalEmail:
        type: string
        format: x-email
        example: personalEmail@email.com
        pattern: ^[a-zA-Z0-9._%+-]+@[a-zA-Z0-9.-]+\.[a-zA-Z]{2,}$
        x-nullable: true
  Entitlements:
    properties:
      id:
        example: 571008b1-b0de-454d-b843-d71be9f02c04
        format: uuid
        type: string
      authorizedWeight:
        example: 2000
        type: integer
        x-formatting: weight
        x-nullable: true
      dependentsAuthorized:
        example: true
        type: boolean
        x-nullable: true
      gunSafe:
        type: boolean
        example: false
      nonTemporaryStorage:
        example: false
        type: boolean
        x-nullable: true
      privatelyOwnedVehicle:
        example: false
        type: boolean
        x-nullable: true
      proGearWeight:
        example: 2000
        type: integer
        x-formatting: weight
      proGearWeightSpouse:
        example: 500
        type: integer
        x-formatting: weight
      storageInTransit:
        example: 90
        type: integer
        x-nullable: true
      totalWeight:
        example: 500
        type: integer
        x-formatting: weight
      totalDependents:
        example: 2
        type: integer
      requiredMedicalEquipmentWeight:
        example: 500
        type: integer
        x-formatting: weight
      organizationalClothingAndIndividualEquipment:
        example: true
        type: boolean
      accompaniedTour:
        type: boolean
        example: true
        x-nullable: true
        description: >-
          Indicates if the move entitlement allows dependents to travel to the
          new Permanent Duty Station (PDS). This is only present on OCONUS
          moves.
      unaccompaniedBaggageAllowance:
        type: integer
        example: 3
        x-nullable: true
        description: >-
          The amount of weight in pounds that the move is entitled for shipment
          types of Unaccompanied Baggage.
      dependentsUnderTwelve:
        type: integer
        example: 5
        x-nullable: true
        description: >-
          Indicates the number of dependents under the age of twelve for a move.
          This is only present on OCONUS moves.
      dependentsTwelveAndOver:
        type: integer
        example: 3
        x-nullable: true
        description: >-
          Indicates the number of dependents of the age twelve or older for a
          move. This is only present on OCONUS moves.
      eTag:
        type: string
    type: object
  Error:
    properties:
      message:
        type: string
    required:
      - message
    type: object
  Grade:
    type: string
    x-nullable: true
    title: grade
    enum:
      - E_1
      - E_2
      - E_3
      - E_4
      - E_5
      - E_6
      - E_7
      - E_8
      - E_9
      - E_9_SPECIAL_SENIOR_ENLISTED
      - O_1_ACADEMY_GRADUATE
      - O_2
      - O_3
      - O_4
      - O_5
      - O_6
      - O_7
      - O_8
      - O_9
      - O_10
      - W_1
      - W_2
      - W_3
      - W_4
      - W_5
      - AVIATION_CADET
      - CIVILIAN_EMPLOYEE
      - ACADEMY_CADET
      - MIDSHIPMAN
    x-display-value:
      E_1: E-1
      E_2: E-2
      E_3: E-3
      E_4: E-4
      E_5: E-5
      E_6: E-6
      E_7: E-7
      E_8: E-8
      E_9: E-9
      E_9_SPECIAL_SENIOR_ENLISTED: E-9 (Special Senior Enlisted)
      O_1_ACADEMY_GRADUATE: O-1 or Service Academy Graduate
      O_2: O-2
      O_3: O-3
      O_4: O-4
      O_5: O-5
      O_6: O-6
      O_7: O-7
      O_8: O-8
      O_9: O-9
      O_10: O-10
      W_1: W-1
      W_2: W-2
      W_3: W-3
      W_4: W-4
      W_5: W-5
      AVIATION_CADET: Aviation Cadet
      CIVILIAN_EMPLOYEE: Civilian Employee
      ACADEMY_CADET: Service Academy Cadet
      MIDSHIPMAN: Midshipman
  Move:
    properties:
      id:
        example: 1f2270c7-7166-40ae-981e-b200ebdf3054
        format: uuid
        type: string
      serviceCounselingCompletedAt:
        format: date-time
        type: string
        x-nullable: true
      availableToPrimeAt:
        format: date-time
        type: string
        x-nullable: true
      approvedAt:
        format: date-time
        type: string
        x-nullable: true
      billableWeightsReviewedAt:
        format: date-time
        type: string
        x-nullable: true
      contractorId:
        type: string
        format: uuid
        x-nullable: true
      contractor:
        $ref: '#/definitions/Contractor'
      locator:
        type: string
        example: 1K43AR
      ordersId:
        type: string
        format: uuid
        example: c56a4180-65aa-42ec-a945-5fd21dec0538
      orders:
        $ref: '#/definitions/Order'
      referenceId:
        example: 1001-3456
        type: string
        x-nullable: true
      status:
        $ref: '#/definitions/MoveStatus'
      excess_weight_qualified_at:
        type: string
        format: date-time
        description: >-
          Timestamp of when the estimated shipment weights of the move reached
          90% of the weight allowance
        x-nullable: true
      excess_weight_acknowledged_at:
        type: string
        format: date-time
        description: >-
          Timestamp of when the TOO acknowledged the excess weight risk by
          either dismissing the alert or updating the max billable weight
        x-nullable: true
      tioRemarks:
        type: string
        example: approved additional weight
        x-nullable: true
      financialReviewFlag:
        type: boolean
        example: false
        description: >-
          This flag is set by office users if a move should be reviewed by a
          Financial Office
        x-nullable: false
        readOnly: true
      financialReviewRemarks:
        type: string
        example: Delivery Address is too far from duty location
        x-nullable: true
        readOnly: true
      closeoutOffice:
        $ref: '#/definitions/TransportationOffice'
      closeoutOfficeId:
        type: string
        format: uuid
        description: >-
          The transportation office that will handle reviewing PPM Closeout
          documentation for Army and Air Force service members
        x-nullable: true
      approvalsRequestedAt:
        type: string
        format: date-time
        description: >-
          The time at which a move is sent back to the TOO becuase the prime
          added a new service item for approval
        x-nullable: true
      createdAt:
        type: string
        format: date-time
      submittedAt:
        type: string
        format: date-time
        x-nullable: true
      updatedAt:
        type: string
        format: date-time
      eTag:
        type: string
      shipmentGBLOC:
        $ref: '#/definitions/GBLOC'
      lockedByOfficeUserID:
        type: string
        format: uuid
        x-nullable: true
      lockedByOfficeUser:
        $ref: '#/definitions/LockedOfficeUser'
        x-nullable: true
      lockExpiresAt:
        type: string
        format: date-time
        x-nullable: true
      additionalDocuments:
        $ref: '#/definitions/Document'
      SCAssignedUser:
        $ref: '#/definitions/AssignedOfficeUser'
      TOOAssignedUser:
        $ref: '#/definitions/AssignedOfficeUser'
      TIOAssignedUser:
        $ref: '#/definitions/AssignedOfficeUser'
  MoveHistory:
    properties:
      id:
        description: move ID
        example: 1f2270c7-7166-40ae-981e-b200ebdf3054
        format: uuid
        type: string
      historyRecords:
        description: A list of MoveAuditHistory's connected to the move.
        $ref: '#/definitions/MoveAuditHistories'
      locator:
        description: move locator
        type: string
        example: 1K43AR
      referenceId:
        description: move referenceID
        example: 1001-3456
        type: string
        x-nullable: true
  MoveHistoryResult:
    type: object
    properties:
      page:
        type: integer
      perPage:
        type: integer
      totalCount:
        type: integer
      id:
        description: move ID
        example: 1f2270c7-7166-40ae-981e-b200ebdf3054
        format: uuid
        type: string
      historyRecords:
        description: A list of MoveAuditHistory's connected to the move.
        $ref: '#/definitions/MoveAuditHistories'
      locator:
        description: move locator
        type: string
        example: 1K43AR
      referenceId:
        description: move referenceID
        example: 1001-3456
        type: string
        x-nullable: true
  MoveAuditHistories:
    type: array
    items:
      $ref: '#/definitions/MoveAuditHistory'
  MoveAuditHistory:
    properties:
      id:
        description: id from audity_history table
        example: 1f2270c7-7166-40ae-981e-b200ebdf3054
        format: uuid
        type: string
      schemaName:
        description: Database schema audited table for this event is in
        type: string
      tableName:
        description: name of database table that was changed
        type: string
      relId:
        description: relation OID. Table OID (object identifier). Changes with drop/create.
        type: integer
      objectId:
        description: id column for the tableName where the data was changed
        example: 1f2270c7-7166-40ae-981e-b200ebdf3054
        format: uuid
        type: string
        x-nullable: true
      sessionUserId:
        example: 1f2270c7-7166-40ae-981e-b200ebdf3054
        format: uuid
        type: string
        x-nullable: true
      sessionUserFirstName:
        example: foo
        type: string
        x-nullable: true
      sessionUserLastName:
        example: bar
        type: string
        x-nullable: true
      sessionUserEmail:
        example: foobar@example.com
        type: string
        x-nullable: true
      sessionUserTelephone:
        format: telephone
        type: string
        pattern: ^[2-9]\d{2}-\d{3}-\d{4}$
        x-nullable: true
      context:
        type: array
        items:
          type: object
          additionalProperties:
            type: string
        x-nullable: true
      contextId:
        description: id column for the context table the record belongs to
        example: 1f2270c7-7166-40ae-981e-b200ebdf3054
        type: string
        x-nullable: true
      eventName:
        description: API endpoint name that was called to make the change
        type: string
        x-nullable: true
      actionTstampTx:
        description: Transaction start timestamp for tx in which audited event occurred
        type: string
        format: date-time
      actionTstampStm:
        description: Statement start timestamp for tx in which audited event occurred
        type: string
        format: date-time
      actionTstampClk:
        description: Wall clock time at which audited event's trigger call occurred
        type: string
        format: date-time
      transactionId:
        description: >-
          Identifier of transaction that made the change. May wrap, but unique
          paired with action_tstamp_tx.
        type: integer
        x-nullable: true
      action:
        description: Action type; I = insert, D = delete, U = update, T = truncate
        type: string
      oldValues:
        description: >-
          A list of (old/previous) MoveAuditHistoryItem's for a record before
          the change.
        type: object
        additionalProperties: true
        x-nullable: true
      changedValues:
        description: >-
          A list of (changed/updated) MoveAuditHistoryItem's for a record after
          the change.
        type: object
        additionalProperties: true
        x-nullable: true
      statementOnly:
        description: >-
          true if audit event is from an FOR EACH STATEMENT trigger, false for
          FOR EACH ROW'
        type: boolean
        example: false
  MoveAuditHistoryItems:
    type: array
    items:
      $ref: '#/definitions/MoveAuditHistoryItem'
  MoveAuditHistoryItem:
    properties:
      columnName:
        type: string
      columnValue:
        type: string
  MoveStatus:
    type: string
    enum:
      - DRAFT
      - NEEDS SERVICE COUNSELING
      - SERVICE COUNSELING COMPLETED
      - SUBMITTED
      - APPROVALS REQUESTED
      - APPROVED
      - CANCELED
  PPMStatus:
    type: string
    enum:
      - CANCELED
      - DRAFT
      - SUBMITTED
      - WAITING_ON_CUSTOMER
      - NEEDS_ADVANCE_APPROVAL
      - NEEDS_CLOSEOUT
      - CLOSEOUT_COMPLETE
      - COMPLETED
  DeptIndicator:
    type: string
    title: Dept. indicator
    x-nullable: true
    enum:
      - NAVY_AND_MARINES
      - ARMY
      - ARMY_CORPS_OF_ENGINEERS
      - AIR_AND_SPACE_FORCE
      - COAST_GUARD
      - OFFICE_OF_SECRETARY_OF_DEFENSE
    x-display-value:
      NAVY_AND_MARINES: 17 Navy and Marine Corps
      ARMY: 21 Army
      ARMY_CORPS_OF_ENGINEERS: 96 Army Corps of Engineers
      AIR_AND_SPACE_FORCE: 57 Air Force and Space Force
      COAST_GUARD: 70 Coast Guard
      OFFICE_OF_SECRETARY_OF_DEFENSE: 97 Office of the Secretary of Defense
  OrdersTypeDetail:
    type: string
    title: Orders type detail
    x-nullable: true
    enum:
      - HHG_PERMITTED
      - PCS_TDY
      - HHG_RESTRICTED_PROHIBITED
      - HHG_RESTRICTED_AREA
      - INSTRUCTION_20_WEEKS
      - HHG_PROHIBITED_20_WEEKS
      - DELAYED_APPROVAL
    x-display-value:
      HHG_PERMITTED: Shipment of HHG Permitted
      PCS_TDY: PCS with TDY Enroute
      HHG_RESTRICTED_PROHIBITED: Shipment of HHG Restricted or Prohibited
      HHG_RESTRICTED_AREA: HHG Restricted Area-HHG Prohibited
      INSTRUCTION_20_WEEKS: Course of Instruction 20 Weeks or More
      HHG_PROHIBITED_20_WEEKS: Shipment of HHG Prohibited but Authorized within 20 weeks
      DELAYED_APPROVAL: Delayed Approval 20 Weeks or More
  Order:
    properties:
      id:
        example: 1f2270c7-7166-40ae-981e-b200ebdf3054
        format: uuid
        type: string
      customerID:
        example: c56a4180-65aa-42ec-a945-5fd21dec0538
        format: uuid
        type: string
      customer:
        $ref: '#/definitions/Customer'
      moveCode:
        type: string
        example: H2XFJF
      first_name:
        type: string
        example: John
        readOnly: true
      last_name:
        type: string
        example: Doe
        readOnly: true
      grade:
        $ref: '#/definitions/Grade'
      agency:
        $ref: '#/definitions/Affiliation'
      entitlement:
        $ref: '#/definitions/Entitlements'
      destinationDutyLocation:
        $ref: '#/definitions/DutyLocation'
      destinationDutyLocationGBLOC:
        $ref: '#/definitions/GBLOC'
      originDutyLocation:
        $ref: '#/definitions/DutyLocation'
      originDutyLocationGBLOC:
        $ref: '#/definitions/GBLOC'
      moveTaskOrderID:
        example: c56a4180-65aa-42ec-a945-5fd21dec0538
        format: uuid
        type: string
      uploaded_order_id:
        example: c56a4180-65aa-42ec-a945-5fd21dec0538
        format: uuid
        type: string
      uploadedAmendedOrderID:
        example: c56a4180-65aa-42ec-a945-5fd21dec0538
        format: uuid
        type: string
        x-nullable: true
      amendedOrdersAcknowledgedAt:
        type: string
        format: date-time
        x-nullable: true
      order_number:
        type: string
        x-nullable: true
        example: 030-00362
      order_type:
        $ref: '#/definitions/OrdersType'
      order_type_detail:
        $ref: '#/definitions/OrdersTypeDetail'
        x-nullable: true
      date_issued:
        type: string
        format: date
        example: '2020-01-01'
      report_by_date:
        type: string
        format: date
        example: '2020-01-01'
      department_indicator:
        $ref: '#/definitions/DeptIndicator'
        x-nullable: true
      tac:
        type: string
        title: TAC
        example: F8J1
        x-nullable: true
      sac:
        type: string
        title: SAC
        example: N002214CSW32Y9
        x-nullable: true
      ntsTac:
        type: string
        title: NTS TAC
        example: F8J1
        x-nullable: true
      ntsSac:
        type: string
        title: NTS SAC
        example: N002214CSW32Y9
        x-nullable: true
      has_dependents:
        type: boolean
        example: false
        title: Are dependents included in your orders?
      spouse_has_pro_gear:
        type: boolean
        example: false
        title: >-
          Do you have a spouse who will need to move items related to their
          occupation (also known as spouse pro-gear)?
      supplyAndServicesCostEstimate:
        type: string
      packingAndShippingInstructions:
        type: string
      methodOfPayment:
        type: string
      naics:
        type: string
      orders_type:
        $ref: '#/definitions/OrdersType'
      eTag:
        type: string
    type: object
  Location:
    type: object
    properties:
      label:
        type: string
        example: Label for display
      value:
        type: string
        example: Value for location
    required:
      - label
      - value
  Locations:
    type: array
    items:
      $ref: '#/definitions/Location'
  OrderBody:
    type: object
    properties:
      id:
        type: string
        format: uuid
  CreateOrders:
    type: object
    properties:
      serviceMemberId:
        type: string
        format: uuid
        example: c56a4180-65aa-42ec-a945-5fd21dec0538
      issueDate:
        type: string
        description: The date and time that these orders were cut.
        format: date
        title: Orders date
      reportByDate:
        type: string
        description: Report By Date
        format: date
        title: Report-by date
      ordersType:
        $ref: '#/definitions/OrdersType'
      ordersTypeDetail:
        $ref: '#/definitions/OrdersTypeDetail'
      hasDependents:
        type: boolean
        title: Are dependents included in your orders?
      spouseHasProGear:
        type: boolean
        title: >-
          Do you have a spouse who will need to move items related to their
          occupation (also known as spouse pro-gear)?
      newDutyLocationId:
        type: string
        format: uuid
        example: c56a4180-65aa-42ec-a945-5fd21dec0538
      ordersNumber:
        type: string
        title: Orders Number
        x-nullable: true
        example: 030-00362
      tac:
        type: string
        title: TAC
        example: F8J1
        x-nullable: true
      sac:
        type: string
        title: SAC
        example: N002214CSW32Y9
        x-nullable: true
      departmentIndicator:
        $ref: '#/definitions/DeptIndicator'
      grade:
        $ref: '#/definitions/Grade'
      originDutyLocationId:
        type: string
        format: uuid
        example: c56a4180-65aa-42ec-a945-5fd21dec0538
      accompaniedTour:
        type: boolean
        example: true
        x-nullable: true
        description: >-
          Indicates if the move entitlement allows dependents to travel to the
          new Permanent Duty Station (PDS). This is only present on OCONUS
          moves.
      dependentsUnderTwelve:
        type: integer
        example: 5
        x-nullable: true
        description: >-
          Indicates the number of dependents under the age of twelve for a move.
          This is only present on OCONUS moves.
      dependentsTwelveAndOver:
        type: integer
        example: 3
        x-nullable: true
        description: >-
          Indicates the number of dependents of the age twelve or older for a
          move. This is only present on OCONUS moves.
    required:
      - serviceMemberId
      - issueDate
      - reportByDate
      - ordersType
      - hasDependents
      - spouseHasProGear
      - newDutyLocationId
  CounselingUpdateOrderPayload:
    type: object
    properties:
      issueDate:
        type: string
        description: The date and time that these orders were cut.
        format: date
        example: '2018-04-26'
        title: Orders date
      reportByDate:
        type: string
        description: Report By Date
        format: date
        example: '2018-04-26'
        title: Report-by date
      ordersType:
        $ref: '#/definitions/OrdersType'
      ordersTypeDetail:
        $ref: '#/definitions/OrdersTypeDetail'
      ordersNumber:
        type: string
        title: Orders Number
        x-nullable: true
        example: 030-00362
      departmentIndicator:
        $ref: '#/definitions/DeptIndicator'
        x-nullable: true
      originDutyLocationId:
        type: string
        format: uuid
        example: c56a4180-65aa-42ec-a945-5fd21dec0538
      newDutyLocationId:
        type: string
        format: uuid
        example: c56a4180-65aa-42ec-a945-5fd21dec0538
      tac:
        type: string
        title: HHG TAC
        minLength: 4
        maxLength: 4
        example: F8J1
        x-nullable: true
      sac:
        title: HHG SAC
        example: N002214CSW32Y9
        $ref: '#/definitions/NullableString'
      ntsTac:
        title: NTS TAC
        minLength: 4
        maxLength: 4
        example: F8J1
        $ref: '#/definitions/NullableString'
      ntsSac:
        title: NTS SAC
        example: N002214CSW32Y9
        $ref: '#/definitions/NullableString'
      grade:
        $ref: '#/definitions/Grade'
    required:
      - issueDate
      - reportByDate
      - ordersType
      - originDutyLocationId
      - newDutyLocationId
  UpdateOrderPayload:
    type: object
    properties:
      issueDate:
        type: string
        description: The date and time that these orders were cut.
        format: date
        example: '2018-04-26'
        title: Orders date
      reportByDate:
        type: string
        description: Report By Date
        format: date
        example: '2018-04-26'
        title: Report-by date
      ordersType:
        $ref: '#/definitions/OrdersType'
      ordersTypeDetail:
        $ref: '#/definitions/OrdersTypeDetail'
      originDutyLocationId:
        type: string
        format: uuid
        example: c56a4180-65aa-42ec-a945-5fd21dec0538
      newDutyLocationId:
        type: string
        format: uuid
        example: c56a4180-65aa-42ec-a945-5fd21dec0538
      ordersNumber:
        type: string
        title: Orders Number
        x-nullable: true
        example: 030-00362
      tac:
        type: string
        title: HHG TAC
        minLength: 4
        maxLength: 4
        example: F8J1
        x-nullable: true
      sac:
        title: HHG SAC
        example: N002214CSW32Y9
        $ref: '#/definitions/NullableString'
      ntsTac:
        title: NTS TAC
        minLength: 4
        maxLength: 4
        example: F8J1
        $ref: '#/definitions/NullableString'
      ntsSac:
        title: NTS SAC
        example: N002214CSW32Y9
        $ref: '#/definitions/NullableString'
      departmentIndicator:
        $ref: '#/definitions/DeptIndicator'
        x-nullable: true
      ordersAcknowledgement:
        description: >-
          Confirmation that the new amended orders were reviewed after
          previously approving the original orders
        type: boolean
        x-nullable: true
      grade:
        $ref: '#/definitions/Grade'
    required:
      - issueDate
      - reportByDate
      - ordersType
      - newDutyLocationId
      - originDutyLocationId
  UpdateAllowancePayload:
    type: object
    properties:
      grade:
        $ref: '#/definitions/Grade'
      dependentsAuthorized:
        type: boolean
        x-nullable: true
      agency:
        $ref: '#/definitions/Affiliation'
      proGearWeight:
        description: unit is in lbs
        example: 2000
        type: integer
        minimum: 0
        maximum: 2000
        x-formatting: weight
        x-nullable: true
      proGearWeightSpouse:
        description: unit is in lbs
        example: 500
        type: integer
        minimum: 0
        maximum: 500
        x-formatting: weight
        x-nullable: true
      requiredMedicalEquipmentWeight:
        description: unit is in lbs
        example: 2000
        type: integer
        minimum: 0
        x-formatting: weight
      organizationalClothingAndIndividualEquipment:
        description: only for Army
        type: boolean
        x-nullable: true
      storageInTransit:
        description: >-
          the number of storage in transit days that the customer is entitled to
          for a given shipment on their move
        type: integer
        minimum: 0
      gunSafe:
        description: >-
          True if user is entitled to move a gun safe (up to 500 lbs) as part of
          their move without it being charged against their weight allowance.
        type: boolean
        x-nullable: true
      accompaniedTour:
        type: boolean
        example: true
        x-nullable: true
        description: >-
          Indicates if the move entitlement allows dependents to travel to the
          new Permanent Duty Station (PDS). This is only present on OCONUS
          moves.
      dependentsUnderTwelve:
        type: integer
        example: 5
        x-nullable: true
        description: >-
          Indicates the number of dependents under the age of twelve for a move.
          This is only present on OCONUS moves.
      dependentsTwelveAndOver:
        type: integer
        example: 3
        x-nullable: true
        description: >-
          Indicates the number of dependents of the age twelve or older for a
          move. This is only present on OCONUS moves.
      ubAllowance:
        example: 500
        type: integer
        x-nullable: true
  UpdateBillableWeightPayload:
    type: object
    properties:
      authorizedWeight:
        description: unit is in lbs
        example: 2000
        minimum: 1
        type: integer
        x-formatting: weight
        x-nullable: true
  UpdateMaxBillableWeightAsTIOPayload:
    type: object
    properties:
      authorizedWeight:
        description: unit is in lbs
        example: 2000
        minimum: 1
        type: integer
        x-formatting: weight
        x-nullable: true
      tioRemarks:
        description: TIO remarks for updating the max billable weight
        example: Increasing max billable weight
        type: string
        minLength: 1
        x-nullable: true
    required:
      - authorizedWeight
      - tioRemarks
  CounselingUpdateAllowancePayload:
    type: object
    properties:
      grade:
        $ref: '#/definitions/Grade'
      dependentsAuthorized:
        type: boolean
        x-nullable: true
      agency:
        $ref: '#/definitions/Affiliation'
      proGearWeight:
        minimum: 0
        maximum: 2000
        description: unit is in lbs
        example: 2000
        type: integer
        x-formatting: weight
        x-nullable: true
      proGearWeightSpouse:
        minimum: 0
        maximum: 500
        description: unit is in lbs
        example: 2000
        type: integer
        x-formatting: weight
        x-nullable: true
      requiredMedicalEquipmentWeight:
        minimum: 0
        description: unit is in lbs
        example: 2000
        type: integer
        x-formatting: weight
      organizationalClothingAndIndividualEquipment:
        description: only for Army
        type: boolean
        x-nullable: true
      storageInTransit:
        description: >-
          the number of storage in transit days that the customer is entitled to
          for a given shipment on their move
        type: integer
        minimum: 0
      gunSafe:
        description: >-
          True if user is entitled to move a gun safe (up to 500 lbs) as part of
          their move without it being charged against their weight allowance.
        type: boolean
        x-nullable: true
      accompaniedTour:
        type: boolean
        example: true
        x-nullable: true
        description: >-
          Indicates if the move entitlement allows dependents to travel to the
          new Permanent Duty Station (PDS). This is only present on OCONUS
          moves.
      dependentsUnderTwelve:
        type: integer
        example: 5
        x-nullable: true
        description: >-
          Indicates the number of dependents under the age of twelve for a move.
          This is only present on OCONUS moves.
      dependentsTwelveAndOver:
        type: integer
        example: 3
        x-nullable: true
        description: >-
          Indicates the number of dependents of the age twelve or older for a
          move. This is only present on OCONUS moves.
      ubAllowance:
        example: 500
        type: integer
        x-nullable: true
  MoveTaskOrder:
    description: The Move (MoveTaskOrder)
    properties:
      id:
        example: 1f2270c7-7166-40ae-981e-b200ebdf3054
        format: uuid
        type: string
      createdAt:
        format: date-time
        type: string
      orderID:
        example: c56a4180-65aa-42ec-a945-5fd21dec0538
        format: uuid
        type: string
      locator:
        type: string
        example: 1K43AR
      referenceId:
        example: 1001-3456
        type: string
      serviceCounselingCompletedAt:
        format: date-time
        type: string
        x-nullable: true
      availableToPrimeAt:
        format: date-time
        type: string
        x-nullable: true
      approvedAt:
        format: date-time
        type: string
        x-nullable: true
      updatedAt:
        format: date-time
        type: string
      destinationAddress:
        $ref: '#/definitions/Address'
      pickupAddress:
        $ref: '#/definitions/Address'
      destinationDutyLocation:
        example: 1f2270c7-7166-40ae-981e-b200ebdf3054
        format: uuid
        type: string
      originDutyLocation:
        example: 1f2270c7-7166-40ae-981e-b200ebdf3054
        format: uuid
        type: string
      entitlements:
        $ref: '#/definitions/Entitlements'
      requestedPickupDate:
        format: date
        type: string
      tioRemarks:
        type: string
        example: approved additional weight
        x-nullable: true
      eTag:
        type: string
    type: object
  MoveTaskOrders:
    items:
      $ref: '#/definitions/MoveTaskOrder'
    type: array
  PaymentRequest:
    properties:
      proofOfServiceDocs:
        $ref: '#/definitions/ProofOfServiceDocs'
      id:
        example: c56a4180-65aa-42ec-a945-5fd21dec0538
        format: uuid
        readOnly: true
        type: string
      isFinal:
        default: false
        type: boolean
      moveTaskOrder:
        $ref: '#/definitions/Move'
      moveTaskOrderID:
        example: c56a4180-65aa-42ec-a945-5fd21dec0538
        format: uuid
        type: string
      rejectionReason:
        example: documentation was incomplete
        type: string
        x-nullable: true
      serviceItems:
        $ref: '#/definitions/PaymentServiceItems'
      status:
        $ref: '#/definitions/PaymentRequestStatus'
      paymentRequestNumber:
        example: 1234-5678-1
        readOnly: true
        type: string
      recalculationOfPaymentRequestID:
        example: c56a4180-65aa-42ec-a945-5fd21dec0538
        format: uuid
        type: string
        readOnly: true
        x-nullable: true
      eTag:
        type: string
      reviewedAt:
        format: date-time
        type: string
        x-nullable: true
      createdAt:
        format: date-time
        type: string
      sentToGexAt:
        format: date-time
        type: string
        x-nullable: true
      receivedByGexAt:
        format: date-time
        type: string
        x-nullable: true
      ediErrorType:
        description: >-
          Type of EDI reporting or causing the issue. Can be EDI 997, 824, and
          858.
        type: string
        x-nullable: true
      ediErrorCode:
        description: Reported code from syncada for the EDI error encountered
        type: string
        x-nullable: true
      ediErrorDescription:
        description: The reason the services counselor has excluded or rejected the item.
        type: string
        x-nullable: true
      tppsInvoiceAmountPaidTotalMillicents:
        type: integer
        format: millients
        title: >-
          Total amount that TPPS paid for all service items on the payment
          request in millicents
        x-nullable: true
      tppsInvoiceSellerPaidDate:
        type: string
        format: date-time
        title: Date that TPPS paid HS for the payment request
        x-nullable: true
    type: object
  PaymentRequests:
    items:
      $ref: '#/definitions/PaymentRequest'
    type: array
  PaymentServiceItems:
    items:
      $ref: '#/definitions/PaymentServiceItem'
    type: array
  PaymentServiceItem:
    properties:
      id:
        example: c56a4180-65aa-42ec-a945-5fd21dec0538
        format: uuid
        readOnly: true
        type: string
      createdAt:
        format: date-time
        type: string
      paymentRequestID:
        example: c56a4180-65aa-42ec-a945-5fd21dec0538
        format: uuid
        type: string
      mtoServiceItemID:
        example: c56a4180-65aa-42ec-a945-5fd21dec0538
        format: uuid
        type: string
      mtoServiceItemCode:
        example: DLH
        type: string
      mtoServiceItemName:
        example: Move management
        type: string
      mtoShipmentType:
        $ref: '#/definitions/MTOShipmentType'
      mtoShipmentID:
        type: string
        format: uuid
        example: c56a4180-65aa-42ec-a945-5fd21dec0538
        x-nullable: true
      status:
        $ref: '#/definitions/PaymentServiceItemStatus'
      priceCents:
        type: integer
        format: cents
        title: Price of the service item in cents
        x-nullable: true
      rejectionReason:
        example: documentation was incomplete
        type: string
        x-nullable: true
      referenceID:
        example: 1234-5678-c56a4180
        readOnly: true
        format: string
      paymentServiceItemParams:
        $ref: '#/definitions/PaymentServiceItemParams'
      eTag:
        type: string
      tppsInvoiceAmountPaidPerServiceItemMillicents:
        type: integer
        format: millicents
        title: Amount that TPPS paid for the individual service item in millicents
        x-nullable: true
    type: object
  PaymentRequestStatus:
    type: string
    enum:
      - PENDING
      - REVIEWED
      - REVIEWED_AND_ALL_SERVICE_ITEMS_REJECTED
      - SENT_TO_GEX
      - TPPS_RECEIVED
      - PAID
      - EDI_ERROR
      - DEPRECATED
    title: Payment Request Status
  ProofOfServiceDocs:
    items:
      $ref: '#/definitions/ProofOfServiceDoc'
    type: array
  ProofOfServiceDoc:
    properties:
      isWeightTicket:
        type: boolean
      uploads:
        items:
          $ref: '#/definitions/Upload'
        type: array
  ShipmentsPaymentSITBalance:
    items:
      $ref: '#/definitions/ShipmentPaymentSITBalance'
    type: array
  ShipmentPaymentSITBalance:
    properties:
      shipmentID:
        type: string
        format: uuid
      totalSITDaysAuthorized:
        type: integer
      totalSITDaysRemaining:
        type: integer
      totalSITEndDate:
        type: string
        format: date
        x-nullable: true
      pendingSITDaysInvoiced:
        type: integer
      pendingBilledStartDate:
        type: string
        format: date
        x-nullable: true
      pendingBilledEndDate:
        type: string
        format: date
        x-nullable: true
      previouslyBilledDays:
        type: integer
        x-nullable: true
      previouslyBilledStartDate:
        type: string
        format: date
        x-nullable: true
      previouslyBilledEndDate:
        type: string
        format: date
        x-nullable: true
  UpdateShipment:
    type: object
    properties:
      shipmentType:
        $ref: '#/definitions/MTOShipmentType'
      requestedPickupDate:
        format: date
        type: string
        x-nullable: true
      requestedDeliveryDate:
        format: date
        type: string
        x-nullable: true
      customerRemarks:
        type: string
        example: handle with care
        x-nullable: true
      counselorRemarks:
        type: string
        example: counselor approved
        x-nullable: true
      billableWeightCap:
        type: integer
        description: estimated weight of the shuttle service item provided by the prime
        example: 2500
        x-formatting: weight
        x-nullable: true
      billableWeightJustification:
        type: string
        example: more weight than expected
        x-nullable: true
      pickupAddress:
        allOf:
          - $ref: '#/definitions/Address'
      destinationAddress:
        allOf:
          - $ref: '#/definitions/Address'
      secondaryDeliveryAddress:
        allOf:
          - $ref: '#/definitions/Address'
      secondaryPickupAddress:
        allOf:
          - $ref: '#/definitions/Address'
      hasSecondaryPickupAddress:
        type: boolean
        x-nullable: true
        x-omitempty: false
      hasSecondaryDeliveryAddress:
        type: boolean
        x-nullable: true
        x-omitempty: false
      tertiaryDeliveryAddress:
        allOf:
          - $ref: '#/definitions/Address'
      tertiaryPickupAddress:
        allOf:
          - $ref: '#/definitions/Address'
      hasTertiaryPickupAddress:
        type: boolean
        x-nullable: true
        x-omitempty: false
      hasTertiaryDeliveryAddress:
        type: boolean
        x-nullable: true
        x-omitempty: false
      actualProGearWeight:
        type: integer
        x-nullable: true
        x-omitempty: false
      actualSpouseProGearWeight:
        type: integer
        x-nullable: true
        x-omitempty: false
      destinationType:
        $ref: '#/definitions/DestinationType'
      agents:
        $ref: '#/definitions/MTOAgents'
        x-nullable: true
      tacType:
        $ref: '#/definitions/LOATypeNullable'
      sacType:
        $ref: '#/definitions/LOATypeNullable'
      usesExternalVendor:
        type: boolean
        example: false
        x-nullable: true
      serviceOrderNumber:
        type: string
        x-nullable: true
      ntsRecordedWeight:
        description: >-
          The previously recorded weight for the NTS Shipment. Used for NTS
          Release to know what the previous primeActualWeight or billable weight
          was.
        example: 2000
        type: integer
        x-formatting: weight
        x-nullable: true
      storageFacility:
        x-nullable: true
        $ref: '#/definitions/StorageFacility'
      ppmShipment:
        $ref: '#/definitions/UpdatePPMShipment'
      boatShipment:
        $ref: '#/definitions/UpdateBoatShipment'
      mobileHomeShipment:
        $ref: '#/definitions/UpdateMobileHomeShipment'
  UpdatePPMShipment:
    type: object
    properties:
      expectedDepartureDate:
        description: |
          Date the customer expects to move.
        format: date
        type: string
        x-nullable: true
      actualMoveDate:
        format: date
        type: string
        x-nullable: true
      pickupAddress:
        allOf:
          - $ref: '#/definitions/Address'
      actualPickupPostalCode:
        description: >
          The actual postal code where the PPM shipment started. To be filled
          once the customer has moved the shipment.
        format: zip
        type: string
        title: ZIP
        example: '90210'
        pattern: ^(\d{5})$
        x-nullable: true
      secondaryPickupAddress:
        allOf:
          - $ref: '#/definitions/Address'
      destinationAddress:
        allOf:
          - $ref: '#/definitions/PPMDestinationAddress'
      actualDestinationPostalCode:
        description: >
          The actual postal code where the PPM shipment ended. To be filled once
          the customer has moved the shipment.
        format: zip
        type: string
        title: ZIP
        example: '90210'
        pattern: ^(\d{5})$
        x-nullable: true
      secondaryDestinationAddress:
        allOf:
          - $ref: '#/definitions/Address'
      hasSecondaryPickupAddress:
        type: boolean
        x-nullable: true
        x-omitempty: false
      hasSecondaryDestinationAddress:
        type: boolean
        x-nullable: true
        x-omitempty: false
      tertiaryPickupAddress:
        allOf:
          - $ref: '#/definitions/Address'
      tertiaryDestinationAddress:
        allOf:
          - $ref: '#/definitions/Address'
      hasTertiaryPickupAddress:
        type: boolean
        x-nullable: true
        x-omitempty: false
      hasTertiaryDestinationAddress:
        type: boolean
        x-nullable: true
        x-omitempty: false
      w2Address:
        x-nullable: true
        $ref: '#/definitions/Address'
      sitExpected:
        type: boolean
        x-nullable: true
      sitLocation:
        allOf:
          - $ref: '#/definitions/SITLocationType'
          - x-nullable: true
      sitEstimatedWeight:
        type: integer
        example: 2000
        x-nullable: true
      sitEstimatedEntryDate:
        format: date
        type: string
        x-nullable: true
      sitEstimatedDepartureDate:
        format: date
        type: string
        x-nullable: true
      estimatedWeight:
        type: integer
        example: 4200
        x-nullable: true
      allowableWeight:
        description: The allowable weight of the PPM shipment goods being moved.
        type: integer
        minimum: 0
        example: 4300
        x-nullable: true
      hasProGear:
        description: |
          Indicates whether PPM shipment has pro gear.
        type: boolean
        x-nullable: true
      proGearWeight:
        type: integer
        x-nullable: true
      spouseProGearWeight:
        type: integer
        x-nullable: true
      hasRequestedAdvance:
        description: |
          Indicates whether an advance has been requested for the PPM shipment.
        type: boolean
        x-nullable: true
      hasReceivedAdvance:
        description: |
          Indicates whether an advance was received for the PPM shipment.
        type: boolean
        x-nullable: true
      advanceAmountRequested:
        description: |
          The amount request for an advance, or null if no advance is requested
        type: integer
        format: cents
        x-nullable: true
      advanceAmountReceived:
        description: |
          The amount received for an advance, or null if no advance is received
        type: integer
        format: cents
        x-nullable: true
      advanceStatus:
        $ref: '#/definitions/PPMAdvanceStatus'
        x-nullable: true
      isActualExpenseReimbursement:
        description: >-
          Used for PPM shipments only. Denotes if this shipment uses the Actual
          Expense Reimbursement method.
        type: boolean
        example: false
        x-omitempty: false
        x-nullable: true
  UpdateBoatShipment:
    type: object
    properties:
      type:
        type: string
        enum:
          - HAUL_AWAY
          - TOW_AWAY
        x-nullable: true
      year:
        type: integer
        description: Year of the Boat
        x-nullable: true
      make:
        type: string
        description: Make of the Boat
        x-nullable: true
      model:
        type: string
        description: Model of the Boat
        x-nullable: true
      lengthInInches:
        type: integer
        description: Length of the Boat in inches
        x-nullable: true
      widthInInches:
        type: integer
        description: Width of the Boat in inches
        x-nullable: true
      heightInInches:
        type: integer
        description: Height of the Boat in inches
        x-nullable: true
      hasTrailer:
        type: boolean
        description: Does the boat have a trailer
        x-nullable: true
      isRoadworthy:
        type: boolean
        description: Is the trailer roadworthy
        x-nullable: true
  UpdateMobileHomeShipment:
    type: object
    properties:
      year:
        type: integer
        description: Year of the Boat
        x-nullable: true
      make:
        type: string
        description: Make of the Boat
        x-nullable: true
      model:
        type: string
        description: Model of the Boat
        x-nullable: true
      lengthInInches:
        type: integer
        description: Length of the Boat in inches
        x-nullable: true
      widthInInches:
        type: integer
        description: Width of the Boat in inches
        x-nullable: true
      heightInInches:
        type: integer
        description: Height of the Boat in inches
        x-nullable: true
  UpdateWeightTicket:
    type: object
    properties:
      emptyWeight:
        description: Weight of the vehicle when empty.
        type: integer
        minimum: 0
      fullWeight:
        description: The weight of the vehicle when full.
        type: integer
        minimum: 0
      ownsTrailer:
        description: Indicates if the customer used a trailer they own for the move.
        type: boolean
      trailerMeetsCriteria:
        description: >-
          Indicates if the trailer that the customer used meets all the criteria
          to be claimable.
        type: boolean
      status:
        $ref: '#/definitions/PPMDocumentStatus'
      reason:
        description: The reason the services counselor has excluded or rejected the item.
        type: string
      adjustedNetWeight:
        description: Indicates the adjusted net weight of the vehicle
        type: integer
        minimum: 0
      netWeightRemarks:
        description: Remarks explaining any edits made to the net weight
        type: string
  UpdateMovingExpense:
    type: object
    properties:
      movingExpenseType:
        $ref: '#/definitions/OmittableMovingExpenseType'
      description:
        description: A brief description of the expense.
        type: string
        x-nullable: true
        x-omitempty: false
      amount:
        description: The total amount of the expense as indicated on the receipt
        type: integer
      sitStartDate:
        description: >-
          The date the shipment entered storage, applicable for the `STORAGE`
          movingExpenseType only
        type: string
        format: date
      sitEndDate:
        description: >-
          The date the shipment exited storage, applicable for the `STORAGE`
          movingExpenseType only
        type: string
        format: date
      status:
        $ref: '#/definitions/PPMDocumentStatus'
      reason:
        description: The reason the services counselor has excluded or rejected the item.
        type: string
      weightStored:
        description: The total weight stored in PPM SIT
        type: integer
      sitLocation:
        allOf:
          - $ref: '#/definitions/SITLocationType'
          - x-nullable: true
      sitEstimatedCost:
        description: >-
          The estimated amount that the government will pay the service member
          to put their goods into storage. This estimated storage cost is
          separate from the estimated incentive.
        type: integer
        format: cents
        x-nullable: true
        x-omitempty: false
      sitReimburseableAmount:
        description: The amount of SIT that will be reimbursed
        type: integer
        format: cents
        x-nullable: true
        x-omitempty: false
  UpdateProGearWeightTicket:
    type: object
    properties:
      belongsToSelf:
        description: >-
          Indicates if this information is for the customer's own pro-gear,
          otherwise, it's the spouse's.
        type: boolean
      hasWeightTickets:
        description: >-
          Indicates if the user has a weight ticket for their pro-gear,
          otherwise they have a constructed weight.
        type: boolean
      weight:
        description: Weight of the pro-gear contained in the shipment.
        type: integer
        minimum: 0
      status:
        $ref: '#/definitions/PPMDocumentStatus'
      reason:
        description: The reason the services counselor has excluded or rejected the item.
        type: string
  MTOShipments:
    items:
      $ref: '#/definitions/MTOShipment'
    type: array
  CreateMTOShipment:
    type: object
    properties:
      moveTaskOrderID:
        description: The ID of the move this new shipment is for.
        example: 1f2270c7-7166-40ae-981e-b200ebdf3054
        format: uuid
        type: string
      requestedPickupDate:
        description: >
          The customer's preferred pickup date. Other dates, such as required
          delivery date and (outside MilMove) the pack date, are derived from
          this date.
        format: date
        type: string
        x-nullable: true
      requestedDeliveryDate:
        description: |
          The customer's preferred delivery date.
        format: date
        type: string
        x-nullable: true
      customerRemarks:
        description: >
          The customer can use the customer remarks field to inform the services
          counselor and the movers about any

          special circumstances for this shipment. Typical examples:
            * bulky or fragile items,
            * weapons,
            * access info for their address.
          Customer enters this information during onboarding. Optional field.
        type: string
        example: handle with care
        x-nullable: true
      counselorRemarks:
        description: >
          The counselor can use the counselor remarks field to inform the movers
          about any

          special circumstances for this shipment. Typical examples:
            * bulky or fragile items,
            * weapons,
            * access info for their address.
          Counselors enters this information when creating or editing an MTO
          Shipment. Optional field.
        type: string
        example: handle with care
        x-nullable: true
      agents:
        $ref: '#/definitions/MTOAgents'
      mtoServiceItems:
        $ref: '#/definitions/MTOServiceItems'
      pickupAddress:
        description: The address where the movers should pick up this shipment.
        allOf:
          - $ref: '#/definitions/Address'
      destinationAddress:
        description: Where the movers should deliver this shipment.
        allOf:
          - $ref: '#/definitions/Address'
      hasSecondaryPickupAddress:
        type: boolean
        x-nullable: true
        x-omitempty: false
      secondaryPickupAddress:
        description: The address where the movers should pick up this shipment.
        allOf:
          - $ref: '#/definitions/Address'
      hasSecondaryDeliveryAddress:
        type: boolean
        x-nullable: true
        x-omitempty: false
      secondaryDeliveryAddress:
        description: Where the movers should deliver this shipment.
        allOf:
          - $ref: '#/definitions/Address'
      hasTertiaryPickupAddress:
        type: boolean
        x-nullable: true
        x-omitempty: false
      tertiaryPickupAddress:
        description: The address where the movers should pick up this shipment.
        allOf:
          - $ref: '#/definitions/Address'
      hasTertiaryDeliveryAddress:
        type: boolean
        x-nullable: true
        x-omitempty: false
      tertiaryDeliveryAddress:
        description: Where the movers should deliver this shipment.
        allOf:
          - $ref: '#/definitions/Address'
      destinationType:
        $ref: '#/definitions/DestinationType'
      shipmentType:
        $ref: '#/definitions/MTOShipmentType'
      tacType:
        allOf:
          - $ref: '#/definitions/LOAType'
          - x-nullable: true
      sacType:
        allOf:
          - $ref: '#/definitions/LOAType'
          - x-nullable: true
      usesExternalVendor:
        type: boolean
        example: false
        x-nullable: true
      serviceOrderNumber:
        type: string
        x-nullable: true
      ntsRecordedWeight:
        description: >-
          The previously recorded weight for the NTS Shipment. Used for NTS
          Release to know what the previous primeActualWeight or billable weight
          was.
        example: 2000
        type: integer
        x-nullable: true
        x-formatting: weight
      storageFacility:
        x-nullable: true
        $ref: '#/definitions/StorageFacility'
      mobileHomeShipment:
        $ref: '#/definitions/CreateMobileHomeShipment'
      ppmShipment:
        $ref: '#/definitions/CreatePPMShipment'
      boatShipment:
        $ref: '#/definitions/CreateBoatShipment'
    required:
      - moveTaskOrderID
      - shipmentType
  CreatePPMShipment:
    description: >-
      A personally procured move is a type of shipment that a service members
      moves themselves.
    properties:
      expectedDepartureDate:
        description: |
          Date the customer expects to move.
        format: date
        type: string
      pickupAddress:
        allOf:
          - $ref: '#/definitions/Address'
      secondaryPickupAddress:
        allOf:
          - $ref: '#/definitions/Address'
      tertiaryPickupAddress:
        allOf:
          - $ref: '#/definitions/Address'
      destinationAddress:
        allOf:
          - $ref: '#/definitions/PPMDestinationAddress'
      secondaryDestinationAddress:
        allOf:
          - $ref: '#/definitions/Address'
      tertiaryDestinationAddress:
        allOf:
          - $ref: '#/definitions/Address'
      hasSecondaryPickupAddress:
        type: boolean
        x-nullable: true
        x-omitempty: false
      hasTertiaryPickupAddress:
        type: boolean
        x-nullable: true
        x-omitempty: false
      hasSecondaryDestinationAddress:
        type: boolean
        x-nullable: true
        x-omitempty: false
      hasTertiaryDestinationAddress:
        type: boolean
        x-nullable: true
        x-omitempty: false
      sitExpected:
        type: boolean
      sitLocation:
        allOf:
          - $ref: '#/definitions/SITLocationType'
          - x-nullable: true
      sitEstimatedWeight:
        type: integer
        example: 2000
        x-nullable: true
      sitEstimatedEntryDate:
        format: date
        type: string
        x-nullable: true
      sitEstimatedDepartureDate:
        format: date
        type: string
        x-nullable: true
      estimatedWeight:
        type: integer
        example: 4200
      hasProGear:
        description: |
          Indicates whether PPM shipment has pro gear.
        type: boolean
      proGearWeight:
        type: integer
        x-nullable: true
      spouseProGearWeight:
        type: integer
        x-nullable: true
      isActualExpenseReimbursement:
        description: >-
          Used for PPM shipments only. Denotes if this shipment uses the Actual
          Expense Reimbursement method.
        type: boolean
        example: false
        x-omitempty: false
        x-nullable: true
    required:
      - expectedDepartureDate
      - pickupAddress
      - destinationAddress
      - sitExpected
      - estimatedWeight
      - hasProGear
  CreateBoatShipment:
    description: Boat shipment information for the move.
    properties:
      type:
        type: string
        enum:
          - HAUL_AWAY
          - TOW_AWAY
      year:
        type: integer
        description: Year of the Boat
      make:
        type: string
        description: Make of the Boat
      model:
        type: string
        description: Model of the Boat
      lengthInInches:
        type: integer
        description: Length of the Boat in inches
      widthInInches:
        type: integer
        description: Width of the Boat in inches
      heightInInches:
        type: integer
        description: Height of the Boat in inches
      hasTrailer:
        type: boolean
        description: Does the boat have a trailer
      isRoadworthy:
        type: boolean
        description: Is the trailer roadworthy
        x-nullable: true
    required:
      - type
      - year
      - make
      - model
      - lengthInInches
      - widthInInches
      - heightInInches
      - hasTrailer
  CreateMobileHomeShipment:
    description: A mobile home shipment that the prime moves for a service member.
    properties:
      make:
        type: string
        description: Make of the Mobile Home
      model:
        type: string
        description: Model of the Mobile Home
      year:
        type: integer
        description: Year of the Mobile Home
      lengthInInches:
        type: integer
        description: Length of the Mobile Home in inches
      heightInInches:
        type: integer
        description: Height of the Mobile Home in inches
      widthInInches:
        type: integer
        description: Width of the Mobile Home in inches
    required:
      - make
      - model
      - year
      - lengthInInches
      - heightInInches
      - widthInInches
  RejectShipment:
    properties:
      rejectionReason:
        type: string
        example: MTO Shipment not good enough
    required:
      - rejectionReason
  RequestDiversion:
    properties:
      diversionReason:
        type: string
        example: Shipment route needs to change
    required:
      - diversionReason
  ApproveSITExtension:
    properties:
      approvedDays:
        description: Number of days approved for SIT extension
        type: integer
        example: 21
        minimum: 1
      requestReason:
        description: >-
          Reason from service counselor-provided picklist for SIT Duration
          Update
        example: AWAITING_COMPLETION_OF_RESIDENCE
        type: string
        enum:
          - SERIOUS_ILLNESS_MEMBER
          - SERIOUS_ILLNESS_DEPENDENT
          - IMPENDING_ASSIGNEMENT
          - DIRECTED_TEMPORARY_DUTY
          - NONAVAILABILITY_OF_CIVILIAN_HOUSING
          - AWAITING_COMPLETION_OF_RESIDENCE
          - OTHER
      officeRemarks:
        description: Remarks from TOO about SIT approval
        type: string
        example: Approved for three weeks rather than requested 45 days
        x-nullable: true
    required:
      - approvedDays
  DenySITExtension:
    properties:
      officeRemarks:
        description: Remarks from TOO about SIT denial
        type: string
        example: Denied this extension as it does not match the criteria
        x-nullable: true
      convertToCustomerExpense:
        description: >-
          Whether or not to convert to members expense once SIT extension is
          denied.
        type: boolean
        example: false
    required:
      - officeRemarks
      - convertToCustomerExpense
  UpdateSITServiceItemCustomerExpense:
    properties:
      convertToCustomerExpense:
        example: true
        type: boolean
      customerExpenseReason:
        description: Reason the service item was rejected
        type: string
        example: Insufficent details provided
    required:
      - convertToCustomerExpense
      - customerExpenseReason
  CreateApprovedSITDurationUpdate:
    properties:
      requestReason:
        description: >-
          Reason from service counselor-provided picklist for SIT Duration
          Update
        example: AWAITING_COMPLETION_OF_RESIDENCE
        type: string
        enum:
          - SERIOUS_ILLNESS_MEMBER
          - SERIOUS_ILLNESS_DEPENDENT
          - IMPENDING_ASSIGNEMENT
          - DIRECTED_TEMPORARY_DUTY
          - NONAVAILABILITY_OF_CIVILIAN_HOUSING
          - AWAITING_COMPLETION_OF_RESIDENCE
          - OTHER
      approvedDays:
        description: >-
          Number of days approved for SIT extension. This will match requested
          days saved to the SIT extension model.
        type: integer
        example: 21
      officeRemarks:
        description: Remarks from TOO about SIT Duration Update creation
        type: string
        example: >-
          Customer needs additional storage time as their new place of residence
          is not yet ready
        x-nullable: true
    required:
      - requestReason
      - approvedDays
  PatchMTOServiceItemStatusPayload:
    properties:
      status:
        description: Describes all statuses for a MTOServiceItem
        type: string
        enum:
          - SUBMITTED
          - APPROVED
          - REJECTED
      rejectionReason:
        description: Reason the service item was rejected
        type: string
        example: Insufficent details provided
        x-nullable: true
  MTOApprovalServiceItemCodes:
    description: MTO level service items to create when updating MTO status.
    properties:
      serviceCodeCS:
        example: true
        type: boolean
      serviceCodeMS:
        example: true
        type: boolean
    type: object
  TacValid:
    properties:
      isValid:
        example: true
        type: boolean
    required:
      - isValid
    type: object
  UpdatePaymentRequestStatusPayload:
    properties:
      rejectionReason:
        example: documentation was incomplete
        type: string
        x-nullable: true
      status:
        $ref: '#/definitions/PaymentRequestStatus'
      eTag:
        type: string
    type: object
  AvailableOfficeUsers:
    type: array
    items:
      $ref: '#/definitions/AvailableOfficeUser'
  AvailableOfficeUser:
    type: object
    properties:
      officeUserId:
        type: string
        format: uuid
        example: c56a4180-65aa-42ec-a945-5fd21dec0538
      lastName:
        type: string
      firstName:
        type: string
  QueueMoves:
    type: array
    items:
      $ref: '#/definitions/QueueMove'
  QueueMove:
    type: object
    properties:
      id:
        type: string
        format: uuid
      customer:
        $ref: '#/definitions/Customer'
      status:
        $ref: '#/definitions/MoveStatus'
      locator:
        type: string
      submittedAt:
        format: date-time
        type: string
        x-nullable: true
      appearedInTooAt:
        format: date-time
        type: string
        x-nullable: true
      requestedMoveDate:
        format: date
        type: string
        x-nullable: true
      departmentIndicator:
        $ref: '#/definitions/DeptIndicator'
      shipmentsCount:
        type: integer
      originDutyLocation:
        $ref: '#/definitions/DutyLocation'
      destinationDutyLocation:
        $ref: '#/definitions/DutyLocation'
      originGBLOC:
        $ref: '#/definitions/GBLOC'
      ppmType:
        type: string
        enum:
          - FULL
          - PARTIAL
        x-nullable: true
      closeoutInitiated:
        format: date-time
        type: string
        x-nullable: true
      closeoutLocation:
        type: string
        x-nullable: true
      orderType:
        type: string
        x-nullable: true
      lockedByOfficeUserID:
        type: string
        format: uuid
        x-nullable: true
      lockedByOfficeUser:
        $ref: '#/definitions/LockedOfficeUser'
        x-nullable: true
      lockExpiresAt:
        type: string
        format: date-time
        x-nullable: true
      ppmStatus:
        $ref: '#/definitions/PPMStatus'
        x-nullable: true
      counselingOffice:
        type: string
        x-nullable: true
      counselingOfficeID:
        type: string
        format: uuid
        x-nullable: true
      assignedTo:
        $ref: '#/definitions/AssignedOfficeUser'
        x-nullable: true
      availableOfficeUsers:
        $ref: '#/definitions/AvailableOfficeUsers'
      assignable:
        type: boolean
  QueueMovesResult:
    type: object
    properties:
      page:
        type: integer
      perPage:
        type: integer
      totalCount:
        type: integer
      queueMoves:
        $ref: '#/definitions/QueueMoves'
  ListPrimeMove:
    description: >
      An abbreviated definition for a move, without all the nested information
      (shipments, service items, etc). Used to fetch a list of moves more
      efficiently.
    type: object
    properties:
      id:
        example: 1f2270c7-7166-40ae-981e-b200ebdf3054
        format: uuid
        type: string
      moveCode:
        type: string
        example: HYXFJF
        readOnly: true
      createdAt:
        format: date-time
        type: string
        readOnly: true
      orderID:
        example: c56a4180-65aa-42ec-a945-5fd21dec0538
        format: uuid
        type: string
      destinationGBLOC:
        example: AGFM
        type: string
      destinationPostalCode:
        example: '90210'
        type: string
      referenceId:
        example: 1001-3456
        type: string
      availableToPrimeAt:
        format: date-time
        type: string
        x-nullable: true
        readOnly: true
      approvedAt:
        format: date-time
        type: string
        x-nullable: true
        readOnly: true
      updatedAt:
        format: date-time
        type: string
        readOnly: true
      ppmType:
        type: string
        enum:
          - FULL
          - PARTIAL
      eTag:
        type: string
        readOnly: true
      orderType:
        type: string
  ListPrimeMoves:
    type: array
    items:
      $ref: '#/definitions/ListPrimeMove'
  ListPrimeMovesResult:
    type: object
    properties:
      page:
        type: integer
      perPage:
        type: integer
      totalCount:
        type: integer
      queueMoves:
        $ref: '#/definitions/ListPrimeMoves'
  QueuePaymentRequest:
    type: object
    properties:
      id:
        type: string
        format: uuid
      moveID:
        type: string
        format: uuid
      customer:
        $ref: '#/definitions/Customer'
      status:
        $ref: '#/definitions/QueuePaymentRequestStatus'
      age:
        type: number
        format: double
        description: >-
          Days since the payment request has been requested.  Decimal
          representation will allow more accurate sorting.
      submittedAt:
        type: string
        format: date-time
      locator:
        type: string
      departmentIndicator:
        $ref: '#/definitions/DeptIndicator'
      originGBLOC:
        $ref: '#/definitions/GBLOC'
      originDutyLocation:
        $ref: '#/definitions/DutyLocation'
      orderType:
        type: string
        x-nullable: true
      lockedByOfficeUserID:
        type: string
        format: uuid
        x-nullable: true
      lockExpiresAt:
        type: string
        format: date-time
        x-nullable: true
      assignedTo:
        $ref: '#/definitions/AssignedOfficeUser'
        x-nullable: true
      availableOfficeUsers:
        $ref: '#/definitions/AvailableOfficeUsers'
      assignable:
        type: boolean
      counselingOffice:
        type: string
        x-nullable: true
  QueuePaymentRequests:
    type: array
    items:
      $ref: '#/definitions/QueuePaymentRequest'
  QueuePaymentRequestsResult:
    type: object
    properties:
      page:
        type: integer
      perPage:
        type: integer
      totalCount:
        type: integer
      queuePaymentRequests:
        $ref: '#/definitions/QueuePaymentRequests'
  QueuePaymentRequestStatus:
    enum:
      - Payment requested
      - Reviewed
      - Rejected
      - Paid
    title: Queue Payment Request Status
    type: string
  SearchMoves:
    type: array
    items:
      $ref: '#/definitions/SearchMove'
  SearchMove:
    type: object
    properties:
      id:
        type: string
        format: uuid
      firstName:
        type: string
        example: John
        x-nullable: true
      lastName:
        type: string
        example: Doe
        x-nullable: true
      edipi:
        type: string
        example: 1234567890
        x-nullable: true
      paymentRequestCode:
        type: string
        example: 9551-6199-2
        x-nullable: true
      status:
        $ref: '#/definitions/MoveStatus'
      locator:
        type: string
      branch:
        type: string
      shipmentsCount:
        type: integer
      originDutyLocationPostalCode:
        format: zip
        type: string
        title: ZIP
        example: '90210'
        pattern: ^(\d{5})$
      destinationPostalCode:
        format: zip
        type: string
        title: ZIP
        example: '90210'
        pattern: ^(\d{5})$
      requestedPickupDate:
        type: string
        format: date
        x-nullable: true
      orderType:
        type: string
      requestedDeliveryDate:
        type: string
        format: date
        x-nullable: true
      originGBLOC:
        $ref: '#/definitions/GBLOC'
      destinationGBLOC:
        $ref: '#/definitions/GBLOC'
      lockedByOfficeUserID:
        type: string
        format: uuid
        x-nullable: true
      lockExpiresAt:
        type: string
        format: date-time
        x-nullable: true
      emplid:
        type: string
        x-nullable: true
  SearchMovesResult:
    type: object
    properties:
      page:
        type: integer
      perPage:
        type: integer
      totalCount:
        type: integer
      searchMoves:
        $ref: '#/definitions/SearchMoves'
  GBLOC:
    type: string
    enum:
      - AGFM
      - APAT
      - BGAC
      - BGNC
      - BKAS
      - CFMQ
      - CLPK
      - CNNQ
      - DMAT
      - GSAT
      - HAFC
      - HBAT
      - JEAT
      - JENQ
      - KKFA
      - LHNQ
      - LKNQ
      - MAPK
      - MAPS
      - MBFL
      - MLNQ
      - XXXX
  CreateCustomerSupportRemark:
    type: object
    description: >-
      A text remark written by an customer support user that is associated with
      a specific move.
    required:
      - content
      - officeUserID
    properties:
      content:
        example: This is a remark about a move.
        type: string
      officeUserID:
        example: 1f2270c7-7166-40ae-981e-b200ebdf3054
        format: uuid
        type: string
  UpdateCustomerSupportRemarkPayload:
    type: object
    description: >-
      A text remark update to an existing remark created by the current active
      user (the CSR).
    required:
      - content
    properties:
      content:
        example: This is a remark about a move.
        type: string
  EvaluationReportType:
    type: string
    enum:
      - SHIPMENT
      - COUNSELING
  EvaluationReportInspectionType:
    type: string
    enum:
      - DATA_REVIEW
      - PHYSICAL
      - VIRTUAL
    x-nullable: true
  EvaluationReportLocation:
    type: string
    enum:
      - ORIGIN
      - DESTINATION
      - OTHER
    x-nullable: true
  EvaluationReportOfficeUser:
    type: object
    readOnly: true
    description: The authoring office user for an evaluation report
    properties:
      id:
        example: 1f2270c7-7166-40ae-981e-b200ebdf3054
        format: uuid
        type: string
      firstName:
        type: string
      lastName:
        type: string
      email:
        type: string
        format: x-email
        pattern: ^[a-zA-Z0-9._%+-]+@[a-zA-Z0-9.-]+\.[a-zA-Z]{2,}$
      phone:
        type: string
        format: telephone
        pattern: ^[2-9]\d{2}-\d{3}-\d{4}$
  EvaluationReportList:
    type: array
    items:
      $ref: '#/definitions/EvaluationReport'
  EvaluationReport:
    type: object
    description: An evaluation report
    properties:
      id:
        example: 1f2270c7-7166-40ae-981e-b200ebdf3054
        format: uuid
        type: string
        readOnly: true
      moveID:
        example: 1f2270c7-7166-40ae-981e-b200ebdf3054
        format: uuid
        type: string
        readOnly: true
      shipmentID:
        example: 1f2270c7-7166-40ae-981e-b200ebdf3054
        format: uuid
        type: string
        x-nullable: true
        readOnly: true
      type:
        $ref: '#/definitions/EvaluationReportType'
      inspectionType:
        $ref: '#/definitions/EvaluationReportInspectionType'
        x-nullable: true
      inspectionDate:
        type: string
        format: date
        x-nullable: true
      officeUser:
        $ref: '#/definitions/EvaluationReportOfficeUser'
      location:
        $ref: '#/definitions/EvaluationReportLocation'
        x-nullable: true
      reportViolations:
        $ref: '#/definitions/ReportViolations'
        x-nullable: true
      gsrAppeals:
        $ref: '#/definitions/GSRAppeals'
        x-nullable: true
      locationDescription:
        type: string
        example: Route 66 at crash inspection site 3
        x-nullable: true
      observedShipmentDeliveryDate:
        type: string
        format: date
        x-nullable: true
      observedShipmentPhysicalPickupDate:
        type: string
        format: date
        x-nullable: true
      timeDepart:
        type: string
        x-nullable: true
        pattern: ^(0[0-9]|1[0-9]|2[0-3]):[0-5][0-9]$
        example: '14:30'
      evalStart:
        type: string
        x-nullable: true
        pattern: ^(0[0-9]|1[0-9]|2[0-3]):[0-5][0-9]$
        example: '15:00'
      evalEnd:
        type: string
        x-nullable: true
        pattern: ^(0[0-9]|1[0-9]|2[0-3]):[0-5][0-9]$
        example: '18:00'
      violationsObserved:
        type: boolean
        x-nullable: true
      remarks:
        type: string
        x-nullable: true
      seriousIncident:
        type: boolean
        x-nullable: true
      seriousIncidentDesc:
        type: string
        x-nullable: true
      observedClaimsResponseDate:
        type: string
        format: date
        x-nullable: true
      observedPickupDate:
        type: string
        format: date
        x-nullable: true
      observedPickupSpreadStartDate:
        type: string
        format: date
        x-nullable: true
      observedPickupSpreadEndDate:
        type: string
        format: date
        x-nullable: true
      observedDeliveryDate:
        type: string
        format: date
        x-nullable: true
      moveReferenceID:
        type: string
        x-nullable: true
        readOnly: true
      eTag:
        type: string
      submittedAt:
        type: string
        format: date-time
        x-nullable: true
      createdAt:
        type: string
        format: date-time
        readOnly: true
      updatedAt:
        type: string
        format: date-time
        readOnly: true
  CreateEvaluationReport:
    type: object
    description: >-
      Minimal set of info needed to create a shipment evaluation report, which
      is just a shipment ID.
    properties:
      shipmentID:
        description: The shipment ID of the shipment to be evaluated in the report
        example: 01b9671e-b268-4906-967b-ba661a1d3933
        format: uuid
        type: string
  CreateAppeal:
    type: object
    description: Appeal status and remarks left for a violation, created by a GSR user.
    properties:
      remarks:
        description: Remarks left by the GSR user
        example: These are my violation appeal remarks
        type: string
      appealStatus:
        description: The status of the appeal set by the GSR user
        example: These are my violation appeal remarks
        type: string
        enum:
          - sustained
          - rejected
  PWSViolation:
    type: object
    description: A PWS violation for an evaluation report
    readOnly: true
    properties:
      id:
        example: 1f2270c7-7166-40ae-981e-b200ebdf3054
        format: uuid
        type: string
      displayOrder:
        example: 3
        type: integer
      paragraphNumber:
        example: 1.2.3.4.5
        type: string
      title:
        example: Customer Support
        type: string
      category:
        example: Pre-Move Services
        type: string
      subCategory:
        example: Weight Estimate
        type: string
      requirementSummary:
        example: Provide a single point of contact (POC)
        type: string
      requirementStatement:
        example: >-
          The contractor shall prepare and load property going into NTS in
          containers at residence for shipment to NTS.
        type: string
      isKpi:
        example: false
        type: boolean
      additionalDataElem:
        example: QAE Observed Delivery Date
        type: string
  PWSViolations:
    type: array
    items:
      $ref: '#/definitions/PWSViolation'
  AssociateReportViolations:
    type: object
    description: A list of PWS violation string ids to associate with an evaluation report
    properties:
      violations:
        type: array
        items:
          type: string
          format: uuid
  ReportViolation:
    type: object
    description: An object associating violations to evaluation reports
    properties:
      id:
        example: 1f2270c7-7166-40ae-981e-b200ebdf3054
        format: uuid
        type: string
      reportID:
        example: 1f2270c7-7166-40ae-981e-b200ebdf3054
        format: uuid
        type: string
      violationID:
        example: 1f2270c7-7166-40ae-981e-b200ebdf3054
        format: uuid
        type: string
      violation:
        $ref: '#/definitions/PWSViolation'
      gsrAppeals:
        $ref: '#/definitions/GSRAppeals'
        x-nullable: true
  ReportViolations:
    type: array
    items:
      $ref: '#/definitions/ReportViolation'
  GSRAppealStatusType:
    type: string
    enum:
      - SUSTAINED
      - REJECTED
  GSRAppeals:
    type: array
    items:
      $ref: '#/definitions/GSRAppeal'
  GSRAppeal:
    type: object
    description: An object associating appeals on violations and serious incidents
    properties:
      id:
        example: 1f2270c7-7166-40ae-981e-b200ebdf3054
        format: uuid
        type: string
      reportID:
        example: 1f2270c7-7166-40ae-981e-b200ebdf3054
        format: uuid
        type: string
      violationID:
        example: 1f2270c7-7166-40ae-981e-b200ebdf3054
        format: uuid
        type: string
      officeUserID:
        example: 1f2270c7-7166-40ae-981e-b200ebdf3054
        format: uuid
        type: string
      officeUser:
        $ref: '#/definitions/EvaluationReportOfficeUser'
      isSeriousIncident:
        type: boolean
        example: false
      appealStatus:
        $ref: '#/definitions/GSRAppealStatusType'
      remarks:
        type: string
        example: Office user remarks
      createdAt:
        type: string
        format: date-time
        readOnly: true
  TransportationOffices:
    type: array
    items:
      $ref: '#/definitions/TransportationOffice'
  ReServiceItems:
    type: array
    items:
      $ref: '#/definitions/ReServiceItem'
<<<<<<< HEAD
=======
  VLocations:
    type: array
    items:
      $ref: '#/definitions/VLocation'
>>>>>>> 06931ff8
  GBLOCs:
    type: array
    items:
      type: string
  MovePayload:
    type: object
    properties:
      id:
        type: string
        format: uuid
        example: c56a4180-65aa-42ec-a945-5fd21dec0538
      orders_id:
        type: string
        format: uuid
        example: c56a4180-65aa-42ec-a945-5fd21dec0538
      service_member_id:
        type: string
        format: uuid
        example: c56a4180-65aa-42ec-a945-5fd21dec0538
        readOnly: true
      locator:
        type: string
        example: '12432'
      status:
        $ref: '#/definitions/MoveStatus'
      created_at:
        type: string
        format: date-time
      updated_at:
        type: string
        format: date-time
      submitted_at:
        type: string
        format: date-time
        x-nullable: true
      mto_shipments:
        $ref: '#/definitions/MTOShipments'
      closeout_office:
        $ref: '#/definitions/TransportationOffice'
      cancel_reason:
        type: string
        example: Change of orders
        x-nullable: true
      eTag:
        type: string
      primeCounselingCompletedAt:
        format: date-time
        type: string
        readOnly: true
      additionalDocuments:
        $ref: '#/definitions/Document'
    required:
      - id
      - orders_id
      - locator
      - created_at
      - updated_at
      - eTag
  IsDateWeekendHolidayInfo:
    type: object
    properties:
      country_code:
        type: string
      country_name:
        type: string
      date:
        type: string
        format: date
        example: '2018-09-25'
      is_weekend:
        type: boolean
      is_holiday:
        type: boolean
      details:
        type: string
    required:
      - country_code
      - country_name
      - date
      - is_weekend
      - is_holiday
  AssignOfficeUserBody:
    type: object
    properties:
      officeUserId:
        type: string
        format: uuid
      roleType:
        type: string
    required:
      - officeUserId
      - roleType
  AssignedOfficeUser:
    type: object
    properties:
      officeUserId:
        type: string
        format: uuid
        example: c56a4180-65aa-42ec-a945-5fd21dec0538
      firstName:
        type: string
      lastName:
        type: string
  Affiliation:
    type: string
    x-nullable: true
    title: Branch of service
    description: Military branch of service
    enum:
      - ARMY
      - NAVY
      - MARINES
      - AIR_FORCE
      - COAST_GUARD
      - SPACE_FORCE
      - OTHER
    x-display-value:
      ARMY: Army
      NAVY: Navy
      MARINES: Marine Corps
      AIR_FORCE: Air Force
      COAST_GUARD: Coast Guard
      SPACE_FORCE: Space Force
      OTHER: OTHER
  Address:
    description: A postal address
    type: object
    properties:
      id:
        type: string
        format: uuid
        example: c56a4180-65aa-42ec-a945-5fd21dec0538
      streetAddress1:
        type: string
        example: 123 Main Ave
        title: Street address 1
      streetAddress2:
        type: string
        example: Apartment 9000
        x-nullable: true
        title: Street address 2
      streetAddress3:
        type: string
        example: Montmârtre
        x-nullable: true
        title: Address Line 3
      city:
        type: string
        example: Anytown
        title: City
      eTag:
        type: string
        readOnly: true
      state:
        title: State
        type: string
        x-display-value:
          AL: AL
          AK: AK
          AR: AR
          AZ: AZ
          CA: CA
          CO: CO
          CT: CT
          DC: DC
          DE: DE
          FL: FL
          GA: GA
          HI: HI
          IA: IA
          ID: ID
          IL: IL
          IN: IN
          KS: KS
          KY: KY
          LA: LA
          MA: MA
          MD: MD
          ME: ME
          MI: MI
          MN: MN
          MO: MO
          MS: MS
          MT: MT
          NC: NC
          ND: ND
          NE: NE
          NH: NH
          NJ: NJ
          NM: NM
          NV: NV
          NY: NY
          OH: OH
          OK: OK
          OR: OR
          PA: PA
          RI: RI
          SC: SC
          SD: SD
          TN: TN
          TX: TX
          UT: UT
          VA: VA
          VT: VT
          WA: WA
          WI: WI
          WV: WV
          WY: WY
        enum:
          - AL
          - AK
          - AR
          - AZ
          - CA
          - CO
          - CT
          - DC
          - DE
          - FL
          - GA
          - HI
          - IA
          - ID
          - IL
          - IN
          - KS
          - KY
          - LA
          - MA
          - MD
          - ME
          - MI
          - MN
          - MO
          - MS
          - MT
          - NC
          - ND
          - NE
          - NH
          - NJ
          - NM
          - NV
          - NY
          - OH
          - OK
          - OR
          - PA
          - RI
          - SC
          - SD
          - TN
          - TX
          - UT
          - VA
          - VT
          - WA
          - WI
          - WV
          - WY
      postalCode:
        type: string
        format: zip
        title: ZIP
        example: '90210'
        pattern: ^(\d{5}([\-]\d{4})?)$
      country:
        type: string
        title: Country
        x-nullable: true
        example: US
        default: US
        pattern: ^[A-Z]{2}$
        description: Two-letter country code
      county:
        type: string
        title: County
        x-nullable: true
        example: LOS ANGELES
      isOconus:
        type: boolean
        title: isOconus
        x-nullable: true
        example: false
      usPostRegionCitiesID:
        type: string
        format: uuid
        example: c56a4180-65aa-42ec-a945-5fd21dec0538
    required:
      - streetAddress1
      - city
      - state
      - postalCode
  TransportationOffice:
    type: object
    properties:
      id:
        type: string
        format: uuid
        example: c56a4180-65aa-42ec-a945-5fd21dec0538
      name:
        type: string
        example: Fort Bragg North Station
      address:
        $ref: '#/definitions/Address'
      phone_lines:
        type: array
        items:
          type: string
          format: telephone
          pattern: ^[2-9]\d{2}-\d{3}-\d{4}$
          example: 212-555-5555
      gbloc:
        type: string
        pattern: ^[A-Z]{4}$
        example: JENQ
      latitude:
        type: number
        format: float
        example: 29.382973
      longitude:
        type: number
        format: float
        example: -98.62759
      created_at:
        type: string
        format: date-time
      updated_at:
        type: string
        format: date-time
    required:
      - id
      - name
      - address
      - created_at
      - updated_at
  TransportationOfficeAssignment:
    type: object
    properties:
      officeUserId:
        type: string
        format: uuid
        example: c56a4780-65aa-42ec-a945-5fd87dec0538
      transportationOfficeId:
        type: string
        format: uuid
        example: d67a4780-65aa-42ec-a945-5fd87dec0549
      transportationOffice:
        $ref: '#/definitions/TransportationOffice'
      primaryOffice:
        type: boolean
        x-omitempty: false
      createdAt:
        type: string
        format: date-time
        readOnly: true
      updatedAt:
        type: string
        format: date-time
        readOnly: true
    required:
      - officeUserId
      - transportationOfficeId
      - primaryOffice
  DutyLocation:
    type: object
    properties:
      id:
        type: string
        format: uuid
        example: c56a4180-65aa-42ec-a945-5fd21dec0538
      name:
        type: string
        example: Fort Bragg North Station
      address_id:
        type: string
        format: uuid
        example: c56a4180-65aa-42ec-a945-5fd21dec0538
      address:
        $ref: '#/definitions/Address'
      eTag:
        type: string
  OrdersType:
    type: string
    title: Orders type
    enum:
      - PERMANENT_CHANGE_OF_STATION
      - LOCAL_MOVE
      - RETIREMENT
      - SEPARATION
      - WOUNDED_WARRIOR
      - BLUEBARK
      - SAFETY
      - TEMPORARY_DUTY
      - EARLY_RETURN_OF_DEPENDENTS
      - STUDENT_TRAVEL
    x-display-value:
      PERMANENT_CHANGE_OF_STATION: Permanent Change Of Station
      LOCAL_MOVE: Local Move
      RETIREMENT: Retirement
      SEPARATION: Separation
      WOUNDED_WARRIOR: Wounded Warrior
      BLUEBARK: BLUEBARK
      SAFETY: Safety
      TEMPORARY_DUTY: Temporary Duty (TDY)
      EARLY_RETURN_OF_DEPENDENTS: Early Return of Dependents
      STUDENT_TRAVEL: Student Travel
  Upload:
    description: An uploaded file.
    type: object
    properties:
      id:
        type: string
        format: uuid
        example: c56a4180-65aa-42ec-a945-5fd21dec0538
        readOnly: true
      url:
        type: string
        format: uri
        example: https://uploads.domain.test/dir/c56a4180-65aa-42ec-a945-5fd21dec0538
        readOnly: true
      filename:
        type: string
        example: filename.pdf
        readOnly: true
      contentType:
        type: string
        format: mime-type
        example: application/pdf
        readOnly: true
      bytes:
        type: integer
        readOnly: true
      rotation:
        type: integer
        readOnly: false
        example: 2
      status:
        type: string
        enum:
          - INFECTED
          - CLEAN
          - PROCESSING
        readOnly: true
      createdAt:
        type: string
        format: date-time
        readOnly: true
      updatedAt:
        type: string
        format: date-time
        readOnly: true
      deletedAt:
        type: string
        format: date-time
        x-nullable: true
        readOnly: true
      isWeightTicket:
        type: boolean
      uploadType:
        type: string
        example: OFFICE
        enum:
          - USER
          - PRIME
          - OFFICE
        readOnly: true
    required:
      - id
      - url
      - filename
      - contentType
      - bytes
      - createdAt
      - updatedAt
  Document:
    type: object
    properties:
      id:
        type: string
        format: uuid
        example: c56a4180-65aa-42ec-a945-5fd21dec0538
      service_member_id:
        type: string
        format: uuid
        title: The service member this document belongs to
      uploads:
        type: array
        items:
          $ref: '#/definitions/Upload'
    required:
      - id
      - service_member_id
      - uploads
  NullableString:
    type: string
    x-go-type:
      import:
        package: github.com/transcom/mymove/pkg/swagger/nullable
      type: String
  CustomerContactType:
    description: >-
      Describes a customer contact type for a MTOServiceItem of type domestic
      destination SIT.
    type: string
    enum:
      - FIRST
      - SECOND
  MTOServiceItemCustomerContact:
    description: Customer contact information for a destination SIT service item
    type: object
    properties:
      id:
        example: 1f2270c7-7166-40ae-981e-b200ebdf3054
        format: uuid
        type: string
      type:
        $ref: '#/definitions/CustomerContactType'
      dateOfContact:
        format: date
        type: string
        description: Date of attempted contact by the prime.
      timeMilitary:
        type: string
        example: 0400Z
        description: Time of attempted contact by the prime.
      firstAvailableDeliveryDate:
        format: date
        type: string
        example: '2020-12-31'
        description: First available date that the Prime can deliver SIT service item.
  MTOServiceItemCustomerContacts:
    type: array
    items:
      $ref: '#/definitions/MTOServiceItemCustomerContact'
  DimensionType:
    description: Describes a dimension type for a MTOServiceItemDimension.
    type: string
    enum:
      - ITEM
      - CRATE
  MTOServiceItemDimension:
    description: Describes a dimension object for the MTOServiceItem.
    type: object
    properties:
      id:
        example: 1f2270c7-7166-40ae-981e-b200ebdf3054
        format: uuid
        type: string
      type:
        $ref: '#/definitions/DimensionType'
      length:
        description: Length in thousandth inches. 1000 thou = 1 inch.
        example: 1000
        type: integer
        format: int32
      width:
        description: Width in thousandth inches. 1000 thou = 1 inch.
        example: 1000
        type: integer
        format: int32
      height:
        description: Height in thousandth inches. 1000 thou = 1 inch.
        example: 1000
        type: integer
        format: int32
  MTOServiceItemDimensions:
    type: array
    items:
      $ref: '#/definitions/MTOServiceItemDimension'
  MTOServiceItemStatus:
    description: Describes all statuses for a MTOServiceItem
    type: string
    enum:
      - SUBMITTED
      - APPROVED
      - REJECTED
  ServiceRequestDocument:
    type: object
    properties:
      mtoServiceItemID:
        type: string
        format: uuid
      uploads:
        items:
          $ref: '#/definitions/Upload'
        type: array
  ServiceRequestDocuments:
    description: documents uploaded by the Prime as proof of request for service items
    type: array
    items:
      $ref: '#/definitions/ServiceRequestDocument'
  MTOServiceItem:
    type: object
    required:
      - id
      - moveTaskOrderID
      - reServiceID
      - reServiceCode
      - reServiceName
    properties:
      moveTaskOrderID:
        example: 1f2270c7-7166-40ae-981e-b200ebdf3054
        format: uuid
        type: string
      mtoShipmentID:
        example: 1f2270c7-7166-40ae-981e-b200ebdf3054
        format: uuid
        type: string
        x-nullable: true
      reServiceID:
        example: 1f2270c7-7166-40ae-981e-b200ebdf3054
        format: uuid
        type: string
      reServiceCode:
        type: string
      reServiceName:
        type: string
      createdAt:
        format: date-time
        type: string
      convertToCustomerExpense:
        type: boolean
        example: false
        x-omitempty: false
      customerExpenseReason:
        type: string
        x-nullable: true
      customerContacts:
        $ref: '#/definitions/MTOServiceItemCustomerContacts'
      deletedAt:
        format: date
        type: string
      description:
        type: string
        x-nullable: true
      dimensions:
        $ref: '#/definitions/MTOServiceItemDimensions'
      reason:
        type: string
        x-nullable: true
      rejectionReason:
        type: string
        x-nullable: true
      pickupPostalCode:
        type: string
        x-nullable: true
      SITPostalCode:
        type: string
        readOnly: true
        x-nullable: true
      sitEntryDate:
        type: string
        format: date-time
        x-nullable: true
      sitDepartureDate:
        type: string
        format: date-time
        x-nullable: true
      sitCustomerContacted:
        type: string
        format: date
        x-nullable: true
      sitRequestedDelivery:
        type: string
        format: date
        x-nullable: true
      sitDestinationOriginalAddress:
        $ref: '#/definitions/Address'
      sitOriginHHGOriginalAddress:
        $ref: '#/definitions/Address'
      sitOriginHHGActualAddress:
        $ref: '#/definitions/Address'
      sitDestinationFinalAddress:
        $ref: '#/definitions/Address'
      sitDeliveryMiles:
        type: integer
        x-nullable: true
      feeType:
        enum:
          - COUNSELING
          - CRATING
          - TRUCKING
          - SHUTTLE
        type: string
      id:
        example: 1f2270c7-7166-40ae-981e-b200ebdf3054
        format: uuid
        type: string
      quantity:
        type: integer
      rate:
        type: integer
      status:
        $ref: '#/definitions/MTOServiceItemStatus'
      submittedAt:
        format: date
        type: string
      total:
        format: cents
        type: integer
      estimatedWeight:
        type: integer
        description: estimated weight of the shuttle service item provided by the prime
        example: 2500
        x-formatting: weight
        x-nullable: true
      updatedAt:
        format: date-time
        type: string
      approvedAt:
        format: date-time
        type: string
        x-nullable: true
      rejectedAt:
        format: date-time
        type: string
        x-nullable: true
      eTag:
        type: string
      updateReason:
        type: string
        description: Reason for updating service item.
        x-nullable: true
      standaloneCrate:
        type: boolean
        x-nullable: true
      externalCrate:
        type: boolean
        x-nullable: true
      serviceRequestDocuments:
        $ref: '#/definitions/ServiceRequestDocuments'
      estimatedPrice:
        type: integer
        format: cents
        x-nullable: true
      lockedPriceCents:
        type: integer
        format: cents
        x-nullable: true
      market:
        type: string
        enum:
          - CONUS
          - OCONUS
        example: CONUS
        description: >-
          To identify whether the service was provided within (CONUS) or
          (OCONUS)
        x-nullable: true
  MTOServiceItems:
    description: A list of service items connected to this shipment.
    type: array
    items:
      $ref: '#/definitions/MTOServiceItem'
  MTOAgent:
    type: object
    properties:
      id:
        example: 1f2270c7-7166-40ae-981e-b200ebdf3054
        format: uuid
        type: string
      mtoShipmentID:
        example: 1f2270c7-7166-40ae-981e-b200ebdf3054
        format: uuid
        type: string
      createdAt:
        format: date-time
        type: string
      updatedAt:
        format: date-time
        type: string
      firstName:
        type: string
        x-nullable: true
      lastName:
        type: string
        x-nullable: true
      email:
        type: string
        format: x-email
        pattern: (^[a-zA-Z0-9._%+-]+@[a-zA-Z0-9.-]+\.[a-zA-Z]{2,}$)|(^$)
        x-nullable: true
      phone:
        type: string
        format: telephone
        pattern: (^[2-9]\d{2}-\d{3}-\d{4}$)|(^$)
        x-nullable: true
      agentType:
        type: string
        enum:
          - RELEASING_AGENT
          - RECEIVING_AGENT
      eTag:
        type: string
  MTOAgents:
    items:
      $ref: '#/definitions/MTOAgent'
    type: array
  DestinationType:
    type: string
    title: Destination Type
    example: OTHER_THAN_AUTHORIZED
    x-nullable: true
    enum:
      - HOME_OF_RECORD
      - HOME_OF_SELECTION
      - PLACE_ENTERED_ACTIVE_DUTY
      - OTHER_THAN_AUTHORIZED
  MTOShipmentType:
    type: string
    title: Shipment Type
    example: HHG
    enum:
      - HHG
      - HHG_INTO_NTS_DOMESTIC
      - HHG_OUTOF_NTS_DOMESTIC
      - PPM
      - BOAT_HAUL_AWAY
      - BOAT_TOW_AWAY
      - MOBILE_HOME
      - UNACCOMPANIED_BAGGAGE
    x-display-value:
      HHG: HHG
      HHG_INTO_NTS_DOMESTIC: NTS
      HHG_OUTOF_NTS_DOMESTIC: NTS Release
      PPM: PPM
      BOAT_HAUL_AWAY: Boat Haul-Away
      BOAT_TOW_AWAY: Boat Tow-Away
      MOBILE_HOME: Mobile Home
      UNACCOMPANIED_BAGGAGE: Unaccompanied Baggage
  LOAType:
    description: The Line of accounting (TAC/SAC) type that will be used for the shipment
    type: string
    example: HHG
    enum:
      - HHG
      - NTS
  StorageFacility:
    description: The Storage Facility information for the shipment
    type: object
    properties:
      id:
        type: string
        format: uuid
        example: c56a4180-65aa-42ec-a945-5fd21dec0538
      facilityName:
        type: string
      address:
        $ref: '#/definitions/Address'
      lotNumber:
        type: string
        x-nullable: true
      phone:
        type: string
        format: telephone
        pattern: ^[2-9]\d{2}-\d{3}-\d{4}$
        x-nullable: true
      email:
        type: string
        format: x-email
        pattern: ^[a-zA-Z0-9._%+-]+@[a-zA-Z0-9.-]+\.[a-zA-Z]{2,}$
        x-nullable: true
      eTag:
        type: string
        readOnly: true
  PPMDestinationAddress:
    description: A postal address
    type: object
    properties:
      id:
        type: string
        format: uuid
        example: c56a4180-65aa-42ec-a945-5fd21dec0538
      streetAddress1:
        type: string
        example: 123 Main Ave
        x-nullable: true
        title: Street address 1
      streetAddress2:
        type: string
        example: Apartment 9000
        x-nullable: true
        title: Street address 2
      streetAddress3:
        type: string
        example: Montmârtre
        x-nullable: true
        title: Address Line 3
      city:
        type: string
        example: Anytown
        title: City
      eTag:
        type: string
        readOnly: true
      state:
        title: State
        type: string
        x-display-value:
          AL: AL
          AK: AK
          AR: AR
          AZ: AZ
          CA: CA
          CO: CO
          CT: CT
          DC: DC
          DE: DE
          FL: FL
          GA: GA
          HI: HI
          IA: IA
          ID: ID
          IL: IL
          IN: IN
          KS: KS
          KY: KY
          LA: LA
          MA: MA
          MD: MD
          ME: ME
          MI: MI
          MN: MN
          MO: MO
          MS: MS
          MT: MT
          NC: NC
          ND: ND
          NE: NE
          NH: NH
          NJ: NJ
          NM: NM
          NV: NV
          NY: NY
          OH: OH
          OK: OK
          OR: OR
          PA: PA
          RI: RI
          SC: SC
          SD: SD
          TN: TN
          TX: TX
          UT: UT
          VA: VA
          VT: VT
          WA: WA
          WI: WI
          WV: WV
          WY: WY
        enum:
          - AL
          - AK
          - AR
          - AZ
          - CA
          - CO
          - CT
          - DC
          - DE
          - FL
          - GA
          - HI
          - IA
          - ID
          - IL
          - IN
          - KS
          - KY
          - LA
          - MA
          - MD
          - ME
          - MI
          - MN
          - MO
          - MS
          - MT
          - NC
          - ND
          - NE
          - NH
          - NJ
          - NM
          - NV
          - NY
          - OH
          - OK
          - OR
          - PA
          - RI
          - SC
          - SD
          - TN
          - TX
          - UT
          - VA
          - VT
          - WA
          - WI
          - WV
          - WY
      postalCode:
        type: string
        format: zip
        title: ZIP
        example: '90210'
        pattern: ^(\d{5}([\-]\d{4})?)$
      country:
        type: string
        title: Country
        x-nullable: true
        example: USA
        default: USA
      county:
        type: string
        title: County
        x-nullable: true
        example: LOS ANGELES
      usPostRegionCitiesID:
        type: string
        format: uuid
        example: c56a4180-65aa-42ec-a945-5fd21dec0538
    required:
      - city
      - state
      - postalCode
  SITLocationType:
    description: The list of SIT location types.
    type: string
    enum:
      - ORIGIN
      - DESTINATION
  MTOShipmentStatus:
    type: string
    title: Shipment Status
    example: SUBMITTED
    enum:
      - SUBMITTED
      - REJECTED
      - APPROVED
      - CANCELLATION_REQUESTED
      - CANCELED
      - DIVERSION_REQUESTED
  ReweighRequester:
    type: string
    enum:
      - CUSTOMER
      - PRIME
      - SYSTEM
      - TOO
  Reweigh:
    description: >-
      A reweigh  is when a shipment is weighed for a second time due to the
      request of a customer, the contractor, system or TOO.
    type: object
    properties:
      id:
        example: 1f2270c7-7166-40ae-981e-b200ebdf3054
        format: uuid
        type: string
      requestedAt:
        format: date-time
        type: string
      requestedBy:
        $ref: '#/definitions/ReweighRequester'
      shipmentID:
        example: 1f2270c7-7166-40ae-981e-b200ebdf3054
        format: uuid
        type: string
      verificationProvidedAt:
        x-nullable: true
        x-omitempty: false
        format: date-time
        type: string
      verificationReason:
        example: >-
          The reweigh was not performed due to some justification provided by
          the counselor
        type: string
        x-nullable: true
        x-omitempty: false
      weight:
        example: 2000
        type: integer
        x-formatting: weight
        x-nullable: true
        x-omitempty: false
  SITExtension:
    type: object
    description: >-
      A storage in transit (SIT) Extension is a request for an increase in the
      billable number of days a shipment is allowed to be in SIT.
    properties:
      id:
        example: 1f2270c7-7166-40ae-981e-b200ebdf3054
        format: uuid
        type: string
      mtoShipmentID:
        example: 1f2270c7-7166-40ae-981e-b200ebdf3054
        format: uuid
        type: string
      requestReason:
        type: string
        enum:
          - SERIOUS_ILLNESS_MEMBER
          - SERIOUS_ILLNESS_DEPENDENT
          - IMPENDING_ASSIGNEMENT
          - DIRECTED_TEMPORARY_DUTY
          - NONAVAILABILITY_OF_CIVILIAN_HOUSING
          - AWAITING_COMPLETION_OF_RESIDENCE
          - OTHER
      contractorRemarks:
        example: We need SIT additional days. The customer has not found a house yet.
        type: string
        x-nullable: true
        x-omitempty: false
      requestedDays:
        type: integer
        example: 30
      status:
        enum:
          - PENDING
          - APPROVED
          - DENIED
      approvedDays:
        type: integer
        example: 30
        x-nullable: true
        x-omitempty: false
      decisionDate:
        format: date-time
        type: string
        x-nullable: true
        x-omitempty: false
      officeRemarks:
        type: string
        x-nullable: true
        x-omitempty: false
      createdAt:
        format: date-time
        type: string
        readOnly: true
      updatedAt:
        format: date-time
        type: string
        readOnly: true
      eTag:
        type: string
        readOnly: true
  SITExtensions:
    type: array
    items:
      $ref: '#/definitions/SITExtension'
  SITSummary:
    properties:
      firstDaySITServiceItemID:
        type: string
        format: uuid
        example: c56a4180-65aa-42ec-a945-5fd21dec0538
      location:
        enum:
          - ORIGIN
          - DESTINATION
      daysInSIT:
        type: integer
        minimum: 0
      sitEntryDate:
        type: string
        format: date-time
      sitDepartureDate:
        type: string
        format: date-time
        x-nullable: true
      sitAuthorizedEndDate:
        type: string
        format: date-time
      sitCustomerContacted:
        type: string
        format: date-time
        x-nullable: true
      sitRequestedDelivery:
        type: string
        format: date-time
        x-nullable: true
  SITServiceItemGrouping:
    properties:
      summary:
        $ref: '#/definitions/SITSummary'
        description: >
          Holds the top level summary of a Service Item Grouping, detailing the
          ServiceItemID of the first day SIT service item (Eg, DOFSIT, DOASIT),
          the location (ORIGIN/DESTINATION), how many days the provided instance
          of SIT has been in storage, SIT entry date, departure date, authorized
          end date, customer contacted date, requested delivery date.

          This is provided at a top level because due to our service item
          architecture, SIT information is sometimes split across multiple
          service items, and this summary is a compilation of said information.
          This prevents the need to loop over many service items.
      serviceItems:
        $ref: '#/definitions/MTOServiceItems'
  SITServiceItemGroupings:
    description: >
      Holds groupings of SIT service items and their summaries, detailing the
      summary ServiceItemID of the first day SIT service item (Eg, DOFSIT,
      DOASIT), the location (ORIGIN/DESTINATION), how many days the provided
      instance of SIT has been in storage, SIT entry date, departure date,
      authorized end date, customer contacted date, requested delivery date.
    type: array
    items:
      $ref: '#/definitions/SITServiceItemGrouping'
  SITStatus:
    properties:
      totalSITDaysUsed:
        type: integer
        minimum: 0
      totalDaysRemaining:
        type: integer
        minimum: 0
      calculatedTotalDaysInSIT:
        type: integer
        minimum: 0
      currentSIT:
        type: object
        properties:
          serviceItemID:
            type: string
            format: uuid
            example: c56a4180-65aa-42ec-a945-5fd21dec0538
          location:
            enum:
              - ORIGIN
              - DESTINATION
          daysInSIT:
            type: integer
            minimum: 0
          sitEntryDate:
            type: string
            format: date
            x-nullable: true
          sitDepartureDate:
            type: string
            format: date
            x-nullable: true
          sitAuthorizedEndDate:
            type: string
            format: date
            x-nullable: true
          sitCustomerContacted:
            type: string
            format: date
            x-nullable: true
          sitRequestedDelivery:
            type: string
            format: date
            x-nullable: true
      pastSITServiceItemGroupings:
        $ref: '#/definitions/SITServiceItemGroupings'
        description: >
          A list of past SIT service item groupings. These will contain the
          given SIT service items for an instance of SIT (Either Origin or
          Destination), grouped by the date they went into SIT and service items
          limited explicitly to SIT related Re Service Codes.
  PPMShipmentStatus:
    description: |
      Status of the PPM Shipment:
        * **DRAFT**: The customer has created the PPM shipment but has not yet submitted their move for counseling.
        * **SUBMITTED**: The shipment belongs to a move that has been submitted by the customer or has been created by a Service Counselor or Prime Contractor for a submitted move.
        * **WAITING_ON_CUSTOMER**: The PPM shipment has been approved and the customer may now provide their actual move closeout information and documentation required to get paid.
        * **NEEDS_ADVANCE_APPROVAL**: The shipment was counseled by the Prime Contractor and approved but an advance was requested so will need further financial approval from the government.
        * **NEEDS_CLOSEOUT**: The customer has provided their closeout weight tickets, receipts, and expenses and certified it for the Service Counselor to approve, exclude or reject.
        * **CLOSEOUT_COMPLETE**: The Service Counselor has reviewed all of the customer's PPM closeout documentation and authorizes the customer can download and submit their finalized SSW packet.
    type: string
    readOnly: true
    enum:
      - DRAFT
      - SUBMITTED
      - WAITING_ON_CUSTOMER
      - NEEDS_ADVANCE_APPROVAL
      - NEEDS_CLOSEOUT
      - CLOSEOUT_COMPLETE
      - CANCELED
  PPMAdvanceStatus:
    type: string
    title: PPM Advance Status
    description: >-
      Indicates whether an advance status has been accepted, rejected, or
      edited, or a prime counseled PPM has been received or not received
    x-nullable: true
    enum:
      - APPROVED
      - REJECTED
      - EDITED
      - RECEIVED
      - NOT_RECEIVED
  OmittablePPMDocumentStatus:
    description: Status of the PPM document.
    type: string
    enum:
      - APPROVED
      - EXCLUDED
      - REJECTED
    x-display-value:
      APPROVED: Approved
      EXCLUDED: Excluded
      REJECTED: Rejected
    x-nullable: true
    x-omitempty: false
  PPMDocumentStatusReason:
    description: The reason the services counselor has excluded or rejected the item.
    type: string
    x-nullable: true
    x-omitempty: false
  WeightTicket:
    description: >-
      Vehicle and optional trailer information and weight documents used to move
      this PPM shipment.
    type: object
    properties:
      id:
        description: ID of this set of weight tickets.
        type: string
        format: uuid
        example: c56a4180-65aa-42ec-a945-5fd21dec0538
        readOnly: true
      ppmShipmentId:
        description: The ID of the PPM shipment that this set of weight tickets is for.
        type: string
        format: uuid
        example: c56a4180-65aa-42ec-a945-5fd21dec0538
        readOnly: true
      createdAt:
        type: string
        format: date-time
        readOnly: true
      updatedAt:
        type: string
        format: date-time
        readOnly: true
      vehicleDescription:
        description: >-
          Description of the vehicle used for the trip. E.g. make/model, type of
          truck/van, etc.
        type: string
        x-nullable: true
        x-omitempty: false
      emptyWeight:
        description: Weight of the vehicle when empty.
        type: integer
        minimum: 0
        x-nullable: true
        x-omitempty: false
      submittedEmptyWeight:
        description: Customer submitted weight of the vehicle when empty.
        type: integer
        minimum: 0
        x-nullable: true
        x-omitempty: false
      missingEmptyWeightTicket:
        description: >-
          Indicates if the customer is missing a weight ticket for the vehicle
          weight when empty.
        type: boolean
        x-nullable: true
        x-omitempty: false
      emptyDocumentId:
        description: >-
          ID of the document that is associated with the user uploads containing
          the vehicle weight when empty.
        type: string
        format: uuid
        readOnly: true
      emptyDocument:
        allOf:
          - description: >-
              Document that is associated with the user uploads containing the
              vehicle weight when empty.
          - $ref: '#/definitions/Document'
      fullWeight:
        description: The weight of the vehicle when full.
        type: integer
        minimum: 0
        x-nullable: true
        x-omitempty: false
      submittedFullWeight:
        description: Customer submitted weight of the vehicle when full.
        type: integer
        minimum: 0
        x-nullable: true
        x-omitempty: false
      missingFullWeightTicket:
        description: >-
          Indicates if the customer is missing a weight ticket for the vehicle
          weight when full.
        type: boolean
        x-nullable: true
        x-omitempty: false
      fullDocumentId:
        description: >-
          ID of the document that is associated with the user uploads containing
          the vehicle weight when full.
        type: string
        format: uuid
        example: c56a4180-65aa-42ec-a945-5fd21dec0538
        readOnly: true
      fullDocument:
        allOf:
          - description: >-
              Document that is associated with the user uploads containing the
              vehicle weight when full.
          - $ref: '#/definitions/Document'
      ownsTrailer:
        description: Indicates if the customer used a trailer they own for the move.
        type: boolean
        x-nullable: true
        x-omitempty: false
      submittedOwnsTrailer:
        description: Indicates if the customer used a trailer they own for the move.
        type: boolean
        x-nullable: true
        x-omitempty: false
      trailerMeetsCriteria:
        description: >-
          Indicates if the trailer that the customer used meets all the criteria
          to be claimable.
        type: boolean
        x-nullable: true
        x-omitempty: false
      submittedTrailerMeetsCriteria:
        description: >-
          Indicates if the trailer that the customer used meets all the criteria
          to be claimable.
        type: boolean
        x-nullable: true
        x-omitempty: false
      proofOfTrailerOwnershipDocumentId:
        description: >-
          ID of the document that is associated with the user uploads containing
          the proof of trailer ownership.
        type: string
        format: uuid
        example: c56a4180-65aa-42ec-a945-5fd21dec0538
        readOnly: true
      proofOfTrailerOwnershipDocument:
        allOf:
          - description: >-
              Document that is associated with the user uploads containing the
              proof of trailer ownership.
          - $ref: '#/definitions/Document'
      status:
        $ref: '#/definitions/OmittablePPMDocumentStatus'
      reason:
        $ref: '#/definitions/PPMDocumentStatusReason'
      adjustedNetWeight:
        description: Indicates the adjusted net weight of the vehicle
        type: integer
        minimum: 0
        x-nullable: true
        x-omitempty: false
      netWeightRemarks:
        description: Remarks explaining any edits made to the net weight
        type: string
        x-nullable: true
        x-omitempty: false
      eTag:
        description: A hash that should be used as the "If-Match" header for any updates.
        type: string
        readOnly: true
    required:
      - ppmShipmentId
      - createdAt
      - updatedAt
      - emptyDocumentId
      - emptyDocument
      - fullDocument
      - fullDocumentId
      - proofOfTrailerOwnershipDocument
      - proofOfTrailerOwnershipDocumentId
  WeightTickets:
    description: All weight tickets associated with a PPM shipment.
    type: array
    items:
      $ref: '#/definitions/WeightTicket'
    x-omitempty: false
  OmittableMovingExpenseType:
    type: string
    description: Moving Expense Type
    enum:
      - CONTRACTED_EXPENSE
      - GAS
      - OIL
      - OTHER
      - PACKING_MATERIALS
      - RENTAL_EQUIPMENT
      - STORAGE
      - TOLLS
      - WEIGHING_FEE
    x-display-value:
      CONTRACTED_EXPENSE: Contracted expense
      GAS: Gas
      OIL: Oil
      OTHER: Other
      PACKING_MATERIALS: Packing materials
      STORAGE: Storage
      RENTAL_EQUIPMENT: Rental equipment
      TOLLS: Tolls
      WEIGHING_FEE: Weighing fee
    x-nullable: true
    x-omitempty: false
  SubmittedMovingExpenseType:
    type: string
    description: Customer Submitted Moving Expense Type
    enum:
      - CONTRACTED_EXPENSE
      - GAS
      - OIL
      - OTHER
      - PACKING_MATERIALS
      - RENTAL_EQUIPMENT
      - STORAGE
      - TOLLS
      - WEIGHING_FEE
    x-display-value:
      CONTRACTED_EXPENSE: Contracted expense
      GAS: Gas
      OIL: Oil
      OTHER: Other
      PACKING_MATERIALS: Packing materials
      STORAGE: Storage
      RENTAL_EQUIPMENT: Rental equipment
      TOLLS: Tolls
      WEIGHING_FEE: Weighing fee
    x-nullable: true
    x-omitempty: false
  MovingExpense:
    description: >-
      Expense information and receipts of costs incurred that can be reimbursed
      while moving a PPM shipment.
    type: object
    properties:
      id:
        description: Unique primary identifier of the Moving Expense object
        type: string
        format: uuid
        example: c56a4180-65aa-42ec-a945-5fd21dec0538
        readOnly: true
      ppmShipmentId:
        description: The PPM Shipment id that this moving expense belongs to
        type: string
        format: uuid
        example: c56a4180-65aa-42ec-a945-5fd21dec0538
        readOnly: true
      documentId:
        description: The id of the Document that contains all file uploads for this expense
        type: string
        format: uuid
        example: c56a4180-65aa-42ec-a945-5fd21dec0538
        readOnly: true
      document:
        allOf:
          - description: >-
              The Document object that contains all file uploads for this
              expense
          - $ref: '#/definitions/Document'
      movingExpenseType:
        $ref: '#/definitions/OmittableMovingExpenseType'
      submittedMovingExpenseType:
        $ref: '#/definitions/SubmittedMovingExpenseType'
      description:
        description: A brief description of the expense
        type: string
        x-nullable: true
        x-omitempty: false
      submittedDescription:
        description: Customer submitted description of the expense
        type: string
        x-nullable: true
        x-omitempty: false
      paidWithGtcc:
        description: >-
          Indicates if the service member used their government issued card to
          pay for the expense
        type: boolean
        x-nullable: true
        x-omitempty: false
      amount:
        description: The total amount of the expense as indicated on the receipt
        type: integer
        x-nullable: true
        x-omitempty: false
      submittedAmount:
        description: >-
          Customer submitted total amount of the expense as indicated on the
          receipt
        type: integer
        x-nullable: true
        x-omitempty: false
      missingReceipt:
        description: >-
          Indicates if the service member is missing the receipt with the proof
          of expense amount
        type: boolean
        x-nullable: true
        x-omitempty: false
      status:
        $ref: '#/definitions/OmittablePPMDocumentStatus'
      reason:
        $ref: '#/definitions/PPMDocumentStatusReason'
      sitStartDate:
        description: >-
          The date the shipment entered storage, applicable for the `STORAGE`
          movingExpenseType only
        type: string
        example: '2022-04-26'
        format: date
        x-nullable: true
        x-omitempty: false
      submittedSitStartDate:
        description: >-
          Customer submitted date the shipment entered storage, applicable for
          the `STORAGE` movingExpenseType only
        type: string
        example: '2022-04-26'
        format: date
        x-nullable: true
        x-omitempty: false
      sitEndDate:
        description: >-
          The date the shipment exited storage, applicable for the `STORAGE`
          movingExpenseType only
        type: string
        example: '2018-05-26'
        format: date
        x-nullable: true
        x-omitempty: false
      submittedSitEndDate:
        description: >-
          Customer submitted date the shipment exited storage, applicable for
          the `STORAGE` movingExpenseType only
        type: string
        example: '2018-05-26'
        format: date
        x-nullable: true
        x-omitempty: false
      createdAt:
        description: >-
          Timestamp the moving expense object was initially created in the
          system (UTC)
        type: string
        format: date-time
        readOnly: true
      updatedAt:
        description: >-
          Timestamp when a property of this moving expense object was last
          modified (UTC)
        type: string
        format: date-time
        readOnly: true
      eTag:
        description: A hash that should be used as the "If-Match" header for any updates.
        type: string
        readOnly: true
      weightStored:
        description: The total weight stored in PPM SIT
        type: integer
        x-nullable: true
        x-omitempty: false
      sitLocation:
        allOf:
          - $ref: '#/definitions/SITLocationType'
          - x-nullable: true
          - x-omitempty: false
      sitEstimatedCost:
        description: >-
          The estimated amount that the government will pay the service member
          to put their goods into storage. This estimated storage cost is
          separate from the estimated incentive.
        type: integer
        format: cents
        x-nullable: true
        x-omitempty: false
      sitReimburseableAmount:
        description: The amount of SIT that will be reimbursed
        type: integer
        x-nullable: true
        x-omitempty: false
    required:
      - id
      - createdAt
      - updatedAt
      - ppmShipmentId
      - documentId
      - document
  ProGearWeightTicket:
    description: Pro-gear associated information and weight docs for a PPM shipment
    type: object
    properties:
      id:
        description: The ID of the pro-gear weight ticket.
        type: string
        format: uuid
        example: c56a4180-65aa-42ec-a945-5fd21dec0538
        readOnly: true
      ppmShipmentId:
        description: >-
          The ID of the PPM shipment that this pro-gear weight ticket is
          associated with.
        type: string
        format: uuid
        example: c56a4180-65aa-42ec-a945-5fd21dec0538
        readOnly: true
      updatedAt:
        type: string
        format: date-time
        readOnly: true
      createdAt:
        type: string
        format: date-time
        readOnly: true
      belongsToSelf:
        description: >-
          Indicates if this information is for the customer's own pro-gear,
          otherwise, it's the spouse's.
        type: boolean
        x-nullable: true
        x-omitempty: false
      submittedBelongsToSelf:
        description: >-
          Indicates if this information is for the customer's own pro-gear,
          otherwise, it's the spouse's.
        type: boolean
        x-nullable: true
        x-omitempty: false
      description:
        description: Describes the pro-gear that was moved.
        type: string
        x-nullable: true
        x-omitempty: false
      hasWeightTickets:
        description: >-
          Indicates if the user has a weight ticket for their pro-gear,
          otherwise they have a constructed weight.
        type: boolean
        x-nullable: true
        x-omitempty: false
      submittedHasWeightTickets:
        description: >-
          Indicates if the user has a weight ticket for their pro-gear,
          otherwise they have a constructed weight.
        type: boolean
        x-nullable: true
        x-omitempty: false
      weight:
        description: Weight of the pro-gear.
        type: integer
        minimum: 0
        x-nullable: true
        x-omitempty: false
      submittedWeight:
        description: Customer submitted weight of the pro-gear.
        type: integer
        minimum: 0
        x-nullable: true
        x-omitempty: false
      documentId:
        description: >-
          The ID of the document that is associated with the user uploads
          containing the pro-gear weight.
        type: string
        format: uuid
        example: c56a4180-65aa-42ec-a945-5fd21dec0538
        readOnly: true
      document:
        allOf:
          - description: >-
              Document that is associated with the user uploads containing the
              pro-gear weight.
          - $ref: '#/definitions/Document'
      status:
        $ref: '#/definitions/OmittablePPMDocumentStatus'
      reason:
        $ref: '#/definitions/PPMDocumentStatusReason'
      eTag:
        description: A hash that should be used as the "If-Match" header for any updates.
        type: string
        readOnly: true
    required:
      - ppmShipmentId
      - createdAt
      - updatedAt
      - documentId
      - document
  SignedCertificationType:
    description: |
      The type of signed certification:
        - PPM_PAYMENT: This is used when the customer has a PPM shipment that they have uploaded their documents for and are
            ready to submit their documentation for review. When they submit, they will be asked to sign certifying the
            information is correct.
        - SHIPMENT: This is used when a customer submits their move with their shipments to be reviewed by office users.
        - PRE_CLOSEOUT_REVIEWED_PPM_PAYMENT: This is used when a move has a PPM shipment and is set to
             service-counseling-completed "Submit move details" by service counselor.
        - CLOSEOUT_REVIEWED_PPM_PAYMENT: This is used when a PPM shipment is reviewed by counselor in close out queue.
    type: string
    enum:
      - PPM_PAYMENT
      - SHIPMENT
      - PRE_CLOSEOUT_REVIEWED_PPM_PAYMENT
      - CLOSEOUT_REVIEWED_PPM_PAYMENT
    readOnly: true
  SignedCertification:
    description: Signed certification
    type: object
    properties:
      id:
        description: The ID of the signed certification.
        type: string
        format: uuid
        example: c56a4180-65aa-42ec-a945-5fd21dec0538
        readOnly: true
      submittingUserId:
        description: The ID of the user that signed.
        type: string
        format: uuid
        example: c56a4180-65aa-42ec-a945-5fd21dec0538
        readOnly: true
      moveId:
        description: The ID of the move associated with this signed certification.
        type: string
        format: uuid
        example: c56a4180-65aa-42ec-a945-5fd21dec0538
        readOnly: true
      ppmId:
        description: >-
          The ID of the PPM shipment associated with this signed certification,
          if any.
        type: string
        format: uuid
        example: c56a4180-65aa-42ec-a945-5fd21dec0538
        readOnly: true
        x-nullable: true
        x-omitempty: false
      certificationType:
        $ref: '#/definitions/SignedCertificationType'
      certificationText:
        description: Full text that the customer agreed to and signed.
        type: string
      signature:
        description: The signature that the customer provided.
        type: string
      date:
        description: Date that the customer signed the certification.
        type: string
        format: date
      createdAt:
        type: string
        format: date-time
        readOnly: true
      updatedAt:
        type: string
        format: date-time
        readOnly: true
      eTag:
        description: A hash that should be used as the "If-Match" header for any updates.
        type: string
        readOnly: true
    required:
      - id
      - submittingUserId
      - moveId
      - certificationType
      - certificationText
      - signature
      - date
      - createdAt
      - updatedAt
      - eTag
  PPMShipment:
    description: >-
      A personally procured move is a type of shipment that a service member
      moves themselves.
    x-nullable: true
    properties:
      id:
        description: Primary auto-generated unique identifier of the PPM shipment object
        example: 1f2270c7-7166-40ae-981e-b200ebdf3054
        format: uuid
        type: string
        readOnly: true
      shipmentId:
        description: The id of the parent MTOShipment object
        example: 1f2270c7-7166-40ae-981e-b200ebdf3054
        format: uuid
        type: string
        readOnly: true
      createdAt:
        description: Timestamp of when the PPM Shipment was initially created (UTC)
        format: date-time
        type: string
        readOnly: true
      updatedAt:
        description: Timestamp of when a property of this object was last updated (UTC)
        format: date-time
        type: string
        readOnly: true
      status:
        $ref: '#/definitions/PPMShipmentStatus'
      w2Address:
        x-nullable: true
        $ref: '#/definitions/Address'
      advanceStatus:
        $ref: '#/definitions/PPMAdvanceStatus'
      expectedDepartureDate:
        description: |
          Date the customer expects to begin their move.
        format: date
        type: string
      actualMoveDate:
        description: The actual start date of when the PPM shipment left the origin.
        format: date
        type: string
        x-nullable: true
        x-omitempty: false
      submittedAt:
        description: >-
          The timestamp of when the customer submitted their PPM documentation
          to the counselor for review.
        format: date-time
        type: string
        x-nullable: true
        x-omitempty: false
      reviewedAt:
        description: >-
          The timestamp of when the Service Counselor has reviewed all of the
          closeout documents.
        format: date-time
        type: string
        x-nullable: true
        x-omitempty: false
      approvedAt:
        description: >-
          The timestamp of when the shipment was approved and the service member
          can begin their move.
        format: date-time
        type: string
        x-nullable: true
        x-omitempty: false
      pickupAddress:
        $ref: '#/definitions/Address'
      secondaryPickupAddress:
        allOf:
          - $ref: '#/definitions/Address'
          - x-nullable: true
          - x-omitempty: false
      hasSecondaryPickupAddress:
        type: boolean
        x-omitempty: false
        x-nullable: true
      tertiaryPickupAddress:
        allOf:
          - $ref: '#/definitions/Address'
          - x-nullable: true
          - x-omitempty: false
      hasTertiaryPickupAddress:
        type: boolean
        x-omitempty: false
        x-nullable: true
      actualPickupPostalCode:
        description: >
          The actual postal code where the PPM shipment started. To be filled
          once the customer has moved the shipment.
        format: zip
        type: string
        title: ZIP
        example: '90210'
        pattern: ^(\d{5})$
        x-nullable: true
        x-omitempty: false
      destinationAddress:
        $ref: '#/definitions/Address'
      secondaryDestinationAddress:
        allOf:
          - $ref: '#/definitions/Address'
          - x-nullable: true
          - x-omitempty: false
      hasSecondaryDestinationAddress:
        type: boolean
        x-omitempty: false
        x-nullable: true
      tertiaryDestinationAddress:
        allOf:
          - $ref: '#/definitions/Address'
          - x-nullable: true
          - x-omitempty: false
      hasTertiaryDestinationAddress:
        type: boolean
        x-omitempty: false
        x-nullable: true
      actualDestinationPostalCode:
        description: >
          The actual postal code where the PPM shipment ended. To be filled once
          the customer has moved the shipment.
        format: zip
        type: string
        title: ZIP
        example: '90210'
        pattern: ^(\d{5})$
        x-nullable: true
        x-omitempty: false
      sitExpected:
        description: >
          Captures whether some or all of the PPM shipment will require
          temporary storage at the origin or destination.


          Must be set to `true` when providing `sitLocation`,
          `sitEstimatedWeight`, `sitEstimatedEntryDate`, and
          `sitEstimatedDepartureDate` values to calculate the
          `sitEstimatedCost`.
        type: boolean
      estimatedWeight:
        description: The estimated weight of the PPM shipment goods being moved.
        type: integer
        example: 4200
        x-nullable: true
        x-omitempty: false
      allowableWeight:
        description: The allowable weight of the PPM shipment goods being moved.
        type: integer
        example: 4300
        minimum: 0
        x-nullable: true
        x-omitempty: false
      hasProGear:
        description: >
          Indicates whether PPM shipment has pro gear for themselves or their
          spouse.
        type: boolean
        x-nullable: true
        x-omitempty: false
      proGearWeight:
        description: >-
          The estimated weight of the pro-gear being moved belonging to the
          service member.
        type: integer
        x-nullable: true
        x-omitempty: false
      spouseProGearWeight:
        description: >-
          The estimated weight of the pro-gear being moved belonging to a
          spouse.
        type: integer
        x-nullable: true
        x-omitempty: false
      estimatedIncentive:
        description: >-
          The estimated amount the government will pay the service member to
          move their belongings based on the moving date, locations, and
          shipment weight.
        type: integer
        format: cents
        x-nullable: true
        x-omitempty: false
      maxIncentive:
        description: >-
          The max amount the government will pay the service member to move
          their belongings based on the moving date, locations, and shipment
          weight.
        type: integer
        format: cents
        x-nullable: true
        x-omitempty: false
      finalIncentive:
        description: >
          The final calculated incentive for the PPM shipment. This does not
          include **SIT** as it is a reimbursement.
        type: integer
        format: cents
        x-nullable: true
        x-omitempty: false
        readOnly: true
      hasRequestedAdvance:
        description: |
          Indicates whether an advance has been requested for the PPM shipment.
        type: boolean
        x-nullable: true
        x-omitempty: false
      advanceAmountRequested:
        description: >
          The amount requested as an advance by the service member up to a
          maximum percentage of the estimated incentive.
        type: integer
        format: cents
        x-nullable: true
        x-omitempty: false
      hasReceivedAdvance:
        description: |
          Indicates whether an advance was received for the PPM shipment.
        type: boolean
        x-nullable: true
        x-omitempty: false
      advanceAmountReceived:
        description: |
          The amount received for an advance, or null if no advance is received.
        type: integer
        format: cents
        x-nullable: true
        x-omitempty: false
      sitLocation:
        allOf:
          - $ref: '#/definitions/SITLocationType'
          - x-nullable: true
          - x-omitempty: false
      sitEstimatedWeight:
        description: The estimated weight of the goods being put into storage.
        type: integer
        example: 2000
        x-nullable: true
        x-omitempty: false
      sitEstimatedEntryDate:
        description: The date that goods will first enter the storage location.
        format: date
        type: string
        x-nullable: true
        x-omitempty: false
      sitEstimatedDepartureDate:
        description: The date that goods will exit the storage location.
        format: date
        type: string
        x-nullable: true
        x-omitempty: false
      sitEstimatedCost:
        description: >-
          The estimated amount that the government will pay the service member
          to put their goods into storage. This estimated storage cost is
          separate from the estimated incentive.
        type: integer
        format: cents
        x-nullable: true
        x-omitempty: false
      weightTickets:
        $ref: '#/definitions/WeightTickets'
      movingExpenses:
        description: All expense documentation receipt records of this PPM shipment.
        items:
          $ref: '#/definitions/MovingExpense'
        type: array
      proGearWeightTickets:
        description: >-
          All pro-gear weight ticket documentation records for this PPM
          shipment.
        type: array
        items:
          $ref: '#/definitions/ProGearWeightTicket'
      isActualExpenseReimbursement:
        description: >-
          Used for PPM shipments only. Denotes if this shipment uses the Actual
          Expense Reimbursement method.
        type: boolean
        example: false
        x-omitempty: false
        x-nullable: true
      signedCertification:
        $ref: '#/definitions/SignedCertification'
      eTag:
        description: >-
          A hash unique to this shipment that should be used as the "If-Match"
          header for any updates.
        type: string
        readOnly: true
    required:
      - id
      - shipmentId
      - createdAt
      - status
      - expectedDepartureDate
      - sitExpected
      - eTag
  BoatShipment:
    x-nullable: true
    properties:
      id:
        description: Primary auto-generated unique identifier of the Boat shipment object
        example: 1f2270c7-7166-40ae-981e-b200ebdf3054
        format: uuid
        type: string
        readOnly: true
      shipmentId:
        description: The id of the parent MTOShipment object
        example: 1f2270c7-7166-40ae-981e-b200ebdf3054
        format: uuid
        type: string
        readOnly: true
      createdAt:
        description: Timestamp of when the Boat Shipment was initially created (UTC)
        format: date-time
        type: string
        readOnly: true
      updatedAt:
        description: Timestamp of when a property of this object was last updated (UTC)
        format: date-time
        type: string
        readOnly: true
      type:
        type: string
        enum:
          - HAUL_AWAY
          - TOW_AWAY
      year:
        type: integer
        description: Year of the Boat
      make:
        type: string
        description: Make of the Boat
      model:
        type: string
        description: Model of the Boat
      lengthInInches:
        type: integer
        description: Length of the Boat in inches
      widthInInches:
        type: integer
        description: Width of the Boat in inches
      heightInInches:
        type: integer
        description: Height of the Boat in inches
      hasTrailer:
        type: boolean
        description: Does the boat have a trailer
      isRoadworthy:
        type: boolean
        description: Is the trailer roadworthy
        x-nullable: true
      eTag:
        description: >-
          A hash unique to this shipment that should be used as the "If-Match"
          header for any updates.
        type: string
        readOnly: true
    required:
      - id
      - shipmentId
      - createdAt
      - type
      - year
      - make
      - model
      - lengthInInches
      - widthInInches
      - heightInInches
      - hasTrailer
      - eTag
  MobileHome:
    description: >-
      A mobile home is a type of shipment that a service member moves a mobile
      home.
    x-nullable: true
    properties:
      id:
        description: Primary auto-generated unique identifier of the Mobile Home object
        example: 1f2270c7-7166-40ae-981e-b200ebdf3054
        format: uuid
        type: string
        readOnly: true
      shipmentId:
        description: The id of the parent MTOShipment object
        example: 1f2270c7-7166-40ae-981e-b200ebdf3054
        format: uuid
        type: string
        readOnly: true
      make:
        description: The make of the mobile home
        type: string
      model:
        description: The model of the mobile home.
        type: string
      year:
        description: The year the mobile home was made.
        type: integer
      lengthInInches:
        type: integer
      widthInInches:
        type: integer
      heightInInches:
        type: integer
      updatedAt:
        description: Timestamp of when a property of this object was last updated (UTC)
        format: date-time
        type: string
        readOnly: true
      createdAt:
        description: Timestamp of when a property of this object was created (UTC)
        format: date-time
        type: string
        readOnly: true
      eTag:
        description: >-
          A hash unique to this shipment that should be used as the "If-Match"
          header for any updates.
        type: string
        readOnly: true
  ShipmentAddressUpdateStatus:
    type: string
    title: Status
    readOnly: true
    x-display-value:
      REQUESTED: REQUESTED
      REJECTED: REJECTED
      APPROVED: APPROVED
    enum:
      - REQUESTED
      - REJECTED
      - APPROVED
  ShipmentAddressUpdate:
    description: >
      This represents a delivery address change request made by the Prime that
      is either auto-approved or requires review if the pricing criteria has
      changed. If criteria has changed, then it must be approved or rejected by
      a TOO.
    type: object
    properties:
      id:
        type: string
        format: uuid
        example: c56a4180-65aa-42ec-a945-5fd21dec0538
        readOnly: true
      contractorRemarks:
        type: string
        example: This is a contractor remark
        title: Contractor Remarks
        description: The reason there is an address change.
        readOnly: true
      officeRemarks:
        type: string
        example: This is an office remark
        title: Office Remarks
        x-nullable: true
        description: The TOO comment on approval or rejection.
      status:
        $ref: '#/definitions/ShipmentAddressUpdateStatus'
      shipmentID:
        type: string
        format: uuid
        example: c56a4180-65aa-42ec-a945-5fd21dec0538
        readOnly: true
      originalAddress:
        $ref: '#/definitions/Address'
      newAddress:
        $ref: '#/definitions/Address'
      sitOriginalAddress:
        $ref: '#/definitions/Address'
      oldSitDistanceBetween:
        description: >-
          The distance between the original SIT address and the previous/old
          delivery address of shipment
        example: 50
        minimum: 0
        type: integer
      newSitDistanceBetween:
        description: >-
          The distance between the original SIT address and requested new
          delivery address of shipment
        example: 88
        minimum: 0
        type: integer
    required:
      - id
      - status
      - shipmentID
      - originalAddress
      - newAddress
      - contractorRemarks
  MTOShipment:
    properties:
      moveTaskOrderID:
        example: 1f2270c7-7166-40ae-981e-b200ebdf3054
        format: uuid
        type: string
      id:
        example: 1f2270c7-7166-40ae-981e-b200ebdf3054
        format: uuid
        type: string
      createdAt:
        format: date-time
        type: string
      updatedAt:
        format: date-time
        type: string
      deletedAt:
        x-nullable: true
        format: date-time
        type: string
      primeEstimatedWeight:
        x-nullable: true
        example: 2000
        type: integer
      primeActualWeight:
        x-nullable: true
        example: 2000
        type: integer
      calculatedBillableWeight:
        x-nullable: true
        example: 2000
        type: integer
        readOnly: true
      ntsRecordedWeight:
        description: >-
          The previously recorded weight for the NTS Shipment. Used for NTS
          Release to know what the previous primeActualWeight or billable weight
          was.
        example: 2000
        type: integer
        x-nullable: true
        x-formatting: weight
      scheduledPickupDate:
        format: date
        type: string
        x-nullable: true
      scheduledDeliveryDate:
        format: date
        type: string
        x-nullable: true
      requestedPickupDate:
        format: date
        type: string
        x-nullable: true
      actualPickupDate:
        x-nullable: true
        format: date
        type: string
      actualDeliveryDate:
        x-nullable: true
        description: >-
          The actual date that the shipment was delivered to the delivery
          address by the Prime
        format: date
        type: string
      requestedDeliveryDate:
        format: date
        type: string
        x-nullable: true
      requiredDeliveryDate:
        x-nullable: true
        format: date
        type: string
      approvedDate:
        format: date-time
        type: string
        x-nullable: true
      diversion:
        type: boolean
        example: true
      diversionReason:
        type: string
        example: MTO Shipment needs rerouted
        x-nullable: true
      distance:
        type: integer
        x-nullable: true
        example: 500
      pickupAddress:
        x-nullable: true
        $ref: '#/definitions/Address'
      destinationAddress:
        x-nullable: true
        $ref: '#/definitions/Address'
      destinationType:
        $ref: '#/definitions/DestinationType'
      secondaryPickupAddress:
        x-nullable: true
        $ref: '#/definitions/Address'
      secondaryDeliveryAddress:
        x-nullable: true
        $ref: '#/definitions/Address'
      hasSecondaryPickupAddress:
        type: boolean
        x-omitempty: false
        x-nullable: true
      hasSecondaryDeliveryAddress:
        type: boolean
        x-omitempty: false
        x-nullable: true
      tertiaryPickupAddress:
        x-nullable: true
        $ref: '#/definitions/Address'
      tertiaryDeliveryAddress:
        x-nullable: true
        $ref: '#/definitions/Address'
      hasTertiaryPickupAddress:
        type: boolean
        x-omitempty: false
        x-nullable: true
      hasTertiaryDeliveryAddress:
        type: boolean
        x-omitempty: false
        x-nullable: true
      actualProGearWeight:
        type: integer
        x-nullable: true
        x-omitempty: false
      actualSpouseProGearWeight:
        type: integer
        x-nullable: true
        x-omitempty: false
      customerRemarks:
        type: string
        example: handle with care
        x-nullable: true
      counselorRemarks:
        description: >
          The counselor can use the counselor remarks field to inform the movers
          about any

          special circumstances for this shipment. Typical examples:
            * bulky or fragile items,
            * weapons,
            * access info for their address.
          Counselors enters this information when creating or editing an MTO
          Shipment. Optional field.
        type: string
        example: handle with care
        x-nullable: true
      shipmentType:
        $ref: '#/definitions/MTOShipmentType'
      status:
        $ref: '#/definitions/MTOShipmentStatus'
      rejectionReason:
        type: string
        example: MTO Shipment not good enough
        x-nullable: true
      reweigh:
        x-nullable: true
        x-omitempty: true
        $ref: '#/definitions/Reweigh'
      mtoAgents:
        $ref: '#/definitions/MTOAgents'
      mtoServiceItems:
        $ref: '#/definitions/MTOServiceItems'
      sitDaysAllowance:
        type: integer
        x-nullable: true
      sitExtensions:
        $ref: '#/definitions/SITExtensions'
      sitStatus:
        $ref: '#/definitions/SITStatus'
      eTag:
        type: string
      billableWeightCap:
        type: integer
        description: TIO override billable weight to be used for calculations
        example: 2500
        x-formatting: weight
        x-nullable: true
      billableWeightJustification:
        type: string
        example: more weight than expected
        x-nullable: true
      tacType:
        allOf:
          - $ref: '#/definitions/LOAType'
          - x-nullable: true
      sacType:
        allOf:
          - $ref: '#/definitions/LOAType'
          - x-nullable: true
      usesExternalVendor:
        type: boolean
        example: false
      serviceOrderNumber:
        type: string
        x-nullable: true
      storageFacility:
        x-nullable: true
        $ref: '#/definitions/StorageFacility'
      ppmShipment:
        $ref: '#/definitions/PPMShipment'
      boatShipment:
        $ref: '#/definitions/BoatShipment'
      mobileHomeShipment:
        $ref: '#/definitions/MobileHome'
      deliveryAddressUpdate:
        $ref: '#/definitions/ShipmentAddressUpdate'
      shipmentLocator:
        type: string
        x-nullable: true
        readOnly: true
        example: 1K43AR-01
      originSitAuthEndDate:
        format: date-time
        type: string
      destinationSitAuthEndDate:
        format: date-time
        type: string
      marketCode:
        type: string
        enum:
          - d
          - i
        example: d
        description: >-
          Single-letter designator for domestic (d) or international (i)
          shipments
  LOATypeNullable:
    description: The Line of accounting (TAC/SAC) type that will be used for the shipment
    type: string
    x-go-type:
      import:
        package: github.com/transcom/mymove/pkg/swagger/nullable
      type: String
    example: HHG
    enum:
      - HHG
      - NTS
  ProGearWeightTickets:
    description: All progear weight tickets associated with a PPM shipment.
    type: array
    items:
      $ref: '#/definitions/ProGearWeightTicket'
    x-omitempty: false
  MovingExpenses:
    description: All moving expenses associated with a PPM shipment.
    type: array
    items:
      $ref: '#/definitions/MovingExpense'
    x-omitempty: false
  PPMDocuments:
    description: >-
      All documents associated with a PPM shipment, including weight tickets,
      progear weight tickets, and moving expenses.
    x-nullable: true
    x-omitempty: false
    type: object
    properties:
      WeightTickets:
        $ref: '#/definitions/WeightTickets'
      ProGearWeightTickets:
        $ref: '#/definitions/ProGearWeightTickets'
      MovingExpenses:
        $ref: '#/definitions/MovingExpenses'
  PPMDocumentStatus:
    description: Status of the PPM document.
    type: string
    enum:
      - APPROVED
      - EXCLUDED
      - REJECTED
    x-display-value:
      APPROVED: Approved
      EXCLUDED: Excluded
      REJECTED: Rejected
  PPMShipmentSIT:
    description: SIT related items for a PPM shipment
    x-nullable: true
    properties:
      updatedAt:
        description: Timestamp of when a property of this object was last updated (UTC)
        format: date-time
        type: string
        readOnly: true
      sitLocation:
        allOf:
          - $ref: '#/definitions/SITLocationType'
          - x-nullable: true
          - x-omitempty: false
    required:
      - sitLocation
  PPMCloseout:
    description: >-
      The calculations needed in the "Review Documents" section of a PPM
      closeout. LIst of all expenses/reimbursements related toa PPM shipment.
    properties:
      id:
        description: Primary auto-generated unique identifier of the PPM shipment object
        example: 1f2270c7-7166-40ae-981e-b200ebdf3054
        format: uuid
        type: string
        readOnly: true
      plannedMoveDate:
        description: |
          Date the customer expects to begin their move.
        format: date
        type: string
        x-nullable: true
        x-omitempty: false
      actualMoveDate:
        description: The actual start date of when the PPM shipment left the origin.
        format: date
        type: string
        x-nullable: true
        x-omitempty: false
      miles:
        description: The distance between the old address and the new address in miles.
        example: 54
        minimum: 0
        type: integer
        x-nullable: true
        x-omitempty: false
      estimatedWeight:
        description: The estimated weight of the PPM shipment goods being moved.
        type: integer
        example: 4200
        x-nullable: true
        x-omitempty: false
      actualWeight:
        example: 2000
        type: integer
        x-nullable: true
        x-omitempty: false
      proGearWeightCustomer:
        description: >-
          The estimated weight of the pro-gear being moved belonging to the
          service member.
        type: integer
        x-nullable: true
        x-omitempty: false
      proGearWeightSpouse:
        description: >-
          The estimated weight of the pro-gear being moved belonging to a
          spouse.
        type: integer
        x-nullable: true
        x-omitempty: false
      grossIncentive:
        description: >
          The final calculated incentive for the PPM shipment. This does not
          include **SIT** as it is a reimbursement.
        type: integer
        format: cents
        x-nullable: true
        x-omitempty: false
        readOnly: true
      gcc:
        description: Government Constructive Cost (GCC)
        type: integer
        title: GCC
        format: cents
        x-nullable: true
        x-omitempty: false
      aoa:
        description: Advance Operating Allowance (AOA).
        type: integer
        format: cents
        x-nullable: true
        x-omitempty: false
      remainingIncentive:
        description: The remaining reimbursement amount that is still owed to the customer.
        type: integer
        format: cents
        x-nullable: true
        x-omitempty: false
      haulType:
        description: >-
          The type of haul calculation used for this shipment (shorthaul or
          linehaul).
        type: string
        x-nullable: true
        x-omitempty: false
      haulPrice:
        description: The price of the linehaul or shorthaul.
        type: integer
        format: cents
        x-nullable: true
        x-omitempty: false
      haulFSC:
        description: The linehaul/shorthaul Fuel Surcharge (FSC).
        type: integer
        format: cents
        x-nullable: true
        x-omitempty: false
      dop:
        description: The Domestic Origin Price (DOP).
        type: integer
        format: cents
        x-nullable: true
        x-omitempty: false
      ddp:
        description: The Domestic Destination Price (DDP).
        type: integer
        format: cents
        x-nullable: true
        x-omitempty: false
      packPrice:
        description: The full price of all packing/unpacking services.
        type: integer
        format: cents
        x-nullable: true
        x-omitempty: false
      unpackPrice:
        description: The full price of all packing/unpacking services.
        type: integer
        format: cents
        x-nullable: true
        x-omitempty: false
      SITReimbursement:
        description: >-
          The estimated amount that the government will pay the service member
          to put their goods into storage. This estimated storage cost is
          separate from the estimated incentive.
        type: integer
        format: cents
        x-nullable: true
        x-omitempty: false
    required:
      - id
  PPMActualWeight:
    description: >-
      The actual net weight of a single PPM shipment. Used during document
      review for PPM closeout.
    properties:
      actualWeight:
        example: 2000
        type: integer
        x-nullable: true
        x-omitempty: false
    required:
      - actualWeight
  PPMSITEstimatedCost:
    description: >-
      The estimated cost of SIT for a single PPM shipment. Used during document
      review for PPM.
    properties:
      sitCost:
        example: 2000
        type: integer
      priceFirstDaySIT:
        example: 2000
        type: integer
        format: cents
        title: Price of the first day in SIT
      priceAdditionalDaySIT:
        example: 2000
        type: integer
        format: cents
        title: Price of an additional day in SIT
      paramsFirstDaySIT:
        type: object
        properties:
          contractYearName:
            type: string
            example: Award Term 1
          priceRateOrFactor:
            type: string
            example: '20.53'
          isPeak:
            type: string
            example: 'true'
          escalationCompounded:
            type: string
            example: '1.01'
          serviceAreaOrigin:
            type: string
            example: '252'
            x-nullable: true
            x-omitempty: true
          serviceAreaDestination:
            type: string
            example: '252'
            x-nullable: true
            x-omitempty: true
      paramsAdditionalDaySIT:
        type: object
        properties:
          contractYearName:
            type: string
            example: Award Term 1
          priceRateOrFactor:
            type: string
            example: '0.53'
          isPeak:
            type: string
            example: 'true'
          escalationCompounded:
            type: string
            example: '1.01'
          serviceAreaOrigin:
            type: string
            example: '252'
            x-nullable: true
            x-omitempty: true
          serviceAreaDestination:
            type: string
            example: '252'
            x-nullable: true
            x-omitempty: true
          numberDaysSIT:
            type: string
            example: '30'
            x-nullable: true
            x-omitempty: true
    required:
      - sitCost
      - priceFirstDaySIT
      - priceAdditionalDaySIT
  MTOServiceItemSingle:
    type: object
    properties:
      moveTaskOrderID:
        example: 1f2270c7-7166-40ae-981e-b200ebdf3054
        format: uuid
        type: string
      mtoShipmentID:
        example: 1f2270c7-7166-40ae-981e-b200ebdf3054
        format: uuid
        type: string
        x-nullable: true
      reServiceID:
        example: 1f2270c7-7166-40ae-981e-b200ebdf3054
        format: uuid
        type: string
      reServiceCode:
        type: string
      reServiceName:
        type: string
      createdAt:
        format: date-time
        type: string
        readOnly: true
      convertToCustomerExpense:
        type: boolean
        example: false
        x-omitempty: false
      customerExpenseReason:
        type: string
        x-nullable: true
      deletedAt:
        format: date
        type: string
      rejectionReason:
        type: string
        x-nullable: true
      pickupPostalCode:
        type: string
        x-nullable: true
      sitPostalCode:
        type: string
        readOnly: true
        x-nullable: true
      sitEntryDate:
        type: string
        format: date-time
        x-nullable: true
      sitDepartureDate:
        type: string
        format: date-time
        x-nullable: true
      sitCustomerContacted:
        type: string
        format: date
        x-nullable: true
      sitRequestedDelivery:
        type: string
        format: date
        x-nullable: true
      id:
        example: 1f2270c7-7166-40ae-981e-b200ebdf3054
        format: uuid
        type: string
      status:
        type: string
        x-nullable: true
      updatedAt:
        format: date-time
        type: string
        readOnly: true
      approvedAt:
        format: date-time
        type: string
        x-nullable: true
      rejectedAt:
        format: date-time
        type: string
        x-nullable: true
  ServiceItemSitEntryDate:
    type: object
    properties:
      id:
        example: 1f2270c7-7166-40ae-981e-b200ebdf3054
        format: uuid
        type: string
      sitEntryDate:
        type: string
        format: date-time
        x-nullable: true
  PaymentServiceItemStatus:
    type: string
    enum:
      - REQUESTED
      - APPROVED
      - DENIED
      - SENT_TO_GEX
      - PAID
      - EDI_ERROR
    title: Payment Service Item Status
  ServiceItemParamName:
    type: string
    enum:
      - ActualPickupDate
      - ContractCode
      - ContractYearName
      - CubicFeetBilled
      - CubicFeetCrating
      - DimensionHeight
      - DimensionLength
      - DimensionWidth
      - DistanceZip
      - DistanceZipSITDest
      - DistanceZipSITOrigin
      - EIAFuelPrice
      - EscalationCompounded
      - FSCMultiplier
      - FSCPriceDifferenceInCents
      - FSCWeightBasedDistanceMultiplier
      - IsPeak
      - MarketDest
      - MarketOrigin
      - MTOAvailableToPrimeAt
      - NTSPackingFactor
      - NumberDaysSIT
      - PriceAreaDest
      - PriceAreaIntlDest
      - PriceAreaIntlOrigin
      - PriceAreaOrigin
      - PriceRateOrFactor
      - PSI_LinehaulDom
      - PSI_LinehaulDomPrice
      - PSI_LinehaulShort
      - PSI_LinehaulShortPrice
      - PSI_PriceDomDest
      - PSI_PriceDomDestPrice
      - PSI_PriceDomOrigin
      - PSI_PriceDomOriginPrice
      - PSI_ShippingLinehaulIntlCO
      - PSI_ShippingLinehaulIntlCOPrice
      - PSI_ShippingLinehaulIntlOC
      - PSI_ShippingLinehaulIntlOCPrice
      - PSI_ShippingLinehaulIntlOO
      - PSI_ShippingLinehaulIntlOOPrice
      - RateAreaNonStdDest
      - RateAreaNonStdOrigin
      - ReferenceDate
      - RequestedPickupDate
      - ServiceAreaDest
      - ServiceAreaOrigin
      - ServicesScheduleDest
      - ServicesScheduleOrigin
      - SITPaymentRequestEnd
      - SITPaymentRequestStart
      - SITScheduleDest
      - SITScheduleOrigin
      - SITServiceAreaDest
      - SITServiceAreaOrigin
      - WeightAdjusted
      - WeightBilled
      - WeightEstimated
      - WeightOriginal
      - WeightReweigh
      - ZipDestAddress
      - ZipPickupAddress
      - ZipSITDestHHGFinalAddress
      - ZipSITDestHHGOriginalAddress
      - ZipSITOriginHHGActualAddress
      - ZipSITOriginHHGOriginalAddress
      - StandaloneCrate
      - StandaloneCrateCap
      - UncappedRequestTotal
      - LockedPriceCents
  ServiceItemParamType:
    type: string
    enum:
      - STRING
      - DATE
      - INTEGER
      - DECIMAL
      - TIMESTAMP
      - PaymentServiceItemUUID
      - BOOLEAN
  ServiceItemParamOrigin:
    type: string
    enum:
      - PRIME
      - SYSTEM
      - PRICER
      - PAYMENT_REQUEST
  PaymentServiceItemParam:
    type: object
    properties:
      id:
        example: c56a4180-65aa-42ec-a945-5fd21dec0538
        format: uuid
        readOnly: true
        type: string
      paymentServiceItemID:
        example: c56a4180-65aa-42ec-a945-5fd21dec0538
        format: uuid
        type: string
      key:
        $ref: '#/definitions/ServiceItemParamName'
      value:
        example: '3025'
        type: string
      type:
        $ref: '#/definitions/ServiceItemParamType'
      origin:
        $ref: '#/definitions/ServiceItemParamOrigin'
      eTag:
        type: string
        readOnly: true
  PaymentServiceItemParams:
    type: array
    items:
      $ref: '#/definitions/PaymentServiceItemParam'
  CustomerSupportRemark:
    type: object
    description: >-
      A text remark written by an office user that is associated with a specific
      move.
    required:
      - id
      - moveID
      - officeUserID
      - content
    properties:
      id:
        example: 1f2270c7-7166-40ae-981e-b200ebdf3054
        format: uuid
        type: string
      createdAt:
        type: string
        format: date-time
        readOnly: true
      updatedAt:
        type: string
        format: date-time
        readOnly: true
      officeUserID:
        example: 1f2270c7-7166-40ae-981e-b200ebdf3054
        format: uuid
        type: string
      moveID:
        example: 1f2270c7-7166-40ae-981e-b200ebdf3054
        format: uuid
        type: string
      content:
        example: This is a remark about a move.
        type: string
      officeUserFirstName:
        example: Grace
        type: string
        readOnly: true
      officeUserLastName:
        example: Griffin
        type: string
        readOnly: true
      officeUserEmail:
        type: string
        format: x-email
        pattern: ^[a-zA-Z0-9._%+-]+@[a-zA-Z0-9.-]+\.[a-zA-Z]{2,}$
        readOnly: true
  CustomerSupportRemarks:
    type: array
    items:
      $ref: '#/definitions/CustomerSupportRemark'
  DepartmentIndicator:
    type: string
    x-nullable: true
    title: Department indicator
    description: Military branch of service indicator for orders
    enum:
      - ARMY
      - ARMY_CORPS_OF_ENGINEERS
      - COAST_GUARD
      - NAVY_AND_MARINES
      - AIR_AND_SPACE_FORCE
      - OFFICE_OF_SECRETARY_OF_DEFENSE
    x-display-value:
      ARMY: 21 Army
      ARMY_CORPS_OF_ENGINEERS: 96 Army Corps of Engineers
      COAST_GUARD: 70 Coast Guard
      NAVY_AND_MARINES: 17 Navy and Marine Corps
      AIR_AND_SPACE_FORCE: 57 Air Force and Space Force
      OFFICE_OF_SECRETARY_OF_DEFENSE: 97 Office of Secretary of Defense
  LineOfAccounting:
    type: object
    properties:
      id:
        type: string
        format: uuid
        example: 06254fc3-b763-484c-b555-42855d1ad5cd
      loaSysId:
        type: string
        maxLength: 20
        example: '10003'
        x-nullable: true
      loaDptID:
        type: string
        maxLength: 2
        example: '1 '
        x-nullable: true
      loaTnsfrDptNm:
        type: string
        maxLength: 4
        x-nullable: true
      loaBafID:
        type: string
        maxLength: 4
        example: '1234'
        x-nullable: true
      loaTrsySfxTx:
        type: string
        maxLength: 4
        example: '0000'
        x-nullable: true
      loaMajClmNm:
        type: string
        maxLength: 4
        x-nullable: true
      loaOpAgncyID:
        type: string
        maxLength: 4
        example: 1A
        x-nullable: true
      loaAlltSnID:
        type: string
        maxLength: 5
        example: 123A
        x-nullable: true
      loaPgmElmntID:
        type: string
        maxLength: 12
        example: '00000000'
        x-nullable: true
      loaTskBdgtSblnTx:
        type: string
        maxLength: 8
        x-nullable: true
      loaDfAgncyAlctnRcpntID:
        type: string
        maxLength: 4
        x-nullable: true
      loaJbOrdNm:
        type: string
        maxLength: 10
        x-nullable: true
      loaSbaltmtRcpntID:
        type: string
        maxLength: 1
        x-nullable: true
      loaWkCntrRcpntNm:
        type: string
        maxLength: 6
        x-nullable: true
      loaMajRmbsmtSrcID:
        type: string
        maxLength: 1
        x-nullable: true
      loaDtlRmbsmtSrcID:
        type: string
        maxLength: 3
        x-nullable: true
      loaCustNm:
        type: string
        maxLength: 6
        x-nullable: true
      loaObjClsID:
        type: string
        maxLength: 6
        example: 22NL
        x-nullable: true
      loaSrvSrcID:
        type: string
        maxLength: 1
        x-nullable: true
      loaSpclIntrID:
        type: string
        maxLength: 2
        x-nullable: true
      loaBdgtAcntClsNm:
        type: string
        maxLength: 8
        example: '000000'
        x-nullable: true
      loaDocID:
        type: string
        maxLength: 15
        example: HHG12345678900
        x-nullable: true
      loaClsRefID:
        type: string
        maxLength: 2
        x-nullable: true
      loaInstlAcntgActID:
        type: string
        maxLength: 6
        example: '12345'
        x-nullable: true
      loaLclInstlID:
        type: string
        maxLength: 18
        x-nullable: true
      loaFmsTrnsactnID:
        type: string
        maxLength: 12
        x-nullable: true
      loaDscTx:
        type: string
        example: PERSONAL PROPERTY - PARANORMAL ACTIVITY DIVISION (OTHER)
        x-nullable: true
      loaBgnDt:
        type: string
        format: date
        example: '2005-10-01'
        x-nullable: true
      loaEndDt:
        type: string
        format: date
        example: '2015-10-01'
        x-nullable: true
      loaFnctPrsNm:
        type: string
        maxLength: 255
        x-nullable: true
      loaStatCd:
        type: string
        maxLength: 1
        example: U
        x-nullable: true
      loaHistStatCd:
        type: string
        maxLength: 1
        x-nullable: true
      loaHsGdsCd:
        type: string
        maxLength: 2
        example: HT
        x-nullable: true
      orgGrpDfasCd:
        type: string
        maxLength: 2
        example: ZZ
        x-nullable: true
      loaUic:
        type: string
        maxLength: 6
        x-nullable: true
      loaTrnsnID:
        type: string
        maxLength: 3
        example: B1
        x-nullable: true
      loaSubAcntID:
        type: string
        maxLength: 3
        x-nullable: true
      loaBetCd:
        type: string
        maxLength: 4
        x-nullable: true
      loaFndTyFgCd:
        type: string
        maxLength: 1
        x-nullable: true
      loaBgtLnItmID:
        type: string
        maxLength: 8
        x-nullable: true
      loaScrtyCoopImplAgncCd:
        type: string
        maxLength: 1
        x-nullable: true
      loaScrtyCoopDsgntrCd:
        type: string
        maxLength: 4
        x-nullable: true
      loaScrtyCoopLnItmID:
        type: string
        maxLength: 3
        x-nullable: true
      loaAgncDsbrCd:
        type: string
        maxLength: 6
        x-nullable: true
      loaAgncAcntngCd:
        type: string
        maxLength: 6
        x-nullable: true
      loaFndCntrID:
        type: string
        maxLength: 12
        x-nullable: true
      loaCstCntrID:
        type: string
        maxLength: 16
        x-nullable: true
      loaPrjID:
        type: string
        maxLength: 12
        x-nullable: true
      loaActvtyID:
        type: string
        maxLength: 11
        x-nullable: true
      loaCstCd:
        type: string
        maxLength: 16
        x-nullable: true
      loaWrkOrdID:
        type: string
        maxLength: 16
        x-nullable: true
      loaFnclArID:
        type: string
        maxLength: 6
        x-nullable: true
      loaScrtyCoopCustCd:
        type: string
        maxLength: 2
        x-nullable: true
      loaEndFyTx:
        type: integer
        example: 2016
        x-nullable: true
      loaBgFyTx:
        type: integer
        example: 2006
        x-nullable: true
      loaBgtRstrCd:
        type: string
        maxLength: 1
        x-nullable: true
      loaBgtSubActCd:
        type: string
        maxLength: 4
        x-nullable: true
      createdAt:
        type: string
        format: date-time
        example: '2023-08-03T19:17:10.050Z'
      updatedAt:
        type: string
        format: date-time
        example: '2023-08-03T19:17:38.776Z'
      validLoaForTac:
        type: boolean
        x-nullable: true
      validHhgProgramCodeForLoa:
        type: boolean
        x-nullable: true
<<<<<<< HEAD
=======
  VLocation:
    description: A postal code, city, and state lookup
    type: object
    properties:
      city:
        type: string
        example: Anytown
        title: City
      state:
        title: State
        type: string
        x-display-value:
          AL: AL
          AK: AK
          AR: AR
          AZ: AZ
          CA: CA
          CO: CO
          CT: CT
          DC: DC
          DE: DE
          FL: FL
          GA: GA
          HI: HI
          IA: IA
          ID: ID
          IL: IL
          IN: IN
          KS: KS
          KY: KY
          LA: LA
          MA: MA
          MD: MD
          ME: ME
          MI: MI
          MN: MN
          MO: MO
          MS: MS
          MT: MT
          NC: NC
          ND: ND
          NE: NE
          NH: NH
          NJ: NJ
          NM: NM
          NV: NV
          NY: NY
          OH: OH
          OK: OK
          OR: OR
          PA: PA
          RI: RI
          SC: SC
          SD: SD
          TN: TN
          TX: TX
          UT: UT
          VA: VA
          VT: VT
          WA: WA
          WI: WI
          WV: WV
          WY: WY
        enum:
          - AL
          - AK
          - AR
          - AZ
          - CA
          - CO
          - CT
          - DC
          - DE
          - FL
          - GA
          - HI
          - IA
          - ID
          - IL
          - IN
          - KS
          - KY
          - LA
          - MA
          - MD
          - ME
          - MI
          - MN
          - MO
          - MS
          - MT
          - NC
          - ND
          - NE
          - NH
          - NJ
          - NM
          - NV
          - NY
          - OH
          - OK
          - OR
          - PA
          - RI
          - SC
          - SD
          - TN
          - TX
          - UT
          - VA
          - VT
          - WA
          - WI
          - WV
          - WY
      postalCode:
        type: string
        format: zip
        title: ZIP
        example: '90210'
        pattern: ^(\d{5}?)$
      county:
        type: string
        title: County
        x-nullable: true
        example: LOS ANGELES
      usPostRegionCitiesID:
        type: string
        format: uuid
        example: c56a4180-65aa-42ec-a945-5fd21dec0538
>>>>>>> 06931ff8
  ReServiceItem:
    description: A Service Item which ties an ReService, Market, and Shipment Type together
    type: object
    properties:
      serviceCode:
        type: string
        example: UBP
        enum:
          - CS
          - DBHF
          - DBTF
          - DCRT
          - DCRTSA
          - DDASIT
          - DDDSIT
          - DDFSIT
          - DDP
          - DDSFSC
          - DDSHUT
          - DLH
          - DMHF
          - DNPK
          - DOASIT
          - DOFSIT
          - DOP
          - DOPSIT
          - DOSFSC
          - DOSHUT
          - DPK
          - DSH
          - DUCRT
          - DUPK
          - FSC
          - IBHF
          - IBTF
          - ICRT
          - ICRTSA
          - IDASIT
          - IDDSIT
          - IDFSIT
          - IDSFSC
          - IDSHUT
          - IHPK
          - IHUPK
          - INPK
          - IOASIT
          - IOFSIT
          - IOPSIT
          - IOSFSC
          - IOSHUT
          - ISLH
          - IUBPK
          - IUBUPK
          - IUCRT
          - MS
          - PODFSC
          - POEFSC
          - UBP
      serviceName:
        type: string
        example: International UB, International Shipping & Linehaul
      marketCode:
        type: string
        example: i (International), d (Domestic)
        enum:
          - i
          - d
      shipmentType:
        type: string
        example: HHG, UNACCOMPANIED_BAGGAGE
        enum:
          - BOAT_HAUL_AWAY
          - BOAT_TOW_AWAY
          - HHG
          - HHG_INTO_NTS_DOMESTIC
          - HHG_OUTOF_NTS_DOMESTIC
          - MOBILE_HOME
          - PPM
          - UNACCOMPANIED_BAGGAGE
      isAutoApproved:
        type: boolean
        example: true
responses:
  InvalidRequest:
    description: The request payload is invalid
    schema:
      $ref: '#/definitions/Error'
  NotFound:
    description: The requested resource wasn't found
    schema:
      $ref: '#/definitions/Error'
  Conflict:
    description: Conflict error
    schema:
      $ref: '#/definitions/Error'
  PermissionDenied:
    description: The request was denied
    schema:
      $ref: '#/definitions/Error'
  ServerError:
    description: A server error occurred
    schema:
      $ref: '#/definitions/Error'
  PreconditionFailed:
    description: Precondition failed
    schema:
      $ref: '#/definitions/Error'
  UnprocessableEntity:
    description: The payload was unprocessable.
    schema:
      $ref: '#/definitions/ValidationError'
parameters:
  ifMatch:
    in: header
    name: If-Match
    type: string
    required: true
    description: >
      Optimistic locking is implemented via the `If-Match` header. If the ETag
      header does not match the value of the resource on the server, the server
      rejects the change with a `412 Precondition Failed` error.
  ppmShipmentId:
    name: ppmShipmentId
    in: path
    type: string
    format: uuid
    required: true
    description: UUID of the PPM shipment
  weightTicketId:
    name: weightTicketId
    in: path
    type: string
    format: uuid
    required: true
    description: UUID of the weight ticket
  movingExpenseId:
    name: movingExpenseId
    in: path
    type: string
    format: uuid
    required: true
    description: UUID of the moving expense
  proGearWeightTicketId:
    name: proGearWeightTicketId
    in: path
    type: string
    format: uuid
    required: true
    description: UUID of the pro-gear weight ticket<|MERGE_RESOLUTION|>--- conflicted
+++ resolved
@@ -8015,13 +8015,10 @@
     type: array
     items:
       $ref: '#/definitions/ReServiceItem'
-<<<<<<< HEAD
-=======
   VLocations:
     type: array
     items:
       $ref: '#/definitions/VLocation'
->>>>>>> 06931ff8
   GBLOCs:
     type: array
     items:
@@ -11470,8 +11467,6 @@
       validHhgProgramCodeForLoa:
         type: boolean
         x-nullable: true
-<<<<<<< HEAD
-=======
   VLocation:
     description: A postal code, city, and state lookup
     type: object
@@ -11602,7 +11597,6 @@
         type: string
         format: uuid
         example: c56a4180-65aa-42ec-a945-5fd21dec0538
->>>>>>> 06931ff8
   ReServiceItem:
     description: A Service Item which ties an ReService, Market, and Shipment Type together
     type: object
