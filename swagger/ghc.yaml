--- conflicted
+++ resolved
@@ -1661,44 +1661,6 @@
           $ref: '#/responses/UnprocessableEntity'
         '500':
           $ref: '#/responses/ServerError'
-  /ppm-shipments/{ppmShipmentId}/payment-packet:
-    get:
-      summary: Returns PPM payment packet
-      description: >-
-        Generates a PDF containing all user uploaded documentations for PPM.
-        Contains SSW form, orders, weight and expense documentations.
-      operationId: showPaymentPacket
-      tags:
-        - ppm
-      parameters:
-        - in: path
-          name: ppmShipmentId
-          type: string
-          format: uuid
-          required: true
-          description: UUID of the ppmShipment
-      produces:
-        - application/pdf
-      responses:
-        '200':
-          headers:
-            Content-Disposition:
-              type: string
-              description: File name to download
-          description: PPM Payment Packet PDF
-          schema:
-            format: binary
-            type: file
-        '400':
-          description: invalid request
-        '401':
-          description: request requires user authentication
-        '403':
-          description: user is not authorized
-        '404':
-          description: ppm not found
-        '500':
-          description: internal server error
   /move_task_orders/{moveTaskOrderID}/mto_shipments/{shipmentID}/mto-agents:
     parameters:
       - description: ID of move task order
@@ -2977,10 +2939,6 @@
           name: closeoutLocation
           type: string
           description: closeout location
-        - in: query
-          name: orderType
-          type: string
-          description: order type
       responses:
         '200':
           description: Successfully returned all moves matching the criteria
@@ -3037,13 +2995,6 @@
         - in: query
           name: moveCode
           type: string
-        - in: query
-          name: orderType
-          type: string
-<<<<<<< HEAD
-          description: order type
-=======
->>>>>>> d5c1f0ae
       responses:
         '200':
           description: >-
@@ -3136,10 +3087,6 @@
               - SUBMITTED
               - APPROVALS REQUESTED
               - APPROVED
-        - in: query
-          name: orderType
-          type: string
-          description: order type
       responses:
         '200':
           description: Successfully returned all moves matching the criteria
@@ -3232,10 +3179,6 @@
               - Paid
               - Deprecated
               - Error
-        - in: query
-          name: orderType
-          type: string
-          description: order type
       responses:
         '200':
           description: Successfully returned all moves matching the criteria
@@ -3506,17 +3449,6 @@
         example: c56a4180-65aa-42ec-a945-5fd21dec0538
       eTag:
         type: string
-      phoneIsPreferred:
-        type: boolean
-      emailIsPreferred:
-        type: boolean
-      secondaryTelephone:
-        type: string
-        format: telephone
-        pattern: ^[2-9]\d{2}-\d{3}-\d{4}$
-        x-nullable: true
-      backupAddress:
-        $ref: '#/definitions/Address'
   UpdateCustomerPayload:
     type: object
     properties:
@@ -3549,18 +3481,6 @@
           - $ref: '#/definitions/Address'
       backup_contact:
         $ref: '#/definitions/BackupContact'
-      phoneIsPreferred:
-        type: boolean
-      emailIsPreferred:
-        type: boolean
-      secondaryTelephone:
-        type: string
-        format: telephone
-        pattern: ^[2-9]\d{2}-\d{3}-\d{4}$
-        x-nullable: true
-      backupAddress:
-        allOf:
-          - $ref: '#/definitions/Address'
   Entitlements:
     properties:
       id:
@@ -4023,8 +3943,6 @@
         $ref: '#/definitions/DutyLocation'
       originDutyLocation:
         $ref: '#/definitions/DutyLocation'
-      originDutyLocationGBLOC:
-        $ref: '#/definitions/GBLOC'
       moveTaskOrderID:
         example: c56a4180-65aa-42ec-a945-5fd21dec0538
         format: uuid
@@ -5203,9 +5121,6 @@
       closeoutLocation:
         type: string
         x-nullable: true
-      orderType:
-        type: string
-        x-nullable: true
   QueueMovesResult:
     type: object
     properties:
@@ -5260,8 +5175,6 @@
       eTag:
         type: string
         readOnly: true
-      orderType:
-        type: string
   ListPrimeMoves:
     type: array
     items:
@@ -5307,9 +5220,6 @@
         $ref: '#/definitions/GBLOC'
       originDutyLocation:
         $ref: '#/definitions/DutyLocation'
-      orderType:
-        type: string
-        x-nullable: true
   QueuePaymentRequests:
     type: array
     items:
@@ -5375,11 +5285,6 @@
         title: ZIP
         example: '90210'
         pattern: ^(\d{5})$
-<<<<<<< HEAD
-      orderType:
-        type: string
-=======
->>>>>>> d5c1f0ae
       requestedPickupDate:
         type: string
         format: date
@@ -5392,11 +5297,6 @@
         $ref: '#/definitions/GBLOC'
       destinationGBLOC:
         $ref: '#/definitions/GBLOC'
-<<<<<<< HEAD
-=======
-      orderType:
-        type: string
->>>>>>> d5c1f0ae
   SearchMovesResult:
     type: object
     properties:
@@ -5906,21 +5806,11 @@
       - LOCAL_MOVE
       - RETIREMENT
       - SEPARATION
-<<<<<<< HEAD
-      - WOUNDED_WARRIOR
-=======
->>>>>>> d5c1f0ae
-      - BLUEBARK
     x-display-value:
       PERMANENT_CHANGE_OF_STATION: Permanent Change Of Station
       LOCAL_MOVE: Local Move
       RETIREMENT: Retirement
       SEPARATION: Separation
-<<<<<<< HEAD
-      WOUNDED_WARRIOR: Wounded Warrior
-=======
->>>>>>> d5c1f0ae
-      BLUEBARK: BLUEBARK
   TransportationOffice:
     type: object
     properties:
@@ -6607,14 +6497,12 @@
     title: PPM Advance Status
     description: >-
       Indicates whether an advance status has been accepted, rejected, or
-      edited, or a prime counseled PPM has been received or not received
+      edited.
     x-nullable: true
     enum:
       - APPROVED
       - REJECTED
       - EDITED
-      - RECEIVED
-      - NOT_RECEIVED
   Document:
     type: object
     properties:
@@ -7182,10 +7070,6 @@
         pattern: ^(\d{5})$
         x-nullable: true
         x-omitempty: false
-      hasSecondaryPickupAddress:
-        type: boolean
-        x-omitempty: false
-        x-nullable: true
       secondaryPickupAddress:
         allOf:
           - $ref: '#/definitions/Address'
@@ -7224,10 +7108,6 @@
         pattern: ^(\d{5})$
         x-nullable: true
         x-omitempty: false
-      hasSecondaryDestinationAddress:
-        type: boolean
-        x-omitempty: false
-        x-nullable: true
       secondaryDestinationAddress:
         allOf:
           - $ref: '#/definitions/Address'
