swagger: '2.0'
info:
  contact:
    email: dp3@truss.works
  description: The API for move.mil
  license:
    name: MIT
    url: 'https://opensource.org/licenses/MIT'
  title: move.mil API
  version: 0.0.1
basePath: /ghc/v1
schemes:
  - http
tags:
  - name: queues
  - name: move
  - name: order
  - name: moveTaskOrder
  - name: customer
  - name: mtoServiceItem
  - name: mtoShipment
  - name: mtoAgent
  - name: paymentServiceItem
  - name: tac
paths:
  '/customer/{customerID}':
    parameters:
      - description: ID of customer to use
        in: path
        name: customerID
        required: true
        type: string
        format: uuid
    get:
      produces:
        - application/json
      parameters: []
      responses:
        '200':
          description: Successfully retrieved information on an individual customer
          schema:
            $ref: '#/definitions/Customer'
        '400':
          description: The request payload is invalid
          schema:
            $ref: '#/responses/InvalidRequest'
        '401':
          description: The request was denied
          schema:
            $ref: '#/responses/PermissionDenied'
        '403':
          description: The request was denied
          schema:
            $ref: '#/responses/PermissionDenied'
        '404':
          description: The requested resource wasn't found
          schema:
            $ref: '#/responses/NotFound'
        '500':
          description: A server error occurred
          schema:
            $ref: '#/responses/ServerError'
      tags:
        - customer
      description: Returns a given customer
      operationId: getCustomer
      summary: Returns a given customer
  '/move/{locator}':
    parameters:
      - description: Code used to identify a move in the system
        in: path
        name: locator
        required: true
        type: string
    get:
      produces:
        - application/json
      parameters: []
      responses:
        '200':
          description: Successfully retrieved the individual move
          schema:
            $ref: '#/definitions/Move'
        '400':
          description: The locator provided is invalid
        '401':
          description: The request was denied
          schema:
            $ref: '#/responses/PermissionDenied'
        '403':
          description: The request was denied
          schema:
            $ref: '#/responses/PermissionDenied'
        '404':
          description: The requested resource wasn't found
          schema:
            $ref: '#/responses/NotFound'
        '500':
          description: A server error occurred
          schema:
            $ref: '#/responses/ServerError'
      tags:
        - move
      description: Returns a given move for a unique alphanumeric locator string
      summary: Returns a given move
      operationId: getMove
  '/orders/{orderID}':
    parameters:
      - description: ID of order to use
        in: path
        name: orderID
        required: true
        type: string
        format: uuid
    patch:
      summary: Updates an order
      description: All fields sent in this request will be set on the order referenced
      operationId: updateOrder
      tags:
        - order
      consumes:
        - application/json
      produces:
        - application/json
      parameters:
        - in: body
          name: body
          required: true
          schema:
            $ref: '#/definitions/UpdateOrderPayload'
        - in: header
          name: If-Match
          type: string
          required: true
      responses:
        '200':
          description: updated instance of orders
          schema:
            $ref: '#/definitions/Order'
        '400':
          description: The request payload is invalid
          schema:
            $ref: '#/responses/InvalidRequest'
        '401':
          description: The request was unauthenticated
          schema:
            $ref: '#/responses/PermissionDenied'
        '403':
          description: The request was unauthorized
          schema:
            $ref: '#/responses/PermissionDenied'
        '404':
          description: The requested resource wasn't found
          schema:
            $ref: '#/responses/NotFound'
        '412':
          description: Precondition failed
          schema:
            $ref: '#/responses/PreconditionFailed'
        '422':
          description: Validation error
          schema:
            $ref: '#/definitions/ValidationError'
        '500':
          description: internal server error
    get:
      produces:
        - application/json
      parameters: []
      responses:
        '200':
          description: Successfully retrieved order
          schema:
            $ref: '#/definitions/Order'
        '400':
          description: The request payload is invalid
          schema:
            $ref: '#/responses/InvalidRequest'
        '401':
          description: The request was denied
          schema:
            $ref: '#/responses/PermissionDenied'
        '403':
          description: The request was denied
          schema:
            $ref: '#/responses/PermissionDenied'
        '404':
          description: The requested resource wasn't found
          schema:
            $ref: '#/responses/NotFound'
        '500':
          description: A server error occurred
          schema:
            $ref: '#/responses/ServerError'
      tags:
        - order
      description: Gets an order
      operationId: getOrder
      summary: Gets an order by ID
  '/orders/{orderID}/move-task-orders':
    parameters:
      - description: ID of order to use
        in: path
        name: orderID
        required: true
        type: string
        format: uuid
    get:
      produces:
        - application/json
      parameters: []
      responses:
        '200':
          description: Successfully retrieved all move task orders associated with an order
          schema:
            $ref: '#/definitions/MoveTaskOrders'
        '400':
          description: The request payload is invalid
          schema:
            $ref: '#/responses/InvalidRequest'
        '401':
          description: The request was denied
          schema:
            $ref: '#/responses/PermissionDenied'
        '403':
          description: The request was denied
          schema:
            $ref: '#/responses/PermissionDenied'
        '404':
          description: The requested resource wasn't found
          schema:
            $ref: '#/responses/NotFound'
        '500':
          description: A server error occurred
          schema:
            $ref: '#/responses/ServerError'
      tags:
        - order
      description: Gets move task orders associated with an order
      operationId: listMoveTaskOrders
      summary: Gets move task orders associated with an order
  '/move-task-orders/{moveTaskOrderID}':
    parameters:
      - description: ID of move to use
        in: path
        name: moveTaskOrderID
        required: true
        type: string
    delete:
      produces:
        - application/json
      parameters: []
      responses:
        '200':
          description: Successfully deleted move task order
          schema:
            $ref: '#/definitions/MoveTaskOrder'
        '400':
          description: The request payload is invalid
          schema:
            $ref: '#/responses/InvalidRequest'
        '401':
          description: The request was denied
          schema:
            $ref: '#/responses/PermissionDenied'
        '403':
          description: The request was denied
          schema:
            $ref: '#/responses/PermissionDenied'
        '404':
          description: The requested resource wasn't found
          schema:
            $ref: '#/responses/NotFound'
        '500':
          description: A server error occurred
          schema:
            $ref: '#/responses/ServerError'
      tags:
        - moveTaskOrder
      description: Deletes a move by ID
      operationId: deleteMoveTaskOrder
      summary: Deletes a move by ID
    get:
      produces:
        - application/json
      parameters: []
      responses:
        '200':
          description: Successfully retrieved move task order
          schema:
            $ref: '#/definitions/MoveTaskOrder'
        '400':
          description: The request payload is invalid
          schema:
            $ref: '#/responses/InvalidRequest'
        '401':
          description: The request was denied
          schema:
            $ref: '#/responses/PermissionDenied'
        '403':
          description: The request was denied
          schema:
            $ref: '#/responses/PermissionDenied'
        '404':
          description: The requested resource wasn't found
          schema:
            $ref: '#/responses/NotFound'
        '500':
          description: A server error occurred
          schema:
            $ref: '#/responses/ServerError'
      tags:
        - moveTaskOrder
      description: Gets a move
      operationId: getMoveTaskOrder
      summary: Gets a move by ID
    patch:
      consumes:
        - application/json
      produces:
        - application/json
      parameters:
        - in: body
          name: body
          required: true
          schema:
            $ref: '#/definitions/MoveTaskOrder'
        - in: header
          name: If-Match
          type: string
          required: true
      responses:
        '200':
          description: Successfully retrieved move task order
          schema:
            $ref: '#/definitions/MoveTaskOrder'
        '400':
          description: The request payload is invalid
          schema:
            $ref: '#/responses/InvalidRequest'
        '401':
          description: The request was denied
          schema:
            $ref: '#/responses/PermissionDenied'
        '403':
          description: The request was denied
          schema:
            $ref: '#/responses/PermissionDenied'
        '404':
          description: The requested resource wasn't found
          schema:
            $ref: '#/responses/NotFound'
        '412':
          description: Precondition failed
          schema:
            $ref: '#/responses/PreconditionFailed'
        '422':
          description: Validation error
          schema:
            $ref: '#/definitions/ValidationError'
        '500':
          description: A server error occurred
          schema:
            $ref: '#/responses/ServerError'
      tags:
        - moveTaskOrder
      description: Updates a move by ID
      operationId: updateMoveTaskOrder
      summary: Updates a move by ID
  '/move_task_orders/{moveTaskOrderID}/mto_service_items':
    parameters:
      - description: ID of move for mto service item to use
        in: path
        name: moveTaskOrderID
        required: true
        format: uuid
        type: string
    get:
      produces:
        - application/json
      parameters: []
      responses:
        '200':
          description: Successfully retrieved all line items for a move task order
          schema:
            $ref: '#/definitions/MTOServiceItems'
        '404':
          description: The requested resource wasn't found
          schema:
            $ref: '#/responses/NotFound'
        '422':
          description: Validation error
          schema:
            $ref: '#/definitions/ValidationError'
        '500':
          description: A server error occurred
          schema:
            $ref: '#/responses/ServerError'
      tags:
        - mtoServiceItem
      description: Gets all line items for a move
      operationId: listMTOServiceItems
      summary: Gets all line items for a move
  '/move_task_orders/{moveTaskOrderID}/mto_shipments':
    parameters:
      - description: ID of move task order for mto shipment to use
        in: path
        name: moveTaskOrderID
        required: true
        format: uuid
        type: string
    get:
      produces:
        - application/json
      parameters: []
      responses:
        '200':
          description: Successfully retrieved all mto shipments for a move task order
          schema:
            $ref: '#/definitions/MTOShipments'
        '404':
          description: The requested resource wasn't found
          schema:
            $ref: '#/responses/NotFound'
        '422':
          description: Validation error
          schema:
            $ref: '#/definitions/ValidationError'
        '500':
          description: A server error occurred
          schema:
            $ref: '#/responses/ServerError'
      tags:
        - mtoShipment
      description: Gets all shipments for a move task order
      operationId: listMTOShipments
      summary: Gets all shipments for a move task order
  '/move_task_orders/{moveTaskOrderID}/mto_shipments/{shipmentID}/status':
    parameters:
      - description: ID of move task order for mto shipment to use
        in: path
        name: moveTaskOrderID
        required: true
        format: uuid
        type: string
      - description: ID of the shipment
        in: path
        name: shipmentID
        required: true
        format: uuid
        type: string
    patch:
      consumes:
        - application/json
      produces:
        - application/json
      parameters:
        - in: body
          name: body
          required: true
          schema:
            $ref: '#/definitions/PatchMTOShipmentStatus'
        - in: header
          name: If-Match
          type: string
          required: true
      responses:
        '200':
          description: Successfully updated shipment
          schema:
            $ref: '#/definitions/MTOShipment'
        '404':
          description: The requested resource wasn't found
          schema:
            $ref: '#/responses/NotFound'
        '409':
          description: Conflict error
          schema:
            $ref: '#/responses/Conflict'
        '412':
          description: Precondition failed
          schema:
            $ref: '#/responses/PreconditionFailed'
        '422':
          description: Validation error
          schema:
            $ref: '#/definitions/ValidationError'
        '500':
          description: A server error occurred
          schema:
            $ref: '#/responses/ServerError'
      tags:
        - mtoShipment
      description: Updates a shipment's status
      operationId: patchMTOShipmentStatus
      summary: Updates a shipment's status
  '/move_task_orders/{moveTaskOrderID}/mto_shipments/{shipmentID}/mto-agents':
    parameters:
      - description: ID of move task order
        in: path
        name: moveTaskOrderID
        required: true
        format: uuid
        type: string
      - description: ID of the shipment
        in: path
        name: shipmentID
        required: true
        format: uuid
        type: string
    get:
      produces:
        - application/json
      parameters: []
      responses:
        '200':
          description: Successfully retrieved all agents for a move task order
          schema:
            $ref: '#/definitions/MTOAgents'
        '404':
          description: The requested resource wasn't found
          schema:
            $ref: '#/responses/NotFound'
        '422':
          description: Validation error
          schema:
            $ref: '#/definitions/ValidationError'
        '500':
          description: A server error occurred
          schema:
            $ref: '#/responses/ServerError'
      tags:
        - mtoAgent
      description: Fetches a list of agents associated with a move task order.
      operationId: fetchMTOAgentList
      summary: Fetch move task order agents.
  '/move-task-orders/{moveTaskOrderID}/service-items/{mtoServiceItemID}':
    parameters:
      - description: ID of move to use
        in: path
        name: moveTaskOrderID
        required: true
        type: string
      - description: ID of line item to use
        in: path
        name: mtoServiceItemID
        required: true
        type: string
    delete:
      produces:
        - application/json
      parameters: []
      responses:
        '200':
          description: Successfully deleted move task order
          schema:
            $ref: '#/definitions/MoveTaskOrder'
        '400':
          description: The request payload is invalid
          schema:
            $ref: '#/responses/InvalidRequest'
        '401':
          description: The request was denied
          schema:
            $ref: '#/responses/PermissionDenied'
        '403':
          description: The request was denied
          schema:
            $ref: '#/responses/PermissionDenied'
        '404':
          description: The requested resource wasn't found
          schema:
            $ref: '#/responses/NotFound'
        '500':
          description: A server error occurred
          schema:
            $ref: '#/responses/ServerError'
      tags:
        - mtoServiceItem
      description: Deletes a line item by ID for a move by ID
      operationId: deleteMTOServiceItem
      summary: Deletes a line item by ID for a move by ID
    get:
      produces:
        - application/json
      parameters: []
      responses:
        '200':
          description: Successfully retrieved a line item for a move task order by ID
          schema:
            $ref: '#/definitions/MTOServiceItem'
        '400':
          description: The request payload is invalid
          schema:
            $ref: '#/responses/InvalidRequest'
        '401':
          description: The request was denied
          schema:
            $ref: '#/responses/PermissionDenied'
        '403':
          description: The request was denied
          schema:
            $ref: '#/responses/PermissionDenied'
        '404':
          description: The requested resource wasn't found
          schema:
            $ref: '#/responses/NotFound'
        '500':
          description: A server error occurred
          schema:
            $ref: '#/responses/ServerError'
      tags:
        - mtoServiceItem
      description: Gets a line item by ID for a move by ID
      operationId: getMTOServiceItem
      summary: Gets a line item by ID for a move by ID
    patch:
      consumes:
        - application/json
      produces:
        - application/json
      parameters:
        - in: body
          name: body
          required: true
          schema:
            $ref: '#/definitions/MTOServiceItem'
        - in: header
          name: If-Match
          type: string
          required: true
      responses:
        '200':
          description: Successfully updated move task order status
          schema:
            $ref: '#/definitions/MoveTaskOrder'
        '400':
          description: The request payload is invalid
          schema:
            $ref: '#/responses/InvalidRequest'
        '401':
          description: The request was denied
          schema:
            $ref: '#/responses/PermissionDenied'
        '403':
          description: The request was denied
          schema:
            $ref: '#/responses/PermissionDenied'
        '404':
          description: The requested resource wasn't found
          schema:
            $ref: '#/responses/NotFound'
        '412':
          description: Precondition failed
          schema:
            $ref: '#/responses/PreconditionFailed'
        '500':
          description: A server error occurred
          schema:
            $ref: '#/responses/ServerError'
      tags:
        - mtoServiceItem
      description: Updates a service item by ID for a move by ID
      operationId: updateMTOServiceItem
      summary: Updates a service item by ID for a move by ID
  '/move-task-orders/{moveTaskOrderID}/service-items/{mtoServiceItemID}/status':
    parameters:
      - description: ID of move to use
        in: path
        name: moveTaskOrderID
        required: true
        type: string
      - description: ID of line item to use
        in: path
        name: mtoServiceItemID
        required: true
        type: string
    patch:
      consumes:
        - application/json
      produces:
        - application/json
      parameters:
        - in: body
          name: body
          required: true
          schema:
            $ref: '#/definitions/PatchMTOServiceItemStatusPayload'
        - in: header
          name: If-Match
          type: string
          required: true
      responses:
        '200':
          description: >-
            Successfully updated status for a line item for a move task order by
            ID
          schema:
            $ref: '#/definitions/MTOServiceItem'
        '400':
          description: The request payload is invalid
          schema:
            $ref: '#/responses/InvalidRequest'
        '401':
          description: The request was denied
          schema:
            $ref: '#/responses/PermissionDenied'
        '403':
          description: The request was denied
          schema:
            $ref: '#/responses/PermissionDenied'
        '404':
          description: The requested resource wasn't found
          schema:
            $ref: '#/responses/NotFound'
        '412':
          description: Precondition Failed
          schema:
            $ref: '#/responses/PreconditionFailed'
        '422':
          description: Validation error
          schema:
            $ref: '#/definitions/ValidationError'
        '500':
          description: A server error occurred
          schema:
            $ref: '#/responses/ServerError'
      tags:
        - mtoServiceItem
      description: Changes the status of a line item for a move by ID
      operationId: updateMTOServiceItemStatus
      summary: Change the status of a line item for a move by ID
  '/move-task-orders/{moveTaskOrderID}/status':
    patch:
      consumes:
        - application/json
      produces:
        - application/json
      parameters:
        - description: ID of move to use
          in: path
          name: moveTaskOrderID
          required: true
          type: string
        - in: header
          name: If-Match
          type: string
          required: true
        - in: body
          name: serviceItemCodes
          schema:
            $ref: '#/definitions/MTOApprovalServiceItemCodes'
          required: true
      responses:
        '200':
          description: Successfully updated move task order status
          schema:
            $ref: '#/definitions/Move'
        '400':
          description: The request payload is invalid
          schema:
            $ref: '#/responses/InvalidRequest'
        '401':
          description: The request was denied
          schema:
            $ref: '#/responses/PermissionDenied'
        '403':
          description: The request was denied
          schema:
            $ref: '#/responses/PermissionDenied'
        '404':
          description: The requested resource wasn't found
          schema:
            $ref: '#/responses/NotFound'
        '409':
          description: Conflict error
          schema:
            $ref: '#/responses/Conflict'
        '412':
          description: Precondition Failed
          schema:
            $ref: '#/responses/PreconditionFailed'
        '422':
          description: Validation error
          schema:
            $ref: '#/definitions/ValidationError'
        '500':
          description: A server error occurred
          schema:
            $ref: '#/responses/ServerError'
      tags:
        - moveTaskOrder
      description: Changes move task order status to make it available to prime
      operationId: updateMoveTaskOrderStatus
      summary: Change the status of a move task order to make it available to prime
  '/move-task-orders/{moveTaskOrderID}/status/service-counseling-completed':
    patch:
      consumes:
        - application/json
      produces:
        - application/json
      parameters:
        - description: ID of move to use
          in: path
          name: moveTaskOrderID
          required: true
          type: string
        - in: header
          name: If-Match
          type: string
          required: true
      responses:
        '200':
          description: Successfully updated move task order status
          schema:
            $ref: '#/definitions/Move'
        '400':
          description: The request payload is invalid
          schema:
            $ref: '#/responses/InvalidRequest'
        '401':
          description: The request was denied
          schema:
            $ref: '#/responses/PermissionDenied'
        '403':
          description: The request was denied
          schema:
            $ref: '#/responses/PermissionDenied'
        '404':
          description: The requested resource wasn't found
          schema:
            $ref: '#/responses/NotFound'
        '409':
          description: Conflict error
          schema:
            $ref: '#/responses/Conflict'
        '412':
          description: Precondition Failed
          schema:
            $ref: '#/responses/PreconditionFailed'
        '422':
          description: Validation error
          schema:
            $ref: '#/definitions/ValidationError'
        '500':
          description: A server error occurred
          schema:
            $ref: '#/responses/ServerError'
      tags:
        - moveTaskOrder
      description: Changes move (move task order) status to service counseling completed
      operationId: updateMTOStatusServiceCounselingCompleted
      summary: Changes move (move task order) status to service counseling completed
  '/move-task-orders/{moveTaskOrderID}/payment-service-items/{paymentServiceItemID}/status':
    parameters:
      - description: ID of move to use
        in: path
        name: moveTaskOrderID
        required: true
        type: string
      - description: ID of payment service item to use
        in: path
        name: paymentServiceItemID
        required: true
        type: string
    patch:
      consumes:
        - application/json
      produces:
        - application/json
      parameters:
        - in: body
          name: body
          required: true
          schema:
            $ref: '#/definitions/PaymentServiceItem'
        - in: header
          name: If-Match
          type: string
          required: true
      responses:
        '200':
          description: >-
            Successfully updated status for a line item for a move task order by
            ID
          schema:
            $ref: '#/definitions/PaymentServiceItem'
        '400':
          description: The request payload is invalid
          schema:
            $ref: '#/responses/InvalidRequest'
        '401':
          description: The request was denied
          schema:
            $ref: '#/responses/PermissionDenied'
        '403':
          description: The request was denied
          schema:
            $ref: '#/responses/PermissionDenied'
        '404':
          description: The requested resource wasn't found
          schema:
            $ref: '#/responses/NotFound'
        '412':
          description: Precondition Failed
          schema:
            $ref: '#/responses/PreconditionFailed'
        '500':
          description: A server error occurred
          schema:
            $ref: '#/responses/ServerError'
      tags:
        - paymentServiceItem
      description: Changes the status of a line item for a move by ID
      operationId: updatePaymentServiceItemStatus
      summary: Change the status of a payment service item for a move by ID
  '/move-task-orders/{moveTaskOrderID}/entitlements':
    parameters:
      - description: ID of move to use
        in: path
        name: moveTaskOrderID
        required: true
        type: string
    get:
      produces:
        - application/json
      parameters: []
      tags:
        - moveTaskOrder
      responses:
        '200':
          description: Successfully retrieved entitlements
          schema:
            $ref: '#/definitions/Entitlements'
        '400':
          description: The request payload is invalid
          schema:
            $ref: '#/responses/InvalidRequest'
        '401':
          description: The request was denied
          schema:
            $ref: '#/responses/PermissionDenied'
        '403':
          description: The request was denied
          schema:
            $ref: '#/responses/PermissionDenied'
        '404':
          description: The requested resource wasn't found
          schema:
            $ref: '#/responses/NotFound'
        '500':
          description: A server error occurred
          schema:
            $ref: '#/responses/ServerError'
      description: Gets entitlements
      operationId: getEntitlements
      summary: Gets entitlements for a move by ID
  '/payment-requests/{paymentRequestID}':
    parameters:
      - description: UUID of payment request
        format: uuid
        in: path
        name: paymentRequestID
        required: true
        type: string
    get:
      produces:
        - application/json
      parameters: []
      responses:
        '200':
          description: fetched instance of payment request
          schema:
            $ref: '#/definitions/PaymentRequest'
        '400':
          description: The request payload is invalid
          schema:
            $ref: '#/responses/InvalidRequest'
        '401':
          description: The request was denied
          schema:
            $ref: '#/responses/PermissionDenied'
        '403':
          description: The request was denied
          schema:
            $ref: '#/responses/PermissionDenied'
        '404':
          description: The requested resource wasn't found
          schema:
            $ref: '#/responses/NotFound'
        '500':
          description: A server error occurred
          schema:
            $ref: '#/responses/ServerError'
      tags:
        - paymentRequests
      description: Fetches an instance of a payment request by id
      operationId: getPaymentRequest
      summary: Fetches a payment request by id
  '/moves/{locator}/payment-requests':
    parameters:
      - description: move code to identify a move for payment requests
        format: string
        in: path
        name: locator
        required: true
        type: string
    get:
      produces:
        - application/json
      parameters: []
      responses:
        '200':
          description: Successfully retrieved all line items for a move task order
          schema:
            $ref: '#/definitions/PaymentRequests'
        '403':
          description: The request was denied
          schema:
            $ref: '#/responses/PermissionDenied'
        '404':
          description: The requested resource wasn't found
          schema:
            $ref: '#/responses/NotFound'
        '422':
          description: Validation error
          schema:
            $ref: '#/definitions/ValidationError'
        '500':
          description: A server error occurred
          schema:
            $ref: '#/responses/ServerError'
      tags:
        - paymentRequests
      description: Fetches payment requests for a move
      operationId: getPaymentRequestsForMove
      summary: Fetches payment requests using the move code (locator).
  '/payment-requests/{paymentRequestID}/status':
    patch:
      consumes:
        - application/json
      produces:
        - application/json
      parameters:
        - description: UUID of payment request
          format: uuid
          in: path
          name: paymentRequestID
          required: true
          type: string
        - in: body
          name: body
          required: true
          schema:
            $ref: '#/definitions/UpdatePaymentRequestStatusPayload'
        - in: header
          name: If-Match
          type: string
          required: true
      responses:
        '200':
          description: updated payment request
          schema:
            $ref: '#/definitions/PaymentRequest'
        '400':
          description: The request payload is invalid
          schema:
            $ref: '#/responses/InvalidRequest'
        '401':
          description: The request was denied
          schema:
            $ref: '#/responses/PermissionDenied'
        '403':
          description: The request was denied
          schema:
            $ref: '#/responses/PermissionDenied'
        '404':
          description: The requested resource wasn't found
          schema:
            $ref: '#/responses/NotFound'
        '412':
          description: Precondition Failed
          schema:
            $ref: '#/responses/PreconditionFailed'
        '422':
          description: Validation error
          schema:
            $ref: '#/definitions/ValidationError'
        '500':
          description: A server error occurred
          schema:
            $ref: '#/responses/ServerError'
      tags:
        - paymentRequests
      description: Updates status of a payment request by id
      operationId: updatePaymentRequestStatus
      summary: Updates status of a payment request by id
  /documents/{documentId}:
    get:
      summary: Returns a document
      description: Returns a document and its uploads
      operationId: getDocument
      tags:
        - ghcDocuments
      parameters:
        - in: path
          name: documentId
          type: string
          format: uuid
          required: true
          description: UUID of the document to return
      responses:
        200:
          description: the requested document
          schema:
            $ref: '#/definitions/DocumentPayload'
        '400':
          description: The request payload is invalid
          schema:
            $ref: '#/responses/InvalidRequest'
        '401':
          description: The request was denied
          schema:
            $ref: '#/responses/PermissionDenied'
        '403':
          description: The request was denied
          schema:
            $ref: '#/responses/PermissionDenied'
        '404':
          description: The requested resource wasn't found
          schema:
            $ref: '#/responses/NotFound'
        '412':
          description: Precondition Failed
          schema:
            $ref: '#/responses/PreconditionFailed'
        '422':
          description: Validation error
          schema:
            $ref: '#/definitions/ValidationError'
        '500':
          description: A server error occurred
          schema:
            $ref: '#/responses/ServerError'
  /queues/counseling:
    get:
      produces:
        - application/json
      summary: Gets queued list of all customer moves needing services counseling by GBLOC origin
      description: >
        An office services counselor user will be assigned a transportation office that will determine which moves are displayed in their queue based on the origin duty station.  GHC moves will show up here onced they have reached the NEEDS SERVICE COUNSELING status after submission from a customer or created on a customer's behalf.
      operationId: getServicesCounselingQueue
      tags:
        - queues
      parameters:
        - in: query
          name: page
          type: integer
          description: requested page of results
        - in: query
          name: perPage
          type: integer
          description: results per page
        - in: query
          name: sort
          type: string
<<<<<<< HEAD
          enum: [lastName, dodID, branch, locator, status, submittedAt, originGBLOC, destinationDutyStation]
=======
          enum:
            [
              lastName,
              dodID,
              branch,
              locator,
              status,
              requestedMoveDate,
              submittedAt,
              originGBLOC,
              destinationDutyStation,
            ]
>>>>>>> 2dff0101
          description: field that results should be sorted by
        - in: query
          name: order
          type: string
          enum: [asc, desc]
          description: direction of sort order if applied
        - in: query
          name: branch
          type: string
        - in: query
          name: locator
          type: string
        - in: query
          name: lastName
          type: string
        - in: query
          name: dodID
          type: string
        - in: query
          name: requestedMoveDate
          type: string
        - in: query
          name: submittedAt
          type: string
        - in: query
          name: originGBLOC
          type: string
        - in: query
          name: destinationDutyStation
          type: string
        - in: query
          name: status
          type: array
          description: Filtering for the status.
          uniqueItems: true
          items:
            type: string
            enum:
              - NEEDS SERVICE COUNSELING
              - SERVICE COUNSELING COMPLETED
      responses:
        '200':
          description: Successfully returned all moves matching the criteria
          schema:
            $ref: '#/definitions/QueueMovesResult'
        '403':
          description: The request was denied
          schema:
            $ref: '#/responses/PermissionDenied'
        '500':
          description: A server error occurred
          schema:
            $ref: '#/responses/ServerError'
  /queues/moves:
    get:
      produces:
        - application/json
      summary: Gets queued list of all customer moves by GBLOC origin
      description: >
        An office TOO user will be assigned a transportation office that will determine which moves are displayed in their queue based on the origin duty station.  GHC moves will show up here onced they have reached the submitted status sent by the customer and have move task orders, shipments, and service items to approve.
      operationId: getMovesQueue
      tags:
        - queues
      parameters:
        - in: query
          name: page
          type: integer
          description: requested page of results
        - in: query
          name: perPage
          type: integer
          description: results per page
        - in: query
          name: sort
          type: string
          enum: [lastName, dodID, branch, locator, status, destinationDutyStation]
          description: field that results should be sorted by
        - in: query
          name: order
          type: string
          enum: [asc, desc]
          description: direction of sort order if applied
        - in: query
          name: branch
          type: string
        - in: query
          name: locator
          type: string
        - in: query
          name: lastName
          type: string
        - in: query
          name: dodID
          type: string
        - in: query
          name: destinationDutyStation
          type: string
        - in: query
          name: status
          type: array
          description: Filtering for the status.
          uniqueItems: true
          items:
            type: string
            enum:
              - SUBMITTED
              - APPROVALS REQUESTED
              - APPROVED
      responses:
        '200':
          description: Successfully returned all moves matching the criteria
          schema:
            $ref: '#/definitions/QueueMovesResult'
        '403':
          description: The request was denied
          schema:
            $ref: '#/responses/PermissionDenied'
        '500':
          description: A server error occurred
          schema:
            $ref: '#/responses/ServerError'
  /queues/payment-requests:
    get:
      produces:
        - application/json
      summary: Gets queued list of all payment requests by GBLOC origin
      description: >
        An office TIO user will be assigned a transportation office that will determine which payment requests are displayed in their queue based on the origin duty station.
      operationId: getPaymentRequestsQueue
      tags:
        - queues
      parameters:
        - in: query
          name: sort
          type: string
          enum: [lastName, locator, submittedAt, branch, status, dodID, age]
          description: field that results should be sorted by
        - in: query
          name: order
          type: string
          enum: [asc, desc]
          description: direction of sort order if applied
        - in: query
          name: page
          type: integer
          description: requested page of results
        - in: query
          name: perPage
          type: integer
          description: number of records to include per page
        - in: query
          name: submittedAt
          type: string
          format: date
          description: limit results to those matching submitted at date
        - in: query
          name: branch
          type: string
        - in: query
          name: locator
          type: string
        - in: query
          name: lastName
          type: string
        - in: query
          name: dodID
          type: string
        - in: query
          name: destinationDutyStation
          type: string
        - in: query
          name: status
          type: array
          description: Filtering for the status.
          uniqueItems: true
          items:
            type: string
            enum:
              - Payment requested
              - Reviewed
              - Rejected
              - Paid
      responses:
        '200':
          description: Successfully returned all moves matching the criteria
          schema:
            $ref: '#/definitions/QueuePaymentRequestsResult'
        '403':
          description: The request was denied
          schema:
            $ref: '#/responses/PermissionDenied'
        '500':
          description: A server error occurred
          schema:
            $ref: '#/responses/ServerError'
  '/tac/valid':
    get:
      summary: Validation of a TAC value
      description: Returns a boolean based on whether a tac value is valid or not
      operationId: tacValidation
      tags:
        - tac
        - order
      parameters:
        - in: query
          name: tac
          type: string
          required: true
          description: The tac value to validate
      responses:
        '200':
          description: Successfully retrieved validation status
          schema:
            $ref: '#/definitions/TacValid'
        '400':
          description: The request payload is invalid
          schema:
            $ref: '#/responses/InvalidRequest'
        '401':
          description: The request was denied
          schema:
            $ref: '#/responses/PermissionDenied'
        '403':
          description: The request was denied
          schema:
            $ref: '#/responses/PermissionDenied'
        '404':
          description: The requested resource wasn't found
          schema:
            $ref: '#/responses/NotFound'
        '500':
          description: A server error occurred
          schema:
            $ref: '#/responses/ServerError'
definitions:
  ClientError:
    type: object
    properties:
      title:
        type: string
      detail:
        type: string
      instance:
        type: string
        format: uuid
    required:
      - title
      - detail
      - instance
  ValidationError:
    allOf:
      - $ref: '#/definitions/ClientError'
      - type: object
    properties:
      invalid_fields:
        type: object
        additionalProperties:
          type: string
    required:
      - invalid_fields
  Address:
    type: object
    properties:
      id:
        type: string
        format: uuid
        example: c56a4180-65aa-42ec-a945-5fd21dec0538
      street_address_1:
        type: string
        example: 123 Main Ave
        title: Street address 1
      street_address_2:
        type: string
        example: Apartment 9000
        x-nullable: true
        title: Street address 2
      street_address_3:
        type: string
        example: Montmârtre
        x-nullable: true
        title: Address Line 3
      city:
        type: string
        example: Anytown
        title: City
      eTag:
        type: string
      state:
        title: State
        type: string
        x-display-value:
          AL: AL
          AK: AK
          AR: AR
          AZ: AZ
          CA: CA
          CO: CO
          CT: CT
          DC: DC
          DE: DE
          FL: FL
          GA: GA
          HI: HI
          IA: IA
          ID: ID
          IL: IL
          IN: IN
          KS: KS
          KY: KY
          LA: LA
          MA: MA
          MD: MD
          ME: ME
          MI: MI
          MN: MN
          MO: MO
          MS: MS
          MT: MT
          NC: NC
          ND: ND
          NE: NE
          NH: NH
          NJ: NJ
          NM: NM
          NV: NV
          NY: NY
          OH: OH
          OK: OK
          OR: OR
          PA: PA
          RI: RI
          SC: SC
          SD: SD
          TN: TN
          TX: TX
          UT: UT
          VA: VA
          VT: VT
          WA: WA
          WI: WI
          WV: WV
          WY: WY
        enum:
          - AL
          - AK
          - AR
          - AZ
          - CA
          - CO
          - CT
          - DC
          - DE
          - FL
          - GA
          - HI
          - IA
          - ID
          - IL
          - IN
          - KS
          - KY
          - LA
          - MA
          - MD
          - ME
          - MI
          - MN
          - MO
          - MS
          - MT
          - NC
          - ND
          - NE
          - NH
          - NJ
          - NM
          - NV
          - NY
          - OH
          - OK
          - OR
          - PA
          - RI
          - SC
          - SD
          - TN
          - TX
          - UT
          - VA
          - VT
          - WA
          - WI
          - WV
          - WY
      postal_code:
        type: string
        format: zip
        title: ZIP
        example: '90210'
        pattern: '^(\d{5}([\-]\d{4})?)$'
      country:
        type: string
        title: Country
        x-nullable: true
        example: 'USA'
        default: USA
    required:
      - street_address_1
      - city
      - state
      - postal_code
  BackupContact:
    type: object
    properties:
      name:
        type: string
        x-nullable: true
      email:
        type: string
        format: x-email
        pattern: '^[a-zA-Z0-9._%+-]+@[a-zA-Z0-9.-]+\.[a-zA-Z]{2,}$'
        x-nullable: true
      phone:
        type: string
        format: telephone
        pattern: '^[2-9]\d{2}-\d{3}-\d{4}$'
        x-nullable: true
  Contractor:
    properties:
      contractNumber:
        type: string
      id:
        format: uuid
        type: string
      name:
        type: string
      type:
        type: string
  Customer:
    type: object
    properties:
      agency:
        type: string
        title: Agency customer is affilated with
      first_name:
        type: string
        example: John
      last_name:
        type: string
        example: Doe
      phone:
        type: string
        format: telephone
        pattern: '^[2-9]\d{2}-\d{3}-\d{4}$'
        x-nullable: true
      email:
        type: string
        format: x-email
        pattern: '^[a-zA-Z0-9._%+-]+@[a-zA-Z0-9.-]+\.[a-zA-Z]{2,}$'
        x-nullable: true
      current_address:
        x-nullable: true
        $ref: '#/definitions/Address'
      backup_contact:
        x-nullable: true
        $ref: '#/definitions/BackupContact'
      id:
        type: string
        format: uuid
        example: c56a4180-65aa-42ec-a945-5fd21dec0538
      dodID:
        type: string
      userID:
        type: string
        format: uuid
        example: c56a4180-65aa-42ec-a945-5fd21dec0538
      eTag:
        type: string
  DutyStation:
    type: object
    properties:
      id:
        type: string
        format: uuid
        example: c56a4180-65aa-42ec-a945-5fd21dec0538
      name:
        type: string
        example: Fort Bragg North Station
      address_id:
        type: string
        format: uuid
        example: c56a4180-65aa-42ec-a945-5fd21dec0538
      address:
        $ref: '#/definitions/Address'
      eTag:
        type: string
  Entitlements:
    properties:
      id:
        example: 571008b1-b0de-454d-b843-d71be9f02c04
        format: uuid
        type: string
      authorizedWeight:
        example: 2000
        type: integer
        x-formatting: weight
        x-nullable: true
      dependentsAuthorized:
        example: true
        type: boolean
        x-nullable: true
      nonTemporaryStorage:
        example: false
        type: boolean
        x-nullable: true
      privatelyOwnedVehicle:
        example: false
        type: boolean
        x-nullable: true
      proGearWeight:
        example: 2000
        type: integer
        x-formatting: weight
      proGearWeightSpouse:
        example: 500
        type: integer
        x-formatting: weight
      storageInTransit:
        example: 90
        type: integer
        x-nullable: true
      totalWeight:
        example: 500
        type: integer
        x-formatting: weight
      totalDependents:
        example: 2
        type: integer
      eTag:
        type: string
    type: object
  Error:
    properties:
      message:
        type: string
    required:
      - message
    type: object
  Branch:
    type: string
    title: branch
    enum:
      - ARMY
      - NAVY
      - MARINES
      - AIR_FORCE
      - COAST_GUARD
      - OTHER
    x-display-value:
      ARMY: Army
      NAVY: Navy
      MARINES: Marines
      AIR_FORCE: Air Force
      COAST_GUARD: Coast Guard
      OTHER: OTHER
  Grade:
    type: string
    x-nullable: true
    title: grade
    enum:
      - E_1
      - E_2
      - E_3
      - E_4
      - E_5
      - E_6
      - E_7
      - E_8
      - E_9
      - O_1_ACADEMY_GRADUATE
      - O_2
      - O_3
      - O_4
      - O_5
      - O_6
      - O_7
      - O_8
      - O_9
      - O_10
      - W_1
      - W_2
      - W_3
      - W_4
      - W_5
      - AVIATION_CADET
      - CIVILIAN_EMPLOYEE
      - ACADEMY_CADET
      - MIDSHIPMAN
    x-display-value:
      E_1: E-1
      E_2: E-2
      E_3: E-3
      E_4: E-4
      E_5: E-5
      E_6: E-6
      E_7: E-7
      E_8: E-8
      E_9: E-9
      O_1_ACADEMY_GRADUATE: O-1/Service Academy Graduate
      O_2: O-2
      O_3: O-3
      O_4: O-4
      O_5: O-5
      O_6: O-6
      O_7: O-7
      O_8: O-8
      O_9: O-9
      O_10: O-10
      W_1: W-1
      W_2: W-2
      W_3: W-3
      W_4: W-4
      W_5: W-5
      AVIATION_CADET: Aviation Cadet
      CIVILIAN_EMPLOYEE: Civilian Employee
      ACADEMY_CADET: Service Academy Cadet
      MIDSHIPMAN: Midshipman
  Move:
    properties:
      id:
        example: 1f2270c7-7166-40ae-981e-b200ebdf3054
        format: uuid
        type: string
      serviceCounselingCompletedAt:
        format: date-time
        type: string
        x-nullable: true
      availableToPrimeAt:
        format: date-time
        type: string
        x-nullable: true
      contractorId:
        type: string
        format: uuid
        x-nullable: true
      contractor:
        $ref: '#/definitions/Contractor'
      locator:
        type: string
        example: '1K43AR'
      ordersId:
        type: string
        format: uuid
        example: c56a4180-65aa-42ec-a945-5fd21dec0538
      orders:
        $ref: '#/definitions/Order'
      referenceId:
        example: 1001-3456
        type: string
        x-nullable: true
      status:
        $ref: '#/definitions/MoveStatus'
      createdAt:
        type: string
        format: date-time
      submittedAt:
        type: string
        format: date-time
        x-nullable: true
      updatedAt:
        type: string
        format: date-time
      eTag:
        type: string
  MoveStatus:
    type: string
    enum:
      - DRAFT
      - NEEDS SERVICE COUNSELING
      - SEVICE COUNSELING COMPLETED
      - SUBMITTED
      - APPROVALS REQUESTED
      - APPROVED
      - CANCELED
  DeptIndicator:
    type: string
    title: Dept. indicator
    x-nullable: true
    enum:
      - NAVY_AND_MARINES
      - ARMY
      - AIR_FORCE
      - COAST_GUARD
    x-display-value:
      NAVY_AND_MARINES: 17 Navy and Marine Corps
      ARMY: 21 Army
      AIR_FORCE: 57 Air Force
      COAST_GUARD: 70 Coast Guard
  OrdersType:
    type: string
    title: Orders type
    enum:
      - PERMANENT_CHANGE_OF_STATION
      - RETIREMENT
      - SEPARATION
    x-display-value:
      PERMANENT_CHANGE_OF_STATION: Permanent Change Of Station
      RETIREMENT: Retirement
      SEPARATION: Separation
  OrdersTypeDetail:
    type: string
    title: Orders type detail
    x-nullable: true
    enum:
      - HHG_PERMITTED
      - PCS_TDY
      - HHG_RESTRICTED_PROHIBITED
      - HHG_RESTRICTED_AREA
      - INSTRUCTION_20_WEEKS
      - HHG_PROHIBITED_20_WEEKS
      - DELAYED_APPROVAL
    x-display-value:
      HHG_PERMITTED: Shipment of HHG Permitted
      PCS_TDY: PCS with TDY Enroute
      HHG_RESTRICTED_PROHIBITED: Shipment of HHG Restricted or Prohibited
      HHG_RESTRICTED_AREA: HHG Restricted Area-HHG Prohibited
      INSTRUCTION_20_WEEKS: Course of Instruction 20 Weeks or More
      HHG_PROHIBITED_20_WEEKS: Shipment of HHG Prohibited but Authorized within 20 weeks
      DELAYED_APPROVAL: Delayed Approval 20 Weeks or More
  Order:
    properties:
      id:
        example: 1f2270c7-7166-40ae-981e-b200ebdf3054
        format: uuid
        type: string
      customerID:
        example: c56a4180-65aa-42ec-a945-5fd21dec0538
        format: uuid
        type: string
      customer:
        $ref: '#/definitions/Customer'
      moveCode:
        type: string
        example: 'H2XFJF'
      first_name:
        type: string
        example: John
        readOnly: true
      last_name:
        type: string
        example: Doe
        readOnly: true
      grade:
        $ref: '#/definitions/Grade'
      agency:
        type: string
        $ref: '#/definitions/Branch'
      entitlement:
        $ref: '#/definitions/Entitlements'
      destinationDutyStation:
        $ref: '#/definitions/DutyStation'
      originDutyStation:
        $ref: '#/definitions/DutyStation'
      moveTaskOrderID:
        example: c56a4180-65aa-42ec-a945-5fd21dec0538
        format: uuid
        type: string
      uploaded_order_id:
        example: c56a4180-65aa-42ec-a945-5fd21dec0538
        format: uuid
        type: string
      order_number:
        type: string
        x-nullable: true
        example: '030-00362'
      order_type:
        $ref: '#/definitions/OrdersType'
      order_type_detail:
        $ref: '#/definitions/OrdersTypeDetail'
        x-nullable: true
      date_issued:
        type: string
        format: date
        example: '2020-01-01'
      report_by_date:
        type: string
        format: date
        example: '2020-01-01'
      department_indicator:
        $ref: '#/definitions/DeptIndicator'
        x-nullable: true
      tac:
        type: string
        title: TAC
        example: 'F8J1'
        x-nullable: true
      sac:
        type: string
        title: SAC
        example: 'N002214CSW32Y9'
        x-nullable: true
      has_dependents:
        type: boolean
        example: false
        title: Are dependents included in your orders?
      spouse_has_pro_gear:
        type: boolean
        example: false
        title: Do you have a spouse who will need to move items related to their occupation (also known as spouse pro-gear)?
      eTag:
        type: string
    type: object
  UpdateOrderPayload:
    type: object
    properties:
      issueDate:
        type: string
        description: The date and time that these orders were cut.
        format: date
        example: '2018-04-26'
        title: Orders date
      reportByDate:
        type: string
        description: Report By Date
        format: date
        example: '2018-04-26'
        title: Report-by date
      ordersType:
        $ref: '#/definitions/OrdersType'
      ordersTypeDetail:
        $ref: '#/definitions/OrdersTypeDetail'
      originDutyStationId:
        type: string
        format: uuid
        example: c56a4180-65aa-42ec-a945-5fd21dec0538
      newDutyStationId:
        type: string
        format: uuid
        example: c56a4180-65aa-42ec-a945-5fd21dec0538
      ordersNumber:
        type: string
        title: Orders Number
        x-nullable: true
        example: '030-00362'
      tac:
        type: string
        title: TAC
        example: 'F8J1'
        x-nullable: true
      sac:
        type: string
        title: SAC
        example: 'N002214CSW32Y9'
        x-nullable: true
      departmentIndicator:
        $ref: '#/definitions/DeptIndicator'
        x-nullable: true
      authorizedWeight:
        minimum: 1
        description: unit is in lbs
        example: 2000
        type: integer
        x-formatting: weight
        x-nullable: true
      grade:
        $ref: '#/definitions/Grade'
      dependentsAuthorized:
        type: boolean
        x-nullable: true
      agency:
        description: the branch that the service member belongs to
        $ref: '#/definitions/Branch'
    required:
      - issueDate
      - reportByDate
      - ordersType
      - newDutyStationId
      - originDutyStationId
      - agency
  MoveTaskOrder:
    description: The Move (MoveTaskOrder)
    properties:
      id:
        example: 1f2270c7-7166-40ae-981e-b200ebdf3054
        format: uuid
        type: string
      createdAt:
        format: date-time
        type: string
      orderID:
        example: c56a4180-65aa-42ec-a945-5fd21dec0538
        format: uuid
        type: string
      locator:
        type: string
        example: '1K43AR'
      referenceId:
        example: 1001-3456
        type: string
      serviceCounselingCompletedAt:
        format: date-time
        type: string
        x-nullable: true
      availableToPrimeAt:
        format: date-time
        type: string
        x-nullable: true
      isCanceled:
        type: boolean
        x-nullable: true
      updatedAt:
        format: date-time
        type: string
      destinationAddress:
        $ref: '#/definitions/Address'
      pickupAddress:
        $ref: '#/definitions/Address'
      destinationDutyStation:
        example: 1f2270c7-7166-40ae-981e-b200ebdf3054
        format: uuid
        type: string
      originDutyStation:
        example: 1f2270c7-7166-40ae-981e-b200ebdf3054
        format: uuid
        type: string
      entitlements:
        $ref: '#/definitions/Entitlements'
      requestedPickupDate:
        format: date
        type: string
      eTag:
        type: string
    type: object
  MoveTaskOrders:
    items:
      $ref: '#/definitions/MoveTaskOrder'
    type: array
  MTOAgents:
    items:
      $ref: '#/definitions/MTOAgent'
    type: array
  MTOAgent:
    properties:
      id:
        example: 1f2270c7-7166-40ae-981e-b200ebdf3054
        format: uuid
        readOnly: true
        type: string
      mtoShipmentID:
        example: 1f2270c7-7166-40ae-981e-b200ebdf3054
        format: uuid
        type: string
      createdAt:
        format: date-time
        type: string
      updatedAt:
        format: date-time
        type: string
      firstName:
        type: string
        x-nullable: true
      lastName:
        type: string
        x-nullable: true
      email:
        type: string
        format: x-email
        pattern: '^[a-zA-Z0-9._%+-]+@[a-zA-Z0-9.-]+\.[a-zA-Z]{2,}$'
        x-nullable: true
      phone:
        type: string
        format: telephone
        pattern: '^[2-9]\d{2}-\d{3}-\d{4}$'
        x-nullable: true
      agentType:
        type: string
        enum:
          - RELEASING_AGENT
          - RECEIVING_AGENT
      eTag:
        type: string
    type: object
  PaymentRequest:
    properties:
      proofOfServiceDocs:
        $ref: '#/definitions/ProofOfServiceDocs'
      id:
        example: c56a4180-65aa-42ec-a945-5fd21dec0538
        format: uuid
        readOnly: true
        type: string
      isFinal:
        default: false
        type: boolean
      moveTaskOrder:
        $ref: '#/definitions/Move'
      moveTaskOrderID:
        example: c56a4180-65aa-42ec-a945-5fd21dec0538
        format: uuid
        type: string
      rejectionReason:
        example: documentation was incomplete
        type: string
        x-nullable: true
      serviceItems:
        $ref: '#/definitions/PaymentServiceItems'
      status:
        $ref: '#/definitions/PaymentRequestStatus'
      paymentRequestNumber:
        example: 1234-5678-1
        readOnly: true
        type: string
      eTag:
        type: string
      reviewedAt:
        format: date-time
        type: string
        x-nullable: true
      createdAt:
        format: date-time
        type: string
    type: object
  PaymentRequests:
    items:
      $ref: '#/definitions/PaymentRequest'
    type: array
  PaymentServiceItems:
    items:
      $ref: '#/definitions/PaymentServiceItem'
    type: array
  PaymentServiceItem:
    properties:
      id:
        example: c56a4180-65aa-42ec-a945-5fd21dec0538
        format: uuid
        readOnly: true
        type: string
      createdAt:
        format: date-time
        type: string
      paymentRequestID:
        example: c56a4180-65aa-42ec-a945-5fd21dec0538
        format: uuid
        type: string
      mtoServiceItemID:
        example: c56a4180-65aa-42ec-a945-5fd21dec0538
        format: uuid
        type: string
      mtoServiceItemCode:
        example: DLH
        type: string
      mtoServiceItemName:
        example: Move management
        type: string
      mtoShipmentType:
        $ref: '#/definitions/MTOShipmentType'
      mtoShipmentID:
        type: string
        format: uuid
        example: c56a4180-65aa-42ec-a945-5fd21dec0538
        x-nullable: true
      status:
        $ref: '#/definitions/PaymentServiceItemStatus'
      priceCents:
        type: integer
        format: cents
        title: Price of the service item in cents
        x-nullable: true
      rejectionReason:
        example: documentation was incomplete
        type: string
        x-nullable: true
      referenceID:
        example: 1234-5678-c56a4180
        readOnly: true
        format: string
      paymentServiceItemParams:
        $ref: '#/definitions/PaymentServiceItemParams'
      eTag:
        type: string
    type: object
  PaymentServiceItemStatus:
    enum:
      - REQUESTED
      - APPROVED
      - DENIED
      - SENT_TO_GEX
      - PAID
      - EDI_ERROR
    title: Payment Service Item Status
    type: string
  PaymentServiceItemParam:
    properties:
      id:
        example: c56a4180-65aa-42ec-a945-5fd21dec0538
        format: uuid
        readOnly: true
        type: string
      paymentServiceItemID:
        example: c56a4180-65aa-42ec-a945-5fd21dec0538
        format: uuid
        type: string
      key:
        $ref: '#/definitions/ServiceItemParamName'
      value:
        example: 3025
        type: string
      type:
        $ref: '#/definitions/ServiceItemParamType'
      origin:
        $ref: '#/definitions/ServiceItemParamOrigin'
      eTag:
        type: string
    type: object
  PaymentServiceItemParams:
    type: array
    items:
      $ref: '#/definitions/PaymentServiceItemParam'
  ServiceItemParamName:
    type: string
    enum:
      - ActualPickupDate
      - CanStandAlone
      - ContractCode
      - CubicFeetBilled
      - CubicFeetCrating
      - DistanceZip3
      - DistanceZip5
      - DistanceZipSITDest
      - DistanceZipSITOrigin
      - EIAFuelPrice
      - FSCWeightBasedDistanceMultiplier
      - MarketDest
      - MarketOrigin
      - MTOAvailableToPrimeAt
      - NumberDaysSIT
      - PriceAreaDest
      - PriceAreaIntlDest
      - PriceAreaIntlOrigin
      - PriceAreaOrigin
      - PSI_LinehaulDom
      - PSI_LinehaulDomPrice
      - PSI_LinehaulShort
      - PSI_LinehaulShortPrice
      - PSI_PackingDom
      - PSI_PackingDomPrice
      - PSI_PackingHHGIntl
      - PSI_PackingHHGIntlPrice
      - PSI_PriceDomDest
      - PSI_PriceDomDestPrice
      - PSI_PriceDomOrigin
      - PSI_PriceDomOriginPrice
      - PSI_ShippingLinehaulIntlCO
      - PSI_ShippingLinehaulIntlCOPrice
      - PSI_ShippingLinehaulIntlOC
      - PSI_ShippingLinehaulIntlOCPrice
      - PSI_ShippingLinehaulIntlOO
      - PSI_ShippingLinehaulIntlOOPrice
      - RateAreaNonStdDest
      - RateAreaNonStdOrigin
      - RequestedPickupDate
      - ServiceAreaDest
      - ServiceAreaOrigin
      - ServicesScheduleDest
      - ServicesScheduleOrigin
      - SITScheduleDest
      - SITScheduleOrigin
      - WeightActual
      - WeightBilledActual
      - WeightEstimated
      - ZipDestAddress
      - ZipPickupAddress
      - ZipSITDestHHGFinalAddress
  ServiceItemParamOrigin:
    type: string
    enum:
      - PRIME
      - SYSTEM
  ServiceItemParamType:
    type: string
    enum:
      - STRING
      - DATE
      - INTEGER
      - DECIMAL
      - TIMESTAMP
      - PaymentServiceItemUUID
  PaymentRequestStatus:
    enum:
      - PENDING
      - REVIEWED
      - REVIEWED_AND_ALL_SERVICE_ITEMS_REJECTED
      - SENT_TO_GEX
      - RECEIVED_BY_GEX
      - PAID
      - EDI_ERROR
    title: Payment Request Status
    type: string
  ProofOfServiceDocs:
    items:
      $ref: '#/definitions/ProofOfServiceDoc'
    type: array
  ProofOfServiceDoc:
    properties:
      uploads:
        items:
          $ref: '#/definitions/Upload'
        type: array
  MTOShipment:
    properties:
      moveTaskOrderID:
        example: 1f2270c7-7166-40ae-981e-b200ebdf3054
        format: uuid
        type: string
      id:
        example: 1f2270c7-7166-40ae-981e-b200ebdf3054
        format: uuid
        type: string
      createdAt:
        format: date-time
        type: string
      updatedAt:
        format: date-time
        type: string
      primeEstimatedWeight:
        x-nullable: true
        example: 2000
        type: integer
      primeActualWeight:
        x-nullable: true
        example: 2000
        type: integer
      scheduledPickupDate:
        format: date
        type: string
      requestedPickupDate:
        format: date
        type: string
      approvedDate:
        format: date
        type: string
      pickupAddress:
        x-nullable: true
        $ref: '#/definitions/Address'
      destinationAddress:
        x-nullable: true
        $ref: '#/definitions/Address'
      secondaryPickupAddress:
        x-nullable: true
        $ref: '#/definitions/Address'
      secondaryDeliveryAddress:
        x-nullable: true
        $ref: '#/definitions/Address'
      customerRemarks:
        type: string
        example: handle with care
        x-nullable: true
      shipmentType:
        enum:
          - HHG
          - INTERNATIONAL_HHG
          - INTERNATIONAL_UB
      status:
        $ref: '#/definitions/MTOShipmentStatus'
      rejectionReason:
        type: string
        example: MTO Shipment not good enough
        x-nullable: true
      mtoAgents:
        $ref: '#/definitions/MTOAgents'
      mtoServiceItems:
        $ref: '#/definitions/MTOServiceItems'
      eTag:
        type: string
  MTOShipments:
    items:
      $ref: '#/definitions/MTOShipment'
    type: array
  MTOShipmentStatus:
    type: string
    title: Shipment Status
    example: SUBMITTED
    enum:
      - SUBMITTED
      - REJECTED
      - APPROVED
      - CANCELLATION_REQUESTED
  MTOShipmentType:
    type: string
    title: Shipment Type
    example: HHG
    enum:
      - HHG
      - HHG_LONGHAUL_DOMESTIC
      - HHG_SHORTHAUL_DOMESTIC
      - HHG_INTO_NTS_DOMESTIC
      - HHG_OUTOF_NTS_DOMESTIC
      - INTERNATIONAL_HHG
      - INTERNATIONAL_UB
    x-display-value:
      HHG: HHG
      INTERNATIONAL_HHG: International HHG
      INTERNATIONAL_UB: International UB
  PatchMTOShipmentStatus:
    properties:
      status:
        $ref: '#/definitions/MTOShipmentStatus'
      rejectionReason:
        type: string
        example: MTO Shipment not good enough
        x-nullable: true
    required:
      - status
  PatchMTOServiceItemStatusPayload:
    properties:
      status:
        description: Describes all statuses for a MTOServiceItem
        type: string
        enum:
          - SUBMITTED
          - APPROVED
          - REJECTED
      rejectionReason:
        description: Reason the service item was rejected
        type: string
        example: Insufficent details provided
        x-nullable: true
  MTOServiceItemStatus:
    description: Describes all statuses for a MTOServiceItem
    type: string
    enum:
      - SUBMITTED
      - APPROVED
      - REJECTED
  MTOServiceItem:
    properties:
      moveTaskOrderID:
        example: 1f2270c7-7166-40ae-981e-b200ebdf3054
        format: uuid
        type: string
      mtoShipmentID:
        example: 1f2270c7-7166-40ae-981e-b200ebdf3054
        format: uuid
        type: string
      reServiceID:
        example: 1f2270c7-7166-40ae-981e-b200ebdf3054
        format: uuid
        type: string
      reServiceCode:
        type: string
      reServiceName:
        type: string
      createdAt:
        format: date-time
        type: string
      customerContacts:
        $ref: '#/definitions/MTOServiceItemCustomerContacts'
      deletedAt:
        format: date
        type: string
      description:
        type: string
      dimensions:
        $ref: '#/definitions/MTOServiceItemDimensions'
      reason:
        type: string
      rejectionReason:
        type: string
        x-nullable: true
      pickupPostalCode:
        type: string
      feeType:
        enum:
          - COUNSELING
          - CRATING
          - TRUCKING
          - SHUTTLE
        type: string
      id:
        example: 1f2270c7-7166-40ae-981e-b200ebdf3054
        format: uuid
        type: string
      quantity:
        type: integer
      rate:
        type: integer
      status:
        $ref: '#/definitions/MTOServiceItemStatus'
      submittedAt:
        format: date
        type: string
      total:
        format: cents
        type: integer
      updatedAt:
        format: date-time
        type: string
      approvedAt:
        format: date-time
        type: string
        x-nullable: true
      rejectedAt:
        format: date-time
        type: string
        x-nullable: true
      eTag:
        type: string
    required:
      - id
      - moveTaskOrderID
      - reServiceID
      - reServiceCode
      - reServiceName
      - mtoShipmentID
      - reason
      - pickupPostalCode
      - description
    type: object
  MTOServiceItems:
    type: array
    items:
      $ref: '#/definitions/MTOServiceItem'
  DimensionType:
    description: Describes a dimension type for a MTOServiceItemDimension.
    type: string
    enum:
      - ITEM
      - CRATE
  MTOServiceItemDimension:
    description: Describes a dimension object for the MTOServiceItem.
    type: object
    properties:
      id:
        example: 1f2270c7-7166-40ae-981e-b200ebdf3054
        format: uuid
        type: string
      type:
        $ref: '#/definitions/DimensionType'
      length:
        description: Length in thousandth inches. 1000 thou = 1 inch.
        example: 1000
        type: integer
        format: int32
      width:
        description: Width in thousandth inches. 1000 thou = 1 inch.
        example: 1000
        type: integer
        format: int32
      height:
        description: Height in thousandth inches. 1000 thou = 1 inch.
        example: 1000
        type: integer
        format: int32
  MTOServiceItemDimensions:
    type: array
    items:
      $ref: '#/definitions/MTOServiceItemDimension'
  CustomerContactType:
    description: Describes a customer contact type for a MTOServiceItem of type domestic destination SIT.
    type: string
    enum:
      - FIRST
      - SECOND
  MTOServiceItemCustomerContact:
    description: Customer contact information for a destination SIT service item
    type: object
    properties:
      id:
        example: 1f2270c7-7166-40ae-981e-b200ebdf3054
        format: uuid
        type: string
      type:
        $ref: '#/definitions/CustomerContactType'
      timeMilitary:
        type: string
        example: 0400Z
        description: Time of delivery corresponding to `firstAvailableDeliveryDate`.
      firstAvailableDeliveryDate:
        format: date
        type: string
        example: '2020-12-31'
        description: First available date that Prime can deliver SIT service item.
  MTOServiceItemCustomerContacts:
    type: array
    items:
      $ref: '#/definitions/MTOServiceItemCustomerContact'
  MTOApprovalServiceItemCodes:
    description: MTO level service items to create when updating MTO status.
    properties:
      serviceCodeCS:
        example: true
        type: boolean
      serviceCodeMS:
        example: true
        type: boolean
    type: object
  TacValid:
    properties:
      isValid:
        example: true
        type: boolean
    required:
      - isValid
    type: object
  UpdatePaymentRequestStatusPayload:
    properties:
      rejectionReason:
        example: documentation was incomplete
        type: string
        x-nullable: true
      status:
        $ref: '#/definitions/PaymentRequestStatus'
      eTag:
        type: string
    type: object
  DocumentPayload:
    type: object
    properties:
      id:
        type: string
        format: uuid
        example: c56a4180-65aa-42ec-a945-5fd21dec0538
      service_member_id:
        type: string
        format: uuid
        title: The service member this document belongs to
      uploads:
        type: array
        items:
          $ref: '#/definitions/Upload'
    required:
      - id
      - service_member_id
      - uploads
  Upload:
    properties:
      bytes:
        type: integer
      contentType:
        example: application/pdf
        format: mime-type
        type: string
      createdAt:
        format: date-time
        type: string
      filename:
        example: filename.pdf
        type: string
      id:
        example: c56a4180-65aa-42ec-a945-5fd21dec0538
        format: uuid
        type: string
      updatedAt:
        format: date-time
        type: string
      url:
        example: 'https://uploads.domain.test/dir/c56a4180-65aa-42ec-a945-5fd21dec0538'
        format: uri
        type: string
      status:
        type: string
        enum:
          - INFECTED
          - CLEAN
          - PROCESSING
    required:
      - id
      - url
      - filename
      - contentType
      - bytes
      - createdAt
      - updatedAt
    type: object
  QueueMoves:
    type: array
    items:
      $ref: '#/definitions/QueueMove'
  QueueMove:
    type: object
    properties:
      id:
        type: string
        format: uuid
      customer:
        $ref: '#/definitions/Customer'
      status:
        $ref: '#/definitions/QueueMoveStatus'
      locator:
        type: string
      submittedAt:
        format: date-time
        type: string
        x-nullable: true
      requestedMoveDate:
        format: date-time
        type: string
        x-nullable: true
      departmentIndicator:
        $ref: '#/definitions/DeptIndicator'
      shipmentsCount:
        type: integer
      destinationDutyStation:
        $ref: '#/definitions/DutyStation'
      originGBLOC:
        $ref: '#/definitions/GBLOC'
  QueueMovesResult:
    type: object
    properties:
      page:
        type: integer
      perPage:
        type: integer
      totalCount:
        type: integer
      queueMoves:
        $ref: '#/definitions/QueueMoves'
  QueueMoveStatus:
    type: string
    enum:
      - New move
      - Move approved
      - Approvals requested
  QueuePaymentRequest:
    type: object
    properties:
      id:
        type: string
        format: uuid
      moveID:
        type: string
        format: uuid
      customer:
        $ref: '#/definitions/Customer'
      status:
        $ref: '#/definitions/PaymentRequestStatus'
      age:
        type: number
        format: integer
        description: Days since the payment request has been requested.  Decimal representation will allow more accurate sorting.
      submittedAt:
        type: string
        format: date-time
      locator:
        type: string
      departmentIndicator:
        $ref: '#/definitions/DeptIndicator'
      originGBLOC:
        $ref: '#/definitions/GBLOC'
  QueuePaymentRequests:
    type: array
    items:
      $ref: '#/definitions/QueuePaymentRequest'
  QueuePaymentRequestsResult:
    type: object
    properties:
      page:
        type: integer
      perPage:
        type: integer
      totalCount:
        type: integer
      queuePaymentRequests:
        $ref: '#/definitions/QueuePaymentRequests'
  GBLOC:
    type: string
    enum:
      - AGFM
      - APAT
      - BGAC
      - BGNC
      - BKAS
      - CFMQ
      - CLPK
      - CNNQ
      - DMAT
      - GSAT
      - HAFC
      - HBAT
      - JEAT
      - JENQ
      - KKFA
      - LHNQ
      - LKNQ
      - MAPK
      - MAPS
      - MBFL
      - MLNQ
      - XXXX
responses:
  InvalidRequest:
    description: The request payload is invalid
    schema:
      $ref: '#/definitions/Error'
  NotFound:
    description: The requested resource wasn't found
    schema:
      $ref: '#/definitions/Error'
  PermissionDenied:
    description: The request was denied
    schema:
      $ref: '#/definitions/Error'
  ServerError:
    description: A server error occurred
    schema:
      $ref: '#/definitions/Error'
  PreconditionFailed:
    description: Precondition failed
    schema:
      $ref: '#/definitions/Error'
  Conflict:
    description: Conflict error
    schema:
      $ref: '#/definitions/Error'<|MERGE_RESOLUTION|>--- conflicted
+++ resolved
@@ -1164,9 +1164,6 @@
         - in: query
           name: sort
           type: string
-<<<<<<< HEAD
-          enum: [lastName, dodID, branch, locator, status, submittedAt, originGBLOC, destinationDutyStation]
-=======
           enum:
             [
               lastName,
@@ -1179,7 +1176,6 @@
               originGBLOC,
               destinationDutyStation,
             ]
->>>>>>> 2dff0101
           description: field that results should be sorted by
         - in: query
           name: order
