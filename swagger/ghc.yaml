swagger: '2.0'
info:
  contact:
    email: milmove-developers@caci.com
  description: >
    The GHC API is a RESTful API that enables the Office application for
    MilMove.


    All endpoints are located under `/ghc/v1`.
  license:
    name: MIT
    url: https://opensource.org/licenses/MIT
  title: MilMove GHC API
  version: 0.0.1
basePath: /ghc/v1
schemes:
  - http
tags:
  - name: queues
  - name: move
  - name: order
    description: >
      Move Orders - Commonly called “Orders,” especially in customer-facing
      language. Orders are plural because they're a bundle of related orders
      issued bya Service (e.g. Army, Air Force, Navy) to a customer that
      authorize (and order) that customer to move from one location to another.

      Orders are backed by $$ in the bank to support that move, which is
      identified by a Line of Account (LOA) code on the orders document.
  - name: moveTaskOrder
  - name: customer
  - name: mtoServiceItem
  - name: mtoShipment
  - name: shipment
  - name: mtoAgent
  - name: paymentServiceItem
  - name: ppm
  - name: tac
  - name: transportationOffice
  - name: uploads
  - name: paymentRequests
paths:
  /open/requested-office-users:
    post:
      consumes:
        - application/json
      produces:
        - application/json
      summary: Create an Office User
      description: >
        This endpoint is publicly accessible as it is utilized for individuals
        who do not have an office account to request the creation of an office
        account.

        Request the creation of an office user. An administrator will need to
        approve them after creation. Note on requirements: An identification
        method must be present. The following 2 fields have an "OR" requirement.
        - edipi - other_unique_id One of these two fields MUST be present to
        serve as identification for the office user being created. This logic is
        handled at the application level.
      operationId: createRequestedOfficeUser
      tags:
        - officeUsers
      parameters:
        - in: body
          name: officeUser
          description: Office User information
          schema:
            $ref: '#/definitions/OfficeUserCreate'
      responses:
        '201':
          description: successfully requested the creation of provided office user
          schema:
            $ref: '#/definitions/OfficeUser'
        '422':
          description: validation error
          schema:
            $ref: '#/definitions/ValidationError'
        '500':
          description: internal server error
  /customer:
    post:
      summary: Creates a customer with Okta option
      description: Creates a customer with option to create an Okta profile account
      operationId: createCustomerWithOktaOption
      tags:
        - customer
      consumes:
        - application/json
      produces:
        - application/json
      parameters:
        - in: body
          name: body
          required: true
          schema:
            $ref: '#/definitions/CreateCustomerPayload'
      responses:
        '200':
          description: successfully created the customer
          schema:
            $ref: '#/definitions/CreatedCustomer'
        '400':
          $ref: '#/responses/InvalidRequest'
        '401':
          $ref: '#/responses/PermissionDenied'
        '403':
          $ref: '#/responses/PermissionDenied'
        '404':
          $ref: '#/responses/NotFound'
        '412':
          $ref: '#/responses/PreconditionFailed'
        '422':
          $ref: '#/responses/UnprocessableEntity'
        '500':
          $ref: '#/responses/ServerError'
  /customer/{customerID}:
    parameters:
      - description: ID of customer to use
        in: path
        name: customerID
        required: true
        type: string
        format: uuid
    get:
      produces:
        - application/json
      parameters: []
      responses:
        '200':
          description: Successfully retrieved information on an individual customer
          schema:
            $ref: '#/definitions/Customer'
        '400':
          $ref: '#/responses/InvalidRequest'
        '401':
          $ref: '#/responses/PermissionDenied'
        '403':
          $ref: '#/responses/PermissionDenied'
        '404':
          $ref: '#/responses/NotFound'
        '500':
          $ref: '#/responses/ServerError'
      tags:
        - customer
      description: Returns a given customer
      operationId: getCustomer
      summary: Returns a given customer
    patch:
      summary: Updates customer info
      description: Updates customer info by ID
      operationId: updateCustomer
      tags:
        - customer
      consumes:
        - application/json
      produces:
        - application/json
      parameters:
        - in: body
          name: body
          required: true
          schema:
            $ref: '#/definitions/UpdateCustomerPayload'
        - in: header
          name: If-Match
          type: string
          required: true
      responses:
        '200':
          description: updated instance of orders
          schema:
            $ref: '#/definitions/Customer'
        '400':
          $ref: '#/responses/InvalidRequest'
        '401':
          $ref: '#/responses/PermissionDenied'
        '403':
          $ref: '#/responses/PermissionDenied'
        '404':
          $ref: '#/responses/NotFound'
        '412':
          $ref: '#/responses/PreconditionFailed'
        '422':
          $ref: '#/responses/UnprocessableEntity'
        '500':
          $ref: '#/responses/ServerError'
      x-permissions:
        - update.customer
  /customer/search:
    post:
      produces:
        - application/json
      consumes:
        - application/json
      summary: Search customers by DOD ID or customer name
      description: >
        Search customers by DOD ID or customer name. Used by services counselors
        to locate profiles to update, find attached moves, and to create new
        moves.
      operationId: searchCustomers
      tags:
        - customer
      parameters:
        - in: body
          name: body
          schema:
            properties:
              page:
                type: integer
                description: requested page of results
              perPage:
                type: integer
              dodID:
                description: DOD ID
                type: string
                minLength: 10
                maxLength: 10
                x-nullable: true
              branch:
                description: Branch
                type: string
                minLength: 1
              customerName:
                description: Customer Name
                type: string
                minLength: 1
                x-nullable: true
              sort:
                type: string
                x-nullable: true
                enum:
                  - customerName
                  - dodID
                  - branch
                  - personalEmail
                  - telephone
              order:
                type: string
                x-nullable: true
                enum:
                  - asc
                  - desc
          description: field that results should be sorted by
      responses:
        '200':
          description: Successfully returned all customers matching the criteria
          schema:
            $ref: '#/definitions/SearchCustomersResult'
        '403':
          $ref: '#/responses/PermissionDenied'
        '500':
          $ref: '#/responses/ServerError'
  /move/{locator}:
    parameters:
      - description: Code used to identify a move in the system
        in: path
        name: locator
        required: true
        type: string
    get:
      produces:
        - application/json
      parameters: []
      responses:
        '200':
          description: Successfully retrieved the individual move
          schema:
            $ref: '#/definitions/Move'
        '400':
          $ref: '#/responses/InvalidRequest'
        '401':
          $ref: '#/responses/PermissionDenied'
        '403':
          $ref: '#/responses/PermissionDenied'
        '404':
          $ref: '#/responses/NotFound'
        '500':
          $ref: '#/responses/ServerError'
      tags:
        - move
      description: Returns a given move for a unique alphanumeric locator string
      summary: Returns a given move
      operationId: getMove
  /move/{locator}/history:
    parameters:
      - description: Code used to identify a move in the system
        in: path
        name: locator
        required: true
        type: string
    get:
      produces:
        - application/json
      parameters:
        - in: query
          name: page
          type: integer
          description: requested page of results
        - in: query
          name: perPage
          type: integer
          description: results per page
      responses:
        '200':
          description: Successfully retrieved the individual move history
          schema:
            $ref: '#/definitions/MoveHistoryResult'
        '400':
          $ref: '#/responses/InvalidRequest'
        '401':
          $ref: '#/responses/PermissionDenied'
        '403':
          $ref: '#/responses/PermissionDenied'
        '404':
          $ref: '#/responses/NotFound'
        '500':
          $ref: '#/responses/ServerError'
      tags:
        - move
      description: >-
        Returns the history for a given move for a unique alphanumeric locator
        string
      summary: Returns the history of an identified move
      operationId: getMoveHistory
  /moves/{moveID}/shipment-evaluation-reports-list:
    parameters:
      - description: Code used to identify a move in the system
        in: path
        name: moveID
        required: true
        type: string
        format: uuid
    get:
      produces:
        - application/json
      responses:
        '200':
          description: Successfully retrieved the move's evaluation reports
          schema:
            $ref: '#/definitions/EvaluationReportList'
        '400':
          $ref: '#/responses/InvalidRequest'
        '401':
          $ref: '#/responses/PermissionDenied'
        '403':
          $ref: '#/responses/PermissionDenied'
        '404':
          $ref: '#/responses/NotFound'
        '500':
          $ref: '#/responses/ServerError'
      tags:
        - move
      description: >-
        Returns shipment evaluation reports for the specified move that are
        visible to the current office user
      summary: >-
        Returns shipment evaluation reports for the specified move that are
        visible to the current office user
      operationId: getMoveShipmentEvaluationReportsList
  /moves/{moveID}/counseling-evaluation-reports-list:
    parameters:
      - description: Code used to identify a move in the system
        in: path
        name: moveID
        required: true
        type: string
        format: uuid
    get:
      produces:
        - application/json
      responses:
        '200':
          description: Successfully retrieved the move's evaluation reports
          schema:
            $ref: '#/definitions/EvaluationReportList'
        '400':
          $ref: '#/responses/InvalidRequest'
        '401':
          $ref: '#/responses/PermissionDenied'
        '403':
          $ref: '#/responses/PermissionDenied'
        '404':
          $ref: '#/responses/NotFound'
        '500':
          $ref: '#/responses/ServerError'
      tags:
        - move
      description: >-
        Returns counseling evaluation reports for the specified move that are
        visible to the current office user
      summary: >-
        Returns counseling evaluation reports for the specified move that are
        visible to the current office user
      operationId: getMoveCounselingEvaluationReportsList
  /counseling/orders/{orderID}:
    parameters:
      - description: ID of order to update
        in: path
        name: orderID
        required: true
        type: string
        format: uuid
    patch:
      summary: Updates an order (performed by a services counselor)
      description: All fields sent in this request will be set on the order referenced
      operationId: counselingUpdateOrder
      tags:
        - order
      consumes:
        - application/json
      produces:
        - application/json
      parameters:
        - in: body
          name: body
          required: true
          schema:
            $ref: '#/definitions/CounselingUpdateOrderPayload'
        - in: header
          name: If-Match
          type: string
          required: true
      responses:
        '200':
          description: updated instance of orders
          schema:
            $ref: '#/definitions/Order'
        '403':
          $ref: '#/responses/PermissionDenied'
        '404':
          $ref: '#/responses/NotFound'
        '412':
          $ref: '#/responses/PreconditionFailed'
        '422':
          $ref: '#/responses/UnprocessableEntity'
        '500':
          $ref: '#/responses/ServerError'
  /orders:
    post:
      summary: Creates an orders model for a logged-in user
      description: >-
        Creates an instance of orders tied to a service member, which allow for
        creation of a move and an entitlement. Orders are required before the
        creation of a move
      operationId: createOrder
      tags:
        - order
      consumes:
        - application/json
      produces:
        - application/json
      parameters:
        - in: body
          name: createOrders
          schema:
            $ref: '#/definitions/CreateOrders'
      responses:
        '200':
          description: created instance of orders
          schema:
            $ref: '#/definitions/Order'
        '400':
          description: invalid request
        '401':
          description: request requires user authentication
        '403':
          description: user is not authorized
        '422':
          $ref: '#/responses/UnprocessableEntity'
        '500':
          description: internal server error
  /orders/{orderID}:
    parameters:
      - description: ID of order to use
        in: path
        name: orderID
        required: true
        type: string
        format: uuid
    patch:
      summary: Updates an order
      description: All fields sent in this request will be set on the order referenced
      operationId: updateOrder
      tags:
        - order
      consumes:
        - application/json
      produces:
        - application/json
      parameters:
        - in: body
          name: body
          required: true
          schema:
            $ref: '#/definitions/UpdateOrderPayload'
        - in: header
          name: If-Match
          type: string
          required: true
      responses:
        '200':
          description: updated instance of orders
          schema:
            $ref: '#/definitions/Order'
        '400':
          $ref: '#/responses/InvalidRequest'
        '403':
          $ref: '#/responses/PermissionDenied'
        '404':
          $ref: '#/responses/NotFound'
        '409':
          $ref: '#/responses/Conflict'
        '412':
          $ref: '#/responses/PreconditionFailed'
        '422':
          $ref: '#/responses/UnprocessableEntity'
        '500':
          $ref: '#/responses/ServerError'
      x-permissions:
        - update.orders
    get:
      produces:
        - application/json
      parameters: []
      responses:
        '200':
          description: Successfully retrieved order
          schema:
            $ref: '#/definitions/Order'
        '400':
          $ref: '#/responses/InvalidRequest'
        '401':
          $ref: '#/responses/PermissionDenied'
        '403':
          $ref: '#/responses/PermissionDenied'
        '404':
          $ref: '#/responses/NotFound'
        '500':
          $ref: '#/responses/ServerError'
      tags:
        - order
      description: Gets an order
      operationId: getOrder
      summary: Gets an order by ID
  /orders/{orderID}/allowances:
    parameters:
      - description: ID of order to use
        in: path
        name: orderID
        required: true
        type: string
        format: uuid
    patch:
      summary: Updates an allowance (Orders with Entitlements)
      description: All fields sent in this request will be set on the order referenced
      operationId: updateAllowance
      tags:
        - order
      consumes:
        - application/json
      produces:
        - application/json
      parameters:
        - in: body
          name: body
          required: true
          schema:
            $ref: '#/definitions/UpdateAllowancePayload'
        - in: header
          name: If-Match
          type: string
          required: true
      responses:
        '200':
          description: updated instance of allowance
          schema:
            $ref: '#/definitions/Order'
        '403':
          $ref: '#/responses/PermissionDenied'
        '404':
          $ref: '#/responses/NotFound'
        '412':
          $ref: '#/responses/PreconditionFailed'
        '422':
          $ref: '#/responses/UnprocessableEntity'
        '500':
          $ref: '#/responses/ServerError'
      x-permissions:
        - update.allowances
  /orders/{orderID}/acknowledge-excess-weight-risk:
    parameters:
      - description: ID of order to use
        in: path
        name: orderID
        required: true
        type: string
        format: uuid
    post:
      summary: >-
        Saves the date and time a TOO acknowledged the excess weight risk by
        dismissing the alert
      description: >-
        Saves the date and time a TOO acknowledged the excess weight risk by
        dismissing the alert
      operationId: acknowledgeExcessWeightRisk
      tags:
        - order
      consumes:
        - application/json
      produces:
        - application/json
      parameters:
        - in: header
          name: If-Match
          type: string
          required: true
      responses:
        '200':
          description: updated Move
          schema:
            $ref: '#/definitions/Move'
        '403':
          $ref: '#/responses/PermissionDenied'
        '404':
          $ref: '#/responses/NotFound'
        '412':
          $ref: '#/responses/PreconditionFailed'
        '422':
          $ref: '#/responses/UnprocessableEntity'
        '500':
          $ref: '#/responses/ServerError'
      x-permissions:
        - update.excessWeightRisk
  /orders/{orderID}/update-billable-weight:
    parameters:
      - description: ID of order to use
        in: path
        name: orderID
        required: true
        type: string
        format: uuid
    patch:
      summary: Updates the max billable weight
      description: Updates the DBAuthorizedWeight attribute for the Order Entitlements=
      operationId: updateBillableWeight
      tags:
        - order
      consumes:
        - application/json
      produces:
        - application/json
      parameters:
        - in: body
          name: body
          required: true
          schema:
            $ref: '#/definitions/UpdateBillableWeightPayload'
        - in: header
          name: If-Match
          type: string
          required: true
      responses:
        '200':
          description: updated Order
          schema:
            $ref: '#/definitions/Order'
        '403':
          $ref: '#/responses/PermissionDenied'
        '404':
          $ref: '#/responses/NotFound'
        '412':
          $ref: '#/responses/PreconditionFailed'
        '422':
          $ref: '#/responses/UnprocessableEntity'
        '500':
          $ref: '#/responses/ServerError'
      x-permissions:
        - update.billableWeight
  /orders/{orderID}/update-max-billable-weight/tio:
    parameters:
      - description: ID of order to use
        in: path
        name: orderID
        required: true
        type: string
        format: uuid
    patch:
      summary: Updates the max billable weight with TIO remarks
      description: >-
        Updates the DBAuthorizedWeight attribute for the Order Entitlements and
        move TIO remarks
      operationId: updateMaxBillableWeightAsTIO
      tags:
        - order
      consumes:
        - application/json
      produces:
        - application/json
      parameters:
        - in: body
          name: body
          required: true
          schema:
            $ref: '#/definitions/UpdateMaxBillableWeightAsTIOPayload'
        - $ref: '#/parameters/ifMatch'
      responses:
        '200':
          description: updated Order
          schema:
            $ref: '#/definitions/Order'
        '403':
          $ref: '#/responses/PermissionDenied'
        '404':
          $ref: '#/responses/NotFound'
        '412':
          $ref: '#/responses/PreconditionFailed'
        '422':
          $ref: '#/responses/UnprocessableEntity'
        '500':
          $ref: '#/responses/ServerError'
      x-permissions:
        - update.maxBillableWeight
  /counseling/orders/{orderID}/allowances:
    parameters:
      - description: ID of order to use
        in: path
        name: orderID
        required: true
        type: string
        format: uuid
    patch:
      summary: Updates an allowance (Orders with Entitlements)
      description: All fields sent in this request will be set on the order referenced
      operationId: counselingUpdateAllowance
      tags:
        - order
      consumes:
        - application/json
      produces:
        - application/json
      parameters:
        - in: body
          name: body
          required: true
          schema:
            $ref: '#/definitions/CounselingUpdateAllowancePayload'
        - in: header
          name: If-Match
          type: string
          required: true
      responses:
        '200':
          description: updated instance of allowance
          schema:
            $ref: '#/definitions/Order'
        '403':
          $ref: '#/responses/PermissionDenied'
        '404':
          $ref: '#/responses/NotFound'
        '412':
          $ref: '#/responses/PreconditionFailed'
        '422':
          $ref: '#/responses/UnprocessableEntity'
        '500':
          $ref: '#/responses/ServerError'
  /move-task-orders/{moveTaskOrderID}:
    parameters:
      - description: ID of move to use
        in: path
        name: moveTaskOrderID
        required: true
        type: string
    get:
      produces:
        - application/json
      parameters: []
      responses:
        '200':
          description: Successfully retrieved move task order
          schema:
            $ref: '#/definitions/MoveTaskOrder'
        '400':
          $ref: '#/responses/InvalidRequest'
        '401':
          $ref: '#/responses/PermissionDenied'
        '403':
          $ref: '#/responses/PermissionDenied'
        '404':
          $ref: '#/responses/NotFound'
        '500':
          $ref: '#/responses/ServerError'
      tags:
        - moveTaskOrder
      description: Gets a move
      operationId: getMoveTaskOrder
      summary: Gets a move by ID
  /move_task_orders/{moveTaskOrderID}/mto_service_items:
    parameters:
      - description: ID of move for mto service item to use
        in: path
        name: moveTaskOrderID
        required: true
        format: uuid
        type: string
    get:
      produces:
        - application/json
      parameters: []
      responses:
        '200':
          description: Successfully retrieved all line items for a move task order
          schema:
            $ref: '#/definitions/MTOServiceItems'
        '404':
          $ref: '#/responses/NotFound'
        '422':
          $ref: '#/responses/UnprocessableEntity'
        '500':
          $ref: '#/responses/ServerError'
      tags:
        - mtoServiceItem
      description: Gets all line items for a move
      operationId: listMTOServiceItems
      summary: Gets all line items for a move
  /mto-shipments:
    post:
      summary: createMTOShipment
      description: |
        Creates a MTO shipment for the specified Move Task Order.
        Required fields include:
        * Shipment Type
        * Customer requested pick-up date
        * Pick-up Address
        * Delivery Address
        * Releasing / Receiving agents
        Optional fields include:
        * Delivery Address Type
        * Customer Remarks
        * Releasing / Receiving agents
        * An array of optional accessorial service item codes
      consumes:
        - application/json
      produces:
        - application/json
      operationId: createMTOShipment
      tags:
        - mtoShipment
      parameters:
        - in: body
          name: body
          schema:
            $ref: '#/definitions/CreateMTOShipment'
      responses:
        '200':
          description: Successfully created a MTO shipment.
          schema:
            $ref: '#/definitions/MTOShipment'
        '400':
          $ref: '#/responses/InvalidRequest'
        '404':
          $ref: '#/responses/NotFound'
        '422':
          $ref: '#/responses/UnprocessableEntity'
        '500':
          $ref: '#/responses/ServerError'
  /move_task_orders/{moveTaskOrderID}/mto_shipments:
    parameters:
      - description: ID of move task order for mto shipment to use
        in: path
        name: moveTaskOrderID
        required: true
        format: uuid
        type: string
    get:
      produces:
        - application/json
      parameters: []
      responses:
        '200':
          description: Successfully retrieved all mto shipments for a move task order
          schema:
            $ref: '#/definitions/MTOShipments'
        '403':
          $ref: '#/responses/PermissionDenied'
        '404':
          $ref: '#/responses/NotFound'
        '422':
          $ref: '#/responses/UnprocessableEntity'
        '500':
          $ref: '#/responses/ServerError'
      tags:
        - mtoShipment
      description: Gets all shipments for a move task order
      operationId: listMTOShipments
      summary: Gets all shipments for a move task order
  /shipments/{shipmentID}:
    get:
      summary: fetches a shipment by ID
      description: fetches a shipment by ID
      operationId: getShipment
      tags:
        - mtoShipment
      produces:
        - application/json
      parameters:
        - description: ID of the shipment to be fetched
          in: path
          name: shipmentID
          required: true
          format: uuid
          type: string
      responses:
        '200':
          description: Successfully fetched the shipment
          schema:
            $ref: '#/definitions/MTOShipment'
        '400':
          $ref: '#/responses/InvalidRequest'
        '403':
          $ref: '#/responses/PermissionDenied'
        '404':
          $ref: '#/responses/NotFound'
        '422':
          $ref: '#/responses/UnprocessableEntity'
        '500':
          $ref: '#/responses/ServerError'
    delete:
      summary: Soft deletes a shipment by ID
      description: Soft deletes a shipment by ID
      operationId: deleteShipment
      tags:
        - shipment
      produces:
        - application/json
      parameters:
        - description: ID of the shipment to be deleted
          in: path
          name: shipmentID
          required: true
          format: uuid
          type: string
      responses:
        '204':
          description: Successfully soft deleted the shipment
        '400':
          $ref: '#/responses/InvalidRequest'
        '403':
          $ref: '#/responses/PermissionDenied'
        '404':
          $ref: '#/responses/NotFound'
        '409':
          $ref: '#/responses/Conflict'
        '422':
          $ref: '#/responses/UnprocessableEntity'
        '500':
          $ref: '#/responses/ServerError'
  /move_task_orders/{moveTaskOrderID}/mto_shipments/{shipmentID}:
    patch:
      summary: updateMTOShipment
      description: |
        Updates a specified MTO shipment.
        Required fields include:
        * MTO Shipment ID required in path
        * If-Match required in headers
        * No fields required in body
        Optional fields include:
        * New shipment status type
        * Shipment Type
        * Customer requested pick-up date
        * Pick-up Address
        * Delivery Address
        * Secondary Pick-up Address
        * SecondaryDelivery Address
        * Delivery Address Type
        * Customer Remarks
        * Counselor Remarks
        * Releasing / Receiving agents
        * Actual Pro Gear Weight
        * Actual Spouse Pro Gear Weight
      consumes:
        - application/json
      produces:
        - application/json
      operationId: updateMTOShipment
      tags:
        - mtoShipment
      parameters:
        - in: path
          name: moveTaskOrderID
          required: true
          format: uuid
          type: string
          description: ID of move task order for mto shipment to use
        - in: path
          name: shipmentID
          type: string
          format: uuid
          required: true
          description: UUID of the MTO Shipment to update
        - in: header
          name: If-Match
          type: string
          required: true
          description: >
            Optimistic locking is implemented via the `If-Match` header. If the
            ETag header does not match the value of the resource on the server,
            the server rejects the change with a `412 Precondition Failed`
            error.
        - in: body
          name: body
          schema:
            $ref: '#/definitions/UpdateShipment'
      responses:
        '200':
          description: Successfully updated the specified MTO shipment.
          schema:
            $ref: '#/definitions/MTOShipment'
        '400':
          $ref: '#/responses/InvalidRequest'
        '401':
          $ref: '#/responses/PermissionDenied'
        '403':
          $ref: '#/responses/PermissionDenied'
        '404':
          $ref: '#/responses/NotFound'
        '412':
          $ref: '#/responses/PreconditionFailed'
        '422':
          $ref: '#/responses/UnprocessableEntity'
        '500':
          $ref: '#/responses/ServerError'
  /shipments/{shipmentID}/approve:
    parameters:
      - description: ID of the shipment
        in: path
        name: shipmentID
        required: true
        format: uuid
        type: string
    post:
      consumes:
        - application/json
      produces:
        - application/json
      parameters:
        - in: header
          name: If-Match
          type: string
          required: true
      responses:
        '200':
          description: Successfully approved the shipment
          schema:
            $ref: '#/definitions/MTOShipment'
        '403':
          $ref: '#/responses/PermissionDenied'
        '404':
          $ref: '#/responses/NotFound'
        '409':
          $ref: '#/responses/Conflict'
        '412':
          $ref: '#/responses/PreconditionFailed'
        '422':
          $ref: '#/responses/UnprocessableEntity'
        '500':
          $ref: '#/responses/ServerError'
      tags:
        - shipment
      description: Approves a shipment
      operationId: approveShipment
      summary: Approves a shipment
      x-permissions:
        - update.shipment
  /shipments/{shipmentID}/request-diversion:
    parameters:
      - description: ID of the shipment
        in: path
        name: shipmentID
        required: true
        format: uuid
        type: string
    post:
      consumes:
        - application/json
      produces:
        - application/json
      parameters:
        - in: header
          name: If-Match
          type: string
          required: true
        - in: body
          name: body
          required: true
          schema:
            $ref: '#/definitions/RequestDiversion'
      responses:
        '200':
          description: Successfully requested the shipment diversion
          schema:
            $ref: '#/definitions/MTOShipment'
        '403':
          $ref: '#/responses/PermissionDenied'
        '404':
          $ref: '#/responses/NotFound'
        '409':
          $ref: '#/responses/Conflict'
        '412':
          $ref: '#/responses/PreconditionFailed'
        '422':
          $ref: '#/responses/UnprocessableEntity'
        '500':
          $ref: '#/responses/ServerError'
      tags:
        - shipment
      description: Requests a shipment diversion
      operationId: requestShipmentDiversion
      summary: Requests a shipment diversion
      x-permissions:
        - create.shipmentDiversionRequest
  /shipments/{shipmentID}/approve-diversion:
    parameters:
      - description: ID of the shipment
        in: path
        name: shipmentID
        required: true
        format: uuid
        type: string
    post:
      consumes:
        - application/json
      produces:
        - application/json
      parameters:
        - in: header
          name: If-Match
          type: string
          required: true
      responses:
        '200':
          description: Successfully approved the shipment diversion
          schema:
            $ref: '#/definitions/MTOShipment'
        '403':
          $ref: '#/responses/PermissionDenied'
        '404':
          $ref: '#/responses/NotFound'
        '409':
          $ref: '#/responses/Conflict'
        '412':
          $ref: '#/responses/PreconditionFailed'
        '422':
          $ref: '#/responses/UnprocessableEntity'
        '500':
          $ref: '#/responses/ServerError'
      x-permissions:
        - update.shipment
      tags:
        - shipment
      description: Approves a shipment diversion
      operationId: approveShipmentDiversion
      summary: Approves a shipment diversion
  /shipments/{shipmentID}/reject:
    parameters:
      - description: ID of the shipment
        in: path
        name: shipmentID
        required: true
        format: uuid
        type: string
    post:
      consumes:
        - application/json
      produces:
        - application/json
      parameters:
        - in: header
          name: If-Match
          type: string
          required: true
        - in: body
          name: body
          required: true
          schema:
            $ref: '#/definitions/RejectShipment'
      responses:
        '200':
          description: Successfully rejected the shipment
          schema:
            $ref: '#/definitions/MTOShipment'
        '403':
          $ref: '#/responses/PermissionDenied'
        '404':
          $ref: '#/responses/NotFound'
        '409':
          $ref: '#/responses/Conflict'
        '412':
          $ref: '#/responses/PreconditionFailed'
        '422':
          $ref: '#/responses/UnprocessableEntity'
        '500':
          $ref: '#/responses/ServerError'
      tags:
        - shipment
      description: rejects a shipment
      operationId: rejectShipment
      summary: rejects a shipment
  /shipments/{shipmentID}/request-cancellation:
    parameters:
      - description: ID of the shipment
        in: path
        name: shipmentID
        required: true
        format: uuid
        type: string
    post:
      consumes:
        - application/json
      produces:
        - application/json
      parameters:
        - in: header
          name: If-Match
          type: string
          required: true
      responses:
        '200':
          description: Successfully requested the shipment cancellation
          schema:
            $ref: '#/definitions/MTOShipment'
        '403':
          $ref: '#/responses/PermissionDenied'
        '404':
          $ref: '#/responses/NotFound'
        '409':
          $ref: '#/responses/Conflict'
        '412':
          $ref: '#/responses/PreconditionFailed'
        '422':
          $ref: '#/responses/UnprocessableEntity'
        '500':
          $ref: '#/responses/ServerError'
      tags:
        - shipment
      description: Requests a shipment cancellation
      operationId: requestShipmentCancellation
      summary: Requests a shipment cancellation
      x-permissions:
        - create.shipmentCancellation
  /shipments/{shipmentID}/request-reweigh:
    parameters:
      - description: ID of the shipment
        in: path
        name: shipmentID
        required: true
        format: uuid
        type: string
    post:
      consumes:
        - application/json
      produces:
        - application/json
      responses:
        '200':
          description: Successfully requested a reweigh of the shipment
          schema:
            $ref: '#/definitions/Reweigh'
        '403':
          $ref: '#/responses/PermissionDenied'
        '404':
          $ref: '#/responses/NotFound'
        '409':
          $ref: '#/responses/Conflict'
        '412':
          $ref: '#/responses/PreconditionFailed'
        '422':
          $ref: '#/responses/UnprocessableEntity'
        '500':
          $ref: '#/responses/ServerError'
      tags:
        - shipment
        - reweigh
      description: Requests a shipment reweigh
      operationId: requestShipmentReweigh
      summary: Requests a shipment reweigh
      x-permissions:
        - create.reweighRequest
  /shipments/{shipmentID}/review-shipment-address-update:
    parameters:
      - description: ID of the shipment
        in: path
        name: shipmentID
        required: true
        format: uuid
        type: string
    patch:
      consumes:
        - application/json
      produces:
        - application/json
      parameters:
        - in: header
          name: If-Match
          type: string
          required: true
        - in: body
          name: body
          required: true
          schema:
            properties:
              status:
                type: string
                enum:
                  - REJECTED
                  - APPROVED
              officeRemarks:
                type: string
            required:
              - officeRemarks
              - status
      responses:
        '200':
          description: Successfully requested a shipment address update
          schema:
            $ref: '#/definitions/ShipmentAddressUpdate'
        '403':
          $ref: '#/responses/PermissionDenied'
        '404':
          $ref: '#/responses/NotFound'
        '409':
          $ref: '#/responses/Conflict'
        '412':
          $ref: '#/responses/PreconditionFailed'
        '422':
          $ref: '#/responses/UnprocessableEntity'
        '500':
          $ref: '#/responses/ServerError'
      tags:
        - shipment
      description: >-
        This endpoint is used to approve a address update request. Office
        remarks are required. Approving the address update will update the
        Destination Final Address of the associated service item
      operationId: reviewShipmentAddressUpdate
      summary: Allows TOO to review a shipment address update
  /shipments/{shipmentID}/sit-extensions:
    post:
      summary: Create an approved SIT Duration Update
      description: >-
        TOO can creates an already-approved SIT Duration Update on behalf of a
        customer
      consumes:
        - application/json
      produces:
        - application/json
      operationId: createApprovedSITDurationUpdate
      tags:
        - shipment
        - sitExtension
      parameters:
        - description: ID of the shipment
          in: path
          name: shipmentID
          required: true
          format: uuid
          type: string
        - in: body
          name: body
          schema:
            $ref: '#/definitions/CreateApprovedSITDurationUpdate'
          required: true
        - in: header
          description: >-
            We want the shipment's eTag rather than the SIT Duration Update eTag
            as the SIT Duration Update is always associated with a shipment
          name: If-Match
          type: string
          required: true
      responses:
        '200':
          description: Successfully created a SIT Extension.
          schema:
            $ref: '#/definitions/MTOShipment'
        '400':
          $ref: '#/responses/InvalidRequest'
        '403':
          $ref: '#/responses/PermissionDenied'
        '404':
          $ref: '#/responses/NotFound'
        '422':
          $ref: '#/responses/UnprocessableEntity'
        '500':
          $ref: '#/responses/ServerError'
      x-permissions:
        - create.SITExtension
  /shipments/{shipmentID}/sit-extensions/{sitExtensionID}/approve:
    parameters:
      - description: ID of the shipment
        in: path
        name: shipmentID
        required: true
        format: uuid
        type: string
      - description: ID of the SIT extension
        in: path
        name: sitExtensionID
        required: true
        format: uuid
        type: string
    patch:
      consumes:
        - application/json
      produces:
        - application/json
      parameters:
        - in: body
          name: body
          required: true
          schema:
            $ref: '#/definitions/ApproveSITExtension'
        - in: header
          description: >-
            We want the shipment's eTag rather than the SIT extension eTag as
            the SIT extension is always associated with a shipment
          name: If-Match
          type: string
          required: true
      responses:
        '200':
          description: Successfully approved a SIT extension
          schema:
            $ref: '#/definitions/MTOShipment'
        '403':
          $ref: '#/responses/PermissionDenied'
        '404':
          $ref: '#/responses/NotFound'
        '409':
          $ref: '#/responses/Conflict'
        '412':
          $ref: '#/responses/PreconditionFailed'
        '422':
          $ref: '#/responses/UnprocessableEntity'
        '500':
          $ref: '#/responses/ServerError'
      tags:
        - shipment
        - sitExtension
      description: Approves a SIT extension
      operationId: approveSITExtension
      summary: Approves a SIT extension
      x-permissions:
        - update.SITExtension
  /shipments/{shipmentID}/sit-extensions/{sitExtensionID}/deny:
    parameters:
      - description: ID of the shipment
        in: path
        name: shipmentID
        required: true
        format: uuid
        type: string
      - description: ID of the SIT extension
        in: path
        name: sitExtensionID
        required: true
        format: uuid
        type: string
    patch:
      consumes:
        - application/json
      produces:
        - application/json
      parameters:
        - in: body
          name: body
          required: true
          schema:
            $ref: '#/definitions/DenySITExtension'
        - in: header
          name: If-Match
          type: string
          required: true
      responses:
        '200':
          description: Successfully denied a SIT extension
          schema:
            $ref: '#/definitions/MTOShipment'
        '403':
          $ref: '#/responses/PermissionDenied'
        '404':
          $ref: '#/responses/NotFound'
        '409':
          $ref: '#/responses/Conflict'
        '412':
          $ref: '#/responses/PreconditionFailed'
        '422':
          $ref: '#/responses/UnprocessableEntity'
        '500':
          $ref: '#/responses/ServerError'
      tags:
        - shipment
        - sitExtension
      description: Denies a SIT extension
      operationId: denySITExtension
      summary: Denies a SIT extension
      x-permissions:
        - update.SITExtension
  /shipments/{shipmentID}/sit-service-item/convert-to-customer-expense:
    parameters:
      - description: ID of the shipment
        in: path
        name: shipmentID
        required: true
        format: uuid
        type: string
    patch:
      consumes:
        - application/json
      produces:
        - application/json
      parameters:
        - in: body
          name: body
          required: true
          schema:
            $ref: '#/definitions/UpdateSITServiceItemCustomerExpense'
        - in: header
          name: If-Match
          type: string
          required: true
      responses:
        '200':
          description: Successfully converted to customer expense
          schema:
            $ref: '#/definitions/MTOShipment'
        '403':
          $ref: '#/responses/PermissionDenied'
        '404':
          $ref: '#/responses/NotFound'
        '409':
          $ref: '#/responses/Conflict'
        '412':
          $ref: '#/responses/PreconditionFailed'
        '422':
          $ref: '#/responses/UnprocessableEntity'
        '500':
          $ref: '#/responses/ServerError'
      tags:
        - shipment
        - mtoServiceItem
      description: Converts a SIT to customer expense
      operationId: updateSITServiceItemCustomerExpense
      summary: Converts a SIT to customer expense
      x-permissions:
        - update.MTOServiceItem
  /shipments/{shipmentID}/ppm-documents:
    parameters:
      - description: ID of the shipment
        in: path
        name: shipmentID
        required: true
        format: uuid
        type: string
    get:
      summary: Gets all the PPM documents for a PPM shipment
      description: >
        Retrieves all of the documents and associated uploads for each ppm
        document type connected to a PPM shipment. This

        excludes any deleted PPM documents.
      operationId: getPPMDocuments
      tags:
        - ppm
      consumes:
        - application/json
      produces:
        - application/json
      responses:
        '200':
          description: >-
            All PPM documents and associated uploads for the specified PPM
            shipment.
          schema:
            $ref: '#/definitions/PPMDocuments'
        '401':
          $ref: '#/responses/PermissionDenied'
        '403':
          $ref: '#/responses/PermissionDenied'
        '422':
          $ref: '#/responses/UnprocessableEntity'
        '500':
          $ref: '#/responses/ServerError'
  /ppm-shipments/{ppmShipmentId}/weight-ticket/{weightTicketId}:
    parameters:
      - $ref: '#/parameters/ppmShipmentId'
      - $ref: '#/parameters/weightTicketId'
    patch:
      summary: Updates a weight ticket document
      description: >
        Updates a PPM shipment's weight ticket document with new information.
        Only some of the weight ticket document's

        fields are editable because some have to be set by the customer, e.g.
        vehicle description.
      operationId: updateWeightTicket
      tags:
        - ppm
      consumes:
        - application/json
      produces:
        - application/json
      parameters:
        - $ref: '#/parameters/ifMatch'
        - in: body
          name: updateWeightTicketPayload
          required: true
          schema:
            $ref: '#/definitions/UpdateWeightTicket'
      responses:
        '200':
          description: returns an updated weight ticket object
          schema:
            $ref: '#/definitions/WeightTicket'
        '400':
          $ref: '#/responses/InvalidRequest'
        '401':
          $ref: '#/responses/PermissionDenied'
        '403':
          $ref: '#/responses/PermissionDenied'
        '404':
          $ref: '#/responses/NotFound'
        '412':
          $ref: '#/responses/PreconditionFailed'
        '422':
          $ref: '#/responses/UnprocessableEntity'
        '500':
          $ref: '#/responses/ServerError'
  /ppm-shipments/{ppmShipmentId}/moving-expenses/{movingExpenseId}:
    parameters:
      - $ref: '#/parameters/ppmShipmentId'
      - $ref: '#/parameters/movingExpenseId'
    patch:
      summary: Updates the moving expense
      description: >
        Updates a PPM shipment's moving expense with new information. Only some
        of the moving expense's fields are

        editable because some have to be set by the customer, e.g. the
        description and the moving expense type.
      operationId: updateMovingExpense
      tags:
        - ppm
      consumes:
        - application/json
      produces:
        - application/json
      parameters:
        - $ref: '#/parameters/ifMatch'
        - in: body
          name: updateMovingExpense
          required: true
          schema:
            $ref: '#/definitions/UpdateMovingExpense'
      responses:
        '200':
          description: returns an updated moving expense object
          schema:
            $ref: '#/definitions/MovingExpense'
        '400':
          $ref: '#/responses/InvalidRequest'
        '401':
          $ref: '#/responses/PermissionDenied'
        '403':
          $ref: '#/responses/PermissionDenied'
        '404':
          $ref: '#/responses/NotFound'
        '412':
          $ref: '#/responses/PreconditionFailed'
        '422':
          $ref: '#/responses/UnprocessableEntity'
        '500':
          $ref: '#/responses/ServerError'
  /ppm-shipments/{ppmShipmentId}/pro-gear-weight-tickets/{proGearWeightTicketId}:
    parameters:
      - $ref: '#/parameters/ppmShipmentId'
      - $ref: '#/parameters/proGearWeightTicketId'
    patch:
      summary: Updates a pro-gear weight ticket
      description: >
        Updates a PPM shipment's pro-gear weight ticket with new information.
        Only some of the fields are editable

        because some have to be set by the customer, e.g. the description.
      operationId: updateProGearWeightTicket
      tags:
        - ppm
      consumes:
        - application/json
      produces:
        - application/json
      parameters:
        - $ref: '#/parameters/ifMatch'
        - in: body
          name: updateProGearWeightTicket
          required: true
          schema:
            $ref: '#/definitions/UpdateProGearWeightTicket'
      responses:
        '200':
          description: returns an updated pro-gear weight ticket object
          schema:
            $ref: '#/definitions/ProGearWeightTicket'
        '400':
          $ref: '#/responses/InvalidRequest'
        '401':
          $ref: '#/responses/PermissionDenied'
        '403':
          $ref: '#/responses/PermissionDenied'
        '404':
          $ref: '#/responses/NotFound'
        '412':
          $ref: '#/responses/PreconditionFailed'
        '422':
          $ref: '#/responses/UnprocessableEntity'
        '500':
          $ref: '#/responses/ServerError'
  /ppm-shipments/{ppmShipmentId}/aoa-packet:
    parameters:
      - description: the id for the ppmshipment with aoa to be downloaded
        in: path
        name: ppmShipmentId
        required: true
        type: string
    get:
      summary: Downloads AOA Packet form PPMShipment as a PDF
      description: >
        ### Functionality

        This endpoint downloads all uploaded move order documentation combined
        with the Shipment Summary Worksheet into a single PDF.

        ### Errors

        * The PPMShipment must have requested an AOA.

        * The PPMShipment AOA Request must have been approved.
      operationId: showAOAPacket
      tags:
        - ppm
      produces:
        - application/pdf
      responses:
        '200':
          headers:
            Content-Disposition:
              type: string
              description: File name to download
          description: AOA PDF
          schema:
            format: binary
            type: file
        '400':
          $ref: '#/responses/InvalidRequest'
        '403':
          $ref: '#/responses/PermissionDenied'
        '404':
          $ref: '#/responses/NotFound'
        '422':
          $ref: '#/responses/UnprocessableEntity'
        '500':
          $ref: '#/responses/ServerError'
  /ppm-shipments/{ppmShipmentId}/finish-document-review:
    parameters:
      - $ref: '#/parameters/ppmShipmentId'
    patch:
      summary: Updates a PPM shipment's status after document review
      description: >
        Updates a PPM shipment's status once documents have been reviewed.
        Status is updated depending on whether any documents have been rejected.
      operationId: finishDocumentReview
      tags:
        - ppm
      consumes:
        - application/json
      produces:
        - application/json
      parameters:
        - in: header
          name: If-Match
          type: string
          required: true
      responses:
        '200':
          description: Successfully finished document review
          schema:
            $ref: '#/definitions/PPMShipment'
        '400':
          $ref: '#/responses/InvalidRequest'
        '401':
          $ref: '#/responses/PermissionDenied'
        '403':
          $ref: '#/responses/PermissionDenied'
        '404':
          $ref: '#/responses/NotFound'
        '409':
          $ref: '#/responses/Conflict'
        '412':
          $ref: '#/responses/PreconditionFailed'
        '422':
          $ref: '#/responses/UnprocessableEntity'
        '500':
          $ref: '#/responses/ServerError'
      x-permissions:
        - update.shipment
  /ppm-shipments/{ppmShipmentId}/closeout:
    parameters:
      - $ref: '#/parameters/ppmShipmentId'
    get:
      summary: Get the closeout calcuations for the specified PPM shipment
      description: |
        Retrieves the closeout calculations for the specified PPM shipment.
      operationId: getPPMCloseout
      tags:
        - ppm
      produces:
        - application/json
      responses:
        '200':
          description: Returns closeout for the specified PPM shipment.
          schema:
            $ref: '#/definitions/PPMCloseout'
        '400':
          $ref: '#/responses/InvalidRequest'
        '403':
          $ref: '#/responses/PermissionDenied'
        '404':
          $ref: '#/responses/NotFound'
        '422':
          $ref: '#/responses/UnprocessableEntity'
        '500':
          $ref: '#/responses/ServerError'
  /ppm-shipments/{ppmShipmentId}/actual-weight:
    parameters:
      - $ref: '#/parameters/ppmShipmentId'
    get:
      summary: Get the actual weight for a PPM shipment
      description: |
        Retrieves the actual weight for the specified PPM shipment.
      operationId: getPPMActualWeight
      tags:
        - ppm
      produces:
        - application/json
      responses:
        '200':
          description: Returns actual weight for the specified PPM shipment.
          schema:
            $ref: '#/definitions/PPMActualWeight'
        '400':
          $ref: '#/responses/InvalidRequest'
        '403':
          $ref: '#/responses/PermissionDenied'
        '404':
          $ref: '#/responses/NotFound'
        '422':
          $ref: '#/responses/UnprocessableEntity'
        '500':
          $ref: '#/responses/ServerError'
  /ppm-shipments/{ppmShipmentId}/payment-packet:
    get:
      summary: Returns PPM payment packet
      description: >-
        Generates a PDF containing all user uploaded documentations for PPM.
        Contains SSW form, orders, weight and expense documentations.
      operationId: showPaymentPacket
      tags:
        - ppm
      parameters:
        - in: path
          name: ppmShipmentId
          type: string
          format: uuid
          required: true
          description: UUID of the ppmShipment
      produces:
        - application/pdf
      responses:
        '200':
          headers:
            Content-Disposition:
              type: string
              description: File name to download
          description: PPM Payment Packet PDF
          schema:
            format: binary
            type: file
        '400':
          description: invalid request
        '401':
          description: request requires user authentication
        '403':
          description: user is not authorized
        '404':
          description: ppm not found
        '500':
          description: internal server error
  /move_task_orders/{moveTaskOrderID}/mto_shipments/{shipmentID}/mto-agents:
    parameters:
      - description: ID of move task order
        in: path
        name: moveTaskOrderID
        required: true
        format: uuid
        type: string
      - description: ID of the shipment
        in: path
        name: shipmentID
        required: true
        format: uuid
        type: string
    get:
      produces:
        - application/json
      parameters: []
      responses:
        '200':
          description: Successfully retrieved all agents for a move task order
          schema:
            $ref: '#/definitions/MTOAgents'
        '404':
          $ref: '#/responses/NotFound'
        '422':
          $ref: '#/responses/UnprocessableEntity'
        '500':
          $ref: '#/responses/ServerError'
      tags:
        - mtoAgent
      description: Fetches a list of agents associated with a move task order.
      operationId: fetchMTOAgentList
      summary: Fetch move task order agents.
  /move-task-orders/{moveTaskOrderID}/service-items/{mtoServiceItemID}:
    parameters:
      - description: ID of move to use
        in: path
        name: moveTaskOrderID
        required: true
        type: string
      - description: ID of line item to use
        in: path
        name: mtoServiceItemID
        required: true
        type: string
    get:
      produces:
        - application/json
      parameters: []
      responses:
        '200':
          description: Successfully retrieved a line item for a move task order by ID
          schema:
            $ref: '#/definitions/MTOServiceItemSingle'
        '400':
          $ref: '#/responses/InvalidRequest'
        '401':
          $ref: '#/responses/PermissionDenied'
        '403':
          $ref: '#/responses/PermissionDenied'
        '404':
          $ref: '#/responses/NotFound'
        '500':
          $ref: '#/responses/ServerError'
      tags:
        - mtoServiceItem
      description: Gets a line item by ID for a move by ID
      operationId: getMTOServiceItem
      summary: Gets a line item by ID for a move by ID
  /move-task-orders/{moveTaskOrderID}/service-items/{mtoServiceItemID}/status:
    parameters:
      - description: ID of move to use
        in: path
        name: moveTaskOrderID
        required: true
        type: string
      - description: ID of line item to use
        in: path
        name: mtoServiceItemID
        required: true
        type: string
    patch:
      consumes:
        - application/json
      produces:
        - application/json
      parameters:
        - in: body
          name: body
          required: true
          schema:
            $ref: '#/definitions/PatchMTOServiceItemStatusPayload'
        - in: header
          name: If-Match
          type: string
          required: true
      responses:
        '200':
          description: >-
            Successfully updated status for a line item for a move task order by
            ID
          schema:
            $ref: '#/definitions/MTOServiceItem'
        '400':
          $ref: '#/responses/InvalidRequest'
        '401':
          $ref: '#/responses/PermissionDenied'
        '403':
          $ref: '#/responses/PermissionDenied'
        '404':
          $ref: '#/responses/NotFound'
        '412':
          $ref: '#/responses/PreconditionFailed'
        '422':
          $ref: '#/responses/UnprocessableEntity'
        '500':
          $ref: '#/responses/ServerError'
      tags:
        - mtoServiceItem
      description: Changes the status of a line item for a move by ID
      operationId: updateMTOServiceItemStatus
      summary: Change the status of a line item for a move by ID
      x-permissions:
        - update.MTOServiceItem
  /service-item/{mtoServiceItemID}/entry-date-update:
    parameters:
      - description: ID of the service item
        in: path
        name: mtoServiceItemID
        required: true
        type: string
    patch:
      consumes:
        - application/json
      produces:
        - application/json
      parameters:
        - in: body
          name: body
          required: true
          schema:
            $ref: '#/definitions/ServiceItemSitEntryDate'
      responses:
        '200':
          description: Successfully updated SIT entry date
          schema:
            $ref: '#/definitions/MTOServiceItemSingle'
        '400':
          $ref: '#/responses/InvalidRequest'
        '401':
          $ref: '#/responses/PermissionDenied'
        '403':
          $ref: '#/responses/PermissionDenied'
        '404':
          $ref: '#/responses/NotFound'
        '412':
          $ref: '#/responses/PreconditionFailed'
        '422':
          $ref: '#/responses/UnprocessableEntity'
        '500':
          $ref: '#/responses/ServerError'
      tags:
        - mtoServiceItem
      description: >-
        Locates the service item in the database and updates the SIT entry date
        for the selected service item and returns the service item
      operationId: updateServiceItemSitEntryDate
      summary: Updates a service item's SIT entry date by ID
  /move-task-orders/{moveTaskOrderID}/status:
    patch:
      consumes:
        - application/json
      produces:
        - application/json
      parameters:
        - description: ID of move to use
          in: path
          name: moveTaskOrderID
          required: true
          type: string
        - in: header
          name: If-Match
          type: string
          required: true
        - in: body
          name: serviceItemCodes
          schema:
            $ref: '#/definitions/MTOApprovalServiceItemCodes'
          required: true
      responses:
        '200':
          description: Successfully updated move task order status
          schema:
            $ref: '#/definitions/Move'
        '400':
          $ref: '#/responses/InvalidRequest'
        '401':
          $ref: '#/responses/PermissionDenied'
        '403':
          $ref: '#/responses/PermissionDenied'
        '404':
          $ref: '#/responses/NotFound'
        '409':
          $ref: '#/responses/Conflict'
        '412':
          $ref: '#/responses/PreconditionFailed'
        '422':
          $ref: '#/responses/UnprocessableEntity'
        '500':
          $ref: '#/responses/ServerError'
      tags:
        - moveTaskOrder
      description: Changes move task order status to make it available to prime
      operationId: updateMoveTaskOrderStatus
      summary: Change the status of a move task order to make it available to prime
      x-permissions:
        - update.move
        - create.serviceItem
  /move-task-orders/{moveTaskOrderID}/status/service-counseling-completed:
    patch:
      consumes:
        - application/json
      produces:
        - application/json
      parameters:
        - description: ID of move to use
          in: path
          name: moveTaskOrderID
          required: true
          type: string
        - in: header
          name: If-Match
          type: string
          required: true
      responses:
        '200':
          description: Successfully updated move task order status
          schema:
            $ref: '#/definitions/Move'
        '400':
          $ref: '#/responses/InvalidRequest'
        '401':
          $ref: '#/responses/PermissionDenied'
        '403':
          $ref: '#/responses/PermissionDenied'
        '404':
          $ref: '#/responses/NotFound'
        '409':
          $ref: '#/responses/Conflict'
        '412':
          $ref: '#/responses/PreconditionFailed'
        '422':
          $ref: '#/responses/UnprocessableEntity'
        '500':
          $ref: '#/responses/ServerError'
      tags:
        - moveTaskOrder
      description: Changes move (move task order) status to service counseling completed
      operationId: updateMTOStatusServiceCounselingCompleted
      summary: Changes move (move task order) status to service counseling completed
  /move-task-orders/{moveTaskOrderID}/payment-service-items/{paymentServiceItemID}/status:
    parameters:
      - description: ID of move to use
        in: path
        name: moveTaskOrderID
        required: true
        type: string
      - description: ID of payment service item to use
        in: path
        name: paymentServiceItemID
        required: true
        type: string
    patch:
      consumes:
        - application/json
      produces:
        - application/json
      parameters:
        - in: body
          name: body
          required: true
          schema:
            $ref: '#/definitions/PaymentServiceItem'
        - in: header
          name: If-Match
          type: string
          required: true
      responses:
        '200':
          description: >-
            Successfully updated status for a line item for a move task order by
            ID
          schema:
            $ref: '#/definitions/PaymentServiceItem'
        '400':
          $ref: '#/responses/InvalidRequest'
        '401':
          $ref: '#/responses/PermissionDenied'
        '403':
          $ref: '#/responses/PermissionDenied'
        '404':
          $ref: '#/responses/NotFound'
        '412':
          $ref: '#/responses/PreconditionFailed'
        '422':
          $ref: '#/responses/UnprocessableEntity'
        '500':
          $ref: '#/responses/ServerError'
      tags:
        - paymentServiceItem
      description: Changes the status of a line item for a move by ID
      operationId: updatePaymentServiceItemStatus
      summary: Change the status of a payment service item for a move by ID
      x-permissions:
        - update.paymentServiceItemStatus
  /move-task-orders/{moveTaskOrderID}/billable-weights-reviewed-at:
    patch:
      consumes:
        - application/json
      produces:
        - application/json
      parameters:
        - description: ID of move to use
          in: path
          name: moveTaskOrderID
          required: true
          type: string
        - in: header
          name: If-Match
          type: string
          required: true
      responses:
        '200':
          description: Successfully updated move task order billableWeightsReviewedAt field
          schema:
            $ref: '#/definitions/Move'
        '400':
          $ref: '#/responses/InvalidRequest'
        '401':
          $ref: '#/responses/PermissionDenied'
        '403':
          $ref: '#/responses/PermissionDenied'
        '404':
          $ref: '#/responses/NotFound'
        '409':
          $ref: '#/responses/Conflict'
        '412':
          $ref: '#/responses/PreconditionFailed'
        '422':
          $ref: '#/responses/UnprocessableEntity'
        '500':
          $ref: '#/responses/ServerError'
      tags:
        - moveTaskOrder
      description: >-
        Changes move (move task order) billableWeightsReviewedAt field to a
        timestamp
      operationId: updateMTOReviewedBillableWeightsAt
  /move-task-orders/{moveTaskOrderID}/tio-remarks:
    patch:
      consumes:
        - application/json
      produces:
        - application/json
      parameters:
        - description: ID of move to use
          in: path
          name: moveTaskOrderID
          required: true
          type: string
        - in: header
          name: If-Match
          type: string
          required: true
        - in: body
          name: body
          required: true
          schema:
            $ref: '#/definitions/Move'
      responses:
        '200':
          description: Successfully updated move task order tioRemarks field
          schema:
            $ref: '#/definitions/Move'
        '400':
          $ref: '#/responses/InvalidRequest'
        '401':
          $ref: '#/responses/PermissionDenied'
        '403':
          $ref: '#/responses/PermissionDenied'
        '404':
          $ref: '#/responses/NotFound'
        '409':
          $ref: '#/responses/Conflict'
        '412':
          $ref: '#/responses/PreconditionFailed'
        '422':
          $ref: '#/responses/UnprocessableEntity'
        '500':
          $ref: '#/responses/ServerError'
      tags:
        - moveTaskOrder
      description: >-
        Changes move (move task order) billableWeightsReviewedAt field to a
        timestamp
      operationId: updateMoveTIORemarks
  /move-task-orders/{moveTaskOrderID}/entitlements:
    parameters:
      - description: ID of move to use
        in: path
        name: moveTaskOrderID
        required: true
        type: string
    get:
      produces:
        - application/json
      parameters: []
      tags:
        - moveTaskOrder
      responses:
        '200':
          description: Successfully retrieved entitlements
          schema:
            $ref: '#/definitions/Entitlements'
        '400':
          $ref: '#/responses/InvalidRequest'
        '401':
          $ref: '#/responses/PermissionDenied'
        '403':
          $ref: '#/responses/PermissionDenied'
        '404':
          $ref: '#/responses/NotFound'
        '500':
          $ref: '#/responses/ServerError'
      description: Gets entitlements
      operationId: getEntitlements
      summary: Gets entitlements for a move by ID
  /payment-requests/{paymentRequestID}:
    parameters:
      - description: UUID of payment request
        format: uuid
        in: path
        name: paymentRequestID
        required: true
        type: string
    get:
      produces:
        - application/json
      parameters: []
      responses:
        '200':
          description: fetched instance of payment request
          schema:
            $ref: '#/definitions/PaymentRequest'
        '400':
          $ref: '#/responses/InvalidRequest'
        '401':
          $ref: '#/responses/PermissionDenied'
        '403':
          $ref: '#/responses/PermissionDenied'
        '404':
          $ref: '#/responses/NotFound'
        '500':
          $ref: '#/responses/ServerError'
      tags:
        - paymentRequests
      description: Fetches an instance of a payment request by id
      operationId: getPaymentRequest
      summary: Fetches a payment request by id
      x-permissions:
        - read.paymentRequest
  /moves/{locator}/closeout-office:
    parameters:
      - description: >-
          move code to identify a move to update the PPM shipment's closeout
          office for Army and Air Force service members
        format: string
        in: path
        name: locator
        required: true
        type: string
    patch:
      description: >-
        Sets the transportation office closeout location for where the Move's
        PPM Shipment documentation will be reviewed by
      tags:
        - move
      operationId: updateCloseoutOffice
      x-permissions:
        - update.closeoutOffice
      summary: Updates a Move's PPM closeout office for Army and Air Force customers
      produces:
        - application/json
      consumes:
        - application/json
      parameters:
        - in: body
          name: body
          schema:
            properties:
              closeoutOfficeId:
                type: string
                format: uuid
            required:
              - closeoutOfficeId
        - in: header
          name: If-Match
          type: string
          required: true
      responses:
        '200':
          description: Successfully set the closeout office for the move
          schema:
            $ref: '#/definitions/Move'
        '400':
          $ref: '#/responses/InvalidRequest'
        '401':
          $ref: '#/responses/PermissionDenied'
        '403':
          $ref: '#/responses/PermissionDenied'
        '404':
          $ref: '#/responses/NotFound'
        '412':
          $ref: '#/responses/PreconditionFailed'
        '422':
          $ref: '#/responses/UnprocessableEntity'
        '500':
          $ref: '#/responses/ServerError'
  /moves/{locator}/customer-support-remarks:
    parameters:
      - description: move code to identify a move for customer support remarks
        format: string
        in: path
        name: locator
        required: true
        type: string
    post:
      produces:
        - application/json
      consumes:
        - application/json
      parameters:
        - in: body
          name: body
          schema:
            $ref: '#/definitions/CreateCustomerSupportRemark'
      responses:
        '200':
          description: Successfully created customer support remark
          schema:
            $ref: '#/definitions/CustomerSupportRemark'
        '400':
          $ref: '#/responses/InvalidRequest'
        '404':
          $ref: '#/responses/NotFound'
        '422':
          $ref: '#/responses/UnprocessableEntity'
        '500':
          $ref: '#/responses/ServerError'
      tags:
        - customerSupportRemarks
      description: Creates a customer support remark for a move
      operationId: createCustomerSupportRemarkForMove
      summary: Creates a customer support remark for a move
    get:
      produces:
        - application/json
      parameters: []
      responses:
        '200':
          description: Successfully retrieved all line items for a move task order
          schema:
            $ref: '#/definitions/CustomerSupportRemarks'
        '403':
          $ref: '#/responses/PermissionDenied'
        '404':
          $ref: '#/responses/NotFound'
        '422':
          $ref: '#/responses/UnprocessableEntity'
        '500':
          $ref: '#/responses/ServerError'
      tags:
        - customerSupportRemarks
      description: Fetches customer support remarks for a move
      operationId: getCustomerSupportRemarksForMove
      summary: Fetches customer support remarks using the move code (locator).
  /customer-support-remarks/{customerSupportRemarkID}:
    parameters:
      - in: path
        description: the customer support remark ID to be modified
        name: customerSupportRemarkID
        required: true
        type: string
        format: uuid
    patch:
      tags:
        - customerSupportRemarks
      description: Updates a customer support remark for a move
      operationId: updateCustomerSupportRemarkForMove
      summary: Updates a customer support remark for a move
      consumes:
        - application/json
      produces:
        - application/json
      parameters:
        - in: body
          name: body
          required: true
          schema:
            $ref: '#/definitions/UpdateCustomerSupportRemarkPayload'
      responses:
        '200':
          description: Successfully updated customer support remark
          schema:
            $ref: '#/definitions/CustomerSupportRemark'
        '400':
          $ref: '#/responses/InvalidRequest'
        '403':
          $ref: '#/responses/PermissionDenied'
        '404':
          $ref: '#/responses/NotFound'
        '422':
          $ref: '#/responses/UnprocessableEntity'
        '500':
          $ref: '#/responses/ServerError'
    delete:
      summary: Soft deletes a customer support remark by ID
      description: Soft deletes a customer support remark by ID
      operationId: deleteCustomerSupportRemark
      tags:
        - customerSupportRemarks
      produces:
        - application/json
      responses:
        '204':
          description: Successfully soft deleted the shipment
        '400':
          $ref: '#/responses/InvalidRequest'
        '403':
          $ref: '#/responses/PermissionDenied'
        '404':
          $ref: '#/responses/NotFound'
        '409':
          $ref: '#/responses/Conflict'
        '422':
          $ref: '#/responses/UnprocessableEntity'
        '500':
          $ref: '#/responses/ServerError'
  /moves/{locator}/evaluation-reports:
    parameters:
      - in: path
        name: locator
        required: true
        type: string
    post:
      produces:
        - application/json
      consumes:
        - application/json
      parameters:
        - in: body
          name: body
          schema:
            $ref: '#/definitions/CreateEvaluationReport'
      responses:
        '200':
          description: Successfully created evaluation report
          schema:
            $ref: '#/definitions/EvaluationReport'
        '400':
          $ref: '#/responses/InvalidRequest'
        '404':
          $ref: '#/responses/NotFound'
        '422':
          $ref: '#/responses/UnprocessableEntity'
        '500':
          $ref: '#/responses/ServerError'
      x-permissions:
        - create.evaluationReport
      tags:
        - evaluationReports
      description: Creates an evaluation report
      operationId: createEvaluationReport
      summary: Creates an evaluation report
  /evaluation-reports/{reportID}/download:
    parameters:
      - in: path
        description: the evaluation report ID to be downloaded
        name: reportID
        required: true
        type: string
        format: uuid
    get:
      summary: Downloads an evaluation report as a PDF
      description: Downloads an evaluation report as a PDF
      operationId: downloadEvaluationReport
      tags:
        - evaluationReports
      produces:
        - application/pdf
      responses:
        '200':
          headers:
            Content-Disposition:
              type: string
              description: File name to download
          description: Evaluation report PDF
          schema:
            format: binary
            type: file
        '403':
          $ref: '#/responses/PermissionDenied'
        '404':
          $ref: '#/responses/NotFound'
        '500':
          $ref: '#/responses/ServerError'
  /evaluation-reports/{reportID}:
    parameters:
      - in: path
        description: the evaluation report ID to be modified
        name: reportID
        required: true
        type: string
        format: uuid
    get:
      summary: Gets an evaluation report by ID
      description: Gets an evaluation report by ID
      operationId: getEvaluationReport
      tags:
        - evaluationReports
      produces:
        - application/json
      responses:
        '200':
          description: Successfully got the report
          schema:
            $ref: '#/definitions/EvaluationReport'
        '400':
          $ref: '#/responses/InvalidRequest'
        '403':
          $ref: '#/responses/PermissionDenied'
        '404':
          $ref: '#/responses/NotFound'
        '500':
          $ref: '#/responses/ServerError'
    delete:
      summary: Deletes an evaluation report by ID
      description: Deletes an evaluation report by ID
      operationId: deleteEvaluationReport
      x-permissions:
        - delete.evaluationReport
      tags:
        - evaluationReports
      produces:
        - application/json
      responses:
        '204':
          description: Successfully deleted the report
        '400':
          $ref: '#/responses/InvalidRequest'
        '403':
          $ref: '#/responses/PermissionDenied'
        '404':
          $ref: '#/responses/NotFound'
        '409':
          $ref: '#/responses/Conflict'
        '422':
          $ref: '#/responses/UnprocessableEntity'
        '500':
          $ref: '#/responses/ServerError'
    put:
      summary: Saves an evaluation report as a draft
      description: Saves an evaluation report as a draft
      operationId: saveEvaluationReport
      x-permissions:
        - update.evaluationReport
      tags:
        - evaluationReports
      produces:
        - application/json
      consumes:
        - application/json
      parameters:
        - in: body
          name: body
          schema:
            $ref: '#/definitions/EvaluationReport'
        - in: header
          name: If-Match
          type: string
          required: true
          description: >
            Optimistic locking is implemented via the `If-Match` header. If the
            ETag header does not match the value of the resource on the server,
            the server rejects the change with a `412 Precondition Failed`
            error.
      responses:
        '204':
          description: Successfully saved the report
        '400':
          $ref: '#/responses/InvalidRequest'
        '403':
          $ref: '#/responses/PermissionDenied'
        '404':
          $ref: '#/responses/NotFound'
        '409':
          $ref: '#/responses/Conflict'
        '412':
          $ref: '#/responses/PreconditionFailed'
        '422':
          $ref: '#/responses/UnprocessableEntity'
        '500':
          $ref: '#/responses/ServerError'
  /evaluation-reports/{reportID}/submit:
    parameters:
      - in: path
        description: the evaluation report ID to be modified
        name: reportID
        required: true
        type: string
        format: uuid
    post:
      summary: Submits an evaluation report
      description: Submits an evaluation report
      operationId: submitEvaluationReport
      tags:
        - evaluationReports
      produces:
        - application/json
      parameters:
        - in: header
          name: If-Match
          type: string
          required: true
          description: >
            Optimistic locking is implemented via the `If-Match` header. If the
            ETag header does not match the value of the resource on the server,
            the server rejects the change with a `412 Precondition Failed`
            error.
      responses:
        '204':
          description: Successfully submitted an evaluation report with the provided ID
        '403':
          $ref: '#/responses/PermissionDenied'
        '404':
          $ref: '#/responses/NotFound'
        '412':
          $ref: '#/responses/PreconditionFailed'
        '422':
          $ref: '#/responses/UnprocessableEntity'
        '500':
          $ref: '#/responses/ServerError'
      x-permissions:
        - update.evaluationReport
  /pws-violations:
    get:
      summary: Fetch the possible PWS violations for an evaluation report
      description: Fetch the possible PWS violations for an evaluation report
      operationId: getPWSViolations
      tags:
        - pwsViolations
      produces:
        - application/json
      responses:
        '200':
          description: Successfully retrieved the PWS violations
          schema:
            $ref: '#/definitions/PWSViolations'
        '400':
          $ref: '#/responses/InvalidRequest'
        '403':
          $ref: '#/responses/PermissionDenied'
        '404':
          $ref: '#/responses/NotFound'
        '500':
          $ref: '#/responses/ServerError'
  /report-violations/{reportID}:
    parameters:
      - in: path
        description: the evaluation report ID that has associated violations
        name: reportID
        required: true
        type: string
        format: uuid
    get:
      summary: Fetch the report violations for an evaluation report
      description: Fetch the report violations for an evaluation report
      operationId: getReportViolationsByReportID
      tags:
        - reportViolations
      produces:
        - application/json
      responses:
        '200':
          description: Successfully retrieved the report violations
          schema:
            $ref: '#/definitions/ReportViolations'
        '400':
          $ref: '#/responses/InvalidRequest'
        '403':
          $ref: '#/responses/PermissionDenied'
        '404':
          $ref: '#/responses/NotFound'
        '500':
          $ref: '#/responses/ServerError'
    post:
      summary: Associate violations with an evaluation report
      description: >-
        Associate violations with an evaluation report. This will overwrite any
        existing report-violations associations for the report and replace them
        with the newly provided ones.  An empty array will remove all violation
        associations for a given report.
      operationId: associateReportViolations
      tags:
        - reportViolations
      produces:
        - application/json
      consumes:
        - application/json
      parameters:
        - in: body
          name: body
          schema:
            $ref: '#/definitions/AssociateReportViolations'
      responses:
        '204':
          description: Successfully saved the report violations
        '400':
          $ref: '#/responses/InvalidRequest'
        '403':
          $ref: '#/responses/PermissionDenied'
        '404':
          $ref: '#/responses/NotFound'
        '409':
          $ref: '#/responses/Conflict'
        '422':
          $ref: '#/responses/UnprocessableEntity'
        '500':
          $ref: '#/responses/ServerError'
      x-permissions:
        - create.reportViolation
  /moves/{locator}/payment-requests:
    parameters:
      - description: move code to identify a move for payment requests
        format: string
        in: path
        name: locator
        required: true
        type: string
    get:
      produces:
        - application/json
      parameters: []
      responses:
        '200':
          description: Successfully retrieved all line items for a move task order
          schema:
            $ref: '#/definitions/PaymentRequests'
        '403':
          $ref: '#/responses/PermissionDenied'
        '404':
          $ref: '#/responses/NotFound'
        '422':
          $ref: '#/responses/UnprocessableEntity'
        '500':
          $ref: '#/responses/ServerError'
      tags:
        - paymentRequests
      description: Fetches payment requests for a move
      operationId: getPaymentRequestsForMove
      summary: Fetches payment requests using the move code (locator).
      x-permissions:
        - read.paymentRequest
  /moves/{moveID}/financial-review-flag:
    parameters:
      - description: ID of move to flag
        in: path
        name: moveID
        required: true
        type: string
        format: uuid
    post:
      summary: Flags a move for financial office review
      description: >-
        This sets a flag which indicates that the move should be reviewed by a
        fincancial office. For example, if the origin or destination address of
        a shipment is far from the duty location and may incur excess costs to
        the customer.
      operationId: setFinancialReviewFlag
      tags:
        - move
      consumes:
        - application/json
      produces:
        - application/json
      parameters:
        - in: header
          name: If-Match
          type: string
        - in: body
          name: body
          schema:
            required:
              - flagForReview
            properties:
              remarks:
                description: >-
                  explanation of why the move is being flagged for financial
                  review
                example: this address is way too far away
                type: string
                x-nullable: true
              flagForReview:
                description: >-
                  boolean value representing whether we should flag a move for
                  financial review
                example: false
                type: boolean
      responses:
        '200':
          description: updated Move
          schema:
            $ref: '#/definitions/Move'
        '403':
          $ref: '#/responses/PermissionDenied'
        '404':
          $ref: '#/responses/NotFound'
        '412':
          $ref: '#/responses/PreconditionFailed'
        '422':
          $ref: '#/responses/UnprocessableEntity'
        '500':
          $ref: '#/responses/ServerError'
      x-permissions:
        - update.financialReviewFlag
  /payment-requests/{paymentRequestID}/shipments-payment-sit-balance:
    parameters:
      - description: >-
          payment request ID of the payment request with SIT service items being
          reviewed
        name: paymentRequestID
        type: string
        format: uuid
        in: path
        required: true
    get:
      produces:
        - application/json
      parameters: []
      responses:
        '200':
          description: >-
            Successfully retrieved shipments and their SIT days balance from all
            payment requests on the move
          schema:
            $ref: '#/definitions/ShipmentsPaymentSITBalance'
        '403':
          $ref: '#/responses/PermissionDenied'
        '404':
          $ref: '#/responses/NotFound'
        '422':
          $ref: '#/responses/UnprocessableEntity'
        '500':
          $ref: '#/responses/ServerError'
      tags:
        - paymentRequests
      description: >-
        Returns all shipment payment request SIT usage to support partial SIT
        invoicing
      operationId: getShipmentsPaymentSITBalance
      summary: >-
        Returns all shipment payment request SIT usage to support partial SIT
        invoicing
      x-permissions:
        - read.shipmentsPaymentSITBalance
  /payment-requests/{paymentRequestID}/status:
    patch:
      consumes:
        - application/json
      produces:
        - application/json
      parameters:
        - description: UUID of payment request
          format: uuid
          in: path
          name: paymentRequestID
          required: true
          type: string
        - in: body
          name: body
          required: true
          schema:
            $ref: '#/definitions/UpdatePaymentRequestStatusPayload'
        - in: header
          name: If-Match
          type: string
          required: true
      responses:
        '200':
          description: updated payment request
          schema:
            $ref: '#/definitions/PaymentRequest'
        '400':
          $ref: '#/responses/InvalidRequest'
        '401':
          $ref: '#/responses/PermissionDenied'
        '403':
          $ref: '#/responses/PermissionDenied'
        '404':
          $ref: '#/responses/NotFound'
        '412':
          $ref: '#/responses/PreconditionFailed'
        '422':
          $ref: '#/responses/UnprocessableEntity'
        '500':
          $ref: '#/responses/ServerError'
      tags:
        - paymentRequests
      description: Updates status of a payment request by id
      operationId: updatePaymentRequestStatus
      summary: Updates status of a payment request by id
      x-permissions:
        - update.paymentRequest
  /documents/{documentId}:
    get:
      summary: Returns a document
      description: Returns a document and its uploads
      operationId: getDocument
      tags:
        - ghcDocuments
      parameters:
        - in: path
          name: documentId
          type: string
          format: uuid
          required: true
          description: UUID of the document to return
      responses:
        '200':
          description: the requested document
          schema:
            $ref: '#/definitions/Document'
        '400':
          $ref: '#/responses/InvalidRequest'
        '401':
          $ref: '#/responses/PermissionDenied'
        '403':
          $ref: '#/responses/PermissionDenied'
        '404':
          $ref: '#/responses/NotFound'
        '412':
          $ref: '#/responses/PreconditionFailed'
        '422':
          $ref: '#/responses/UnprocessableEntity'
        '500':
          $ref: '#/responses/ServerError'
  /queues/counseling:
    get:
      produces:
        - application/json
      summary: >-
        Gets queued list of all customer moves needing services counseling by
        GBLOC origin
      description: >
        An office services counselor user will be assigned a transportation
        office that will determine which moves are displayed in their queue
        based on the origin duty location.  GHC moves will show up here onced
        they have reached the NEEDS SERVICE COUNSELING status after submission
        from a customer or created on a customer's behalf.
      operationId: getServicesCounselingQueue
      tags:
        - queues
      parameters:
        - in: query
          name: page
          type: integer
          description: requested page number of paginated move results
        - in: query
          name: perPage
          type: integer
          description: maximum number of moves to show on each page of paginated results
        - in: query
          name: sort
          type: string
          enum:
            - lastName
            - dodID
            - branch
            - locator
            - status
            - requestedMoveDate
            - submittedAt
            - originGBLOC
            - originDutyLocation
            - destinationDutyLocation
            - ppmType
            - closeoutInitiated
            - closeoutLocation
          description: field that results should be sorted by
        - in: query
          name: order
          type: string
          enum:
            - asc
            - desc
          description: direction of sort order if applied
        - in: query
          name: branch
          type: string
          description: filters by the branch of the move's service member
        - in: query
          name: locator
          type: string
          description: filters to match the unique move code locator
        - in: query
          name: lastName
          type: string
          description: filters using a prefix match on the service member's last name
        - in: query
          name: dodID
          type: string
          description: filters to match the unique service member's DoD ID
        - in: query
          name: requestedMoveDate
          type: string
          description: filters the requested pickup date of a shipment on the move
        - in: query
          name: submittedAt
          type: string
          format: date-time
          description: >-
            Start of the submitted at date in the user's local time zone
            converted to UTC
        - in: query
          name: originGBLOC
          type: string
          description: filters the GBLOC of the service member's origin duty location
        - in: query
          name: originDutyLocation
          type: string
          description: filters the name of the origin duty location on the orders
        - in: query
          name: destinationDutyLocation
          type: string
          description: filters the name of the destination duty location on the orders
        - in: query
          name: status
          type: array
          description: filters the status of the move
          uniqueItems: true
          items:
            type: string
            enum:
              - NEEDS SERVICE COUNSELING
              - SERVICE COUNSELING COMPLETED
        - in: query
          name: needsPPMCloseout
          type: boolean
          description: >-
            Only used for Services Counseling queue. If true, show PPM moves
            that are ready for closeout. Otherwise, show all other moves.
        - in: query
          name: ppmType
          type: string
          enum:
            - FULL
            - PARTIAL
          description: filters PPM type
        - in: query
          name: closeoutInitiated
          type: string
          format: date-time
          description: Latest date that closeout was initiated on a PPM on the move
        - in: query
          name: closeoutLocation
          type: string
          description: closeout location
        - in: query
          name: orderType
          type: string
          description: order type
      responses:
        '200':
          description: Successfully returned all moves matching the criteria
          schema:
            $ref: '#/definitions/QueueMovesResult'
        '403':
          $ref: '#/responses/PermissionDenied'
        '500':
          $ref: '#/responses/ServerError'
  /queues/prime-moves:
    get:
      summary: getPrimeMovesQueue
      description: >
        Gets all moves that have been reviewed and approved by the TOO. The
        `since` parameter can be used to filter this

        list down to only the moves that have been updated since the provided
        timestamp. A move will be considered

        updated if the `updatedAt` timestamp on the move or on its orders,
        shipments, service items, or payment

        requests, is later than the provided date and time.


        **WIP**: Include what causes moves to leave this list. Currently, once
        the `availableToPrimeAt` timestamp has

        been set, that move will always appear in this list.
      operationId: listPrimeMoves
      tags:
        - queues
      produces:
        - application/json
      parameters:
        - in: query
          name: since
          type: string
          format: date-time
          description: >-
            Only return moves updated since this time. Formatted like
            "2021-07-23T18:30:47.116Z"
        - in: query
          name: page
          type: integer
          description: requested page of results
        - in: query
          name: perPage
          type: integer
          description: results per page
        - in: query
          name: id
          type: string
        - in: query
          name: moveCode
          type: string
        - in: query
          name: orderType
          type: string
          description: order type
      responses:
        '200':
          description: >-
            Successfully retrieved moves. A successful fetch might still return
            zero moves.
          schema:
            $ref: '#/definitions/ListPrimeMovesResult'
        '403':
          $ref: '#/responses/PermissionDenied'
        '500':
          $ref: '#/responses/ServerError'
  /queues/moves:
    get:
      produces:
        - application/json
      summary: Gets queued list of all customer moves by GBLOC origin
      description: >
        An office TOO user will be assigned a transportation office that will
        determine which moves are displayed in their queue based on the origin
        duty location.  GHC moves will show up here onced they have reached the
        submitted status sent by the customer and have move task orders,
        shipments, and service items to approve.
      operationId: getMovesQueue
      tags:
        - queues
      parameters:
        - in: query
          name: page
          type: integer
          description: requested page of results
        - in: query
          name: perPage
          type: integer
          description: results per page
        - in: query
          name: sort
          type: string
          enum:
            - lastName
            - dodID
            - branch
            - locator
            - status
            - originDutyLocation
            - destinationDutyLocation
            - requestedMoveDate
            - appearedInTooAt
          description: field that results should be sorted by
        - in: query
          name: order
          type: string
          enum:
            - asc
            - desc
          description: direction of sort order if applied
        - in: query
          name: branch
          type: string
        - in: query
          name: locator
          type: string
        - in: query
          name: lastName
          type: string
        - in: query
          name: dodID
          type: string
        - in: query
          name: originDutyLocation
          type: string
        - in: query
          name: destinationDutyLocation
          type: string
        - in: query
          name: appearedInTooAt
          type: string
          format: date-time
        - in: query
          name: requestedMoveDate
          type: string
          description: filters the requested pickup date of a shipment on the move
        - in: query
          name: status
          type: array
          description: Filtering for the status.
          uniqueItems: true
          items:
            type: string
            enum:
              - SUBMITTED
              - APPROVALS REQUESTED
              - APPROVED
        - in: query
          name: orderType
          type: string
          description: order type
      responses:
        '200':
          description: Successfully returned all moves matching the criteria
          schema:
            $ref: '#/definitions/QueueMovesResult'
        '403':
          $ref: '#/responses/PermissionDenied'
        '500':
          $ref: '#/responses/ServerError'
      x-permissions:
        - update.move
        - create.serviceItem
  /queues/payment-requests:
    get:
      produces:
        - application/json
      summary: Gets queued list of all payment requests by GBLOC origin
      description: >
        An office TIO user will be assigned a transportation office that will
        determine which payment requests are displayed in their queue based on
        the origin duty location.
      operationId: getPaymentRequestsQueue
      tags:
        - queues
      parameters:
        - in: query
          name: sort
          type: string
          enum:
            - lastName
            - locator
            - submittedAt
            - branch
            - status
            - dodID
            - age
            - originDutyLocation
          description: field that results should be sorted by
        - in: query
          name: order
          type: string
          enum:
            - asc
            - desc
          description: direction of sort order if applied
        - in: query
          name: page
          type: integer
          description: requested page of results
        - in: query
          name: perPage
          type: integer
          description: number of records to include per page
        - in: query
          name: submittedAt
          type: string
          format: date-time
          description: >-
            Start of the submitted at date in the user's local time zone
            converted to UTC
        - in: query
          name: branch
          type: string
        - in: query
          name: locator
          type: string
        - in: query
          name: lastName
          type: string
        - in: query
          name: dodID
          type: string
        - in: query
          name: destinationDutyLocation
          type: string
        - in: query
          name: originDutyLocation
          type: string
        - in: query
          name: status
          type: array
          description: Filtering for the status.
          uniqueItems: true
          items:
            type: string
            enum:
              - PENDING
              - REVIEWED
              - REVIEWED_AND_ALL_SERVICE_ITEMS_REJECTED
              - PAID
              - DEPRECATED
              - EDI_ERROR
        - in: query
          name: orderType
          type: string
          description: order type
      responses:
        '200':
          description: Successfully returned all moves matching the criteria
          schema:
            $ref: '#/definitions/QueuePaymentRequestsResult'
        '403':
          $ref: '#/responses/PermissionDenied'
        '500':
          $ref: '#/responses/ServerError'
  /moves/search:
    post:
      produces:
        - application/json
      consumes:
        - application/json
      summary: Search moves by locator, DOD ID, or customer name
      description: >
        Search moves by locator, DOD ID, or customer name. Used by QAE and CSR
        users.
      operationId: searchMoves
      tags:
        - move
      parameters:
        - in: body
          name: body
          schema:
            properties:
              page:
                type: integer
                description: requested page of results
              perPage:
                type: integer
              locator:
                description: Move locator
                type: string
                minLength: 6
                maxLength: 6
                x-nullable: true
              dodID:
                description: DOD ID
                type: string
                minLength: 10
                maxLength: 10
                x-nullable: true
              customerName:
                description: Customer Name
                type: string
                minLength: 1
                x-nullable: true
              status:
                type: array
                description: Filtering for the status.
                uniqueItems: true
                items:
                  type: string
                  enum:
                    - DRAFT
                    - SUBMITTED
                    - APPROVALS REQUESTED
                    - APPROVED
                    - NEEDS SERVICE COUNSELING
                    - SERVICE COUNSELING COMPLETED
              originPostalCode:
                type: string
                x-nullable: true
              destinationPostalCode:
                type: string
                x-nullable: true
              branch:
                type: string
                x-nullable: true
              shipmentsCount:
                type: integer
                x-nullable: true
              pickupDate:
                type: string
                format: date-time
                x-nullable: true
              deliveryDate:
                type: string
                format: date-time
                x-nullable: true
              sort:
                type: string
                x-nullable: true
                enum:
                  - customerName
                  - dodID
                  - branch
                  - locator
                  - status
                  - originPostalCode
                  - destinationPostalCode
                  - shipmentsCount
              order:
                type: string
                x-nullable: true
                enum:
                  - asc
                  - desc
          description: field that results should be sorted by
      responses:
        '200':
          description: Successfully returned all moves matching the criteria
          schema:
            $ref: '#/definitions/SearchMovesResult'
        '403':
          $ref: '#/responses/PermissionDenied'
        '500':
          $ref: '#/responses/ServerError'
  /tac/valid:
    get:
      summary: Validation of a TAC value
      description: Returns a boolean based on whether a tac value is valid or not
      operationId: tacValidation
      tags:
        - tac
        - order
      parameters:
        - in: query
          name: tac
          type: string
          required: true
          description: The tac value to validate
      responses:
        '200':
          description: Successfully retrieved validation status
          schema:
            $ref: '#/definitions/TacValid'
        '400':
          $ref: '#/responses/InvalidRequest'
        '401':
          $ref: '#/responses/PermissionDenied'
        '403':
          $ref: '#/responses/PermissionDenied'
        '404':
          $ref: '#/responses/NotFound'
        '500':
          $ref: '#/responses/ServerError'
  /transportation-offices:
    get:
      produces:
        - application/json
      summary: Returns the transportation offices matching the search query
      description: Returns the transportation offices matching the search query
      operationId: getTransportationOffices
      tags:
        - transportationOffice
      parameters:
        - in: query
          name: search
          type: string
          required: true
          minLength: 2
          description: Search string for transportation offices
      responses:
        '200':
          description: Successfully retrieved transportation offices
          schema:
            $ref: '#/definitions/TransportationOffices'
        '400':
          $ref: '#/responses/InvalidRequest'
        '401':
          $ref: '#/responses/PermissionDenied'
        '403':
          $ref: '#/responses/PermissionDenied'
        '404':
          $ref: '#/responses/NotFound'
        '500':
          $ref: '#/responses/ServerError'
  /open/transportation-offices:
    get:
      produces:
        - application/json
      summary: Returns the transportation offices matching the search query
      description: >-
        This endpoint is publicly accessible as it is utilized to access
        transportation office information without having an office
        account.Returns the transportation offices matching the search query.
      operationId: getTransportationOfficesOpen
      tags:
        - transportationOffice
      parameters:
        - in: query
          name: search
          type: string
          required: true
          minLength: 2
          description: Search string for transportation offices
      responses:
        '200':
          description: Successfully retrieved transportation offices
          schema:
            $ref: '#/definitions/TransportationOffices'
        '400':
          $ref: '#/responses/InvalidRequest'
        '401':
          $ref: '#/responses/PermissionDenied'
        '403':
          $ref: '#/responses/PermissionDenied'
        '404':
          $ref: '#/responses/NotFound'
        '500':
          $ref: '#/responses/ServerError'
  /uploads:
    post:
      summary: Create a new upload
      description: >-
        Uploads represent a single digital file, such as a JPEG or PDF.
        Currently, office application uploads are only for Services Counselors
        to upload files for orders, but this may be expanded in the future.
      operationId: createUpload
      tags:
        - uploads
      consumes:
        - multipart/form-data
      produces:
        - application/json
      parameters:
        - in: query
          name: documentId
          type: string
          format: uuid
          required: false
          description: UUID of the document to add an upload to
        - in: formData
          name: file
          type: file
          description: The file to upload.
          required: true
      responses:
        '201':
          description: created upload
          schema:
            $ref: '#/definitions/Upload'
        '400':
          description: invalid request
        '403':
          description: not authorized
        '404':
          description: not found
        '413':
          description: payload is too large
        '500':
          description: server error
definitions:
  ClientError:
    type: object
    properties:
      title:
        type: string
      detail:
        type: string
      instance:
        type: string
        format: uuid
    required:
      - title
      - detail
      - instance
  ValidationError:
    allOf:
      - $ref: '#/definitions/ClientError'
      - type: object
    properties:
      invalid_fields:
        type: object
        additionalProperties:
          type: string
    required:
      - invalid_fields
  BackupContact:
    type: object
    properties:
      name:
        type: string
      email:
        type: string
        format: x-email
        example: backupContact@mail.com
      phone:
        type: string
        format: telephone
        pattern: ^[2-9]\d{2}-\d{3}-\d{4}$
    required:
      - name
      - email
      - phone
  Contractor:
    properties:
      contractNumber:
        type: string
      id:
        format: uuid
        type: string
      name:
        type: string
      type:
        type: string
  Role:
    type: object
    properties:
      id:
        type: string
        format: uuid
        example: c56a4180-65aa-42ec-a945-5fd21dec0538
      roleType:
        type: string
        example: customer
      roleName:
        type: string
        example: Transportation Ordering Officer
      createdAt:
        type: string
        format: date-time
        readOnly: true
      updatedAt:
        type: string
        format: date-time
        readOnly: true
    required:
      - id
      - roleType
      - roleName
      - createdAt
      - updatedAt
  OfficeUser:
    type: object
    properties:
      id:
        type: string
        format: uuid
        example: c56a4180-65aa-42ec-a945-5fd21dec0538
      userId:
        type: string
        format: uuid
      firstName:
        type: string
      middleInitials:
        type: string
      lastName:
        type: string
      email:
        type: string
        format: x-email
        pattern: ^[a-zA-Z0-9._%+-]+@[a-zA-Z0-9.-]+\.[a-zA-Z]{2,}$
      telephone:
        type: string
        format: telephone
        pattern: ^[2-9]\d{2}-\d{3}-\d{4}$
      transportationOfficeId:
        type: string
        format: uuid
      transportationOffice:
        $ref: '#/definitions/TransportationOffice'
      active:
        type: boolean
      roles:
        type: array
        items:
          $ref: '#/definitions/Role'
      edipi:
        type: string
      otherUniqueId:
        type: string
      rejectionReason:
        type: string
      status:
        type: string
        enum:
          - APPROVED
          - REQUESTED
          - REJECTED
      createdAt:
        type: string
        format: date-time
        readOnly: true
      updatedAt:
        type: string
        format: date-time
        readOnly: true
    required:
      - id
      - firstName
      - middleInitials
      - lastName
      - email
      - telephone
      - transportationOfficeId
      - active
      - roles
      - edipi
      - otherUniqueId
      - rejectionReason
      - status
      - createdAt
      - updatedAt
  LockedOfficeUser:
    type: object
    properties:
      firstName:
        type: string
      lastName:
        type: string
      transportationOfficeId:
        type: string
        format: uuid
      transportationOffice:
        $ref: '#/definitions/TransportationOffice'
  OfficeUserCreate:
    type: object
    properties:
      email:
        type: string
        example: user@userdomain.com
        title: Email
        x-nullable: false
      edipi:
        type: string
        example: '1234567890'
        maxLength: 10
        title: EDIPI
        x-nullable: true
      otherUniqueId:
        type: string
        title: Office user identifier when EDIPI is not available
        x-nullable: true
      firstName:
        type: string
        title: First Name
        x-nullable: false
      middleInitials:
        type: string
        example: L.
        x-nullable: true
        title: Middle Initials
      lastName:
        type: string
        title: Last Name
        x-nullable: false
      telephone:
        type: string
        format: telephone
        pattern: ^[2-9]\d{2}-\d{3}-\d{4}$
        example: 212-555-5555
        x-nullable: false
      transportationOfficeId:
        type: string
        format: uuid
        example: c56a4180-65aa-42ec-a945-5fd21dec0538
        x-nullable: false
      roles:
        type: array
        items:
          $ref: '#/definitions/OfficeUserRole'
        x-nullable: false
    required:
      - firstName
      - lastName
      - email
      - telephone
      - transportationOfficeId
      - roles
  OfficeUserRole:
    type: object
    properties:
      name:
        type: string
        example: Transportation Ordering Officer
        x-nullable: true
        title: name
      roleType:
        type: string
        example: transportation_ordering_officer
        x-nullable: true
        title: roleType
  Customer:
    type: object
    properties:
      agency:
        type: string
        title: Agency customer is affilated with
      first_name:
        type: string
        example: John
      last_name:
        type: string
        example: Doe
      phone:
        type: string
        format: telephone
        pattern: ^[2-9]\d{2}-\d{3}-\d{4}$
        x-nullable: true
      email:
        type: string
        format: x-email
        pattern: ^[a-zA-Z0-9._%+-]+@[a-zA-Z0-9.-]+\.[a-zA-Z]{2,}$
        x-nullable: true
      suffix:
        type: string
        example: Jr.
        x-nullable: true
      middle_name:
        type: string
        example: David
        x-nullable: true
      current_address:
        $ref: '#/definitions/Address'
      backup_contact:
        $ref: '#/definitions/BackupContact'
      id:
        type: string
        format: uuid
        example: c56a4180-65aa-42ec-a945-5fd21dec0538
      dodID:
        type: string
      userID:
        type: string
        format: uuid
        example: c56a4180-65aa-42ec-a945-5fd21dec0538
      eTag:
        type: string
      phoneIsPreferred:
        type: boolean
      emailIsPreferred:
        type: boolean
      secondaryTelephone:
        type: string
        format: telephone
        pattern: ^[2-9]\d{2}-\d{3}-\d{4}$|^$
        x-nullable: true
      backupAddress:
        $ref: '#/definitions/Address'
      cacValidated:
        type: boolean
  CreatedCustomer:
    type: object
    properties:
      affiliation:
        type: string
        title: Branch of service customer is affilated with
      firstName:
        type: string
        example: John
      lastName:
        type: string
        example: Doe
      telephone:
        type: string
        format: telephone
        pattern: ^[2-9]\d{2}-\d{3}-\d{4}$
        x-nullable: true
      personalEmail:
        type: string
        format: x-email
        pattern: ^[a-zA-Z0-9._%+-]+@[a-zA-Z0-9.-]+\.[a-zA-Z]{2,}$
      suffix:
        type: string
        example: Jr.
        x-nullable: true
      middleName:
        type: string
        example: David
        x-nullable: true
      residentialAddress:
        $ref: '#/definitions/Address'
      backupContact:
        $ref: '#/definitions/BackupContact'
      id:
        type: string
        format: uuid
        example: c56a4180-65aa-42ec-a945-5fd21dec0538
      edipi:
        type: string
        x-nullable: true
      userID:
        type: string
        format: uuid
        example: c56a4180-65aa-42ec-a945-5fd21dec0538
      oktaID:
        type: string
      oktaEmail:
        type: string
      phoneIsPreferred:
        type: boolean
      emailIsPreferred:
        type: boolean
      secondaryTelephone:
        type: string
        format: telephone
        pattern: ^[2-9]\d{2}-\d{3}-\d{4}$
        x-nullable: true
      backupAddress:
        $ref: '#/definitions/Address'
      cacValidated:
        type: boolean
  UpdateCustomerPayload:
    type: object
    properties:
      first_name:
        type: string
        example: John
      last_name:
        type: string
        example: Doe
      phone:
        type: string
        format: telephone
        pattern: ^[2-9]\d{2}-\d{3}-\d{4}$
        x-nullable: true
      email:
        type: string
        format: x-email
        pattern: ^[a-zA-Z0-9._%+-]+@[a-zA-Z0-9.-]+\.[a-zA-Z]{2,}$
        x-nullable: true
      suffix:
        type: string
        example: Jr.
        x-nullable: true
      middle_name:
        type: string
        example: David
        x-nullable: true
      current_address:
        allOf:
          - $ref: '#/definitions/Address'
      backup_contact:
        $ref: '#/definitions/BackupContact'
      phoneIsPreferred:
        type: boolean
      emailIsPreferred:
        type: boolean
      secondaryTelephone:
        type: string
        format: telephone
        pattern: ^[2-9]\d{2}-\d{3}-\d{4}$|^$
        x-nullable: true
      backupAddress:
        allOf:
          - $ref: '#/definitions/Address'
      cac_validated:
        type: boolean
  CreateCustomerPayload:
    type: object
    properties:
      affiliation:
        $ref: '#/definitions/Affiliation'
      edipi:
        type: string
        example: John
        x-nullable: true
      firstName:
        type: string
        example: John
      middleName:
        type: string
        example: David
        x-nullable: true
      lastName:
        type: string
        example: Doe
      suffix:
        type: string
        example: Jr.
        x-nullable: true
      telephone:
        type: string
        format: telephone
        pattern: ^[2-9]\d{2}-\d{3}-\d{4}$
        x-nullable: true
      secondaryTelephone:
        type: string
        format: telephone
        pattern: ^[2-9]\d{2}-\d{3}-\d{4}$
        x-nullable: true
      personalEmail:
        type: string
        format: x-email
        example: personalEmail@email.com
        pattern: ^[a-zA-Z0-9._%+-]+@[a-zA-Z0-9.-]+\.[a-zA-Z]{2,}$
      phoneIsPreferred:
        type: boolean
      emailIsPreferred:
        type: boolean
      residentialAddress:
        allOf:
          - $ref: '#/definitions/Address'
      backupContact:
        $ref: '#/definitions/BackupContact'
      backupMailingAddress:
        allOf:
          - $ref: '#/definitions/Address'
      createOktaAccount:
        type: boolean
      cacUser:
        type: boolean
  SearchCustomersResult:
    type: object
    properties:
      page:
        type: integer
      perPage:
        type: integer
      totalCount:
        type: integer
      searchCustomers:
        $ref: '#/definitions/SearchCustomers'
  SearchCustomers:
    type: array
    items:
      $ref: '#/definitions/SearchCustomer'
  SearchCustomer:
    type: object
    properties:
      id:
        type: string
        format: uuid
      firstName:
        type: string
        example: John
        x-nullable: true
      lastName:
        type: string
        example: Doe
        x-nullable: true
      dodID:
        type: string
<<<<<<< HEAD
=======
        example: 1234567890
>>>>>>> 1dd87325
        x-nullable: true
      branch:
        type: string
      telephone:
        type: string
        format: telephone
        pattern: ^[2-9]\d{2}-\d{3}-\d{4}$
        x-nullable: true
      personalEmail:
        type: string
        format: x-email
        example: personalEmail@email.com
        pattern: ^[a-zA-Z0-9._%+-]+@[a-zA-Z0-9.-]+\.[a-zA-Z]{2,}$
  Entitlements:
    properties:
      id:
        example: 571008b1-b0de-454d-b843-d71be9f02c04
        format: uuid
        type: string
      authorizedWeight:
        example: 2000
        type: integer
        x-formatting: weight
        x-nullable: true
      dependentsAuthorized:
        example: true
        type: boolean
        x-nullable: true
      gunSafe:
        type: boolean
        example: false
      nonTemporaryStorage:
        example: false
        type: boolean
        x-nullable: true
      privatelyOwnedVehicle:
        example: false
        type: boolean
        x-nullable: true
      proGearWeight:
        example: 2000
        type: integer
        x-formatting: weight
      proGearWeightSpouse:
        example: 500
        type: integer
        x-formatting: weight
      storageInTransit:
        example: 90
        type: integer
        x-nullable: true
      totalWeight:
        example: 500
        type: integer
        x-formatting: weight
      totalDependents:
        example: 2
        type: integer
      requiredMedicalEquipmentWeight:
        example: 500
        type: integer
        x-formatting: weight
      organizationalClothingAndIndividualEquipment:
        example: true
        type: boolean
      eTag:
        type: string
    type: object
  Error:
    properties:
      message:
        type: string
    required:
      - message
    type: object
  Grade:
    type: string
    x-nullable: true
    title: grade
    enum:
      - E_1
      - E_2
      - E_3
      - E_4
      - E_5
      - E_6
      - E_7
      - E_8
      - E_9
      - E_9_SPECIAL_SENIOR_ENLISTED
      - O_1_ACADEMY_GRADUATE
      - O_2
      - O_3
      - O_4
      - O_5
      - O_6
      - O_7
      - O_8
      - O_9
      - O_10
      - W_1
      - W_2
      - W_3
      - W_4
      - W_5
      - AVIATION_CADET
      - CIVILIAN_EMPLOYEE
      - ACADEMY_CADET
      - MIDSHIPMAN
    x-display-value:
      E_1: E-1
      E_2: E-2
      E_3: E-3
      E_4: E-4
      E_5: E-5
      E_6: E-6
      E_7: E-7
      E_8: E-8
      E_9: E-9
      E_9_SPECIAL_SENIOR_ENLISTED: E-9 (Special Senior Enlisted)
      O_1_ACADEMY_GRADUATE: O-1 or Service Academy Graduate
      O_2: O-2
      O_3: O-3
      O_4: O-4
      O_5: O-5
      O_6: O-6
      O_7: O-7
      O_8: O-8
      O_9: O-9
      O_10: O-10
      W_1: W-1
      W_2: W-2
      W_3: W-3
      W_4: W-4
      W_5: W-5
      AVIATION_CADET: Aviation Cadet
      CIVILIAN_EMPLOYEE: Civilian Employee
      ACADEMY_CADET: Service Academy Cadet
      MIDSHIPMAN: Midshipman
  Move:
    properties:
      id:
        example: 1f2270c7-7166-40ae-981e-b200ebdf3054
        format: uuid
        type: string
      serviceCounselingCompletedAt:
        format: date-time
        type: string
        x-nullable: true
      availableToPrimeAt:
        format: date-time
        type: string
        x-nullable: true
      billableWeightsReviewedAt:
        format: date-time
        type: string
        x-nullable: true
      contractorId:
        type: string
        format: uuid
        x-nullable: true
      contractor:
        $ref: '#/definitions/Contractor'
      locator:
        type: string
        example: 1K43AR
      ordersId:
        type: string
        format: uuid
        example: c56a4180-65aa-42ec-a945-5fd21dec0538
      orders:
        $ref: '#/definitions/Order'
      referenceId:
        example: 1001-3456
        type: string
        x-nullable: true
      status:
        $ref: '#/definitions/MoveStatus'
      excess_weight_qualified_at:
        type: string
        format: date-time
        description: >-
          Timestamp of when the estimated shipment weights of the move reached
          90% of the weight allowance
        x-nullable: true
      excess_weight_acknowledged_at:
        type: string
        format: date-time
        description: >-
          Timestamp of when the TOO acknowledged the excess weight risk by
          either dismissing the alert or updating the max billable weight
        x-nullable: true
      tioRemarks:
        type: string
        example: approved additional weight
        x-nullable: true
      financialReviewFlag:
        type: boolean
        example: false
        description: >-
          This flag is set by office users if a move should be reviewed by a
          Financial Office
        x-nullable: false
        readOnly: true
      financialReviewRemarks:
        type: string
        example: Destination address is too far from duty location
        x-nullable: true
        readOnly: true
      closeoutOffice:
        $ref: '#/definitions/TransportationOffice'
      closeoutOfficeId:
        type: string
        format: uuid
        description: >-
          The transportation office that will handle reviewing PPM Closeout
          documentation for Army and Air Force service members
        x-nullable: true
      approvalsRequestedAt:
        type: string
        format: date-time
        description: >-
          The time at which a move is sent back to the TOO becuase the prime
          added a new service item for approval
        x-nullable: true
      createdAt:
        type: string
        format: date-time
      submittedAt:
        type: string
        format: date-time
        x-nullable: true
      updatedAt:
        type: string
        format: date-time
      eTag:
        type: string
      shipmentGBLOC:
        $ref: '#/definitions/GBLOC'
      lockedByOfficeUserID:
        type: string
        format: uuid
        x-nullable: true
      lockedByOfficeUser:
        $ref: '#/definitions/LockedOfficeUser'
        x-nullable: true
      lockExpiresAt:
        type: string
        format: date-time
        x-nullable: true
  MoveHistory:
    properties:
      id:
        description: move ID
        example: 1f2270c7-7166-40ae-981e-b200ebdf3054
        format: uuid
        type: string
      historyRecords:
        description: A list of MoveAuditHistory's connected to the move.
        $ref: '#/definitions/MoveAuditHistories'
      locator:
        description: move locator
        type: string
        example: 1K43AR
      referenceId:
        description: move referenceID
        example: 1001-3456
        type: string
        x-nullable: true
  MoveHistoryResult:
    type: object
    properties:
      page:
        type: integer
      perPage:
        type: integer
      totalCount:
        type: integer
      id:
        description: move ID
        example: 1f2270c7-7166-40ae-981e-b200ebdf3054
        format: uuid
        type: string
      historyRecords:
        description: A list of MoveAuditHistory's connected to the move.
        $ref: '#/definitions/MoveAuditHistories'
      locator:
        description: move locator
        type: string
        example: 1K43AR
      referenceId:
        description: move referenceID
        example: 1001-3456
        type: string
        x-nullable: true
  MoveAuditHistories:
    type: array
    items:
      $ref: '#/definitions/MoveAuditHistory'
  MoveAuditHistory:
    properties:
      id:
        description: id from audity_history table
        example: 1f2270c7-7166-40ae-981e-b200ebdf3054
        format: uuid
        type: string
      schemaName:
        description: Database schema audited table for this event is in
        type: string
      tableName:
        description: name of database table that was changed
        type: string
      relId:
        description: relation OID. Table OID (object identifier). Changes with drop/create.
        type: integer
      objectId:
        description: id column for the tableName where the data was changed
        example: 1f2270c7-7166-40ae-981e-b200ebdf3054
        format: uuid
        type: string
        x-nullable: true
      sessionUserId:
        example: 1f2270c7-7166-40ae-981e-b200ebdf3054
        format: uuid
        type: string
        x-nullable: true
      sessionUserFirstName:
        example: foo
        type: string
        x-nullable: true
      sessionUserLastName:
        example: bar
        type: string
        x-nullable: true
      sessionUserEmail:
        example: foobar@example.com
        type: string
        x-nullable: true
      sessionUserTelephone:
        format: telephone
        type: string
        pattern: ^[2-9]\d{2}-\d{3}-\d{4}$
        x-nullable: true
      context:
        type: array
        items:
          type: object
          additionalProperties:
            type: string
        x-nullable: true
      contextId:
        description: id column for the context table the record belongs to
        example: 1f2270c7-7166-40ae-981e-b200ebdf3054
        type: string
        x-nullable: true
      eventName:
        description: API endpoint name that was called to make the change
        type: string
        x-nullable: true
      actionTstampTx:
        description: Transaction start timestamp for tx in which audited event occurred
        type: string
        format: date-time
      actionTstampStm:
        description: Statement start timestamp for tx in which audited event occurred
        type: string
        format: date-time
      actionTstampClk:
        description: Wall clock time at which audited event's trigger call occurred
        type: string
        format: date-time
      transactionId:
        description: >-
          Identifier of transaction that made the change. May wrap, but unique
          paired with action_tstamp_tx.
        type: integer
        x-nullable: true
      action:
        description: Action type; I = insert, D = delete, U = update, T = truncate
        type: string
      oldValues:
        description: >-
          A list of (old/previous) MoveAuditHistoryItem's for a record before
          the change.
        type: object
        additionalProperties: true
        x-nullable: true
      changedValues:
        description: >-
          A list of (changed/updated) MoveAuditHistoryItem's for a record after
          the change.
        type: object
        additionalProperties: true
        x-nullable: true
      statementOnly:
        description: >-
          true if audit event is from an FOR EACH STATEMENT trigger, false for
          FOR EACH ROW'
        type: boolean
        example: false
  MoveAuditHistoryItems:
    type: array
    items:
      $ref: '#/definitions/MoveAuditHistoryItem'
  MoveAuditHistoryItem:
    properties:
      columnName:
        type: string
      columnValue:
        type: string
  MoveStatus:
    type: string
    enum:
      - DRAFT
      - NEEDS SERVICE COUNSELING
      - SERVICE COUNSELING COMPLETED
      - SUBMITTED
      - APPROVALS REQUESTED
      - APPROVED
      - CANCELED
  DeptIndicator:
    type: string
    title: Dept. indicator
    x-nullable: true
    enum:
      - NAVY_AND_MARINES
      - ARMY
      - ARMY_CORPS_OF_ENGINEERS
      - AIR_AND_SPACE_FORCE
      - COAST_GUARD
      - OFFICE_OF_SECRETARY_OF_DEFENSE
    x-display-value:
      NAVY_AND_MARINES: 17 Navy and Marine Corps
      ARMY: 21 Army
      ARMY_CORPS_OF_ENGINEERS: 96 Army Corps of Engineers
      AIR_AND_SPACE_FORCE: 57 Air Force and Space Force
      COAST_GUARD: 70 Coast Guard
      OFFICE_OF_SECRETARY_OF_DEFENSE: 97 Office of the Secretary of Defense
  OrdersTypeDetail:
    type: string
    title: Orders type detail
    x-nullable: true
    enum:
      - HHG_PERMITTED
      - PCS_TDY
      - HHG_RESTRICTED_PROHIBITED
      - HHG_RESTRICTED_AREA
      - INSTRUCTION_20_WEEKS
      - HHG_PROHIBITED_20_WEEKS
      - DELAYED_APPROVAL
    x-display-value:
      HHG_PERMITTED: Shipment of HHG Permitted
      PCS_TDY: PCS with TDY Enroute
      HHG_RESTRICTED_PROHIBITED: Shipment of HHG Restricted or Prohibited
      HHG_RESTRICTED_AREA: HHG Restricted Area-HHG Prohibited
      INSTRUCTION_20_WEEKS: Course of Instruction 20 Weeks or More
      HHG_PROHIBITED_20_WEEKS: Shipment of HHG Prohibited but Authorized within 20 weeks
      DELAYED_APPROVAL: Delayed Approval 20 Weeks or More
  Order:
    properties:
      id:
        example: 1f2270c7-7166-40ae-981e-b200ebdf3054
        format: uuid
        type: string
      customerID:
        example: c56a4180-65aa-42ec-a945-5fd21dec0538
        format: uuid
        type: string
      customer:
        $ref: '#/definitions/Customer'
      moveCode:
        type: string
        example: H2XFJF
      first_name:
        type: string
        example: John
        readOnly: true
      last_name:
        type: string
        example: Doe
        readOnly: true
      grade:
        $ref: '#/definitions/Grade'
      agency:
        $ref: '#/definitions/Affiliation'
      entitlement:
        $ref: '#/definitions/Entitlements'
      destinationDutyLocation:
        $ref: '#/definitions/DutyLocation'
      originDutyLocation:
        $ref: '#/definitions/DutyLocation'
      originDutyLocationGBLOC:
        $ref: '#/definitions/GBLOC'
      moveTaskOrderID:
        example: c56a4180-65aa-42ec-a945-5fd21dec0538
        format: uuid
        type: string
      uploaded_order_id:
        example: c56a4180-65aa-42ec-a945-5fd21dec0538
        format: uuid
        type: string
      uploadedAmendedOrderID:
        example: c56a4180-65aa-42ec-a945-5fd21dec0538
        format: uuid
        type: string
        x-nullable: true
      amendedOrdersAcknowledgedAt:
        type: string
        format: date-time
        x-nullable: true
      order_number:
        type: string
        x-nullable: true
        example: 030-00362
      order_type:
        $ref: '#/definitions/OrdersType'
      order_type_detail:
        $ref: '#/definitions/OrdersTypeDetail'
        x-nullable: true
      date_issued:
        type: string
        format: date
        example: '2020-01-01'
      report_by_date:
        type: string
        format: date
        example: '2020-01-01'
      department_indicator:
        $ref: '#/definitions/DeptIndicator'
        x-nullable: true
      tac:
        type: string
        title: TAC
        example: F8J1
        x-nullable: true
      sac:
        type: string
        title: SAC
        example: N002214CSW32Y9
        x-nullable: true
      ntsTac:
        type: string
        title: NTS TAC
        example: F8J1
        x-nullable: true
      ntsSac:
        type: string
        title: NTS SAC
        example: N002214CSW32Y9
        x-nullable: true
      has_dependents:
        type: boolean
        example: false
        title: Are dependents included in your orders?
      spouse_has_pro_gear:
        type: boolean
        example: false
        title: >-
          Do you have a spouse who will need to move items related to their
          occupation (also known as spouse pro-gear)?
      supplyAndServicesCostEstimate:
        type: string
      packingAndShippingInstructions:
        type: string
      methodOfPayment:
        type: string
      naics:
        type: string
      eTag:
        type: string
    type: object
  OrderBody:
    type: object
    properties:
      id:
        type: string
        format: uuid
  CreateOrders:
    type: object
    properties:
      serviceMemberId:
        type: string
        format: uuid
        example: c56a4180-65aa-42ec-a945-5fd21dec0538
      issueDate:
        type: string
        description: The date and time that these orders were cut.
        format: date
        title: Orders date
      reportByDate:
        type: string
        description: Report By Date
        format: date
        title: Report-by date
      ordersType:
        $ref: '#/definitions/OrdersType'
      ordersTypeDetail:
        $ref: '#/definitions/OrdersTypeDetail'
      hasDependents:
        type: boolean
        title: Are dependents included in your orders?
      spouseHasProGear:
        type: boolean
        title: >-
          Do you have a spouse who will need to move items related to their
          occupation (also known as spouse pro-gear)?
      newDutyLocationId:
        type: string
        format: uuid
        example: c56a4180-65aa-42ec-a945-5fd21dec0538
      ordersNumber:
        type: string
        title: Orders Number
        x-nullable: true
        example: 030-00362
      tac:
        type: string
        title: TAC
        example: F8J1
        x-nullable: true
      sac:
        type: string
        title: SAC
        example: N002214CSW32Y9
        x-nullable: true
      departmentIndicator:
        $ref: '#/definitions/DeptIndicator'
      grade:
        $ref: '#/definitions/Grade'
      originDutyLocationId:
        type: string
        format: uuid
        example: c56a4180-65aa-42ec-a945-5fd21dec0538
    required:
      - serviceMemberId
      - issueDate
      - reportByDate
      - ordersType
      - hasDependents
      - spouseHasProGear
      - newDutyLocationId
  CounselingUpdateOrderPayload:
    type: object
    properties:
      issueDate:
        type: string
        description: The date and time that these orders were cut.
        format: date
        example: '2018-04-26'
        title: Orders date
      reportByDate:
        type: string
        description: Report By Date
        format: date
        example: '2018-04-26'
        title: Report-by date
      ordersType:
        $ref: '#/definitions/OrdersType'
      ordersTypeDetail:
        $ref: '#/definitions/OrdersTypeDetail'
      ordersNumber:
        type: string
        title: Orders Number
        x-nullable: true
        example: 030-00362
      departmentIndicator:
        $ref: '#/definitions/DeptIndicator'
        x-nullable: true
      originDutyLocationId:
        type: string
        format: uuid
        example: c56a4180-65aa-42ec-a945-5fd21dec0538
      newDutyLocationId:
        type: string
        format: uuid
        example: c56a4180-65aa-42ec-a945-5fd21dec0538
      tac:
        type: string
        title: HHG TAC
        minLength: 4
        maxLength: 4
        example: F8J1
        x-nullable: true
      sac:
        title: HHG SAC
        example: N002214CSW32Y9
        $ref: '#/definitions/NullableString'
      ntsTac:
        title: NTS TAC
        minLength: 4
        maxLength: 4
        example: F8J1
        $ref: '#/definitions/NullableString'
      ntsSac:
        title: NTS SAC
        example: N002214CSW32Y9
        $ref: '#/definitions/NullableString'
      grade:
        $ref: '#/definitions/Grade'
    required:
      - issueDate
      - reportByDate
      - ordersType
      - originDutyLocationId
      - newDutyLocationId
  UpdateOrderPayload:
    type: object
    properties:
      issueDate:
        type: string
        description: The date and time that these orders were cut.
        format: date
        example: '2018-04-26'
        title: Orders date
      reportByDate:
        type: string
        description: Report By Date
        format: date
        example: '2018-04-26'
        title: Report-by date
      ordersType:
        $ref: '#/definitions/OrdersType'
      ordersTypeDetail:
        $ref: '#/definitions/OrdersTypeDetail'
      originDutyLocationId:
        type: string
        format: uuid
        example: c56a4180-65aa-42ec-a945-5fd21dec0538
      newDutyLocationId:
        type: string
        format: uuid
        example: c56a4180-65aa-42ec-a945-5fd21dec0538
      ordersNumber:
        type: string
        title: Orders Number
        x-nullable: true
        example: 030-00362
      tac:
        type: string
        title: HHG TAC
        minLength: 4
        maxLength: 4
        example: F8J1
        x-nullable: true
      sac:
        title: HHG SAC
        example: N002214CSW32Y9
        $ref: '#/definitions/NullableString'
      ntsTac:
        title: NTS TAC
        minLength: 4
        maxLength: 4
        example: F8J1
        $ref: '#/definitions/NullableString'
      ntsSac:
        title: NTS SAC
        example: N002214CSW32Y9
        $ref: '#/definitions/NullableString'
      departmentIndicator:
        $ref: '#/definitions/DeptIndicator'
        x-nullable: true
      ordersAcknowledgement:
        description: >-
          Confirmation that the new amended orders were reviewed after
          previously approving the original orders
        type: boolean
        x-nullable: true
      grade:
        $ref: '#/definitions/Grade'
    required:
      - issueDate
      - reportByDate
      - ordersType
      - newDutyLocationId
      - originDutyLocationId
  UpdateAllowancePayload:
    type: object
    properties:
      grade:
        $ref: '#/definitions/Grade'
      dependentsAuthorized:
        type: boolean
        x-nullable: true
      agency:
        $ref: '#/definitions/Affiliation'
      proGearWeight:
        description: unit is in lbs
        example: 2000
        type: integer
        minimum: 0
        maximum: 2000
        x-formatting: weight
        x-nullable: true
      proGearWeightSpouse:
        description: unit is in lbs
        example: 500
        type: integer
        minimum: 0
        maximum: 500
        x-formatting: weight
        x-nullable: true
      requiredMedicalEquipmentWeight:
        description: unit is in lbs
        example: 2000
        type: integer
        minimum: 0
        x-formatting: weight
      organizationalClothingAndIndividualEquipment:
        description: only for Army
        type: boolean
        x-nullable: true
      storageInTransit:
        description: >-
          the number of storage in transit days that the customer is entitled to
          for a given shipment on their move
        type: integer
        minimum: 0
      gunSafe:
        description: >-
          True if user is entitled to move a gun safe (up to 500 lbs) as part of
          their move without it being charged against their weight allowance.
        type: boolean
        x-nullable: true
  UpdateBillableWeightPayload:
    type: object
    properties:
      authorizedWeight:
        description: unit is in lbs
        example: 2000
        minimum: 1
        type: integer
        x-formatting: weight
        x-nullable: true
  UpdateMaxBillableWeightAsTIOPayload:
    type: object
    properties:
      authorizedWeight:
        description: unit is in lbs
        example: 2000
        minimum: 1
        type: integer
        x-formatting: weight
        x-nullable: true
      tioRemarks:
        description: TIO remarks for updating the max billable weight
        example: Increasing max billable weight
        type: string
        minLength: 1
        x-nullable: true
    required:
      - authorizedWeight
      - tioRemarks
  CounselingUpdateAllowancePayload:
    type: object
    properties:
      grade:
        $ref: '#/definitions/Grade'
      dependentsAuthorized:
        type: boolean
        x-nullable: true
      agency:
        $ref: '#/definitions/Affiliation'
      proGearWeight:
        minimum: 0
        maximum: 2000
        description: unit is in lbs
        example: 2000
        type: integer
        x-formatting: weight
        x-nullable: true
      proGearWeightSpouse:
        minimum: 0
        maximum: 500
        description: unit is in lbs
        example: 2000
        type: integer
        x-formatting: weight
        x-nullable: true
      requiredMedicalEquipmentWeight:
        minimum: 0
        description: unit is in lbs
        example: 2000
        type: integer
        x-formatting: weight
      organizationalClothingAndIndividualEquipment:
        description: only for Army
        type: boolean
        x-nullable: true
      storageInTransit:
        description: >-
          the number of storage in transit days that the customer is entitled to
          for a given shipment on their move
        type: integer
        minimum: 0
      gunSafe:
        description: >-
          True if user is entitled to move a gun safe (up to 500 lbs) as part of
          their move without it being charged against their weight allowance.
        type: boolean
        x-nullable: true
  MoveTaskOrder:
    description: The Move (MoveTaskOrder)
    properties:
      id:
        example: 1f2270c7-7166-40ae-981e-b200ebdf3054
        format: uuid
        type: string
      createdAt:
        format: date-time
        type: string
      orderID:
        example: c56a4180-65aa-42ec-a945-5fd21dec0538
        format: uuid
        type: string
      locator:
        type: string
        example: 1K43AR
      referenceId:
        example: 1001-3456
        type: string
      serviceCounselingCompletedAt:
        format: date-time
        type: string
        x-nullable: true
      availableToPrimeAt:
        format: date-time
        type: string
        x-nullable: true
      updatedAt:
        format: date-time
        type: string
      destinationAddress:
        $ref: '#/definitions/Address'
      pickupAddress:
        $ref: '#/definitions/Address'
      destinationDutyLocation:
        example: 1f2270c7-7166-40ae-981e-b200ebdf3054
        format: uuid
        type: string
      originDutyLocation:
        example: 1f2270c7-7166-40ae-981e-b200ebdf3054
        format: uuid
        type: string
      entitlements:
        $ref: '#/definitions/Entitlements'
      requestedPickupDate:
        format: date
        type: string
      tioRemarks:
        type: string
        example: approved additional weight
        x-nullable: true
      eTag:
        type: string
    type: object
  MoveTaskOrders:
    items:
      $ref: '#/definitions/MoveTaskOrder'
    type: array
  PaymentRequest:
    properties:
      proofOfServiceDocs:
        $ref: '#/definitions/ProofOfServiceDocs'
      id:
        example: c56a4180-65aa-42ec-a945-5fd21dec0538
        format: uuid
        readOnly: true
        type: string
      isFinal:
        default: false
        type: boolean
      moveTaskOrder:
        $ref: '#/definitions/Move'
      moveTaskOrderID:
        example: c56a4180-65aa-42ec-a945-5fd21dec0538
        format: uuid
        type: string
      rejectionReason:
        example: documentation was incomplete
        type: string
        x-nullable: true
      serviceItems:
        $ref: '#/definitions/PaymentServiceItems'
      status:
        $ref: '#/definitions/PaymentRequestStatus'
      paymentRequestNumber:
        example: 1234-5678-1
        readOnly: true
        type: string
      recalculationOfPaymentRequestID:
        example: c56a4180-65aa-42ec-a945-5fd21dec0538
        format: uuid
        type: string
        readOnly: true
        x-nullable: true
      eTag:
        type: string
      reviewedAt:
        format: date-time
        type: string
        x-nullable: true
      createdAt:
        format: date-time
        type: string
    type: object
  PaymentRequests:
    items:
      $ref: '#/definitions/PaymentRequest'
    type: array
  PaymentServiceItems:
    items:
      $ref: '#/definitions/PaymentServiceItem'
    type: array
  PaymentServiceItem:
    properties:
      id:
        example: c56a4180-65aa-42ec-a945-5fd21dec0538
        format: uuid
        readOnly: true
        type: string
      createdAt:
        format: date-time
        type: string
      paymentRequestID:
        example: c56a4180-65aa-42ec-a945-5fd21dec0538
        format: uuid
        type: string
      mtoServiceItemID:
        example: c56a4180-65aa-42ec-a945-5fd21dec0538
        format: uuid
        type: string
      mtoServiceItemCode:
        example: DLH
        type: string
      mtoServiceItemName:
        example: Move management
        type: string
      mtoShipmentType:
        $ref: '#/definitions/MTOShipmentType'
      mtoShipmentID:
        type: string
        format: uuid
        example: c56a4180-65aa-42ec-a945-5fd21dec0538
        x-nullable: true
      status:
        $ref: '#/definitions/PaymentServiceItemStatus'
      priceCents:
        type: integer
        format: cents
        title: Price of the service item in cents
        x-nullable: true
      rejectionReason:
        example: documentation was incomplete
        type: string
        x-nullable: true
      referenceID:
        example: 1234-5678-c56a4180
        readOnly: true
        format: string
      paymentServiceItemParams:
        $ref: '#/definitions/PaymentServiceItemParams'
      eTag:
        type: string
    type: object
  PaymentRequestStatus:
    type: string
    enum:
      - PENDING
      - REVIEWED
      - REVIEWED_AND_ALL_SERVICE_ITEMS_REJECTED
      - SENT_TO_GEX
      - RECEIVED_BY_GEX
      - PAID
      - EDI_ERROR
      - DEPRECATED
    title: Payment Request Status
  ProofOfServiceDocs:
    items:
      $ref: '#/definitions/ProofOfServiceDoc'
    type: array
  ProofOfServiceDoc:
    properties:
      isWeightTicket:
        type: boolean
      uploads:
        items:
          $ref: '#/definitions/Upload'
        type: array
  ShipmentsPaymentSITBalance:
    items:
      $ref: '#/definitions/ShipmentPaymentSITBalance'
    type: array
  ShipmentPaymentSITBalance:
    properties:
      shipmentID:
        type: string
        format: uuid
      totalSITDaysAuthorized:
        type: integer
      totalSITDaysRemaining:
        type: integer
      totalSITEndDate:
        type: string
        format: date
        x-nullable: true
      pendingSITDaysInvoiced:
        type: integer
      pendingBilledStartDate:
        type: string
        format: date
        x-nullable: true
      pendingBilledEndDate:
        type: string
        format: date
        x-nullable: true
      previouslyBilledDays:
        type: integer
        x-nullable: true
      previouslyBilledStartDate:
        type: string
        format: date
        x-nullable: true
      previouslyBilledEndDate:
        type: string
        format: date
        x-nullable: true
  UpdateShipment:
    type: object
    properties:
      shipmentType:
        $ref: '#/definitions/MTOShipmentType'
      requestedPickupDate:
        format: date
        type: string
        x-nullable: true
      requestedDeliveryDate:
        format: date
        type: string
        x-nullable: true
      customerRemarks:
        type: string
        example: handle with care
        x-nullable: true
      counselorRemarks:
        type: string
        example: counselor approved
        x-nullable: true
      billableWeightCap:
        type: integer
        description: estimated weight of the shuttle service item provided by the prime
        example: 2500
        x-formatting: weight
        x-nullable: true
      billableWeightJustification:
        type: string
        example: more weight than expected
        x-nullable: true
      pickupAddress:
        allOf:
          - $ref: '#/definitions/Address'
      destinationAddress:
        allOf:
          - $ref: '#/definitions/Address'
      secondaryDeliveryAddress:
        allOf:
          - $ref: '#/definitions/Address'
      secondaryPickupAddress:
        allOf:
          - $ref: '#/definitions/Address'
      hasSecondaryPickupAddress:
        type: boolean
        x-nullable: true
        x-omitempty: false
      hasSecondaryDeliveryAddress:
        type: boolean
        x-nullable: true
        x-omitempty: false
      actualProGearWeight:
        type: integer
        x-nullable: true
        x-omitempty: false
      actualSpouseProGearWeight:
        type: integer
        x-nullable: true
        x-omitempty: false
      destinationType:
        $ref: '#/definitions/DestinationType'
      agents:
        $ref: '#/definitions/MTOAgents'
        x-nullable: true
      tacType:
        $ref: '#/definitions/LOATypeNullable'
      sacType:
        $ref: '#/definitions/LOATypeNullable'
      usesExternalVendor:
        type: boolean
        example: false
        x-nullable: true
      serviceOrderNumber:
        type: string
        x-nullable: true
      ntsRecordedWeight:
        description: >-
          The previously recorded weight for the NTS Shipment. Used for NTS
          Release to know what the previous primeActualWeight or billable weight
          was.
        example: 2000
        type: integer
        x-formatting: weight
        x-nullable: true
      storageFacility:
        x-nullable: true
        $ref: '#/definitions/StorageFacility'
      ppmShipment:
        $ref: '#/definitions/UpdatePPMShipment'
  UpdatePPMShipment:
    type: object
    properties:
      expectedDepartureDate:
        description: |
          Date the customer expects to move.
        format: date
        type: string
        x-nullable: true
      actualMoveDate:
        format: date
        type: string
        x-nullable: true
      pickupAddress:
        allOf:
          - $ref: '#/definitions/Address'
      secondaryPickupAddress:
        allOf:
          - $ref: '#/definitions/Address'
      destinationAddress:
        allOf:
          - $ref: '#/definitions/Address'
      secondaryDestinationAddress:
        allOf:
          - $ref: '#/definitions/Address'
      hasSecondaryPickupAddress:
        type: boolean
        x-nullable: true
        x-omitempty: false
      hasSecondaryDestinationAddress:
        type: boolean
        x-nullable: true
        x-omitempty: false
      w2Address:
        x-nullable: true
        $ref: '#/definitions/Address'
      sitExpected:
        type: boolean
        x-nullable: true
      sitLocation:
        allOf:
          - $ref: '#/definitions/SITLocationType'
          - x-nullable: true
      sitEstimatedWeight:
        type: integer
        example: 2000
        x-nullable: true
      sitEstimatedEntryDate:
        format: date
        type: string
        x-nullable: true
      sitEstimatedDepartureDate:
        format: date
        type: string
        x-nullable: true
      estimatedWeight:
        type: integer
        example: 4200
        x-nullable: true
      hasProGear:
        description: |
          Indicates whether PPM shipment has pro gear.
        type: boolean
        x-nullable: true
      proGearWeight:
        type: integer
        x-nullable: true
      spouseProGearWeight:
        type: integer
        x-nullable: true
      hasRequestedAdvance:
        description: |
          Indicates whether an advance has been requested for the PPM shipment.
        type: boolean
        x-nullable: true
      hasReceivedAdvance:
        description: |
          Indicates whether an advance was received for the PPM shipment.
        type: boolean
        x-nullable: true
      advanceAmountRequested:
        description: |
          The amount request for an advance, or null if no advance is requested
        type: integer
        format: cents
        x-nullable: true
      advanceAmountReceived:
        description: |
          The amount received for an advance, or null if no advance is received
        type: integer
        format: cents
        x-nullable: true
      advanceStatus:
        $ref: '#/definitions/PPMAdvanceStatus'
        x-nullable: true
  UpdateWeightTicket:
    type: object
    properties:
      emptyWeight:
        description: Weight of the vehicle when empty.
        type: integer
        minimum: 0
      fullWeight:
        description: The weight of the vehicle when full.
        type: integer
        minimum: 0
      ownsTrailer:
        description: Indicates if the customer used a trailer they own for the move.
        type: boolean
      trailerMeetsCriteria:
        description: >-
          Indicates if the trailer that the customer used meets all the criteria
          to be claimable.
        type: boolean
      status:
        $ref: '#/definitions/PPMDocumentStatus'
      reason:
        description: The reason the services counselor has excluded or rejected the item.
        type: string
      adjustedNetWeight:
        description: Indicates the adjusted net weight of the vehicle
        type: integer
        minimum: 0
      netWeightRemarks:
        description: Remarks explaining any edits made to the net weight
        type: string
      allowableWeight:
        description: Indicates the maximum reimbursable weight of the shipment
        type: integer
        minimum: 0
  UpdateMovingExpense:
    type: object
    properties:
      movingExpenseType:
        $ref: '#/definitions/OmittableMovingExpenseType'
      description:
        description: A brief description of the expense.
        type: string
        x-nullable: true
        x-omitempty: false
      amount:
        description: The total amount of the expense as indicated on the receipt
        type: integer
      sitStartDate:
        description: >-
          The date the shipment entered storage, applicable for the `STORAGE`
          movingExpenseType only
        type: string
        format: date
      sitEndDate:
        description: >-
          The date the shipment exited storage, applicable for the `STORAGE`
          movingExpenseType only
        type: string
        format: date
      status:
        $ref: '#/definitions/PPMDocumentStatus'
      reason:
        description: The reason the services counselor has excluded or rejected the item.
        type: string
      weightStored:
        description: The total weight stored in PPM SIT
        type: integer
  UpdateProGearWeightTicket:
    type: object
    properties:
      belongsToSelf:
        description: >-
          Indicates if this information is for the customer's own pro-gear,
          otherwise, it's the spouse's.
        type: boolean
      hasWeightTickets:
        description: >-
          Indicates if the user has a weight ticket for their pro-gear,
          otherwise they have a constructed weight.
        type: boolean
      weight:
        description: Weight of the pro-gear contained in the shipment.
        type: integer
        minimum: 0
      status:
        $ref: '#/definitions/PPMDocumentStatus'
      reason:
        description: The reason the services counselor has excluded or rejected the item.
        type: string
  MTOShipments:
    items:
      $ref: '#/definitions/MTOShipment'
    type: array
  CreateMTOShipment:
    type: object
    properties:
      moveTaskOrderID:
        description: The ID of the move this new shipment is for.
        example: 1f2270c7-7166-40ae-981e-b200ebdf3054
        format: uuid
        type: string
      requestedPickupDate:
        description: >
          The customer's preferred pickup date. Other dates, such as required
          delivery date and (outside MilMove) the pack date, are derived from
          this date.
        format: date
        type: string
        x-nullable: true
      requestedDeliveryDate:
        description: |
          The customer's preferred delivery date.
        format: date
        type: string
        x-nullable: true
      customerRemarks:
        description: >
          The customer can use the customer remarks field to inform the services
          counselor and the movers about any

          special circumstances for this shipment. Typical examples:
            * bulky or fragile items,
            * weapons,
            * access info for their address.
          Customer enters this information during onboarding. Optional field.
        type: string
        example: handle with care
        x-nullable: true
      counselorRemarks:
        description: >
          The counselor can use the counselor remarks field to inform the movers
          about any

          special circumstances for this shipment. Typical examples:
            * bulky or fragile items,
            * weapons,
            * access info for their address.
          Counselors enters this information when creating or editing an MTO
          Shipment. Optional field.
        type: string
        example: handle with care
        x-nullable: true
      agents:
        $ref: '#/definitions/MTOAgents'
      mtoServiceItems:
        $ref: '#/definitions/MTOServiceItems'
      pickupAddress:
        description: The address where the movers should pick up this shipment.
        allOf:
          - $ref: '#/definitions/Address'
      destinationAddress:
        description: Where the movers should deliver this shipment.
        allOf:
          - $ref: '#/definitions/Address'
      destinationType:
        $ref: '#/definitions/DestinationType'
      shipmentType:
        $ref: '#/definitions/MTOShipmentType'
      tacType:
        allOf:
          - $ref: '#/definitions/LOAType'
          - x-nullable: true
      sacType:
        allOf:
          - $ref: '#/definitions/LOAType'
          - x-nullable: true
      usesExternalVendor:
        type: boolean
        example: false
        x-nullable: true
      serviceOrderNumber:
        type: string
        x-nullable: true
      ntsRecordedWeight:
        description: >-
          The previously recorded weight for the NTS Shipment. Used for NTS
          Release to know what the previous primeActualWeight or billable weight
          was.
        example: 2000
        type: integer
        x-nullable: true
        x-formatting: weight
      storageFacility:
        x-nullable: true
        $ref: '#/definitions/StorageFacility'
      ppmShipment:
        $ref: '#/definitions/CreatePPMShipment'
    required:
      - moveTaskOrderID
      - shipmentType
  CreatePPMShipment:
    description: >-
      A personally procured move is a type of shipment that a service members
      moves themselves.
    properties:
      expectedDepartureDate:
        description: |
          Date the customer expects to move.
        format: date
        type: string
      pickupAddress:
        allOf:
          - $ref: '#/definitions/Address'
      destinationAddress:
        allOf:
          - $ref: '#/definitions/Address'
      secondaryDestinationAddress:
        allOf:
          - $ref: '#/definitions/Address'
      secondaryPickupAddress:
        allOf:
          - $ref: '#/definitions/Address'
      hasSecondaryPickupAddress:
        type: boolean
        x-nullable: true
        x-omitempty: false
      hasSecondaryDestinationAddress:
        type: boolean
        x-nullable: true
        x-omitempty: false
      sitExpected:
        type: boolean
      sitLocation:
        allOf:
          - $ref: '#/definitions/SITLocationType'
          - x-nullable: true
      sitEstimatedWeight:
        type: integer
        example: 2000
        x-nullable: true
      sitEstimatedEntryDate:
        format: date
        type: string
        x-nullable: true
      sitEstimatedDepartureDate:
        format: date
        type: string
        x-nullable: true
      estimatedWeight:
        type: integer
        example: 4200
      hasProGear:
        description: |
          Indicates whether PPM shipment has pro gear.
        type: boolean
      proGearWeight:
        type: integer
        x-nullable: true
      spouseProGearWeight:
        type: integer
        x-nullable: true
    required:
      - expectedDepartureDate
      - pickupAddress
      - destinationAddress
      - sitExpected
      - estimatedWeight
      - hasProGear
  RejectShipment:
    properties:
      rejectionReason:
        type: string
        example: MTO Shipment not good enough
    required:
      - rejectionReason
  RequestDiversion:
    properties:
      diversionReason:
        type: string
        example: Shipment route needs to change
    required:
      - diversionReason
  ApproveSITExtension:
    properties:
      approvedDays:
        description: Number of days approved for SIT extension
        type: integer
        example: 21
        minimum: 1
      requestReason:
        description: >-
          Reason from service counselor-provided picklist for SIT Duration
          Update
        example: AWAITING_COMPLETION_OF_RESIDENCE
        type: string
        enum:
          - SERIOUS_ILLNESS_MEMBER
          - SERIOUS_ILLNESS_DEPENDENT
          - IMPENDING_ASSIGNEMENT
          - DIRECTED_TEMPORARY_DUTY
          - NONAVAILABILITY_OF_CIVILIAN_HOUSING
          - AWAITING_COMPLETION_OF_RESIDENCE
          - OTHER
      officeRemarks:
        description: Remarks from TOO about SIT approval
        type: string
        example: Approved for three weeks rather than requested 45 days
        x-nullable: true
    required:
      - approvedDays
  DenySITExtension:
    properties:
      officeRemarks:
        description: Remarks from TOO about SIT denial
        type: string
        example: Denied this extension as it does not match the criteria
        x-nullable: true
      convertToCustomerExpense:
        description: >-
          Whether or not to convert to members expense once SIT extension is
          denied.
        type: boolean
        example: false
    required:
      - officeRemarks
      - convertToCustomerExpense
  UpdateSITServiceItemCustomerExpense:
    properties:
      convertToCustomerExpense:
        example: true
        type: boolean
      customerExpenseReason:
        description: Reason the service item was rejected
        type: string
        example: Insufficent details provided
    required:
      - convertToCustomerExpense
      - customerExpenseReason
  CreateApprovedSITDurationUpdate:
    properties:
      requestReason:
        description: >-
          Reason from service counselor-provided picklist for SIT Duration
          Update
        example: AWAITING_COMPLETION_OF_RESIDENCE
        type: string
        enum:
          - SERIOUS_ILLNESS_MEMBER
          - SERIOUS_ILLNESS_DEPENDENT
          - IMPENDING_ASSIGNEMENT
          - DIRECTED_TEMPORARY_DUTY
          - NONAVAILABILITY_OF_CIVILIAN_HOUSING
          - AWAITING_COMPLETION_OF_RESIDENCE
          - OTHER
      approvedDays:
        description: >-
          Number of days approved for SIT extension. This will match requested
          days saved to the SIT extension model.
        type: integer
        example: 21
      officeRemarks:
        description: Remarks from TOO about SIT Duration Update creation
        type: string
        example: >-
          Customer needs additional storage time as their new place of residence
          is not yet ready
        x-nullable: true
    required:
      - requestReason
      - approvedDays
  PatchMTOServiceItemStatusPayload:
    properties:
      status:
        description: Describes all statuses for a MTOServiceItem
        type: string
        enum:
          - SUBMITTED
          - APPROVED
          - REJECTED
      rejectionReason:
        description: Reason the service item was rejected
        type: string
        example: Insufficent details provided
        x-nullable: true
  MTOApprovalServiceItemCodes:
    description: MTO level service items to create when updating MTO status.
    properties:
      serviceCodeCS:
        example: true
        type: boolean
      serviceCodeMS:
        example: true
        type: boolean
    type: object
  TacValid:
    properties:
      isValid:
        example: true
        type: boolean
    required:
      - isValid
    type: object
  UpdatePaymentRequestStatusPayload:
    properties:
      rejectionReason:
        example: documentation was incomplete
        type: string
        x-nullable: true
      status:
        $ref: '#/definitions/PaymentRequestStatus'
      eTag:
        type: string
    type: object
  QueueMoves:
    type: array
    items:
      $ref: '#/definitions/QueueMove'
  QueueMove:
    type: object
    properties:
      id:
        type: string
        format: uuid
      customer:
        $ref: '#/definitions/Customer'
      status:
        $ref: '#/definitions/MoveStatus'
      locator:
        type: string
      submittedAt:
        format: date-time
        type: string
        x-nullable: true
      appearedInTooAt:
        format: date-time
        type: string
        x-nullable: true
      requestedMoveDate:
        format: date
        type: string
        x-nullable: true
      departmentIndicator:
        $ref: '#/definitions/DeptIndicator'
      shipmentsCount:
        type: integer
      originDutyLocation:
        $ref: '#/definitions/DutyLocation'
      destinationDutyLocation:
        $ref: '#/definitions/DutyLocation'
      originGBLOC:
        $ref: '#/definitions/GBLOC'
      ppmType:
        type: string
        enum:
          - FULL
          - PARTIAL
        x-nullable: true
      closeoutInitiated:
        format: date-time
        type: string
        x-nullable: true
      closeoutLocation:
        type: string
        x-nullable: true
      orderType:
        type: string
        x-nullable: true
      lockedByOfficeUserID:
        type: string
        format: uuid
        x-nullable: true
      lockedByOfficeUser:
        $ref: '#/definitions/LockedOfficeUser'
        x-nullable: true
      lockExpiresAt:
        type: string
        format: date-time
        x-nullable: true
  QueueMovesResult:
    type: object
    properties:
      page:
        type: integer
      perPage:
        type: integer
      totalCount:
        type: integer
      queueMoves:
        $ref: '#/definitions/QueueMoves'
  ListPrimeMove:
    description: >
      An abbreviated definition for a move, without all the nested information
      (shipments, service items, etc). Used to fetch a list of moves more
      efficiently.
    type: object
    properties:
      id:
        example: 1f2270c7-7166-40ae-981e-b200ebdf3054
        format: uuid
        type: string
      moveCode:
        type: string
        example: HYXFJF
        readOnly: true
      createdAt:
        format: date-time
        type: string
        readOnly: true
      orderID:
        example: c56a4180-65aa-42ec-a945-5fd21dec0538
        format: uuid
        type: string
      referenceId:
        example: 1001-3456
        type: string
      availableToPrimeAt:
        format: date-time
        type: string
        x-nullable: true
        readOnly: true
      updatedAt:
        format: date-time
        type: string
        readOnly: true
      ppmType:
        type: string
        enum:
          - FULL
          - PARTIAL
      eTag:
        type: string
        readOnly: true
      orderType:
        type: string
  ListPrimeMoves:
    type: array
    items:
      $ref: '#/definitions/ListPrimeMove'
  ListPrimeMovesResult:
    type: object
    properties:
      page:
        type: integer
      perPage:
        type: integer
      totalCount:
        type: integer
      queueMoves:
        $ref: '#/definitions/ListPrimeMoves'
  QueuePaymentRequest:
    type: object
    properties:
      id:
        type: string
        format: uuid
      moveID:
        type: string
        format: uuid
      customer:
        $ref: '#/definitions/Customer'
      status:
        $ref: '#/definitions/QueuePaymentRequestStatus'
      age:
        type: number
        format: double
        description: >-
          Days since the payment request has been requested.  Decimal
          representation will allow more accurate sorting.
      submittedAt:
        type: string
        format: date-time
      locator:
        type: string
      departmentIndicator:
        $ref: '#/definitions/DeptIndicator'
      originGBLOC:
        $ref: '#/definitions/GBLOC'
      originDutyLocation:
        $ref: '#/definitions/DutyLocation'
      orderType:
        type: string
        x-nullable: true
      lockedByOfficeUserID:
        type: string
        format: uuid
        x-nullable: true
      lockExpiresAt:
        type: string
        format: date-time
        x-nullable: true
  QueuePaymentRequests:
    type: array
    items:
      $ref: '#/definitions/QueuePaymentRequest'
  QueuePaymentRequestsResult:
    type: object
    properties:
      page:
        type: integer
      perPage:
        type: integer
      totalCount:
        type: integer
      queuePaymentRequests:
        $ref: '#/definitions/QueuePaymentRequests'
  QueuePaymentRequestStatus:
    enum:
      - Payment requested
      - Reviewed
      - Rejected
      - Paid
    title: Queue Payment Request Status
    type: string
  SearchMoves:
    type: array
    items:
      $ref: '#/definitions/SearchMove'
  SearchMove:
    type: object
    properties:
      id:
        type: string
        format: uuid
      firstName:
        type: string
        example: John
        x-nullable: true
      lastName:
        type: string
        example: Doe
        x-nullable: true
      dodID:
        type: string
        example: 1234567890
        x-nullable: true
      status:
        $ref: '#/definitions/MoveStatus'
      locator:
        type: string
      branch:
        type: string
      shipmentsCount:
        type: integer
      originDutyLocationPostalCode:
        format: zip
        type: string
        title: ZIP
        example: '90210'
        pattern: ^(\d{5})$
      destinationDutyLocationPostalCode:
        format: zip
        type: string
        title: ZIP
        example: '90210'
        pattern: ^(\d{5})$
      orderType:
        type: string
      requestedPickupDate:
        type: string
        format: date
        x-nullable: true
      orderType:
        type: string
      requestedDeliveryDate:
        type: string
        format: date
        x-nullable: true
      originGBLOC:
        $ref: '#/definitions/GBLOC'
      destinationGBLOC:
        $ref: '#/definitions/GBLOC'
      lockedByOfficeUserID:
<<<<<<< HEAD
        type: string
        format: uuid
        x-nullable: true
      lockExpiresAt:
        type: string
=======
        type: string
        format: uuid
        x-nullable: true
      lockExpiresAt:
        type: string
>>>>>>> 1dd87325
        format: date-time
        x-nullable: true
  SearchMovesResult:
    type: object
    properties:
      page:
        type: integer
      perPage:
        type: integer
      totalCount:
        type: integer
      searchMoves:
        $ref: '#/definitions/SearchMoves'
  GBLOC:
    type: string
    enum:
      - AGFM
      - APAT
      - BGAC
      - BGNC
      - BKAS
      - CFMQ
      - CLPK
      - CNNQ
      - DMAT
      - GSAT
      - HAFC
      - HBAT
      - JEAT
      - JENQ
      - KKFA
      - LHNQ
      - LKNQ
      - MAPK
      - MAPS
      - MBFL
      - MLNQ
      - XXXX
  CreateCustomerSupportRemark:
    type: object
    description: >-
      A text remark written by an customer support user that is associated with
      a specific move.
    required:
      - content
      - officeUserID
    properties:
      content:
        example: This is a remark about a move.
        type: string
      officeUserID:
        example: 1f2270c7-7166-40ae-981e-b200ebdf3054
        format: uuid
        type: string
  UpdateCustomerSupportRemarkPayload:
    type: object
    description: >-
      A text remark update to an existing remark created by the current active
      user (the CSR).
    required:
      - content
    properties:
      content:
        example: This is a remark about a move.
        type: string
  EvaluationReportType:
    type: string
    enum:
      - SHIPMENT
      - COUNSELING
  EvaluationReportInspectionType:
    type: string
    enum:
      - DATA_REVIEW
      - PHYSICAL
      - VIRTUAL
    x-nullable: true
  EvaluationReportLocation:
    type: string
    enum:
      - ORIGIN
      - DESTINATION
      - OTHER
    x-nullable: true
  EvaluationReportOfficeUser:
    type: object
    readOnly: true
    description: The authoring office user for an evaluation report
    properties:
      id:
        example: 1f2270c7-7166-40ae-981e-b200ebdf3054
        format: uuid
        type: string
      firstName:
        type: string
      lastName:
        type: string
      email:
        type: string
        format: x-email
        pattern: ^[a-zA-Z0-9._%+-]+@[a-zA-Z0-9.-]+\.[a-zA-Z]{2,}$
      phone:
        type: string
        format: telephone
        pattern: ^[2-9]\d{2}-\d{3}-\d{4}$
  EvaluationReportList:
    type: array
    items:
      $ref: '#/definitions/EvaluationReport'
  EvaluationReport:
    type: object
    description: An evaluation report
    properties:
      id:
        example: 1f2270c7-7166-40ae-981e-b200ebdf3054
        format: uuid
        type: string
        readOnly: true
      moveID:
        example: 1f2270c7-7166-40ae-981e-b200ebdf3054
        format: uuid
        type: string
        readOnly: true
      shipmentID:
        example: 1f2270c7-7166-40ae-981e-b200ebdf3054
        format: uuid
        type: string
        x-nullable: true
        readOnly: true
      type:
        $ref: '#/definitions/EvaluationReportType'
      inspectionType:
        $ref: '#/definitions/EvaluationReportInspectionType'
        x-nullable: true
      inspectionDate:
        type: string
        format: date
        x-nullable: true
      officeUser:
        $ref: '#/definitions/EvaluationReportOfficeUser'
      location:
        $ref: '#/definitions/EvaluationReportLocation'
        x-nullable: true
      ReportViolations:
        $ref: '#/definitions/ReportViolations'
        x-nullable: true
      locationDescription:
        type: string
        example: Route 66 at crash inspection site 3
        x-nullable: true
      observedShipmentDeliveryDate:
        type: string
        format: date
        x-nullable: true
      observedShipmentPhysicalPickupDate:
        type: string
        format: date
        x-nullable: true
      timeDepart:
        type: string
        x-nullable: true
        pattern: ^(0[0-9]|1[0-9]|2[0-3]):[0-5][0-9]$
        example: '14:30'
      evalStart:
        type: string
        x-nullable: true
        pattern: ^(0[0-9]|1[0-9]|2[0-3]):[0-5][0-9]$
        example: '15:00'
      evalEnd:
        type: string
        x-nullable: true
        pattern: ^(0[0-9]|1[0-9]|2[0-3]):[0-5][0-9]$
        example: '18:00'
      violationsObserved:
        type: boolean
        x-nullable: true
      remarks:
        type: string
        x-nullable: true
      seriousIncident:
        type: boolean
        x-nullable: true
      seriousIncidentDesc:
        type: string
        x-nullable: true
      observedClaimsResponseDate:
        type: string
        format: date
        x-nullable: true
      observedPickupDate:
        type: string
        format: date
        x-nullable: true
      observedPickupSpreadStartDate:
        type: string
        format: date
        x-nullable: true
      observedPickupSpreadEndDate:
        type: string
        format: date
        x-nullable: true
      observedDeliveryDate:
        type: string
        format: date
        x-nullable: true
      moveReferenceID:
        type: string
        x-nullable: true
        readOnly: true
      eTag:
        type: string
      submittedAt:
        type: string
        format: date-time
        x-nullable: true
      createdAt:
        type: string
        format: date-time
        readOnly: true
      updatedAt:
        type: string
        format: date-time
        readOnly: true
  CreateEvaluationReport:
    type: object
    description: >-
      Minimal set of info needed to create a shipment evaluation report, which
      is just a shipment ID.
    properties:
      shipmentID:
        description: The shipment ID of the shipment to be evaluated in the report
        example: 01b9671e-b268-4906-967b-ba661a1d3933
        format: uuid
        type: string
  PWSViolation:
    type: object
    description: A PWS violation for an evaluation report
    readOnly: true
    properties:
      id:
        example: 1f2270c7-7166-40ae-981e-b200ebdf3054
        format: uuid
        type: string
      displayOrder:
        example: 3
        type: integer
      paragraphNumber:
        example: 1.2.3.4.5
        type: string
      title:
        example: Customer Support
        type: string
      category:
        example: Pre-Move Services
        type: string
      subCategory:
        example: Weight Estimate
        type: string
      requirementSummary:
        example: Provide a single point of contact (POC)
        type: string
      requirementStatement:
        example: >-
          The contractor shall prepare and load property going into NTS in
          containers at residence for shipment to NTS.
        type: string
      isKpi:
        example: false
        type: boolean
      additionalDataElem:
        example: QAE Observed Delivery Date
        type: string
  PWSViolations:
    type: array
    items:
      $ref: '#/definitions/PWSViolation'
  AssociateReportViolations:
    type: object
    description: A list of PWS violation string ids to associate with an evaluation report
    properties:
      violations:
        type: array
        items:
          type: string
          format: uuid
  ReportViolation:
    type: object
    description: An object associating violations to evaluation reports
    properties:
      id:
        example: 1f2270c7-7166-40ae-981e-b200ebdf3054
        format: uuid
        type: string
      reportID:
        example: 1f2270c7-7166-40ae-981e-b200ebdf3054
        format: uuid
        type: string
      violationID:
        example: 1f2270c7-7166-40ae-981e-b200ebdf3054
        format: uuid
        type: string
      violation:
        $ref: '#/definitions/PWSViolation'
  ReportViolations:
    type: array
    items:
      $ref: '#/definitions/ReportViolation'
  TransportationOffices:
    type: array
    items:
      $ref: '#/definitions/TransportationOffice'
  Address:
    description: A postal address
    type: object
    properties:
      id:
        type: string
        format: uuid
        example: c56a4180-65aa-42ec-a945-5fd21dec0538
      streetAddress1:
        type: string
        example: 123 Main Ave
        title: Street address 1
      streetAddress2:
        type: string
        example: Apartment 9000
        x-nullable: true
        title: Street address 2
      streetAddress3:
        type: string
        example: Montmârtre
        x-nullable: true
        title: Address Line 3
      city:
        type: string
        example: Anytown
        title: City
      eTag:
        type: string
        readOnly: true
      state:
        title: State
        type: string
        x-display-value:
          AL: AL
          AK: AK
          AR: AR
          AZ: AZ
          CA: CA
          CO: CO
          CT: CT
          DC: DC
          DE: DE
          FL: FL
          GA: GA
          HI: HI
          IA: IA
          ID: ID
          IL: IL
          IN: IN
          KS: KS
          KY: KY
          LA: LA
          MA: MA
          MD: MD
          ME: ME
          MI: MI
          MN: MN
          MO: MO
          MS: MS
          MT: MT
          NC: NC
          ND: ND
          NE: NE
          NH: NH
          NJ: NJ
          NM: NM
          NV: NV
          NY: NY
          OH: OH
          OK: OK
          OR: OR
          PA: PA
          RI: RI
          SC: SC
          SD: SD
          TN: TN
          TX: TX
          UT: UT
          VA: VA
          VT: VT
          WA: WA
          WI: WI
          WV: WV
          WY: WY
        enum:
          - AL
          - AK
          - AR
          - AZ
          - CA
          - CO
          - CT
          - DC
          - DE
          - FL
          - GA
          - HI
          - IA
          - ID
          - IL
          - IN
          - KS
          - KY
          - LA
          - MA
          - MD
          - ME
          - MI
          - MN
          - MO
          - MS
          - MT
          - NC
          - ND
          - NE
          - NH
          - NJ
          - NM
          - NV
          - NY
          - OH
          - OK
          - OR
          - PA
          - RI
          - SC
          - SD
          - TN
          - TX
          - UT
          - VA
          - VT
          - WA
          - WI
          - WV
          - WY
      postalCode:
        type: string
        format: zip
        title: ZIP
        example: '90210'
        pattern: ^(\d{5}([\-]\d{4})?)$
      country:
        type: string
        title: Country
        x-nullable: true
        example: USA
        default: USA
      county:
        type: string
        title: County
        x-nullable: true
        example: LOS ANGELES
    required:
      - streetAddress1
      - city
      - state
      - postalCode
  TransportationOffice:
    type: object
    properties:
      id:
        type: string
        format: uuid
        example: c56a4180-65aa-42ec-a945-5fd21dec0538
      name:
        type: string
        example: Fort Bragg North Station
      address:
        $ref: '#/definitions/Address'
      phone_lines:
        type: array
        items:
          type: string
          format: telephone
          pattern: ^[2-9]\d{2}-\d{3}-\d{4}$
          example: 212-555-5555
      gbloc:
        type: string
        pattern: ^[A-Z]{4}$
        example: JENQ
      latitude:
        type: number
        format: float
        example: 29.382973
      longitude:
        type: number
        format: float
        example: -98.62759
      created_at:
        type: string
        format: date-time
      updated_at:
        type: string
        format: date-time
    required:
      - id
      - name
      - address
      - created_at
      - updated_at
<<<<<<< HEAD
=======
  Affiliation:
    type: string
    x-nullable: true
    title: Branch of service
    description: Military branch of service
    enum:
      - ARMY
      - NAVY
      - MARINES
      - AIR_FORCE
      - COAST_GUARD
      - SPACE_FORCE
      - OTHER
    x-display-value:
      ARMY: Army
      NAVY: Navy
      MARINES: Marine Corps
      AIR_FORCE: Air Force
      COAST_GUARD: Coast Guard
      SPACE_FORCE: Space Force
      OTHER: OTHER
>>>>>>> 1dd87325
  DutyLocation:
    type: object
    properties:
      id:
        type: string
        format: uuid
        example: c56a4180-65aa-42ec-a945-5fd21dec0538
      name:
        type: string
        example: Fort Bragg North Station
      address_id:
        type: string
        format: uuid
        example: c56a4180-65aa-42ec-a945-5fd21dec0538
      address:
        $ref: '#/definitions/Address'
      eTag:
        type: string
  OrdersType:
    type: string
    title: Orders type
    enum:
      - PERMANENT_CHANGE_OF_STATION
      - LOCAL_MOVE
      - RETIREMENT
      - SEPARATION
      - WOUNDED_WARRIOR
      - BLUEBARK
<<<<<<< HEAD
=======
      - SAFETY
>>>>>>> 1dd87325
    x-display-value:
      PERMANENT_CHANGE_OF_STATION: Permanent Change Of Station
      LOCAL_MOVE: Local Move
      RETIREMENT: Retirement
      SEPARATION: Separation
      WOUNDED_WARRIOR: Wounded Warrior
      BLUEBARK: BLUEBARK
<<<<<<< HEAD
=======
      SAFETY: Safety
>>>>>>> 1dd87325
  NullableString:
    type: string
    x-go-type:
      import:
        package: github.com/transcom/mymove/pkg/swagger/nullable
      type: String
  CustomerContactType:
    description: >-
      Describes a customer contact type for a MTOServiceItem of type domestic
      destination SIT.
    type: string
    enum:
      - FIRST
      - SECOND
  MTOServiceItemCustomerContact:
    description: Customer contact information for a destination SIT service item
    type: object
    properties:
      id:
        example: 1f2270c7-7166-40ae-981e-b200ebdf3054
        format: uuid
        type: string
      type:
        $ref: '#/definitions/CustomerContactType'
      dateOfContact:
        format: date
        type: string
        description: Date of attempted contact by the prime.
      timeMilitary:
        type: string
        example: 0400Z
        description: Time of attempted contact by the prime.
      firstAvailableDeliveryDate:
        format: date
        type: string
        example: '2020-12-31'
        description: First available date that the Prime can deliver SIT service item.
  MTOServiceItemCustomerContacts:
    type: array
    items:
      $ref: '#/definitions/MTOServiceItemCustomerContact'
  DimensionType:
    description: Describes a dimension type for a MTOServiceItemDimension.
    type: string
    enum:
      - ITEM
      - CRATE
  MTOServiceItemDimension:
    description: Describes a dimension object for the MTOServiceItem.
    type: object
    properties:
      id:
        example: 1f2270c7-7166-40ae-981e-b200ebdf3054
        format: uuid
        type: string
      type:
        $ref: '#/definitions/DimensionType'
      length:
        description: Length in thousandth inches. 1000 thou = 1 inch.
        example: 1000
        type: integer
        format: int32
      width:
        description: Width in thousandth inches. 1000 thou = 1 inch.
        example: 1000
        type: integer
        format: int32
      height:
        description: Height in thousandth inches. 1000 thou = 1 inch.
        example: 1000
        type: integer
        format: int32
  MTOServiceItemDimensions:
    type: array
    items:
      $ref: '#/definitions/MTOServiceItemDimension'
  SITAddressUpdate:
    type: object
    description: An update to a SIT service item address.
    properties:
      id:
        example: 1f2270c7-7166-40ae-981e-b200ebdf3054
        format: uuid
        type: string
      mtoServiceItemID:
        example: 1f2270c7-7166-40ae-981e-b200ebdf3054
        format: uuid
        type: string
      distance:
        description: The distance between the old address and the new address in miles.
        example: 54
        minimum: 0
        type: integer
      contractorRemarks:
        example: The customer has found a new house closer to base.
        type: string
        x-nullable: true
        x-omitempty: false
      officeRemarks:
        example: The customer has found a new house closer to base.
        type: string
        x-nullable: true
        x-omitempty: false
      status:
        enum:
          - REQUESTED
          - APPROVED
          - REJECTED
      oldAddress:
        $ref: '#/definitions/Address'
      newAddress:
        $ref: '#/definitions/Address'
      createdAt:
        format: date-time
        type: string
        readOnly: true
      updatedAt:
        format: date-time
        type: string
        readOnly: true
      eTag:
        type: string
        readOnly: true
  SITAddressUpdates:
    description: A list of updates to a SIT service item address.
    type: array
    items:
      $ref: '#/definitions/SITAddressUpdate'
  MTOServiceItemStatus:
    description: Describes all statuses for a MTOServiceItem
    type: string
    enum:
      - SUBMITTED
      - APPROVED
      - REJECTED
  Upload:
    description: An uploaded file.
    type: object
    properties:
      id:
        type: string
        format: uuid
        example: c56a4180-65aa-42ec-a945-5fd21dec0538
        readOnly: true
      url:
        type: string
        format: uri
        example: https://uploads.domain.test/dir/c56a4180-65aa-42ec-a945-5fd21dec0538
        readOnly: true
      filename:
        type: string
        example: filename.pdf
        readOnly: true
      contentType:
        type: string
        format: mime-type
        example: application/pdf
        readOnly: true
      bytes:
        type: integer
        readOnly: true
      status:
        type: string
        enum:
          - INFECTED
          - CLEAN
          - PROCESSING
        readOnly: true
      createdAt:
        type: string
        format: date-time
        readOnly: true
      updatedAt:
        type: string
        format: date-time
        readOnly: true
      isWeightTicket:
        type: boolean
    required:
      - id
      - url
      - filename
      - contentType
      - bytes
      - createdAt
      - updatedAt
  ServiceRequestDocument:
    type: object
    properties:
      mtoServiceItemID:
        type: string
        format: uuid
      uploads:
        items:
          $ref: '#/definitions/Upload'
        type: array
  ServiceRequestDocuments:
    description: documents uploaded by the Prime as proof of request for service items
    type: array
    items:
      $ref: '#/definitions/ServiceRequestDocument'
  MTOServiceItem:
    type: object
    required:
      - id
      - moveTaskOrderID
      - reServiceID
      - reServiceCode
      - reServiceName
    properties:
      moveTaskOrderID:
        example: 1f2270c7-7166-40ae-981e-b200ebdf3054
        format: uuid
        type: string
      mtoShipmentID:
        example: 1f2270c7-7166-40ae-981e-b200ebdf3054
        format: uuid
        type: string
        x-nullable: true
      reServiceID:
        example: 1f2270c7-7166-40ae-981e-b200ebdf3054
        format: uuid
        type: string
      reServiceCode:
        type: string
      reServiceName:
        type: string
      createdAt:
        format: date-time
        type: string
      convertToCustomerExpense:
        type: boolean
        example: false
        x-omitempty: false
      customerExpenseReason:
        type: string
        x-nullable: true
      customerContacts:
        $ref: '#/definitions/MTOServiceItemCustomerContacts'
      deletedAt:
        format: date
        type: string
      description:
        type: string
        x-nullable: true
      dimensions:
        $ref: '#/definitions/MTOServiceItemDimensions'
      reason:
        type: string
        x-nullable: true
      rejectionReason:
        type: string
        x-nullable: true
      pickupPostalCode:
        type: string
        x-nullable: true
      SITPostalCode:
        type: string
        readOnly: true
        x-nullable: true
      sitEntryDate:
        type: string
        format: date-time
        x-nullable: true
      sitDepartureDate:
        type: string
        format: date-time
        x-nullable: true
      sitCustomerContacted:
        type: string
        format: date
        x-nullable: true
      sitRequestedDelivery:
        type: string
        format: date
        x-nullable: true
      sitDestinationOriginalAddress:
        $ref: '#/definitions/Address'
      sitOriginHHGOriginalAddress:
        $ref: '#/definitions/Address'
      sitOriginHHGActualAddress:
        $ref: '#/definitions/Address'
      sitDestinationFinalAddress:
        $ref: '#/definitions/Address'
      sitAddressUpdates:
        $ref: '#/definitions/SITAddressUpdates'
      sitDeliveryMiles:
        type: integer
        x-nullable: true
      feeType:
        enum:
          - COUNSELING
          - CRATING
          - TRUCKING
          - SHUTTLE
        type: string
      id:
        example: 1f2270c7-7166-40ae-981e-b200ebdf3054
        format: uuid
        type: string
      quantity:
        type: integer
      rate:
        type: integer
      status:
        $ref: '#/definitions/MTOServiceItemStatus'
      submittedAt:
        format: date
        type: string
      total:
        format: cents
        type: integer
      estimatedWeight:
        type: integer
        description: estimated weight of the shuttle service item provided by the prime
        example: 2500
        x-formatting: weight
        x-nullable: true
      updatedAt:
        format: date-time
        type: string
      approvedAt:
        format: date-time
        type: string
        x-nullable: true
      rejectedAt:
        format: date-time
        type: string
        x-nullable: true
      eTag:
        type: string
      updateReason:
        type: string
        description: Reason for updating service item.
        x-nullable: true
      serviceRequestDocuments:
        $ref: '#/definitions/ServiceRequestDocuments'
  MTOServiceItems:
    description: A list of service items connected to this shipment.
    type: array
    items:
      $ref: '#/definitions/MTOServiceItem'
  MTOAgent:
    type: object
    properties:
      id:
        example: 1f2270c7-7166-40ae-981e-b200ebdf3054
        format: uuid
        type: string
      mtoShipmentID:
        example: 1f2270c7-7166-40ae-981e-b200ebdf3054
        format: uuid
        type: string
      createdAt:
        format: date-time
        type: string
      updatedAt:
        format: date-time
        type: string
      firstName:
        type: string
        x-nullable: true
      lastName:
        type: string
        x-nullable: true
      email:
        type: string
        format: x-email
        pattern: (^[a-zA-Z0-9._%+-]+@[a-zA-Z0-9.-]+\.[a-zA-Z]{2,}$)|(^$)
        x-nullable: true
      phone:
        type: string
        format: telephone
        pattern: (^[2-9]\d{2}-\d{3}-\d{4}$)|(^$)
        x-nullable: true
      agentType:
        type: string
        enum:
          - RELEASING_AGENT
          - RECEIVING_AGENT
      eTag:
        type: string
  MTOAgents:
    items:
      $ref: '#/definitions/MTOAgent'
    type: array
  DestinationType:
    type: string
    title: Destination Type
    example: OTHER_THAN_AUTHORIZED
    x-nullable: true
    enum:
      - HOME_OF_RECORD
      - HOME_OF_SELECTION
      - PLACE_ENTERED_ACTIVE_DUTY
      - OTHER_THAN_AUTHORIZED
  MTOShipmentType:
    type: string
    title: Shipment Type
    example: HHG
    enum:
      - HHG
      - HHG_INTO_NTS_DOMESTIC
      - HHG_OUTOF_NTS_DOMESTIC
      - INTERNATIONAL_HHG
      - INTERNATIONAL_UB
      - PPM
    x-display-value:
      HHG: HHG
      INTERNATIONAL_HHG: International HHG
      INTERNATIONAL_UB: International UB
      HHG_INTO_NTS_DOMESTIC: NTS
      HHG_OUTOF_NTS_DOMESTIC: NTS Release
      PPM: PPM
  LOAType:
    description: The Line of accounting (TAC/SAC) type that will be used for the shipment
    type: string
    example: HHG
    enum:
      - HHG
      - NTS
  StorageFacility:
    description: The Storage Facility information for the shipment
    type: object
    properties:
      id:
        type: string
        format: uuid
        example: c56a4180-65aa-42ec-a945-5fd21dec0538
      facilityName:
        type: string
      address:
        $ref: '#/definitions/Address'
      lotNumber:
        type: string
        x-nullable: true
      phone:
        type: string
        format: telephone
        pattern: ^[2-9]\d{2}-\d{3}-\d{4}$
        x-nullable: true
      email:
        type: string
        format: x-email
        pattern: ^[a-zA-Z0-9._%+-]+@[a-zA-Z0-9.-]+\.[a-zA-Z]{2,}$
        x-nullable: true
      eTag:
        type: string
        readOnly: true
  SITLocationType:
    description: The list of SIT location types.
    type: string
    enum:
      - ORIGIN
      - DESTINATION
  MTOShipmentStatus:
    type: string
    title: Shipment Status
    example: SUBMITTED
    enum:
      - SUBMITTED
      - REJECTED
      - APPROVED
      - CANCELLATION_REQUESTED
      - CANCELED
      - DIVERSION_REQUESTED
  ReweighRequester:
    type: string
    enum:
      - CUSTOMER
      - PRIME
      - SYSTEM
      - TOO
  Reweigh:
    description: >-
      A reweigh  is when a shipment is weighed for a second time due to the
      request of a customer, the contractor, system or TOO.
    type: object
    properties:
      id:
        example: 1f2270c7-7166-40ae-981e-b200ebdf3054
        format: uuid
        type: string
      requestedAt:
        format: date-time
        type: string
      requestedBy:
        $ref: '#/definitions/ReweighRequester'
      shipmentID:
        example: 1f2270c7-7166-40ae-981e-b200ebdf3054
        format: uuid
        type: string
      verificationProvidedAt:
        x-nullable: true
        x-omitempty: false
        format: date-time
        type: string
      verificationReason:
        example: >-
          The reweigh was not performed due to some justification provided by
          the counselor
        type: string
        x-nullable: true
        x-omitempty: false
      weight:
        example: 2000
        type: integer
        x-formatting: weight
        x-nullable: true
        x-omitempty: false
  SITExtension:
    type: object
    description: >-
      A storage in transit (SIT) Extension is a request for an increase in the
      billable number of days a shipment is allowed to be in SIT.
    properties:
      id:
        example: 1f2270c7-7166-40ae-981e-b200ebdf3054
        format: uuid
        type: string
      mtoShipmentID:
        example: 1f2270c7-7166-40ae-981e-b200ebdf3054
        format: uuid
        type: string
      requestReason:
        type: string
        enum:
          - SERIOUS_ILLNESS_MEMBER
          - SERIOUS_ILLNESS_DEPENDENT
          - IMPENDING_ASSIGNEMENT
          - DIRECTED_TEMPORARY_DUTY
          - NONAVAILABILITY_OF_CIVILIAN_HOUSING
          - AWAITING_COMPLETION_OF_RESIDENCE
          - OTHER
      contractorRemarks:
        example: We need SIT additional days. The customer has not found a house yet.
        type: string
        x-nullable: true
        x-omitempty: false
      requestedDays:
        type: integer
        example: 30
      status:
        enum:
          - PENDING
          - APPROVED
          - DENIED
      approvedDays:
        type: integer
        example: 30
        x-nullable: true
        x-omitempty: false
      decisionDate:
        format: date-time
        type: string
        x-nullable: true
        x-omitempty: false
      officeRemarks:
        type: string
        x-nullable: true
        x-omitempty: false
      createdAt:
        format: date-time
        type: string
        readOnly: true
      updatedAt:
        format: date-time
        type: string
        readOnly: true
      eTag:
        type: string
        readOnly: true
  SITExtensions:
    type: array
    items:
      $ref: '#/definitions/SITExtension'
  SITStatus:
    properties:
      totalSITDaysUsed:
        type: integer
        minimum: 0
      totalDaysRemaining:
        type: integer
        minimum: 0
      calculatedTotalDaysInSIT:
        type: integer
        minimum: 0
      currentSIT:
        type: object
        properties:
          serviceItemID:
            type: string
            format: uuid
            example: c56a4180-65aa-42ec-a945-5fd21dec0538
          location:
            enum:
              - ORIGIN
              - DESTINATION
          daysInSIT:
            type: integer
            minimum: 0
          sitEntryDate:
            type: string
            format: date
            x-nullable: true
          sitDepartureDate:
            type: string
            format: date
            x-nullable: true
          sitAuthorizedEndDate:
            type: string
            format: date
            x-nullable: true
          sitCustomerContacted:
            type: string
            format: date
            x-nullable: true
          sitRequestedDelivery:
            type: string
            format: date
            x-nullable: true
      pastSITServiceItems:
        $ref: '#/definitions/MTOServiceItems'
  PPMShipmentStatus:
    description: |
      Status of the PPM Shipment:
        * **DRAFT**: The customer has created the PPM shipment but has not yet submitted their move for counseling.
        * **SUBMITTED**: The shipment belongs to a move that has been submitted by the customer or has been created by a Service Counselor or Prime Contractor for a submitted move.
        * **WAITING_ON_CUSTOMER**: The PPM shipment has been approved and the customer may now provide their actual move closeout information and documentation required to get paid.
        * **NEEDS_ADVANCE_APPROVAL**: The shipment was counseled by the Prime Contractor and approved but an advance was requested so will need further financial approval from the government.
        * **NEEDS_PAYMENT_APPROVAL**: The customer has provided their closeout weight tickets, receipts, and expenses and certified it for the Service Counselor to approve, exclude or reject.
        * **PAYMENT_APPROVED**: The Service Counselor has reviewed all of the customer's PPM closeout documentation and authorizes the customer can download and submit their finalized SSW packet.
    type: string
    readOnly: true
    enum:
      - DRAFT
      - SUBMITTED
      - WAITING_ON_CUSTOMER
      - NEEDS_ADVANCE_APPROVAL
      - NEEDS_PAYMENT_APPROVAL
      - PAYMENT_APPROVED
  PPMAdvanceStatus:
    type: string
    title: PPM Advance Status
    description: >-
      Indicates whether an advance status has been accepted, rejected, or
      edited, or a prime counseled PPM has been received or not received
    x-nullable: true
    enum:
      - APPROVED
      - REJECTED
      - EDITED
      - RECEIVED
      - NOT_RECEIVED
  Document:
    type: object
    properties:
      id:
        type: string
        format: uuid
        example: c56a4180-65aa-42ec-a945-5fd21dec0538
      service_member_id:
        type: string
        format: uuid
        title: The service member this document belongs to
      uploads:
        type: array
        items:
          $ref: '#/definitions/Upload'
    required:
      - id
      - service_member_id
      - uploads
  OmittablePPMDocumentStatus:
    description: Status of the PPM document.
    type: string
    enum:
      - APPROVED
      - EXCLUDED
      - REJECTED
    x-display-value:
      APPROVED: Approved
      EXCLUDED: Excluded
      REJECTED: Rejected
    x-nullable: true
    x-omitempty: false
  PPMDocumentStatusReason:
    description: The reason the services counselor has excluded or rejected the item.
    type: string
    x-nullable: true
    x-omitempty: false
  WeightTicket:
    description: >-
      Vehicle and optional trailer information and weight documents used to move
      this PPM shipment.
    type: object
    properties:
      id:
        description: ID of this set of weight tickets.
        type: string
        format: uuid
        example: c56a4180-65aa-42ec-a945-5fd21dec0538
        readOnly: true
      ppmShipmentId:
        description: The ID of the PPM shipment that this set of weight tickets is for.
        type: string
        format: uuid
        example: c56a4180-65aa-42ec-a945-5fd21dec0538
        readOnly: true
      createdAt:
        type: string
        format: date-time
        readOnly: true
      updatedAt:
        type: string
        format: date-time
        readOnly: true
      vehicleDescription:
        description: >-
          Description of the vehicle used for the trip. E.g. make/model, type of
          truck/van, etc.
        type: string
        x-nullable: true
        x-omitempty: false
      emptyWeight:
        description: Weight of the vehicle when empty.
        type: integer
        minimum: 0
        x-nullable: true
        x-omitempty: false
      missingEmptyWeightTicket:
        description: >-
          Indicates if the customer is missing a weight ticket for the vehicle
          weight when empty.
        type: boolean
        x-nullable: true
        x-omitempty: false
      emptyDocumentId:
        description: >-
          ID of the document that is associated with the user uploads containing
          the vehicle weight when empty.
        type: string
        format: uuid
        readOnly: true
      emptyDocument:
        allOf:
          - description: >-
              Document that is associated with the user uploads containing the
              vehicle weight when empty.
          - $ref: '#/definitions/Document'
      fullWeight:
        description: The weight of the vehicle when full.
        type: integer
        minimum: 0
        x-nullable: true
        x-omitempty: false
      missingFullWeightTicket:
        description: >-
          Indicates if the customer is missing a weight ticket for the vehicle
          weight when full.
        type: boolean
        x-nullable: true
        x-omitempty: false
      fullDocumentId:
        description: >-
          ID of the document that is associated with the user uploads containing
          the vehicle weight when full.
        type: string
        format: uuid
        example: c56a4180-65aa-42ec-a945-5fd21dec0538
        readOnly: true
      fullDocument:
        allOf:
          - description: >-
              Document that is associated with the user uploads containing the
              vehicle weight when full.
          - $ref: '#/definitions/Document'
      ownsTrailer:
        description: Indicates if the customer used a trailer they own for the move.
        type: boolean
        x-nullable: true
        x-omitempty: false
      trailerMeetsCriteria:
        description: >-
          Indicates if the trailer that the customer used meets all the criteria
          to be claimable.
        type: boolean
        x-nullable: true
        x-omitempty: false
      proofOfTrailerOwnershipDocumentId:
        description: >-
          ID of the document that is associated with the user uploads containing
          the proof of trailer ownership.
        type: string
        format: uuid
        example: c56a4180-65aa-42ec-a945-5fd21dec0538
        readOnly: true
      proofOfTrailerOwnershipDocument:
        allOf:
          - description: >-
              Document that is associated with the user uploads containing the
              proof of trailer ownership.
          - $ref: '#/definitions/Document'
      status:
        $ref: '#/definitions/OmittablePPMDocumentStatus'
      reason:
        $ref: '#/definitions/PPMDocumentStatusReason'
      adjustedNetWeight:
        description: Indicates the adjusted net weight of the vehicle
        type: integer
        minimum: 0
        x-nullable: true
        x-omitempty: false
      netWeightRemarks:
        description: Remarks explaining any edits made to the net weight
        type: string
        x-nullable: true
        x-omitempty: false
      eTag:
        description: A hash that should be used as the "If-Match" header for any updates.
        type: string
        readOnly: true
      allowableWeight:
        description: Maximum reimbursable weight.
        type: integer
        minimum: 0
        x-nullable: true
        x-omitempty: false
    required:
      - ppmShipmentId
      - createdAt
      - updatedAt
      - emptyDocumentId
      - emptyDocument
      - fullDocument
      - fullDocumentId
      - proofOfTrailerOwnershipDocument
      - proofOfTrailerOwnershipDocumentId
  WeightTickets:
    description: All weight tickets associated with a PPM shipment.
    type: array
    items:
      $ref: '#/definitions/WeightTicket'
    x-omitempty: false
  OmittableMovingExpenseType:
    type: string
    description: Moving Expense Type
    enum:
      - CONTRACTED_EXPENSE
      - GAS
      - OIL
      - OTHER
      - PACKING_MATERIALS
      - RENTAL_EQUIPMENT
      - STORAGE
      - TOLLS
      - WEIGHING_FEE
    x-display-value:
      CONTRACTED_EXPENSE: Contracted expense
      GAS: Gas
      OIL: Oil
      OTHER: Other
      PACKING_MATERIALS: Packing materials
      STORAGE: Storage
      RENTAL_EQUIPMENT: Rental equipment
      TOLLS: Tolls
      WEIGHING_FEE: Weighing fee
    x-nullable: true
    x-omitempty: false
  MovingExpense:
    description: >-
      Expense information and receipts of costs incurred that can be reimbursed
      while moving a PPM shipment.
    type: object
    properties:
      id:
        description: Unique primary identifier of the Moving Expense object
        type: string
        format: uuid
        example: c56a4180-65aa-42ec-a945-5fd21dec0538
        readOnly: true
      ppmShipmentId:
        description: The PPM Shipment id that this moving expense belongs to
        type: string
        format: uuid
        example: c56a4180-65aa-42ec-a945-5fd21dec0538
        readOnly: true
      documentId:
        description: The id of the Document that contains all file uploads for this expense
        type: string
        format: uuid
        example: c56a4180-65aa-42ec-a945-5fd21dec0538
        readOnly: true
      document:
        allOf:
          - description: >-
              The Document object that contains all file uploads for this
              expense
          - $ref: '#/definitions/Document'
      movingExpenseType:
        $ref: '#/definitions/OmittableMovingExpenseType'
      description:
        description: A brief description of the expense
        type: string
        x-nullable: true
        x-omitempty: false
      paidWithGtcc:
        description: >-
          Indicates if the service member used their government issued card to
          pay for the expense
        type: boolean
        x-nullable: true
        x-omitempty: false
      amount:
        description: The total amount of the expense as indicated on the receipt
        type: integer
        x-nullable: true
        x-omitempty: false
      missingReceipt:
        description: >-
          Indicates if the service member is missing the receipt with the proof
          of expense amount
        type: boolean
        x-nullable: true
        x-omitempty: false
      status:
        $ref: '#/definitions/OmittablePPMDocumentStatus'
      reason:
        $ref: '#/definitions/PPMDocumentStatusReason'
      sitStartDate:
        description: >-
          The date the shipment entered storage, applicable for the `STORAGE`
          movingExpenseType only
        type: string
        example: '2022-04-26'
        format: date
        x-nullable: true
        x-omitempty: false
      sitEndDate:
        description: >-
          The date the shipment exited storage, applicable for the `STORAGE`
          movingExpenseType only
        type: string
        example: '2018-05-26'
        format: date
        x-nullable: true
        x-omitempty: false
      createdAt:
        description: >-
          Timestamp the moving expense object was initially created in the
          system (UTC)
        type: string
        format: date-time
        readOnly: true
      updatedAt:
        description: >-
          Timestamp when a property of this moving expense object was last
          modified (UTC)
        type: string
        format: date-time
        readOnly: true
      eTag:
        description: A hash that should be used as the "If-Match" header for any updates.
        type: string
        readOnly: true
      weightStored:
        description: The total weight stored in PPM SIT
        type: integer
        x-nullable: true
        x-omitempty: false
    required:
      - id
      - createdAt
      - updatedAt
      - ppmShipmentId
      - documentId
      - document
  ProGearWeightTicket:
    description: Pro-gear associated information and weight docs for a PPM shipment
    type: object
    properties:
      id:
        description: The ID of the pro-gear weight ticket.
        type: string
        format: uuid
        example: c56a4180-65aa-42ec-a945-5fd21dec0538
        readOnly: true
      ppmShipmentId:
        description: >-
          The ID of the PPM shipment that this pro-gear weight ticket is
          associated with.
        type: string
        format: uuid
        example: c56a4180-65aa-42ec-a945-5fd21dec0538
        readOnly: true
      updatedAt:
        type: string
        format: date-time
        readOnly: true
      createdAt:
        type: string
        format: date-time
        readOnly: true
      belongsToSelf:
        description: >-
          Indicates if this information is for the customer's own pro-gear,
          otherwise, it's the spouse's.
        type: boolean
        x-nullable: true
        x-omitempty: false
      description:
        description: Describes the pro-gear that was moved.
        type: string
        x-nullable: true
        x-omitempty: false
      hasWeightTickets:
        description: >-
          Indicates if the user has a weight ticket for their pro-gear,
          otherwise they have a constructed weight.
        type: boolean
        x-nullable: true
        x-omitempty: false
      weight:
        description: Weight of the pro-gear.
        type: integer
        minimum: 0
        x-nullable: true
        x-omitempty: false
      documentId:
        description: >-
          The ID of the document that is associated with the user uploads
          containing the pro-gear weight.
        type: string
        format: uuid
        example: c56a4180-65aa-42ec-a945-5fd21dec0538
        readOnly: true
      document:
        allOf:
          - description: >-
              Document that is associated with the user uploads containing the
              pro-gear weight.
          - $ref: '#/definitions/Document'
      status:
        $ref: '#/definitions/OmittablePPMDocumentStatus'
      reason:
        $ref: '#/definitions/PPMDocumentStatusReason'
      eTag:
        description: A hash that should be used as the "If-Match" header for any updates.
        type: string
        readOnly: true
    required:
      - ppmShipmentId
      - createdAt
      - updatedAt
      - documentId
      - document
  SignedCertificationType:
    description: |
      The type of signed certification:
        - PPM_PAYMENT: This is used when the customer has a PPM shipment that they have uploaded their documents for and are
            ready to submit their documentation for review. When they submit, they will be asked to sign certifying the
            information is correct.
        - SHIPMENT: This is used when a customer submits their move with their shipments to be reviewed by office users.
    type: string
    enum:
      - PPM_PAYMENT
      - SHIPMENT
    readOnly: true
  SignedCertification:
    description: Signed certification
    type: object
    properties:
      id:
        description: The ID of the signed certification.
        type: string
        format: uuid
        example: c56a4180-65aa-42ec-a945-5fd21dec0538
        readOnly: true
      submittingUserId:
        description: The ID of the user that signed.
        type: string
        format: uuid
        example: c56a4180-65aa-42ec-a945-5fd21dec0538
        readOnly: true
      moveId:
        description: The ID of the move associated with this signed certification.
        type: string
        format: uuid
        example: c56a4180-65aa-42ec-a945-5fd21dec0538
        readOnly: true
      ppmId:
        description: >-
          The ID of the PPM shipment associated with this signed certification,
          if any.
        type: string
        format: uuid
        example: c56a4180-65aa-42ec-a945-5fd21dec0538
        readOnly: true
        x-nullable: true
        x-omitempty: false
      certificationType:
        $ref: '#/definitions/SignedCertificationType'
      certificationText:
        description: Full text that the customer agreed to and signed.
        type: string
      signature:
        description: The signature that the customer provided.
        type: string
      date:
        description: Date that the customer signed the certification.
        type: string
        format: date
      createdAt:
        type: string
        format: date-time
        readOnly: true
      updatedAt:
        type: string
        format: date-time
        readOnly: true
      eTag:
        description: A hash that should be used as the "If-Match" header for any updates.
        type: string
        readOnly: true
    required:
      - id
      - submittingUserId
      - moveId
      - certificationType
      - certificationText
      - signature
      - date
      - createdAt
      - updatedAt
      - eTag
  PPMShipment:
    description: >-
      A personally procured move is a type of shipment that a service member
      moves themselves.
    x-nullable: true
    properties:
      id:
        description: Primary auto-generated unique identifier of the PPM shipment object
        example: 1f2270c7-7166-40ae-981e-b200ebdf3054
        format: uuid
        type: string
        readOnly: true
      shipmentId:
        description: The id of the parent MTOShipment object
        example: 1f2270c7-7166-40ae-981e-b200ebdf3054
        format: uuid
        type: string
        readOnly: true
      createdAt:
        description: Timestamp of when the PPM Shipment was initially created (UTC)
        format: date-time
        type: string
        readOnly: true
      updatedAt:
        description: Timestamp of when a property of this object was last updated (UTC)
        format: date-time
        type: string
        readOnly: true
      status:
        $ref: '#/definitions/PPMShipmentStatus'
      w2Address:
        x-nullable: true
        $ref: '#/definitions/Address'
      advanceStatus:
        $ref: '#/definitions/PPMAdvanceStatus'
      expectedDepartureDate:
        description: |
          Date the customer expects to begin their move.
        format: date
        type: string
      actualMoveDate:
        description: The actual start date of when the PPM shipment left the origin.
        format: date
        type: string
        x-nullable: true
        x-omitempty: false
      submittedAt:
        description: >-
          The timestamp of when the customer submitted their PPM documentation
          to the counselor for review.
        format: date-time
        type: string
        x-nullable: true
        x-omitempty: false
      reviewedAt:
        description: >-
          The timestamp of when the Service Counselor has reviewed all of the
          closeout documents.
        format: date-time
        type: string
        x-nullable: true
        x-omitempty: false
      approvedAt:
        description: >-
          The timestamp of when the shipment was approved and the service member
          can begin their move.
        format: date-time
        type: string
        x-nullable: true
        x-omitempty: false
      pickupPostalCode:
        description: >-
          The postal code of the origin location where goods are being moved
          from.
        format: zip
        type: string
        title: ZIP
        example: '90210'
        pattern: ^(\d{5})$
      pickupAddress:
        $ref: '#/definitions/Address'
      secondaryPickupPostalCode:
        format: >-
          An optional secondary pickup location near the origin where additional
          goods exist.
        type: string
        title: ZIP
        example: '90210'
        pattern: ^(\d{5})$
        x-nullable: true
        x-omitempty: false
      hasSecondaryPickupAddress:
        type: boolean
        x-omitempty: false
        x-nullable: true
      secondaryPickupAddress:
        allOf:
          - $ref: '#/definitions/Address'
          - x-nullable: true
          - x-omitempty: false
      actualPickupPostalCode:
        description: >
          The actual postal code where the PPM shipment started. To be filled
          once the customer has moved the shipment.
        format: zip
        type: string
        title: ZIP
        example: '90210'
        pattern: ^(\d{5})$
        x-nullable: true
        x-omitempty: false
      destinationPostalCode:
        description: >-
          The postal code of the destination location where goods are being
          delivered to.
        format: zip
        type: string
        title: ZIP
        example: '90210'
        pattern: ^(\d{5})$
      destinationAddress:
        $ref: '#/definitions/Address'
      secondaryDestinationPostalCode:
        description: >-
          An optional secondary location near the destination where goods will
          be dropped off.
        format: zip
        type: string
        title: ZIP
        example: '90210'
        pattern: ^(\d{5})$
        x-nullable: true
        x-omitempty: false
      hasSecondaryDestinationAddress:
        type: boolean
        x-omitempty: false
        x-nullable: true
      secondaryDestinationAddress:
        allOf:
          - $ref: '#/definitions/Address'
          - x-nullable: true
          - x-omitempty: false
      actualDestinationPostalCode:
        description: >
          The actual postal code where the PPM shipment ended. To be filled once
          the customer has moved the shipment.
        format: zip
        type: string
        title: ZIP
        example: '90210'
        pattern: ^(\d{5})$
        x-nullable: true
        x-omitempty: false
      sitExpected:
        description: >
          Captures whether some or all of the PPM shipment will require
          temporary storage at the origin or destination.


          Must be set to `true` when providing `sitLocation`,
          `sitEstimatedWeight`, `sitEstimatedEntryDate`, and
          `sitEstimatedDepartureDate` values to calculate the
          `sitEstimatedCost`.
        type: boolean
      estimatedWeight:
        description: The estimated weight of the PPM shipment goods being moved.
        type: integer
        example: 4200
        x-nullable: true
        x-omitempty: false
      hasProGear:
        description: >
          Indicates whether PPM shipment has pro gear for themselves or their
          spouse.
        type: boolean
        x-nullable: true
        x-omitempty: false
      proGearWeight:
        description: >-
          The estimated weight of the pro-gear being moved belonging to the
          service member.
        type: integer
        x-nullable: true
        x-omitempty: false
      spouseProGearWeight:
        description: >-
          The estimated weight of the pro-gear being moved belonging to a
          spouse.
        type: integer
        x-nullable: true
        x-omitempty: false
      estimatedIncentive:
        description: >-
          The estimated amount the government will pay the service member to
          move their belongings based on the moving date, locations, and
          shipment weight.
        type: integer
        format: cents
        x-nullable: true
        x-omitempty: false
      finalIncentive:
        description: >
          The final calculated incentive for the PPM shipment. This does not
          include **SIT** as it is a reimbursement.
        type: integer
        format: cents
        x-nullable: true
        x-omitempty: false
        readOnly: true
      hasRequestedAdvance:
        description: |
          Indicates whether an advance has been requested for the PPM shipment.
        type: boolean
        x-nullable: true
        x-omitempty: false
      advanceAmountRequested:
        description: >
          The amount requested as an advance by the service member up to a
          maximum percentage of the estimated incentive.
        type: integer
        format: cents
        x-nullable: true
        x-omitempty: false
      hasReceivedAdvance:
        description: |
          Indicates whether an advance was received for the PPM shipment.
        type: boolean
        x-nullable: true
        x-omitempty: false
      advanceAmountReceived:
        description: |
          The amount received for an advance, or null if no advance is received.
        type: integer
        format: cents
        x-nullable: true
        x-omitempty: false
      sitLocation:
        allOf:
          - $ref: '#/definitions/SITLocationType'
          - x-nullable: true
          - x-omitempty: false
      sitEstimatedWeight:
        description: The estimated weight of the goods being put into storage.
        type: integer
        example: 2000
        x-nullable: true
        x-omitempty: false
      sitEstimatedEntryDate:
        description: The date that goods will first enter the storage location.
        format: date
        type: string
        x-nullable: true
        x-omitempty: false
      sitEstimatedDepartureDate:
        description: The date that goods will exit the storage location.
        format: date
        type: string
        x-nullable: true
        x-omitempty: false
      sitEstimatedCost:
        description: >-
          The estimated amount that the government will pay the service member
          to put their goods into storage. This estimated storage cost is
          separate from the estimated incentive.
        type: integer
        format: cents
        x-nullable: true
        x-omitempty: false
      weightTickets:
        $ref: '#/definitions/WeightTickets'
      movingExpenses:
        description: All expense documentation receipt records of this PPM shipment.
        items:
          $ref: '#/definitions/MovingExpense'
        type: array
      proGearWeightTickets:
        description: >-
          All pro-gear weight ticket documentation records for this PPM
          shipment.
        type: array
        items:
          $ref: '#/definitions/ProGearWeightTicket'
      signedCertification:
        $ref: '#/definitions/SignedCertification'
      eTag:
        description: >-
          A hash unique to this shipment that should be used as the "If-Match"
          header for any updates.
        type: string
        readOnly: true
    required:
      - id
      - shipmentId
      - createdAt
      - status
      - expectedDepartureDate
      - pickupPostalCode
      - destinationPostalCode
      - sitExpected
      - eTag
  ShipmentAddressUpdateStatus:
    type: string
    title: Status
    readOnly: true
    x-display-value:
      REQUESTED: REQUESTED
      REJECTED: REJECTED
      APPROVED: APPROVED
    enum:
      - REQUESTED
      - REJECTED
      - APPROVED
  ShipmentAddressUpdate:
    description: >
      This represents a destination address change request made by the Prime
      that is either auto-approved or requires review if the pricing criteria
      has changed. If criteria has changed, then it must be approved or rejected
      by a TOO.
    type: object
    properties:
      id:
        type: string
        format: uuid
        example: c56a4180-65aa-42ec-a945-5fd21dec0538
        readOnly: true
      contractorRemarks:
        type: string
        example: This is a contractor remark
        title: Contractor Remarks
        description: The reason there is an address change.
        readOnly: true
      officeRemarks:
        type: string
        example: This is an office remark
        title: Office Remarks
        x-nullable: true
        description: The TOO comment on approval or rejection.
      status:
        $ref: '#/definitions/ShipmentAddressUpdateStatus'
      shipmentID:
        type: string
        format: uuid
        example: c56a4180-65aa-42ec-a945-5fd21dec0538
        readOnly: true
      originalAddress:
        $ref: '#/definitions/Address'
      newAddress:
        $ref: '#/definitions/Address'
      sitOriginalAddress:
        $ref: '#/definitions/Address'
      oldSitDistanceBetween:
        description: >-
          The distance between the original SIT address and the previous/old
          destination address of shipment
        example: 50
        minimum: 0
        type: integer
      newSitDistanceBetween:
        description: >-
          The distance between the original SIT address and requested new
          destination address of shipment
        example: 88
        minimum: 0
        type: integer
    required:
      - id
      - status
      - shipmentID
      - originalAddress
      - newAddress
      - contractorRemarks
  MTOShipment:
    properties:
      moveTaskOrderID:
        example: 1f2270c7-7166-40ae-981e-b200ebdf3054
        format: uuid
        type: string
      id:
        example: 1f2270c7-7166-40ae-981e-b200ebdf3054
        format: uuid
        type: string
      createdAt:
        format: date-time
        type: string
      updatedAt:
        format: date-time
        type: string
      deletedAt:
        x-nullable: true
        format: date-time
        type: string
      primeEstimatedWeight:
        x-nullable: true
        example: 2000
        type: integer
      primeActualWeight:
        x-nullable: true
        example: 2000
        type: integer
      calculatedBillableWeight:
        x-nullable: true
        example: 2000
        type: integer
        readOnly: true
      ntsRecordedWeight:
        description: >-
          The previously recorded weight for the NTS Shipment. Used for NTS
          Release to know what the previous primeActualWeight or billable weight
          was.
        example: 2000
        type: integer
        x-nullable: true
        x-formatting: weight
      scheduledPickupDate:
        format: date
        type: string
        x-nullable: true
      scheduledDeliveryDate:
        format: date
        type: string
        x-nullable: true
      requestedPickupDate:
        format: date
        type: string
        x-nullable: true
      actualPickupDate:
        x-nullable: true
        format: date
        type: string
      actualDeliveryDate:
        x-nullable: true
        description: >-
          The actual date that the shipment was delivered to the destination
          address by the Prime
        format: date
        type: string
      requestedDeliveryDate:
        format: date
        type: string
        x-nullable: true
      requiredDeliveryDate:
        x-nullable: true
        format: date
        type: string
      approvedDate:
        format: date-time
        type: string
        x-nullable: true
      diversion:
        type: boolean
        example: true
      diversionReason:
        type: string
        example: MTO Shipment needs rerouted
        x-nullable: true
      distance:
        type: integer
        x-nullable: true
        example: 500
      pickupAddress:
        x-nullable: true
        $ref: '#/definitions/Address'
      destinationAddress:
        x-nullable: true
        $ref: '#/definitions/Address'
      destinationType:
        $ref: '#/definitions/DestinationType'
      secondaryPickupAddress:
        x-nullable: true
        $ref: '#/definitions/Address'
      secondaryDeliveryAddress:
        x-nullable: true
        $ref: '#/definitions/Address'
      hasSecondaryPickupAddress:
        type: boolean
        x-omitempty: false
        x-nullable: true
      hasSecondaryDeliveryAddress:
        type: boolean
        x-omitempty: false
        x-nullable: true
      actualProGearWeight:
        type: integer
        x-nullable: true
        x-omitempty: false
      actualSpouseProGearWeight:
        type: integer
        x-nullable: true
        x-omitempty: false
      customerRemarks:
        type: string
        example: handle with care
        x-nullable: true
      counselorRemarks:
        description: >
          The counselor can use the counselor remarks field to inform the movers
          about any

          special circumstances for this shipment. Typical examples:
            * bulky or fragile items,
            * weapons,
            * access info for their address.
          Counselors enters this information when creating or editing an MTO
          Shipment. Optional field.
        type: string
        example: handle with care
        x-nullable: true
      shipmentType:
        $ref: '#/definitions/MTOShipmentType'
      status:
        $ref: '#/definitions/MTOShipmentStatus'
      rejectionReason:
        type: string
        example: MTO Shipment not good enough
        x-nullable: true
      reweigh:
        x-nullable: true
        x-omitempty: true
        $ref: '#/definitions/Reweigh'
      mtoAgents:
        $ref: '#/definitions/MTOAgents'
      mtoServiceItems:
        $ref: '#/definitions/MTOServiceItems'
      sitDaysAllowance:
        type: integer
        x-nullable: true
      sitExtensions:
        $ref: '#/definitions/SITExtensions'
      sitStatus:
        $ref: '#/definitions/SITStatus'
      eTag:
        type: string
      billableWeightCap:
        type: integer
        description: TIO override billable weight to be used for calculations
        example: 2500
        x-formatting: weight
        x-nullable: true
      billableWeightJustification:
        type: string
        example: more weight than expected
        x-nullable: true
      tacType:
        allOf:
          - $ref: '#/definitions/LOAType'
          - x-nullable: true
      sacType:
        allOf:
          - $ref: '#/definitions/LOAType'
          - x-nullable: true
      usesExternalVendor:
        type: boolean
        example: false
      serviceOrderNumber:
        type: string
        x-nullable: true
      storageFacility:
        x-nullable: true
        $ref: '#/definitions/StorageFacility'
      ppmShipment:
        $ref: '#/definitions/PPMShipment'
      deliveryAddressUpdate:
        $ref: '#/definitions/ShipmentAddressUpdate'
      shipmentLocator:
        type: string
        x-nullable: true
        readOnly: true
        example: 1K43AR-01
      originSitAuthEndDate:
        format: date-time
        type: string
      destinationSitAuthEndDate:
        format: date-time
        type: string
  LOATypeNullable:
    description: The Line of accounting (TAC/SAC) type that will be used for the shipment
    type: string
    x-go-type:
      import:
        package: github.com/transcom/mymove/pkg/swagger/nullable
      type: String
    example: HHG
    enum:
      - HHG
      - NTS
  ProGearWeightTickets:
    description: All progear weight tickets associated with a PPM shipment.
    type: array
    items:
      $ref: '#/definitions/ProGearWeightTicket'
    x-omitempty: false
  MovingExpenses:
    description: All moving expenses associated with a PPM shipment.
    type: array
    items:
      $ref: '#/definitions/MovingExpense'
    x-omitempty: false
  PPMDocuments:
    description: >-
      All documents associated with a PPM shipment, including weight tickets,
      progear weight tickets, and moving expenses.
    x-nullable: true
    x-omitempty: false
    type: object
    properties:
      WeightTickets:
        $ref: '#/definitions/WeightTickets'
      ProGearWeightTickets:
        $ref: '#/definitions/ProGearWeightTickets'
      MovingExpenses:
        $ref: '#/definitions/MovingExpenses'
  PPMDocumentStatus:
    description: Status of the PPM document.
    type: string
    enum:
      - APPROVED
      - EXCLUDED
      - REJECTED
    x-display-value:
      APPROVED: Approved
      EXCLUDED: Excluded
      REJECTED: Rejected
  PPMCloseout:
    description: >-
      The calculations needed in the "Review Documents" section of a PPM
      closeout. LIst of all expenses/reimbursements related toa PPM shipment.
    properties:
      id:
        description: Primary auto-generated unique identifier of the PPM shipment object
        example: 1f2270c7-7166-40ae-981e-b200ebdf3054
        format: uuid
        type: string
        readOnly: true
      plannedMoveDate:
        description: |
          Date the customer expects to begin their move.
        format: date
        type: string
        x-nullable: true
        x-omitempty: false
      actualMoveDate:
        description: The actual start date of when the PPM shipment left the origin.
        format: date
        type: string
        x-nullable: true
        x-omitempty: false
      miles:
        description: The distance between the old address and the new address in miles.
        example: 54
        minimum: 0
        type: integer
        x-nullable: true
        x-omitempty: false
      estimatedWeight:
        description: The estimated weight of the PPM shipment goods being moved.
        type: integer
        example: 4200
        x-nullable: true
        x-omitempty: false
      actualWeight:
        example: 2000
        type: integer
        x-nullable: true
        x-omitempty: false
      proGearWeightCustomer:
        description: >-
          The estimated weight of the pro-gear being moved belonging to the
          service member.
        type: integer
        x-nullable: true
        x-omitempty: false
      proGearWeightSpouse:
        description: >-
          The estimated weight of the pro-gear being moved belonging to a
          spouse.
        type: integer
        x-nullable: true
        x-omitempty: false
      grossIncentive:
        description: >
          The final calculated incentive for the PPM shipment. This does not
          include **SIT** as it is a reimbursement.
        type: integer
        format: cents
        x-nullable: true
        x-omitempty: false
        readOnly: true
      gcc:
        description: Government Constructive Cost (GCC)
        type: integer
        title: GCC
        format: cents
        x-nullable: true
        x-omitempty: false
      aoa:
        description: Advance Operating Allowance (AOA).
        type: integer
        format: cents
        x-nullable: true
        x-omitempty: false
      remainingIncentive:
        description: The remaining reimbursement amount that is still owed to the customer.
        type: integer
        format: cents
        x-nullable: true
        x-omitempty: false
      haulPrice:
        description: The price of the linehaul or shorthaul.
        type: integer
        format: cents
        x-nullable: true
        x-omitempty: false
      haulFSC:
        description: The linehaul/shorthaul Fuel Surcharge (FSC).
        type: integer
        format: cents
        x-nullable: true
        x-omitempty: false
      dop:
        description: The Domestic Origin Price (DOP).
        type: integer
        format: cents
        x-nullable: true
        x-omitempty: false
      ddp:
        description: The Domestic Destination Price (DDP).
        type: integer
        format: cents
        x-nullable: true
        x-omitempty: false
      packPrice:
        description: The full price of all packing/unpacking services.
        type: integer
        format: cents
        x-nullable: true
        x-omitempty: false
      unpackPrice:
        description: The full price of all packing/unpacking services.
        type: integer
        format: cents
        x-nullable: true
        x-omitempty: false
      SITReimbursement:
        description: >-
          The estimated amount that the government will pay the service member
          to put their goods into storage. This estimated storage cost is
          separate from the estimated incentive.
        type: integer
        format: cents
        x-nullable: true
        x-omitempty: false
    required:
      - id
  PPMActualWeight:
    description: >-
      The actual net weight of a single PPM shipment. Used during document
      review for PPM closeout.
    properties:
      actualWeight:
        example: 2000
        type: integer
        x-nullable: true
        x-omitempty: false
    required:
      - actualWeight
  MTOServiceItemSingle:
    type: object
    properties:
      moveTaskOrderID:
        example: 1f2270c7-7166-40ae-981e-b200ebdf3054
        format: uuid
        type: string
      mtoShipmentID:
        example: 1f2270c7-7166-40ae-981e-b200ebdf3054
        format: uuid
        type: string
        x-nullable: true
      reServiceID:
        example: 1f2270c7-7166-40ae-981e-b200ebdf3054
        format: uuid
        type: string
      reServiceCode:
        type: string
      reServiceName:
        type: string
      createdAt:
        format: date-time
        type: string
        readOnly: true
      convertToCustomerExpense:
        type: boolean
        example: false
        x-omitempty: false
      customerExpenseReason:
        type: string
        x-nullable: true
      deletedAt:
        format: date
        type: string
      rejectionReason:
        type: string
        x-nullable: true
      pickupPostalCode:
        type: string
        x-nullable: true
      sitPostalCode:
        type: string
        readOnly: true
        x-nullable: true
      sitEntryDate:
        type: string
        format: date-time
        x-nullable: true
      sitDepartureDate:
        type: string
        format: date-time
        x-nullable: true
      sitCustomerContacted:
        type: string
        format: date
        x-nullable: true
      sitRequestedDelivery:
        type: string
        format: date
        x-nullable: true
      id:
        example: 1f2270c7-7166-40ae-981e-b200ebdf3054
        format: uuid
        type: string
      status:
        type: string
        x-nullable: true
      updatedAt:
        format: date-time
        type: string
        readOnly: true
      approvedAt:
        format: date-time
        type: string
        x-nullable: true
      rejectedAt:
        format: date-time
        type: string
        x-nullable: true
  ServiceItemSitEntryDate:
    type: object
    properties:
      id:
        example: 1f2270c7-7166-40ae-981e-b200ebdf3054
        format: uuid
        type: string
      sitEntryDate:
        type: string
        format: date-time
        x-nullable: true
  PaymentServiceItemStatus:
    type: string
    enum:
      - REQUESTED
      - APPROVED
      - DENIED
      - SENT_TO_GEX
      - PAID
      - EDI_ERROR
    title: Payment Service Item Status
  ServiceItemParamName:
    type: string
    enum:
      - ActualPickupDate
      - ContractCode
      - ContractYearName
      - CubicFeetBilled
      - CubicFeetCrating
      - DimensionHeight
      - DimensionLength
      - DimensionWidth
      - DistanceZip
      - DistanceZipSITDest
      - DistanceZipSITOrigin
      - EIAFuelPrice
      - EscalationCompounded
      - FSCMultiplier
      - FSCPriceDifferenceInCents
      - FSCWeightBasedDistanceMultiplier
      - IsPeak
      - MarketDest
      - MarketOrigin
      - MTOAvailableToPrimeAt
      - NTSPackingFactor
      - NumberDaysSIT
      - PriceAreaDest
      - PriceAreaIntlDest
      - PriceAreaIntlOrigin
      - PriceAreaOrigin
      - PriceRateOrFactor
      - PSI_LinehaulDom
      - PSI_LinehaulDomPrice
      - PSI_LinehaulShort
      - PSI_LinehaulShortPrice
      - PSI_PriceDomDest
      - PSI_PriceDomDestPrice
      - PSI_PriceDomOrigin
      - PSI_PriceDomOriginPrice
      - PSI_ShippingLinehaulIntlCO
      - PSI_ShippingLinehaulIntlCOPrice
      - PSI_ShippingLinehaulIntlOC
      - PSI_ShippingLinehaulIntlOCPrice
      - PSI_ShippingLinehaulIntlOO
      - PSI_ShippingLinehaulIntlOOPrice
      - RateAreaNonStdDest
      - RateAreaNonStdOrigin
      - ReferenceDate
      - RequestedPickupDate
      - ServiceAreaDest
      - ServiceAreaOrigin
      - ServicesScheduleDest
      - ServicesScheduleOrigin
      - SITPaymentRequestEnd
      - SITPaymentRequestStart
      - SITScheduleDest
      - SITScheduleOrigin
      - SITServiceAreaDest
      - SITServiceAreaOrigin
      - WeightAdjusted
      - WeightBilled
      - WeightEstimated
      - WeightOriginal
      - WeightReweigh
      - ZipDestAddress
      - ZipPickupAddress
      - ZipSITDestHHGFinalAddress
      - ZipSITDestHHGOriginalAddress
      - ZipSITOriginHHGActualAddress
      - ZipSITOriginHHGOriginalAddress
  ServiceItemParamType:
    type: string
    enum:
      - STRING
      - DATE
      - INTEGER
      - DECIMAL
      - TIMESTAMP
      - PaymentServiceItemUUID
      - BOOLEAN
  ServiceItemParamOrigin:
    type: string
    enum:
      - PRIME
      - SYSTEM
      - PRICER
      - PAYMENT_REQUEST
  PaymentServiceItemParam:
    type: object
    properties:
      id:
        example: c56a4180-65aa-42ec-a945-5fd21dec0538
        format: uuid
        readOnly: true
        type: string
      paymentServiceItemID:
        example: c56a4180-65aa-42ec-a945-5fd21dec0538
        format: uuid
        type: string
      key:
        $ref: '#/definitions/ServiceItemParamName'
      value:
        example: '3025'
        type: string
      type:
        $ref: '#/definitions/ServiceItemParamType'
      origin:
        $ref: '#/definitions/ServiceItemParamOrigin'
      eTag:
        type: string
        readOnly: true
  PaymentServiceItemParams:
    type: array
    items:
      $ref: '#/definitions/PaymentServiceItemParam'
  CustomerSupportRemark:
    type: object
    description: >-
      A text remark written by an office user that is associated with a specific
      move.
    required:
      - id
      - moveID
      - officeUserID
      - content
    properties:
      id:
        example: 1f2270c7-7166-40ae-981e-b200ebdf3054
        format: uuid
        type: string
      createdAt:
        type: string
        format: date-time
        readOnly: true
      updatedAt:
        type: string
        format: date-time
        readOnly: true
      officeUserID:
        example: 1f2270c7-7166-40ae-981e-b200ebdf3054
        format: uuid
        type: string
      moveID:
        example: 1f2270c7-7166-40ae-981e-b200ebdf3054
        format: uuid
        type: string
      content:
        example: This is a remark about a move.
        type: string
      officeUserFirstName:
        example: Grace
        type: string
        readOnly: true
      officeUserLastName:
        example: Griffin
        type: string
        readOnly: true
      officeUserEmail:
        type: string
        format: x-email
        pattern: ^[a-zA-Z0-9._%+-]+@[a-zA-Z0-9.-]+\.[a-zA-Z]{2,}$
        readOnly: true
  CustomerSupportRemarks:
    type: array
    items:
      $ref: '#/definitions/CustomerSupportRemark'
responses:
  InvalidRequest:
    description: The request payload is invalid
    schema:
      $ref: '#/definitions/Error'
  NotFound:
    description: The requested resource wasn't found
    schema:
      $ref: '#/definitions/Error'
  Conflict:
    description: Conflict error
    schema:
      $ref: '#/definitions/Error'
  PermissionDenied:
    description: The request was denied
    schema:
      $ref: '#/definitions/Error'
  ServerError:
    description: A server error occurred
    schema:
      $ref: '#/definitions/Error'
  PreconditionFailed:
    description: Precondition failed
    schema:
      $ref: '#/definitions/Error'
  UnprocessableEntity:
    description: The payload was unprocessable.
    schema:
      $ref: '#/definitions/ValidationError'
parameters:
  ifMatch:
    in: header
    name: If-Match
    type: string
    required: true
    description: >
      Optimistic locking is implemented via the `If-Match` header. If the ETag
      header does not match the value of the resource on the server, the server
      rejects the change with a `412 Precondition Failed` error.
  ppmShipmentId:
    name: ppmShipmentId
    in: path
    type: string
    format: uuid
    required: true
    description: UUID of the PPM shipment
  weightTicketId:
    name: weightTicketId
    in: path
    type: string
    format: uuid
    required: true
    description: UUID of the weight ticket
  movingExpenseId:
    name: movingExpenseId
    in: path
    type: string
    format: uuid
    required: true
    description: UUID of the moving expense
  proGearWeightTicketId:
    name: proGearWeightTicketId
    in: path
    type: string
    format: uuid
    required: true
    description: UUID of the pro-gear weight ticket<|MERGE_RESOLUTION|>--- conflicted
+++ resolved
@@ -4166,10 +4166,7 @@
         x-nullable: true
       dodID:
         type: string
-<<<<<<< HEAD
-=======
         example: 1234567890
->>>>>>> 1dd87325
         x-nullable: true
       branch:
         type: string
@@ -6132,8 +6129,6 @@
         type: string
         format: date
         x-nullable: true
-      orderType:
-        type: string
       requestedDeliveryDate:
         type: string
         format: date
@@ -6143,19 +6138,11 @@
       destinationGBLOC:
         $ref: '#/definitions/GBLOC'
       lockedByOfficeUserID:
-<<<<<<< HEAD
         type: string
         format: uuid
         x-nullable: true
       lockExpiresAt:
         type: string
-=======
-        type: string
-        format: uuid
-        x-nullable: true
-      lockExpiresAt:
-        type: string
->>>>>>> 1dd87325
         format: date-time
         x-nullable: true
   SearchMovesResult:
@@ -6668,8 +6655,6 @@
       - address
       - created_at
       - updated_at
-<<<<<<< HEAD
-=======
   Affiliation:
     type: string
     x-nullable: true
@@ -6691,7 +6676,6 @@
       COAST_GUARD: Coast Guard
       SPACE_FORCE: Space Force
       OTHER: OTHER
->>>>>>> 1dd87325
   DutyLocation:
     type: object
     properties:
@@ -6720,10 +6704,7 @@
       - SEPARATION
       - WOUNDED_WARRIOR
       - BLUEBARK
-<<<<<<< HEAD
-=======
       - SAFETY
->>>>>>> 1dd87325
     x-display-value:
       PERMANENT_CHANGE_OF_STATION: Permanent Change Of Station
       LOCAL_MOVE: Local Move
@@ -6731,10 +6712,7 @@
       SEPARATION: Separation
       WOUNDED_WARRIOR: Wounded Warrior
       BLUEBARK: BLUEBARK
-<<<<<<< HEAD
-=======
       SAFETY: Safety
->>>>>>> 1dd87325
   NullableString:
     type: string
     x-go-type:
