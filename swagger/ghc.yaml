--- conflicted
+++ resolved
@@ -7592,7 +7592,6 @@
         format: cents
         x-nullable: true
         x-omitempty: false
-<<<<<<< HEAD
       paidWithGTCC:
         description: >-
           Indicates if the service member used their government issued card to
@@ -7605,7 +7604,6 @@
         type: boolean
         x-nullable: true
         x-omitempty: false
-=======
       weightShipped:
         description: The total weight shipped for a small package
         type: integer
@@ -7628,7 +7626,6 @@
         description: A brief description of the pro-gear
         type: string
         x-nullable: true
->>>>>>> f53bdcc0
   UpdateProGearWeightTicket:
     type: object
     properties:
