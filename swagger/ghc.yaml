--- conflicted
+++ resolved
@@ -2004,7 +2004,6 @@
           $ref: '#/responses/UnprocessableEntity'
         '500':
           $ref: '#/responses/ServerError'
-<<<<<<< HEAD
     delete:
       summary: Soft deletes a moving expense by ID
       description: >
@@ -2028,7 +2027,20 @@
       responses:
         '204':
           description: Successfully soft deleted the moving expense
-=======
+        '400':
+          $ref: '#/responses/InvalidRequest'
+        '401':
+          $ref: '#/responses/PermissionDenied'
+        '403':
+          $ref: '#/responses/PermissionDenied'
+        '404':
+          $ref: '#/responses/NotFound'
+        '409':
+          $ref: '#/responses/Conflict'
+        '422':
+          $ref: '#/responses/UnprocessableEntity'
+        '500':
+          $ref: '#/responses/ServerError'
   /ppm-shipments/{ppmShipmentId}/pro-gear-weight-tickets:
     parameters:
       - $ref: '#/parameters/ppmShipmentId'
@@ -2052,7 +2064,6 @@
           description: returns a new pro-gear weight ticket object
           schema:
             $ref: '#/definitions/ProGearWeightTicket'
->>>>>>> 1d4b0339
         '400':
           $ref: '#/responses/InvalidRequest'
         '401':
@@ -2061,11 +2072,6 @@
           $ref: '#/responses/PermissionDenied'
         '404':
           $ref: '#/responses/NotFound'
-<<<<<<< HEAD
-        '409':
-          $ref: '#/responses/Conflict'
-=======
->>>>>>> 1d4b0339
         '422':
           $ref: '#/responses/UnprocessableEntity'
         '500':
