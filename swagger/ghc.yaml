swagger: '2.0'
info:
  contact:
    email: milmove-developers@caci.com
  description: >
    The GHC API is a RESTful API that enables the Office application for
    MilMove.


    All endpoints are located under `/ghc/v1`.
  license:
    name: MIT
    url: https://opensource.org/licenses/MIT
  title: MilMove GHC API
  version: 0.0.1
basePath: /ghc/v1
schemes:
  - http
tags:
  - name: queues
  - name: move
  - name: order
    description: >
      Move Orders - Commonly called “Orders,” especially in customer-facing
      language. Orders are plural because they're a bundle of related orders
      issued bya Service (e.g. Army, Air Force, Navy) to a customer that
      authorize (and order) that customer to move from one location to another.

      Orders are backed by $$ in the bank to support that move, which is
      identified by a Line of Account (LOA) code on the orders document.
  - name: moveTaskOrder
  - name: customer
  - name: mtoServiceItem
  - name: mtoShipment
  - name: shipment
  - name: mtoAgent
  - name: paymentServiceItem
  - name: ppm
  - name: tac
  - name: transportationOffice
paths:
<<<<<<< HEAD
  /open/requested-office-users:
    post:
=======
  /customer:
    post:
      summary: Creates a customer with Okta option
      description: Creates a customer with option to create an Okta profile account
      operationId: createCustomerWithOktaOption
      tags:
        - customer
>>>>>>> befb5150
      consumes:
        - application/json
      produces:
        - application/json
<<<<<<< HEAD
      summary: Create an Office User
      description: >
        This endpoint is publicly accessible as it is utilized for individuals
        who do not have an office account to request the creation of an office
        account.

        Request the creation of an office user. An administrator will need to
        approve them after creation. Note on requirements: An identification
        method must be present. The following 2 fields have an "OR" requirement.
        - edipi - other_unique_id One of these two fields MUST be present to
        serve as identification for the office user being created. This logic is
        handled at the application level.
      operationId: createRequestedOfficeUser
      tags:
        - Office users
      parameters:
        - in: body
          name: officeUser
          description: Office User information
          schema:
            $ref: '#/definitions/OfficeUserCreate'
      responses:
        '201':
          description: successfully requested the creation of provided office user
          schema:
            $ref: '#/definitions/OfficeUser'
        '422':
          description: validation error
          schema:
            $ref: '#/definitions/ValidationError'
        '500':
          description: internal server error
=======
      parameters:
        - in: body
          name: body
          required: true
          schema:
            $ref: '#/definitions/CreateCustomerPayload'
      responses:
        '200':
          description: successfully created the customer
          schema:
            $ref: '#/definitions/CreatedCustomer'
        '400':
          $ref: '#/responses/InvalidRequest'
        '401':
          $ref: '#/responses/PermissionDenied'
        '403':
          $ref: '#/responses/PermissionDenied'
        '404':
          $ref: '#/responses/NotFound'
        '412':
          $ref: '#/responses/PreconditionFailed'
        '422':
          $ref: '#/responses/UnprocessableEntity'
        '500':
          $ref: '#/responses/ServerError'
>>>>>>> befb5150
  /customer/{customerID}:
    parameters:
      - description: ID of customer to use
        in: path
        name: customerID
        required: true
        type: string
        format: uuid
    get:
      produces:
        - application/json
      parameters: []
      responses:
        '200':
          description: Successfully retrieved information on an individual customer
          schema:
            $ref: '#/definitions/Customer'
        '400':
          $ref: '#/responses/InvalidRequest'
        '401':
          $ref: '#/responses/PermissionDenied'
        '403':
          $ref: '#/responses/PermissionDenied'
        '404':
          $ref: '#/responses/NotFound'
        '500':
          $ref: '#/responses/ServerError'
      tags:
        - customer
      description: Returns a given customer
      operationId: getCustomer
      summary: Returns a given customer
    patch:
      summary: Updates customer info
      description: Updates customer info by ID
      operationId: updateCustomer
      tags:
        - customer
      consumes:
        - application/json
      produces:
        - application/json
      parameters:
        - in: body
          name: body
          required: true
          schema:
            $ref: '#/definitions/UpdateCustomerPayload'
        - in: header
          name: If-Match
          type: string
          required: true
      responses:
        '200':
          description: updated instance of orders
          schema:
            $ref: '#/definitions/Customer'
        '400':
          $ref: '#/responses/InvalidRequest'
        '401':
          $ref: '#/responses/PermissionDenied'
        '403':
          $ref: '#/responses/PermissionDenied'
        '404':
          $ref: '#/responses/NotFound'
        '412':
          $ref: '#/responses/PreconditionFailed'
        '422':
          $ref: '#/responses/UnprocessableEntity'
        '500':
          $ref: '#/responses/ServerError'
      x-permissions:
        - update.customer
  /move/{locator}:
    parameters:
      - description: Code used to identify a move in the system
        in: path
        name: locator
        required: true
        type: string
    get:
      produces:
        - application/json
      parameters: []
      responses:
        '200':
          description: Successfully retrieved the individual move
          schema:
            $ref: '#/definitions/Move'
        '400':
          $ref: '#/responses/InvalidRequest'
        '401':
          $ref: '#/responses/PermissionDenied'
        '403':
          $ref: '#/responses/PermissionDenied'
        '404':
          $ref: '#/responses/NotFound'
        '500':
          $ref: '#/responses/ServerError'
      tags:
        - move
      description: Returns a given move for a unique alphanumeric locator string
      summary: Returns a given move
      operationId: getMove
  /move/{locator}/history:
    parameters:
      - description: Code used to identify a move in the system
        in: path
        name: locator
        required: true
        type: string
    get:
      produces:
        - application/json
      parameters:
        - in: query
          name: page
          type: integer
          description: requested page of results
        - in: query
          name: perPage
          type: integer
          description: results per page
      responses:
        '200':
          description: Successfully retrieved the individual move history
          schema:
            $ref: '#/definitions/MoveHistoryResult'
        '400':
          $ref: '#/responses/InvalidRequest'
        '401':
          $ref: '#/responses/PermissionDenied'
        '403':
          $ref: '#/responses/PermissionDenied'
        '404':
          $ref: '#/responses/NotFound'
        '500':
          $ref: '#/responses/ServerError'
      tags:
        - move
      description: >-
        Returns the history for a given move for a unique alphanumeric locator
        string
      summary: Returns the history of an identified move
      operationId: getMoveHistory
  /moves/{moveID}/shipment-evaluation-reports-list:
    parameters:
      - description: Code used to identify a move in the system
        in: path
        name: moveID
        required: true
        type: string
        format: uuid
    get:
      produces:
        - application/json
      responses:
        '200':
          description: Successfully retrieved the move's evaluation reports
          schema:
            $ref: '#/definitions/EvaluationReportList'
        '400':
          $ref: '#/responses/InvalidRequest'
        '401':
          $ref: '#/responses/PermissionDenied'
        '403':
          $ref: '#/responses/PermissionDenied'
        '404':
          $ref: '#/responses/NotFound'
        '500':
          $ref: '#/responses/ServerError'
      tags:
        - move
      description: >-
        Returns shipment evaluation reports for the specified move that are
        visible to the current office user
      summary: >-
        Returns shipment evaluation reports for the specified move that are
        visible to the current office user
      operationId: getMoveShipmentEvaluationReportsList
  /moves/{moveID}/counseling-evaluation-reports-list:
    parameters:
      - description: Code used to identify a move in the system
        in: path
        name: moveID
        required: true
        type: string
        format: uuid
    get:
      produces:
        - application/json
      responses:
        '200':
          description: Successfully retrieved the move's evaluation reports
          schema:
            $ref: '#/definitions/EvaluationReportList'
        '400':
          $ref: '#/responses/InvalidRequest'
        '401':
          $ref: '#/responses/PermissionDenied'
        '403':
          $ref: '#/responses/PermissionDenied'
        '404':
          $ref: '#/responses/NotFound'
        '500':
          $ref: '#/responses/ServerError'
      tags:
        - move
      description: >-
        Returns counseling evaluation reports for the specified move that are
        visible to the current office user
      summary: >-
        Returns counseling evaluation reports for the specified move that are
        visible to the current office user
      operationId: getMoveCounselingEvaluationReportsList
  /counseling/orders/{orderID}:
    parameters:
      - description: ID of order to update
        in: path
        name: orderID
        required: true
        type: string
        format: uuid
    patch:
      summary: Updates an order (performed by a services counselor)
      description: All fields sent in this request will be set on the order referenced
      operationId: counselingUpdateOrder
      tags:
        - order
      consumes:
        - application/json
      produces:
        - application/json
      parameters:
        - in: body
          name: body
          required: true
          schema:
            $ref: '#/definitions/CounselingUpdateOrderPayload'
        - in: header
          name: If-Match
          type: string
          required: true
      responses:
        '200':
          description: updated instance of orders
          schema:
            $ref: '#/definitions/Order'
        '403':
          $ref: '#/responses/PermissionDenied'
        '404':
          $ref: '#/responses/NotFound'
        '412':
          $ref: '#/responses/PreconditionFailed'
        '422':
          $ref: '#/responses/UnprocessableEntity'
        '500':
          $ref: '#/responses/ServerError'
  /orders/{orderID}:
    parameters:
      - description: ID of order to use
        in: path
        name: orderID
        required: true
        type: string
        format: uuid
    patch:
      summary: Updates an order
      description: All fields sent in this request will be set on the order referenced
      operationId: updateOrder
      tags:
        - order
      consumes:
        - application/json
      produces:
        - application/json
      parameters:
        - in: body
          name: body
          required: true
          schema:
            $ref: '#/definitions/UpdateOrderPayload'
        - in: header
          name: If-Match
          type: string
          required: true
      responses:
        '200':
          description: updated instance of orders
          schema:
            $ref: '#/definitions/Order'
        '400':
          $ref: '#/responses/InvalidRequest'
        '403':
          $ref: '#/responses/PermissionDenied'
        '404':
          $ref: '#/responses/NotFound'
        '409':
          $ref: '#/responses/Conflict'
        '412':
          $ref: '#/responses/PreconditionFailed'
        '422':
          $ref: '#/responses/UnprocessableEntity'
        '500':
          $ref: '#/responses/ServerError'
      x-permissions:
        - update.orders
    get:
      produces:
        - application/json
      parameters: []
      responses:
        '200':
          description: Successfully retrieved order
          schema:
            $ref: '#/definitions/Order'
        '400':
          $ref: '#/responses/InvalidRequest'
        '401':
          $ref: '#/responses/PermissionDenied'
        '403':
          $ref: '#/responses/PermissionDenied'
        '404':
          $ref: '#/responses/NotFound'
        '500':
          $ref: '#/responses/ServerError'
      tags:
        - order
      description: Gets an order
      operationId: getOrder
      summary: Gets an order by ID
  /orders/{orderID}/allowances:
    parameters:
      - description: ID of order to use
        in: path
        name: orderID
        required: true
        type: string
        format: uuid
    patch:
      summary: Updates an allowance (Orders with Entitlements)
      description: All fields sent in this request will be set on the order referenced
      operationId: updateAllowance
      tags:
        - order
      consumes:
        - application/json
      produces:
        - application/json
      parameters:
        - in: body
          name: body
          required: true
          schema:
            $ref: '#/definitions/UpdateAllowancePayload'
        - in: header
          name: If-Match
          type: string
          required: true
      responses:
        '200':
          description: updated instance of allowance
          schema:
            $ref: '#/definitions/Order'
        '403':
          $ref: '#/responses/PermissionDenied'
        '404':
          $ref: '#/responses/NotFound'
        '412':
          $ref: '#/responses/PreconditionFailed'
        '422':
          $ref: '#/responses/UnprocessableEntity'
        '500':
          $ref: '#/responses/ServerError'
      x-permissions:
        - update.allowances
  /orders/{orderID}/acknowledge-excess-weight-risk:
    parameters:
      - description: ID of order to use
        in: path
        name: orderID
        required: true
        type: string
        format: uuid
    post:
      summary: >-
        Saves the date and time a TOO acknowledged the excess weight risk by
        dismissing the alert
      description: >-
        Saves the date and time a TOO acknowledged the excess weight risk by
        dismissing the alert
      operationId: acknowledgeExcessWeightRisk
      tags:
        - order
      consumes:
        - application/json
      produces:
        - application/json
      parameters:
        - in: header
          name: If-Match
          type: string
          required: true
      responses:
        '200':
          description: updated Move
          schema:
            $ref: '#/definitions/Move'
        '403':
          $ref: '#/responses/PermissionDenied'
        '404':
          $ref: '#/responses/NotFound'
        '412':
          $ref: '#/responses/PreconditionFailed'
        '422':
          $ref: '#/responses/UnprocessableEntity'
        '500':
          $ref: '#/responses/ServerError'
      x-permissions:
        - update.excessWeightRisk
  /orders/{orderID}/update-billable-weight:
    parameters:
      - description: ID of order to use
        in: path
        name: orderID
        required: true
        type: string
        format: uuid
    patch:
      summary: Updates the max billable weight
      description: Updates the DBAuthorizedWeight attribute for the Order Entitlements=
      operationId: updateBillableWeight
      tags:
        - order
      consumes:
        - application/json
      produces:
        - application/json
      parameters:
        - in: body
          name: body
          required: true
          schema:
            $ref: '#/definitions/UpdateBillableWeightPayload'
        - in: header
          name: If-Match
          type: string
          required: true
      responses:
        '200':
          description: updated Order
          schema:
            $ref: '#/definitions/Order'
        '403':
          $ref: '#/responses/PermissionDenied'
        '404':
          $ref: '#/responses/NotFound'
        '412':
          $ref: '#/responses/PreconditionFailed'
        '422':
          $ref: '#/responses/UnprocessableEntity'
        '500':
          $ref: '#/responses/ServerError'
      x-permissions:
        - update.billableWeight
  /orders/{orderID}/update-max-billable-weight/tio:
    parameters:
      - description: ID of order to use
        in: path
        name: orderID
        required: true
        type: string
        format: uuid
    patch:
      summary: Updates the max billable weight with TIO remarks
      description: >-
        Updates the DBAuthorizedWeight attribute for the Order Entitlements and
        move TIO remarks
      operationId: updateMaxBillableWeightAsTIO
      tags:
        - order
      consumes:
        - application/json
      produces:
        - application/json
      parameters:
        - in: body
          name: body
          required: true
          schema:
            $ref: '#/definitions/UpdateMaxBillableWeightAsTIOPayload'
        - $ref: '#/parameters/ifMatch'
      responses:
        '200':
          description: updated Order
          schema:
            $ref: '#/definitions/Order'
        '403':
          $ref: '#/responses/PermissionDenied'
        '404':
          $ref: '#/responses/NotFound'
        '412':
          $ref: '#/responses/PreconditionFailed'
        '422':
          $ref: '#/responses/UnprocessableEntity'
        '500':
          $ref: '#/responses/ServerError'
      x-permissions:
        - update.maxBillableWeight
  /counseling/orders/{orderID}/allowances:
    parameters:
      - description: ID of order to use
        in: path
        name: orderID
        required: true
        type: string
        format: uuid
    patch:
      summary: Updates an allowance (Orders with Entitlements)
      description: All fields sent in this request will be set on the order referenced
      operationId: counselingUpdateAllowance
      tags:
        - order
      consumes:
        - application/json
      produces:
        - application/json
      parameters:
        - in: body
          name: body
          required: true
          schema:
            $ref: '#/definitions/CounselingUpdateAllowancePayload'
        - in: header
          name: If-Match
          type: string
          required: true
      responses:
        '200':
          description: updated instance of allowance
          schema:
            $ref: '#/definitions/Order'
        '403':
          $ref: '#/responses/PermissionDenied'
        '404':
          $ref: '#/responses/NotFound'
        '412':
          $ref: '#/responses/PreconditionFailed'
        '422':
          $ref: '#/responses/UnprocessableEntity'
        '500':
          $ref: '#/responses/ServerError'
  /move-task-orders/{moveTaskOrderID}:
    parameters:
      - description: ID of move to use
        in: path
        name: moveTaskOrderID
        required: true
        type: string
    get:
      produces:
        - application/json
      parameters: []
      responses:
        '200':
          description: Successfully retrieved move task order
          schema:
            $ref: '#/definitions/MoveTaskOrder'
        '400':
          $ref: '#/responses/InvalidRequest'
        '401':
          $ref: '#/responses/PermissionDenied'
        '403':
          $ref: '#/responses/PermissionDenied'
        '404':
          $ref: '#/responses/NotFound'
        '500':
          $ref: '#/responses/ServerError'
      tags:
        - moveTaskOrder
      description: Gets a move
      operationId: getMoveTaskOrder
      summary: Gets a move by ID
  /move_task_orders/{moveTaskOrderID}/mto_service_items:
    parameters:
      - description: ID of move for mto service item to use
        in: path
        name: moveTaskOrderID
        required: true
        format: uuid
        type: string
    get:
      produces:
        - application/json
      parameters: []
      responses:
        '200':
          description: Successfully retrieved all line items for a move task order
          schema:
            $ref: '#/definitions/MTOServiceItems'
        '404':
          $ref: '#/responses/NotFound'
        '422':
          $ref: '#/responses/UnprocessableEntity'
        '500':
          $ref: '#/responses/ServerError'
      tags:
        - mtoServiceItem
      description: Gets all line items for a move
      operationId: listMTOServiceItems
      summary: Gets all line items for a move
  /mto-shipments:
    post:
      summary: createMTOShipment
      description: |
        Creates a MTO shipment for the specified Move Task Order.
        Required fields include:
        * Shipment Type
        * Customer requested pick-up date
        * Pick-up Address
        * Delivery Address
        * Releasing / Receiving agents
        Optional fields include:
        * Delivery Address Type
        * Customer Remarks
        * Releasing / Receiving agents
        * An array of optional accessorial service item codes
      consumes:
        - application/json
      produces:
        - application/json
      operationId: createMTOShipment
      tags:
        - mtoShipment
      parameters:
        - in: body
          name: body
          schema:
            $ref: '#/definitions/CreateMTOShipment'
      responses:
        '200':
          description: Successfully created a MTO shipment.
          schema:
            $ref: '#/definitions/MTOShipment'
        '400':
          $ref: '#/responses/InvalidRequest'
        '404':
          $ref: '#/responses/NotFound'
        '422':
          $ref: '#/responses/UnprocessableEntity'
        '500':
          $ref: '#/responses/ServerError'
  /move_task_orders/{moveTaskOrderID}/mto_shipments:
    parameters:
      - description: ID of move task order for mto shipment to use
        in: path
        name: moveTaskOrderID
        required: true
        format: uuid
        type: string
    get:
      produces:
        - application/json
      parameters: []
      responses:
        '200':
          description: Successfully retrieved all mto shipments for a move task order
          schema:
            $ref: '#/definitions/MTOShipments'
        '403':
          $ref: '#/responses/PermissionDenied'
        '404':
          $ref: '#/responses/NotFound'
        '422':
          $ref: '#/responses/UnprocessableEntity'
        '500':
          $ref: '#/responses/ServerError'
      tags:
        - mtoShipment
      description: Gets all shipments for a move task order
      operationId: listMTOShipments
      summary: Gets all shipments for a move task order
  /shipments/{shipmentID}:
    get:
      summary: fetches a shipment by ID
      description: fetches a shipment by ID
      operationId: getShipment
      tags:
        - mtoShipment
      produces:
        - application/json
      parameters:
        - description: ID of the shipment to be fetched
          in: path
          name: shipmentID
          required: true
          format: uuid
          type: string
      responses:
        '200':
          description: Successfully fetched the shipment
          schema:
            $ref: '#/definitions/MTOShipment'
        '400':
          $ref: '#/responses/InvalidRequest'
        '403':
          $ref: '#/responses/PermissionDenied'
        '404':
          $ref: '#/responses/NotFound'
        '422':
          $ref: '#/responses/UnprocessableEntity'
        '500':
          $ref: '#/responses/ServerError'
    delete:
      summary: Soft deletes a shipment by ID
      description: Soft deletes a shipment by ID
      operationId: deleteShipment
      tags:
        - shipment
      produces:
        - application/json
      parameters:
        - description: ID of the shipment to be deleted
          in: path
          name: shipmentID
          required: true
          format: uuid
          type: string
      responses:
        '204':
          description: Successfully soft deleted the shipment
        '400':
          $ref: '#/responses/InvalidRequest'
        '403':
          $ref: '#/responses/PermissionDenied'
        '404':
          $ref: '#/responses/NotFound'
        '409':
          $ref: '#/responses/Conflict'
        '422':
          $ref: '#/responses/UnprocessableEntity'
        '500':
          $ref: '#/responses/ServerError'
  /move_task_orders/{moveTaskOrderID}/mto_shipments/{shipmentID}:
    patch:
      summary: updateMTOShipment
      description: |
        Updates a specified MTO shipment.
        Required fields include:
        * MTO Shipment ID required in path
        * If-Match required in headers
        * No fields required in body
        Optional fields include:
        * New shipment status type
        * Shipment Type
        * Customer requested pick-up date
        * Pick-up Address
        * Delivery Address
        * Secondary Pick-up Address
        * SecondaryDelivery Address
        * Delivery Address Type
        * Customer Remarks
        * Counselor Remarks
        * Releasing / Receiving agents
        * Actual Pro Gear Weight
        * Actual Spouse Pro Gear Weight
      consumes:
        - application/json
      produces:
        - application/json
      operationId: updateMTOShipment
      tags:
        - mtoShipment
      parameters:
        - in: path
          name: moveTaskOrderID
          required: true
          format: uuid
          type: string
          description: ID of move task order for mto shipment to use
        - in: path
          name: shipmentID
          type: string
          format: uuid
          required: true
          description: UUID of the MTO Shipment to update
        - in: header
          name: If-Match
          type: string
          required: true
          description: >
            Optimistic locking is implemented via the `If-Match` header. If the
            ETag header does not match the value of the resource on the server,
            the server rejects the change with a `412 Precondition Failed`
            error.
        - in: body
          name: body
          schema:
            $ref: '#/definitions/UpdateShipment'
      responses:
        '200':
          description: Successfully updated the specified MTO shipment.
          schema:
            $ref: '#/definitions/MTOShipment'
        '400':
          $ref: '#/responses/InvalidRequest'
        '401':
          $ref: '#/responses/PermissionDenied'
        '403':
          $ref: '#/responses/PermissionDenied'
        '404':
          $ref: '#/responses/NotFound'
        '412':
          $ref: '#/responses/PreconditionFailed'
        '422':
          $ref: '#/responses/UnprocessableEntity'
        '500':
          $ref: '#/responses/ServerError'
  /shipments/{shipmentID}/approve:
    parameters:
      - description: ID of the shipment
        in: path
        name: shipmentID
        required: true
        format: uuid
        type: string
    post:
      consumes:
        - application/json
      produces:
        - application/json
      parameters:
        - in: header
          name: If-Match
          type: string
          required: true
      responses:
        '200':
          description: Successfully approved the shipment
          schema:
            $ref: '#/definitions/MTOShipment'
        '403':
          $ref: '#/responses/PermissionDenied'
        '404':
          $ref: '#/responses/NotFound'
        '409':
          $ref: '#/responses/Conflict'
        '412':
          $ref: '#/responses/PreconditionFailed'
        '422':
          $ref: '#/responses/UnprocessableEntity'
        '500':
          $ref: '#/responses/ServerError'
      tags:
        - shipment
      description: Approves a shipment
      operationId: approveShipment
      summary: Approves a shipment
      x-permissions:
        - update.shipment
  /shipments/{shipmentID}/request-diversion:
    parameters:
      - description: ID of the shipment
        in: path
        name: shipmentID
        required: true
        format: uuid
        type: string
    post:
      consumes:
        - application/json
      produces:
        - application/json
      parameters:
        - in: header
          name: If-Match
          type: string
          required: true
      responses:
        '200':
          description: Successfully requested the shipment diversion
          schema:
            $ref: '#/definitions/MTOShipment'
        '403':
          $ref: '#/responses/PermissionDenied'
        '404':
          $ref: '#/responses/NotFound'
        '409':
          $ref: '#/responses/Conflict'
        '412':
          $ref: '#/responses/PreconditionFailed'
        '422':
          $ref: '#/responses/UnprocessableEntity'
        '500':
          $ref: '#/responses/ServerError'
      tags:
        - shipment
      description: Requests a shipment diversion
      operationId: requestShipmentDiversion
      summary: Requests a shipment diversion
      x-permissions:
        - create.shipmentDiversionRequest
  /shipments/{shipmentID}/approve-diversion:
    parameters:
      - description: ID of the shipment
        in: path
        name: shipmentID
        required: true
        format: uuid
        type: string
    post:
      consumes:
        - application/json
      produces:
        - application/json
      parameters:
        - in: header
          name: If-Match
          type: string
          required: true
      responses:
        '200':
          description: Successfully approved the shipment diversion
          schema:
            $ref: '#/definitions/MTOShipment'
        '403':
          $ref: '#/responses/PermissionDenied'
        '404':
          $ref: '#/responses/NotFound'
        '409':
          $ref: '#/responses/Conflict'
        '412':
          $ref: '#/responses/PreconditionFailed'
        '422':
          $ref: '#/responses/UnprocessableEntity'
        '500':
          $ref: '#/responses/ServerError'
      x-permissions:
        - update.shipment
      tags:
        - shipment
      description: Approves a shipment diversion
      operationId: approveShipmentDiversion
      summary: Approves a shipment diversion
  /shipments/{shipmentID}/reject:
    parameters:
      - description: ID of the shipment
        in: path
        name: shipmentID
        required: true
        format: uuid
        type: string
    post:
      consumes:
        - application/json
      produces:
        - application/json
      parameters:
        - in: header
          name: If-Match
          type: string
          required: true
        - in: body
          name: body
          required: true
          schema:
            $ref: '#/definitions/RejectShipment'
      responses:
        '200':
          description: Successfully rejected the shipment
          schema:
            $ref: '#/definitions/MTOShipment'
        '403':
          $ref: '#/responses/PermissionDenied'
        '404':
          $ref: '#/responses/NotFound'
        '409':
          $ref: '#/responses/Conflict'
        '412':
          $ref: '#/responses/PreconditionFailed'
        '422':
          $ref: '#/responses/UnprocessableEntity'
        '500':
          $ref: '#/responses/ServerError'
      tags:
        - shipment
      description: rejects a shipment
      operationId: rejectShipment
      summary: rejects a shipment
  /shipments/{shipmentID}/request-cancellation:
    parameters:
      - description: ID of the shipment
        in: path
        name: shipmentID
        required: true
        format: uuid
        type: string
    post:
      consumes:
        - application/json
      produces:
        - application/json
      parameters:
        - in: header
          name: If-Match
          type: string
          required: true
      responses:
        '200':
          description: Successfully requested the shipment cancellation
          schema:
            $ref: '#/definitions/MTOShipment'
        '403':
          $ref: '#/responses/PermissionDenied'
        '404':
          $ref: '#/responses/NotFound'
        '409':
          $ref: '#/responses/Conflict'
        '412':
          $ref: '#/responses/PreconditionFailed'
        '422':
          $ref: '#/responses/UnprocessableEntity'
        '500':
          $ref: '#/responses/ServerError'
      tags:
        - shipment
      description: Requests a shipment cancellation
      operationId: requestShipmentCancellation
      summary: Requests a shipment cancellation
      x-permissions:
        - create.shipmentCancellation
  /shipments/{shipmentID}/request-reweigh:
    parameters:
      - description: ID of the shipment
        in: path
        name: shipmentID
        required: true
        format: uuid
        type: string
    post:
      consumes:
        - application/json
      produces:
        - application/json
      responses:
        '200':
          description: Successfully requested a reweigh of the shipment
          schema:
            $ref: '#/definitions/Reweigh'
        '403':
          $ref: '#/responses/PermissionDenied'
        '404':
          $ref: '#/responses/NotFound'
        '409':
          $ref: '#/responses/Conflict'
        '412':
          $ref: '#/responses/PreconditionFailed'
        '422':
          $ref: '#/responses/UnprocessableEntity'
        '500':
          $ref: '#/responses/ServerError'
      tags:
        - shipment
        - reweigh
      description: Requests a shipment reweigh
      operationId: requestShipmentReweigh
      summary: Requests a shipment reweigh
      x-permissions:
        - create.reweighRequest
  /shipments/{shipmentID}/review-shipment-address-update:
    parameters:
      - description: ID of the shipment
        in: path
        name: shipmentID
        required: true
        format: uuid
        type: string
    patch:
      consumes:
        - application/json
      produces:
        - application/json
      parameters:
        - in: header
          name: If-Match
          type: string
          required: true
        - in: body
          name: body
          required: true
          schema:
            properties:
              status:
                type: string
                enum:
                  - REJECTED
                  - APPROVED
              officeRemarks:
                type: string
            required:
              - officeRemarks
              - status
      responses:
        '200':
          description: Successfully requested a shipment address update
          schema:
            $ref: '#/definitions/ShipmentAddressUpdate'
        '403':
          $ref: '#/responses/PermissionDenied'
        '404':
          $ref: '#/responses/NotFound'
        '409':
          $ref: '#/responses/Conflict'
        '412':
          $ref: '#/responses/PreconditionFailed'
        '422':
          $ref: '#/responses/UnprocessableEntity'
        '500':
          $ref: '#/responses/ServerError'
      tags:
        - shipment
      description: >-
        This endpoint is used to approve a address update request. Office
        remarks are required. Approving the address update will update the
        Destination Final Address of the associated service item
      operationId: reviewShipmentAddressUpdate
      summary: Allows TOO to review a shipment address update
  /shipments/{shipmentID}/sit-extensions:
    post:
      summary: Create an approved SIT Duration Update
      description: >-
        TOO can creates an already-approved SIT Duration Update on behalf of a
        customer
      consumes:
        - application/json
      produces:
        - application/json
      operationId: createApprovedSITDurationUpdate
      tags:
        - shipment
        - sitExtension
      parameters:
        - description: ID of the shipment
          in: path
          name: shipmentID
          required: true
          format: uuid
          type: string
        - in: body
          name: body
          schema:
            $ref: '#/definitions/CreateApprovedSITDurationUpdate'
          required: true
        - in: header
          description: >-
            We want the shipment's eTag rather than the SIT Duration Update eTag
            as the SIT Duration Update is always associated with a shipment
          name: If-Match
          type: string
          required: true
      responses:
        '200':
          description: Successfully created a SIT Extension.
          schema:
            $ref: '#/definitions/MTOShipment'
        '400':
          $ref: '#/responses/InvalidRequest'
        '403':
          $ref: '#/responses/PermissionDenied'
        '404':
          $ref: '#/responses/NotFound'
        '422':
          $ref: '#/responses/UnprocessableEntity'
        '500':
          $ref: '#/responses/ServerError'
      x-permissions:
        - create.SITExtension
  /shipments/{shipmentID}/sit-extensions/{sitExtensionID}/approve:
    parameters:
      - description: ID of the shipment
        in: path
        name: shipmentID
        required: true
        format: uuid
        type: string
      - description: ID of the SIT extension
        in: path
        name: sitExtensionID
        required: true
        format: uuid
        type: string
    patch:
      consumes:
        - application/json
      produces:
        - application/json
      parameters:
        - in: body
          name: body
          required: true
          schema:
            $ref: '#/definitions/ApproveSITExtension'
        - in: header
          description: >-
            We want the shipment's eTag rather than the SIT extension eTag as
            the SIT extension is always associated with a shipment
          name: If-Match
          type: string
          required: true
      responses:
        '200':
          description: Successfully approved a SIT extension
          schema:
            $ref: '#/definitions/MTOShipment'
        '403':
          $ref: '#/responses/PermissionDenied'
        '404':
          $ref: '#/responses/NotFound'
        '409':
          $ref: '#/responses/Conflict'
        '412':
          $ref: '#/responses/PreconditionFailed'
        '422':
          $ref: '#/responses/UnprocessableEntity'
        '500':
          $ref: '#/responses/ServerError'
      tags:
        - shipment
        - sitExtension
      description: Approves a SIT extension
      operationId: approveSITExtension
      summary: Approves a SIT extension
      x-permissions:
        - update.SITExtension
  /shipments/{shipmentID}/sit-extensions/{sitExtensionID}/deny:
    parameters:
      - description: ID of the shipment
        in: path
        name: shipmentID
        required: true
        format: uuid
        type: string
      - description: ID of the SIT extension
        in: path
        name: sitExtensionID
        required: true
        format: uuid
        type: string
    patch:
      consumes:
        - application/json
      produces:
        - application/json
      parameters:
        - in: body
          name: body
          required: true
          schema:
            $ref: '#/definitions/DenySITExtension'
        - in: header
          name: If-Match
          type: string
          required: true
      responses:
        '200':
          description: Successfully denied a SIT extension
          schema:
            $ref: '#/definitions/MTOShipment'
        '403':
          $ref: '#/responses/PermissionDenied'
        '404':
          $ref: '#/responses/NotFound'
        '409':
          $ref: '#/responses/Conflict'
        '412':
          $ref: '#/responses/PreconditionFailed'
        '422':
          $ref: '#/responses/UnprocessableEntity'
        '500':
          $ref: '#/responses/ServerError'
      tags:
        - shipment
        - sitExtension
      description: Denies a SIT extension
      operationId: denySITExtension
      summary: Denies a SIT extension
      x-permissions:
        - update.SITExtension
  /shipments/{shipmentID}/sit-service-item/convert-to-customer-expense:
    parameters:
      - description: ID of the shipment
        in: path
        name: shipmentID
        required: true
        format: uuid
        type: string
    patch:
      consumes:
        - application/json
      produces:
        - application/json
      parameters:
        - in: body
          name: body
          required: true
          schema:
            $ref: '#/definitions/UpdateSITServiceItemCustomerExpense'
        - in: header
          name: If-Match
          type: string
          required: true
      responses:
        '200':
          description: Successfully converted to customer expense
          schema:
            $ref: '#/definitions/MTOShipment'
        '403':
          $ref: '#/responses/PermissionDenied'
        '404':
          $ref: '#/responses/NotFound'
        '409':
          $ref: '#/responses/Conflict'
        '412':
          $ref: '#/responses/PreconditionFailed'
        '422':
          $ref: '#/responses/UnprocessableEntity'
        '500':
          $ref: '#/responses/ServerError'
      tags:
        - shipment
        - mtoServiceItem
      description: Converts a SIT to customer expense
      operationId: updateSITServiceItemCustomerExpense
      summary: Converts a SIT to customer expense
      x-permissions:
        - update.MTOServiceItem
  /shipments/{shipmentID}/ppm-documents:
    parameters:
      - description: ID of the shipment
        in: path
        name: shipmentID
        required: true
        format: uuid
        type: string
    get:
      summary: Gets all the PPM documents for a PPM shipment
      description: >
        Retrieves all of the documents and associated uploads for each ppm
        document type connected to a PPM shipment. This

        excludes any deleted PPM documents.
      operationId: getPPMDocuments
      tags:
        - ppm
      consumes:
        - application/json
      produces:
        - application/json
      responses:
        '200':
          description: >-
            All PPM documents and associated uploads for the specified PPM
            shipment.
          schema:
            $ref: '#/definitions/PPMDocuments'
        '401':
          $ref: '#/responses/PermissionDenied'
        '403':
          $ref: '#/responses/PermissionDenied'
        '422':
          $ref: '#/responses/UnprocessableEntity'
        '500':
          $ref: '#/responses/ServerError'
  /ppm-shipments/{ppmShipmentId}/weight-ticket/{weightTicketId}:
    parameters:
      - $ref: '#/parameters/ppmShipmentId'
      - $ref: '#/parameters/weightTicketId'
    patch:
      summary: Updates a weight ticket document
      description: >
        Updates a PPM shipment's weight ticket document with new information.
        Only some of the weight ticket document's

        fields are editable because some have to be set by the customer, e.g.
        vehicle description.
      operationId: updateWeightTicket
      tags:
        - ppm
      consumes:
        - application/json
      produces:
        - application/json
      parameters:
        - $ref: '#/parameters/ifMatch'
        - in: body
          name: updateWeightTicketPayload
          required: true
          schema:
            $ref: '#/definitions/UpdateWeightTicket'
      responses:
        '200':
          description: returns an updated weight ticket object
          schema:
            $ref: '#/definitions/WeightTicket'
        '400':
          $ref: '#/responses/InvalidRequest'
        '401':
          $ref: '#/responses/PermissionDenied'
        '403':
          $ref: '#/responses/PermissionDenied'
        '404':
          $ref: '#/responses/NotFound'
        '412':
          $ref: '#/responses/PreconditionFailed'
        '422':
          $ref: '#/responses/UnprocessableEntity'
        '500':
          $ref: '#/responses/ServerError'
  /ppm-shipments/{ppmShipmentId}/moving-expenses/{movingExpenseId}:
    parameters:
      - $ref: '#/parameters/ppmShipmentId'
      - $ref: '#/parameters/movingExpenseId'
    patch:
      summary: Updates the moving expense
      description: >
        Updates a PPM shipment's moving expense with new information. Only some
        of the moving expense's fields are

        editable because some have to be set by the customer, e.g. the
        description and the moving expense type.
      operationId: updateMovingExpense
      tags:
        - ppm
      consumes:
        - application/json
      produces:
        - application/json
      parameters:
        - $ref: '#/parameters/ifMatch'
        - in: body
          name: updateMovingExpense
          required: true
          schema:
            $ref: '#/definitions/UpdateMovingExpense'
      responses:
        '200':
          description: returns an updated moving expense object
          schema:
            $ref: '#/definitions/MovingExpense'
        '400':
          $ref: '#/responses/InvalidRequest'
        '401':
          $ref: '#/responses/PermissionDenied'
        '403':
          $ref: '#/responses/PermissionDenied'
        '404':
          $ref: '#/responses/NotFound'
        '412':
          $ref: '#/responses/PreconditionFailed'
        '422':
          $ref: '#/responses/UnprocessableEntity'
        '500':
          $ref: '#/responses/ServerError'
  /ppm-shipments/{ppmShipmentId}/pro-gear-weight-tickets/{proGearWeightTicketId}:
    parameters:
      - $ref: '#/parameters/ppmShipmentId'
      - $ref: '#/parameters/proGearWeightTicketId'
    patch:
      summary: Updates a pro-gear weight ticket
      description: >
        Updates a PPM shipment's pro-gear weight ticket with new information.
        Only some of the fields are editable

        because some have to be set by the customer, e.g. the description.
      operationId: updateProGearWeightTicket
      tags:
        - ppm
      consumes:
        - application/json
      produces:
        - application/json
      parameters:
        - $ref: '#/parameters/ifMatch'
        - in: body
          name: updateProGearWeightTicket
          required: true
          schema:
            $ref: '#/definitions/UpdateProGearWeightTicket'
      responses:
        '200':
          description: returns an updated pro-gear weight ticket object
          schema:
            $ref: '#/definitions/ProGearWeightTicket'
        '400':
          $ref: '#/responses/InvalidRequest'
        '401':
          $ref: '#/responses/PermissionDenied'
        '403':
          $ref: '#/responses/PermissionDenied'
        '404':
          $ref: '#/responses/NotFound'
        '412':
          $ref: '#/responses/PreconditionFailed'
        '422':
          $ref: '#/responses/UnprocessableEntity'
        '500':
          $ref: '#/responses/ServerError'
  /ppm-shipments/{ppmShipmentId}/aoa-packet:
    parameters:
      - description: the id for the ppmshipment with aoa to be downloaded
        in: path
        name: ppmShipmentId
        required: true
        type: string
    get:
      summary: Downloads AOA Packet form PPMShipment as a PDF
      description: >
        ### Functionality

        This endpoint downloads all uploaded move order documentation combined
        with the Shipment Summary Worksheet into a single PDF.

        ### Errors

        * The PPMShipment must have requested an AOA.

        * The PPMShipment AOA Request must have been approved.
      operationId: showAOAPacket
      tags:
        - ppm
      produces:
        - application/pdf
      responses:
        '200':
          headers:
            Content-Disposition:
              type: string
              description: File name to download
          description: AOA PDF
          schema:
            format: binary
            type: file
        '400':
          $ref: '#/responses/InvalidRequest'
        '403':
          $ref: '#/responses/PermissionDenied'
        '404':
          $ref: '#/responses/NotFound'
        '422':
          $ref: '#/responses/UnprocessableEntity'
        '500':
          $ref: '#/responses/ServerError'
  /ppm-shipments/{ppmShipmentId}/finish-document-review:
    parameters:
      - $ref: '#/parameters/ppmShipmentId'
    patch:
      summary: Updates a PPM shipment's status after document review
      description: >
        Updates a PPM shipment's status once documents have been reviewed.
        Status is updated depending on whether any documents have been rejected.
      operationId: finishDocumentReview
      tags:
        - ppm
      consumes:
        - application/json
      produces:
        - application/json
      parameters:
        - in: header
          name: If-Match
          type: string
          required: true
      responses:
        '200':
          description: Successfully finished document review
          schema:
            $ref: '#/definitions/PPMShipment'
        '400':
          $ref: '#/responses/InvalidRequest'
        '401':
          $ref: '#/responses/PermissionDenied'
        '403':
          $ref: '#/responses/PermissionDenied'
        '404':
          $ref: '#/responses/NotFound'
        '409':
          $ref: '#/responses/Conflict'
        '412':
          $ref: '#/responses/PreconditionFailed'
        '422':
          $ref: '#/responses/UnprocessableEntity'
        '500':
          $ref: '#/responses/ServerError'
      x-permissions:
        - update.shipment
  /ppm-shipments/{ppmShipmentId}/closeout:
    parameters:
      - $ref: '#/parameters/ppmShipmentId'
    get:
      summary: Get the closeout calcuations for the specified PPM shipment
      description: |
        Retrieves the closeout calculations for the specified PPM shipment.
      operationId: getPPMCloseout
      tags:
        - ppm
      produces:
        - application/json
      responses:
        '200':
          description: Returns closeout for the specified PPM shipment.
          schema:
            $ref: '#/definitions/PPMCloseout'
        '400':
          $ref: '#/responses/InvalidRequest'
        '403':
          $ref: '#/responses/PermissionDenied'
        '404':
          $ref: '#/responses/NotFound'
        '422':
          $ref: '#/responses/UnprocessableEntity'
        '500':
          $ref: '#/responses/ServerError'
  /ppm-shipments/{ppmShipmentId}/actual-weight:
    parameters:
      - $ref: '#/parameters/ppmShipmentId'
    get:
      summary: Get the actual weight for a PPM shipment
      description: |
        Retrieves the actual weight for the specified PPM shipment.
      operationId: getPPMActualWeight
      tags:
        - ppm
      produces:
        - application/json
      responses:
        '200':
          description: Returns actual weight for the specified PPM shipment.
          schema:
            $ref: '#/definitions/PPMActualWeight'
        '400':
          $ref: '#/responses/InvalidRequest'
        '403':
          $ref: '#/responses/PermissionDenied'
        '404':
          $ref: '#/responses/NotFound'
        '422':
          $ref: '#/responses/UnprocessableEntity'
        '500':
          $ref: '#/responses/ServerError'
  /ppm-shipments/{ppmShipmentId}/payment-packet:
    get:
      summary: Returns PPM payment packet
      description: >-
        Generates a PDF containing all user uploaded documentations for PPM.
        Contains SSW form, orders, weight and expense documentations.
      operationId: showPaymentPacket
      tags:
        - ppm
      parameters:
        - in: path
          name: ppmShipmentId
          type: string
          format: uuid
          required: true
          description: UUID of the ppmShipment
      produces:
        - application/pdf
      responses:
        '200':
          headers:
            Content-Disposition:
              type: string
              description: File name to download
          description: PPM Payment Packet PDF
          schema:
            format: binary
            type: file
        '400':
          description: invalid request
        '401':
          description: request requires user authentication
        '403':
          description: user is not authorized
        '404':
          description: ppm not found
        '500':
          description: internal server error
  /move_task_orders/{moveTaskOrderID}/mto_shipments/{shipmentID}/mto-agents:
    parameters:
      - description: ID of move task order
        in: path
        name: moveTaskOrderID
        required: true
        format: uuid
        type: string
      - description: ID of the shipment
        in: path
        name: shipmentID
        required: true
        format: uuid
        type: string
    get:
      produces:
        - application/json
      parameters: []
      responses:
        '200':
          description: Successfully retrieved all agents for a move task order
          schema:
            $ref: '#/definitions/MTOAgents'
        '404':
          $ref: '#/responses/NotFound'
        '422':
          $ref: '#/responses/UnprocessableEntity'
        '500':
          $ref: '#/responses/ServerError'
      tags:
        - mtoAgent
      description: Fetches a list of agents associated with a move task order.
      operationId: fetchMTOAgentList
      summary: Fetch move task order agents.
  /move-task-orders/{moveTaskOrderID}/service-items/{mtoServiceItemID}:
    parameters:
      - description: ID of move to use
        in: path
        name: moveTaskOrderID
        required: true
        type: string
      - description: ID of line item to use
        in: path
        name: mtoServiceItemID
        required: true
        type: string
    get:
      produces:
        - application/json
      parameters: []
      responses:
        '200':
          description: Successfully retrieved a line item for a move task order by ID
          schema:
            $ref: '#/definitions/MTOServiceItemSingle'
        '400':
          $ref: '#/responses/InvalidRequest'
        '401':
          $ref: '#/responses/PermissionDenied'
        '403':
          $ref: '#/responses/PermissionDenied'
        '404':
          $ref: '#/responses/NotFound'
        '500':
          $ref: '#/responses/ServerError'
      tags:
        - mtoServiceItem
      description: Gets a line item by ID for a move by ID
      operationId: getMTOServiceItem
      summary: Gets a line item by ID for a move by ID
  /move-task-orders/{moveTaskOrderID}/service-items/{mtoServiceItemID}/status:
    parameters:
      - description: ID of move to use
        in: path
        name: moveTaskOrderID
        required: true
        type: string
      - description: ID of line item to use
        in: path
        name: mtoServiceItemID
        required: true
        type: string
    patch:
      consumes:
        - application/json
      produces:
        - application/json
      parameters:
        - in: body
          name: body
          required: true
          schema:
            $ref: '#/definitions/PatchMTOServiceItemStatusPayload'
        - in: header
          name: If-Match
          type: string
          required: true
      responses:
        '200':
          description: >-
            Successfully updated status for a line item for a move task order by
            ID
          schema:
            $ref: '#/definitions/MTOServiceItem'
        '400':
          $ref: '#/responses/InvalidRequest'
        '401':
          $ref: '#/responses/PermissionDenied'
        '403':
          $ref: '#/responses/PermissionDenied'
        '404':
          $ref: '#/responses/NotFound'
        '412':
          $ref: '#/responses/PreconditionFailed'
        '422':
          $ref: '#/responses/UnprocessableEntity'
        '500':
          $ref: '#/responses/ServerError'
      tags:
        - mtoServiceItem
      description: Changes the status of a line item for a move by ID
      operationId: updateMTOServiceItemStatus
      summary: Change the status of a line item for a move by ID
      x-permissions:
        - update.MTOServiceItem
  /service-item/{mtoServiceItemID}/entry-date-update:
    parameters:
      - description: ID of the service item
        in: path
        name: mtoServiceItemID
        required: true
        type: string
    patch:
      consumes:
        - application/json
      produces:
        - application/json
      parameters:
        - in: body
          name: body
          required: true
          schema:
            $ref: '#/definitions/ServiceItemSitEntryDate'
      responses:
        '200':
          description: Successfully updated SIT entry date
          schema:
            $ref: '#/definitions/MTOServiceItemSingle'
        '400':
          $ref: '#/responses/InvalidRequest'
        '401':
          $ref: '#/responses/PermissionDenied'
        '403':
          $ref: '#/responses/PermissionDenied'
        '404':
          $ref: '#/responses/NotFound'
        '412':
          $ref: '#/responses/PreconditionFailed'
        '422':
          $ref: '#/responses/UnprocessableEntity'
        '500':
          $ref: '#/responses/ServerError'
      tags:
        - mtoServiceItem
      description: >-
        Locates the service item in the database and updates the SIT entry date
        for the selected service item and returns the service item
      operationId: updateServiceItemSitEntryDate
      summary: Updates a service item's SIT entry date by ID
  /move-task-orders/{moveTaskOrderID}/status:
    patch:
      consumes:
        - application/json
      produces:
        - application/json
      parameters:
        - description: ID of move to use
          in: path
          name: moveTaskOrderID
          required: true
          type: string
        - in: header
          name: If-Match
          type: string
          required: true
        - in: body
          name: serviceItemCodes
          schema:
            $ref: '#/definitions/MTOApprovalServiceItemCodes'
          required: true
      responses:
        '200':
          description: Successfully updated move task order status
          schema:
            $ref: '#/definitions/Move'
        '400':
          $ref: '#/responses/InvalidRequest'
        '401':
          $ref: '#/responses/PermissionDenied'
        '403':
          $ref: '#/responses/PermissionDenied'
        '404':
          $ref: '#/responses/NotFound'
        '409':
          $ref: '#/responses/Conflict'
        '412':
          $ref: '#/responses/PreconditionFailed'
        '422':
          $ref: '#/responses/UnprocessableEntity'
        '500':
          $ref: '#/responses/ServerError'
      tags:
        - moveTaskOrder
      description: Changes move task order status to make it available to prime
      operationId: updateMoveTaskOrderStatus
      summary: Change the status of a move task order to make it available to prime
      x-permissions:
        - update.move
        - create.serviceItem
  /move-task-orders/{moveTaskOrderID}/status/service-counseling-completed:
    patch:
      consumes:
        - application/json
      produces:
        - application/json
      parameters:
        - description: ID of move to use
          in: path
          name: moveTaskOrderID
          required: true
          type: string
        - in: header
          name: If-Match
          type: string
          required: true
      responses:
        '200':
          description: Successfully updated move task order status
          schema:
            $ref: '#/definitions/Move'
        '400':
          $ref: '#/responses/InvalidRequest'
        '401':
          $ref: '#/responses/PermissionDenied'
        '403':
          $ref: '#/responses/PermissionDenied'
        '404':
          $ref: '#/responses/NotFound'
        '409':
          $ref: '#/responses/Conflict'
        '412':
          $ref: '#/responses/PreconditionFailed'
        '422':
          $ref: '#/responses/UnprocessableEntity'
        '500':
          $ref: '#/responses/ServerError'
      tags:
        - moveTaskOrder
      description: Changes move (move task order) status to service counseling completed
      operationId: updateMTOStatusServiceCounselingCompleted
      summary: Changes move (move task order) status to service counseling completed
  /move-task-orders/{moveTaskOrderID}/payment-service-items/{paymentServiceItemID}/status:
    parameters:
      - description: ID of move to use
        in: path
        name: moveTaskOrderID
        required: true
        type: string
      - description: ID of payment service item to use
        in: path
        name: paymentServiceItemID
        required: true
        type: string
    patch:
      consumes:
        - application/json
      produces:
        - application/json
      parameters:
        - in: body
          name: body
          required: true
          schema:
            $ref: '#/definitions/PaymentServiceItem'
        - in: header
          name: If-Match
          type: string
          required: true
      responses:
        '200':
          description: >-
            Successfully updated status for a line item for a move task order by
            ID
          schema:
            $ref: '#/definitions/PaymentServiceItem'
        '400':
          $ref: '#/responses/InvalidRequest'
        '401':
          $ref: '#/responses/PermissionDenied'
        '403':
          $ref: '#/responses/PermissionDenied'
        '404':
          $ref: '#/responses/NotFound'
        '412':
          $ref: '#/responses/PreconditionFailed'
        '422':
          $ref: '#/responses/UnprocessableEntity'
        '500':
          $ref: '#/responses/ServerError'
      tags:
        - paymentServiceItem
      description: Changes the status of a line item for a move by ID
      operationId: updatePaymentServiceItemStatus
      summary: Change the status of a payment service item for a move by ID
      x-permissions:
        - update.paymentServiceItemStatus
  /move-task-orders/{moveTaskOrderID}/billable-weights-reviewed-at:
    patch:
      consumes:
        - application/json
      produces:
        - application/json
      parameters:
        - description: ID of move to use
          in: path
          name: moveTaskOrderID
          required: true
          type: string
        - in: header
          name: If-Match
          type: string
          required: true
      responses:
        '200':
          description: Successfully updated move task order billableWeightsReviewedAt field
          schema:
            $ref: '#/definitions/Move'
        '400':
          $ref: '#/responses/InvalidRequest'
        '401':
          $ref: '#/responses/PermissionDenied'
        '403':
          $ref: '#/responses/PermissionDenied'
        '404':
          $ref: '#/responses/NotFound'
        '409':
          $ref: '#/responses/Conflict'
        '412':
          $ref: '#/responses/PreconditionFailed'
        '422':
          $ref: '#/responses/UnprocessableEntity'
        '500':
          $ref: '#/responses/ServerError'
      tags:
        - moveTaskOrder
      description: >-
        Changes move (move task order) billableWeightsReviewedAt field to a
        timestamp
      operationId: updateMTOReviewedBillableWeightsAt
  /move-task-orders/{moveTaskOrderID}/tio-remarks:
    patch:
      consumes:
        - application/json
      produces:
        - application/json
      parameters:
        - description: ID of move to use
          in: path
          name: moveTaskOrderID
          required: true
          type: string
        - in: header
          name: If-Match
          type: string
          required: true
        - in: body
          name: body
          required: true
          schema:
            $ref: '#/definitions/Move'
      responses:
        '200':
          description: Successfully updated move task order tioRemarks field
          schema:
            $ref: '#/definitions/Move'
        '400':
          $ref: '#/responses/InvalidRequest'
        '401':
          $ref: '#/responses/PermissionDenied'
        '403':
          $ref: '#/responses/PermissionDenied'
        '404':
          $ref: '#/responses/NotFound'
        '409':
          $ref: '#/responses/Conflict'
        '412':
          $ref: '#/responses/PreconditionFailed'
        '422':
          $ref: '#/responses/UnprocessableEntity'
        '500':
          $ref: '#/responses/ServerError'
      tags:
        - moveTaskOrder
      description: >-
        Changes move (move task order) billableWeightsReviewedAt field to a
        timestamp
      operationId: updateMoveTIORemarks
  /move-task-orders/{moveTaskOrderID}/entitlements:
    parameters:
      - description: ID of move to use
        in: path
        name: moveTaskOrderID
        required: true
        type: string
    get:
      produces:
        - application/json
      parameters: []
      tags:
        - moveTaskOrder
      responses:
        '200':
          description: Successfully retrieved entitlements
          schema:
            $ref: '#/definitions/Entitlements'
        '400':
          $ref: '#/responses/InvalidRequest'
        '401':
          $ref: '#/responses/PermissionDenied'
        '403':
          $ref: '#/responses/PermissionDenied'
        '404':
          $ref: '#/responses/NotFound'
        '500':
          $ref: '#/responses/ServerError'
      description: Gets entitlements
      operationId: getEntitlements
      summary: Gets entitlements for a move by ID
  /payment-requests/{paymentRequestID}:
    parameters:
      - description: UUID of payment request
        format: uuid
        in: path
        name: paymentRequestID
        required: true
        type: string
    get:
      produces:
        - application/json
      parameters: []
      responses:
        '200':
          description: fetched instance of payment request
          schema:
            $ref: '#/definitions/PaymentRequest'
        '400':
          $ref: '#/responses/InvalidRequest'
        '401':
          $ref: '#/responses/PermissionDenied'
        '403':
          $ref: '#/responses/PermissionDenied'
        '404':
          $ref: '#/responses/NotFound'
        '500':
          $ref: '#/responses/ServerError'
      tags:
        - paymentRequests
      description: Fetches an instance of a payment request by id
      operationId: getPaymentRequest
      summary: Fetches a payment request by id
      x-permissions:
        - read.paymentRequest
  /moves/{locator}/closeout-office:
    parameters:
      - description: >-
          move code to identify a move to update the PPM shipment's closeout
          office for Army and Air Force service members
        format: string
        in: path
        name: locator
        required: true
        type: string
    patch:
      description: >-
        Sets the transportation office closeout location for where the Move's
        PPM Shipment documentation will be reviewed by
      tags:
        - move
      operationId: updateCloseoutOffice
      x-permissions:
        - update.closeoutOffice
      summary: Updates a Move's PPM closeout office for Army and Air Force customers
      produces:
        - application/json
      consumes:
        - application/json
      parameters:
        - in: body
          name: body
          schema:
            properties:
              closeoutOfficeId:
                type: string
                format: uuid
            required:
              - closeoutOfficeId
        - in: header
          name: If-Match
          type: string
          required: true
      responses:
        '200':
          description: Successfully set the closeout office for the move
          schema:
            $ref: '#/definitions/Move'
        '400':
          $ref: '#/responses/InvalidRequest'
        '401':
          $ref: '#/responses/PermissionDenied'
        '403':
          $ref: '#/responses/PermissionDenied'
        '404':
          $ref: '#/responses/NotFound'
        '412':
          $ref: '#/responses/PreconditionFailed'
        '422':
          $ref: '#/responses/UnprocessableEntity'
        '500':
          $ref: '#/responses/ServerError'
  /moves/{locator}/customer-support-remarks:
    parameters:
      - description: move code to identify a move for customer support remarks
        format: string
        in: path
        name: locator
        required: true
        type: string
    post:
      produces:
        - application/json
      consumes:
        - application/json
      parameters:
        - in: body
          name: body
          schema:
            $ref: '#/definitions/CreateCustomerSupportRemark'
      responses:
        '200':
          description: Successfully created customer support remark
          schema:
            $ref: '#/definitions/CustomerSupportRemark'
        '400':
          $ref: '#/responses/InvalidRequest'
        '404':
          $ref: '#/responses/NotFound'
        '422':
          $ref: '#/responses/UnprocessableEntity'
        '500':
          $ref: '#/responses/ServerError'
      tags:
        - customerSupportRemarks
      description: Creates a customer support remark for a move
      operationId: createCustomerSupportRemarkForMove
      summary: Creates a customer support remark for a move
    get:
      produces:
        - application/json
      parameters: []
      responses:
        '200':
          description: Successfully retrieved all line items for a move task order
          schema:
            $ref: '#/definitions/CustomerSupportRemarks'
        '403':
          $ref: '#/responses/PermissionDenied'
        '404':
          $ref: '#/responses/NotFound'
        '422':
          $ref: '#/responses/UnprocessableEntity'
        '500':
          $ref: '#/responses/ServerError'
      tags:
        - customerSupportRemarks
      description: Fetches customer support remarks for a move
      operationId: getCustomerSupportRemarksForMove
      summary: Fetches customer support remarks using the move code (locator).
  /customer-support-remarks/{customerSupportRemarkID}:
    parameters:
      - in: path
        description: the customer support remark ID to be modified
        name: customerSupportRemarkID
        required: true
        type: string
        format: uuid
    patch:
      tags:
        - customerSupportRemarks
      description: Updates a customer support remark for a move
      operationId: updateCustomerSupportRemarkForMove
      summary: Updates a customer support remark for a move
      consumes:
        - application/json
      produces:
        - application/json
      parameters:
        - in: body
          name: body
          required: true
          schema:
            $ref: '#/definitions/UpdateCustomerSupportRemarkPayload'
      responses:
        '200':
          description: Successfully updated customer support remark
          schema:
            $ref: '#/definitions/CustomerSupportRemark'
        '400':
          $ref: '#/responses/InvalidRequest'
        '403':
          $ref: '#/responses/PermissionDenied'
        '404':
          $ref: '#/responses/NotFound'
        '422':
          $ref: '#/responses/UnprocessableEntity'
        '500':
          $ref: '#/responses/ServerError'
    delete:
      summary: Soft deletes a customer support remark by ID
      description: Soft deletes a customer support remark by ID
      operationId: deleteCustomerSupportRemark
      tags:
        - customerSupportRemarks
      produces:
        - application/json
      responses:
        '204':
          description: Successfully soft deleted the shipment
        '400':
          $ref: '#/responses/InvalidRequest'
        '403':
          $ref: '#/responses/PermissionDenied'
        '404':
          $ref: '#/responses/NotFound'
        '409':
          $ref: '#/responses/Conflict'
        '422':
          $ref: '#/responses/UnprocessableEntity'
        '500':
          $ref: '#/responses/ServerError'
  /moves/{locator}/evaluation-reports:
    parameters:
      - in: path
        name: locator
        required: true
        type: string
    post:
      produces:
        - application/json
      consumes:
        - application/json
      parameters:
        - in: body
          name: body
          schema:
            $ref: '#/definitions/CreateEvaluationReport'
      responses:
        '200':
          description: Successfully created evaluation report
          schema:
            $ref: '#/definitions/EvaluationReport'
        '400':
          $ref: '#/responses/InvalidRequest'
        '404':
          $ref: '#/responses/NotFound'
        '422':
          $ref: '#/responses/UnprocessableEntity'
        '500':
          $ref: '#/responses/ServerError'
      x-permissions:
        - create.evaluationReport
      tags:
        - evaluationReports
      description: Creates an evaluation report
      operationId: createEvaluationReport
      summary: Creates an evaluation report
  /evaluation-reports/{reportID}/download:
    parameters:
      - in: path
        description: the evaluation report ID to be downloaded
        name: reportID
        required: true
        type: string
        format: uuid
    get:
      summary: Downloads an evaluation report as a PDF
      description: Downloads an evaluation report as a PDF
      operationId: downloadEvaluationReport
      tags:
        - evaluationReports
      produces:
        - application/pdf
      responses:
        '200':
          headers:
            Content-Disposition:
              type: string
              description: File name to download
          description: Evaluation report PDF
          schema:
            format: binary
            type: file
        '403':
          $ref: '#/responses/PermissionDenied'
        '404':
          $ref: '#/responses/NotFound'
        '500':
          $ref: '#/responses/ServerError'
  /evaluation-reports/{reportID}:
    parameters:
      - in: path
        description: the evaluation report ID to be modified
        name: reportID
        required: true
        type: string
        format: uuid
    get:
      summary: Gets an evaluation report by ID
      description: Gets an evaluation report by ID
      operationId: getEvaluationReport
      tags:
        - evaluationReports
      produces:
        - application/json
      responses:
        '200':
          description: Successfully got the report
          schema:
            $ref: '#/definitions/EvaluationReport'
        '400':
          $ref: '#/responses/InvalidRequest'
        '403':
          $ref: '#/responses/PermissionDenied'
        '404':
          $ref: '#/responses/NotFound'
        '500':
          $ref: '#/responses/ServerError'
    delete:
      summary: Deletes an evaluation report by ID
      description: Deletes an evaluation report by ID
      operationId: deleteEvaluationReport
      x-permissions:
        - delete.evaluationReport
      tags:
        - evaluationReports
      produces:
        - application/json
      responses:
        '204':
          description: Successfully deleted the report
        '400':
          $ref: '#/responses/InvalidRequest'
        '403':
          $ref: '#/responses/PermissionDenied'
        '404':
          $ref: '#/responses/NotFound'
        '409':
          $ref: '#/responses/Conflict'
        '422':
          $ref: '#/responses/UnprocessableEntity'
        '500':
          $ref: '#/responses/ServerError'
    put:
      summary: Saves an evaluation report as a draft
      description: Saves an evaluation report as a draft
      operationId: saveEvaluationReport
      x-permissions:
        - update.evaluationReport
      tags:
        - evaluationReports
      produces:
        - application/json
      consumes:
        - application/json
      parameters:
        - in: body
          name: body
          schema:
            $ref: '#/definitions/EvaluationReport'
        - in: header
          name: If-Match
          type: string
          required: true
          description: >
            Optimistic locking is implemented via the `If-Match` header. If the
            ETag header does not match the value of the resource on the server,
            the server rejects the change with a `412 Precondition Failed`
            error.
      responses:
        '204':
          description: Successfully saved the report
        '400':
          $ref: '#/responses/InvalidRequest'
        '403':
          $ref: '#/responses/PermissionDenied'
        '404':
          $ref: '#/responses/NotFound'
        '409':
          $ref: '#/responses/Conflict'
        '412':
          $ref: '#/responses/PreconditionFailed'
        '422':
          $ref: '#/responses/UnprocessableEntity'
        '500':
          $ref: '#/responses/ServerError'
  /evaluation-reports/{reportID}/submit:
    parameters:
      - in: path
        description: the evaluation report ID to be modified
        name: reportID
        required: true
        type: string
        format: uuid
    post:
      summary: Submits an evaluation report
      description: Submits an evaluation report
      operationId: submitEvaluationReport
      tags:
        - evaluationReports
      produces:
        - application/json
      parameters:
        - in: header
          name: If-Match
          type: string
          required: true
          description: >
            Optimistic locking is implemented via the `If-Match` header. If the
            ETag header does not match the value of the resource on the server,
            the server rejects the change with a `412 Precondition Failed`
            error.
      responses:
        '204':
          description: Successfully submitted an evaluation report with the provided ID
        '403':
          $ref: '#/responses/PermissionDenied'
        '404':
          $ref: '#/responses/NotFound'
        '412':
          $ref: '#/responses/PreconditionFailed'
        '422':
          $ref: '#/responses/UnprocessableEntity'
        '500':
          $ref: '#/responses/ServerError'
      x-permissions:
        - update.evaluationReport
  /pws-violations:
    get:
      summary: Fetch the possible PWS violations for an evaluation report
      description: Fetch the possible PWS violations for an evaluation report
      operationId: getPWSViolations
      tags:
        - pwsViolations
      produces:
        - application/json
      responses:
        '200':
          description: Successfully retrieved the PWS violations
          schema:
            $ref: '#/definitions/PWSViolations'
        '400':
          $ref: '#/responses/InvalidRequest'
        '403':
          $ref: '#/responses/PermissionDenied'
        '404':
          $ref: '#/responses/NotFound'
        '500':
          $ref: '#/responses/ServerError'
  /report-violations/{reportID}:
    parameters:
      - in: path
        description: the evaluation report ID that has associated violations
        name: reportID
        required: true
        type: string
        format: uuid
    get:
      summary: Fetch the report violations for an evaluation report
      description: Fetch the report violations for an evaluation report
      operationId: getReportViolationsByReportID
      tags:
        - reportViolations
      produces:
        - application/json
      responses:
        '200':
          description: Successfully retrieved the report violations
          schema:
            $ref: '#/definitions/ReportViolations'
        '400':
          $ref: '#/responses/InvalidRequest'
        '403':
          $ref: '#/responses/PermissionDenied'
        '404':
          $ref: '#/responses/NotFound'
        '500':
          $ref: '#/responses/ServerError'
    post:
      summary: Associate violations with an evaluation report
      description: >-
        Associate violations with an evaluation report. This will overwrite any
        existing report-violations associations for the report and replace them
        with the newly provided ones.  An empty array will remove all violation
        associations for a given report.
      operationId: associateReportViolations
      tags:
        - reportViolations
      produces:
        - application/json
      consumes:
        - application/json
      parameters:
        - in: body
          name: body
          schema:
            $ref: '#/definitions/AssociateReportViolations'
      responses:
        '204':
          description: Successfully saved the report violations
        '400':
          $ref: '#/responses/InvalidRequest'
        '403':
          $ref: '#/responses/PermissionDenied'
        '404':
          $ref: '#/responses/NotFound'
        '409':
          $ref: '#/responses/Conflict'
        '422':
          $ref: '#/responses/UnprocessableEntity'
        '500':
          $ref: '#/responses/ServerError'
      x-permissions:
        - create.reportViolation
  /moves/{locator}/payment-requests:
    parameters:
      - description: move code to identify a move for payment requests
        format: string
        in: path
        name: locator
        required: true
        type: string
    get:
      produces:
        - application/json
      parameters: []
      responses:
        '200':
          description: Successfully retrieved all line items for a move task order
          schema:
            $ref: '#/definitions/PaymentRequests'
        '403':
          $ref: '#/responses/PermissionDenied'
        '404':
          $ref: '#/responses/NotFound'
        '422':
          $ref: '#/responses/UnprocessableEntity'
        '500':
          $ref: '#/responses/ServerError'
      tags:
        - paymentRequests
      description: Fetches payment requests for a move
      operationId: getPaymentRequestsForMove
      summary: Fetches payment requests using the move code (locator).
      x-permissions:
        - read.paymentRequest
  /moves/{moveID}/financial-review-flag:
    parameters:
      - description: ID of move to flag
        in: path
        name: moveID
        required: true
        type: string
        format: uuid
    post:
      summary: Flags a move for financial office review
      description: >-
        This sets a flag which indicates that the move should be reviewed by a
        fincancial office. For example, if the origin or destination address of
        a shipment is far from the duty location and may incur excess costs to
        the customer.
      operationId: setFinancialReviewFlag
      tags:
        - move
      consumes:
        - application/json
      produces:
        - application/json
      parameters:
        - in: header
          name: If-Match
          type: string
        - in: body
          name: body
          schema:
            required:
              - flagForReview
            properties:
              remarks:
                description: >-
                  explanation of why the move is being flagged for financial
                  review
                example: this address is way too far away
                type: string
                x-nullable: true
              flagForReview:
                description: >-
                  boolean value representing whether we should flag a move for
                  financial review
                example: false
                type: boolean
      responses:
        '200':
          description: updated Move
          schema:
            $ref: '#/definitions/Move'
        '403':
          $ref: '#/responses/PermissionDenied'
        '404':
          $ref: '#/responses/NotFound'
        '412':
          $ref: '#/responses/PreconditionFailed'
        '422':
          $ref: '#/responses/UnprocessableEntity'
        '500':
          $ref: '#/responses/ServerError'
      x-permissions:
        - update.financialReviewFlag
  /payment-requests/{paymentRequestID}/shipments-payment-sit-balance:
    parameters:
      - description: >-
          payment request ID of the payment request with SIT service items being
          reviewed
        name: paymentRequestID
        type: string
        format: uuid
        in: path
        required: true
    get:
      produces:
        - application/json
      parameters: []
      responses:
        '200':
          description: >-
            Successfully retrieved shipments and their SIT days balance from all
            payment requests on the move
          schema:
            $ref: '#/definitions/ShipmentsPaymentSITBalance'
        '403':
          $ref: '#/responses/PermissionDenied'
        '404':
          $ref: '#/responses/NotFound'
        '422':
          $ref: '#/responses/UnprocessableEntity'
        '500':
          $ref: '#/responses/ServerError'
      tags:
        - paymentRequests
      description: >-
        Returns all shipment payment request SIT usage to support partial SIT
        invoicing
      operationId: getShipmentsPaymentSITBalance
      summary: >-
        Returns all shipment payment request SIT usage to support partial SIT
        invoicing
      x-permissions:
        - read.shipmentsPaymentSITBalance
  /payment-requests/{paymentRequestID}/status:
    patch:
      consumes:
        - application/json
      produces:
        - application/json
      parameters:
        - description: UUID of payment request
          format: uuid
          in: path
          name: paymentRequestID
          required: true
          type: string
        - in: body
          name: body
          required: true
          schema:
            $ref: '#/definitions/UpdatePaymentRequestStatusPayload'
        - in: header
          name: If-Match
          type: string
          required: true
      responses:
        '200':
          description: updated payment request
          schema:
            $ref: '#/definitions/PaymentRequest'
        '400':
          $ref: '#/responses/InvalidRequest'
        '401':
          $ref: '#/responses/PermissionDenied'
        '403':
          $ref: '#/responses/PermissionDenied'
        '404':
          $ref: '#/responses/NotFound'
        '412':
          $ref: '#/responses/PreconditionFailed'
        '422':
          $ref: '#/responses/UnprocessableEntity'
        '500':
          $ref: '#/responses/ServerError'
      tags:
        - paymentRequests
      description: Updates status of a payment request by id
      operationId: updatePaymentRequestStatus
      summary: Updates status of a payment request by id
      x-permissions:
        - update.paymentRequest
  /documents/{documentId}:
    get:
      summary: Returns a document
      description: Returns a document and its uploads
      operationId: getDocument
      tags:
        - ghcDocuments
      parameters:
        - in: path
          name: documentId
          type: string
          format: uuid
          required: true
          description: UUID of the document to return
      responses:
        '200':
          description: the requested document
          schema:
            $ref: '#/definitions/Document'
        '400':
          $ref: '#/responses/InvalidRequest'
        '401':
          $ref: '#/responses/PermissionDenied'
        '403':
          $ref: '#/responses/PermissionDenied'
        '404':
          $ref: '#/responses/NotFound'
        '412':
          $ref: '#/responses/PreconditionFailed'
        '422':
          $ref: '#/responses/UnprocessableEntity'
        '500':
          $ref: '#/responses/ServerError'
  /queues/counseling:
    get:
      produces:
        - application/json
      summary: >-
        Gets queued list of all customer moves needing services counseling by
        GBLOC origin
      description: >
        An office services counselor user will be assigned a transportation
        office that will determine which moves are displayed in their queue
        based on the origin duty location.  GHC moves will show up here onced
        they have reached the NEEDS SERVICE COUNSELING status after submission
        from a customer or created on a customer's behalf.
      operationId: getServicesCounselingQueue
      tags:
        - queues
      parameters:
        - in: query
          name: page
          type: integer
          description: requested page number of paginated move results
        - in: query
          name: perPage
          type: integer
          description: maximum number of moves to show on each page of paginated results
        - in: query
          name: sort
          type: string
          enum:
            - lastName
            - dodID
            - branch
            - locator
            - status
            - requestedMoveDate
            - submittedAt
            - originGBLOC
            - originDutyLocation
            - destinationDutyLocation
            - ppmType
            - closeoutInitiated
            - closeoutLocation
          description: field that results should be sorted by
        - in: query
          name: order
          type: string
          enum:
            - asc
            - desc
          description: direction of sort order if applied
        - in: query
          name: branch
          type: string
          description: filters by the branch of the move's service member
        - in: query
          name: locator
          type: string
          description: filters to match the unique move code locator
        - in: query
          name: lastName
          type: string
          description: filters using a prefix match on the service member's last name
        - in: query
          name: dodID
          type: string
          description: filters to match the unique service member's DoD ID
        - in: query
          name: requestedMoveDate
          type: string
          description: filters the requested pickup date of a shipment on the move
        - in: query
          name: submittedAt
          type: string
          format: date-time
          description: >-
            Start of the submitted at date in the user's local time zone
            converted to UTC
        - in: query
          name: originGBLOC
          type: string
          description: filters the GBLOC of the service member's origin duty location
        - in: query
          name: originDutyLocation
          type: string
          description: filters the name of the origin duty location on the orders
        - in: query
          name: destinationDutyLocation
          type: string
          description: filters the name of the destination duty location on the orders
        - in: query
          name: status
          type: array
          description: filters the status of the move
          uniqueItems: true
          items:
            type: string
            enum:
              - NEEDS SERVICE COUNSELING
              - SERVICE COUNSELING COMPLETED
        - in: query
          name: needsPPMCloseout
          type: boolean
          description: >-
            Only used for Services Counseling queue. If true, show PPM moves
            that are ready for closeout. Otherwise, show all other moves.
        - in: query
          name: ppmType
          type: string
          enum:
            - FULL
            - PARTIAL
          description: filters PPM type
        - in: query
          name: closeoutInitiated
          type: string
          format: date-time
          description: Latest date that closeout was initiated on a PPM on the move
        - in: query
          name: closeoutLocation
          type: string
          description: closeout location
        - in: query
          name: orderType
          type: string
          description: order type
      responses:
        '200':
          description: Successfully returned all moves matching the criteria
          schema:
            $ref: '#/definitions/QueueMovesResult'
        '403':
          $ref: '#/responses/PermissionDenied'
        '500':
          $ref: '#/responses/ServerError'
  /queues/prime-moves:
    get:
      summary: getPrimeMovesQueue
      description: >
        Gets all moves that have been reviewed and approved by the TOO. The
        `since` parameter can be used to filter this

        list down to only the moves that have been updated since the provided
        timestamp. A move will be considered

        updated if the `updatedAt` timestamp on the move or on its orders,
        shipments, service items, or payment

        requests, is later than the provided date and time.


        **WIP**: Include what causes moves to leave this list. Currently, once
        the `availableToPrimeAt` timestamp has

        been set, that move will always appear in this list.
      operationId: listPrimeMoves
      tags:
        - queues
      produces:
        - application/json
      parameters:
        - in: query
          name: since
          type: string
          format: date-time
          description: >-
            Only return moves updated since this time. Formatted like
            "2021-07-23T18:30:47.116Z"
        - in: query
          name: page
          type: integer
          description: requested page of results
        - in: query
          name: perPage
          type: integer
          description: results per page
        - in: query
          name: id
          type: string
        - in: query
          name: moveCode
          type: string
        - in: query
          name: orderType
          type: string
          description: order type
      responses:
        '200':
          description: >-
            Successfully retrieved moves. A successful fetch might still return
            zero moves.
          schema:
            $ref: '#/definitions/ListPrimeMovesResult'
        '403':
          $ref: '#/responses/PermissionDenied'
        '500':
          $ref: '#/responses/ServerError'
  /queues/moves:
    get:
      produces:
        - application/json
      summary: Gets queued list of all customer moves by GBLOC origin
      description: >
        An office TOO user will be assigned a transportation office that will
        determine which moves are displayed in their queue based on the origin
        duty location.  GHC moves will show up here onced they have reached the
        submitted status sent by the customer and have move task orders,
        shipments, and service items to approve.
      operationId: getMovesQueue
      tags:
        - queues
      parameters:
        - in: query
          name: page
          type: integer
          description: requested page of results
        - in: query
          name: perPage
          type: integer
          description: results per page
        - in: query
          name: sort
          type: string
          enum:
            - lastName
            - dodID
            - branch
            - locator
            - status
            - originDutyLocation
            - destinationDutyLocation
            - requestedMoveDate
            - appearedInTooAt
          description: field that results should be sorted by
        - in: query
          name: order
          type: string
          enum:
            - asc
            - desc
          description: direction of sort order if applied
        - in: query
          name: branch
          type: string
        - in: query
          name: locator
          type: string
        - in: query
          name: lastName
          type: string
        - in: query
          name: dodID
          type: string
        - in: query
          name: originDutyLocation
          type: string
        - in: query
          name: destinationDutyLocation
          type: string
        - in: query
          name: appearedInTooAt
          type: string
          format: date-time
        - in: query
          name: requestedMoveDate
          type: string
          description: filters the requested pickup date of a shipment on the move
        - in: query
          name: status
          type: array
          description: Filtering for the status.
          uniqueItems: true
          items:
            type: string
            enum:
              - SUBMITTED
              - APPROVALS REQUESTED
              - APPROVED
        - in: query
          name: orderType
          type: string
          description: order type
      responses:
        '200':
          description: Successfully returned all moves matching the criteria
          schema:
            $ref: '#/definitions/QueueMovesResult'
        '403':
          $ref: '#/responses/PermissionDenied'
        '500':
          $ref: '#/responses/ServerError'
      x-permissions:
        - update.move
        - create.serviceItem
  /queues/payment-requests:
    get:
      produces:
        - application/json
      summary: Gets queued list of all payment requests by GBLOC origin
      description: >
        An office TIO user will be assigned a transportation office that will
        determine which payment requests are displayed in their queue based on
        the origin duty location.
      operationId: getPaymentRequestsQueue
      tags:
        - queues
      parameters:
        - in: query
          name: sort
          type: string
          enum:
            - lastName
            - locator
            - submittedAt
            - branch
            - status
            - dodID
            - age
            - originDutyLocation
          description: field that results should be sorted by
        - in: query
          name: order
          type: string
          enum:
            - asc
            - desc
          description: direction of sort order if applied
        - in: query
          name: page
          type: integer
          description: requested page of results
        - in: query
          name: perPage
          type: integer
          description: number of records to include per page
        - in: query
          name: submittedAt
          type: string
          format: date-time
          description: >-
            Start of the submitted at date in the user's local time zone
            converted to UTC
        - in: query
          name: branch
          type: string
        - in: query
          name: locator
          type: string
        - in: query
          name: lastName
          type: string
        - in: query
          name: dodID
          type: string
        - in: query
          name: destinationDutyLocation
          type: string
        - in: query
          name: originDutyLocation
          type: string
        - in: query
          name: status
          type: array
          description: Filtering for the status.
          uniqueItems: true
          items:
            type: string
            enum:
              - Payment requested
              - Reviewed
              - Rejected
              - Paid
              - Deprecated
              - Error
        - in: query
          name: orderType
          type: string
          description: order type
      responses:
        '200':
          description: Successfully returned all moves matching the criteria
          schema:
            $ref: '#/definitions/QueuePaymentRequestsResult'
        '403':
          $ref: '#/responses/PermissionDenied'
        '500':
          $ref: '#/responses/ServerError'
  /moves/search:
    post:
      produces:
        - application/json
      consumes:
        - application/json
      summary: Search moves by locator, DOD ID, or customer name
      description: >
        Search moves by locator, DOD ID, or customer name. Used by QAE and CSR
        users.
      operationId: searchMoves
      tags:
        - move
      parameters:
        - in: body
          name: body
          schema:
            properties:
              page:
                type: integer
                description: requested page of results
              perPage:
                type: integer
              locator:
                description: Move locator
                type: string
                minLength: 6
                maxLength: 6
                x-nullable: true
              dodID:
                description: DOD ID
                type: string
                minLength: 10
                maxLength: 10
                x-nullable: true
              customerName:
                description: Customer Name
                type: string
                minLength: 1
                x-nullable: true
              status:
                type: array
                description: Filtering for the status.
                uniqueItems: true
                items:
                  type: string
                  enum:
                    - DRAFT
                    - SUBMITTED
                    - APPROVALS REQUESTED
                    - APPROVED
                    - NEEDS SERVICE COUNSELING
                    - SERVICE COUNSELING COMPLETED
              originPostalCode:
                type: string
                x-nullable: true
              destinationPostalCode:
                type: string
                x-nullable: true
              branch:
                type: string
                x-nullable: true
              shipmentsCount:
                type: integer
                x-nullable: true
              pickupDate:
                type: string
                format: date-time
                x-nullable: true
              deliveryDate:
                type: string
                format: date-time
                x-nullable: true
              sort:
                type: string
                x-nullable: true
                enum:
                  - customerName
                  - dodID
                  - branch
                  - locator
                  - status
                  - originPostalCode
                  - destinationPostalCode
                  - shipmentsCount
              order:
                type: string
                x-nullable: true
                enum:
                  - asc
                  - desc
          description: field that results should be sorted by
      responses:
        '200':
          description: Successfully returned all moves matching the criteria
          schema:
            $ref: '#/definitions/SearchMovesResult'
        '403':
          $ref: '#/responses/PermissionDenied'
        '500':
          $ref: '#/responses/ServerError'
  /tac/valid:
    get:
      summary: Validation of a TAC value
      description: Returns a boolean based on whether a tac value is valid or not
      operationId: tacValidation
      tags:
        - tac
        - order
      parameters:
        - in: query
          name: tac
          type: string
          required: true
          description: The tac value to validate
      responses:
        '200':
          description: Successfully retrieved validation status
          schema:
            $ref: '#/definitions/TacValid'
        '400':
          $ref: '#/responses/InvalidRequest'
        '401':
          $ref: '#/responses/PermissionDenied'
        '403':
          $ref: '#/responses/PermissionDenied'
        '404':
          $ref: '#/responses/NotFound'
        '500':
          $ref: '#/responses/ServerError'
  /transportation-offices:
    get:
      produces:
        - application/json
      summary: Returns the transportation offices matching the search query
      description: Returns the transportation offices matching the search query
      operationId: getTransportationOffices
      tags:
        - transportationOffice
      parameters:
        - in: query
          name: search
          type: string
          required: true
          minLength: 2
          description: Search string for transportation offices
      responses:
        '200':
          description: Successfully retrieved transportation offices
          schema:
            $ref: '#/definitions/TransportationOffices'
        '400':
          $ref: '#/responses/InvalidRequest'
        '401':
          $ref: '#/responses/PermissionDenied'
        '403':
          $ref: '#/responses/PermissionDenied'
        '404':
          $ref: '#/responses/NotFound'
        '500':
          $ref: '#/responses/ServerError'
definitions:
  ClientError:
    type: object
    properties:
      title:
        type: string
      detail:
        type: string
      instance:
        type: string
        format: uuid
    required:
      - title
      - detail
      - instance
  ValidationError:
    allOf:
      - $ref: '#/definitions/ClientError'
      - type: object
    properties:
      invalid_fields:
        type: object
        additionalProperties:
          type: string
    required:
      - invalid_fields
  BackupContact:
    type: object
    properties:
      name:
        type: string
      email:
        type: string
        format: x-email
        example: backupContact@mail.com
      phone:
        type: string
        format: telephone
        pattern: ^[2-9]\d{2}-\d{3}-\d{4}$
    required:
      - name
      - email
      - phone
  Contractor:
    properties:
      contractNumber:
        type: string
      id:
        format: uuid
        type: string
      name:
        type: string
      type:
        type: string
  Role:
    type: object
    properties:
      id:
        type: string
        format: uuid
        example: c56a4180-65aa-42ec-a945-5fd21dec0538
      roleType:
        type: string
        example: customer
      roleName:
        type: string
        example: Transportation Ordering Officer
      createdAt:
        type: string
        format: date-time
        readOnly: true
      updatedAt:
        type: string
        format: date-time
        readOnly: true
    required:
      - id
      - roleType
      - roleName
      - createdAt
      - updatedAt
  OfficeUser:
    type: object
    properties:
      id:
        type: string
        format: uuid
        example: c56a4180-65aa-42ec-a945-5fd21dec0538
      userId:
        type: string
        format: uuid
      firstName:
        type: string
      middleInitials:
        type: string
      lastName:
        type: string
      email:
        type: string
        format: x-email
        pattern: ^[a-zA-Z0-9._%+-]+@[a-zA-Z0-9.-]+\.[a-zA-Z]{2,}$
      telephone:
        type: string
        format: telephone
        pattern: ^[2-9]\d{2}-\d{3}-\d{4}$
      transportationOfficeId:
        type: string
        format: uuid
      active:
        type: boolean
      roles:
        type: array
        items:
          $ref: '#/definitions/Role'
      edipi:
        type: string
      otherUniqueId:
        type: string
      rejectionReason:
        type: string
      status:
        type: string
        enum:
          - APPROVED
          - REQUESTED
          - REJECTED
      createdAt:
        type: string
        format: date-time
        readOnly: true
      updatedAt:
        type: string
        format: date-time
        readOnly: true
    required:
      - id
      - firstName
      - middleInitials
      - lastName
      - email
      - telephone
      - transportationOfficeId
      - active
      - roles
      - edipi
      - otherUniqueId
      - rejectionReason
      - status
      - createdAt
      - updatedAt
  OfficeUserCreate:
    type: object
    properties:
      email:
        type: string
        example: user@userdomain.com
        title: Email
        x-nullable: false
      edipi:
        type: string
        example: '1234567890'
        maxLength: 10
        title: EDIPI
        x-nullable: true
      otherUniqueId:
        type: string
        title: Office user identifier when EDIPI is not available
        x-nullable: true
      firstName:
        type: string
        title: First Name
        x-nullable: false
      middleInitials:
        type: string
        example: L.
        x-nullable: true
        title: Middle Initials
      lastName:
        type: string
        title: Last Name
        x-nullable: false
      telephone:
        type: string
        format: telephone
        pattern: ^[2-9]\d{2}-\d{3}-\d{4}$
        example: 212-555-5555
        x-nullable: false
      transportationOfficeId:
        type: string
        format: uuid
        example: c56a4180-65aa-42ec-a945-5fd21dec0538
        x-nullable: false
      roles:
        type: array
        items:
          $ref: '#/definitions/OfficeUserRole'
        x-nullable: false
    required:
      - firstName
      - lastName
      - email
      - telephone
      - transportationOfficeId
      - roles
  OfficeUserRole:
    type: object
    properties:
      name:
        type: string
        example: Transportation Ordering Officer
        x-nullable: true
        title: name
      roleType:
        type: string
        example: transportation_ordering_officer
        x-nullable: true
        title: roleType
  Customer:
    type: object
    properties:
      agency:
        type: string
        title: Agency customer is affilated with
      first_name:
        type: string
        example: John
      last_name:
        type: string
        example: Doe
      phone:
        type: string
        format: telephone
        pattern: ^[2-9]\d{2}-\d{3}-\d{4}$
        x-nullable: true
      email:
        type: string
        format: x-email
        pattern: ^[a-zA-Z0-9._%+-]+@[a-zA-Z0-9.-]+\.[a-zA-Z]{2,}$
        x-nullable: true
      suffix:
        type: string
        example: Jr.
        x-nullable: true
      middle_name:
        type: string
        example: David
        x-nullable: true
      current_address:
        $ref: '#/definitions/Address'
      backup_contact:
        $ref: '#/definitions/BackupContact'
      id:
        type: string
        format: uuid
        example: c56a4180-65aa-42ec-a945-5fd21dec0538
      dodID:
        type: string
      userID:
        type: string
        format: uuid
        example: c56a4180-65aa-42ec-a945-5fd21dec0538
      eTag:
        type: string
      phoneIsPreferred:
        type: boolean
      emailIsPreferred:
        type: boolean
      secondaryTelephone:
        type: string
        format: telephone
        pattern: ^[2-9]\d{2}-\d{3}-\d{4}$
        x-nullable: true
      backupAddress:
        $ref: '#/definitions/Address'
  CreatedCustomer:
    type: object
    properties:
      affiliation:
        type: string
        title: Branch of service customer is affilated with
      firstName:
        type: string
        example: John
      lastName:
        type: string
        example: Doe
      telephone:
        type: string
        format: telephone
        pattern: ^[2-9]\d{2}-\d{3}-\d{4}$
        x-nullable: true
      personalEmail:
        type: string
        format: x-email
        pattern: ^[a-zA-Z0-9._%+-]+@[a-zA-Z0-9.-]+\.[a-zA-Z]{2,}$
      suffix:
        type: string
        example: Jr.
        x-nullable: true
      middleName:
        type: string
        example: David
        x-nullable: true
      residentialAddress:
        $ref: '#/definitions/Address'
      backupContact:
        $ref: '#/definitions/BackupContact'
      id:
        type: string
        format: uuid
        example: c56a4180-65aa-42ec-a945-5fd21dec0538
      edipi:
        type: string
        x-nullable: true
      userID:
        type: string
        format: uuid
        example: c56a4180-65aa-42ec-a945-5fd21dec0538
      oktaID:
        type: string
      oktaEmail:
        type: string
      phoneIsPreferred:
        type: boolean
      emailIsPreferred:
        type: boolean
      secondaryTelephone:
        type: string
        format: telephone
        pattern: ^[2-9]\d{2}-\d{3}-\d{4}$
        x-nullable: true
      backupAddress:
        $ref: '#/definitions/Address'
  UpdateCustomerPayload:
    type: object
    properties:
      first_name:
        type: string
        example: John
      last_name:
        type: string
        example: Doe
      phone:
        type: string
        format: telephone
        pattern: ^[2-9]\d{2}-\d{3}-\d{4}$
        x-nullable: true
      email:
        type: string
        format: x-email
        pattern: ^[a-zA-Z0-9._%+-]+@[a-zA-Z0-9.-]+\.[a-zA-Z]{2,}$
        x-nullable: true
      suffix:
        type: string
        example: Jr.
        x-nullable: true
      middle_name:
        type: string
        example: David
        x-nullable: true
      current_address:
        allOf:
          - $ref: '#/definitions/Address'
      backup_contact:
        $ref: '#/definitions/BackupContact'
      phoneIsPreferred:
        type: boolean
      emailIsPreferred:
        type: boolean
      secondaryTelephone:
        type: string
        format: telephone
        pattern: ^[2-9]\d{2}-\d{3}-\d{4}$
        x-nullable: true
      backupAddress:
        allOf:
          - $ref: '#/definitions/Address'
  CreateCustomerPayload:
    type: object
    properties:
      affiliation:
        $ref: '#/definitions/Affiliation'
      edipi:
        type: string
        example: John
        x-nullable: true
      firstName:
        type: string
        example: John
      middleName:
        type: string
        example: David
        x-nullable: true
      lastName:
        type: string
        example: Doe
      suffix:
        type: string
        example: Jr.
        x-nullable: true
      telephone:
        type: string
        format: telephone
        pattern: ^[2-9]\d{2}-\d{3}-\d{4}$
        x-nullable: true
      secondaryTelephone:
        type: string
        format: telephone
        pattern: ^[2-9]\d{2}-\d{3}-\d{4}$
        x-nullable: true
      personalEmail:
        type: string
        format: x-email
        example: personalEmail@email.com
        pattern: ^[a-zA-Z0-9._%+-]+@[a-zA-Z0-9.-]+\.[a-zA-Z]{2,}$
      phoneIsPreferred:
        type: boolean
      emailIsPreferred:
        type: boolean
      residentialAddress:
        allOf:
          - $ref: '#/definitions/Address'
      backupContact:
        $ref: '#/definitions/BackupContact'
      backupMailingAddress:
        allOf:
          - $ref: '#/definitions/Address'
      createOktaAccount:
        type: boolean
  Entitlements:
    properties:
      id:
        example: 571008b1-b0de-454d-b843-d71be9f02c04
        format: uuid
        type: string
      authorizedWeight:
        example: 2000
        type: integer
        x-formatting: weight
        x-nullable: true
      dependentsAuthorized:
        example: true
        type: boolean
        x-nullable: true
      nonTemporaryStorage:
        example: false
        type: boolean
        x-nullable: true
      privatelyOwnedVehicle:
        example: false
        type: boolean
        x-nullable: true
      proGearWeight:
        example: 2000
        type: integer
        x-formatting: weight
      proGearWeightSpouse:
        example: 500
        type: integer
        x-formatting: weight
      storageInTransit:
        example: 90
        type: integer
        x-nullable: true
      totalWeight:
        example: 500
        type: integer
        x-formatting: weight
      totalDependents:
        example: 2
        type: integer
      requiredMedicalEquipmentWeight:
        example: 500
        type: integer
        x-formatting: weight
      organizationalClothingAndIndividualEquipment:
        example: true
        type: boolean
      eTag:
        type: string
    type: object
  Error:
    properties:
      message:
        type: string
    required:
      - message
    type: object
  Grade:
    type: string
    x-nullable: true
    title: grade
    enum:
      - E_1
      - E_2
      - E_3
      - E_4
      - E_5
      - E_6
      - E_7
      - E_8
      - E_9
      - E_9_SPECIAL_SENIOR_ENLISTED
      - O_1_ACADEMY_GRADUATE
      - O_2
      - O_3
      - O_4
      - O_5
      - O_6
      - O_7
      - O_8
      - O_9
      - O_10
      - W_1
      - W_2
      - W_3
      - W_4
      - W_5
      - AVIATION_CADET
      - CIVILIAN_EMPLOYEE
      - ACADEMY_CADET
      - MIDSHIPMAN
    x-display-value:
      E_1: E-1
      E_2: E-2
      E_3: E-3
      E_4: E-4
      E_5: E-5
      E_6: E-6
      E_7: E-7
      E_8: E-8
      E_9: E-9
      E_9_SPECIAL_SENIOR_ENLISTED: E-9 (Special Senior Enlisted)
      O_1_ACADEMY_GRADUATE: O-1 or Service Academy Graduate
      O_2: O-2
      O_3: O-3
      O_4: O-4
      O_5: O-5
      O_6: O-6
      O_7: O-7
      O_8: O-8
      O_9: O-9
      O_10: O-10
      W_1: W-1
      W_2: W-2
      W_3: W-3
      W_4: W-4
      W_5: W-5
      AVIATION_CADET: Aviation Cadet
      CIVILIAN_EMPLOYEE: Civilian Employee
      ACADEMY_CADET: Service Academy Cadet
      MIDSHIPMAN: Midshipman
  Move:
    properties:
      id:
        example: 1f2270c7-7166-40ae-981e-b200ebdf3054
        format: uuid
        type: string
      serviceCounselingCompletedAt:
        format: date-time
        type: string
        x-nullable: true
      availableToPrimeAt:
        format: date-time
        type: string
        x-nullable: true
      billableWeightsReviewedAt:
        format: date-time
        type: string
        x-nullable: true
      contractorId:
        type: string
        format: uuid
        x-nullable: true
      contractor:
        $ref: '#/definitions/Contractor'
      locator:
        type: string
        example: 1K43AR
      ordersId:
        type: string
        format: uuid
        example: c56a4180-65aa-42ec-a945-5fd21dec0538
      orders:
        $ref: '#/definitions/Order'
      referenceId:
        example: 1001-3456
        type: string
        x-nullable: true
      status:
        $ref: '#/definitions/MoveStatus'
      excess_weight_qualified_at:
        type: string
        format: date-time
        description: >-
          Timestamp of when the estimated shipment weights of the move reached
          90% of the weight allowance
        x-nullable: true
      excess_weight_acknowledged_at:
        type: string
        format: date-time
        description: >-
          Timestamp of when the TOO acknowledged the excess weight risk by
          either dismissing the alert or updating the max billable weight
        x-nullable: true
      tioRemarks:
        type: string
        example: approved additional weight
        x-nullable: true
      financialReviewFlag:
        type: boolean
        example: false
        description: >-
          This flag is set by office users if a move should be reviewed by a
          Financial Office
        x-nullable: false
        readOnly: true
      financialReviewRemarks:
        type: string
        example: Destination address is too far from duty location
        x-nullable: true
        readOnly: true
      closeoutOffice:
        $ref: '#/definitions/TransportationOffice'
      closeoutOfficeId:
        type: string
        format: uuid
        description: >-
          The transportation office that will handle reviewing PPM Closeout
          documentation for Army and Air Force service members
        x-nullable: true
      approvalsRequestedAt:
        type: string
        format: date-time
        description: >-
          The time at which a move is sent back to the TOO becuase the prime
          added a new service item for approval
        x-nullable: true
      createdAt:
        type: string
        format: date-time
      submittedAt:
        type: string
        format: date-time
        x-nullable: true
      updatedAt:
        type: string
        format: date-time
      eTag:
        type: string
  MoveHistory:
    properties:
      id:
        description: move ID
        example: 1f2270c7-7166-40ae-981e-b200ebdf3054
        format: uuid
        type: string
      historyRecords:
        description: A list of MoveAuditHistory's connected to the move.
        $ref: '#/definitions/MoveAuditHistories'
      locator:
        description: move locator
        type: string
        example: 1K43AR
      referenceId:
        description: move referenceID
        example: 1001-3456
        type: string
        x-nullable: true
  MoveHistoryResult:
    type: object
    properties:
      page:
        type: integer
      perPage:
        type: integer
      totalCount:
        type: integer
      id:
        description: move ID
        example: 1f2270c7-7166-40ae-981e-b200ebdf3054
        format: uuid
        type: string
      historyRecords:
        description: A list of MoveAuditHistory's connected to the move.
        $ref: '#/definitions/MoveAuditHistories'
      locator:
        description: move locator
        type: string
        example: 1K43AR
      referenceId:
        description: move referenceID
        example: 1001-3456
        type: string
        x-nullable: true
  MoveAuditHistories:
    type: array
    items:
      $ref: '#/definitions/MoveAuditHistory'
  MoveAuditHistory:
    properties:
      id:
        description: id from audity_history table
        example: 1f2270c7-7166-40ae-981e-b200ebdf3054
        format: uuid
        type: string
      schemaName:
        description: Database schema audited table for this event is in
        type: string
      tableName:
        description: name of database table that was changed
        type: string
      relId:
        description: relation OID. Table OID (object identifier). Changes with drop/create.
        type: integer
      objectId:
        description: id column for the tableName where the data was changed
        example: 1f2270c7-7166-40ae-981e-b200ebdf3054
        format: uuid
        type: string
        x-nullable: true
      sessionUserId:
        example: 1f2270c7-7166-40ae-981e-b200ebdf3054
        format: uuid
        type: string
        x-nullable: true
      sessionUserFirstName:
        example: foo
        type: string
        x-nullable: true
      sessionUserLastName:
        example: bar
        type: string
        x-nullable: true
      sessionUserEmail:
        example: foobar@example.com
        type: string
        x-nullable: true
      sessionUserTelephone:
        format: telephone
        type: string
        pattern: ^[2-9]\d{2}-\d{3}-\d{4}$
        x-nullable: true
      context:
        type: array
        items:
          type: object
          additionalProperties:
            type: string
        x-nullable: true
      contextId:
        description: id column for the context table the record belongs to
        example: 1f2270c7-7166-40ae-981e-b200ebdf3054
        type: string
        x-nullable: true
      eventName:
        description: API endpoint name that was called to make the change
        type: string
        x-nullable: true
      actionTstampTx:
        description: Transaction start timestamp for tx in which audited event occurred
        type: string
        format: date-time
      actionTstampStm:
        description: Statement start timestamp for tx in which audited event occurred
        type: string
        format: date-time
      actionTstampClk:
        description: Wall clock time at which audited event's trigger call occurred
        type: string
        format: date-time
      transactionId:
        description: >-
          Identifier of transaction that made the change. May wrap, but unique
          paired with action_tstamp_tx.
        type: integer
        x-nullable: true
      action:
        description: Action type; I = insert, D = delete, U = update, T = truncate
        type: string
      oldValues:
        description: >-
          A list of (old/previous) MoveAuditHistoryItem's for a record before
          the change.
        type: object
        additionalProperties: true
        x-nullable: true
      changedValues:
        description: >-
          A list of (changed/updated) MoveAuditHistoryItem's for a record after
          the change.
        type: object
        additionalProperties: true
        x-nullable: true
      statementOnly:
        description: >-
          true if audit event is from an FOR EACH STATEMENT trigger, false for
          FOR EACH ROW'
        type: boolean
        example: false
  MoveAuditHistoryItems:
    type: array
    items:
      $ref: '#/definitions/MoveAuditHistoryItem'
  MoveAuditHistoryItem:
    properties:
      columnName:
        type: string
      columnValue:
        type: string
  MoveStatus:
    type: string
    enum:
      - DRAFT
      - NEEDS SERVICE COUNSELING
      - SERVICE COUNSELING COMPLETED
      - SUBMITTED
      - APPROVALS REQUESTED
      - APPROVED
      - CANCELED
  DeptIndicator:
    type: string
    title: Dept. indicator
    x-nullable: true
    enum:
      - NAVY_AND_MARINES
      - ARMY
      - ARMY_CORPS_OF_ENGINEERS
      - AIR_AND_SPACE_FORCE
      - COAST_GUARD
      - OFFICE_OF_SECRETARY_OF_DEFENSE
    x-display-value:
      NAVY_AND_MARINES: 17 Navy and Marine Corps
      ARMY: 21 Army
      ARMY_CORPS_OF_ENGINEERS: 96 Army Corps of Engineers
      AIR_AND_SPACE_FORCE: 57 Air Force and Space Force
      COAST_GUARD: 70 Coast Guard
      OFFICE_OF_SECRETARY_OF_DEFENSE: 97 Office of the Secretary of Defense
  OrdersTypeDetail:
    type: string
    title: Orders type detail
    x-nullable: true
    enum:
      - HHG_PERMITTED
      - PCS_TDY
      - HHG_RESTRICTED_PROHIBITED
      - HHG_RESTRICTED_AREA
      - INSTRUCTION_20_WEEKS
      - HHG_PROHIBITED_20_WEEKS
      - DELAYED_APPROVAL
    x-display-value:
      HHG_PERMITTED: Shipment of HHG Permitted
      PCS_TDY: PCS with TDY Enroute
      HHG_RESTRICTED_PROHIBITED: Shipment of HHG Restricted or Prohibited
      HHG_RESTRICTED_AREA: HHG Restricted Area-HHG Prohibited
      INSTRUCTION_20_WEEKS: Course of Instruction 20 Weeks or More
      HHG_PROHIBITED_20_WEEKS: Shipment of HHG Prohibited but Authorized within 20 weeks
      DELAYED_APPROVAL: Delayed Approval 20 Weeks or More
  Order:
    properties:
      id:
        example: 1f2270c7-7166-40ae-981e-b200ebdf3054
        format: uuid
        type: string
      customerID:
        example: c56a4180-65aa-42ec-a945-5fd21dec0538
        format: uuid
        type: string
      customer:
        $ref: '#/definitions/Customer'
      moveCode:
        type: string
        example: H2XFJF
      first_name:
        type: string
        example: John
        readOnly: true
      last_name:
        type: string
        example: Doe
        readOnly: true
      grade:
        $ref: '#/definitions/Grade'
      agency:
        $ref: '#/definitions/Affiliation'
      entitlement:
        $ref: '#/definitions/Entitlements'
      destinationDutyLocation:
        $ref: '#/definitions/DutyLocation'
      originDutyLocation:
        $ref: '#/definitions/DutyLocation'
      originDutyLocationGBLOC:
        $ref: '#/definitions/GBLOC'
      moveTaskOrderID:
        example: c56a4180-65aa-42ec-a945-5fd21dec0538
        format: uuid
        type: string
      uploaded_order_id:
        example: c56a4180-65aa-42ec-a945-5fd21dec0538
        format: uuid
        type: string
      uploadedAmendedOrderID:
        example: c56a4180-65aa-42ec-a945-5fd21dec0538
        format: uuid
        type: string
        x-nullable: true
      amendedOrdersAcknowledgedAt:
        type: string
        format: date-time
        x-nullable: true
      order_number:
        type: string
        x-nullable: true
        example: 030-00362
      order_type:
        $ref: '#/definitions/OrdersType'
      order_type_detail:
        $ref: '#/definitions/OrdersTypeDetail'
        x-nullable: true
      date_issued:
        type: string
        format: date
        example: '2020-01-01'
      report_by_date:
        type: string
        format: date
        example: '2020-01-01'
      department_indicator:
        $ref: '#/definitions/DeptIndicator'
        x-nullable: true
      tac:
        type: string
        title: TAC
        example: F8J1
        x-nullable: true
      sac:
        type: string
        title: SAC
        example: N002214CSW32Y9
        x-nullable: true
      ntsTac:
        type: string
        title: NTS TAC
        example: F8J1
        x-nullable: true
      ntsSac:
        type: string
        title: NTS SAC
        example: N002214CSW32Y9
        x-nullable: true
      has_dependents:
        type: boolean
        example: false
        title: Are dependents included in your orders?
      spouse_has_pro_gear:
        type: boolean
        example: false
        title: >-
          Do you have a spouse who will need to move items related to their
          occupation (also known as spouse pro-gear)?
      supplyAndServicesCostEstimate:
        type: string
      packingAndShippingInstructions:
        type: string
      methodOfPayment:
        type: string
      naics:
        type: string
      eTag:
        type: string
    type: object
  CounselingUpdateOrderPayload:
    type: object
    properties:
      issueDate:
        type: string
        description: The date and time that these orders were cut.
        format: date
        example: '2018-04-26'
        title: Orders date
      reportByDate:
        type: string
        description: Report By Date
        format: date
        example: '2018-04-26'
        title: Report-by date
      ordersType:
        $ref: '#/definitions/OrdersType'
      ordersTypeDetail:
        $ref: '#/definitions/OrdersTypeDetail'
      ordersNumber:
        type: string
        title: Orders Number
        x-nullable: true
        example: 030-00362
      departmentIndicator:
        $ref: '#/definitions/DeptIndicator'
        x-nullable: true
      originDutyLocationId:
        type: string
        format: uuid
        example: c56a4180-65aa-42ec-a945-5fd21dec0538
      newDutyLocationId:
        type: string
        format: uuid
        example: c56a4180-65aa-42ec-a945-5fd21dec0538
      tac:
        type: string
        title: HHG TAC
        minLength: 4
        maxLength: 4
        example: F8J1
        x-nullable: true
      sac:
        title: HHG SAC
        example: N002214CSW32Y9
        $ref: '#/definitions/NullableString'
      ntsTac:
        title: NTS TAC
        minLength: 4
        maxLength: 4
        example: F8J1
        $ref: '#/definitions/NullableString'
      ntsSac:
        title: NTS SAC
        example: N002214CSW32Y9
        $ref: '#/definitions/NullableString'
      grade:
        $ref: '#/definitions/Grade'
    required:
      - issueDate
      - reportByDate
      - ordersType
      - originDutyLocationId
      - newDutyLocationId
  UpdateOrderPayload:
    type: object
    properties:
      issueDate:
        type: string
        description: The date and time that these orders were cut.
        format: date
        example: '2018-04-26'
        title: Orders date
      reportByDate:
        type: string
        description: Report By Date
        format: date
        example: '2018-04-26'
        title: Report-by date
      ordersType:
        $ref: '#/definitions/OrdersType'
      ordersTypeDetail:
        $ref: '#/definitions/OrdersTypeDetail'
      originDutyLocationId:
        type: string
        format: uuid
        example: c56a4180-65aa-42ec-a945-5fd21dec0538
      newDutyLocationId:
        type: string
        format: uuid
        example: c56a4180-65aa-42ec-a945-5fd21dec0538
      ordersNumber:
        type: string
        title: Orders Number
        x-nullable: true
        example: 030-00362
      tac:
        type: string
        title: HHG TAC
        minLength: 4
        maxLength: 4
        example: F8J1
        x-nullable: true
      sac:
        title: HHG SAC
        example: N002214CSW32Y9
        $ref: '#/definitions/NullableString'
      ntsTac:
        title: NTS TAC
        minLength: 4
        maxLength: 4
        example: F8J1
        $ref: '#/definitions/NullableString'
      ntsSac:
        title: NTS SAC
        example: N002214CSW32Y9
        $ref: '#/definitions/NullableString'
      departmentIndicator:
        $ref: '#/definitions/DeptIndicator'
        x-nullable: true
      ordersAcknowledgement:
        description: >-
          Confirmation that the new amended orders were reviewed after
          previously approving the original orders
        type: boolean
        x-nullable: true
      grade:
        $ref: '#/definitions/Grade'
    required:
      - issueDate
      - reportByDate
      - ordersType
      - newDutyLocationId
      - originDutyLocationId
  UpdateAllowancePayload:
    type: object
    properties:
      grade:
        $ref: '#/definitions/Grade'
      dependentsAuthorized:
        type: boolean
        x-nullable: true
      agency:
        $ref: '#/definitions/Affiliation'
      proGearWeight:
        description: unit is in lbs
        example: 2000
        type: integer
        minimum: 0
        maximum: 2000
        x-formatting: weight
        x-nullable: true
      proGearWeightSpouse:
        description: unit is in lbs
        example: 500
        type: integer
        minimum: 0
        maximum: 500
        x-formatting: weight
        x-nullable: true
      requiredMedicalEquipmentWeight:
        description: unit is in lbs
        example: 2000
        type: integer
        minimum: 0
        x-formatting: weight
      organizationalClothingAndIndividualEquipment:
        description: only for Army
        type: boolean
        x-nullable: true
      storageInTransit:
        description: >-
          the number of storage in transit days that the customer is entitled to
          for a given shipment on their move
        type: integer
        minimum: 0
  UpdateBillableWeightPayload:
    type: object
    properties:
      authorizedWeight:
        description: unit is in lbs
        example: 2000
        minimum: 1
        type: integer
        x-formatting: weight
        x-nullable: true
  UpdateMaxBillableWeightAsTIOPayload:
    type: object
    properties:
      authorizedWeight:
        description: unit is in lbs
        example: 2000
        minimum: 1
        type: integer
        x-formatting: weight
        x-nullable: true
      tioRemarks:
        description: TIO remarks for updating the max billable weight
        example: Increasing max billable weight
        type: string
        minLength: 1
        x-nullable: true
    required:
      - authorizedWeight
      - tioRemarks
  CounselingUpdateAllowancePayload:
    type: object
    properties:
      grade:
        $ref: '#/definitions/Grade'
      dependentsAuthorized:
        type: boolean
        x-nullable: true
      agency:
        $ref: '#/definitions/Affiliation'
      proGearWeight:
        minimum: 0
        maximum: 2000
        description: unit is in lbs
        example: 2000
        type: integer
        x-formatting: weight
        x-nullable: true
      proGearWeightSpouse:
        minimum: 0
        maximum: 500
        description: unit is in lbs
        example: 2000
        type: integer
        x-formatting: weight
        x-nullable: true
      requiredMedicalEquipmentWeight:
        minimum: 0
        description: unit is in lbs
        example: 2000
        type: integer
        x-formatting: weight
      organizationalClothingAndIndividualEquipment:
        description: only for Army
        type: boolean
        x-nullable: true
      storageInTransit:
        description: >-
          the number of storage in transit days that the customer is entitled to
          for a given shipment on their move
        type: integer
        minimum: 0
  MoveTaskOrder:
    description: The Move (MoveTaskOrder)
    properties:
      id:
        example: 1f2270c7-7166-40ae-981e-b200ebdf3054
        format: uuid
        type: string
      createdAt:
        format: date-time
        type: string
      orderID:
        example: c56a4180-65aa-42ec-a945-5fd21dec0538
        format: uuid
        type: string
      locator:
        type: string
        example: 1K43AR
      referenceId:
        example: 1001-3456
        type: string
      serviceCounselingCompletedAt:
        format: date-time
        type: string
        x-nullable: true
      availableToPrimeAt:
        format: date-time
        type: string
        x-nullable: true
      updatedAt:
        format: date-time
        type: string
      destinationAddress:
        $ref: '#/definitions/Address'
      pickupAddress:
        $ref: '#/definitions/Address'
      destinationDutyLocation:
        example: 1f2270c7-7166-40ae-981e-b200ebdf3054
        format: uuid
        type: string
      originDutyLocation:
        example: 1f2270c7-7166-40ae-981e-b200ebdf3054
        format: uuid
        type: string
      entitlements:
        $ref: '#/definitions/Entitlements'
      requestedPickupDate:
        format: date
        type: string
      tioRemarks:
        type: string
        example: approved additional weight
        x-nullable: true
      eTag:
        type: string
    type: object
  MoveTaskOrders:
    items:
      $ref: '#/definitions/MoveTaskOrder'
    type: array
  PaymentRequest:
    properties:
      proofOfServiceDocs:
        $ref: '#/definitions/ProofOfServiceDocs'
      id:
        example: c56a4180-65aa-42ec-a945-5fd21dec0538
        format: uuid
        readOnly: true
        type: string
      isFinal:
        default: false
        type: boolean
      moveTaskOrder:
        $ref: '#/definitions/Move'
      moveTaskOrderID:
        example: c56a4180-65aa-42ec-a945-5fd21dec0538
        format: uuid
        type: string
      rejectionReason:
        example: documentation was incomplete
        type: string
        x-nullable: true
      serviceItems:
        $ref: '#/definitions/PaymentServiceItems'
      status:
        $ref: '#/definitions/PaymentRequestStatus'
      paymentRequestNumber:
        example: 1234-5678-1
        readOnly: true
        type: string
      recalculationOfPaymentRequestID:
        example: c56a4180-65aa-42ec-a945-5fd21dec0538
        format: uuid
        type: string
        readOnly: true
        x-nullable: true
      eTag:
        type: string
      reviewedAt:
        format: date-time
        type: string
        x-nullable: true
      createdAt:
        format: date-time
        type: string
    type: object
  PaymentRequests:
    items:
      $ref: '#/definitions/PaymentRequest'
    type: array
  PaymentServiceItems:
    items:
      $ref: '#/definitions/PaymentServiceItem'
    type: array
  PaymentServiceItem:
    properties:
      id:
        example: c56a4180-65aa-42ec-a945-5fd21dec0538
        format: uuid
        readOnly: true
        type: string
      createdAt:
        format: date-time
        type: string
      paymentRequestID:
        example: c56a4180-65aa-42ec-a945-5fd21dec0538
        format: uuid
        type: string
      mtoServiceItemID:
        example: c56a4180-65aa-42ec-a945-5fd21dec0538
        format: uuid
        type: string
      mtoServiceItemCode:
        example: DLH
        type: string
      mtoServiceItemName:
        example: Move management
        type: string
      mtoShipmentType:
        $ref: '#/definitions/MTOShipmentType'
      mtoShipmentID:
        type: string
        format: uuid
        example: c56a4180-65aa-42ec-a945-5fd21dec0538
        x-nullable: true
      status:
        $ref: '#/definitions/PaymentServiceItemStatus'
      priceCents:
        type: integer
        format: cents
        title: Price of the service item in cents
        x-nullable: true
      rejectionReason:
        example: documentation was incomplete
        type: string
        x-nullable: true
      referenceID:
        example: 1234-5678-c56a4180
        readOnly: true
        format: string
      paymentServiceItemParams:
        $ref: '#/definitions/PaymentServiceItemParams'
      eTag:
        type: string
    type: object
  PaymentRequestStatus:
    type: string
    enum:
      - PENDING
      - REVIEWED
      - REVIEWED_AND_ALL_SERVICE_ITEMS_REJECTED
      - SENT_TO_GEX
      - RECEIVED_BY_GEX
      - PAID
      - EDI_ERROR
      - DEPRECATED
    title: Payment Request Status
  ProofOfServiceDocs:
    items:
      $ref: '#/definitions/ProofOfServiceDoc'
    type: array
  ProofOfServiceDoc:
    properties:
      isWeightTicket:
        type: boolean
      uploads:
        items:
          $ref: '#/definitions/Upload'
        type: array
  ShipmentsPaymentSITBalance:
    items:
      $ref: '#/definitions/ShipmentPaymentSITBalance'
    type: array
  ShipmentPaymentSITBalance:
    properties:
      shipmentID:
        type: string
        format: uuid
      totalSITDaysAuthorized:
        type: integer
      totalSITDaysRemaining:
        type: integer
      totalSITEndDate:
        type: string
        format: date
        x-nullable: true
      pendingSITDaysInvoiced:
        type: integer
      pendingBilledStartDate:
        type: string
        format: date
        x-nullable: true
      pendingBilledEndDate:
        type: string
        format: date
        x-nullable: true
      previouslyBilledDays:
        type: integer
        x-nullable: true
      previouslyBilledStartDate:
        type: string
        format: date
        x-nullable: true
      previouslyBilledEndDate:
        type: string
        format: date
        x-nullable: true
  UpdateShipment:
    type: object
    properties:
      shipmentType:
        $ref: '#/definitions/MTOShipmentType'
      requestedPickupDate:
        format: date
        type: string
        x-nullable: true
      requestedDeliveryDate:
        format: date
        type: string
        x-nullable: true
      customerRemarks:
        type: string
        example: handle with care
        x-nullable: true
      counselorRemarks:
        type: string
        example: counselor approved
        x-nullable: true
      billableWeightCap:
        type: integer
        description: estimated weight of the shuttle service item provided by the prime
        example: 2500
        x-formatting: weight
        x-nullable: true
      billableWeightJustification:
        type: string
        example: more weight than expected
        x-nullable: true
      pickupAddress:
        allOf:
          - $ref: '#/definitions/Address'
      destinationAddress:
        allOf:
          - $ref: '#/definitions/Address'
      secondaryDeliveryAddress:
        allOf:
          - $ref: '#/definitions/Address'
      secondaryPickupAddress:
        allOf:
          - $ref: '#/definitions/Address'
      hasSecondaryPickupAddress:
        type: boolean
        x-nullable: true
        x-omitempty: false
      hasSecondaryDeliveryAddress:
        type: boolean
        x-nullable: true
        x-omitempty: false
      actualProGearWeight:
        type: integer
        x-nullable: true
        x-omitempty: false
      actualSpouseProGearWeight:
        type: integer
        x-nullable: true
        x-omitempty: false
      destinationType:
        $ref: '#/definitions/DestinationType'
      agents:
        $ref: '#/definitions/MTOAgents'
        x-nullable: true
      tacType:
        $ref: '#/definitions/LOATypeNullable'
      sacType:
        $ref: '#/definitions/LOATypeNullable'
      usesExternalVendor:
        type: boolean
        example: false
        x-nullable: true
      serviceOrderNumber:
        type: string
        x-nullable: true
      ntsRecordedWeight:
        description: >-
          The previously recorded weight for the NTS Shipment. Used for NTS
          Release to know what the previous primeActualWeight or billable weight
          was.
        example: 2000
        type: integer
        x-formatting: weight
        x-nullable: true
      storageFacility:
        x-nullable: true
        $ref: '#/definitions/StorageFacility'
      ppmShipment:
        $ref: '#/definitions/UpdatePPMShipment'
  UpdatePPMShipment:
    type: object
    properties:
      expectedDepartureDate:
        description: |
          Date the customer expects to move.
        format: date
        type: string
        x-nullable: true
      actualMoveDate:
        format: date
        type: string
        x-nullable: true
      pickupPostalCode:
        description: zip code
        format: zip
        type: string
        title: ZIP
        example: '90210'
        pattern: ^(\d{5})$
        x-nullable: true
      secondaryPickupPostalCode:
        format: zip
        type: string
        title: ZIP
        example: '90210'
        pattern: ^(\d{5})$
        x-nullable: true
      destinationPostalCode:
        format: zip
        type: string
        title: ZIP
        example: '90210'
        pattern: ^(\d{5})$
        x-nullable: true
      secondaryDestinationPostalCode:
        format: zip
        type: string
        title: ZIP
        example: '90210'
        pattern: ^(\d{5})$
        x-nullable: true
      w2Address:
        x-nullable: true
        $ref: '#/definitions/Address'
      sitExpected:
        type: boolean
        x-nullable: true
      sitLocation:
        allOf:
          - $ref: '#/definitions/SITLocationType'
          - x-nullable: true
      sitEstimatedWeight:
        type: integer
        example: 2000
        x-nullable: true
      sitEstimatedEntryDate:
        format: date
        type: string
        x-nullable: true
      sitEstimatedDepartureDate:
        format: date
        type: string
        x-nullable: true
      estimatedWeight:
        type: integer
        example: 4200
        x-nullable: true
      hasProGear:
        description: |
          Indicates whether PPM shipment has pro gear.
        type: boolean
        x-nullable: true
      proGearWeight:
        type: integer
        x-nullable: true
      spouseProGearWeight:
        type: integer
        x-nullable: true
      hasRequestedAdvance:
        description: |
          Indicates whether an advance has been requested for the PPM shipment.
        type: boolean
        x-nullable: true
      advanceAmountRequested:
        description: |
          The amount request for an advance, or null if no advance is requested
        type: integer
        format: cents
        x-nullable: true
      advanceStatus:
        $ref: '#/definitions/PPMAdvanceStatus'
        x-nullable: true
  UpdateWeightTicket:
    type: object
    properties:
      emptyWeight:
        description: Weight of the vehicle when empty.
        type: integer
        minimum: 0
      fullWeight:
        description: The weight of the vehicle when full.
        type: integer
        minimum: 0
      ownsTrailer:
        description: Indicates if the customer used a trailer they own for the move.
        type: boolean
      trailerMeetsCriteria:
        description: >-
          Indicates if the trailer that the customer used meets all the criteria
          to be claimable.
        type: boolean
      status:
        $ref: '#/definitions/PPMDocumentStatus'
      reason:
        description: The reason the services counselor has excluded or rejected the item.
        type: string
      adjustedNetWeight:
        description: Indicates the adjusted net weight of the vehicle
        type: integer
        minimum: 0
      netWeightRemarks:
        description: Remarks explaining any edits made to the net weight
        type: string
      allowableWeight:
        description: Indicates the maximum reimbursable weight of the shipment
        type: integer
        minimum: 0
  UpdateMovingExpense:
    type: object
    properties:
      amount:
        description: The total amount of the expense as indicated on the receipt
        type: integer
      sitStartDate:
        description: >-
          The date the shipment entered storage, applicable for the `STORAGE`
          movingExpenseType only
        type: string
        format: date
      sitEndDate:
        description: >-
          The date the shipment exited storage, applicable for the `STORAGE`
          movingExpenseType only
        type: string
        format: date
      status:
        $ref: '#/definitions/PPMDocumentStatus'
      reason:
        description: The reason the services counselor has excluded or rejected the item.
        type: string
  UpdateProGearWeightTicket:
    type: object
    properties:
      belongsToSelf:
        description: >-
          Indicates if this information is for the customer's own pro-gear,
          otherwise, it's the spouse's.
        type: boolean
      hasWeightTickets:
        description: >-
          Indicates if the user has a weight ticket for their pro-gear,
          otherwise they have a constructed weight.
        type: boolean
      weight:
        description: Weight of the pro-gear contained in the shipment.
        type: integer
        minimum: 0
      status:
        $ref: '#/definitions/PPMDocumentStatus'
      reason:
        description: The reason the services counselor has excluded or rejected the item.
        type: string
  MTOShipments:
    items:
      $ref: '#/definitions/MTOShipment'
    type: array
  CreateMTOShipment:
    type: object
    properties:
      moveTaskOrderID:
        description: The ID of the move this new shipment is for.
        example: 1f2270c7-7166-40ae-981e-b200ebdf3054
        format: uuid
        type: string
      requestedPickupDate:
        description: >
          The customer's preferred pickup date. Other dates, such as required
          delivery date and (outside MilMove) the pack date, are derived from
          this date.
        format: date
        type: string
        x-nullable: true
      requestedDeliveryDate:
        description: |
          The customer's preferred delivery date.
        format: date
        type: string
        x-nullable: true
      customerRemarks:
        description: >
          The customer can use the customer remarks field to inform the services
          counselor and the movers about any

          special circumstances for this shipment. Typical examples:
            * bulky or fragile items,
            * weapons,
            * access info for their address.
          Customer enters this information during onboarding. Optional field.
        type: string
        example: handle with care
        x-nullable: true
      counselorRemarks:
        description: >
          The counselor can use the counselor remarks field to inform the movers
          about any

          special circumstances for this shipment. Typical examples:
            * bulky or fragile items,
            * weapons,
            * access info for their address.
          Counselors enters this information when creating or editing an MTO
          Shipment. Optional field.
        type: string
        example: handle with care
        x-nullable: true
      agents:
        $ref: '#/definitions/MTOAgents'
      mtoServiceItems:
        $ref: '#/definitions/MTOServiceItems'
      pickupAddress:
        description: The address where the movers should pick up this shipment.
        allOf:
          - $ref: '#/definitions/Address'
      destinationAddress:
        description: Where the movers should deliver this shipment.
        allOf:
          - $ref: '#/definitions/Address'
      destinationType:
        $ref: '#/definitions/DestinationType'
      shipmentType:
        $ref: '#/definitions/MTOShipmentType'
      tacType:
        allOf:
          - $ref: '#/definitions/LOAType'
          - x-nullable: true
      sacType:
        allOf:
          - $ref: '#/definitions/LOAType'
          - x-nullable: true
      usesExternalVendor:
        type: boolean
        example: false
        x-nullable: true
      serviceOrderNumber:
        type: string
        x-nullable: true
      ntsRecordedWeight:
        description: >-
          The previously recorded weight for the NTS Shipment. Used for NTS
          Release to know what the previous primeActualWeight or billable weight
          was.
        example: 2000
        type: integer
        x-nullable: true
        x-formatting: weight
      storageFacility:
        x-nullable: true
        $ref: '#/definitions/StorageFacility'
      ppmShipment:
        $ref: '#/definitions/CreatePPMShipment'
    required:
      - moveTaskOrderID
      - shipmentType
  CreatePPMShipment:
    description: >-
      A personally procured move is a type of shipment that a service members
      moves themselves.
    properties:
      expectedDepartureDate:
        description: |
          Date the customer expects to move.
        format: date
        type: string
      pickupPostalCode:
        description: zip code
        format: zip
        type: string
        title: ZIP
        example: '90210'
        pattern: ^(\d{5})$
      secondaryPickupPostalCode:
        format: zip
        type: string
        title: ZIP
        example: '90210'
        pattern: ^(\d{5})$
        x-nullable: true
      destinationPostalCode:
        format: zip
        type: string
        title: ZIP
        example: '90210'
        pattern: ^(\d{5})$
      secondaryDestinationPostalCode:
        format: zip
        type: string
        title: ZIP
        example: '90210'
        pattern: ^(\d{5})$
        x-nullable: true
      sitExpected:
        type: boolean
      sitLocation:
        allOf:
          - $ref: '#/definitions/SITLocationType'
          - x-nullable: true
      sitEstimatedWeight:
        type: integer
        example: 2000
        x-nullable: true
      sitEstimatedEntryDate:
        format: date
        type: string
        x-nullable: true
      sitEstimatedDepartureDate:
        format: date
        type: string
        x-nullable: true
      estimatedWeight:
        type: integer
        example: 4200
      hasProGear:
        description: |
          Indicates whether PPM shipment has pro gear.
        type: boolean
      proGearWeight:
        type: integer
        x-nullable: true
      spouseProGearWeight:
        type: integer
        x-nullable: true
    required:
      - expectedDepartureDate
      - pickupPostalCode
      - destinationPostalCode
      - sitExpected
      - estimatedWeight
      - hasProGear
  RejectShipment:
    properties:
      rejectionReason:
        type: string
        example: MTO Shipment not good enough
    required:
      - rejectionReason
  ApproveSITExtension:
    properties:
      approvedDays:
        description: Number of days approved for SIT extension
        type: integer
        example: 21
        minimum: 1
      requestReason:
        description: >-
          Reason from service counselor-provided picklist for SIT Duration
          Update
        example: AWAITING_COMPLETION_OF_RESIDENCE
        type: string
        enum:
          - SERIOUS_ILLNESS_MEMBER
          - SERIOUS_ILLNESS_DEPENDENT
          - IMPENDING_ASSIGNEMENT
          - DIRECTED_TEMPORARY_DUTY
          - NONAVAILABILITY_OF_CIVILIAN_HOUSING
          - AWAITING_COMPLETION_OF_RESIDENCE
          - OTHER
      officeRemarks:
        description: Remarks from TOO about SIT approval
        type: string
        example: Approved for three weeks rather than requested 45 days
        x-nullable: true
    required:
      - approvedDays
  DenySITExtension:
    properties:
      officeRemarks:
        description: Remarks from TOO about SIT denial
        type: string
        example: Denied this extension as it does not match the criteria
        x-nullable: true
      convertToCustomerExpense:
        description: >-
          Whether or not to convert to members expense once SIT extension is
          denied.
        type: boolean
        example: false
    required:
      - officeRemarks
      - convertToCustomerExpense
  UpdateSITServiceItemCustomerExpense:
    properties:
      convertToCustomerExpense:
        example: true
        type: boolean
      customerExpenseReason:
        description: Reason the service item was rejected
        type: string
        example: Insufficent details provided
    required:
      - convertToCustomerExpense
      - customerExpenseReason
  CreateApprovedSITDurationUpdate:
    properties:
      requestReason:
        description: >-
          Reason from service counselor-provided picklist for SIT Duration
          Update
        example: AWAITING_COMPLETION_OF_RESIDENCE
        type: string
        enum:
          - SERIOUS_ILLNESS_MEMBER
          - SERIOUS_ILLNESS_DEPENDENT
          - IMPENDING_ASSIGNEMENT
          - DIRECTED_TEMPORARY_DUTY
          - NONAVAILABILITY_OF_CIVILIAN_HOUSING
          - AWAITING_COMPLETION_OF_RESIDENCE
          - OTHER
      approvedDays:
        description: >-
          Number of days approved for SIT extension. This will match requested
          days saved to the SIT extension model.
        type: integer
        example: 21
      officeRemarks:
        description: Remarks from TOO about SIT Duration Update creation
        type: string
        example: >-
          Customer needs additional storage time as their new place of residence
          is not yet ready
        x-nullable: true
    required:
      - requestReason
      - approvedDays
  PatchMTOServiceItemStatusPayload:
    properties:
      status:
        description: Describes all statuses for a MTOServiceItem
        type: string
        enum:
          - SUBMITTED
          - APPROVED
          - REJECTED
      rejectionReason:
        description: Reason the service item was rejected
        type: string
        example: Insufficent details provided
        x-nullable: true
  MTOApprovalServiceItemCodes:
    description: MTO level service items to create when updating MTO status.
    properties:
      serviceCodeCS:
        example: true
        type: boolean
      serviceCodeMS:
        example: true
        type: boolean
    type: object
  TacValid:
    properties:
      isValid:
        example: true
        type: boolean
    required:
      - isValid
    type: object
  UpdatePaymentRequestStatusPayload:
    properties:
      rejectionReason:
        example: documentation was incomplete
        type: string
        x-nullable: true
      status:
        $ref: '#/definitions/PaymentRequestStatus'
      eTag:
        type: string
    type: object
  QueueMoves:
    type: array
    items:
      $ref: '#/definitions/QueueMove'
  QueueMove:
    type: object
    properties:
      id:
        type: string
        format: uuid
      customer:
        $ref: '#/definitions/Customer'
      status:
        $ref: '#/definitions/MoveStatus'
      locator:
        type: string
      submittedAt:
        format: date-time
        type: string
        x-nullable: true
      appearedInTooAt:
        format: date-time
        type: string
        x-nullable: true
      requestedMoveDate:
        format: date
        type: string
        x-nullable: true
      departmentIndicator:
        $ref: '#/definitions/DeptIndicator'
      shipmentsCount:
        type: integer
      originDutyLocation:
        $ref: '#/definitions/DutyLocation'
      destinationDutyLocation:
        $ref: '#/definitions/DutyLocation'
      originGBLOC:
        $ref: '#/definitions/GBLOC'
      ppmType:
        type: string
        enum:
          - FULL
          - PARTIAL
        x-nullable: true
      closeoutInitiated:
        format: date-time
        type: string
        x-nullable: true
      closeoutLocation:
        type: string
        x-nullable: true
      orderType:
        type: string
        x-nullable: true
  QueueMovesResult:
    type: object
    properties:
      page:
        type: integer
      perPage:
        type: integer
      totalCount:
        type: integer
      queueMoves:
        $ref: '#/definitions/QueueMoves'
  ListPrimeMove:
    description: >
      An abbreviated definition for a move, without all the nested information
      (shipments, service items, etc). Used to fetch a list of moves more
      efficiently.
    type: object
    properties:
      id:
        example: 1f2270c7-7166-40ae-981e-b200ebdf3054
        format: uuid
        type: string
      moveCode:
        type: string
        example: HYXFJF
        readOnly: true
      createdAt:
        format: date-time
        type: string
        readOnly: true
      orderID:
        example: c56a4180-65aa-42ec-a945-5fd21dec0538
        format: uuid
        type: string
      referenceId:
        example: 1001-3456
        type: string
      availableToPrimeAt:
        format: date-time
        type: string
        x-nullable: true
        readOnly: true
      updatedAt:
        format: date-time
        type: string
        readOnly: true
      ppmType:
        type: string
        enum:
          - FULL
          - PARTIAL
      eTag:
        type: string
        readOnly: true
      orderType:
        type: string
  ListPrimeMoves:
    type: array
    items:
      $ref: '#/definitions/ListPrimeMove'
  ListPrimeMovesResult:
    type: object
    properties:
      page:
        type: integer
      perPage:
        type: integer
      totalCount:
        type: integer
      queueMoves:
        $ref: '#/definitions/ListPrimeMoves'
  QueuePaymentRequest:
    type: object
    properties:
      id:
        type: string
        format: uuid
      moveID:
        type: string
        format: uuid
      customer:
        $ref: '#/definitions/Customer'
      status:
        $ref: '#/definitions/QueuePaymentRequestStatus'
      age:
        type: number
        format: double
        description: >-
          Days since the payment request has been requested.  Decimal
          representation will allow more accurate sorting.
      submittedAt:
        type: string
        format: date-time
      locator:
        type: string
      departmentIndicator:
        $ref: '#/definitions/DeptIndicator'
      originGBLOC:
        $ref: '#/definitions/GBLOC'
      originDutyLocation:
        $ref: '#/definitions/DutyLocation'
      orderType:
        type: string
        x-nullable: true
  QueuePaymentRequests:
    type: array
    items:
      $ref: '#/definitions/QueuePaymentRequest'
  QueuePaymentRequestsResult:
    type: object
    properties:
      page:
        type: integer
      perPage:
        type: integer
      totalCount:
        type: integer
      queuePaymentRequests:
        $ref: '#/definitions/QueuePaymentRequests'
  QueuePaymentRequestStatus:
    enum:
      - Payment requested
      - Reviewed
      - Rejected
      - Paid
    title: Queue Payment Request Status
    type: string
  SearchMoves:
    type: array
    items:
      $ref: '#/definitions/SearchMove'
  SearchMove:
    type: object
    properties:
      id:
        type: string
        format: uuid
      firstName:
        type: string
        example: John
        x-nullable: true
      lastName:
        type: string
        example: Doe
        x-nullable: true
      dodID:
        type: string
        example: 1234567890
        x-nullable: true
      status:
        $ref: '#/definitions/MoveStatus'
      locator:
        type: string
      branch:
        type: string
      shipmentsCount:
        type: integer
      originDutyLocationPostalCode:
        format: zip
        type: string
        title: ZIP
        example: '90210'
        pattern: ^(\d{5})$
      destinationDutyLocationPostalCode:
        format: zip
        type: string
        title: ZIP
        example: '90210'
        pattern: ^(\d{5})$
      orderType:
        type: string
      requestedPickupDate:
        type: string
        format: date
        x-nullable: true
      requestedDeliveryDate:
        type: string
        format: date
        x-nullable: true
      originGBLOC:
        $ref: '#/definitions/GBLOC'
      destinationGBLOC:
        $ref: '#/definitions/GBLOC'
  SearchMovesResult:
    type: object
    properties:
      page:
        type: integer
      perPage:
        type: integer
      totalCount:
        type: integer
      searchMoves:
        $ref: '#/definitions/SearchMoves'
  GBLOC:
    type: string
    enum:
      - AGFM
      - APAT
      - BGAC
      - BGNC
      - BKAS
      - CFMQ
      - CLPK
      - CNNQ
      - DMAT
      - GSAT
      - HAFC
      - HBAT
      - JEAT
      - JENQ
      - KKFA
      - LHNQ
      - LKNQ
      - MAPK
      - MAPS
      - MBFL
      - MLNQ
      - XXXX
  CreateCustomerSupportRemark:
    type: object
    description: >-
      A text remark written by an customer support user that is associated with
      a specific move.
    required:
      - content
      - officeUserID
    properties:
      content:
        example: This is a remark about a move.
        type: string
      officeUserID:
        example: 1f2270c7-7166-40ae-981e-b200ebdf3054
        format: uuid
        type: string
  UpdateCustomerSupportRemarkPayload:
    type: object
    description: >-
      A text remark update to an existing remark created by the current active
      user (the CSR).
    required:
      - content
    properties:
      content:
        example: This is a remark about a move.
        type: string
  EvaluationReportType:
    type: string
    enum:
      - SHIPMENT
      - COUNSELING
  EvaluationReportInspectionType:
    type: string
    enum:
      - DATA_REVIEW
      - PHYSICAL
      - VIRTUAL
    x-nullable: true
  EvaluationReportLocation:
    type: string
    enum:
      - ORIGIN
      - DESTINATION
      - OTHER
    x-nullable: true
  EvaluationReportOfficeUser:
    type: object
    readOnly: true
    description: The authoring office user for an evaluation report
    properties:
      id:
        example: 1f2270c7-7166-40ae-981e-b200ebdf3054
        format: uuid
        type: string
      firstName:
        type: string
      lastName:
        type: string
      email:
        type: string
        format: x-email
        pattern: ^[a-zA-Z0-9._%+-]+@[a-zA-Z0-9.-]+\.[a-zA-Z]{2,}$
      phone:
        type: string
        format: telephone
        pattern: ^[2-9]\d{2}-\d{3}-\d{4}$
  EvaluationReportList:
    type: array
    items:
      $ref: '#/definitions/EvaluationReport'
  EvaluationReport:
    type: object
    description: An evaluation report
    properties:
      id:
        example: 1f2270c7-7166-40ae-981e-b200ebdf3054
        format: uuid
        type: string
        readOnly: true
      moveID:
        example: 1f2270c7-7166-40ae-981e-b200ebdf3054
        format: uuid
        type: string
        readOnly: true
      shipmentID:
        example: 1f2270c7-7166-40ae-981e-b200ebdf3054
        format: uuid
        type: string
        x-nullable: true
        readOnly: true
      type:
        $ref: '#/definitions/EvaluationReportType'
      inspectionType:
        $ref: '#/definitions/EvaluationReportInspectionType'
        x-nullable: true
      inspectionDate:
        type: string
        format: date
        x-nullable: true
      officeUser:
        $ref: '#/definitions/EvaluationReportOfficeUser'
      location:
        $ref: '#/definitions/EvaluationReportLocation'
        x-nullable: true
      ReportViolations:
        $ref: '#/definitions/ReportViolations'
        x-nullable: true
      locationDescription:
        type: string
        example: Route 66 at crash inspection site 3
        x-nullable: true
      observedShipmentDeliveryDate:
        type: string
        format: date
        x-nullable: true
      observedShipmentPhysicalPickupDate:
        type: string
        format: date
        x-nullable: true
      timeDepart:
        type: string
        x-nullable: true
        pattern: ^(0[0-9]|1[0-9]|2[0-3]):[0-5][0-9]$
        example: '14:30'
      evalStart:
        type: string
        x-nullable: true
        pattern: ^(0[0-9]|1[0-9]|2[0-3]):[0-5][0-9]$
        example: '15:00'
      evalEnd:
        type: string
        x-nullable: true
        pattern: ^(0[0-9]|1[0-9]|2[0-3]):[0-5][0-9]$
        example: '18:00'
      violationsObserved:
        type: boolean
        x-nullable: true
      remarks:
        type: string
        x-nullable: true
      seriousIncident:
        type: boolean
        x-nullable: true
      seriousIncidentDesc:
        type: string
        x-nullable: true
      observedClaimsResponseDate:
        type: string
        format: date
        x-nullable: true
      observedPickupDate:
        type: string
        format: date
        x-nullable: true
      observedPickupSpreadStartDate:
        type: string
        format: date
        x-nullable: true
      observedPickupSpreadEndDate:
        type: string
        format: date
        x-nullable: true
      observedDeliveryDate:
        type: string
        format: date
        x-nullable: true
      moveReferenceID:
        type: string
        x-nullable: true
        readOnly: true
      eTag:
        type: string
      submittedAt:
        type: string
        format: date-time
        x-nullable: true
      createdAt:
        type: string
        format: date-time
        readOnly: true
      updatedAt:
        type: string
        format: date-time
        readOnly: true
  CreateEvaluationReport:
    type: object
    description: >-
      Minimal set of info needed to create a shipment evaluation report, which
      is just a shipment ID.
    properties:
      shipmentID:
        description: The shipment ID of the shipment to be evaluated in the report
        example: 01b9671e-b268-4906-967b-ba661a1d3933
        format: uuid
        type: string
  PWSViolation:
    type: object
    description: A PWS violation for an evaluation report
    readOnly: true
    properties:
      id:
        example: 1f2270c7-7166-40ae-981e-b200ebdf3054
        format: uuid
        type: string
      displayOrder:
        example: 3
        type: integer
      paragraphNumber:
        example: 1.2.3.4.5
        type: string
      title:
        example: Customer Support
        type: string
      category:
        example: Pre-Move Services
        type: string
      subCategory:
        example: Weight Estimate
        type: string
      requirementSummary:
        example: Provide a single point of contact (POC)
        type: string
      requirementStatement:
        example: >-
          The contractor shall prepare and load property going into NTS in
          containers at residence for shipment to NTS.
        type: string
      isKpi:
        example: false
        type: boolean
      additionalDataElem:
        example: QAE Observed Delivery Date
        type: string
  PWSViolations:
    type: array
    items:
      $ref: '#/definitions/PWSViolation'
  AssociateReportViolations:
    type: object
    description: A list of PWS violation string ids to associate with an evaluation report
    properties:
      violations:
        type: array
        items:
          type: string
          format: uuid
  ReportViolation:
    type: object
    description: An object associating violations to evaluation reports
    properties:
      id:
        example: 1f2270c7-7166-40ae-981e-b200ebdf3054
        format: uuid
        type: string
      reportID:
        example: 1f2270c7-7166-40ae-981e-b200ebdf3054
        format: uuid
        type: string
      violationID:
        example: 1f2270c7-7166-40ae-981e-b200ebdf3054
        format: uuid
        type: string
      violation:
        $ref: '#/definitions/PWSViolation'
  ReportViolations:
    type: array
    items:
      $ref: '#/definitions/ReportViolation'
  TransportationOffices:
    type: array
    items:
      $ref: '#/definitions/TransportationOffice'
  Affiliation:
    type: string
    x-nullable: true
    title: Branch of service
    description: Military branch of service
    enum:
      - ARMY
      - NAVY
      - MARINES
      - AIR_FORCE
      - COAST_GUARD
      - SPACE_FORCE
      - OTHER
    x-display-value:
      ARMY: Army
      NAVY: Navy
      MARINES: Marine Corps
      AIR_FORCE: Air Force
      COAST_GUARD: Coast Guard
      SPACE_FORCE: Space Force
      OTHER: OTHER
  Address:
    description: A postal address
    type: object
    properties:
      id:
        type: string
        format: uuid
        example: c56a4180-65aa-42ec-a945-5fd21dec0538
      streetAddress1:
        type: string
        example: 123 Main Ave
        title: Street address 1
      streetAddress2:
        type: string
        example: Apartment 9000
        x-nullable: true
        title: Street address 2
      streetAddress3:
        type: string
        example: Montmârtre
        x-nullable: true
        title: Address Line 3
      city:
        type: string
        example: Anytown
        title: City
      eTag:
        type: string
        readOnly: true
      state:
        title: State
        type: string
        x-display-value:
          AL: AL
          AK: AK
          AR: AR
          AZ: AZ
          CA: CA
          CO: CO
          CT: CT
          DC: DC
          DE: DE
          FL: FL
          GA: GA
          HI: HI
          IA: IA
          ID: ID
          IL: IL
          IN: IN
          KS: KS
          KY: KY
          LA: LA
          MA: MA
          MD: MD
          ME: ME
          MI: MI
          MN: MN
          MO: MO
          MS: MS
          MT: MT
          NC: NC
          ND: ND
          NE: NE
          NH: NH
          NJ: NJ
          NM: NM
          NV: NV
          NY: NY
          OH: OH
          OK: OK
          OR: OR
          PA: PA
          RI: RI
          SC: SC
          SD: SD
          TN: TN
          TX: TX
          UT: UT
          VA: VA
          VT: VT
          WA: WA
          WI: WI
          WV: WV
          WY: WY
        enum:
          - AL
          - AK
          - AR
          - AZ
          - CA
          - CO
          - CT
          - DC
          - DE
          - FL
          - GA
          - HI
          - IA
          - ID
          - IL
          - IN
          - KS
          - KY
          - LA
          - MA
          - MD
          - ME
          - MI
          - MN
          - MO
          - MS
          - MT
          - NC
          - ND
          - NE
          - NH
          - NJ
          - NM
          - NV
          - NY
          - OH
          - OK
          - OR
          - PA
          - RI
          - SC
          - SD
          - TN
          - TX
          - UT
          - VA
          - VT
          - WA
          - WI
          - WV
          - WY
      postalCode:
        type: string
        format: zip
        title: ZIP
        example: '90210'
        pattern: ^(\d{5}([\-]\d{4})?)$
      country:
        type: string
        title: Country
        x-nullable: true
        example: USA
        default: USA
    required:
      - streetAddress1
      - city
      - state
      - postalCode
  DutyLocation:
    type: object
    properties:
      id:
        type: string
        format: uuid
        example: c56a4180-65aa-42ec-a945-5fd21dec0538
      name:
        type: string
        example: Fort Bragg North Station
      address_id:
        type: string
        format: uuid
        example: c56a4180-65aa-42ec-a945-5fd21dec0538
      address:
        $ref: '#/definitions/Address'
      eTag:
        type: string
  OrdersType:
    type: string
    title: Orders type
    enum:
      - PERMANENT_CHANGE_OF_STATION
      - LOCAL_MOVE
      - RETIREMENT
      - SEPARATION
      - WOUNDED_WARRIOR
      - BLUEBARK
    x-display-value:
      PERMANENT_CHANGE_OF_STATION: Permanent Change Of Station
      LOCAL_MOVE: Local Move
      RETIREMENT: Retirement
      SEPARATION: Separation
      WOUNDED_WARRIOR: Wounded Warrior
      BLUEBARK: BLUEBARK
  TransportationOffice:
    type: object
    properties:
      id:
        type: string
        format: uuid
        example: c56a4180-65aa-42ec-a945-5fd21dec0538
      name:
        type: string
        example: Fort Bragg North Station
      address:
        $ref: '#/definitions/Address'
      phone_lines:
        type: array
        items:
          type: string
          format: telephone
          pattern: ^[2-9]\d{2}-\d{3}-\d{4}$
          example: 212-555-5555
      gbloc:
        type: string
        pattern: ^[A-Z]{4}$
        example: JENQ
      latitude:
        type: number
        format: float
        example: 29.382973
      longitude:
        type: number
        format: float
        example: -98.62759
      created_at:
        type: string
        format: date-time
      updated_at:
        type: string
        format: date-time
    required:
      - id
      - name
      - address
      - created_at
      - updated_at
  NullableString:
    type: string
    x-go-type:
      import:
        package: github.com/transcom/mymove/pkg/swagger/nullable
      type: String
  CustomerContactType:
    description: >-
      Describes a customer contact type for a MTOServiceItem of type domestic
      destination SIT.
    type: string
    enum:
      - FIRST
      - SECOND
  MTOServiceItemCustomerContact:
    description: Customer contact information for a destination SIT service item
    type: object
    properties:
      id:
        example: 1f2270c7-7166-40ae-981e-b200ebdf3054
        format: uuid
        type: string
      type:
        $ref: '#/definitions/CustomerContactType'
      dateOfContact:
        format: date
        type: string
        description: Date of attempted contact by the prime.
      timeMilitary:
        type: string
        example: 0400Z
        description: Time of attempted contact by the prime.
      firstAvailableDeliveryDate:
        format: date
        type: string
        example: '2020-12-31'
        description: First available date that the Prime can deliver SIT service item.
  MTOServiceItemCustomerContacts:
    type: array
    items:
      $ref: '#/definitions/MTOServiceItemCustomerContact'
  DimensionType:
    description: Describes a dimension type for a MTOServiceItemDimension.
    type: string
    enum:
      - ITEM
      - CRATE
  MTOServiceItemDimension:
    description: Describes a dimension object for the MTOServiceItem.
    type: object
    properties:
      id:
        example: 1f2270c7-7166-40ae-981e-b200ebdf3054
        format: uuid
        type: string
      type:
        $ref: '#/definitions/DimensionType'
      length:
        description: Length in thousandth inches. 1000 thou = 1 inch.
        example: 1000
        type: integer
        format: int32
      width:
        description: Width in thousandth inches. 1000 thou = 1 inch.
        example: 1000
        type: integer
        format: int32
      height:
        description: Height in thousandth inches. 1000 thou = 1 inch.
        example: 1000
        type: integer
        format: int32
  MTOServiceItemDimensions:
    type: array
    items:
      $ref: '#/definitions/MTOServiceItemDimension'
  SITAddressUpdate:
    type: object
    description: An update to a SIT service item address.
    properties:
      id:
        example: 1f2270c7-7166-40ae-981e-b200ebdf3054
        format: uuid
        type: string
      mtoServiceItemID:
        example: 1f2270c7-7166-40ae-981e-b200ebdf3054
        format: uuid
        type: string
      distance:
        description: The distance between the old address and the new address in miles.
        example: 54
        minimum: 0
        type: integer
      contractorRemarks:
        example: The customer has found a new house closer to base.
        type: string
        x-nullable: true
        x-omitempty: false
      officeRemarks:
        example: The customer has found a new house closer to base.
        type: string
        x-nullable: true
        x-omitempty: false
      status:
        enum:
          - REQUESTED
          - APPROVED
          - REJECTED
      oldAddress:
        $ref: '#/definitions/Address'
      newAddress:
        $ref: '#/definitions/Address'
      createdAt:
        format: date-time
        type: string
        readOnly: true
      updatedAt:
        format: date-time
        type: string
        readOnly: true
      eTag:
        type: string
        readOnly: true
  SITAddressUpdates:
    description: A list of updates to a SIT service item address.
    type: array
    items:
      $ref: '#/definitions/SITAddressUpdate'
  MTOServiceItemStatus:
    description: Describes all statuses for a MTOServiceItem
    type: string
    enum:
      - SUBMITTED
      - APPROVED
      - REJECTED
  Upload:
    description: An uploaded file.
    type: object
    properties:
      id:
        type: string
        format: uuid
        example: c56a4180-65aa-42ec-a945-5fd21dec0538
        readOnly: true
      url:
        type: string
        format: uri
        example: https://uploads.domain.test/dir/c56a4180-65aa-42ec-a945-5fd21dec0538
        readOnly: true
      filename:
        type: string
        example: filename.pdf
        readOnly: true
      contentType:
        type: string
        format: mime-type
        example: application/pdf
        readOnly: true
      bytes:
        type: integer
        readOnly: true
      status:
        type: string
        enum:
          - INFECTED
          - CLEAN
          - PROCESSING
        readOnly: true
      createdAt:
        type: string
        format: date-time
        readOnly: true
      updatedAt:
        type: string
        format: date-time
        readOnly: true
      isWeightTicket:
        type: boolean
    required:
      - id
      - url
      - filename
      - contentType
      - bytes
      - createdAt
      - updatedAt
  ServiceRequestDocument:
    type: object
    properties:
      mtoServiceItemID:
        type: string
        format: uuid
      uploads:
        items:
          $ref: '#/definitions/Upload'
        type: array
  ServiceRequestDocuments:
    description: documents uploaded by the Prime as proof of request for service items
    type: array
    items:
      $ref: '#/definitions/ServiceRequestDocument'
  MTOServiceItem:
    type: object
    required:
      - id
      - moveTaskOrderID
      - reServiceID
      - reServiceCode
      - reServiceName
    properties:
      moveTaskOrderID:
        example: 1f2270c7-7166-40ae-981e-b200ebdf3054
        format: uuid
        type: string
      mtoShipmentID:
        example: 1f2270c7-7166-40ae-981e-b200ebdf3054
        format: uuid
        type: string
        x-nullable: true
      reServiceID:
        example: 1f2270c7-7166-40ae-981e-b200ebdf3054
        format: uuid
        type: string
      reServiceCode:
        type: string
      reServiceName:
        type: string
      createdAt:
        format: date-time
        type: string
      convertToCustomerExpense:
        type: boolean
        example: false
        x-omitempty: false
      customerExpenseReason:
        type: string
        x-nullable: true
      customerContacts:
        $ref: '#/definitions/MTOServiceItemCustomerContacts'
      deletedAt:
        format: date
        type: string
      description:
        type: string
        x-nullable: true
      dimensions:
        $ref: '#/definitions/MTOServiceItemDimensions'
      reason:
        type: string
        x-nullable: true
      rejectionReason:
        type: string
        x-nullable: true
      pickupPostalCode:
        type: string
        x-nullable: true
      SITPostalCode:
        type: string
        readOnly: true
        x-nullable: true
      sitEntryDate:
        type: string
        format: date-time
        x-nullable: true
      sitDepartureDate:
        type: string
        format: date-time
        x-nullable: true
      sitCustomerContacted:
        type: string
        format: date
        x-nullable: true
      sitRequestedDelivery:
        type: string
        format: date
        x-nullable: true
      sitDestinationOriginalAddress:
        $ref: '#/definitions/Address'
      sitOriginHHGOriginalAddress:
        $ref: '#/definitions/Address'
      sitOriginHHGActualAddress:
        $ref: '#/definitions/Address'
      sitDestinationFinalAddress:
        $ref: '#/definitions/Address'
      sitAddressUpdates:
        $ref: '#/definitions/SITAddressUpdates'
      sitDeliveryMiles:
        type: integer
        x-nullable: true
      feeType:
        enum:
          - COUNSELING
          - CRATING
          - TRUCKING
          - SHUTTLE
        type: string
      id:
        example: 1f2270c7-7166-40ae-981e-b200ebdf3054
        format: uuid
        type: string
      quantity:
        type: integer
      rate:
        type: integer
      status:
        $ref: '#/definitions/MTOServiceItemStatus'
      submittedAt:
        format: date
        type: string
      total:
        format: cents
        type: integer
      estimatedWeight:
        type: integer
        description: estimated weight of the shuttle service item provided by the prime
        example: 2500
        x-formatting: weight
        x-nullable: true
      updatedAt:
        format: date-time
        type: string
      approvedAt:
        format: date-time
        type: string
        x-nullable: true
      rejectedAt:
        format: date-time
        type: string
        x-nullable: true
      eTag:
        type: string
      updateReason:
        type: string
        description: Reason for updating service item.
        x-nullable: true
      serviceRequestDocuments:
        $ref: '#/definitions/ServiceRequestDocuments'
  MTOServiceItems:
    description: A list of service items connected to this shipment.
    type: array
    items:
      $ref: '#/definitions/MTOServiceItem'
  MTOAgent:
    type: object
    properties:
      id:
        example: 1f2270c7-7166-40ae-981e-b200ebdf3054
        format: uuid
        type: string
      mtoShipmentID:
        example: 1f2270c7-7166-40ae-981e-b200ebdf3054
        format: uuid
        type: string
      createdAt:
        format: date-time
        type: string
      updatedAt:
        format: date-time
        type: string
      firstName:
        type: string
        x-nullable: true
      lastName:
        type: string
        x-nullable: true
      email:
        type: string
        format: x-email
        pattern: (^[a-zA-Z0-9._%+-]+@[a-zA-Z0-9.-]+\.[a-zA-Z]{2,}$)|(^$)
        x-nullable: true
      phone:
        type: string
        format: telephone
        pattern: (^[2-9]\d{2}-\d{3}-\d{4}$)|(^$)
        x-nullable: true
      agentType:
        type: string
        enum:
          - RELEASING_AGENT
          - RECEIVING_AGENT
      eTag:
        type: string
  MTOAgents:
    items:
      $ref: '#/definitions/MTOAgent'
    type: array
  DestinationType:
    type: string
    title: Destination Type
    example: OTHER_THAN_AUTHORIZED
    x-nullable: true
    enum:
      - HOME_OF_RECORD
      - HOME_OF_SELECTION
      - PLACE_ENTERED_ACTIVE_DUTY
      - OTHER_THAN_AUTHORIZED
  MTOShipmentType:
    type: string
    title: Shipment Type
    example: HHG
    enum:
      - HHG
      - HHG_INTO_NTS_DOMESTIC
      - HHG_OUTOF_NTS_DOMESTIC
      - INTERNATIONAL_HHG
      - INTERNATIONAL_UB
      - PPM
    x-display-value:
      HHG: HHG
      INTERNATIONAL_HHG: International HHG
      INTERNATIONAL_UB: International UB
      HHG_INTO_NTS_DOMESTIC: NTS
      HHG_OUTOF_NTS_DOMESTIC: NTS Release
      PPM: PPM
  LOAType:
    description: The Line of accounting (TAC/SAC) type that will be used for the shipment
    type: string
    example: HHG
    enum:
      - HHG
      - NTS
  StorageFacility:
    description: The Storage Facility information for the shipment
    type: object
    properties:
      id:
        type: string
        format: uuid
        example: c56a4180-65aa-42ec-a945-5fd21dec0538
      facilityName:
        type: string
      address:
        $ref: '#/definitions/Address'
      lotNumber:
        type: string
        x-nullable: true
      phone:
        type: string
        format: telephone
        pattern: ^[2-9]\d{2}-\d{3}-\d{4}$
        x-nullable: true
      email:
        type: string
        format: x-email
        pattern: ^[a-zA-Z0-9._%+-]+@[a-zA-Z0-9.-]+\.[a-zA-Z]{2,}$
        x-nullable: true
      eTag:
        type: string
        readOnly: true
  SITLocationType:
    description: The list of SIT location types.
    type: string
    enum:
      - ORIGIN
      - DESTINATION
  MTOShipmentStatus:
    type: string
    title: Shipment Status
    example: SUBMITTED
    enum:
      - SUBMITTED
      - REJECTED
      - APPROVED
      - CANCELLATION_REQUESTED
      - CANCELED
      - DIVERSION_REQUESTED
  ReweighRequester:
    type: string
    enum:
      - CUSTOMER
      - PRIME
      - SYSTEM
      - TOO
  Reweigh:
    description: >-
      A reweigh  is when a shipment is weighed for a second time due to the
      request of a customer, the contractor, system or TOO.
    type: object
    properties:
      id:
        example: 1f2270c7-7166-40ae-981e-b200ebdf3054
        format: uuid
        type: string
      requestedAt:
        format: date-time
        type: string
      requestedBy:
        $ref: '#/definitions/ReweighRequester'
      shipmentID:
        example: 1f2270c7-7166-40ae-981e-b200ebdf3054
        format: uuid
        type: string
      verificationProvidedAt:
        x-nullable: true
        x-omitempty: false
        format: date-time
        type: string
      verificationReason:
        example: >-
          The reweigh was not performed due to some justification provided by
          the counselor
        type: string
        x-nullable: true
        x-omitempty: false
      weight:
        example: 2000
        type: integer
        x-formatting: weight
        x-nullable: true
        x-omitempty: false
  SITExtension:
    type: object
    description: >-
      A storage in transit (SIT) Extension is a request for an increase in the
      billable number of days a shipment is allowed to be in SIT.
    properties:
      id:
        example: 1f2270c7-7166-40ae-981e-b200ebdf3054
        format: uuid
        type: string
      mtoShipmentID:
        example: 1f2270c7-7166-40ae-981e-b200ebdf3054
        format: uuid
        type: string
      requestReason:
        type: string
        enum:
          - SERIOUS_ILLNESS_MEMBER
          - SERIOUS_ILLNESS_DEPENDENT
          - IMPENDING_ASSIGNEMENT
          - DIRECTED_TEMPORARY_DUTY
          - NONAVAILABILITY_OF_CIVILIAN_HOUSING
          - AWAITING_COMPLETION_OF_RESIDENCE
          - OTHER
      contractorRemarks:
        example: We need SIT additional days. The customer has not found a house yet.
        type: string
        x-nullable: true
        x-omitempty: false
      requestedDays:
        type: integer
        example: 30
      status:
        enum:
          - PENDING
          - APPROVED
          - DENIED
      approvedDays:
        type: integer
        example: 30
        x-nullable: true
        x-omitempty: false
      decisionDate:
        format: date-time
        type: string
        x-nullable: true
        x-omitempty: false
      officeRemarks:
        type: string
        x-nullable: true
        x-omitempty: false
      createdAt:
        format: date-time
        type: string
        readOnly: true
      updatedAt:
        format: date-time
        type: string
        readOnly: true
      eTag:
        type: string
        readOnly: true
  SITExtensions:
    type: array
    items:
      $ref: '#/definitions/SITExtension'
  SITStatus:
    properties:
      totalSITDaysUsed:
        type: integer
        minimum: 0
      totalDaysRemaining:
        type: integer
        minimum: 0
      calculatedTotalDaysInSIT:
        type: integer
        minimum: 0
      currentSIT:
        type: object
        properties:
          serviceItemID:
            type: string
            format: uuid
            example: c56a4180-65aa-42ec-a945-5fd21dec0538
          location:
            enum:
              - ORIGIN
              - DESTINATION
          daysInSIT:
            type: integer
            minimum: 0
          sitEntryDate:
            type: string
            format: date
            x-nullable: true
          sitDepartureDate:
            type: string
            format: date
            x-nullable: true
          sitAllowanceEndDate:
            type: string
            format: date
            x-nullable: true
          sitCustomerContacted:
            type: string
            format: date
            x-nullable: true
          sitRequestedDelivery:
            type: string
            format: date
            x-nullable: true
      pastSITServiceItems:
        $ref: '#/definitions/MTOServiceItems'
  PPMShipmentStatus:
    description: |
      Status of the PPM Shipment:
        * **DRAFT**: The customer has created the PPM shipment but has not yet submitted their move for counseling.
        * **SUBMITTED**: The shipment belongs to a move that has been submitted by the customer or has been created by a Service Counselor or Prime Contractor for a submitted move.
        * **WAITING_ON_CUSTOMER**: The PPM shipment has been approved and the customer may now provide their actual move closeout information and documentation required to get paid.
        * **NEEDS_ADVANCE_APPROVAL**: The shipment was counseled by the Prime Contractor and approved but an advance was requested so will need further financial approval from the government.
        * **NEEDS_PAYMENT_APPROVAL**: The customer has provided their closeout weight tickets, receipts, and expenses and certified it for the Service Counselor to approve, exclude or reject.
        * **PAYMENT_APPROVED**: The Service Counselor has reviewed all of the customer's PPM closeout documentation and authorizes the customer can download and submit their finalized SSW packet.
    type: string
    readOnly: true
    enum:
      - DRAFT
      - SUBMITTED
      - WAITING_ON_CUSTOMER
      - NEEDS_ADVANCE_APPROVAL
      - NEEDS_PAYMENT_APPROVAL
      - PAYMENT_APPROVED
  PPMAdvanceStatus:
    type: string
    title: PPM Advance Status
    description: >-
      Indicates whether an advance status has been accepted, rejected, or
      edited, or a prime counseled PPM has been received or not received
    x-nullable: true
    enum:
      - APPROVED
      - REJECTED
      - EDITED
      - RECEIVED
      - NOT_RECEIVED
  Document:
    type: object
    properties:
      id:
        type: string
        format: uuid
        example: c56a4180-65aa-42ec-a945-5fd21dec0538
      service_member_id:
        type: string
        format: uuid
        title: The service member this document belongs to
      uploads:
        type: array
        items:
          $ref: '#/definitions/Upload'
    required:
      - id
      - service_member_id
      - uploads
  OmittablePPMDocumentStatus:
    description: Status of the PPM document.
    type: string
    enum:
      - APPROVED
      - EXCLUDED
      - REJECTED
    x-display-value:
      APPROVED: Approved
      EXCLUDED: Excluded
      REJECTED: Rejected
    x-nullable: true
    x-omitempty: false
  PPMDocumentStatusReason:
    description: The reason the services counselor has excluded or rejected the item.
    type: string
    x-nullable: true
    x-omitempty: false
  WeightTicket:
    description: >-
      Vehicle and optional trailer information and weight documents used to move
      this PPM shipment.
    type: object
    properties:
      id:
        description: ID of this set of weight tickets.
        type: string
        format: uuid
        example: c56a4180-65aa-42ec-a945-5fd21dec0538
        readOnly: true
      ppmShipmentId:
        description: The ID of the PPM shipment that this set of weight tickets is for.
        type: string
        format: uuid
        example: c56a4180-65aa-42ec-a945-5fd21dec0538
        readOnly: true
      createdAt:
        type: string
        format: date-time
        readOnly: true
      updatedAt:
        type: string
        format: date-time
        readOnly: true
      vehicleDescription:
        description: >-
          Description of the vehicle used for the trip. E.g. make/model, type of
          truck/van, etc.
        type: string
        x-nullable: true
        x-omitempty: false
      emptyWeight:
        description: Weight of the vehicle when empty.
        type: integer
        minimum: 0
        x-nullable: true
        x-omitempty: false
      missingEmptyWeightTicket:
        description: >-
          Indicates if the customer is missing a weight ticket for the vehicle
          weight when empty.
        type: boolean
        x-nullable: true
        x-omitempty: false
      emptyDocumentId:
        description: >-
          ID of the document that is associated with the user uploads containing
          the vehicle weight when empty.
        type: string
        format: uuid
        readOnly: true
      emptyDocument:
        allOf:
          - description: >-
              Document that is associated with the user uploads containing the
              vehicle weight when empty.
          - $ref: '#/definitions/Document'
      fullWeight:
        description: The weight of the vehicle when full.
        type: integer
        minimum: 0
        x-nullable: true
        x-omitempty: false
      missingFullWeightTicket:
        description: >-
          Indicates if the customer is missing a weight ticket for the vehicle
          weight when full.
        type: boolean
        x-nullable: true
        x-omitempty: false
      fullDocumentId:
        description: >-
          ID of the document that is associated with the user uploads containing
          the vehicle weight when full.
        type: string
        format: uuid
        example: c56a4180-65aa-42ec-a945-5fd21dec0538
        readOnly: true
      fullDocument:
        allOf:
          - description: >-
              Document that is associated with the user uploads containing the
              vehicle weight when full.
          - $ref: '#/definitions/Document'
      ownsTrailer:
        description: Indicates if the customer used a trailer they own for the move.
        type: boolean
        x-nullable: true
        x-omitempty: false
      trailerMeetsCriteria:
        description: >-
          Indicates if the trailer that the customer used meets all the criteria
          to be claimable.
        type: boolean
        x-nullable: true
        x-omitempty: false
      proofOfTrailerOwnershipDocumentId:
        description: >-
          ID of the document that is associated with the user uploads containing
          the proof of trailer ownership.
        type: string
        format: uuid
        example: c56a4180-65aa-42ec-a945-5fd21dec0538
        readOnly: true
      proofOfTrailerOwnershipDocument:
        allOf:
          - description: >-
              Document that is associated with the user uploads containing the
              proof of trailer ownership.
          - $ref: '#/definitions/Document'
      status:
        $ref: '#/definitions/OmittablePPMDocumentStatus'
      reason:
        $ref: '#/definitions/PPMDocumentStatusReason'
      adjustedNetWeight:
        description: Indicates the adjusted net weight of the vehicle
        type: integer
        minimum: 0
        x-nullable: true
        x-omitempty: false
      netWeightRemarks:
        description: Remarks explaining any edits made to the net weight
        type: string
        x-nullable: true
        x-omitempty: false
      eTag:
        description: A hash that should be used as the "If-Match" header for any updates.
        type: string
        readOnly: true
      allowableWeight:
        description: Maximum reimbursable weight.
        type: integer
        minimum: 0
        x-nullable: true
        x-omitempty: false
    required:
      - ppmShipmentId
      - createdAt
      - updatedAt
      - emptyDocumentId
      - emptyDocument
      - fullDocument
      - fullDocumentId
      - proofOfTrailerOwnershipDocument
      - proofOfTrailerOwnershipDocumentId
  WeightTickets:
    description: All weight tickets associated with a PPM shipment.
    type: array
    items:
      $ref: '#/definitions/WeightTicket'
    x-omitempty: false
  OmittableMovingExpenseType:
    type: string
    description: Moving Expense Type
    enum:
      - CONTRACTED_EXPENSE
      - GAS
      - OIL
      - OTHER
      - PACKING_MATERIALS
      - RENTAL_EQUIPMENT
      - STORAGE
      - TOLLS
      - WEIGHING_FEE
    x-display-value:
      CONTRACTED_EXPENSE: Contracted expense
      GAS: Gas
      OIL: Oil
      OTHER: Other
      PACKING_MATERIALS: Packing materials
      STORAGE: Storage
      RENTAL_EQUIPMENT: Rental equipment
      TOLLS: Tolls
      WEIGHING_FEE: Weighing fee
    x-nullable: true
    x-omitempty: false
  MovingExpense:
    description: >-
      Expense information and receipts of costs incurred that can be reimbursed
      while moving a PPM shipment.
    type: object
    properties:
      id:
        description: Unique primary identifier of the Moving Expense object
        type: string
        format: uuid
        example: c56a4180-65aa-42ec-a945-5fd21dec0538
        readOnly: true
      ppmShipmentId:
        description: The PPM Shipment id that this moving expense belongs to
        type: string
        format: uuid
        example: c56a4180-65aa-42ec-a945-5fd21dec0538
        readOnly: true
      documentId:
        description: The id of the Document that contains all file uploads for this expense
        type: string
        format: uuid
        example: c56a4180-65aa-42ec-a945-5fd21dec0538
        readOnly: true
      document:
        allOf:
          - description: >-
              The Document object that contains all file uploads for this
              expense
          - $ref: '#/definitions/Document'
      movingExpenseType:
        $ref: '#/definitions/OmittableMovingExpenseType'
      description:
        description: A brief description of the expense
        type: string
        x-nullable: true
        x-omitempty: false
      paidWithGtcc:
        description: >-
          Indicates if the service member used their government issued card to
          pay for the expense
        type: boolean
        x-nullable: true
        x-omitempty: false
      amount:
        description: The total amount of the expense as indicated on the receipt
        type: integer
        x-nullable: true
        x-omitempty: false
      missingReceipt:
        description: >-
          Indicates if the service member is missing the receipt with the proof
          of expense amount
        type: boolean
        x-nullable: true
        x-omitempty: false
      status:
        $ref: '#/definitions/OmittablePPMDocumentStatus'
      reason:
        $ref: '#/definitions/PPMDocumentStatusReason'
      sitStartDate:
        description: >-
          The date the shipment entered storage, applicable for the `STORAGE`
          movingExpenseType only
        type: string
        example: '2022-04-26'
        format: date
        x-nullable: true
        x-omitempty: false
      sitEndDate:
        description: >-
          The date the shipment exited storage, applicable for the `STORAGE`
          movingExpenseType only
        type: string
        example: '2018-05-26'
        format: date
        x-nullable: true
        x-omitempty: false
      createdAt:
        description: >-
          Timestamp the moving expense object was initially created in the
          system (UTC)
        type: string
        format: date-time
        readOnly: true
      updatedAt:
        description: >-
          Timestamp when a property of this moving expense object was last
          modified (UTC)
        type: string
        format: date-time
        readOnly: true
      eTag:
        description: A hash that should be used as the "If-Match" header for any updates.
        type: string
        readOnly: true
    required:
      - id
      - createdAt
      - updatedAt
      - ppmShipmentId
      - documentId
      - document
  ProGearWeightTicket:
    description: Pro-gear associated information and weight docs for a PPM shipment
    type: object
    properties:
      id:
        description: The ID of the pro-gear weight ticket.
        type: string
        format: uuid
        example: c56a4180-65aa-42ec-a945-5fd21dec0538
        readOnly: true
      ppmShipmentId:
        description: >-
          The ID of the PPM shipment that this pro-gear weight ticket is
          associated with.
        type: string
        format: uuid
        example: c56a4180-65aa-42ec-a945-5fd21dec0538
        readOnly: true
      updatedAt:
        type: string
        format: date-time
        readOnly: true
      createdAt:
        type: string
        format: date-time
        readOnly: true
      belongsToSelf:
        description: >-
          Indicates if this information is for the customer's own pro-gear,
          otherwise, it's the spouse's.
        type: boolean
        x-nullable: true
        x-omitempty: false
      description:
        description: Describes the pro-gear that was moved.
        type: string
        x-nullable: true
        x-omitempty: false
      hasWeightTickets:
        description: >-
          Indicates if the user has a weight ticket for their pro-gear,
          otherwise they have a constructed weight.
        type: boolean
        x-nullable: true
        x-omitempty: false
      weight:
        description: Weight of the pro-gear.
        type: integer
        minimum: 0
        x-nullable: true
        x-omitempty: false
      documentId:
        description: >-
          The ID of the document that is associated with the user uploads
          containing the pro-gear weight.
        type: string
        format: uuid
        example: c56a4180-65aa-42ec-a945-5fd21dec0538
        readOnly: true
      document:
        allOf:
          - description: >-
              Document that is associated with the user uploads containing the
              pro-gear weight.
          - $ref: '#/definitions/Document'
      status:
        $ref: '#/definitions/OmittablePPMDocumentStatus'
      reason:
        $ref: '#/definitions/PPMDocumentStatusReason'
      eTag:
        description: A hash that should be used as the "If-Match" header for any updates.
        type: string
        readOnly: true
    required:
      - ppmShipmentId
      - createdAt
      - updatedAt
      - documentId
      - document
  SignedCertificationType:
    description: |
      The type of signed certification:
        - PPM_PAYMENT: This is used when the customer has a PPM shipment that they have uploaded their documents for and are
            ready to submit their documentation for review. When they submit, they will be asked to sign certifying the
            information is correct.
        - SHIPMENT: This is used when a customer submits their move with their shipments to be reviewed by office users.
    type: string
    enum:
      - PPM_PAYMENT
      - SHIPMENT
    readOnly: true
  SignedCertification:
    description: Signed certification
    type: object
    properties:
      id:
        description: The ID of the signed certification.
        type: string
        format: uuid
        example: c56a4180-65aa-42ec-a945-5fd21dec0538
        readOnly: true
      submittingUserId:
        description: The ID of the user that signed.
        type: string
        format: uuid
        example: c56a4180-65aa-42ec-a945-5fd21dec0538
        readOnly: true
      moveId:
        description: The ID of the move associated with this signed certification.
        type: string
        format: uuid
        example: c56a4180-65aa-42ec-a945-5fd21dec0538
        readOnly: true
      ppmId:
        description: >-
          The ID of the PPM shipment associated with this signed certification,
          if any.
        type: string
        format: uuid
        example: c56a4180-65aa-42ec-a945-5fd21dec0538
        readOnly: true
        x-nullable: true
        x-omitempty: false
      certificationType:
        $ref: '#/definitions/SignedCertificationType'
      certificationText:
        description: Full text that the customer agreed to and signed.
        type: string
      signature:
        description: The signature that the customer provided.
        type: string
      date:
        description: Date that the customer signed the certification.
        type: string
        format: date
      createdAt:
        type: string
        format: date-time
        readOnly: true
      updatedAt:
        type: string
        format: date-time
        readOnly: true
      eTag:
        description: A hash that should be used as the "If-Match" header for any updates.
        type: string
        readOnly: true
    required:
      - id
      - submittingUserId
      - moveId
      - certificationType
      - certificationText
      - signature
      - date
      - createdAt
      - updatedAt
      - eTag
  PPMShipment:
    description: >-
      A personally procured move is a type of shipment that a service member
      moves themselves.
    x-nullable: true
    properties:
      id:
        description: Primary auto-generated unique identifier of the PPM shipment object
        example: 1f2270c7-7166-40ae-981e-b200ebdf3054
        format: uuid
        type: string
        readOnly: true
      shipmentId:
        description: The id of the parent MTOShipment object
        example: 1f2270c7-7166-40ae-981e-b200ebdf3054
        format: uuid
        type: string
        readOnly: true
      createdAt:
        description: Timestamp of when the PPM Shipment was initially created (UTC)
        format: date-time
        type: string
        readOnly: true
      updatedAt:
        description: Timestamp of when a property of this object was last updated (UTC)
        format: date-time
        type: string
        readOnly: true
      status:
        $ref: '#/definitions/PPMShipmentStatus'
      w2Address:
        x-nullable: true
        $ref: '#/definitions/Address'
      advanceStatus:
        $ref: '#/definitions/PPMAdvanceStatus'
      expectedDepartureDate:
        description: |
          Date the customer expects to begin their move.
        format: date
        type: string
      actualMoveDate:
        description: The actual start date of when the PPM shipment left the origin.
        format: date
        type: string
        x-nullable: true
        x-omitempty: false
      submittedAt:
        description: >-
          The timestamp of when the customer submitted their PPM documentation
          to the counselor for review.
        format: date-time
        type: string
        x-nullable: true
        x-omitempty: false
      reviewedAt:
        description: >-
          The timestamp of when the Service Counselor has reviewed all of the
          closeout documents.
        format: date-time
        type: string
        x-nullable: true
        x-omitempty: false
      approvedAt:
        description: >-
          The timestamp of when the shipment was approved and the service member
          can begin their move.
        format: date-time
        type: string
        x-nullable: true
        x-omitempty: false
      pickupPostalCode:
        description: >-
          The postal code of the origin location where goods are being moved
          from.
        format: zip
        type: string
        title: ZIP
        example: '90210'
        pattern: ^(\d{5})$
      pickupAddress:
        $ref: '#/definitions/Address'
      secondaryPickupPostalCode:
        format: >-
          An optional secondary pickup location near the origin where additional
          goods exist.
        type: string
        title: ZIP
        example: '90210'
        pattern: ^(\d{5})$
        x-nullable: true
        x-omitempty: false
      hasSecondaryPickupAddress:
        type: boolean
        x-omitempty: false
        x-nullable: true
      secondaryPickupAddress:
        allOf:
          - $ref: '#/definitions/Address'
          - x-nullable: true
          - x-omitempty: false
      actualPickupPostalCode:
        description: >
          The actual postal code where the PPM shipment started. To be filled
          once the customer has moved the shipment.
        format: zip
        type: string
        title: ZIP
        example: '90210'
        pattern: ^(\d{5})$
        x-nullable: true
        x-omitempty: false
      destinationPostalCode:
        description: >-
          The postal code of the destination location where goods are being
          delivered to.
        format: zip
        type: string
        title: ZIP
        example: '90210'
        pattern: ^(\d{5})$
      destinationAddress:
        $ref: '#/definitions/Address'
      secondaryDestinationPostalCode:
        description: >-
          An optional secondary location near the destination where goods will
          be dropped off.
        format: zip
        type: string
        title: ZIP
        example: '90210'
        pattern: ^(\d{5})$
        x-nullable: true
        x-omitempty: false
      hasSecondaryDestinationAddress:
        type: boolean
        x-omitempty: false
        x-nullable: true
      secondaryDestinationAddress:
        allOf:
          - $ref: '#/definitions/Address'
          - x-nullable: true
          - x-omitempty: false
      actualDestinationPostalCode:
        description: >
          The actual postal code where the PPM shipment ended. To be filled once
          the customer has moved the shipment.
        format: zip
        type: string
        title: ZIP
        example: '90210'
        pattern: ^(\d{5})$
        x-nullable: true
        x-omitempty: false
      sitExpected:
        description: >
          Captures whether some or all of the PPM shipment will require
          temporary storage at the origin or destination.


          Must be set to `true` when providing `sitLocation`,
          `sitEstimatedWeight`, `sitEstimatedEntryDate`, and
          `sitEstimatedDepartureDate` values to calculate the
          `sitEstimatedCost`.
        type: boolean
      estimatedWeight:
        description: The estimated weight of the PPM shipment goods being moved.
        type: integer
        example: 4200
        x-nullable: true
        x-omitempty: false
      hasProGear:
        description: >
          Indicates whether PPM shipment has pro gear for themselves or their
          spouse.
        type: boolean
        x-nullable: true
        x-omitempty: false
      proGearWeight:
        description: >-
          The estimated weight of the pro-gear being moved belonging to the
          service member.
        type: integer
        x-nullable: true
        x-omitempty: false
      spouseProGearWeight:
        description: >-
          The estimated weight of the pro-gear being moved belonging to a
          spouse.
        type: integer
        x-nullable: true
        x-omitempty: false
      estimatedIncentive:
        description: >-
          The estimated amount the government will pay the service member to
          move their belongings based on the moving date, locations, and
          shipment weight.
        type: integer
        format: cents
        x-nullable: true
        x-omitempty: false
      finalIncentive:
        description: >
          The final calculated incentive for the PPM shipment. This does not
          include **SIT** as it is a reimbursement.
        type: integer
        format: cents
        x-nullable: true
        x-omitempty: false
        readOnly: true
      hasRequestedAdvance:
        description: |
          Indicates whether an advance has been requested for the PPM shipment.
        type: boolean
        x-nullable: true
        x-omitempty: false
      advanceAmountRequested:
        description: >
          The amount requested as an advance by the service member up to a
          maximum percentage of the estimated incentive.
        type: integer
        format: cents
        x-nullable: true
        x-omitempty: false
      hasReceivedAdvance:
        description: |
          Indicates whether an advance was received for the PPM shipment.
        type: boolean
        x-nullable: true
        x-omitempty: false
      advanceAmountReceived:
        description: |
          The amount received for an advance, or null if no advance is received.
        type: integer
        format: cents
        x-nullable: true
        x-omitempty: false
      sitLocation:
        allOf:
          - $ref: '#/definitions/SITLocationType'
          - x-nullable: true
          - x-omitempty: false
      sitEstimatedWeight:
        description: The estimated weight of the goods being put into storage.
        type: integer
        example: 2000
        x-nullable: true
        x-omitempty: false
      sitEstimatedEntryDate:
        description: The date that goods will first enter the storage location.
        format: date
        type: string
        x-nullable: true
        x-omitempty: false
      sitEstimatedDepartureDate:
        description: The date that goods will exit the storage location.
        format: date
        type: string
        x-nullable: true
        x-omitempty: false
      sitEstimatedCost:
        description: >-
          The estimated amount that the government will pay the service member
          to put their goods into storage. This estimated storage cost is
          separate from the estimated incentive.
        type: integer
        format: cents
        x-nullable: true
        x-omitempty: false
      weightTickets:
        $ref: '#/definitions/WeightTickets'
      movingExpenses:
        description: All expense documentation receipt records of this PPM shipment.
        items:
          $ref: '#/definitions/MovingExpense'
        type: array
      proGearWeightTickets:
        description: >-
          All pro-gear weight ticket documentation records for this PPM
          shipment.
        type: array
        items:
          $ref: '#/definitions/ProGearWeightTicket'
      signedCertification:
        $ref: '#/definitions/SignedCertification'
      eTag:
        description: >-
          A hash unique to this shipment that should be used as the "If-Match"
          header for any updates.
        type: string
        readOnly: true
    required:
      - id
      - shipmentId
      - createdAt
      - status
      - expectedDepartureDate
      - pickupPostalCode
      - destinationPostalCode
      - sitExpected
      - eTag
  ShipmentAddressUpdateStatus:
    type: string
    title: Status
    readOnly: true
    x-display-value:
      REQUESTED: REQUESTED
      REJECTED: REJECTED
      APPROVED: APPROVED
    enum:
      - REQUESTED
      - REJECTED
      - APPROVED
  ShipmentAddressUpdate:
    description: >
      This represents a destination address change request made by the Prime
      that is either auto-approved or requires review if the pricing criteria
      has changed. If criteria has changed, then it must be approved or rejected
      by a TOO.
    type: object
    properties:
      id:
        type: string
        format: uuid
        example: c56a4180-65aa-42ec-a945-5fd21dec0538
        readOnly: true
      contractorRemarks:
        type: string
        example: This is a contractor remark
        title: Contractor Remarks
        description: The reason there is an address change.
        readOnly: true
      officeRemarks:
        type: string
        example: This is an office remark
        title: Office Remarks
        x-nullable: true
        description: The TOO comment on approval or rejection.
      status:
        $ref: '#/definitions/ShipmentAddressUpdateStatus'
      shipmentID:
        type: string
        format: uuid
        example: c56a4180-65aa-42ec-a945-5fd21dec0538
        readOnly: true
      originalAddress:
        $ref: '#/definitions/Address'
      newAddress:
        $ref: '#/definitions/Address'
      sitOriginalAddress:
        $ref: '#/definitions/Address'
      oldSitDistanceBetween:
        description: >-
          The distance between the original SIT address and the previous/old
          destination address of shipment
        example: 50
        minimum: 0
        type: integer
      newSitDistanceBetween:
        description: >-
          The distance between the original SIT address and requested new
          destination address of shipment
        example: 88
        minimum: 0
        type: integer
    required:
      - id
      - status
      - shipmentID
      - originalAddress
      - newAddress
      - contractorRemarks
  MTOShipment:
    properties:
      moveTaskOrderID:
        example: 1f2270c7-7166-40ae-981e-b200ebdf3054
        format: uuid
        type: string
      id:
        example: 1f2270c7-7166-40ae-981e-b200ebdf3054
        format: uuid
        type: string
      createdAt:
        format: date-time
        type: string
      updatedAt:
        format: date-time
        type: string
      deletedAt:
        x-nullable: true
        format: date-time
        type: string
      primeEstimatedWeight:
        x-nullable: true
        example: 2000
        type: integer
      primeActualWeight:
        x-nullable: true
        example: 2000
        type: integer
      calculatedBillableWeight:
        x-nullable: true
        example: 2000
        type: integer
        readOnly: true
      ntsRecordedWeight:
        description: >-
          The previously recorded weight for the NTS Shipment. Used for NTS
          Release to know what the previous primeActualWeight or billable weight
          was.
        example: 2000
        type: integer
        x-nullable: true
        x-formatting: weight
      scheduledPickupDate:
        format: date
        type: string
        x-nullable: true
      scheduledDeliveryDate:
        format: date
        type: string
        x-nullable: true
      requestedPickupDate:
        format: date
        type: string
        x-nullable: true
      actualPickupDate:
        x-nullable: true
        format: date
        type: string
      actualDeliveryDate:
        x-nullable: true
        description: >-
          The actual date that the shipment was delivered to the destination
          address by the Prime
        format: date
        type: string
      requestedDeliveryDate:
        format: date
        type: string
        x-nullable: true
      requiredDeliveryDate:
        x-nullable: true
        format: date
        type: string
      approvedDate:
        format: date-time
        type: string
        x-nullable: true
      diversion:
        type: boolean
        example: true
      distance:
        type: integer
        x-nullable: true
        example: 500
      pickupAddress:
        x-nullable: true
        $ref: '#/definitions/Address'
      destinationAddress:
        x-nullable: true
        $ref: '#/definitions/Address'
      destinationType:
        $ref: '#/definitions/DestinationType'
      secondaryPickupAddress:
        x-nullable: true
        $ref: '#/definitions/Address'
      secondaryDeliveryAddress:
        x-nullable: true
        $ref: '#/definitions/Address'
      hasSecondaryPickupAddress:
        type: boolean
        x-omitempty: false
        x-nullable: true
      hasSecondaryDeliveryAddress:
        type: boolean
        x-omitempty: false
        x-nullable: true
      actualProGearWeight:
        type: integer
        x-nullable: true
        x-omitempty: false
      actualSpouseProGearWeight:
        type: integer
        x-nullable: true
        x-omitempty: false
      customerRemarks:
        type: string
        example: handle with care
        x-nullable: true
      counselorRemarks:
        description: >
          The counselor can use the counselor remarks field to inform the movers
          about any

          special circumstances for this shipment. Typical examples:
            * bulky or fragile items,
            * weapons,
            * access info for their address.
          Counselors enters this information when creating or editing an MTO
          Shipment. Optional field.
        type: string
        example: handle with care
        x-nullable: true
      shipmentType:
        $ref: '#/definitions/MTOShipmentType'
      status:
        $ref: '#/definitions/MTOShipmentStatus'
      rejectionReason:
        type: string
        example: MTO Shipment not good enough
        x-nullable: true
      reweigh:
        x-nullable: true
        x-omitempty: true
        $ref: '#/definitions/Reweigh'
      mtoAgents:
        $ref: '#/definitions/MTOAgents'
      mtoServiceItems:
        $ref: '#/definitions/MTOServiceItems'
      sitDaysAllowance:
        type: integer
        x-nullable: true
      sitExtensions:
        $ref: '#/definitions/SITExtensions'
      sitStatus:
        $ref: '#/definitions/SITStatus'
      eTag:
        type: string
      billableWeightCap:
        type: integer
        description: TIO override billable weight to be used for calculations
        example: 2500
        x-formatting: weight
        x-nullable: true
      billableWeightJustification:
        type: string
        example: more weight than expected
        x-nullable: true
      tacType:
        allOf:
          - $ref: '#/definitions/LOAType'
          - x-nullable: true
      sacType:
        allOf:
          - $ref: '#/definitions/LOAType'
          - x-nullable: true
      usesExternalVendor:
        type: boolean
        example: false
      serviceOrderNumber:
        type: string
        x-nullable: true
      storageFacility:
        x-nullable: true
        $ref: '#/definitions/StorageFacility'
      ppmShipment:
        $ref: '#/definitions/PPMShipment'
      deliveryAddressUpdate:
        $ref: '#/definitions/ShipmentAddressUpdate'
  LOATypeNullable:
    description: The Line of accounting (TAC/SAC) type that will be used for the shipment
    type: string
    x-go-type:
      import:
        package: github.com/transcom/mymove/pkg/swagger/nullable
      type: String
    example: HHG
    enum:
      - HHG
      - NTS
  ProGearWeightTickets:
    description: All progear weight tickets associated with a PPM shipment.
    type: array
    items:
      $ref: '#/definitions/ProGearWeightTicket'
    x-omitempty: false
  MovingExpenses:
    description: All moving expenses associated with a PPM shipment.
    type: array
    items:
      $ref: '#/definitions/MovingExpense'
    x-omitempty: false
  PPMDocuments:
    description: >-
      All documents associated with a PPM shipment, including weight tickets,
      progear weight tickets, and moving expenses.
    x-nullable: true
    x-omitempty: false
    type: object
    properties:
      WeightTickets:
        $ref: '#/definitions/WeightTickets'
      ProGearWeightTickets:
        $ref: '#/definitions/ProGearWeightTickets'
      MovingExpenses:
        $ref: '#/definitions/MovingExpenses'
  PPMDocumentStatus:
    description: Status of the PPM document.
    type: string
    enum:
      - APPROVED
      - EXCLUDED
      - REJECTED
    x-display-value:
      APPROVED: Approved
      EXCLUDED: Excluded
      REJECTED: Rejected
  PPMCloseout:
    description: >-
      The calculations needed in the "Review Documents" section of a PPM
      closeout. LIst of all expenses/reimbursements related toa PPM shipment.
    properties:
      id:
        description: Primary auto-generated unique identifier of the PPM shipment object
        example: 1f2270c7-7166-40ae-981e-b200ebdf3054
        format: uuid
        type: string
        readOnly: true
      plannedMoveDate:
        description: |
          Date the customer expects to begin their move.
        format: date
        type: string
        x-nullable: true
        x-omitempty: false
      actualMoveDate:
        description: The actual start date of when the PPM shipment left the origin.
        format: date
        type: string
        x-nullable: true
        x-omitempty: false
      miles:
        description: The distance between the old address and the new address in miles.
        example: 54
        minimum: 0
        type: integer
        x-nullable: true
        x-omitempty: false
      estimatedWeight:
        description: The estimated weight of the PPM shipment goods being moved.
        type: integer
        example: 4200
        x-nullable: true
        x-omitempty: false
      actualWeight:
        example: 2000
        type: integer
        x-nullable: true
        x-omitempty: false
      proGearWeightCustomer:
        description: >-
          The estimated weight of the pro-gear being moved belonging to the
          service member.
        type: integer
        x-nullable: true
        x-omitempty: false
      proGearWeightSpouse:
        description: >-
          The estimated weight of the pro-gear being moved belonging to a
          spouse.
        type: integer
        x-nullable: true
        x-omitempty: false
      grossIncentive:
        description: >
          The final calculated incentive for the PPM shipment. This does not
          include **SIT** as it is a reimbursement.
        type: integer
        format: cents
        x-nullable: true
        x-omitempty: false
        readOnly: true
      gcc:
        description: Government Constructive Cost (GCC)
        type: integer
        title: GCC
        format: cents
        x-nullable: true
        x-omitempty: false
      aoa:
        description: Advance Operating Allowance (AOA).
        type: integer
        format: cents
        x-nullable: true
        x-omitempty: false
      remainingIncentive:
        description: The remaining reimbursement amount that is still owed to the customer.
        type: integer
        format: cents
        x-nullable: true
        x-omitempty: false
      haulPrice:
        description: The price of the linehaul or shorthaul.
        type: integer
        format: cents
        x-nullable: true
        x-omitempty: false
      haulFSC:
        description: The linehaul/shorthaul Fuel Surcharge (FSC).
        type: integer
        format: cents
        x-nullable: true
        x-omitempty: false
      dop:
        description: The Domestic Origin Price (DOP).
        type: integer
        format: cents
        x-nullable: true
        x-omitempty: false
      ddp:
        description: The Domestic Destination Price (DDP).
        type: integer
        format: cents
        x-nullable: true
        x-omitempty: false
      packPrice:
        description: The full price of all packing/unpacking services.
        type: integer
        format: cents
        x-nullable: true
        x-omitempty: false
      unpackPrice:
        description: The full price of all packing/unpacking services.
        type: integer
        format: cents
        x-nullable: true
        x-omitempty: false
      SITReimbursement:
        description: >-
          The estimated amount that the government will pay the service member
          to put their goods into storage. This estimated storage cost is
          separate from the estimated incentive.
        type: integer
        format: cents
        x-nullable: true
        x-omitempty: false
    required:
      - id
  PPMActualWeight:
    description: >-
      The actual net weight of a single PPM shipment. Used during document
      review for PPM closeout.
    properties:
      actualWeight:
        example: 2000
        type: integer
        x-nullable: true
        x-omitempty: false
    required:
      - actualWeight
  MTOServiceItemSingle:
    type: object
    properties:
      moveTaskOrderID:
        example: 1f2270c7-7166-40ae-981e-b200ebdf3054
        format: uuid
        type: string
      mtoShipmentID:
        example: 1f2270c7-7166-40ae-981e-b200ebdf3054
        format: uuid
        type: string
        x-nullable: true
      reServiceID:
        example: 1f2270c7-7166-40ae-981e-b200ebdf3054
        format: uuid
        type: string
      reServiceCode:
        type: string
      reServiceName:
        type: string
      createdAt:
        format: date-time
        type: string
        readOnly: true
      convertToCustomerExpense:
        type: boolean
        example: false
        x-omitempty: false
      customerExpenseReason:
        type: string
        x-nullable: true
      deletedAt:
        format: date
        type: string
      rejectionReason:
        type: string
        x-nullable: true
      pickupPostalCode:
        type: string
        x-nullable: true
      sitPostalCode:
        type: string
        readOnly: true
        x-nullable: true
      sitEntryDate:
        type: string
        format: date-time
        x-nullable: true
      sitDepartureDate:
        type: string
        format: date-time
        x-nullable: true
      sitCustomerContacted:
        type: string
        format: date
        x-nullable: true
      sitRequestedDelivery:
        type: string
        format: date
        x-nullable: true
      id:
        example: 1f2270c7-7166-40ae-981e-b200ebdf3054
        format: uuid
        type: string
      status:
        type: string
        x-nullable: true
      updatedAt:
        format: date-time
        type: string
        readOnly: true
      approvedAt:
        format: date-time
        type: string
        x-nullable: true
      rejectedAt:
        format: date-time
        type: string
        x-nullable: true
  ServiceItemSitEntryDate:
    type: object
    properties:
      id:
        example: 1f2270c7-7166-40ae-981e-b200ebdf3054
        format: uuid
        type: string
      sitEntryDate:
        type: string
        format: date-time
        x-nullable: true
  PaymentServiceItemStatus:
    type: string
    enum:
      - REQUESTED
      - APPROVED
      - DENIED
      - SENT_TO_GEX
      - PAID
      - EDI_ERROR
    title: Payment Service Item Status
  ServiceItemParamName:
    type: string
    enum:
      - ActualPickupDate
      - ContractCode
      - ContractYearName
      - CubicFeetBilled
      - CubicFeetCrating
      - DimensionHeight
      - DimensionLength
      - DimensionWidth
      - DistanceZip
      - DistanceZipSITDest
      - DistanceZipSITOrigin
      - EIAFuelPrice
      - EscalationCompounded
      - FSCMultiplier
      - FSCPriceDifferenceInCents
      - FSCWeightBasedDistanceMultiplier
      - IsPeak
      - MarketDest
      - MarketOrigin
      - MTOAvailableToPrimeAt
      - NTSPackingFactor
      - NumberDaysSIT
      - PriceAreaDest
      - PriceAreaIntlDest
      - PriceAreaIntlOrigin
      - PriceAreaOrigin
      - PriceRateOrFactor
      - PSI_LinehaulDom
      - PSI_LinehaulDomPrice
      - PSI_LinehaulShort
      - PSI_LinehaulShortPrice
      - PSI_PriceDomDest
      - PSI_PriceDomDestPrice
      - PSI_PriceDomOrigin
      - PSI_PriceDomOriginPrice
      - PSI_ShippingLinehaulIntlCO
      - PSI_ShippingLinehaulIntlCOPrice
      - PSI_ShippingLinehaulIntlOC
      - PSI_ShippingLinehaulIntlOCPrice
      - PSI_ShippingLinehaulIntlOO
      - PSI_ShippingLinehaulIntlOOPrice
      - RateAreaNonStdDest
      - RateAreaNonStdOrigin
      - ReferenceDate
      - RequestedPickupDate
      - ServiceAreaDest
      - ServiceAreaOrigin
      - ServicesScheduleDest
      - ServicesScheduleOrigin
      - SITPaymentRequestEnd
      - SITPaymentRequestStart
      - SITScheduleDest
      - SITScheduleOrigin
      - SITServiceAreaDest
      - SITServiceAreaOrigin
      - WeightAdjusted
      - WeightBilled
      - WeightEstimated
      - WeightOriginal
      - WeightReweigh
      - ZipDestAddress
      - ZipPickupAddress
      - ZipSITDestHHGFinalAddress
      - ZipSITDestHHGOriginalAddress
      - ZipSITOriginHHGActualAddress
      - ZipSITOriginHHGOriginalAddress
  ServiceItemParamType:
    type: string
    enum:
      - STRING
      - DATE
      - INTEGER
      - DECIMAL
      - TIMESTAMP
      - PaymentServiceItemUUID
      - BOOLEAN
  ServiceItemParamOrigin:
    type: string
    enum:
      - PRIME
      - SYSTEM
      - PRICER
      - PAYMENT_REQUEST
  PaymentServiceItemParam:
    type: object
    properties:
      id:
        example: c56a4180-65aa-42ec-a945-5fd21dec0538
        format: uuid
        readOnly: true
        type: string
      paymentServiceItemID:
        example: c56a4180-65aa-42ec-a945-5fd21dec0538
        format: uuid
        type: string
      key:
        $ref: '#/definitions/ServiceItemParamName'
      value:
        example: '3025'
        type: string
      type:
        $ref: '#/definitions/ServiceItemParamType'
      origin:
        $ref: '#/definitions/ServiceItemParamOrigin'
      eTag:
        type: string
        readOnly: true
  PaymentServiceItemParams:
    type: array
    items:
      $ref: '#/definitions/PaymentServiceItemParam'
  CustomerSupportRemark:
    type: object
    description: >-
      A text remark written by an office user that is associated with a specific
      move.
    required:
      - id
      - moveID
      - officeUserID
      - content
    properties:
      id:
        example: 1f2270c7-7166-40ae-981e-b200ebdf3054
        format: uuid
        type: string
      createdAt:
        type: string
        format: date-time
        readOnly: true
      updatedAt:
        type: string
        format: date-time
        readOnly: true
      officeUserID:
        example: 1f2270c7-7166-40ae-981e-b200ebdf3054
        format: uuid
        type: string
      moveID:
        example: 1f2270c7-7166-40ae-981e-b200ebdf3054
        format: uuid
        type: string
      content:
        example: This is a remark about a move.
        type: string
      officeUserFirstName:
        example: Grace
        type: string
        readOnly: true
      officeUserLastName:
        example: Griffin
        type: string
        readOnly: true
      officeUserEmail:
        type: string
        format: x-email
        pattern: ^[a-zA-Z0-9._%+-]+@[a-zA-Z0-9.-]+\.[a-zA-Z]{2,}$
        readOnly: true
  CustomerSupportRemarks:
    type: array
    items:
      $ref: '#/definitions/CustomerSupportRemark'
responses:
  InvalidRequest:
    description: The request payload is invalid
    schema:
      $ref: '#/definitions/Error'
  NotFound:
    description: The requested resource wasn't found
    schema:
      $ref: '#/definitions/Error'
  Conflict:
    description: Conflict error
    schema:
      $ref: '#/definitions/Error'
  PermissionDenied:
    description: The request was denied
    schema:
      $ref: '#/definitions/Error'
  ServerError:
    description: A server error occurred
    schema:
      $ref: '#/definitions/Error'
  PreconditionFailed:
    description: Precondition failed
    schema:
      $ref: '#/definitions/Error'
  UnprocessableEntity:
    description: The payload was unprocessable.
    schema:
      $ref: '#/definitions/ValidationError'
parameters:
  ifMatch:
    in: header
    name: If-Match
    type: string
    required: true
    description: >
      Optimistic locking is implemented via the `If-Match` header. If the ETag
      header does not match the value of the resource on the server, the server
      rejects the change with a `412 Precondition Failed` error.
  ppmShipmentId:
    name: ppmShipmentId
    in: path
    type: string
    format: uuid
    required: true
    description: UUID of the PPM shipment
  weightTicketId:
    name: weightTicketId
    in: path
    type: string
    format: uuid
    required: true
    description: UUID of the weight ticket
  movingExpenseId:
    name: movingExpenseId
    in: path
    type: string
    format: uuid
    required: true
    description: UUID of the moving expense
  proGearWeightTicketId:
    name: proGearWeightTicketId
    in: path
    type: string
    format: uuid
    required: true
    description: UUID of the pro-gear weight ticket<|MERGE_RESOLUTION|>--- conflicted
+++ resolved
@@ -39,23 +39,12 @@
   - name: tac
   - name: transportationOffice
 paths:
-<<<<<<< HEAD
   /open/requested-office-users:
     post:
-=======
-  /customer:
-    post:
-      summary: Creates a customer with Okta option
-      description: Creates a customer with option to create an Okta profile account
-      operationId: createCustomerWithOktaOption
-      tags:
-        - customer
->>>>>>> befb5150
       consumes:
         - application/json
       produces:
         - application/json
-<<<<<<< HEAD
       summary: Create an Office User
       description: >
         This endpoint is publicly accessible as it is utilized for individuals
@@ -88,7 +77,17 @@
             $ref: '#/definitions/ValidationError'
         '500':
           description: internal server error
-=======
+  /customer:
+    post:
+      summary: Creates a customer with Okta option
+      description: Creates a customer with option to create an Okta profile account
+      operationId: createCustomerWithOktaOption
+      tags:
+        - customer
+      consumes:
+        - application/json
+      produces:
+        - application/json
       parameters:
         - in: body
           name: body
@@ -114,7 +113,6 @@
           $ref: '#/responses/UnprocessableEntity'
         '500':
           $ref: '#/responses/ServerError'
->>>>>>> befb5150
   /customer/{customerID}:
     parameters:
       - description: ID of customer to use
