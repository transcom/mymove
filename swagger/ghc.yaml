--- conflicted
+++ resolved
@@ -5926,13 +5926,10 @@
         description: >-
           Indicates the number of dependents of the age twelve or older for a
           move. This is only present on OCONUS moves.
-<<<<<<< HEAD
-=======
       ubAllowance:
         example: 500
         type: integer
         x-nullable: true
->>>>>>> 1fdd1c3e
   UpdateBillableWeightPayload:
     type: object
     properties:
@@ -6032,13 +6029,10 @@
         description: >-
           Indicates the number of dependents of the age twelve or older for a
           move. This is only present on OCONUS moves.
-<<<<<<< HEAD
-=======
       ubAllowance:
         example: 500
         type: integer
         x-nullable: true
->>>>>>> 1fdd1c3e
   MoveTaskOrder:
     description: The Move (MoveTaskOrder)
     properties:
