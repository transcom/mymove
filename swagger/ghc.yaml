swagger: '2.0'
info:
  contact:
    email: milmove-developers@caci.com
  description: >
    The GHC API is a RESTful API that enables the Office application for
    MilMove.


    All endpoints are located under `/ghc/v1`.
  license:
    name: MIT
    url: https://opensource.org/licenses/MIT
  title: MilMove GHC API
  version: 0.0.1
basePath: /ghc/v1
schemes:
  - http
tags:
  - name: queues
  - name: move
  - name: order
    description: >
      Move Orders - Commonly called “Orders,” especially in customer-facing
      language. Orders are plural because they're a bundle of related orders
      issued bya Service (e.g. Army, Air Force, Navy) to a customer that
      authorize (and order) that customer to move from one location to another.

      Orders are backed by $$ in the bank to support that move, which is
      identified by a Line of Account (LOA) code on the orders document.
  - name: moveTaskOrder
  - name: customer
  - name: mtoServiceItem
  - name: mtoShipment
  - name: shipment
  - name: mtoAgent
  - name: paymentServiceItem
  - name: ppm
  - name: tac
  - name: transportationOffice
  - name: uploads
  - name: paymentRequests
paths:
<<<<<<< HEAD
  /open/requested-office-users:
    post:
=======
  /customer:
    post:
      summary: Creates a customer with Okta option
      description: >-
        Creates a customer with option to also create an Okta profile account
        based on the office user's input when completing the UI form and
        submitting.
      operationId: createCustomerWithOktaOption
      tags:
        - customer
>>>>>>> d0301aca
      consumes:
        - application/json
      produces:
        - application/json
<<<<<<< HEAD
      summary: Create an Office User
      description: >
        This endpoint is publicly accessible as it is utilized for individuals
        who do not have an office account to request the creation of an office
        account.

        Request the creation of an office user. An administrator will need to
        approve them after creation. Note on requirements: An identification
        method must be present. The following 2 fields have an "OR" requirement.
        - edipi - other_unique_id One of these two fields MUST be present to
        serve as identification for the office user being created. This logic is
        handled at the application level.
      operationId: createRequestedOfficeUser
      tags:
        - Office users
      parameters:
        - in: body
          name: officeUser
          description: Office User information
          schema:
            $ref: '#/definitions/OfficeUserCreate'
      responses:
        '201':
          description: successfully requested the creation of provided office user
          schema:
            $ref: '#/definitions/OfficeUser'
        '422':
          description: validation error
          schema:
            $ref: '#/definitions/ValidationError'
        '500':
          description: internal server error
=======
      parameters:
        - in: body
          name: body
          required: true
          schema:
            $ref: '#/definitions/CreateCustomerPayload'
      responses:
        '200':
          description: successfully created the customer
          schema:
            $ref: '#/definitions/CreatedCustomer'
        '400':
          $ref: '#/responses/InvalidRequest'
        '401':
          $ref: '#/responses/PermissionDenied'
        '403':
          $ref: '#/responses/PermissionDenied'
        '404':
          $ref: '#/responses/NotFound'
        '412':
          $ref: '#/responses/PreconditionFailed'
        '422':
          $ref: '#/responses/UnprocessableEntity'
        '500':
          $ref: '#/responses/ServerError'
>>>>>>> d0301aca
  /customer/{customerID}:
    parameters:
      - description: ID of customer to use
        in: path
        name: customerID
        required: true
        type: string
        format: uuid
    get:
      produces:
        - application/json
      parameters: []
      responses:
        '200':
          description: Successfully retrieved information on an individual customer
          schema:
            $ref: '#/definitions/Customer'
        '400':
          $ref: '#/responses/InvalidRequest'
        '401':
          $ref: '#/responses/PermissionDenied'
        '403':
          $ref: '#/responses/PermissionDenied'
        '404':
          $ref: '#/responses/NotFound'
        '500':
          $ref: '#/responses/ServerError'
      tags:
        - customer
      description: Returns a given customer
      operationId: getCustomer
      summary: Returns a given customer
    patch:
      summary: Updates customer info
      description: Updates customer info by ID
      operationId: updateCustomer
      tags:
        - customer
      consumes:
        - application/json
      produces:
        - application/json
      parameters:
        - in: body
          name: body
          required: true
          schema:
            $ref: '#/definitions/UpdateCustomerPayload'
        - in: header
          name: If-Match
          type: string
          required: true
      responses:
        '200':
          description: updated instance of orders
          schema:
            $ref: '#/definitions/Customer'
        '400':
          $ref: '#/responses/InvalidRequest'
        '401':
          $ref: '#/responses/PermissionDenied'
        '403':
          $ref: '#/responses/PermissionDenied'
        '404':
          $ref: '#/responses/NotFound'
        '412':
          $ref: '#/responses/PreconditionFailed'
        '422':
          $ref: '#/responses/UnprocessableEntity'
        '500':
          $ref: '#/responses/ServerError'
      x-permissions:
        - update.customer
  /move/{locator}:
    parameters:
      - description: Code used to identify a move in the system
        in: path
        name: locator
        required: true
        type: string
    get:
      produces:
        - application/json
      parameters: []
      responses:
        '200':
          description: Successfully retrieved the individual move
          schema:
            $ref: '#/definitions/Move'
        '400':
          $ref: '#/responses/InvalidRequest'
        '401':
          $ref: '#/responses/PermissionDenied'
        '403':
          $ref: '#/responses/PermissionDenied'
        '404':
          $ref: '#/responses/NotFound'
        '500':
          $ref: '#/responses/ServerError'
      tags:
        - move
      description: Returns a given move for a unique alphanumeric locator string
      summary: Returns a given move
      operationId: getMove
  /move/{locator}/history:
    parameters:
      - description: Code used to identify a move in the system
        in: path
        name: locator
        required: true
        type: string
    get:
      produces:
        - application/json
      parameters:
        - in: query
          name: page
          type: integer
          description: requested page of results
        - in: query
          name: perPage
          type: integer
          description: results per page
      responses:
        '200':
          description: Successfully retrieved the individual move history
          schema:
            $ref: '#/definitions/MoveHistoryResult'
        '400':
          $ref: '#/responses/InvalidRequest'
        '401':
          $ref: '#/responses/PermissionDenied'
        '403':
          $ref: '#/responses/PermissionDenied'
        '404':
          $ref: '#/responses/NotFound'
        '500':
          $ref: '#/responses/ServerError'
      tags:
        - move
      description: >-
        Returns the history for a given move for a unique alphanumeric locator
        string
      summary: Returns the history of an identified move
      operationId: getMoveHistory
  /moves/{moveID}/shipment-evaluation-reports-list:
    parameters:
      - description: Code used to identify a move in the system
        in: path
        name: moveID
        required: true
        type: string
        format: uuid
    get:
      produces:
        - application/json
      responses:
        '200':
          description: Successfully retrieved the move's evaluation reports
          schema:
            $ref: '#/definitions/EvaluationReportList'
        '400':
          $ref: '#/responses/InvalidRequest'
        '401':
          $ref: '#/responses/PermissionDenied'
        '403':
          $ref: '#/responses/PermissionDenied'
        '404':
          $ref: '#/responses/NotFound'
        '500':
          $ref: '#/responses/ServerError'
      tags:
        - move
      description: >-
        Returns shipment evaluation reports for the specified move that are
        visible to the current office user
      summary: >-
        Returns shipment evaluation reports for the specified move that are
        visible to the current office user
      operationId: getMoveShipmentEvaluationReportsList
  /moves/{moveID}/counseling-evaluation-reports-list:
    parameters:
      - description: Code used to identify a move in the system
        in: path
        name: moveID
        required: true
        type: string
        format: uuid
    get:
      produces:
        - application/json
      responses:
        '200':
          description: Successfully retrieved the move's evaluation reports
          schema:
            $ref: '#/definitions/EvaluationReportList'
        '400':
          $ref: '#/responses/InvalidRequest'
        '401':
          $ref: '#/responses/PermissionDenied'
        '403':
          $ref: '#/responses/PermissionDenied'
        '404':
          $ref: '#/responses/NotFound'
        '500':
          $ref: '#/responses/ServerError'
      tags:
        - move
      description: >-
        Returns counseling evaluation reports for the specified move that are
        visible to the current office user
      summary: >-
        Returns counseling evaluation reports for the specified move that are
        visible to the current office user
      operationId: getMoveCounselingEvaluationReportsList
  /counseling/orders/{orderID}:
    parameters:
      - description: ID of order to update
        in: path
        name: orderID
        required: true
        type: string
        format: uuid
    patch:
      summary: Updates an order (performed by a services counselor)
      description: All fields sent in this request will be set on the order referenced
      operationId: counselingUpdateOrder
      tags:
        - order
      consumes:
        - application/json
      produces:
        - application/json
      parameters:
        - in: body
          name: body
          required: true
          schema:
            $ref: '#/definitions/CounselingUpdateOrderPayload'
        - in: header
          name: If-Match
          type: string
          required: true
      responses:
        '200':
          description: updated instance of orders
          schema:
            $ref: '#/definitions/Order'
        '403':
          $ref: '#/responses/PermissionDenied'
        '404':
          $ref: '#/responses/NotFound'
        '412':
          $ref: '#/responses/PreconditionFailed'
        '422':
          $ref: '#/responses/UnprocessableEntity'
        '500':
          $ref: '#/responses/ServerError'
  /orders:
    post:
      summary: Creates an orders model for a logged-in user
      description: >-
        Creates an instance of orders tied to a service member, which allow for
        creation of a move and an entitlement. Orders are required before the
        creation of a move
      operationId: createOrder
      tags:
        - order
      consumes:
        - application/json
      produces:
        - application/json
      parameters:
        - in: body
          name: createOrders
          schema:
            $ref: '#/definitions/CreateOrders'
      responses:
        '200':
          description: created instance of orders
          schema:
            $ref: '#/definitions/Order'
        '400':
          description: invalid request
        '401':
          description: request requires user authentication
        '403':
          description: user is not authorized
        '422':
          $ref: '#/responses/UnprocessableEntity'
        '500':
          description: internal server error
  /orders/{orderID}:
    parameters:
      - description: ID of order to use
        in: path
        name: orderID
        required: true
        type: string
        format: uuid
    patch:
      summary: Updates an order
      description: All fields sent in this request will be set on the order referenced
      operationId: updateOrder
      tags:
        - order
      consumes:
        - application/json
      produces:
        - application/json
      parameters:
        - in: body
          name: body
          required: true
          schema:
            $ref: '#/definitions/UpdateOrderPayload'
        - in: header
          name: If-Match
          type: string
          required: true
      responses:
        '200':
          description: updated instance of orders
          schema:
            $ref: '#/definitions/Order'
        '400':
          $ref: '#/responses/InvalidRequest'
        '403':
          $ref: '#/responses/PermissionDenied'
        '404':
          $ref: '#/responses/NotFound'
        '409':
          $ref: '#/responses/Conflict'
        '412':
          $ref: '#/responses/PreconditionFailed'
        '422':
          $ref: '#/responses/UnprocessableEntity'
        '500':
          $ref: '#/responses/ServerError'
      x-permissions:
        - update.orders
    get:
      produces:
        - application/json
      parameters: []
      responses:
        '200':
          description: Successfully retrieved order
          schema:
            $ref: '#/definitions/Order'
        '400':
          $ref: '#/responses/InvalidRequest'
        '401':
          $ref: '#/responses/PermissionDenied'
        '403':
          $ref: '#/responses/PermissionDenied'
        '404':
          $ref: '#/responses/NotFound'
        '500':
          $ref: '#/responses/ServerError'
      tags:
        - order
      description: Gets an order
      operationId: getOrder
      summary: Gets an order by ID
  /orders/{orderID}/allowances:
    parameters:
      - description: ID of order to use
        in: path
        name: orderID
        required: true
        type: string
        format: uuid
    patch:
      summary: Updates an allowance (Orders with Entitlements)
      description: All fields sent in this request will be set on the order referenced
      operationId: updateAllowance
      tags:
        - order
      consumes:
        - application/json
      produces:
        - application/json
      parameters:
        - in: body
          name: body
          required: true
          schema:
            $ref: '#/definitions/UpdateAllowancePayload'
        - in: header
          name: If-Match
          type: string
          required: true
      responses:
        '200':
          description: updated instance of allowance
          schema:
            $ref: '#/definitions/Order'
        '403':
          $ref: '#/responses/PermissionDenied'
        '404':
          $ref: '#/responses/NotFound'
        '412':
          $ref: '#/responses/PreconditionFailed'
        '422':
          $ref: '#/responses/UnprocessableEntity'
        '500':
          $ref: '#/responses/ServerError'
      x-permissions:
        - update.allowances
  /orders/{orderID}/acknowledge-excess-weight-risk:
    parameters:
      - description: ID of order to use
        in: path
        name: orderID
        required: true
        type: string
        format: uuid
    post:
      summary: >-
        Saves the date and time a TOO acknowledged the excess weight risk by
        dismissing the alert
      description: >-
        Saves the date and time a TOO acknowledged the excess weight risk by
        dismissing the alert
      operationId: acknowledgeExcessWeightRisk
      tags:
        - order
      consumes:
        - application/json
      produces:
        - application/json
      parameters:
        - in: header
          name: If-Match
          type: string
          required: true
      responses:
        '200':
          description: updated Move
          schema:
            $ref: '#/definitions/Move'
        '403':
          $ref: '#/responses/PermissionDenied'
        '404':
          $ref: '#/responses/NotFound'
        '412':
          $ref: '#/responses/PreconditionFailed'
        '422':
          $ref: '#/responses/UnprocessableEntity'
        '500':
          $ref: '#/responses/ServerError'
      x-permissions:
        - update.excessWeightRisk
  /orders/{orderID}/update-billable-weight:
    parameters:
      - description: ID of order to use
        in: path
        name: orderID
        required: true
        type: string
        format: uuid
    patch:
      summary: Updates the max billable weight
      description: Updates the DBAuthorizedWeight attribute for the Order Entitlements=
      operationId: updateBillableWeight
      tags:
        - order
      consumes:
        - application/json
      produces:
        - application/json
      parameters:
        - in: body
          name: body
          required: true
          schema:
            $ref: '#/definitions/UpdateBillableWeightPayload'
        - in: header
          name: If-Match
          type: string
          required: true
      responses:
        '200':
          description: updated Order
          schema:
            $ref: '#/definitions/Order'
        '403':
          $ref: '#/responses/PermissionDenied'
        '404':
          $ref: '#/responses/NotFound'
        '412':
          $ref: '#/responses/PreconditionFailed'
        '422':
          $ref: '#/responses/UnprocessableEntity'
        '500':
          $ref: '#/responses/ServerError'
      x-permissions:
        - update.billableWeight
  /orders/{orderID}/update-max-billable-weight/tio:
    parameters:
      - description: ID of order to use
        in: path
        name: orderID
        required: true
        type: string
        format: uuid
    patch:
      summary: Updates the max billable weight with TIO remarks
      description: >-
        Updates the DBAuthorizedWeight attribute for the Order Entitlements and
        move TIO remarks
      operationId: updateMaxBillableWeightAsTIO
      tags:
        - order
      consumes:
        - application/json
      produces:
        - application/json
      parameters:
        - in: body
          name: body
          required: true
          schema:
            $ref: '#/definitions/UpdateMaxBillableWeightAsTIOPayload'
        - $ref: '#/parameters/ifMatch'
      responses:
        '200':
          description: updated Order
          schema:
            $ref: '#/definitions/Order'
        '403':
          $ref: '#/responses/PermissionDenied'
        '404':
          $ref: '#/responses/NotFound'
        '412':
          $ref: '#/responses/PreconditionFailed'
        '422':
          $ref: '#/responses/UnprocessableEntity'
        '500':
          $ref: '#/responses/ServerError'
      x-permissions:
        - update.maxBillableWeight
  /counseling/orders/{orderID}/allowances:
    parameters:
      - description: ID of order to use
        in: path
        name: orderID
        required: true
        type: string
        format: uuid
    patch:
      summary: Updates an allowance (Orders with Entitlements)
      description: All fields sent in this request will be set on the order referenced
      operationId: counselingUpdateAllowance
      tags:
        - order
      consumes:
        - application/json
      produces:
        - application/json
      parameters:
        - in: body
          name: body
          required: true
          schema:
            $ref: '#/definitions/CounselingUpdateAllowancePayload'
        - in: header
          name: If-Match
          type: string
          required: true
      responses:
        '200':
          description: updated instance of allowance
          schema:
            $ref: '#/definitions/Order'
        '403':
          $ref: '#/responses/PermissionDenied'
        '404':
          $ref: '#/responses/NotFound'
        '412':
          $ref: '#/responses/PreconditionFailed'
        '422':
          $ref: '#/responses/UnprocessableEntity'
        '500':
          $ref: '#/responses/ServerError'
  /move-task-orders/{moveTaskOrderID}:
    parameters:
      - description: ID of move to use
        in: path
        name: moveTaskOrderID
        required: true
        type: string
    get:
      produces:
        - application/json
      parameters: []
      responses:
        '200':
          description: Successfully retrieved move task order
          schema:
            $ref: '#/definitions/MoveTaskOrder'
        '400':
          $ref: '#/responses/InvalidRequest'
        '401':
          $ref: '#/responses/PermissionDenied'
        '403':
          $ref: '#/responses/PermissionDenied'
        '404':
          $ref: '#/responses/NotFound'
        '500':
          $ref: '#/responses/ServerError'
      tags:
        - moveTaskOrder
      description: Gets a move
      operationId: getMoveTaskOrder
      summary: Gets a move by ID
  /move_task_orders/{moveTaskOrderID}/mto_service_items:
    parameters:
      - description: ID of move for mto service item to use
        in: path
        name: moveTaskOrderID
        required: true
        format: uuid
        type: string
    get:
      produces:
        - application/json
      parameters: []
      responses:
        '200':
          description: Successfully retrieved all line items for a move task order
          schema:
            $ref: '#/definitions/MTOServiceItems'
        '404':
          $ref: '#/responses/NotFound'
        '422':
          $ref: '#/responses/UnprocessableEntity'
        '500':
          $ref: '#/responses/ServerError'
      tags:
        - mtoServiceItem
      description: Gets all line items for a move
      operationId: listMTOServiceItems
      summary: Gets all line items for a move
  /mto-shipments:
    post:
      summary: createMTOShipment
      description: |
        Creates a MTO shipment for the specified Move Task Order.
        Required fields include:
        * Shipment Type
        * Customer requested pick-up date
        * Pick-up Address
        * Delivery Address
        * Releasing / Receiving agents
        Optional fields include:
        * Delivery Address Type
        * Customer Remarks
        * Releasing / Receiving agents
        * An array of optional accessorial service item codes
      consumes:
        - application/json
      produces:
        - application/json
      operationId: createMTOShipment
      tags:
        - mtoShipment
      parameters:
        - in: body
          name: body
          schema:
            $ref: '#/definitions/CreateMTOShipment'
      responses:
        '200':
          description: Successfully created a MTO shipment.
          schema:
            $ref: '#/definitions/MTOShipment'
        '400':
          $ref: '#/responses/InvalidRequest'
        '404':
          $ref: '#/responses/NotFound'
        '422':
          $ref: '#/responses/UnprocessableEntity'
        '500':
          $ref: '#/responses/ServerError'
  /move_task_orders/{moveTaskOrderID}/mto_shipments:
    parameters:
      - description: ID of move task order for mto shipment to use
        in: path
        name: moveTaskOrderID
        required: true
        format: uuid
        type: string
    get:
      produces:
        - application/json
      parameters: []
      responses:
        '200':
          description: Successfully retrieved all mto shipments for a move task order
          schema:
            $ref: '#/definitions/MTOShipments'
        '403':
          $ref: '#/responses/PermissionDenied'
        '404':
          $ref: '#/responses/NotFound'
        '422':
          $ref: '#/responses/UnprocessableEntity'
        '500':
          $ref: '#/responses/ServerError'
      tags:
        - mtoShipment
      description: Gets all shipments for a move task order
      operationId: listMTOShipments
      summary: Gets all shipments for a move task order
  /shipments/{shipmentID}:
    get:
      summary: fetches a shipment by ID
      description: fetches a shipment by ID
      operationId: getShipment
      tags:
        - mtoShipment
      produces:
        - application/json
      parameters:
        - description: ID of the shipment to be fetched
          in: path
          name: shipmentID
          required: true
          format: uuid
          type: string
      responses:
        '200':
          description: Successfully fetched the shipment
          schema:
            $ref: '#/definitions/MTOShipment'
        '400':
          $ref: '#/responses/InvalidRequest'
        '403':
          $ref: '#/responses/PermissionDenied'
        '404':
          $ref: '#/responses/NotFound'
        '422':
          $ref: '#/responses/UnprocessableEntity'
        '500':
          $ref: '#/responses/ServerError'
    delete:
      summary: Soft deletes a shipment by ID
      description: Soft deletes a shipment by ID
      operationId: deleteShipment
      tags:
        - shipment
      produces:
        - application/json
      parameters:
        - description: ID of the shipment to be deleted
          in: path
          name: shipmentID
          required: true
          format: uuid
          type: string
      responses:
        '204':
          description: Successfully soft deleted the shipment
        '400':
          $ref: '#/responses/InvalidRequest'
        '403':
          $ref: '#/responses/PermissionDenied'
        '404':
          $ref: '#/responses/NotFound'
        '409':
          $ref: '#/responses/Conflict'
        '422':
          $ref: '#/responses/UnprocessableEntity'
        '500':
          $ref: '#/responses/ServerError'
  /move_task_orders/{moveTaskOrderID}/mto_shipments/{shipmentID}:
    patch:
      summary: updateMTOShipment
      description: |
        Updates a specified MTO shipment.
        Required fields include:
        * MTO Shipment ID required in path
        * If-Match required in headers
        * No fields required in body
        Optional fields include:
        * New shipment status type
        * Shipment Type
        * Customer requested pick-up date
        * Pick-up Address
        * Delivery Address
        * Secondary Pick-up Address
        * SecondaryDelivery Address
        * Delivery Address Type
        * Customer Remarks
        * Counselor Remarks
        * Releasing / Receiving agents
        * Actual Pro Gear Weight
        * Actual Spouse Pro Gear Weight
      consumes:
        - application/json
      produces:
        - application/json
      operationId: updateMTOShipment
      tags:
        - mtoShipment
      parameters:
        - in: path
          name: moveTaskOrderID
          required: true
          format: uuid
          type: string
          description: ID of move task order for mto shipment to use
        - in: path
          name: shipmentID
          type: string
          format: uuid
          required: true
          description: UUID of the MTO Shipment to update
        - in: header
          name: If-Match
          type: string
          required: true
          description: >
            Optimistic locking is implemented via the `If-Match` header. If the
            ETag header does not match the value of the resource on the server,
            the server rejects the change with a `412 Precondition Failed`
            error.
        - in: body
          name: body
          schema:
            $ref: '#/definitions/UpdateShipment'
      responses:
        '200':
          description: Successfully updated the specified MTO shipment.
          schema:
            $ref: '#/definitions/MTOShipment'
        '400':
          $ref: '#/responses/InvalidRequest'
        '401':
          $ref: '#/responses/PermissionDenied'
        '403':
          $ref: '#/responses/PermissionDenied'
        '404':
          $ref: '#/responses/NotFound'
        '412':
          $ref: '#/responses/PreconditionFailed'
        '422':
          $ref: '#/responses/UnprocessableEntity'
        '500':
          $ref: '#/responses/ServerError'
  /shipments/{shipmentID}/approve:
    parameters:
      - description: ID of the shipment
        in: path
        name: shipmentID
        required: true
        format: uuid
        type: string
    post:
      consumes:
        - application/json
      produces:
        - application/json
      parameters:
        - in: header
          name: If-Match
          type: string
          required: true
      responses:
        '200':
          description: Successfully approved the shipment
          schema:
            $ref: '#/definitions/MTOShipment'
        '403':
          $ref: '#/responses/PermissionDenied'
        '404':
          $ref: '#/responses/NotFound'
        '409':
          $ref: '#/responses/Conflict'
        '412':
          $ref: '#/responses/PreconditionFailed'
        '422':
          $ref: '#/responses/UnprocessableEntity'
        '500':
          $ref: '#/responses/ServerError'
      tags:
        - shipment
      description: Approves a shipment
      operationId: approveShipment
      summary: Approves a shipment
      x-permissions:
        - update.shipment
  /shipments/{shipmentID}/request-diversion:
    parameters:
      - description: ID of the shipment
        in: path
        name: shipmentID
        required: true
        format: uuid
        type: string
    post:
      consumes:
        - application/json
      produces:
        - application/json
      parameters:
        - in: header
          name: If-Match
          type: string
          required: true
      responses:
        '200':
          description: Successfully requested the shipment diversion
          schema:
            $ref: '#/definitions/MTOShipment'
        '403':
          $ref: '#/responses/PermissionDenied'
        '404':
          $ref: '#/responses/NotFound'
        '409':
          $ref: '#/responses/Conflict'
        '412':
          $ref: '#/responses/PreconditionFailed'
        '422':
          $ref: '#/responses/UnprocessableEntity'
        '500':
          $ref: '#/responses/ServerError'
      tags:
        - shipment
      description: Requests a shipment diversion
      operationId: requestShipmentDiversion
      summary: Requests a shipment diversion
      x-permissions:
        - create.shipmentDiversionRequest
  /shipments/{shipmentID}/approve-diversion:
    parameters:
      - description: ID of the shipment
        in: path
        name: shipmentID
        required: true
        format: uuid
        type: string
    post:
      consumes:
        - application/json
      produces:
        - application/json
      parameters:
        - in: header
          name: If-Match
          type: string
          required: true
      responses:
        '200':
          description: Successfully approved the shipment diversion
          schema:
            $ref: '#/definitions/MTOShipment'
        '403':
          $ref: '#/responses/PermissionDenied'
        '404':
          $ref: '#/responses/NotFound'
        '409':
          $ref: '#/responses/Conflict'
        '412':
          $ref: '#/responses/PreconditionFailed'
        '422':
          $ref: '#/responses/UnprocessableEntity'
        '500':
          $ref: '#/responses/ServerError'
      x-permissions:
        - update.shipment
      tags:
        - shipment
      description: Approves a shipment diversion
      operationId: approveShipmentDiversion
      summary: Approves a shipment diversion
  /shipments/{shipmentID}/reject:
    parameters:
      - description: ID of the shipment
        in: path
        name: shipmentID
        required: true
        format: uuid
        type: string
    post:
      consumes:
        - application/json
      produces:
        - application/json
      parameters:
        - in: header
          name: If-Match
          type: string
          required: true
        - in: body
          name: body
          required: true
          schema:
            $ref: '#/definitions/RejectShipment'
      responses:
        '200':
          description: Successfully rejected the shipment
          schema:
            $ref: '#/definitions/MTOShipment'
        '403':
          $ref: '#/responses/PermissionDenied'
        '404':
          $ref: '#/responses/NotFound'
        '409':
          $ref: '#/responses/Conflict'
        '412':
          $ref: '#/responses/PreconditionFailed'
        '422':
          $ref: '#/responses/UnprocessableEntity'
        '500':
          $ref: '#/responses/ServerError'
      tags:
        - shipment
      description: rejects a shipment
      operationId: rejectShipment
      summary: rejects a shipment
  /shipments/{shipmentID}/request-cancellation:
    parameters:
      - description: ID of the shipment
        in: path
        name: shipmentID
        required: true
        format: uuid
        type: string
    post:
      consumes:
        - application/json
      produces:
        - application/json
      parameters:
        - in: header
          name: If-Match
          type: string
          required: true
      responses:
        '200':
          description: Successfully requested the shipment cancellation
          schema:
            $ref: '#/definitions/MTOShipment'
        '403':
          $ref: '#/responses/PermissionDenied'
        '404':
          $ref: '#/responses/NotFound'
        '409':
          $ref: '#/responses/Conflict'
        '412':
          $ref: '#/responses/PreconditionFailed'
        '422':
          $ref: '#/responses/UnprocessableEntity'
        '500':
          $ref: '#/responses/ServerError'
      tags:
        - shipment
      description: Requests a shipment cancellation
      operationId: requestShipmentCancellation
      summary: Requests a shipment cancellation
      x-permissions:
        - create.shipmentCancellation
  /shipments/{shipmentID}/request-reweigh:
    parameters:
      - description: ID of the shipment
        in: path
        name: shipmentID
        required: true
        format: uuid
        type: string
    post:
      consumes:
        - application/json
      produces:
        - application/json
      responses:
        '200':
          description: Successfully requested a reweigh of the shipment
          schema:
            $ref: '#/definitions/Reweigh'
        '403':
          $ref: '#/responses/PermissionDenied'
        '404':
          $ref: '#/responses/NotFound'
        '409':
          $ref: '#/responses/Conflict'
        '412':
          $ref: '#/responses/PreconditionFailed'
        '422':
          $ref: '#/responses/UnprocessableEntity'
        '500':
          $ref: '#/responses/ServerError'
      tags:
        - shipment
        - reweigh
      description: Requests a shipment reweigh
      operationId: requestShipmentReweigh
      summary: Requests a shipment reweigh
      x-permissions:
        - create.reweighRequest
  /shipments/{shipmentID}/review-shipment-address-update:
    parameters:
      - description: ID of the shipment
        in: path
        name: shipmentID
        required: true
        format: uuid
        type: string
    patch:
      consumes:
        - application/json
      produces:
        - application/json
      parameters:
        - in: header
          name: If-Match
          type: string
          required: true
        - in: body
          name: body
          required: true
          schema:
            properties:
              status:
                type: string
                enum:
                  - REJECTED
                  - APPROVED
              officeRemarks:
                type: string
            required:
              - officeRemarks
              - status
      responses:
        '200':
          description: Successfully requested a shipment address update
          schema:
            $ref: '#/definitions/ShipmentAddressUpdate'
        '403':
          $ref: '#/responses/PermissionDenied'
        '404':
          $ref: '#/responses/NotFound'
        '409':
          $ref: '#/responses/Conflict'
        '412':
          $ref: '#/responses/PreconditionFailed'
        '422':
          $ref: '#/responses/UnprocessableEntity'
        '500':
          $ref: '#/responses/ServerError'
      tags:
        - shipment
      description: >-
        This endpoint is used to approve a address update request. Office
        remarks are required. Approving the address update will update the
        Destination Final Address of the associated service item
      operationId: reviewShipmentAddressUpdate
      summary: Allows TOO to review a shipment address update
  /shipments/{shipmentID}/sit-extensions:
    post:
      summary: Create an approved SIT Duration Update
      description: >-
        TOO can creates an already-approved SIT Duration Update on behalf of a
        customer
      consumes:
        - application/json
      produces:
        - application/json
      operationId: createApprovedSITDurationUpdate
      tags:
        - shipment
        - sitExtension
      parameters:
        - description: ID of the shipment
          in: path
          name: shipmentID
          required: true
          format: uuid
          type: string
        - in: body
          name: body
          schema:
            $ref: '#/definitions/CreateApprovedSITDurationUpdate'
          required: true
        - in: header
          description: >-
            We want the shipment's eTag rather than the SIT Duration Update eTag
            as the SIT Duration Update is always associated with a shipment
          name: If-Match
          type: string
          required: true
      responses:
        '200':
          description: Successfully created a SIT Extension.
          schema:
            $ref: '#/definitions/MTOShipment'
        '400':
          $ref: '#/responses/InvalidRequest'
        '403':
          $ref: '#/responses/PermissionDenied'
        '404':
          $ref: '#/responses/NotFound'
        '422':
          $ref: '#/responses/UnprocessableEntity'
        '500':
          $ref: '#/responses/ServerError'
      x-permissions:
        - create.SITExtension
  /shipments/{shipmentID}/sit-extensions/{sitExtensionID}/approve:
    parameters:
      - description: ID of the shipment
        in: path
        name: shipmentID
        required: true
        format: uuid
        type: string
      - description: ID of the SIT extension
        in: path
        name: sitExtensionID
        required: true
        format: uuid
        type: string
    patch:
      consumes:
        - application/json
      produces:
        - application/json
      parameters:
        - in: body
          name: body
          required: true
          schema:
            $ref: '#/definitions/ApproveSITExtension'
        - in: header
          description: >-
            We want the shipment's eTag rather than the SIT extension eTag as
            the SIT extension is always associated with a shipment
          name: If-Match
          type: string
          required: true
      responses:
        '200':
          description: Successfully approved a SIT extension
          schema:
            $ref: '#/definitions/MTOShipment'
        '403':
          $ref: '#/responses/PermissionDenied'
        '404':
          $ref: '#/responses/NotFound'
        '409':
          $ref: '#/responses/Conflict'
        '412':
          $ref: '#/responses/PreconditionFailed'
        '422':
          $ref: '#/responses/UnprocessableEntity'
        '500':
          $ref: '#/responses/ServerError'
      tags:
        - shipment
        - sitExtension
      description: Approves a SIT extension
      operationId: approveSITExtension
      summary: Approves a SIT extension
      x-permissions:
        - update.SITExtension
  /shipments/{shipmentID}/sit-extensions/{sitExtensionID}/deny:
    parameters:
      - description: ID of the shipment
        in: path
        name: shipmentID
        required: true
        format: uuid
        type: string
      - description: ID of the SIT extension
        in: path
        name: sitExtensionID
        required: true
        format: uuid
        type: string
    patch:
      consumes:
        - application/json
      produces:
        - application/json
      parameters:
        - in: body
          name: body
          required: true
          schema:
            $ref: '#/definitions/DenySITExtension'
        - in: header
          name: If-Match
          type: string
          required: true
      responses:
        '200':
          description: Successfully denied a SIT extension
          schema:
            $ref: '#/definitions/MTOShipment'
        '403':
          $ref: '#/responses/PermissionDenied'
        '404':
          $ref: '#/responses/NotFound'
        '409':
          $ref: '#/responses/Conflict'
        '412':
          $ref: '#/responses/PreconditionFailed'
        '422':
          $ref: '#/responses/UnprocessableEntity'
        '500':
          $ref: '#/responses/ServerError'
      tags:
        - shipment
        - sitExtension
      description: Denies a SIT extension
      operationId: denySITExtension
      summary: Denies a SIT extension
      x-permissions:
        - update.SITExtension
  /shipments/{shipmentID}/sit-service-item/convert-to-customer-expense:
    parameters:
      - description: ID of the shipment
        in: path
        name: shipmentID
        required: true
        format: uuid
        type: string
    patch:
      consumes:
        - application/json
      produces:
        - application/json
      parameters:
        - in: body
          name: body
          required: true
          schema:
            $ref: '#/definitions/UpdateSITServiceItemCustomerExpense'
        - in: header
          name: If-Match
          type: string
          required: true
      responses:
        '200':
          description: Successfully converted to customer expense
          schema:
            $ref: '#/definitions/MTOShipment'
        '403':
          $ref: '#/responses/PermissionDenied'
        '404':
          $ref: '#/responses/NotFound'
        '409':
          $ref: '#/responses/Conflict'
        '412':
          $ref: '#/responses/PreconditionFailed'
        '422':
          $ref: '#/responses/UnprocessableEntity'
        '500':
          $ref: '#/responses/ServerError'
      tags:
        - shipment
        - mtoServiceItem
      description: Converts a SIT to customer expense
      operationId: updateSITServiceItemCustomerExpense
      summary: Converts a SIT to customer expense
      x-permissions:
        - update.MTOServiceItem
  /shipments/{shipmentID}/ppm-documents:
    parameters:
      - description: ID of the shipment
        in: path
        name: shipmentID
        required: true
        format: uuid
        type: string
    get:
      summary: Gets all the PPM documents for a PPM shipment
      description: >
        Retrieves all of the documents and associated uploads for each ppm
        document type connected to a PPM shipment. This

        excludes any deleted PPM documents.
      operationId: getPPMDocuments
      tags:
        - ppm
      consumes:
        - application/json
      produces:
        - application/json
      responses:
        '200':
          description: >-
            All PPM documents and associated uploads for the specified PPM
            shipment.
          schema:
            $ref: '#/definitions/PPMDocuments'
        '401':
          $ref: '#/responses/PermissionDenied'
        '403':
          $ref: '#/responses/PermissionDenied'
        '422':
          $ref: '#/responses/UnprocessableEntity'
        '500':
          $ref: '#/responses/ServerError'
  /ppm-shipments/{ppmShipmentId}/weight-ticket/{weightTicketId}:
    parameters:
      - $ref: '#/parameters/ppmShipmentId'
      - $ref: '#/parameters/weightTicketId'
    patch:
      summary: Updates a weight ticket document
      description: >
        Updates a PPM shipment's weight ticket document with new information.
        Only some of the weight ticket document's

        fields are editable because some have to be set by the customer, e.g.
        vehicle description.
      operationId: updateWeightTicket
      tags:
        - ppm
      consumes:
        - application/json
      produces:
        - application/json
      parameters:
        - $ref: '#/parameters/ifMatch'
        - in: body
          name: updateWeightTicketPayload
          required: true
          schema:
            $ref: '#/definitions/UpdateWeightTicket'
      responses:
        '200':
          description: returns an updated weight ticket object
          schema:
            $ref: '#/definitions/WeightTicket'
        '400':
          $ref: '#/responses/InvalidRequest'
        '401':
          $ref: '#/responses/PermissionDenied'
        '403':
          $ref: '#/responses/PermissionDenied'
        '404':
          $ref: '#/responses/NotFound'
        '412':
          $ref: '#/responses/PreconditionFailed'
        '422':
          $ref: '#/responses/UnprocessableEntity'
        '500':
          $ref: '#/responses/ServerError'
  /ppm-shipments/{ppmShipmentId}/moving-expenses/{movingExpenseId}:
    parameters:
      - $ref: '#/parameters/ppmShipmentId'
      - $ref: '#/parameters/movingExpenseId'
    patch:
      summary: Updates the moving expense
      description: >
        Updates a PPM shipment's moving expense with new information. Only some
        of the moving expense's fields are

        editable because some have to be set by the customer, e.g. the
        description and the moving expense type.
      operationId: updateMovingExpense
      tags:
        - ppm
      consumes:
        - application/json
      produces:
        - application/json
      parameters:
        - $ref: '#/parameters/ifMatch'
        - in: body
          name: updateMovingExpense
          required: true
          schema:
            $ref: '#/definitions/UpdateMovingExpense'
      responses:
        '200':
          description: returns an updated moving expense object
          schema:
            $ref: '#/definitions/MovingExpense'
        '400':
          $ref: '#/responses/InvalidRequest'
        '401':
          $ref: '#/responses/PermissionDenied'
        '403':
          $ref: '#/responses/PermissionDenied'
        '404':
          $ref: '#/responses/NotFound'
        '412':
          $ref: '#/responses/PreconditionFailed'
        '422':
          $ref: '#/responses/UnprocessableEntity'
        '500':
          $ref: '#/responses/ServerError'
  /ppm-shipments/{ppmShipmentId}/pro-gear-weight-tickets/{proGearWeightTicketId}:
    parameters:
      - $ref: '#/parameters/ppmShipmentId'
      - $ref: '#/parameters/proGearWeightTicketId'
    patch:
      summary: Updates a pro-gear weight ticket
      description: >
        Updates a PPM shipment's pro-gear weight ticket with new information.
        Only some of the fields are editable

        because some have to be set by the customer, e.g. the description.
      operationId: updateProGearWeightTicket
      tags:
        - ppm
      consumes:
        - application/json
      produces:
        - application/json
      parameters:
        - $ref: '#/parameters/ifMatch'
        - in: body
          name: updateProGearWeightTicket
          required: true
          schema:
            $ref: '#/definitions/UpdateProGearWeightTicket'
      responses:
        '200':
          description: returns an updated pro-gear weight ticket object
          schema:
            $ref: '#/definitions/ProGearWeightTicket'
        '400':
          $ref: '#/responses/InvalidRequest'
        '401':
          $ref: '#/responses/PermissionDenied'
        '403':
          $ref: '#/responses/PermissionDenied'
        '404':
          $ref: '#/responses/NotFound'
        '412':
          $ref: '#/responses/PreconditionFailed'
        '422':
          $ref: '#/responses/UnprocessableEntity'
        '500':
          $ref: '#/responses/ServerError'
  /ppm-shipments/{ppmShipmentId}/aoa-packet:
    parameters:
      - description: the id for the ppmshipment with aoa to be downloaded
        in: path
        name: ppmShipmentId
        required: true
        type: string
    get:
      summary: Downloads AOA Packet form PPMShipment as a PDF
      description: >
        ### Functionality

        This endpoint downloads all uploaded move order documentation combined
        with the Shipment Summary Worksheet into a single PDF.

        ### Errors

        * The PPMShipment must have requested an AOA.

        * The PPMShipment AOA Request must have been approved.
      operationId: showAOAPacket
      tags:
        - ppm
      produces:
        - application/pdf
      responses:
        '200':
          headers:
            Content-Disposition:
              type: string
              description: File name to download
          description: AOA PDF
          schema:
            format: binary
            type: file
        '400':
          $ref: '#/responses/InvalidRequest'
        '403':
          $ref: '#/responses/PermissionDenied'
        '404':
          $ref: '#/responses/NotFound'
        '422':
          $ref: '#/responses/UnprocessableEntity'
        '500':
          $ref: '#/responses/ServerError'
  /ppm-shipments/{ppmShipmentId}/finish-document-review:
    parameters:
      - $ref: '#/parameters/ppmShipmentId'
    patch:
      summary: Updates a PPM shipment's status after document review
      description: >
        Updates a PPM shipment's status once documents have been reviewed.
        Status is updated depending on whether any documents have been rejected.
      operationId: finishDocumentReview
      tags:
        - ppm
      consumes:
        - application/json
      produces:
        - application/json
      parameters:
        - in: header
          name: If-Match
          type: string
          required: true
      responses:
        '200':
          description: Successfully finished document review
          schema:
            $ref: '#/definitions/PPMShipment'
        '400':
          $ref: '#/responses/InvalidRequest'
        '401':
          $ref: '#/responses/PermissionDenied'
        '403':
          $ref: '#/responses/PermissionDenied'
        '404':
          $ref: '#/responses/NotFound'
        '409':
          $ref: '#/responses/Conflict'
        '412':
          $ref: '#/responses/PreconditionFailed'
        '422':
          $ref: '#/responses/UnprocessableEntity'
        '500':
          $ref: '#/responses/ServerError'
      x-permissions:
        - update.shipment
  /ppm-shipments/{ppmShipmentId}/closeout:
    parameters:
      - $ref: '#/parameters/ppmShipmentId'
    get:
      summary: Get the closeout calcuations for the specified PPM shipment
      description: |
        Retrieves the closeout calculations for the specified PPM shipment.
      operationId: getPPMCloseout
      tags:
        - ppm
      produces:
        - application/json
      responses:
        '200':
          description: Returns closeout for the specified PPM shipment.
          schema:
            $ref: '#/definitions/PPMCloseout'
        '400':
          $ref: '#/responses/InvalidRequest'
        '403':
          $ref: '#/responses/PermissionDenied'
        '404':
          $ref: '#/responses/NotFound'
        '422':
          $ref: '#/responses/UnprocessableEntity'
        '500':
          $ref: '#/responses/ServerError'
  /ppm-shipments/{ppmShipmentId}/actual-weight:
    parameters:
      - $ref: '#/parameters/ppmShipmentId'
    get:
      summary: Get the actual weight for a PPM shipment
      description: |
        Retrieves the actual weight for the specified PPM shipment.
      operationId: getPPMActualWeight
      tags:
        - ppm
      produces:
        - application/json
      responses:
        '200':
          description: Returns actual weight for the specified PPM shipment.
          schema:
            $ref: '#/definitions/PPMActualWeight'
        '400':
          $ref: '#/responses/InvalidRequest'
        '403':
          $ref: '#/responses/PermissionDenied'
        '404':
          $ref: '#/responses/NotFound'
        '422':
          $ref: '#/responses/UnprocessableEntity'
        '500':
          $ref: '#/responses/ServerError'
  /ppm-shipments/{ppmShipmentId}/payment-packet:
    get:
      summary: Returns PPM payment packet
      description: >-
        Generates a PDF containing all user uploaded documentations for PPM.
        Contains SSW form, orders, weight and expense documentations.
      operationId: showPaymentPacket
      tags:
        - ppm
      parameters:
        - in: path
          name: ppmShipmentId
          type: string
          format: uuid
          required: true
          description: UUID of the ppmShipment
      produces:
        - application/pdf
      responses:
        '200':
          headers:
            Content-Disposition:
              type: string
              description: File name to download
          description: PPM Payment Packet PDF
          schema:
            format: binary
            type: file
        '400':
          description: invalid request
        '401':
          description: request requires user authentication
        '403':
          description: user is not authorized
        '404':
          description: ppm not found
        '500':
          description: internal server error
  /move_task_orders/{moveTaskOrderID}/mto_shipments/{shipmentID}/mto-agents:
    parameters:
      - description: ID of move task order
        in: path
        name: moveTaskOrderID
        required: true
        format: uuid
        type: string
      - description: ID of the shipment
        in: path
        name: shipmentID
        required: true
        format: uuid
        type: string
    get:
      produces:
        - application/json
      parameters: []
      responses:
        '200':
          description: Successfully retrieved all agents for a move task order
          schema:
            $ref: '#/definitions/MTOAgents'
        '404':
          $ref: '#/responses/NotFound'
        '422':
          $ref: '#/responses/UnprocessableEntity'
        '500':
          $ref: '#/responses/ServerError'
      tags:
        - mtoAgent
      description: Fetches a list of agents associated with a move task order.
      operationId: fetchMTOAgentList
      summary: Fetch move task order agents.
  /move-task-orders/{moveTaskOrderID}/service-items/{mtoServiceItemID}:
    parameters:
      - description: ID of move to use
        in: path
        name: moveTaskOrderID
        required: true
        type: string
      - description: ID of line item to use
        in: path
        name: mtoServiceItemID
        required: true
        type: string
    get:
      produces:
        - application/json
      parameters: []
      responses:
        '200':
          description: Successfully retrieved a line item for a move task order by ID
          schema:
            $ref: '#/definitions/MTOServiceItemSingle'
        '400':
          $ref: '#/responses/InvalidRequest'
        '401':
          $ref: '#/responses/PermissionDenied'
        '403':
          $ref: '#/responses/PermissionDenied'
        '404':
          $ref: '#/responses/NotFound'
        '500':
          $ref: '#/responses/ServerError'
      tags:
        - mtoServiceItem
      description: Gets a line item by ID for a move by ID
      operationId: getMTOServiceItem
      summary: Gets a line item by ID for a move by ID
  /move-task-orders/{moveTaskOrderID}/service-items/{mtoServiceItemID}/status:
    parameters:
      - description: ID of move to use
        in: path
        name: moveTaskOrderID
        required: true
        type: string
      - description: ID of line item to use
        in: path
        name: mtoServiceItemID
        required: true
        type: string
    patch:
      consumes:
        - application/json
      produces:
        - application/json
      parameters:
        - in: body
          name: body
          required: true
          schema:
            $ref: '#/definitions/PatchMTOServiceItemStatusPayload'
        - in: header
          name: If-Match
          type: string
          required: true
      responses:
        '200':
          description: >-
            Successfully updated status for a line item for a move task order by
            ID
          schema:
            $ref: '#/definitions/MTOServiceItem'
        '400':
          $ref: '#/responses/InvalidRequest'
        '401':
          $ref: '#/responses/PermissionDenied'
        '403':
          $ref: '#/responses/PermissionDenied'
        '404':
          $ref: '#/responses/NotFound'
        '412':
          $ref: '#/responses/PreconditionFailed'
        '422':
          $ref: '#/responses/UnprocessableEntity'
        '500':
          $ref: '#/responses/ServerError'
      tags:
        - mtoServiceItem
      description: Changes the status of a line item for a move by ID
      operationId: updateMTOServiceItemStatus
      summary: Change the status of a line item for a move by ID
      x-permissions:
        - update.MTOServiceItem
  /service-item/{mtoServiceItemID}/entry-date-update:
    parameters:
      - description: ID of the service item
        in: path
        name: mtoServiceItemID
        required: true
        type: string
    patch:
      consumes:
        - application/json
      produces:
        - application/json
      parameters:
        - in: body
          name: body
          required: true
          schema:
            $ref: '#/definitions/ServiceItemSitEntryDate'
      responses:
        '200':
          description: Successfully updated SIT entry date
          schema:
            $ref: '#/definitions/MTOServiceItemSingle'
        '400':
          $ref: '#/responses/InvalidRequest'
        '401':
          $ref: '#/responses/PermissionDenied'
        '403':
          $ref: '#/responses/PermissionDenied'
        '404':
          $ref: '#/responses/NotFound'
        '412':
          $ref: '#/responses/PreconditionFailed'
        '422':
          $ref: '#/responses/UnprocessableEntity'
        '500':
          $ref: '#/responses/ServerError'
      tags:
        - mtoServiceItem
      description: >-
        Locates the service item in the database and updates the SIT entry date
        for the selected service item and returns the service item
      operationId: updateServiceItemSitEntryDate
      summary: Updates a service item's SIT entry date by ID
  /move-task-orders/{moveTaskOrderID}/status:
    patch:
      consumes:
        - application/json
      produces:
        - application/json
      parameters:
        - description: ID of move to use
          in: path
          name: moveTaskOrderID
          required: true
          type: string
        - in: header
          name: If-Match
          type: string
          required: true
        - in: body
          name: serviceItemCodes
          schema:
            $ref: '#/definitions/MTOApprovalServiceItemCodes'
          required: true
      responses:
        '200':
          description: Successfully updated move task order status
          schema:
            $ref: '#/definitions/Move'
        '400':
          $ref: '#/responses/InvalidRequest'
        '401':
          $ref: '#/responses/PermissionDenied'
        '403':
          $ref: '#/responses/PermissionDenied'
        '404':
          $ref: '#/responses/NotFound'
        '409':
          $ref: '#/responses/Conflict'
        '412':
          $ref: '#/responses/PreconditionFailed'
        '422':
          $ref: '#/responses/UnprocessableEntity'
        '500':
          $ref: '#/responses/ServerError'
      tags:
        - moveTaskOrder
      description: Changes move task order status to make it available to prime
      operationId: updateMoveTaskOrderStatus
      summary: Change the status of a move task order to make it available to prime
      x-permissions:
        - update.move
        - create.serviceItem
  /move-task-orders/{moveTaskOrderID}/status/service-counseling-completed:
    patch:
      consumes:
        - application/json
      produces:
        - application/json
      parameters:
        - description: ID of move to use
          in: path
          name: moveTaskOrderID
          required: true
          type: string
        - in: header
          name: If-Match
          type: string
          required: true
      responses:
        '200':
          description: Successfully updated move task order status
          schema:
            $ref: '#/definitions/Move'
        '400':
          $ref: '#/responses/InvalidRequest'
        '401':
          $ref: '#/responses/PermissionDenied'
        '403':
          $ref: '#/responses/PermissionDenied'
        '404':
          $ref: '#/responses/NotFound'
        '409':
          $ref: '#/responses/Conflict'
        '412':
          $ref: '#/responses/PreconditionFailed'
        '422':
          $ref: '#/responses/UnprocessableEntity'
        '500':
          $ref: '#/responses/ServerError'
      tags:
        - moveTaskOrder
      description: Changes move (move task order) status to service counseling completed
      operationId: updateMTOStatusServiceCounselingCompleted
      summary: Changes move (move task order) status to service counseling completed
  /move-task-orders/{moveTaskOrderID}/payment-service-items/{paymentServiceItemID}/status:
    parameters:
      - description: ID of move to use
        in: path
        name: moveTaskOrderID
        required: true
        type: string
      - description: ID of payment service item to use
        in: path
        name: paymentServiceItemID
        required: true
        type: string
    patch:
      consumes:
        - application/json
      produces:
        - application/json
      parameters:
        - in: body
          name: body
          required: true
          schema:
            $ref: '#/definitions/PaymentServiceItem'
        - in: header
          name: If-Match
          type: string
          required: true
      responses:
        '200':
          description: >-
            Successfully updated status for a line item for a move task order by
            ID
          schema:
            $ref: '#/definitions/PaymentServiceItem'
        '400':
          $ref: '#/responses/InvalidRequest'
        '401':
          $ref: '#/responses/PermissionDenied'
        '403':
          $ref: '#/responses/PermissionDenied'
        '404':
          $ref: '#/responses/NotFound'
        '412':
          $ref: '#/responses/PreconditionFailed'
        '422':
          $ref: '#/responses/UnprocessableEntity'
        '500':
          $ref: '#/responses/ServerError'
      tags:
        - paymentServiceItem
      description: Changes the status of a line item for a move by ID
      operationId: updatePaymentServiceItemStatus
      summary: Change the status of a payment service item for a move by ID
      x-permissions:
        - update.paymentServiceItemStatus
  /move-task-orders/{moveTaskOrderID}/billable-weights-reviewed-at:
    patch:
      consumes:
        - application/json
      produces:
        - application/json
      parameters:
        - description: ID of move to use
          in: path
          name: moveTaskOrderID
          required: true
          type: string
        - in: header
          name: If-Match
          type: string
          required: true
      responses:
        '200':
          description: Successfully updated move task order billableWeightsReviewedAt field
          schema:
            $ref: '#/definitions/Move'
        '400':
          $ref: '#/responses/InvalidRequest'
        '401':
          $ref: '#/responses/PermissionDenied'
        '403':
          $ref: '#/responses/PermissionDenied'
        '404':
          $ref: '#/responses/NotFound'
        '409':
          $ref: '#/responses/Conflict'
        '412':
          $ref: '#/responses/PreconditionFailed'
        '422':
          $ref: '#/responses/UnprocessableEntity'
        '500':
          $ref: '#/responses/ServerError'
      tags:
        - moveTaskOrder
      description: >-
        Changes move (move task order) billableWeightsReviewedAt field to a
        timestamp
      operationId: updateMTOReviewedBillableWeightsAt
  /move-task-orders/{moveTaskOrderID}/tio-remarks:
    patch:
      consumes:
        - application/json
      produces:
        - application/json
      parameters:
        - description: ID of move to use
          in: path
          name: moveTaskOrderID
          required: true
          type: string
        - in: header
          name: If-Match
          type: string
          required: true
        - in: body
          name: body
          required: true
          schema:
            $ref: '#/definitions/Move'
      responses:
        '200':
          description: Successfully updated move task order tioRemarks field
          schema:
            $ref: '#/definitions/Move'
        '400':
          $ref: '#/responses/InvalidRequest'
        '401':
          $ref: '#/responses/PermissionDenied'
        '403':
          $ref: '#/responses/PermissionDenied'
        '404':
          $ref: '#/responses/NotFound'
        '409':
          $ref: '#/responses/Conflict'
        '412':
          $ref: '#/responses/PreconditionFailed'
        '422':
          $ref: '#/responses/UnprocessableEntity'
        '500':
          $ref: '#/responses/ServerError'
      tags:
        - moveTaskOrder
      description: >-
        Changes move (move task order) billableWeightsReviewedAt field to a
        timestamp
      operationId: updateMoveTIORemarks
  /move-task-orders/{moveTaskOrderID}/entitlements:
    parameters:
      - description: ID of move to use
        in: path
        name: moveTaskOrderID
        required: true
        type: string
    get:
      produces:
        - application/json
      parameters: []
      tags:
        - moveTaskOrder
      responses:
        '200':
          description: Successfully retrieved entitlements
          schema:
            $ref: '#/definitions/Entitlements'
        '400':
          $ref: '#/responses/InvalidRequest'
        '401':
          $ref: '#/responses/PermissionDenied'
        '403':
          $ref: '#/responses/PermissionDenied'
        '404':
          $ref: '#/responses/NotFound'
        '500':
          $ref: '#/responses/ServerError'
      description: Gets entitlements
      operationId: getEntitlements
      summary: Gets entitlements for a move by ID
  /payment-requests/{paymentRequestID}:
    parameters:
      - description: UUID of payment request
        format: uuid
        in: path
        name: paymentRequestID
        required: true
        type: string
    get:
      produces:
        - application/json
      parameters: []
      responses:
        '200':
          description: fetched instance of payment request
          schema:
            $ref: '#/definitions/PaymentRequest'
        '400':
          $ref: '#/responses/InvalidRequest'
        '401':
          $ref: '#/responses/PermissionDenied'
        '403':
          $ref: '#/responses/PermissionDenied'
        '404':
          $ref: '#/responses/NotFound'
        '500':
          $ref: '#/responses/ServerError'
      tags:
        - paymentRequests
      description: Fetches an instance of a payment request by id
      operationId: getPaymentRequest
      summary: Fetches a payment request by id
      x-permissions:
        - read.paymentRequest
  /moves/{locator}/closeout-office:
    parameters:
      - description: >-
          move code to identify a move to update the PPM shipment's closeout
          office for Army and Air Force service members
        format: string
        in: path
        name: locator
        required: true
        type: string
    patch:
      description: >-
        Sets the transportation office closeout location for where the Move's
        PPM Shipment documentation will be reviewed by
      tags:
        - move
      operationId: updateCloseoutOffice
      x-permissions:
        - update.closeoutOffice
      summary: Updates a Move's PPM closeout office for Army and Air Force customers
      produces:
        - application/json
      consumes:
        - application/json
      parameters:
        - in: body
          name: body
          schema:
            properties:
              closeoutOfficeId:
                type: string
                format: uuid
            required:
              - closeoutOfficeId
        - in: header
          name: If-Match
          type: string
          required: true
      responses:
        '200':
          description: Successfully set the closeout office for the move
          schema:
            $ref: '#/definitions/Move'
        '400':
          $ref: '#/responses/InvalidRequest'
        '401':
          $ref: '#/responses/PermissionDenied'
        '403':
          $ref: '#/responses/PermissionDenied'
        '404':
          $ref: '#/responses/NotFound'
        '412':
          $ref: '#/responses/PreconditionFailed'
        '422':
          $ref: '#/responses/UnprocessableEntity'
        '500':
          $ref: '#/responses/ServerError'
  /moves/{locator}/customer-support-remarks:
    parameters:
      - description: move code to identify a move for customer support remarks
        format: string
        in: path
        name: locator
        required: true
        type: string
    post:
      produces:
        - application/json
      consumes:
        - application/json
      parameters:
        - in: body
          name: body
          schema:
            $ref: '#/definitions/CreateCustomerSupportRemark'
      responses:
        '200':
          description: Successfully created customer support remark
          schema:
            $ref: '#/definitions/CustomerSupportRemark'
        '400':
          $ref: '#/responses/InvalidRequest'
        '404':
          $ref: '#/responses/NotFound'
        '422':
          $ref: '#/responses/UnprocessableEntity'
        '500':
          $ref: '#/responses/ServerError'
      tags:
        - customerSupportRemarks
      description: Creates a customer support remark for a move
      operationId: createCustomerSupportRemarkForMove
      summary: Creates a customer support remark for a move
    get:
      produces:
        - application/json
      parameters: []
      responses:
        '200':
          description: Successfully retrieved all line items for a move task order
          schema:
            $ref: '#/definitions/CustomerSupportRemarks'
        '403':
          $ref: '#/responses/PermissionDenied'
        '404':
          $ref: '#/responses/NotFound'
        '422':
          $ref: '#/responses/UnprocessableEntity'
        '500':
          $ref: '#/responses/ServerError'
      tags:
        - customerSupportRemarks
      description: Fetches customer support remarks for a move
      operationId: getCustomerSupportRemarksForMove
      summary: Fetches customer support remarks using the move code (locator).
  /customer-support-remarks/{customerSupportRemarkID}:
    parameters:
      - in: path
        description: the customer support remark ID to be modified
        name: customerSupportRemarkID
        required: true
        type: string
        format: uuid
    patch:
      tags:
        - customerSupportRemarks
      description: Updates a customer support remark for a move
      operationId: updateCustomerSupportRemarkForMove
      summary: Updates a customer support remark for a move
      consumes:
        - application/json
      produces:
        - application/json
      parameters:
        - in: body
          name: body
          required: true
          schema:
            $ref: '#/definitions/UpdateCustomerSupportRemarkPayload'
      responses:
        '200':
          description: Successfully updated customer support remark
          schema:
            $ref: '#/definitions/CustomerSupportRemark'
        '400':
          $ref: '#/responses/InvalidRequest'
        '403':
          $ref: '#/responses/PermissionDenied'
        '404':
          $ref: '#/responses/NotFound'
        '422':
          $ref: '#/responses/UnprocessableEntity'
        '500':
          $ref: '#/responses/ServerError'
    delete:
      summary: Soft deletes a customer support remark by ID
      description: Soft deletes a customer support remark by ID
      operationId: deleteCustomerSupportRemark
      tags:
        - customerSupportRemarks
      produces:
        - application/json
      responses:
        '204':
          description: Successfully soft deleted the shipment
        '400':
          $ref: '#/responses/InvalidRequest'
        '403':
          $ref: '#/responses/PermissionDenied'
        '404':
          $ref: '#/responses/NotFound'
        '409':
          $ref: '#/responses/Conflict'
        '422':
          $ref: '#/responses/UnprocessableEntity'
        '500':
          $ref: '#/responses/ServerError'
  /moves/{locator}/evaluation-reports:
    parameters:
      - in: path
        name: locator
        required: true
        type: string
    post:
      produces:
        - application/json
      consumes:
        - application/json
      parameters:
        - in: body
          name: body
          schema:
            $ref: '#/definitions/CreateEvaluationReport'
      responses:
        '200':
          description: Successfully created evaluation report
          schema:
            $ref: '#/definitions/EvaluationReport'
        '400':
          $ref: '#/responses/InvalidRequest'
        '404':
          $ref: '#/responses/NotFound'
        '422':
          $ref: '#/responses/UnprocessableEntity'
        '500':
          $ref: '#/responses/ServerError'
      x-permissions:
        - create.evaluationReport
      tags:
        - evaluationReports
      description: Creates an evaluation report
      operationId: createEvaluationReport
      summary: Creates an evaluation report
  /evaluation-reports/{reportID}/download:
    parameters:
      - in: path
        description: the evaluation report ID to be downloaded
        name: reportID
        required: true
        type: string
        format: uuid
    get:
      summary: Downloads an evaluation report as a PDF
      description: Downloads an evaluation report as a PDF
      operationId: downloadEvaluationReport
      tags:
        - evaluationReports
      produces:
        - application/pdf
      responses:
        '200':
          headers:
            Content-Disposition:
              type: string
              description: File name to download
          description: Evaluation report PDF
          schema:
            format: binary
            type: file
        '403':
          $ref: '#/responses/PermissionDenied'
        '404':
          $ref: '#/responses/NotFound'
        '500':
          $ref: '#/responses/ServerError'
  /evaluation-reports/{reportID}:
    parameters:
      - in: path
        description: the evaluation report ID to be modified
        name: reportID
        required: true
        type: string
        format: uuid
    get:
      summary: Gets an evaluation report by ID
      description: Gets an evaluation report by ID
      operationId: getEvaluationReport
      tags:
        - evaluationReports
      produces:
        - application/json
      responses:
        '200':
          description: Successfully got the report
          schema:
            $ref: '#/definitions/EvaluationReport'
        '400':
          $ref: '#/responses/InvalidRequest'
        '403':
          $ref: '#/responses/PermissionDenied'
        '404':
          $ref: '#/responses/NotFound'
        '500':
          $ref: '#/responses/ServerError'
    delete:
      summary: Deletes an evaluation report by ID
      description: Deletes an evaluation report by ID
      operationId: deleteEvaluationReport
      x-permissions:
        - delete.evaluationReport
      tags:
        - evaluationReports
      produces:
        - application/json
      responses:
        '204':
          description: Successfully deleted the report
        '400':
          $ref: '#/responses/InvalidRequest'
        '403':
          $ref: '#/responses/PermissionDenied'
        '404':
          $ref: '#/responses/NotFound'
        '409':
          $ref: '#/responses/Conflict'
        '422':
          $ref: '#/responses/UnprocessableEntity'
        '500':
          $ref: '#/responses/ServerError'
    put:
      summary: Saves an evaluation report as a draft
      description: Saves an evaluation report as a draft
      operationId: saveEvaluationReport
      x-permissions:
        - update.evaluationReport
      tags:
        - evaluationReports
      produces:
        - application/json
      consumes:
        - application/json
      parameters:
        - in: body
          name: body
          schema:
            $ref: '#/definitions/EvaluationReport'
        - in: header
          name: If-Match
          type: string
          required: true
          description: >
            Optimistic locking is implemented via the `If-Match` header. If the
            ETag header does not match the value of the resource on the server,
            the server rejects the change with a `412 Precondition Failed`
            error.
      responses:
        '204':
          description: Successfully saved the report
        '400':
          $ref: '#/responses/InvalidRequest'
        '403':
          $ref: '#/responses/PermissionDenied'
        '404':
          $ref: '#/responses/NotFound'
        '409':
          $ref: '#/responses/Conflict'
        '412':
          $ref: '#/responses/PreconditionFailed'
        '422':
          $ref: '#/responses/UnprocessableEntity'
        '500':
          $ref: '#/responses/ServerError'
  /evaluation-reports/{reportID}/submit:
    parameters:
      - in: path
        description: the evaluation report ID to be modified
        name: reportID
        required: true
        type: string
        format: uuid
    post:
      summary: Submits an evaluation report
      description: Submits an evaluation report
      operationId: submitEvaluationReport
      tags:
        - evaluationReports
      produces:
        - application/json
      parameters:
        - in: header
          name: If-Match
          type: string
          required: true
          description: >
            Optimistic locking is implemented via the `If-Match` header. If the
            ETag header does not match the value of the resource on the server,
            the server rejects the change with a `412 Precondition Failed`
            error.
      responses:
        '204':
          description: Successfully submitted an evaluation report with the provided ID
        '403':
          $ref: '#/responses/PermissionDenied'
        '404':
          $ref: '#/responses/NotFound'
        '412':
          $ref: '#/responses/PreconditionFailed'
        '422':
          $ref: '#/responses/UnprocessableEntity'
        '500':
          $ref: '#/responses/ServerError'
      x-permissions:
        - update.evaluationReport
  /pws-violations:
    get:
      summary: Fetch the possible PWS violations for an evaluation report
      description: Fetch the possible PWS violations for an evaluation report
      operationId: getPWSViolations
      tags:
        - pwsViolations
      produces:
        - application/json
      responses:
        '200':
          description: Successfully retrieved the PWS violations
          schema:
            $ref: '#/definitions/PWSViolations'
        '400':
          $ref: '#/responses/InvalidRequest'
        '403':
          $ref: '#/responses/PermissionDenied'
        '404':
          $ref: '#/responses/NotFound'
        '500':
          $ref: '#/responses/ServerError'
  /report-violations/{reportID}:
    parameters:
      - in: path
        description: the evaluation report ID that has associated violations
        name: reportID
        required: true
        type: string
        format: uuid
    get:
      summary: Fetch the report violations for an evaluation report
      description: Fetch the report violations for an evaluation report
      operationId: getReportViolationsByReportID
      tags:
        - reportViolations
      produces:
        - application/json
      responses:
        '200':
          description: Successfully retrieved the report violations
          schema:
            $ref: '#/definitions/ReportViolations'
        '400':
          $ref: '#/responses/InvalidRequest'
        '403':
          $ref: '#/responses/PermissionDenied'
        '404':
          $ref: '#/responses/NotFound'
        '500':
          $ref: '#/responses/ServerError'
    post:
      summary: Associate violations with an evaluation report
      description: >-
        Associate violations with an evaluation report. This will overwrite any
        existing report-violations associations for the report and replace them
        with the newly provided ones.  An empty array will remove all violation
        associations for a given report.
      operationId: associateReportViolations
      tags:
        - reportViolations
      produces:
        - application/json
      consumes:
        - application/json
      parameters:
        - in: body
          name: body
          schema:
            $ref: '#/definitions/AssociateReportViolations'
      responses:
        '204':
          description: Successfully saved the report violations
        '400':
          $ref: '#/responses/InvalidRequest'
        '403':
          $ref: '#/responses/PermissionDenied'
        '404':
          $ref: '#/responses/NotFound'
        '409':
          $ref: '#/responses/Conflict'
        '422':
          $ref: '#/responses/UnprocessableEntity'
        '500':
          $ref: '#/responses/ServerError'
      x-permissions:
        - create.reportViolation
  /moves/{locator}/payment-requests:
    parameters:
      - description: move code to identify a move for payment requests
        format: string
        in: path
        name: locator
        required: true
        type: string
    get:
      produces:
        - application/json
      parameters: []
      responses:
        '200':
          description: Successfully retrieved all line items for a move task order
          schema:
            $ref: '#/definitions/PaymentRequests'
        '403':
          $ref: '#/responses/PermissionDenied'
        '404':
          $ref: '#/responses/NotFound'
        '422':
          $ref: '#/responses/UnprocessableEntity'
        '500':
          $ref: '#/responses/ServerError'
      tags:
        - paymentRequests
      description: Fetches payment requests for a move
      operationId: getPaymentRequestsForMove
      summary: Fetches payment requests using the move code (locator).
      x-permissions:
        - read.paymentRequest
  /moves/{moveID}/financial-review-flag:
    parameters:
      - description: ID of move to flag
        in: path
        name: moveID
        required: true
        type: string
        format: uuid
    post:
      summary: Flags a move for financial office review
      description: >-
        This sets a flag which indicates that the move should be reviewed by a
        fincancial office. For example, if the origin or destination address of
        a shipment is far from the duty location and may incur excess costs to
        the customer.
      operationId: setFinancialReviewFlag
      tags:
        - move
      consumes:
        - application/json
      produces:
        - application/json
      parameters:
        - in: header
          name: If-Match
          type: string
        - in: body
          name: body
          schema:
            required:
              - flagForReview
            properties:
              remarks:
                description: >-
                  explanation of why the move is being flagged for financial
                  review
                example: this address is way too far away
                type: string
                x-nullable: true
              flagForReview:
                description: >-
                  boolean value representing whether we should flag a move for
                  financial review
                example: false
                type: boolean
      responses:
        '200':
          description: updated Move
          schema:
            $ref: '#/definitions/Move'
        '403':
          $ref: '#/responses/PermissionDenied'
        '404':
          $ref: '#/responses/NotFound'
        '412':
          $ref: '#/responses/PreconditionFailed'
        '422':
          $ref: '#/responses/UnprocessableEntity'
        '500':
          $ref: '#/responses/ServerError'
      x-permissions:
        - update.financialReviewFlag
  /payment-requests/{paymentRequestID}/shipments-payment-sit-balance:
    parameters:
      - description: >-
          payment request ID of the payment request with SIT service items being
          reviewed
        name: paymentRequestID
        type: string
        format: uuid
        in: path
        required: true
    get:
      produces:
        - application/json
      parameters: []
      responses:
        '200':
          description: >-
            Successfully retrieved shipments and their SIT days balance from all
            payment requests on the move
          schema:
            $ref: '#/definitions/ShipmentsPaymentSITBalance'
        '403':
          $ref: '#/responses/PermissionDenied'
        '404':
          $ref: '#/responses/NotFound'
        '422':
          $ref: '#/responses/UnprocessableEntity'
        '500':
          $ref: '#/responses/ServerError'
      tags:
        - paymentRequests
      description: >-
        Returns all shipment payment request SIT usage to support partial SIT
        invoicing
      operationId: getShipmentsPaymentSITBalance
      summary: >-
        Returns all shipment payment request SIT usage to support partial SIT
        invoicing
      x-permissions:
        - read.shipmentsPaymentSITBalance
  /payment-requests/{paymentRequestID}/status:
    patch:
      consumes:
        - application/json
      produces:
        - application/json
      parameters:
        - description: UUID of payment request
          format: uuid
          in: path
          name: paymentRequestID
          required: true
          type: string
        - in: body
          name: body
          required: true
          schema:
            $ref: '#/definitions/UpdatePaymentRequestStatusPayload'
        - in: header
          name: If-Match
          type: string
          required: true
      responses:
        '200':
          description: updated payment request
          schema:
            $ref: '#/definitions/PaymentRequest'
        '400':
          $ref: '#/responses/InvalidRequest'
        '401':
          $ref: '#/responses/PermissionDenied'
        '403':
          $ref: '#/responses/PermissionDenied'
        '404':
          $ref: '#/responses/NotFound'
        '412':
          $ref: '#/responses/PreconditionFailed'
        '422':
          $ref: '#/responses/UnprocessableEntity'
        '500':
          $ref: '#/responses/ServerError'
      tags:
        - paymentRequests
      description: Updates status of a payment request by id
      operationId: updatePaymentRequestStatus
      summary: Updates status of a payment request by id
      x-permissions:
        - update.paymentRequest
  /documents/{documentId}:
    get:
      summary: Returns a document
      description: Returns a document and its uploads
      operationId: getDocument
      tags:
        - ghcDocuments
      parameters:
        - in: path
          name: documentId
          type: string
          format: uuid
          required: true
          description: UUID of the document to return
      responses:
        '200':
          description: the requested document
          schema:
            $ref: '#/definitions/Document'
        '400':
          $ref: '#/responses/InvalidRequest'
        '401':
          $ref: '#/responses/PermissionDenied'
        '403':
          $ref: '#/responses/PermissionDenied'
        '404':
          $ref: '#/responses/NotFound'
        '412':
          $ref: '#/responses/PreconditionFailed'
        '422':
          $ref: '#/responses/UnprocessableEntity'
        '500':
          $ref: '#/responses/ServerError'
  /queues/counseling:
    get:
      produces:
        - application/json
      summary: >-
        Gets queued list of all customer moves needing services counseling by
        GBLOC origin
      description: >
        An office services counselor user will be assigned a transportation
        office that will determine which moves are displayed in their queue
        based on the origin duty location.  GHC moves will show up here onced
        they have reached the NEEDS SERVICE COUNSELING status after submission
        from a customer or created on a customer's behalf.
      operationId: getServicesCounselingQueue
      tags:
        - queues
      parameters:
        - in: query
          name: page
          type: integer
          description: requested page number of paginated move results
        - in: query
          name: perPage
          type: integer
          description: maximum number of moves to show on each page of paginated results
        - in: query
          name: sort
          type: string
          enum:
            - lastName
            - dodID
            - branch
            - locator
            - status
            - requestedMoveDate
            - submittedAt
            - originGBLOC
            - originDutyLocation
            - destinationDutyLocation
            - ppmType
            - closeoutInitiated
            - closeoutLocation
          description: field that results should be sorted by
        - in: query
          name: order
          type: string
          enum:
            - asc
            - desc
          description: direction of sort order if applied
        - in: query
          name: branch
          type: string
          description: filters by the branch of the move's service member
        - in: query
          name: locator
          type: string
          description: filters to match the unique move code locator
        - in: query
          name: lastName
          type: string
          description: filters using a prefix match on the service member's last name
        - in: query
          name: dodID
          type: string
          description: filters to match the unique service member's DoD ID
        - in: query
          name: requestedMoveDate
          type: string
          description: filters the requested pickup date of a shipment on the move
        - in: query
          name: submittedAt
          type: string
          format: date-time
          description: >-
            Start of the submitted at date in the user's local time zone
            converted to UTC
        - in: query
          name: originGBLOC
          type: string
          description: filters the GBLOC of the service member's origin duty location
        - in: query
          name: originDutyLocation
          type: string
          description: filters the name of the origin duty location on the orders
        - in: query
          name: destinationDutyLocation
          type: string
          description: filters the name of the destination duty location on the orders
        - in: query
          name: status
          type: array
          description: filters the status of the move
          uniqueItems: true
          items:
            type: string
            enum:
              - NEEDS SERVICE COUNSELING
              - SERVICE COUNSELING COMPLETED
        - in: query
          name: needsPPMCloseout
          type: boolean
          description: >-
            Only used for Services Counseling queue. If true, show PPM moves
            that are ready for closeout. Otherwise, show all other moves.
        - in: query
          name: ppmType
          type: string
          enum:
            - FULL
            - PARTIAL
          description: filters PPM type
        - in: query
          name: closeoutInitiated
          type: string
          format: date-time
          description: Latest date that closeout was initiated on a PPM on the move
        - in: query
          name: closeoutLocation
          type: string
          description: closeout location
        - in: query
          name: orderType
          type: string
          description: order type
      responses:
        '200':
          description: Successfully returned all moves matching the criteria
          schema:
            $ref: '#/definitions/QueueMovesResult'
        '403':
          $ref: '#/responses/PermissionDenied'
        '500':
          $ref: '#/responses/ServerError'
  /queues/prime-moves:
    get:
      summary: getPrimeMovesQueue
      description: >
        Gets all moves that have been reviewed and approved by the TOO. The
        `since` parameter can be used to filter this

        list down to only the moves that have been updated since the provided
        timestamp. A move will be considered

        updated if the `updatedAt` timestamp on the move or on its orders,
        shipments, service items, or payment

        requests, is later than the provided date and time.


        **WIP**: Include what causes moves to leave this list. Currently, once
        the `availableToPrimeAt` timestamp has

        been set, that move will always appear in this list.
      operationId: listPrimeMoves
      tags:
        - queues
      produces:
        - application/json
      parameters:
        - in: query
          name: since
          type: string
          format: date-time
          description: >-
            Only return moves updated since this time. Formatted like
            "2021-07-23T18:30:47.116Z"
        - in: query
          name: page
          type: integer
          description: requested page of results
        - in: query
          name: perPage
          type: integer
          description: results per page
        - in: query
          name: id
          type: string
        - in: query
          name: moveCode
          type: string
        - in: query
          name: orderType
          type: string
          description: order type
      responses:
        '200':
          description: >-
            Successfully retrieved moves. A successful fetch might still return
            zero moves.
          schema:
            $ref: '#/definitions/ListPrimeMovesResult'
        '403':
          $ref: '#/responses/PermissionDenied'
        '500':
          $ref: '#/responses/ServerError'
  /queues/moves:
    get:
      produces:
        - application/json
      summary: Gets queued list of all customer moves by GBLOC origin
      description: >
        An office TOO user will be assigned a transportation office that will
        determine which moves are displayed in their queue based on the origin
        duty location.  GHC moves will show up here onced they have reached the
        submitted status sent by the customer and have move task orders,
        shipments, and service items to approve.
      operationId: getMovesQueue
      tags:
        - queues
      parameters:
        - in: query
          name: page
          type: integer
          description: requested page of results
        - in: query
          name: perPage
          type: integer
          description: results per page
        - in: query
          name: sort
          type: string
          enum:
            - lastName
            - dodID
            - branch
            - locator
            - status
            - originDutyLocation
            - destinationDutyLocation
            - requestedMoveDate
            - appearedInTooAt
          description: field that results should be sorted by
        - in: query
          name: order
          type: string
          enum:
            - asc
            - desc
          description: direction of sort order if applied
        - in: query
          name: branch
          type: string
        - in: query
          name: locator
          type: string
        - in: query
          name: lastName
          type: string
        - in: query
          name: dodID
          type: string
        - in: query
          name: originDutyLocation
          type: string
        - in: query
          name: destinationDutyLocation
          type: string
        - in: query
          name: appearedInTooAt
          type: string
          format: date-time
        - in: query
          name: requestedMoveDate
          type: string
          description: filters the requested pickup date of a shipment on the move
        - in: query
          name: status
          type: array
          description: Filtering for the status.
          uniqueItems: true
          items:
            type: string
            enum:
              - SUBMITTED
              - APPROVALS REQUESTED
              - APPROVED
        - in: query
          name: orderType
          type: string
          description: order type
      responses:
        '200':
          description: Successfully returned all moves matching the criteria
          schema:
            $ref: '#/definitions/QueueMovesResult'
        '403':
          $ref: '#/responses/PermissionDenied'
        '500':
          $ref: '#/responses/ServerError'
      x-permissions:
        - update.move
        - create.serviceItem
  /queues/payment-requests:
    get:
      produces:
        - application/json
      summary: Gets queued list of all payment requests by GBLOC origin
      description: >
        An office TIO user will be assigned a transportation office that will
        determine which payment requests are displayed in their queue based on
        the origin duty location.
      operationId: getPaymentRequestsQueue
      tags:
        - queues
      parameters:
        - in: query
          name: sort
          type: string
          enum:
            - lastName
            - locator
            - submittedAt
            - branch
            - status
            - dodID
            - age
            - originDutyLocation
          description: field that results should be sorted by
        - in: query
          name: order
          type: string
          enum:
            - asc
            - desc
          description: direction of sort order if applied
        - in: query
          name: page
          type: integer
          description: requested page of results
        - in: query
          name: perPage
          type: integer
          description: number of records to include per page
        - in: query
          name: submittedAt
          type: string
          format: date-time
          description: >-
            Start of the submitted at date in the user's local time zone
            converted to UTC
        - in: query
          name: branch
          type: string
        - in: query
          name: locator
          type: string
        - in: query
          name: lastName
          type: string
        - in: query
          name: dodID
          type: string
        - in: query
          name: destinationDutyLocation
          type: string
        - in: query
          name: originDutyLocation
          type: string
        - in: query
          name: status
          type: array
          description: Filtering for the status.
          uniqueItems: true
          items:
            type: string
            enum:
              - Payment requested
              - Reviewed
              - Rejected
              - Paid
              - Deprecated
              - Error
        - in: query
          name: orderType
          type: string
          description: order type
      responses:
        '200':
          description: Successfully returned all moves matching the criteria
          schema:
            $ref: '#/definitions/QueuePaymentRequestsResult'
        '403':
          $ref: '#/responses/PermissionDenied'
        '500':
          $ref: '#/responses/ServerError'
  /moves/search:
    post:
      produces:
        - application/json
      consumes:
        - application/json
      summary: Search moves by locator, DOD ID, or customer name
      description: >
        Search moves by locator, DOD ID, or customer name. Used by QAE and CSR
        users.
      operationId: searchMoves
      tags:
        - move
      parameters:
        - in: body
          name: body
          schema:
            properties:
              page:
                type: integer
                description: requested page of results
              perPage:
                type: integer
              locator:
                description: Move locator
                type: string
                minLength: 6
                maxLength: 6
                x-nullable: true
              dodID:
                description: DOD ID
                type: string
                minLength: 10
                maxLength: 10
                x-nullable: true
              customerName:
                description: Customer Name
                type: string
                minLength: 1
                x-nullable: true
              status:
                type: array
                description: Filtering for the status.
                uniqueItems: true
                items:
                  type: string
                  enum:
                    - DRAFT
                    - SUBMITTED
                    - APPROVALS REQUESTED
                    - APPROVED
                    - NEEDS SERVICE COUNSELING
                    - SERVICE COUNSELING COMPLETED
              originPostalCode:
                type: string
                x-nullable: true
              destinationPostalCode:
                type: string
                x-nullable: true
              branch:
                type: string
                x-nullable: true
              shipmentsCount:
                type: integer
                x-nullable: true
              pickupDate:
                type: string
                format: date-time
                x-nullable: true
              deliveryDate:
                type: string
                format: date-time
                x-nullable: true
              sort:
                type: string
                x-nullable: true
                enum:
                  - customerName
                  - dodID
                  - branch
                  - locator
                  - status
                  - originPostalCode
                  - destinationPostalCode
                  - shipmentsCount
              order:
                type: string
                x-nullable: true
                enum:
                  - asc
                  - desc
          description: field that results should be sorted by
      responses:
        '200':
          description: Successfully returned all moves matching the criteria
          schema:
            $ref: '#/definitions/SearchMovesResult'
        '403':
          $ref: '#/responses/PermissionDenied'
        '500':
          $ref: '#/responses/ServerError'
  /tac/valid:
    get:
      summary: Validation of a TAC value
      description: Returns a boolean based on whether a tac value is valid or not
      operationId: tacValidation
      tags:
        - tac
        - order
      parameters:
        - in: query
          name: tac
          type: string
          required: true
          description: The tac value to validate
      responses:
        '200':
          description: Successfully retrieved validation status
          schema:
            $ref: '#/definitions/TacValid'
        '400':
          $ref: '#/responses/InvalidRequest'
        '401':
          $ref: '#/responses/PermissionDenied'
        '403':
          $ref: '#/responses/PermissionDenied'
        '404':
          $ref: '#/responses/NotFound'
        '500':
          $ref: '#/responses/ServerError'
  /transportation-offices:
    get:
      produces:
        - application/json
      summary: Returns the transportation offices matching the search query
      description: Returns the transportation offices matching the search query
      operationId: getTransportationOffices
      tags:
        - transportationOffice
      parameters:
        - in: query
          name: search
          type: string
          required: true
          minLength: 2
          description: Search string for transportation offices
      responses:
        '200':
          description: Successfully retrieved transportation offices
          schema:
            $ref: '#/definitions/TransportationOffices'
        '400':
          $ref: '#/responses/InvalidRequest'
        '401':
          $ref: '#/responses/PermissionDenied'
        '403':
          $ref: '#/responses/PermissionDenied'
        '404':
          $ref: '#/responses/NotFound'
        '500':
          $ref: '#/responses/ServerError'
  /open/transportation-offices:
    get:
      produces:
        - application/json
      summary: Returns the transportation offices matching the search query
      description: >-
        This endpoint is publicly accessible as it is utilized to access
        transportation office information without having an office
        account.Returns the transportation offices matching the search query.
      operationId: getTransportationOfficesOpen
      tags:
        - transportationOffice
      parameters:
        - in: query
          name: search
          type: string
          required: true
          minLength: 2
          description: Search string for transportation offices
      responses:
        '200':
          description: Successfully retrieved transportation offices
          schema:
            $ref: '#/definitions/TransportationOffices'
        '400':
          $ref: '#/responses/InvalidRequest'
        '401':
          $ref: '#/responses/PermissionDenied'
        '403':
          $ref: '#/responses/PermissionDenied'
        '404':
          $ref: '#/responses/NotFound'
        '500':
          $ref: '#/responses/ServerError'
  /uploads:
    post:
      summary: Create a new upload
      description: >-
        Uploads represent a single digital file, such as a JPEG or PDF.
        Currently, office application uploads are only for Services Counselors
        to upload files for orders, but this may be expanded in the future.
      operationId: createUpload
      tags:
        - uploads
      consumes:
        - multipart/form-data
      produces:
        - application/json
      parameters:
        - in: query
          name: documentId
          type: string
          format: uuid
          required: false
          description: UUID of the document to add an upload to
        - in: formData
          name: file
          type: file
          description: The file to upload.
          required: true
      responses:
        '201':
          description: created upload
          schema:
            $ref: '#/definitions/Upload'
        '400':
          description: invalid request
        '403':
          description: not authorized
        '404':
          description: not found
        '413':
          description: payload is too large
        '500':
          description: server error
definitions:
  ClientError:
    type: object
    properties:
      title:
        type: string
      detail:
        type: string
      instance:
        type: string
        format: uuid
    required:
      - title
      - detail
      - instance
  ValidationError:
    allOf:
      - $ref: '#/definitions/ClientError'
      - type: object
    properties:
      invalid_fields:
        type: object
        additionalProperties:
          type: string
    required:
      - invalid_fields
  BackupContact:
    type: object
    properties:
      name:
        type: string
      email:
        type: string
        format: x-email
        example: backupContact@mail.com
      phone:
        type: string
        format: telephone
        pattern: ^[2-9]\d{2}-\d{3}-\d{4}$
    required:
      - name
      - email
      - phone
  Contractor:
    properties:
      contractNumber:
        type: string
      id:
        format: uuid
        type: string
      name:
        type: string
      type:
        type: string
  Role:
    type: object
    properties:
      id:
        type: string
        format: uuid
        example: c56a4180-65aa-42ec-a945-5fd21dec0538
      roleType:
        type: string
        example: customer
      roleName:
        type: string
        example: Transportation Ordering Officer
      createdAt:
        type: string
        format: date-time
        readOnly: true
      updatedAt:
        type: string
        format: date-time
        readOnly: true
    required:
      - id
      - roleType
      - roleName
      - createdAt
      - updatedAt
  OfficeUser:
    type: object
    properties:
      id:
        type: string
        format: uuid
        example: c56a4180-65aa-42ec-a945-5fd21dec0538
      userId:
        type: string
        format: uuid
      firstName:
        type: string
      middleInitials:
        type: string
      lastName:
        type: string
      email:
        type: string
        format: x-email
        pattern: ^[a-zA-Z0-9._%+-]+@[a-zA-Z0-9.-]+\.[a-zA-Z]{2,}$
      telephone:
        type: string
        format: telephone
        pattern: ^[2-9]\d{2}-\d{3}-\d{4}$
      transportationOfficeId:
        type: string
        format: uuid
      active:
        type: boolean
      roles:
        type: array
        items:
          $ref: '#/definitions/Role'
      edipi:
        type: string
      otherUniqueId:
        type: string
      rejectionReason:
        type: string
      status:
        type: string
        enum:
          - APPROVED
          - REQUESTED
          - REJECTED
      createdAt:
        type: string
        format: date-time
        readOnly: true
      updatedAt:
        type: string
        format: date-time
        readOnly: true
    required:
      - id
      - firstName
      - middleInitials
      - lastName
      - email
      - telephone
      - transportationOfficeId
      - active
      - roles
      - edipi
      - otherUniqueId
      - rejectionReason
      - status
      - createdAt
      - updatedAt
  OfficeUserCreate:
    type: object
    properties:
      email:
        type: string
        example: user@userdomain.com
        title: Email
        x-nullable: false
      edipi:
        type: string
        example: '1234567890'
        maxLength: 10
        title: EDIPI
        x-nullable: true
      otherUniqueId:
        type: string
        title: Office user identifier when EDIPI is not available
        x-nullable: true
      firstName:
        type: string
        title: First Name
        x-nullable: false
      middleInitials:
        type: string
        example: L.
        x-nullable: true
        title: Middle Initials
      lastName:
        type: string
        title: Last Name
        x-nullable: false
      telephone:
        type: string
        format: telephone
        pattern: ^[2-9]\d{2}-\d{3}-\d{4}$
        example: 212-555-5555
        x-nullable: false
      transportationOfficeId:
        type: string
        format: uuid
        example: c56a4180-65aa-42ec-a945-5fd21dec0538
        x-nullable: false
      roles:
        type: array
        items:
          $ref: '#/definitions/OfficeUserRole'
        x-nullable: false
    required:
      - firstName
      - lastName
      - email
      - telephone
      - transportationOfficeId
      - roles
  OfficeUserRole:
    type: object
    properties:
      name:
        type: string
        example: Transportation Ordering Officer
        x-nullable: true
        title: name
      roleType:
        type: string
        example: transportation_ordering_officer
        x-nullable: true
        title: roleType
  Customer:
    type: object
    properties:
      agency:
        type: string
        title: Agency customer is affilated with
      first_name:
        type: string
        example: John
      last_name:
        type: string
        example: Doe
      phone:
        type: string
        format: telephone
        pattern: ^[2-9]\d{2}-\d{3}-\d{4}$
        x-nullable: true
      email:
        type: string
        format: x-email
        pattern: ^[a-zA-Z0-9._%+-]+@[a-zA-Z0-9.-]+\.[a-zA-Z]{2,}$
        x-nullable: true
      suffix:
        type: string
        example: Jr.
        x-nullable: true
      middle_name:
        type: string
        example: David
        x-nullable: true
      current_address:
        $ref: '#/definitions/Address'
      backup_contact:
        $ref: '#/definitions/BackupContact'
      id:
        type: string
        format: uuid
        example: c56a4180-65aa-42ec-a945-5fd21dec0538
      dodID:
        type: string
      userID:
        type: string
        format: uuid
        example: c56a4180-65aa-42ec-a945-5fd21dec0538
      eTag:
        type: string
      phoneIsPreferred:
        type: boolean
      emailIsPreferred:
        type: boolean
      secondaryTelephone:
        type: string
        format: telephone
        pattern: ^[2-9]\d{2}-\d{3}-\d{4}$|^$
        x-nullable: true
      backupAddress:
        $ref: '#/definitions/Address'
  CreatedCustomer:
    type: object
    properties:
      affiliation:
        type: string
        title: Branch of service customer is affilated with
      firstName:
        type: string
        example: John
      lastName:
        type: string
        example: Doe
      telephone:
        type: string
        format: telephone
        pattern: ^[2-9]\d{2}-\d{3}-\d{4}$
        x-nullable: true
      personalEmail:
        type: string
        format: x-email
        pattern: ^[a-zA-Z0-9._%+-]+@[a-zA-Z0-9.-]+\.[a-zA-Z]{2,}$
      suffix:
        type: string
        example: Jr.
        x-nullable: true
      middleName:
        type: string
        example: David
        x-nullable: true
      residentialAddress:
        $ref: '#/definitions/Address'
      backupContact:
        $ref: '#/definitions/BackupContact'
      id:
        type: string
        format: uuid
        example: c56a4180-65aa-42ec-a945-5fd21dec0538
      edipi:
        type: string
        x-nullable: true
      userID:
        type: string
        format: uuid
        example: c56a4180-65aa-42ec-a945-5fd21dec0538
      oktaID:
        type: string
      oktaEmail:
        type: string
      phoneIsPreferred:
        type: boolean
      emailIsPreferred:
        type: boolean
      secondaryTelephone:
        type: string
        format: telephone
        pattern: ^[2-9]\d{2}-\d{3}-\d{4}$
        x-nullable: true
      backupAddress:
        $ref: '#/definitions/Address'
  UpdateCustomerPayload:
    type: object
    properties:
      first_name:
        type: string
        example: John
      last_name:
        type: string
        example: Doe
      phone:
        type: string
        format: telephone
        pattern: ^[2-9]\d{2}-\d{3}-\d{4}$
        x-nullable: true
      email:
        type: string
        format: x-email
        pattern: ^[a-zA-Z0-9._%+-]+@[a-zA-Z0-9.-]+\.[a-zA-Z]{2,}$
        x-nullable: true
      suffix:
        type: string
        example: Jr.
        x-nullable: true
      middle_name:
        type: string
        example: David
        x-nullable: true
      current_address:
        allOf:
          - $ref: '#/definitions/Address'
      backup_contact:
        $ref: '#/definitions/BackupContact'
      phoneIsPreferred:
        type: boolean
      emailIsPreferred:
        type: boolean
      secondaryTelephone:
        type: string
        format: telephone
        pattern: ^[2-9]\d{2}-\d{3}-\d{4}$|^$
        x-nullable: true
      backupAddress:
        allOf:
          - $ref: '#/definitions/Address'
  CreateCustomerPayload:
    type: object
    properties:
      affiliation:
        $ref: '#/definitions/Affiliation'
      edipi:
        type: string
        example: John
        x-nullable: true
      firstName:
        type: string
        example: John
      middleName:
        type: string
        example: David
        x-nullable: true
      lastName:
        type: string
        example: Doe
      suffix:
        type: string
        example: Jr.
        x-nullable: true
      telephone:
        type: string
        format: telephone
        pattern: ^[2-9]\d{2}-\d{3}-\d{4}$
        x-nullable: true
      secondaryTelephone:
        type: string
        format: telephone
        pattern: ^[2-9]\d{2}-\d{3}-\d{4}$
        x-nullable: true
      personalEmail:
        type: string
        format: x-email
        example: personalEmail@email.com
        pattern: ^[a-zA-Z0-9._%+-]+@[a-zA-Z0-9.-]+\.[a-zA-Z]{2,}$
      phoneIsPreferred:
        type: boolean
      emailIsPreferred:
        type: boolean
      residentialAddress:
        allOf:
          - $ref: '#/definitions/Address'
      backupContact:
        $ref: '#/definitions/BackupContact'
      backupMailingAddress:
        allOf:
          - $ref: '#/definitions/Address'
      createOktaAccount:
        type: boolean
  Entitlements:
    properties:
      id:
        example: 571008b1-b0de-454d-b843-d71be9f02c04
        format: uuid
        type: string
      authorizedWeight:
        example: 2000
        type: integer
        x-formatting: weight
        x-nullable: true
      dependentsAuthorized:
        example: true
        type: boolean
        x-nullable: true
      nonTemporaryStorage:
        example: false
        type: boolean
        x-nullable: true
      privatelyOwnedVehicle:
        example: false
        type: boolean
        x-nullable: true
      proGearWeight:
        example: 2000
        type: integer
        x-formatting: weight
      proGearWeightSpouse:
        example: 500
        type: integer
        x-formatting: weight
      storageInTransit:
        example: 90
        type: integer
        x-nullable: true
      totalWeight:
        example: 500
        type: integer
        x-formatting: weight
      totalDependents:
        example: 2
        type: integer
      requiredMedicalEquipmentWeight:
        example: 500
        type: integer
        x-formatting: weight
      organizationalClothingAndIndividualEquipment:
        example: true
        type: boolean
      eTag:
        type: string
    type: object
  Error:
    properties:
      message:
        type: string
    required:
      - message
    type: object
  Grade:
    type: string
    x-nullable: true
    title: grade
    enum:
      - E_1
      - E_2
      - E_3
      - E_4
      - E_5
      - E_6
      - E_7
      - E_8
      - E_9
      - E_9_SPECIAL_SENIOR_ENLISTED
      - O_1_ACADEMY_GRADUATE
      - O_2
      - O_3
      - O_4
      - O_5
      - O_6
      - O_7
      - O_8
      - O_9
      - O_10
      - W_1
      - W_2
      - W_3
      - W_4
      - W_5
      - AVIATION_CADET
      - CIVILIAN_EMPLOYEE
      - ACADEMY_CADET
      - MIDSHIPMAN
    x-display-value:
      E_1: E-1
      E_2: E-2
      E_3: E-3
      E_4: E-4
      E_5: E-5
      E_6: E-6
      E_7: E-7
      E_8: E-8
      E_9: E-9
      E_9_SPECIAL_SENIOR_ENLISTED: E-9 (Special Senior Enlisted)
      O_1_ACADEMY_GRADUATE: O-1 or Service Academy Graduate
      O_2: O-2
      O_3: O-3
      O_4: O-4
      O_5: O-5
      O_6: O-6
      O_7: O-7
      O_8: O-8
      O_9: O-9
      O_10: O-10
      W_1: W-1
      W_2: W-2
      W_3: W-3
      W_4: W-4
      W_5: W-5
      AVIATION_CADET: Aviation Cadet
      CIVILIAN_EMPLOYEE: Civilian Employee
      ACADEMY_CADET: Service Academy Cadet
      MIDSHIPMAN: Midshipman
  Move:
    properties:
      id:
        example: 1f2270c7-7166-40ae-981e-b200ebdf3054
        format: uuid
        type: string
      serviceCounselingCompletedAt:
        format: date-time
        type: string
        x-nullable: true
      availableToPrimeAt:
        format: date-time
        type: string
        x-nullable: true
      billableWeightsReviewedAt:
        format: date-time
        type: string
        x-nullable: true
      contractorId:
        type: string
        format: uuid
        x-nullable: true
      contractor:
        $ref: '#/definitions/Contractor'
      locator:
        type: string
        example: 1K43AR
      ordersId:
        type: string
        format: uuid
        example: c56a4180-65aa-42ec-a945-5fd21dec0538
      orders:
        $ref: '#/definitions/Order'
      referenceId:
        example: 1001-3456
        type: string
        x-nullable: true
      status:
        $ref: '#/definitions/MoveStatus'
      excess_weight_qualified_at:
        type: string
        format: date-time
        description: >-
          Timestamp of when the estimated shipment weights of the move reached
          90% of the weight allowance
        x-nullable: true
      excess_weight_acknowledged_at:
        type: string
        format: date-time
        description: >-
          Timestamp of when the TOO acknowledged the excess weight risk by
          either dismissing the alert or updating the max billable weight
        x-nullable: true
      tioRemarks:
        type: string
        example: approved additional weight
        x-nullable: true
      financialReviewFlag:
        type: boolean
        example: false
        description: >-
          This flag is set by office users if a move should be reviewed by a
          Financial Office
        x-nullable: false
        readOnly: true
      financialReviewRemarks:
        type: string
        example: Destination address is too far from duty location
        x-nullable: true
        readOnly: true
      closeoutOffice:
        $ref: '#/definitions/TransportationOffice'
      closeoutOfficeId:
        type: string
        format: uuid
        description: >-
          The transportation office that will handle reviewing PPM Closeout
          documentation for Army and Air Force service members
        x-nullable: true
      approvalsRequestedAt:
        type: string
        format: date-time
        description: >-
          The time at which a move is sent back to the TOO becuase the prime
          added a new service item for approval
        x-nullable: true
      createdAt:
        type: string
        format: date-time
      submittedAt:
        type: string
        format: date-time
        x-nullable: true
      updatedAt:
        type: string
        format: date-time
      eTag:
        type: string
      shipmentGBLOC:
        $ref: '#/definitions/GBLOC'
  MoveHistory:
    properties:
      id:
        description: move ID
        example: 1f2270c7-7166-40ae-981e-b200ebdf3054
        format: uuid
        type: string
      historyRecords:
        description: A list of MoveAuditHistory's connected to the move.
        $ref: '#/definitions/MoveAuditHistories'
      locator:
        description: move locator
        type: string
        example: 1K43AR
      referenceId:
        description: move referenceID
        example: 1001-3456
        type: string
        x-nullable: true
  MoveHistoryResult:
    type: object
    properties:
      page:
        type: integer
      perPage:
        type: integer
      totalCount:
        type: integer
      id:
        description: move ID
        example: 1f2270c7-7166-40ae-981e-b200ebdf3054
        format: uuid
        type: string
      historyRecords:
        description: A list of MoveAuditHistory's connected to the move.
        $ref: '#/definitions/MoveAuditHistories'
      locator:
        description: move locator
        type: string
        example: 1K43AR
      referenceId:
        description: move referenceID
        example: 1001-3456
        type: string
        x-nullable: true
  MoveAuditHistories:
    type: array
    items:
      $ref: '#/definitions/MoveAuditHistory'
  MoveAuditHistory:
    properties:
      id:
        description: id from audity_history table
        example: 1f2270c7-7166-40ae-981e-b200ebdf3054
        format: uuid
        type: string
      schemaName:
        description: Database schema audited table for this event is in
        type: string
      tableName:
        description: name of database table that was changed
        type: string
      relId:
        description: relation OID. Table OID (object identifier). Changes with drop/create.
        type: integer
      objectId:
        description: id column for the tableName where the data was changed
        example: 1f2270c7-7166-40ae-981e-b200ebdf3054
        format: uuid
        type: string
        x-nullable: true
      sessionUserId:
        example: 1f2270c7-7166-40ae-981e-b200ebdf3054
        format: uuid
        type: string
        x-nullable: true
      sessionUserFirstName:
        example: foo
        type: string
        x-nullable: true
      sessionUserLastName:
        example: bar
        type: string
        x-nullable: true
      sessionUserEmail:
        example: foobar@example.com
        type: string
        x-nullable: true
      sessionUserTelephone:
        format: telephone
        type: string
        pattern: ^[2-9]\d{2}-\d{3}-\d{4}$
        x-nullable: true
      context:
        type: array
        items:
          type: object
          additionalProperties:
            type: string
        x-nullable: true
      contextId:
        description: id column for the context table the record belongs to
        example: 1f2270c7-7166-40ae-981e-b200ebdf3054
        type: string
        x-nullable: true
      eventName:
        description: API endpoint name that was called to make the change
        type: string
        x-nullable: true
      actionTstampTx:
        description: Transaction start timestamp for tx in which audited event occurred
        type: string
        format: date-time
      actionTstampStm:
        description: Statement start timestamp for tx in which audited event occurred
        type: string
        format: date-time
      actionTstampClk:
        description: Wall clock time at which audited event's trigger call occurred
        type: string
        format: date-time
      transactionId:
        description: >-
          Identifier of transaction that made the change. May wrap, but unique
          paired with action_tstamp_tx.
        type: integer
        x-nullable: true
      action:
        description: Action type; I = insert, D = delete, U = update, T = truncate
        type: string
      oldValues:
        description: >-
          A list of (old/previous) MoveAuditHistoryItem's for a record before
          the change.
        type: object
        additionalProperties: true
        x-nullable: true
      changedValues:
        description: >-
          A list of (changed/updated) MoveAuditHistoryItem's for a record after
          the change.
        type: object
        additionalProperties: true
        x-nullable: true
      statementOnly:
        description: >-
          true if audit event is from an FOR EACH STATEMENT trigger, false for
          FOR EACH ROW'
        type: boolean
        example: false
  MoveAuditHistoryItems:
    type: array
    items:
      $ref: '#/definitions/MoveAuditHistoryItem'
  MoveAuditHistoryItem:
    properties:
      columnName:
        type: string
      columnValue:
        type: string
  MoveStatus:
    type: string
    enum:
      - DRAFT
      - NEEDS SERVICE COUNSELING
      - SERVICE COUNSELING COMPLETED
      - SUBMITTED
      - APPROVALS REQUESTED
      - APPROVED
      - CANCELED
  DeptIndicator:
    type: string
    title: Dept. indicator
    x-nullable: true
    enum:
      - NAVY_AND_MARINES
      - ARMY
      - ARMY_CORPS_OF_ENGINEERS
      - AIR_AND_SPACE_FORCE
      - COAST_GUARD
      - OFFICE_OF_SECRETARY_OF_DEFENSE
    x-display-value:
      NAVY_AND_MARINES: 17 Navy and Marine Corps
      ARMY: 21 Army
      ARMY_CORPS_OF_ENGINEERS: 96 Army Corps of Engineers
      AIR_AND_SPACE_FORCE: 57 Air Force and Space Force
      COAST_GUARD: 70 Coast Guard
      OFFICE_OF_SECRETARY_OF_DEFENSE: 97 Office of the Secretary of Defense
  OrdersTypeDetail:
    type: string
    title: Orders type detail
    x-nullable: true
    enum:
      - HHG_PERMITTED
      - PCS_TDY
      - HHG_RESTRICTED_PROHIBITED
      - HHG_RESTRICTED_AREA
      - INSTRUCTION_20_WEEKS
      - HHG_PROHIBITED_20_WEEKS
      - DELAYED_APPROVAL
    x-display-value:
      HHG_PERMITTED: Shipment of HHG Permitted
      PCS_TDY: PCS with TDY Enroute
      HHG_RESTRICTED_PROHIBITED: Shipment of HHG Restricted or Prohibited
      HHG_RESTRICTED_AREA: HHG Restricted Area-HHG Prohibited
      INSTRUCTION_20_WEEKS: Course of Instruction 20 Weeks or More
      HHG_PROHIBITED_20_WEEKS: Shipment of HHG Prohibited but Authorized within 20 weeks
      DELAYED_APPROVAL: Delayed Approval 20 Weeks or More
  Order:
    properties:
      id:
        example: 1f2270c7-7166-40ae-981e-b200ebdf3054
        format: uuid
        type: string
      customerID:
        example: c56a4180-65aa-42ec-a945-5fd21dec0538
        format: uuid
        type: string
      customer:
        $ref: '#/definitions/Customer'
      moveCode:
        type: string
        example: H2XFJF
      first_name:
        type: string
        example: John
        readOnly: true
      last_name:
        type: string
        example: Doe
        readOnly: true
      grade:
        $ref: '#/definitions/Grade'
      agency:
        $ref: '#/definitions/Affiliation'
      entitlement:
        $ref: '#/definitions/Entitlements'
      destinationDutyLocation:
        $ref: '#/definitions/DutyLocation'
      originDutyLocation:
        $ref: '#/definitions/DutyLocation'
      originDutyLocationGBLOC:
        $ref: '#/definitions/GBLOC'
      moveTaskOrderID:
        example: c56a4180-65aa-42ec-a945-5fd21dec0538
        format: uuid
        type: string
      uploaded_order_id:
        example: c56a4180-65aa-42ec-a945-5fd21dec0538
        format: uuid
        type: string
      uploadedAmendedOrderID:
        example: c56a4180-65aa-42ec-a945-5fd21dec0538
        format: uuid
        type: string
        x-nullable: true
      amendedOrdersAcknowledgedAt:
        type: string
        format: date-time
        x-nullable: true
      order_number:
        type: string
        x-nullable: true
        example: 030-00362
      order_type:
        $ref: '#/definitions/OrdersType'
      order_type_detail:
        $ref: '#/definitions/OrdersTypeDetail'
        x-nullable: true
      date_issued:
        type: string
        format: date
        example: '2020-01-01'
      report_by_date:
        type: string
        format: date
        example: '2020-01-01'
      department_indicator:
        $ref: '#/definitions/DeptIndicator'
        x-nullable: true
      tac:
        type: string
        title: TAC
        example: F8J1
        x-nullable: true
      sac:
        type: string
        title: SAC
        example: N002214CSW32Y9
        x-nullable: true
      ntsTac:
        type: string
        title: NTS TAC
        example: F8J1
        x-nullable: true
      ntsSac:
        type: string
        title: NTS SAC
        example: N002214CSW32Y9
        x-nullable: true
      has_dependents:
        type: boolean
        example: false
        title: Are dependents included in your orders?
      spouse_has_pro_gear:
        type: boolean
        example: false
        title: >-
          Do you have a spouse who will need to move items related to their
          occupation (also known as spouse pro-gear)?
      supplyAndServicesCostEstimate:
        type: string
      packingAndShippingInstructions:
        type: string
      methodOfPayment:
        type: string
      naics:
        type: string
      eTag:
        type: string
    type: object
  OrderBody:
    type: object
    properties:
      id:
        type: string
        format: uuid
  CreateOrders:
    type: object
    properties:
      serviceMemberId:
        type: string
        format: uuid
        example: c56a4180-65aa-42ec-a945-5fd21dec0538
      issueDate:
        type: string
        description: The date and time that these orders were cut.
        format: date
        title: Orders date
      reportByDate:
        type: string
        description: Report By Date
        format: date
        title: Report-by date
      ordersType:
        $ref: '#/definitions/OrdersType'
      ordersTypeDetail:
        $ref: '#/definitions/OrdersTypeDetail'
      hasDependents:
        type: boolean
        title: Are dependents included in your orders?
      spouseHasProGear:
        type: boolean
        title: >-
          Do you have a spouse who will need to move items related to their
          occupation (also known as spouse pro-gear)?
      newDutyLocationId:
        type: string
        format: uuid
        example: c56a4180-65aa-42ec-a945-5fd21dec0538
      ordersNumber:
        type: string
        title: Orders Number
        x-nullable: true
        example: 030-00362
      tac:
        type: string
        title: TAC
        example: F8J1
        x-nullable: true
      sac:
        type: string
        title: SAC
        example: N002214CSW32Y9
        x-nullable: true
      departmentIndicator:
        $ref: '#/definitions/DeptIndicator'
      grade:
        $ref: '#/definitions/Grade'
      originDutyLocationId:
        type: string
        format: uuid
        example: c56a4180-65aa-42ec-a945-5fd21dec0538
    required:
      - serviceMemberId
      - issueDate
      - reportByDate
      - ordersType
      - hasDependents
      - spouseHasProGear
      - newDutyLocationId
  CounselingUpdateOrderPayload:
    type: object
    properties:
      issueDate:
        type: string
        description: The date and time that these orders were cut.
        format: date
        example: '2018-04-26'
        title: Orders date
      reportByDate:
        type: string
        description: Report By Date
        format: date
        example: '2018-04-26'
        title: Report-by date
      ordersType:
        $ref: '#/definitions/OrdersType'
      ordersTypeDetail:
        $ref: '#/definitions/OrdersTypeDetail'
      ordersNumber:
        type: string
        title: Orders Number
        x-nullable: true
        example: 030-00362
      departmentIndicator:
        $ref: '#/definitions/DeptIndicator'
        x-nullable: true
      originDutyLocationId:
        type: string
        format: uuid
        example: c56a4180-65aa-42ec-a945-5fd21dec0538
      newDutyLocationId:
        type: string
        format: uuid
        example: c56a4180-65aa-42ec-a945-5fd21dec0538
      tac:
        type: string
        title: HHG TAC
        minLength: 4
        maxLength: 4
        example: F8J1
        x-nullable: true
      sac:
        title: HHG SAC
        example: N002214CSW32Y9
        $ref: '#/definitions/NullableString'
      ntsTac:
        title: NTS TAC
        minLength: 4
        maxLength: 4
        example: F8J1
        $ref: '#/definitions/NullableString'
      ntsSac:
        title: NTS SAC
        example: N002214CSW32Y9
        $ref: '#/definitions/NullableString'
      grade:
        $ref: '#/definitions/Grade'
    required:
      - issueDate
      - reportByDate
      - ordersType
      - originDutyLocationId
      - newDutyLocationId
  UpdateOrderPayload:
    type: object
    properties:
      issueDate:
        type: string
        description: The date and time that these orders were cut.
        format: date
        example: '2018-04-26'
        title: Orders date
      reportByDate:
        type: string
        description: Report By Date
        format: date
        example: '2018-04-26'
        title: Report-by date
      ordersType:
        $ref: '#/definitions/OrdersType'
      ordersTypeDetail:
        $ref: '#/definitions/OrdersTypeDetail'
      originDutyLocationId:
        type: string
        format: uuid
        example: c56a4180-65aa-42ec-a945-5fd21dec0538
      newDutyLocationId:
        type: string
        format: uuid
        example: c56a4180-65aa-42ec-a945-5fd21dec0538
      ordersNumber:
        type: string
        title: Orders Number
        x-nullable: true
        example: 030-00362
      tac:
        type: string
        title: HHG TAC
        minLength: 4
        maxLength: 4
        example: F8J1
        x-nullable: true
      sac:
        title: HHG SAC
        example: N002214CSW32Y9
        $ref: '#/definitions/NullableString'
      ntsTac:
        title: NTS TAC
        minLength: 4
        maxLength: 4
        example: F8J1
        $ref: '#/definitions/NullableString'
      ntsSac:
        title: NTS SAC
        example: N002214CSW32Y9
        $ref: '#/definitions/NullableString'
      departmentIndicator:
        $ref: '#/definitions/DeptIndicator'
        x-nullable: true
      ordersAcknowledgement:
        description: >-
          Confirmation that the new amended orders were reviewed after
          previously approving the original orders
        type: boolean
        x-nullable: true
      grade:
        $ref: '#/definitions/Grade'
    required:
      - issueDate
      - reportByDate
      - ordersType
      - newDutyLocationId
      - originDutyLocationId
  UpdateAllowancePayload:
    type: object
    properties:
      grade:
        $ref: '#/definitions/Grade'
      dependentsAuthorized:
        type: boolean
        x-nullable: true
      agency:
        $ref: '#/definitions/Affiliation'
      proGearWeight:
        description: unit is in lbs
        example: 2000
        type: integer
        minimum: 0
        maximum: 2000
        x-formatting: weight
        x-nullable: true
      proGearWeightSpouse:
        description: unit is in lbs
        example: 500
        type: integer
        minimum: 0
        maximum: 500
        x-formatting: weight
        x-nullable: true
      requiredMedicalEquipmentWeight:
        description: unit is in lbs
        example: 2000
        type: integer
        minimum: 0
        x-formatting: weight
      organizationalClothingAndIndividualEquipment:
        description: only for Army
        type: boolean
        x-nullable: true
      storageInTransit:
        description: >-
          the number of storage in transit days that the customer is entitled to
          for a given shipment on their move
        type: integer
        minimum: 0
  UpdateBillableWeightPayload:
    type: object
    properties:
      authorizedWeight:
        description: unit is in lbs
        example: 2000
        minimum: 1
        type: integer
        x-formatting: weight
        x-nullable: true
  UpdateMaxBillableWeightAsTIOPayload:
    type: object
    properties:
      authorizedWeight:
        description: unit is in lbs
        example: 2000
        minimum: 1
        type: integer
        x-formatting: weight
        x-nullable: true
      tioRemarks:
        description: TIO remarks for updating the max billable weight
        example: Increasing max billable weight
        type: string
        minLength: 1
        x-nullable: true
    required:
      - authorizedWeight
      - tioRemarks
  CounselingUpdateAllowancePayload:
    type: object
    properties:
      grade:
        $ref: '#/definitions/Grade'
      dependentsAuthorized:
        type: boolean
        x-nullable: true
      agency:
        $ref: '#/definitions/Affiliation'
      proGearWeight:
        minimum: 0
        maximum: 2000
        description: unit is in lbs
        example: 2000
        type: integer
        x-formatting: weight
        x-nullable: true
      proGearWeightSpouse:
        minimum: 0
        maximum: 500
        description: unit is in lbs
        example: 2000
        type: integer
        x-formatting: weight
        x-nullable: true
      requiredMedicalEquipmentWeight:
        minimum: 0
        description: unit is in lbs
        example: 2000
        type: integer
        x-formatting: weight
      organizationalClothingAndIndividualEquipment:
        description: only for Army
        type: boolean
        x-nullable: true
      storageInTransit:
        description: >-
          the number of storage in transit days that the customer is entitled to
          for a given shipment on their move
        type: integer
        minimum: 0
  MoveTaskOrder:
    description: The Move (MoveTaskOrder)
    properties:
      id:
        example: 1f2270c7-7166-40ae-981e-b200ebdf3054
        format: uuid
        type: string
      createdAt:
        format: date-time
        type: string
      orderID:
        example: c56a4180-65aa-42ec-a945-5fd21dec0538
        format: uuid
        type: string
      locator:
        type: string
        example: 1K43AR
      referenceId:
        example: 1001-3456
        type: string
      serviceCounselingCompletedAt:
        format: date-time
        type: string
        x-nullable: true
      availableToPrimeAt:
        format: date-time
        type: string
        x-nullable: true
      updatedAt:
        format: date-time
        type: string
      destinationAddress:
        $ref: '#/definitions/Address'
      pickupAddress:
        $ref: '#/definitions/Address'
      destinationDutyLocation:
        example: 1f2270c7-7166-40ae-981e-b200ebdf3054
        format: uuid
        type: string
      originDutyLocation:
        example: 1f2270c7-7166-40ae-981e-b200ebdf3054
        format: uuid
        type: string
      entitlements:
        $ref: '#/definitions/Entitlements'
      requestedPickupDate:
        format: date
        type: string
      tioRemarks:
        type: string
        example: approved additional weight
        x-nullable: true
      eTag:
        type: string
    type: object
  MoveTaskOrders:
    items:
      $ref: '#/definitions/MoveTaskOrder'
    type: array
  PaymentRequest:
    properties:
      proofOfServiceDocs:
        $ref: '#/definitions/ProofOfServiceDocs'
      id:
        example: c56a4180-65aa-42ec-a945-5fd21dec0538
        format: uuid
        readOnly: true
        type: string
      isFinal:
        default: false
        type: boolean
      moveTaskOrder:
        $ref: '#/definitions/Move'
      moveTaskOrderID:
        example: c56a4180-65aa-42ec-a945-5fd21dec0538
        format: uuid
        type: string
      rejectionReason:
        example: documentation was incomplete
        type: string
        x-nullable: true
      serviceItems:
        $ref: '#/definitions/PaymentServiceItems'
      status:
        $ref: '#/definitions/PaymentRequestStatus'
      paymentRequestNumber:
        example: 1234-5678-1
        readOnly: true
        type: string
      recalculationOfPaymentRequestID:
        example: c56a4180-65aa-42ec-a945-5fd21dec0538
        format: uuid
        type: string
        readOnly: true
        x-nullable: true
      eTag:
        type: string
      reviewedAt:
        format: date-time
        type: string
        x-nullable: true
      createdAt:
        format: date-time
        type: string
    type: object
  PaymentRequests:
    items:
      $ref: '#/definitions/PaymentRequest'
    type: array
  PaymentServiceItems:
    items:
      $ref: '#/definitions/PaymentServiceItem'
    type: array
  PaymentServiceItem:
    properties:
      id:
        example: c56a4180-65aa-42ec-a945-5fd21dec0538
        format: uuid
        readOnly: true
        type: string
      createdAt:
        format: date-time
        type: string
      paymentRequestID:
        example: c56a4180-65aa-42ec-a945-5fd21dec0538
        format: uuid
        type: string
      mtoServiceItemID:
        example: c56a4180-65aa-42ec-a945-5fd21dec0538
        format: uuid
        type: string
      mtoServiceItemCode:
        example: DLH
        type: string
      mtoServiceItemName:
        example: Move management
        type: string
      mtoShipmentType:
        $ref: '#/definitions/MTOShipmentType'
      mtoShipmentID:
        type: string
        format: uuid
        example: c56a4180-65aa-42ec-a945-5fd21dec0538
        x-nullable: true
      status:
        $ref: '#/definitions/PaymentServiceItemStatus'
      priceCents:
        type: integer
        format: cents
        title: Price of the service item in cents
        x-nullable: true
      rejectionReason:
        example: documentation was incomplete
        type: string
        x-nullable: true
      referenceID:
        example: 1234-5678-c56a4180
        readOnly: true
        format: string
      paymentServiceItemParams:
        $ref: '#/definitions/PaymentServiceItemParams'
      eTag:
        type: string
    type: object
  PaymentRequestStatus:
    type: string
    enum:
      - PENDING
      - REVIEWED
      - REVIEWED_AND_ALL_SERVICE_ITEMS_REJECTED
      - SENT_TO_GEX
      - RECEIVED_BY_GEX
      - PAID
      - EDI_ERROR
      - DEPRECATED
    title: Payment Request Status
  ProofOfServiceDocs:
    items:
      $ref: '#/definitions/ProofOfServiceDoc'
    type: array
  ProofOfServiceDoc:
    properties:
      isWeightTicket:
        type: boolean
      uploads:
        items:
          $ref: '#/definitions/Upload'
        type: array
  ShipmentsPaymentSITBalance:
    items:
      $ref: '#/definitions/ShipmentPaymentSITBalance'
    type: array
  ShipmentPaymentSITBalance:
    properties:
      shipmentID:
        type: string
        format: uuid
      totalSITDaysAuthorized:
        type: integer
      totalSITDaysRemaining:
        type: integer
      totalSITEndDate:
        type: string
        format: date
        x-nullable: true
      pendingSITDaysInvoiced:
        type: integer
      pendingBilledStartDate:
        type: string
        format: date
        x-nullable: true
      pendingBilledEndDate:
        type: string
        format: date
        x-nullable: true
      previouslyBilledDays:
        type: integer
        x-nullable: true
      previouslyBilledStartDate:
        type: string
        format: date
        x-nullable: true
      previouslyBilledEndDate:
        type: string
        format: date
        x-nullable: true
  UpdateShipment:
    type: object
    properties:
      shipmentType:
        $ref: '#/definitions/MTOShipmentType'
      requestedPickupDate:
        format: date
        type: string
        x-nullable: true
      requestedDeliveryDate:
        format: date
        type: string
        x-nullable: true
      customerRemarks:
        type: string
        example: handle with care
        x-nullable: true
      counselorRemarks:
        type: string
        example: counselor approved
        x-nullable: true
      billableWeightCap:
        type: integer
        description: estimated weight of the shuttle service item provided by the prime
        example: 2500
        x-formatting: weight
        x-nullable: true
      billableWeightJustification:
        type: string
        example: more weight than expected
        x-nullable: true
      pickupAddress:
        allOf:
          - $ref: '#/definitions/Address'
      destinationAddress:
        allOf:
          - $ref: '#/definitions/Address'
      secondaryDeliveryAddress:
        allOf:
          - $ref: '#/definitions/Address'
      secondaryPickupAddress:
        allOf:
          - $ref: '#/definitions/Address'
      hasSecondaryPickupAddress:
        type: boolean
        x-nullable: true
        x-omitempty: false
      hasSecondaryDeliveryAddress:
        type: boolean
        x-nullable: true
        x-omitempty: false
      actualProGearWeight:
        type: integer
        x-nullable: true
        x-omitempty: false
      actualSpouseProGearWeight:
        type: integer
        x-nullable: true
        x-omitempty: false
      destinationType:
        $ref: '#/definitions/DestinationType'
      agents:
        $ref: '#/definitions/MTOAgents'
        x-nullable: true
      tacType:
        $ref: '#/definitions/LOATypeNullable'
      sacType:
        $ref: '#/definitions/LOATypeNullable'
      usesExternalVendor:
        type: boolean
        example: false
        x-nullable: true
      serviceOrderNumber:
        type: string
        x-nullable: true
      ntsRecordedWeight:
        description: >-
          The previously recorded weight for the NTS Shipment. Used for NTS
          Release to know what the previous primeActualWeight or billable weight
          was.
        example: 2000
        type: integer
        x-formatting: weight
        x-nullable: true
      storageFacility:
        x-nullable: true
        $ref: '#/definitions/StorageFacility'
      ppmShipment:
        $ref: '#/definitions/UpdatePPMShipment'
  UpdatePPMShipment:
    type: object
    properties:
      expectedDepartureDate:
        description: |
          Date the customer expects to move.
        format: date
        type: string
        x-nullable: true
      actualMoveDate:
        format: date
        type: string
        x-nullable: true
      pickupPostalCode:
        description: zip code
        format: zip
        type: string
        title: ZIP
        example: '90210'
        pattern: ^(\d{5})$
        x-nullable: true
      secondaryPickupPostalCode:
        format: zip
        type: string
        title: ZIP
        example: '90210'
        pattern: ^(\d{5})$
        x-nullable: true
      destinationPostalCode:
        format: zip
        type: string
        title: ZIP
        example: '90210'
        pattern: ^(\d{5})$
        x-nullable: true
      secondaryDestinationPostalCode:
        format: zip
        type: string
        title: ZIP
        example: '90210'
        pattern: ^(\d{5})$
        x-nullable: true
      w2Address:
        x-nullable: true
        $ref: '#/definitions/Address'
      sitExpected:
        type: boolean
        x-nullable: true
      sitLocation:
        allOf:
          - $ref: '#/definitions/SITLocationType'
          - x-nullable: true
      sitEstimatedWeight:
        type: integer
        example: 2000
        x-nullable: true
      sitEstimatedEntryDate:
        format: date
        type: string
        x-nullable: true
      sitEstimatedDepartureDate:
        format: date
        type: string
        x-nullable: true
      estimatedWeight:
        type: integer
        example: 4200
        x-nullable: true
      hasProGear:
        description: |
          Indicates whether PPM shipment has pro gear.
        type: boolean
        x-nullable: true
      proGearWeight:
        type: integer
        x-nullable: true
      spouseProGearWeight:
        type: integer
        x-nullable: true
      hasRequestedAdvance:
        description: |
          Indicates whether an advance has been requested for the PPM shipment.
        type: boolean
        x-nullable: true
      advanceAmountRequested:
        description: |
          The amount request for an advance, or null if no advance is requested
        type: integer
        format: cents
        x-nullable: true
      advanceStatus:
        $ref: '#/definitions/PPMAdvanceStatus'
        x-nullable: true
  UpdateWeightTicket:
    type: object
    properties:
      emptyWeight:
        description: Weight of the vehicle when empty.
        type: integer
        minimum: 0
      fullWeight:
        description: The weight of the vehicle when full.
        type: integer
        minimum: 0
      ownsTrailer:
        description: Indicates if the customer used a trailer they own for the move.
        type: boolean
      trailerMeetsCriteria:
        description: >-
          Indicates if the trailer that the customer used meets all the criteria
          to be claimable.
        type: boolean
      status:
        $ref: '#/definitions/PPMDocumentStatus'
      reason:
        description: The reason the services counselor has excluded or rejected the item.
        type: string
      adjustedNetWeight:
        description: Indicates the adjusted net weight of the vehicle
        type: integer
        minimum: 0
      netWeightRemarks:
        description: Remarks explaining any edits made to the net weight
        type: string
      allowableWeight:
        description: Indicates the maximum reimbursable weight of the shipment
        type: integer
        minimum: 0
  UpdateMovingExpense:
    type: object
    properties:
      amount:
        description: The total amount of the expense as indicated on the receipt
        type: integer
      sitStartDate:
        description: >-
          The date the shipment entered storage, applicable for the `STORAGE`
          movingExpenseType only
        type: string
        format: date
      sitEndDate:
        description: >-
          The date the shipment exited storage, applicable for the `STORAGE`
          movingExpenseType only
        type: string
        format: date
      status:
        $ref: '#/definitions/PPMDocumentStatus'
      reason:
        description: The reason the services counselor has excluded or rejected the item.
        type: string
  UpdateProGearWeightTicket:
    type: object
    properties:
      belongsToSelf:
        description: >-
          Indicates if this information is for the customer's own pro-gear,
          otherwise, it's the spouse's.
        type: boolean
      hasWeightTickets:
        description: >-
          Indicates if the user has a weight ticket for their pro-gear,
          otherwise they have a constructed weight.
        type: boolean
      weight:
        description: Weight of the pro-gear contained in the shipment.
        type: integer
        minimum: 0
      status:
        $ref: '#/definitions/PPMDocumentStatus'
      reason:
        description: The reason the services counselor has excluded or rejected the item.
        type: string
  MTOShipments:
    items:
      $ref: '#/definitions/MTOShipment'
    type: array
  CreateMTOShipment:
    type: object
    properties:
      moveTaskOrderID:
        description: The ID of the move this new shipment is for.
        example: 1f2270c7-7166-40ae-981e-b200ebdf3054
        format: uuid
        type: string
      requestedPickupDate:
        description: >
          The customer's preferred pickup date. Other dates, such as required
          delivery date and (outside MilMove) the pack date, are derived from
          this date.
        format: date
        type: string
        x-nullable: true
      requestedDeliveryDate:
        description: |
          The customer's preferred delivery date.
        format: date
        type: string
        x-nullable: true
      customerRemarks:
        description: >
          The customer can use the customer remarks field to inform the services
          counselor and the movers about any

          special circumstances for this shipment. Typical examples:
            * bulky or fragile items,
            * weapons,
            * access info for their address.
          Customer enters this information during onboarding. Optional field.
        type: string
        example: handle with care
        x-nullable: true
      counselorRemarks:
        description: >
          The counselor can use the counselor remarks field to inform the movers
          about any

          special circumstances for this shipment. Typical examples:
            * bulky or fragile items,
            * weapons,
            * access info for their address.
          Counselors enters this information when creating or editing an MTO
          Shipment. Optional field.
        type: string
        example: handle with care
        x-nullable: true
      agents:
        $ref: '#/definitions/MTOAgents'
      mtoServiceItems:
        $ref: '#/definitions/MTOServiceItems'
      pickupAddress:
        description: The address where the movers should pick up this shipment.
        allOf:
          - $ref: '#/definitions/Address'
      destinationAddress:
        description: Where the movers should deliver this shipment.
        allOf:
          - $ref: '#/definitions/Address'
      destinationType:
        $ref: '#/definitions/DestinationType'
      shipmentType:
        $ref: '#/definitions/MTOShipmentType'
      tacType:
        allOf:
          - $ref: '#/definitions/LOAType'
          - x-nullable: true
      sacType:
        allOf:
          - $ref: '#/definitions/LOAType'
          - x-nullable: true
      usesExternalVendor:
        type: boolean
        example: false
        x-nullable: true
      serviceOrderNumber:
        type: string
        x-nullable: true
      ntsRecordedWeight:
        description: >-
          The previously recorded weight for the NTS Shipment. Used for NTS
          Release to know what the previous primeActualWeight or billable weight
          was.
        example: 2000
        type: integer
        x-nullable: true
        x-formatting: weight
      storageFacility:
        x-nullable: true
        $ref: '#/definitions/StorageFacility'
      ppmShipment:
        $ref: '#/definitions/CreatePPMShipment'
    required:
      - moveTaskOrderID
      - shipmentType
  CreatePPMShipment:
    description: >-
      A personally procured move is a type of shipment that a service members
      moves themselves.
    properties:
      expectedDepartureDate:
        description: |
          Date the customer expects to move.
        format: date
        type: string
      pickupPostalCode:
        description: zip code
        format: zip
        type: string
        title: ZIP
        example: '90210'
        pattern: ^(\d{5})$
      secondaryPickupPostalCode:
        format: zip
        type: string
        title: ZIP
        example: '90210'
        pattern: ^(\d{5})$
        x-nullable: true
      destinationPostalCode:
        format: zip
        type: string
        title: ZIP
        example: '90210'
        pattern: ^(\d{5})$
      secondaryDestinationPostalCode:
        format: zip
        type: string
        title: ZIP
        example: '90210'
        pattern: ^(\d{5})$
        x-nullable: true
      sitExpected:
        type: boolean
      sitLocation:
        allOf:
          - $ref: '#/definitions/SITLocationType'
          - x-nullable: true
      sitEstimatedWeight:
        type: integer
        example: 2000
        x-nullable: true
      sitEstimatedEntryDate:
        format: date
        type: string
        x-nullable: true
      sitEstimatedDepartureDate:
        format: date
        type: string
        x-nullable: true
      estimatedWeight:
        type: integer
        example: 4200
      hasProGear:
        description: |
          Indicates whether PPM shipment has pro gear.
        type: boolean
      proGearWeight:
        type: integer
        x-nullable: true
      spouseProGearWeight:
        type: integer
        x-nullable: true
    required:
      - expectedDepartureDate
      - pickupPostalCode
      - destinationPostalCode
      - sitExpected
      - estimatedWeight
      - hasProGear
  RejectShipment:
    properties:
      rejectionReason:
        type: string
        example: MTO Shipment not good enough
    required:
      - rejectionReason
  ApproveSITExtension:
    properties:
      approvedDays:
        description: Number of days approved for SIT extension
        type: integer
        example: 21
        minimum: 1
      requestReason:
        description: >-
          Reason from service counselor-provided picklist for SIT Duration
          Update
        example: AWAITING_COMPLETION_OF_RESIDENCE
        type: string
        enum:
          - SERIOUS_ILLNESS_MEMBER
          - SERIOUS_ILLNESS_DEPENDENT
          - IMPENDING_ASSIGNEMENT
          - DIRECTED_TEMPORARY_DUTY
          - NONAVAILABILITY_OF_CIVILIAN_HOUSING
          - AWAITING_COMPLETION_OF_RESIDENCE
          - OTHER
      officeRemarks:
        description: Remarks from TOO about SIT approval
        type: string
        example: Approved for three weeks rather than requested 45 days
        x-nullable: true
    required:
      - approvedDays
  DenySITExtension:
    properties:
      officeRemarks:
        description: Remarks from TOO about SIT denial
        type: string
        example: Denied this extension as it does not match the criteria
        x-nullable: true
      convertToCustomerExpense:
        description: >-
          Whether or not to convert to members expense once SIT extension is
          denied.
        type: boolean
        example: false
    required:
      - officeRemarks
      - convertToCustomerExpense
  UpdateSITServiceItemCustomerExpense:
    properties:
      convertToCustomerExpense:
        example: true
        type: boolean
      customerExpenseReason:
        description: Reason the service item was rejected
        type: string
        example: Insufficent details provided
    required:
      - convertToCustomerExpense
      - customerExpenseReason
  CreateApprovedSITDurationUpdate:
    properties:
      requestReason:
        description: >-
          Reason from service counselor-provided picklist for SIT Duration
          Update
        example: AWAITING_COMPLETION_OF_RESIDENCE
        type: string
        enum:
          - SERIOUS_ILLNESS_MEMBER
          - SERIOUS_ILLNESS_DEPENDENT
          - IMPENDING_ASSIGNEMENT
          - DIRECTED_TEMPORARY_DUTY
          - NONAVAILABILITY_OF_CIVILIAN_HOUSING
          - AWAITING_COMPLETION_OF_RESIDENCE
          - OTHER
      approvedDays:
        description: >-
          Number of days approved for SIT extension. This will match requested
          days saved to the SIT extension model.
        type: integer
        example: 21
      officeRemarks:
        description: Remarks from TOO about SIT Duration Update creation
        type: string
        example: >-
          Customer needs additional storage time as their new place of residence
          is not yet ready
        x-nullable: true
    required:
      - requestReason
      - approvedDays
  PatchMTOServiceItemStatusPayload:
    properties:
      status:
        description: Describes all statuses for a MTOServiceItem
        type: string
        enum:
          - SUBMITTED
          - APPROVED
          - REJECTED
      rejectionReason:
        description: Reason the service item was rejected
        type: string
        example: Insufficent details provided
        x-nullable: true
  MTOApprovalServiceItemCodes:
    description: MTO level service items to create when updating MTO status.
    properties:
      serviceCodeCS:
        example: true
        type: boolean
      serviceCodeMS:
        example: true
        type: boolean
    type: object
  TacValid:
    properties:
      isValid:
        example: true
        type: boolean
    required:
      - isValid
    type: object
  UpdatePaymentRequestStatusPayload:
    properties:
      rejectionReason:
        example: documentation was incomplete
        type: string
        x-nullable: true
      status:
        $ref: '#/definitions/PaymentRequestStatus'
      eTag:
        type: string
    type: object
  QueueMoves:
    type: array
    items:
      $ref: '#/definitions/QueueMove'
  QueueMove:
    type: object
    properties:
      id:
        type: string
        format: uuid
      customer:
        $ref: '#/definitions/Customer'
      status:
        $ref: '#/definitions/MoveStatus'
      locator:
        type: string
      submittedAt:
        format: date-time
        type: string
        x-nullable: true
      appearedInTooAt:
        format: date-time
        type: string
        x-nullable: true
      requestedMoveDate:
        format: date
        type: string
        x-nullable: true
      departmentIndicator:
        $ref: '#/definitions/DeptIndicator'
      shipmentsCount:
        type: integer
      originDutyLocation:
        $ref: '#/definitions/DutyLocation'
      destinationDutyLocation:
        $ref: '#/definitions/DutyLocation'
      originGBLOC:
        $ref: '#/definitions/GBLOC'
      ppmType:
        type: string
        enum:
          - FULL
          - PARTIAL
        x-nullable: true
      closeoutInitiated:
        format: date-time
        type: string
        x-nullable: true
      closeoutLocation:
        type: string
        x-nullable: true
      orderType:
        type: string
        x-nullable: true
  QueueMovesResult:
    type: object
    properties:
      page:
        type: integer
      perPage:
        type: integer
      totalCount:
        type: integer
      queueMoves:
        $ref: '#/definitions/QueueMoves'
  ListPrimeMove:
    description: >
      An abbreviated definition for a move, without all the nested information
      (shipments, service items, etc). Used to fetch a list of moves more
      efficiently.
    type: object
    properties:
      id:
        example: 1f2270c7-7166-40ae-981e-b200ebdf3054
        format: uuid
        type: string
      moveCode:
        type: string
        example: HYXFJF
        readOnly: true
      createdAt:
        format: date-time
        type: string
        readOnly: true
      orderID:
        example: c56a4180-65aa-42ec-a945-5fd21dec0538
        format: uuid
        type: string
      referenceId:
        example: 1001-3456
        type: string
      availableToPrimeAt:
        format: date-time
        type: string
        x-nullable: true
        readOnly: true
      updatedAt:
        format: date-time
        type: string
        readOnly: true
      ppmType:
        type: string
        enum:
          - FULL
          - PARTIAL
      eTag:
        type: string
        readOnly: true
      orderType:
        type: string
  ListPrimeMoves:
    type: array
    items:
      $ref: '#/definitions/ListPrimeMove'
  ListPrimeMovesResult:
    type: object
    properties:
      page:
        type: integer
      perPage:
        type: integer
      totalCount:
        type: integer
      queueMoves:
        $ref: '#/definitions/ListPrimeMoves'
  QueuePaymentRequest:
    type: object
    properties:
      id:
        type: string
        format: uuid
      moveID:
        type: string
        format: uuid
      customer:
        $ref: '#/definitions/Customer'
      status:
        $ref: '#/definitions/QueuePaymentRequestStatus'
      age:
        type: number
        format: double
        description: >-
          Days since the payment request has been requested.  Decimal
          representation will allow more accurate sorting.
      submittedAt:
        type: string
        format: date-time
      locator:
        type: string
      departmentIndicator:
        $ref: '#/definitions/DeptIndicator'
      originGBLOC:
        $ref: '#/definitions/GBLOC'
      originDutyLocation:
        $ref: '#/definitions/DutyLocation'
      orderType:
        type: string
        x-nullable: true
  QueuePaymentRequests:
    type: array
    items:
      $ref: '#/definitions/QueuePaymentRequest'
  QueuePaymentRequestsResult:
    type: object
    properties:
      page:
        type: integer
      perPage:
        type: integer
      totalCount:
        type: integer
      queuePaymentRequests:
        $ref: '#/definitions/QueuePaymentRequests'
  QueuePaymentRequestStatus:
    enum:
      - Payment requested
      - Reviewed
      - Rejected
      - Paid
    title: Queue Payment Request Status
    type: string
  SearchMoves:
    type: array
    items:
      $ref: '#/definitions/SearchMove'
  SearchMove:
    type: object
    properties:
      id:
        type: string
        format: uuid
      firstName:
        type: string
        example: John
        x-nullable: true
      lastName:
        type: string
        example: Doe
        x-nullable: true
      dodID:
        type: string
        example: 1234567890
        x-nullable: true
      status:
        $ref: '#/definitions/MoveStatus'
      locator:
        type: string
      branch:
        type: string
      shipmentsCount:
        type: integer
      originDutyLocationPostalCode:
        format: zip
        type: string
        title: ZIP
        example: '90210'
        pattern: ^(\d{5})$
      destinationDutyLocationPostalCode:
        format: zip
        type: string
        title: ZIP
        example: '90210'
        pattern: ^(\d{5})$
      requestedPickupDate:
        type: string
        format: date
        x-nullable: true
      requestedDeliveryDate:
        type: string
        format: date
        x-nullable: true
      originGBLOC:
        $ref: '#/definitions/GBLOC'
      destinationGBLOC:
        $ref: '#/definitions/GBLOC'
      orderType:
        type: string
  SearchMovesResult:
    type: object
    properties:
      page:
        type: integer
      perPage:
        type: integer
      totalCount:
        type: integer
      searchMoves:
        $ref: '#/definitions/SearchMoves'
  GBLOC:
    type: string
    enum:
      - AGFM
      - APAT
      - BGAC
      - BGNC
      - BKAS
      - CFMQ
      - CLPK
      - CNNQ
      - DMAT
      - GSAT
      - HAFC
      - HBAT
      - JEAT
      - JENQ
      - KKFA
      - LHNQ
      - LKNQ
      - MAPK
      - MAPS
      - MBFL
      - MLNQ
      - XXXX
  CreateCustomerSupportRemark:
    type: object
    description: >-
      A text remark written by an customer support user that is associated with
      a specific move.
    required:
      - content
      - officeUserID
    properties:
      content:
        example: This is a remark about a move.
        type: string
      officeUserID:
        example: 1f2270c7-7166-40ae-981e-b200ebdf3054
        format: uuid
        type: string
  UpdateCustomerSupportRemarkPayload:
    type: object
    description: >-
      A text remark update to an existing remark created by the current active
      user (the CSR).
    required:
      - content
    properties:
      content:
        example: This is a remark about a move.
        type: string
  EvaluationReportType:
    type: string
    enum:
      - SHIPMENT
      - COUNSELING
  EvaluationReportInspectionType:
    type: string
    enum:
      - DATA_REVIEW
      - PHYSICAL
      - VIRTUAL
    x-nullable: true
  EvaluationReportLocation:
    type: string
    enum:
      - ORIGIN
      - DESTINATION
      - OTHER
    x-nullable: true
  EvaluationReportOfficeUser:
    type: object
    readOnly: true
    description: The authoring office user for an evaluation report
    properties:
      id:
        example: 1f2270c7-7166-40ae-981e-b200ebdf3054
        format: uuid
        type: string
      firstName:
        type: string
      lastName:
        type: string
      email:
        type: string
        format: x-email
        pattern: ^[a-zA-Z0-9._%+-]+@[a-zA-Z0-9.-]+\.[a-zA-Z]{2,}$
      phone:
        type: string
        format: telephone
        pattern: ^[2-9]\d{2}-\d{3}-\d{4}$
  EvaluationReportList:
    type: array
    items:
      $ref: '#/definitions/EvaluationReport'
  EvaluationReport:
    type: object
    description: An evaluation report
    properties:
      id:
        example: 1f2270c7-7166-40ae-981e-b200ebdf3054
        format: uuid
        type: string
        readOnly: true
      moveID:
        example: 1f2270c7-7166-40ae-981e-b200ebdf3054
        format: uuid
        type: string
        readOnly: true
      shipmentID:
        example: 1f2270c7-7166-40ae-981e-b200ebdf3054
        format: uuid
        type: string
        x-nullable: true
        readOnly: true
      type:
        $ref: '#/definitions/EvaluationReportType'
      inspectionType:
        $ref: '#/definitions/EvaluationReportInspectionType'
        x-nullable: true
      inspectionDate:
        type: string
        format: date
        x-nullable: true
      officeUser:
        $ref: '#/definitions/EvaluationReportOfficeUser'
      location:
        $ref: '#/definitions/EvaluationReportLocation'
        x-nullable: true
      ReportViolations:
        $ref: '#/definitions/ReportViolations'
        x-nullable: true
      locationDescription:
        type: string
        example: Route 66 at crash inspection site 3
        x-nullable: true
      observedShipmentDeliveryDate:
        type: string
        format: date
        x-nullable: true
      observedShipmentPhysicalPickupDate:
        type: string
        format: date
        x-nullable: true
      timeDepart:
        type: string
        x-nullable: true
        pattern: ^(0[0-9]|1[0-9]|2[0-3]):[0-5][0-9]$
        example: '14:30'
      evalStart:
        type: string
        x-nullable: true
        pattern: ^(0[0-9]|1[0-9]|2[0-3]):[0-5][0-9]$
        example: '15:00'
      evalEnd:
        type: string
        x-nullable: true
        pattern: ^(0[0-9]|1[0-9]|2[0-3]):[0-5][0-9]$
        example: '18:00'
      violationsObserved:
        type: boolean
        x-nullable: true
      remarks:
        type: string
        x-nullable: true
      seriousIncident:
        type: boolean
        x-nullable: true
      seriousIncidentDesc:
        type: string
        x-nullable: true
      observedClaimsResponseDate:
        type: string
        format: date
        x-nullable: true
      observedPickupDate:
        type: string
        format: date
        x-nullable: true
      observedPickupSpreadStartDate:
        type: string
        format: date
        x-nullable: true
      observedPickupSpreadEndDate:
        type: string
        format: date
        x-nullable: true
      observedDeliveryDate:
        type: string
        format: date
        x-nullable: true
      moveReferenceID:
        type: string
        x-nullable: true
        readOnly: true
      eTag:
        type: string
      submittedAt:
        type: string
        format: date-time
        x-nullable: true
      createdAt:
        type: string
        format: date-time
        readOnly: true
      updatedAt:
        type: string
        format: date-time
        readOnly: true
  CreateEvaluationReport:
    type: object
    description: >-
      Minimal set of info needed to create a shipment evaluation report, which
      is just a shipment ID.
    properties:
      shipmentID:
        description: The shipment ID of the shipment to be evaluated in the report
        example: 01b9671e-b268-4906-967b-ba661a1d3933
        format: uuid
        type: string
  PWSViolation:
    type: object
    description: A PWS violation for an evaluation report
    readOnly: true
    properties:
      id:
        example: 1f2270c7-7166-40ae-981e-b200ebdf3054
        format: uuid
        type: string
      displayOrder:
        example: 3
        type: integer
      paragraphNumber:
        example: 1.2.3.4.5
        type: string
      title:
        example: Customer Support
        type: string
      category:
        example: Pre-Move Services
        type: string
      subCategory:
        example: Weight Estimate
        type: string
      requirementSummary:
        example: Provide a single point of contact (POC)
        type: string
      requirementStatement:
        example: >-
          The contractor shall prepare and load property going into NTS in
          containers at residence for shipment to NTS.
        type: string
      isKpi:
        example: false
        type: boolean
      additionalDataElem:
        example: QAE Observed Delivery Date
        type: string
  PWSViolations:
    type: array
    items:
      $ref: '#/definitions/PWSViolation'
  AssociateReportViolations:
    type: object
    description: A list of PWS violation string ids to associate with an evaluation report
    properties:
      violations:
        type: array
        items:
          type: string
          format: uuid
  ReportViolation:
    type: object
    description: An object associating violations to evaluation reports
    properties:
      id:
        example: 1f2270c7-7166-40ae-981e-b200ebdf3054
        format: uuid
        type: string
      reportID:
        example: 1f2270c7-7166-40ae-981e-b200ebdf3054
        format: uuid
        type: string
      violationID:
        example: 1f2270c7-7166-40ae-981e-b200ebdf3054
        format: uuid
        type: string
      violation:
        $ref: '#/definitions/PWSViolation'
  ReportViolations:
    type: array
    items:
      $ref: '#/definitions/ReportViolation'
  TransportationOffices:
    type: array
    items:
      $ref: '#/definitions/TransportationOffice'
  Affiliation:
    type: string
    x-nullable: true
    title: Branch of service
    description: Military branch of service
    enum:
      - ARMY
      - NAVY
      - MARINES
      - AIR_FORCE
      - COAST_GUARD
      - SPACE_FORCE
      - OTHER
    x-display-value:
      ARMY: Army
      NAVY: Navy
      MARINES: Marine Corps
      AIR_FORCE: Air Force
      COAST_GUARD: Coast Guard
      SPACE_FORCE: Space Force
      OTHER: OTHER
  Address:
    description: A postal address
    type: object
    properties:
      id:
        type: string
        format: uuid
        example: c56a4180-65aa-42ec-a945-5fd21dec0538
      streetAddress1:
        type: string
        example: 123 Main Ave
        title: Street address 1
      streetAddress2:
        type: string
        example: Apartment 9000
        x-nullable: true
        title: Street address 2
      streetAddress3:
        type: string
        example: Montmârtre
        x-nullable: true
        title: Address Line 3
      city:
        type: string
        example: Anytown
        title: City
      eTag:
        type: string
        readOnly: true
      state:
        title: State
        type: string
        x-display-value:
          AL: AL
          AK: AK
          AR: AR
          AZ: AZ
          CA: CA
          CO: CO
          CT: CT
          DC: DC
          DE: DE
          FL: FL
          GA: GA
          HI: HI
          IA: IA
          ID: ID
          IL: IL
          IN: IN
          KS: KS
          KY: KY
          LA: LA
          MA: MA
          MD: MD
          ME: ME
          MI: MI
          MN: MN
          MO: MO
          MS: MS
          MT: MT
          NC: NC
          ND: ND
          NE: NE
          NH: NH
          NJ: NJ
          NM: NM
          NV: NV
          NY: NY
          OH: OH
          OK: OK
          OR: OR
          PA: PA
          RI: RI
          SC: SC
          SD: SD
          TN: TN
          TX: TX
          UT: UT
          VA: VA
          VT: VT
          WA: WA
          WI: WI
          WV: WV
          WY: WY
        enum:
          - AL
          - AK
          - AR
          - AZ
          - CA
          - CO
          - CT
          - DC
          - DE
          - FL
          - GA
          - HI
          - IA
          - ID
          - IL
          - IN
          - KS
          - KY
          - LA
          - MA
          - MD
          - ME
          - MI
          - MN
          - MO
          - MS
          - MT
          - NC
          - ND
          - NE
          - NH
          - NJ
          - NM
          - NV
          - NY
          - OH
          - OK
          - OR
          - PA
          - RI
          - SC
          - SD
          - TN
          - TX
          - UT
          - VA
          - VT
          - WA
          - WI
          - WV
          - WY
      postalCode:
        type: string
        format: zip
        title: ZIP
        example: '90210'
        pattern: ^(\d{5}([\-]\d{4})?)$
      country:
        type: string
        title: Country
        x-nullable: true
        example: USA
        default: USA
      county:
        type: string
        title: County
        x-nullable: true
        example: JESSAMINE
    required:
      - streetAddress1
      - city
      - state
      - postalCode
  DutyLocation:
    type: object
    properties:
      id:
        type: string
        format: uuid
        example: c56a4180-65aa-42ec-a945-5fd21dec0538
      name:
        type: string
        example: Fort Bragg North Station
      address_id:
        type: string
        format: uuid
        example: c56a4180-65aa-42ec-a945-5fd21dec0538
      address:
        $ref: '#/definitions/Address'
      eTag:
        type: string
  OrdersType:
    type: string
    title: Orders type
    enum:
      - PERMANENT_CHANGE_OF_STATION
      - LOCAL_MOVE
      - RETIREMENT
      - SEPARATION
      - WOUNDED_WARRIOR
      - BLUEBARK
    x-display-value:
      PERMANENT_CHANGE_OF_STATION: Permanent Change Of Station
      LOCAL_MOVE: Local Move
      RETIREMENT: Retirement
      SEPARATION: Separation
      WOUNDED_WARRIOR: Wounded Warrior
      BLUEBARK: BLUEBARK
  TransportationOffice:
    type: object
    properties:
      id:
        type: string
        format: uuid
        example: c56a4180-65aa-42ec-a945-5fd21dec0538
      name:
        type: string
        example: Fort Bragg North Station
      address:
        $ref: '#/definitions/Address'
      phone_lines:
        type: array
        items:
          type: string
          format: telephone
          pattern: ^[2-9]\d{2}-\d{3}-\d{4}$
          example: 212-555-5555
      gbloc:
        type: string
        pattern: ^[A-Z]{4}$
        example: JENQ
      latitude:
        type: number
        format: float
        example: 29.382973
      longitude:
        type: number
        format: float
        example: -98.62759
      created_at:
        type: string
        format: date-time
      updated_at:
        type: string
        format: date-time
    required:
      - id
      - name
      - address
      - created_at
      - updated_at
  NullableString:
    type: string
    x-go-type:
      import:
        package: github.com/transcom/mymove/pkg/swagger/nullable
      type: String
  CustomerContactType:
    description: >-
      Describes a customer contact type for a MTOServiceItem of type domestic
      destination SIT.
    type: string
    enum:
      - FIRST
      - SECOND
  MTOServiceItemCustomerContact:
    description: Customer contact information for a destination SIT service item
    type: object
    properties:
      id:
        example: 1f2270c7-7166-40ae-981e-b200ebdf3054
        format: uuid
        type: string
      type:
        $ref: '#/definitions/CustomerContactType'
      dateOfContact:
        format: date
        type: string
        description: Date of attempted contact by the prime.
      timeMilitary:
        type: string
        example: 0400Z
        description: Time of attempted contact by the prime.
      firstAvailableDeliveryDate:
        format: date
        type: string
        example: '2020-12-31'
        description: First available date that the Prime can deliver SIT service item.
  MTOServiceItemCustomerContacts:
    type: array
    items:
      $ref: '#/definitions/MTOServiceItemCustomerContact'
  DimensionType:
    description: Describes a dimension type for a MTOServiceItemDimension.
    type: string
    enum:
      - ITEM
      - CRATE
  MTOServiceItemDimension:
    description: Describes a dimension object for the MTOServiceItem.
    type: object
    properties:
      id:
        example: 1f2270c7-7166-40ae-981e-b200ebdf3054
        format: uuid
        type: string
      type:
        $ref: '#/definitions/DimensionType'
      length:
        description: Length in thousandth inches. 1000 thou = 1 inch.
        example: 1000
        type: integer
        format: int32
      width:
        description: Width in thousandth inches. 1000 thou = 1 inch.
        example: 1000
        type: integer
        format: int32
      height:
        description: Height in thousandth inches. 1000 thou = 1 inch.
        example: 1000
        type: integer
        format: int32
  MTOServiceItemDimensions:
    type: array
    items:
      $ref: '#/definitions/MTOServiceItemDimension'
  SITAddressUpdate:
    type: object
    description: An update to a SIT service item address.
    properties:
      id:
        example: 1f2270c7-7166-40ae-981e-b200ebdf3054
        format: uuid
        type: string
      mtoServiceItemID:
        example: 1f2270c7-7166-40ae-981e-b200ebdf3054
        format: uuid
        type: string
      distance:
        description: The distance between the old address and the new address in miles.
        example: 54
        minimum: 0
        type: integer
      contractorRemarks:
        example: The customer has found a new house closer to base.
        type: string
        x-nullable: true
        x-omitempty: false
      officeRemarks:
        example: The customer has found a new house closer to base.
        type: string
        x-nullable: true
        x-omitempty: false
      status:
        enum:
          - REQUESTED
          - APPROVED
          - REJECTED
      oldAddress:
        $ref: '#/definitions/Address'
      newAddress:
        $ref: '#/definitions/Address'
      createdAt:
        format: date-time
        type: string
        readOnly: true
      updatedAt:
        format: date-time
        type: string
        readOnly: true
      eTag:
        type: string
        readOnly: true
  SITAddressUpdates:
    description: A list of updates to a SIT service item address.
    type: array
    items:
      $ref: '#/definitions/SITAddressUpdate'
  MTOServiceItemStatus:
    description: Describes all statuses for a MTOServiceItem
    type: string
    enum:
      - SUBMITTED
      - APPROVED
      - REJECTED
  Upload:
    description: An uploaded file.
    type: object
    properties:
      id:
        type: string
        format: uuid
        example: c56a4180-65aa-42ec-a945-5fd21dec0538
        readOnly: true
      url:
        type: string
        format: uri
        example: https://uploads.domain.test/dir/c56a4180-65aa-42ec-a945-5fd21dec0538
        readOnly: true
      filename:
        type: string
        example: filename.pdf
        readOnly: true
      contentType:
        type: string
        format: mime-type
        example: application/pdf
        readOnly: true
      bytes:
        type: integer
        readOnly: true
      status:
        type: string
        enum:
          - INFECTED
          - CLEAN
          - PROCESSING
        readOnly: true
      createdAt:
        type: string
        format: date-time
        readOnly: true
      updatedAt:
        type: string
        format: date-time
        readOnly: true
      isWeightTicket:
        type: boolean
    required:
      - id
      - url
      - filename
      - contentType
      - bytes
      - createdAt
      - updatedAt
  ServiceRequestDocument:
    type: object
    properties:
      mtoServiceItemID:
        type: string
        format: uuid
      uploads:
        items:
          $ref: '#/definitions/Upload'
        type: array
  ServiceRequestDocuments:
    description: documents uploaded by the Prime as proof of request for service items
    type: array
    items:
      $ref: '#/definitions/ServiceRequestDocument'
  MTOServiceItem:
    type: object
    required:
      - id
      - moveTaskOrderID
      - reServiceID
      - reServiceCode
      - reServiceName
    properties:
      moveTaskOrderID:
        example: 1f2270c7-7166-40ae-981e-b200ebdf3054
        format: uuid
        type: string
      mtoShipmentID:
        example: 1f2270c7-7166-40ae-981e-b200ebdf3054
        format: uuid
        type: string
        x-nullable: true
      reServiceID:
        example: 1f2270c7-7166-40ae-981e-b200ebdf3054
        format: uuid
        type: string
      reServiceCode:
        type: string
      reServiceName:
        type: string
      createdAt:
        format: date-time
        type: string
      convertToCustomerExpense:
        type: boolean
        example: false
        x-omitempty: false
      customerExpenseReason:
        type: string
        x-nullable: true
      customerContacts:
        $ref: '#/definitions/MTOServiceItemCustomerContacts'
      deletedAt:
        format: date
        type: string
      description:
        type: string
        x-nullable: true
      dimensions:
        $ref: '#/definitions/MTOServiceItemDimensions'
      reason:
        type: string
        x-nullable: true
      rejectionReason:
        type: string
        x-nullable: true
      pickupPostalCode:
        type: string
        x-nullable: true
      SITPostalCode:
        type: string
        readOnly: true
        x-nullable: true
      sitEntryDate:
        type: string
        format: date-time
        x-nullable: true
      sitDepartureDate:
        type: string
        format: date-time
        x-nullable: true
      sitCustomerContacted:
        type: string
        format: date
        x-nullable: true
      sitRequestedDelivery:
        type: string
        format: date
        x-nullable: true
      sitDestinationOriginalAddress:
        $ref: '#/definitions/Address'
      sitOriginHHGOriginalAddress:
        $ref: '#/definitions/Address'
      sitOriginHHGActualAddress:
        $ref: '#/definitions/Address'
      sitDestinationFinalAddress:
        $ref: '#/definitions/Address'
      sitAddressUpdates:
        $ref: '#/definitions/SITAddressUpdates'
      sitDeliveryMiles:
        type: integer
        x-nullable: true
      feeType:
        enum:
          - COUNSELING
          - CRATING
          - TRUCKING
          - SHUTTLE
        type: string
      id:
        example: 1f2270c7-7166-40ae-981e-b200ebdf3054
        format: uuid
        type: string
      quantity:
        type: integer
      rate:
        type: integer
      status:
        $ref: '#/definitions/MTOServiceItemStatus'
      submittedAt:
        format: date
        type: string
      total:
        format: cents
        type: integer
      estimatedWeight:
        type: integer
        description: estimated weight of the shuttle service item provided by the prime
        example: 2500
        x-formatting: weight
        x-nullable: true
      updatedAt:
        format: date-time
        type: string
      approvedAt:
        format: date-time
        type: string
        x-nullable: true
      rejectedAt:
        format: date-time
        type: string
        x-nullable: true
      eTag:
        type: string
      updateReason:
        type: string
        description: Reason for updating service item.
        x-nullable: true
      serviceRequestDocuments:
        $ref: '#/definitions/ServiceRequestDocuments'
  MTOServiceItems:
    description: A list of service items connected to this shipment.
    type: array
    items:
      $ref: '#/definitions/MTOServiceItem'
  MTOAgent:
    type: object
    properties:
      id:
        example: 1f2270c7-7166-40ae-981e-b200ebdf3054
        format: uuid
        type: string
      mtoShipmentID:
        example: 1f2270c7-7166-40ae-981e-b200ebdf3054
        format: uuid
        type: string
      createdAt:
        format: date-time
        type: string
      updatedAt:
        format: date-time
        type: string
      firstName:
        type: string
        x-nullable: true
      lastName:
        type: string
        x-nullable: true
      email:
        type: string
        format: x-email
        pattern: (^[a-zA-Z0-9._%+-]+@[a-zA-Z0-9.-]+\.[a-zA-Z]{2,}$)|(^$)
        x-nullable: true
      phone:
        type: string
        format: telephone
        pattern: (^[2-9]\d{2}-\d{3}-\d{4}$)|(^$)
        x-nullable: true
      agentType:
        type: string
        enum:
          - RELEASING_AGENT
          - RECEIVING_AGENT
      eTag:
        type: string
  MTOAgents:
    items:
      $ref: '#/definitions/MTOAgent'
    type: array
  DestinationType:
    type: string
    title: Destination Type
    example: OTHER_THAN_AUTHORIZED
    x-nullable: true
    enum:
      - HOME_OF_RECORD
      - HOME_OF_SELECTION
      - PLACE_ENTERED_ACTIVE_DUTY
      - OTHER_THAN_AUTHORIZED
  MTOShipmentType:
    type: string
    title: Shipment Type
    example: HHG
    enum:
      - HHG
      - HHG_INTO_NTS_DOMESTIC
      - HHG_OUTOF_NTS_DOMESTIC
      - INTERNATIONAL_HHG
      - INTERNATIONAL_UB
      - PPM
    x-display-value:
      HHG: HHG
      INTERNATIONAL_HHG: International HHG
      INTERNATIONAL_UB: International UB
      HHG_INTO_NTS_DOMESTIC: NTS
      HHG_OUTOF_NTS_DOMESTIC: NTS Release
      PPM: PPM
  LOAType:
    description: The Line of accounting (TAC/SAC) type that will be used for the shipment
    type: string
    example: HHG
    enum:
      - HHG
      - NTS
  StorageFacility:
    description: The Storage Facility information for the shipment
    type: object
    properties:
      id:
        type: string
        format: uuid
        example: c56a4180-65aa-42ec-a945-5fd21dec0538
      facilityName:
        type: string
      address:
        $ref: '#/definitions/Address'
      lotNumber:
        type: string
        x-nullable: true
      phone:
        type: string
        format: telephone
        pattern: ^[2-9]\d{2}-\d{3}-\d{4}$
        x-nullable: true
      email:
        type: string
        format: x-email
        pattern: ^[a-zA-Z0-9._%+-]+@[a-zA-Z0-9.-]+\.[a-zA-Z]{2,}$
        x-nullable: true
      eTag:
        type: string
        readOnly: true
  SITLocationType:
    description: The list of SIT location types.
    type: string
    enum:
      - ORIGIN
      - DESTINATION
  MTOShipmentStatus:
    type: string
    title: Shipment Status
    example: SUBMITTED
    enum:
      - SUBMITTED
      - REJECTED
      - APPROVED
      - CANCELLATION_REQUESTED
      - CANCELED
      - DIVERSION_REQUESTED
  ReweighRequester:
    type: string
    enum:
      - CUSTOMER
      - PRIME
      - SYSTEM
      - TOO
  Reweigh:
    description: >-
      A reweigh  is when a shipment is weighed for a second time due to the
      request of a customer, the contractor, system or TOO.
    type: object
    properties:
      id:
        example: 1f2270c7-7166-40ae-981e-b200ebdf3054
        format: uuid
        type: string
      requestedAt:
        format: date-time
        type: string
      requestedBy:
        $ref: '#/definitions/ReweighRequester'
      shipmentID:
        example: 1f2270c7-7166-40ae-981e-b200ebdf3054
        format: uuid
        type: string
      verificationProvidedAt:
        x-nullable: true
        x-omitempty: false
        format: date-time
        type: string
      verificationReason:
        example: >-
          The reweigh was not performed due to some justification provided by
          the counselor
        type: string
        x-nullable: true
        x-omitempty: false
      weight:
        example: 2000
        type: integer
        x-formatting: weight
        x-nullable: true
        x-omitempty: false
  SITExtension:
    type: object
    description: >-
      A storage in transit (SIT) Extension is a request for an increase in the
      billable number of days a shipment is allowed to be in SIT.
    properties:
      id:
        example: 1f2270c7-7166-40ae-981e-b200ebdf3054
        format: uuid
        type: string
      mtoShipmentID:
        example: 1f2270c7-7166-40ae-981e-b200ebdf3054
        format: uuid
        type: string
      requestReason:
        type: string
        enum:
          - SERIOUS_ILLNESS_MEMBER
          - SERIOUS_ILLNESS_DEPENDENT
          - IMPENDING_ASSIGNEMENT
          - DIRECTED_TEMPORARY_DUTY
          - NONAVAILABILITY_OF_CIVILIAN_HOUSING
          - AWAITING_COMPLETION_OF_RESIDENCE
          - OTHER
      contractorRemarks:
        example: We need SIT additional days. The customer has not found a house yet.
        type: string
        x-nullable: true
        x-omitempty: false
      requestedDays:
        type: integer
        example: 30
      status:
        enum:
          - PENDING
          - APPROVED
          - DENIED
      approvedDays:
        type: integer
        example: 30
        x-nullable: true
        x-omitempty: false
      decisionDate:
        format: date-time
        type: string
        x-nullable: true
        x-omitempty: false
      officeRemarks:
        type: string
        x-nullable: true
        x-omitempty: false
      createdAt:
        format: date-time
        type: string
        readOnly: true
      updatedAt:
        format: date-time
        type: string
        readOnly: true
      eTag:
        type: string
        readOnly: true
  SITExtensions:
    type: array
    items:
      $ref: '#/definitions/SITExtension'
  SITStatus:
    properties:
      totalSITDaysUsed:
        type: integer
        minimum: 0
      totalDaysRemaining:
        type: integer
        minimum: 0
      calculatedTotalDaysInSIT:
        type: integer
        minimum: 0
      currentSIT:
        type: object
        properties:
          serviceItemID:
            type: string
            format: uuid
            example: c56a4180-65aa-42ec-a945-5fd21dec0538
          location:
            enum:
              - ORIGIN
              - DESTINATION
          daysInSIT:
            type: integer
            minimum: 0
          sitEntryDate:
            type: string
            format: date
            x-nullable: true
          sitDepartureDate:
            type: string
            format: date
            x-nullable: true
          sitAllowanceEndDate:
            type: string
            format: date
            x-nullable: true
          sitCustomerContacted:
            type: string
            format: date
            x-nullable: true
          sitRequestedDelivery:
            type: string
            format: date
            x-nullable: true
      pastSITServiceItems:
        $ref: '#/definitions/MTOServiceItems'
  PPMShipmentStatus:
    description: |
      Status of the PPM Shipment:
        * **DRAFT**: The customer has created the PPM shipment but has not yet submitted their move for counseling.
        * **SUBMITTED**: The shipment belongs to a move that has been submitted by the customer or has been created by a Service Counselor or Prime Contractor for a submitted move.
        * **WAITING_ON_CUSTOMER**: The PPM shipment has been approved and the customer may now provide their actual move closeout information and documentation required to get paid.
        * **NEEDS_ADVANCE_APPROVAL**: The shipment was counseled by the Prime Contractor and approved but an advance was requested so will need further financial approval from the government.
        * **NEEDS_PAYMENT_APPROVAL**: The customer has provided their closeout weight tickets, receipts, and expenses and certified it for the Service Counselor to approve, exclude or reject.
        * **PAYMENT_APPROVED**: The Service Counselor has reviewed all of the customer's PPM closeout documentation and authorizes the customer can download and submit their finalized SSW packet.
    type: string
    readOnly: true
    enum:
      - DRAFT
      - SUBMITTED
      - WAITING_ON_CUSTOMER
      - NEEDS_ADVANCE_APPROVAL
      - NEEDS_PAYMENT_APPROVAL
      - PAYMENT_APPROVED
  PPMAdvanceStatus:
    type: string
    title: PPM Advance Status
    description: >-
      Indicates whether an advance status has been accepted, rejected, or
      edited, or a prime counseled PPM has been received or not received
    x-nullable: true
    enum:
      - APPROVED
      - REJECTED
      - EDITED
      - RECEIVED
      - NOT_RECEIVED
  Document:
    type: object
    properties:
      id:
        type: string
        format: uuid
        example: c56a4180-65aa-42ec-a945-5fd21dec0538
      service_member_id:
        type: string
        format: uuid
        title: The service member this document belongs to
      uploads:
        type: array
        items:
          $ref: '#/definitions/Upload'
    required:
      - id
      - service_member_id
      - uploads
  OmittablePPMDocumentStatus:
    description: Status of the PPM document.
    type: string
    enum:
      - APPROVED
      - EXCLUDED
      - REJECTED
    x-display-value:
      APPROVED: Approved
      EXCLUDED: Excluded
      REJECTED: Rejected
    x-nullable: true
    x-omitempty: false
  PPMDocumentStatusReason:
    description: The reason the services counselor has excluded or rejected the item.
    type: string
    x-nullable: true
    x-omitempty: false
  WeightTicket:
    description: >-
      Vehicle and optional trailer information and weight documents used to move
      this PPM shipment.
    type: object
    properties:
      id:
        description: ID of this set of weight tickets.
        type: string
        format: uuid
        example: c56a4180-65aa-42ec-a945-5fd21dec0538
        readOnly: true
      ppmShipmentId:
        description: The ID of the PPM shipment that this set of weight tickets is for.
        type: string
        format: uuid
        example: c56a4180-65aa-42ec-a945-5fd21dec0538
        readOnly: true
      createdAt:
        type: string
        format: date-time
        readOnly: true
      updatedAt:
        type: string
        format: date-time
        readOnly: true
      vehicleDescription:
        description: >-
          Description of the vehicle used for the trip. E.g. make/model, type of
          truck/van, etc.
        type: string
        x-nullable: true
        x-omitempty: false
      emptyWeight:
        description: Weight of the vehicle when empty.
        type: integer
        minimum: 0
        x-nullable: true
        x-omitempty: false
      missingEmptyWeightTicket:
        description: >-
          Indicates if the customer is missing a weight ticket for the vehicle
          weight when empty.
        type: boolean
        x-nullable: true
        x-omitempty: false
      emptyDocumentId:
        description: >-
          ID of the document that is associated with the user uploads containing
          the vehicle weight when empty.
        type: string
        format: uuid
        readOnly: true
      emptyDocument:
        allOf:
          - description: >-
              Document that is associated with the user uploads containing the
              vehicle weight when empty.
          - $ref: '#/definitions/Document'
      fullWeight:
        description: The weight of the vehicle when full.
        type: integer
        minimum: 0
        x-nullable: true
        x-omitempty: false
      missingFullWeightTicket:
        description: >-
          Indicates if the customer is missing a weight ticket for the vehicle
          weight when full.
        type: boolean
        x-nullable: true
        x-omitempty: false
      fullDocumentId:
        description: >-
          ID of the document that is associated with the user uploads containing
          the vehicle weight when full.
        type: string
        format: uuid
        example: c56a4180-65aa-42ec-a945-5fd21dec0538
        readOnly: true
      fullDocument:
        allOf:
          - description: >-
              Document that is associated with the user uploads containing the
              vehicle weight when full.
          - $ref: '#/definitions/Document'
      ownsTrailer:
        description: Indicates if the customer used a trailer they own for the move.
        type: boolean
        x-nullable: true
        x-omitempty: false
      trailerMeetsCriteria:
        description: >-
          Indicates if the trailer that the customer used meets all the criteria
          to be claimable.
        type: boolean
        x-nullable: true
        x-omitempty: false
      proofOfTrailerOwnershipDocumentId:
        description: >-
          ID of the document that is associated with the user uploads containing
          the proof of trailer ownership.
        type: string
        format: uuid
        example: c56a4180-65aa-42ec-a945-5fd21dec0538
        readOnly: true
      proofOfTrailerOwnershipDocument:
        allOf:
          - description: >-
              Document that is associated with the user uploads containing the
              proof of trailer ownership.
          - $ref: '#/definitions/Document'
      status:
        $ref: '#/definitions/OmittablePPMDocumentStatus'
      reason:
        $ref: '#/definitions/PPMDocumentStatusReason'
      adjustedNetWeight:
        description: Indicates the adjusted net weight of the vehicle
        type: integer
        minimum: 0
        x-nullable: true
        x-omitempty: false
      netWeightRemarks:
        description: Remarks explaining any edits made to the net weight
        type: string
        x-nullable: true
        x-omitempty: false
      eTag:
        description: A hash that should be used as the "If-Match" header for any updates.
        type: string
        readOnly: true
      allowableWeight:
        description: Maximum reimbursable weight.
        type: integer
        minimum: 0
        x-nullable: true
        x-omitempty: false
    required:
      - ppmShipmentId
      - createdAt
      - updatedAt
      - emptyDocumentId
      - emptyDocument
      - fullDocument
      - fullDocumentId
      - proofOfTrailerOwnershipDocument
      - proofOfTrailerOwnershipDocumentId
  WeightTickets:
    description: All weight tickets associated with a PPM shipment.
    type: array
    items:
      $ref: '#/definitions/WeightTicket'
    x-omitempty: false
  OmittableMovingExpenseType:
    type: string
    description: Moving Expense Type
    enum:
      - CONTRACTED_EXPENSE
      - GAS
      - OIL
      - OTHER
      - PACKING_MATERIALS
      - RENTAL_EQUIPMENT
      - STORAGE
      - TOLLS
      - WEIGHING_FEE
    x-display-value:
      CONTRACTED_EXPENSE: Contracted expense
      GAS: Gas
      OIL: Oil
      OTHER: Other
      PACKING_MATERIALS: Packing materials
      STORAGE: Storage
      RENTAL_EQUIPMENT: Rental equipment
      TOLLS: Tolls
      WEIGHING_FEE: Weighing fee
    x-nullable: true
    x-omitempty: false
  MovingExpense:
    description: >-
      Expense information and receipts of costs incurred that can be reimbursed
      while moving a PPM shipment.
    type: object
    properties:
      id:
        description: Unique primary identifier of the Moving Expense object
        type: string
        format: uuid
        example: c56a4180-65aa-42ec-a945-5fd21dec0538
        readOnly: true
      ppmShipmentId:
        description: The PPM Shipment id that this moving expense belongs to
        type: string
        format: uuid
        example: c56a4180-65aa-42ec-a945-5fd21dec0538
        readOnly: true
      documentId:
        description: The id of the Document that contains all file uploads for this expense
        type: string
        format: uuid
        example: c56a4180-65aa-42ec-a945-5fd21dec0538
        readOnly: true
      document:
        allOf:
          - description: >-
              The Document object that contains all file uploads for this
              expense
          - $ref: '#/definitions/Document'
      movingExpenseType:
        $ref: '#/definitions/OmittableMovingExpenseType'
      description:
        description: A brief description of the expense
        type: string
        x-nullable: true
        x-omitempty: false
      paidWithGtcc:
        description: >-
          Indicates if the service member used their government issued card to
          pay for the expense
        type: boolean
        x-nullable: true
        x-omitempty: false
      amount:
        description: The total amount of the expense as indicated on the receipt
        type: integer
        x-nullable: true
        x-omitempty: false
      missingReceipt:
        description: >-
          Indicates if the service member is missing the receipt with the proof
          of expense amount
        type: boolean
        x-nullable: true
        x-omitempty: false
      status:
        $ref: '#/definitions/OmittablePPMDocumentStatus'
      reason:
        $ref: '#/definitions/PPMDocumentStatusReason'
      sitStartDate:
        description: >-
          The date the shipment entered storage, applicable for the `STORAGE`
          movingExpenseType only
        type: string
        example: '2022-04-26'
        format: date
        x-nullable: true
        x-omitempty: false
      sitEndDate:
        description: >-
          The date the shipment exited storage, applicable for the `STORAGE`
          movingExpenseType only
        type: string
        example: '2018-05-26'
        format: date
        x-nullable: true
        x-omitempty: false
      createdAt:
        description: >-
          Timestamp the moving expense object was initially created in the
          system (UTC)
        type: string
        format: date-time
        readOnly: true
      updatedAt:
        description: >-
          Timestamp when a property of this moving expense object was last
          modified (UTC)
        type: string
        format: date-time
        readOnly: true
      eTag:
        description: A hash that should be used as the "If-Match" header for any updates.
        type: string
        readOnly: true
    required:
      - id
      - createdAt
      - updatedAt
      - ppmShipmentId
      - documentId
      - document
  ProGearWeightTicket:
    description: Pro-gear associated information and weight docs for a PPM shipment
    type: object
    properties:
      id:
        description: The ID of the pro-gear weight ticket.
        type: string
        format: uuid
        example: c56a4180-65aa-42ec-a945-5fd21dec0538
        readOnly: true
      ppmShipmentId:
        description: >-
          The ID of the PPM shipment that this pro-gear weight ticket is
          associated with.
        type: string
        format: uuid
        example: c56a4180-65aa-42ec-a945-5fd21dec0538
        readOnly: true
      updatedAt:
        type: string
        format: date-time
        readOnly: true
      createdAt:
        type: string
        format: date-time
        readOnly: true
      belongsToSelf:
        description: >-
          Indicates if this information is for the customer's own pro-gear,
          otherwise, it's the spouse's.
        type: boolean
        x-nullable: true
        x-omitempty: false
      description:
        description: Describes the pro-gear that was moved.
        type: string
        x-nullable: true
        x-omitempty: false
      hasWeightTickets:
        description: >-
          Indicates if the user has a weight ticket for their pro-gear,
          otherwise they have a constructed weight.
        type: boolean
        x-nullable: true
        x-omitempty: false
      weight:
        description: Weight of the pro-gear.
        type: integer
        minimum: 0
        x-nullable: true
        x-omitempty: false
      documentId:
        description: >-
          The ID of the document that is associated with the user uploads
          containing the pro-gear weight.
        type: string
        format: uuid
        example: c56a4180-65aa-42ec-a945-5fd21dec0538
        readOnly: true
      document:
        allOf:
          - description: >-
              Document that is associated with the user uploads containing the
              pro-gear weight.
          - $ref: '#/definitions/Document'
      status:
        $ref: '#/definitions/OmittablePPMDocumentStatus'
      reason:
        $ref: '#/definitions/PPMDocumentStatusReason'
      eTag:
        description: A hash that should be used as the "If-Match" header for any updates.
        type: string
        readOnly: true
    required:
      - ppmShipmentId
      - createdAt
      - updatedAt
      - documentId
      - document
  SignedCertificationType:
    description: |
      The type of signed certification:
        - PPM_PAYMENT: This is used when the customer has a PPM shipment that they have uploaded their documents for and are
            ready to submit their documentation for review. When they submit, they will be asked to sign certifying the
            information is correct.
        - SHIPMENT: This is used when a customer submits their move with their shipments to be reviewed by office users.
    type: string
    enum:
      - PPM_PAYMENT
      - SHIPMENT
    readOnly: true
  SignedCertification:
    description: Signed certification
    type: object
    properties:
      id:
        description: The ID of the signed certification.
        type: string
        format: uuid
        example: c56a4180-65aa-42ec-a945-5fd21dec0538
        readOnly: true
      submittingUserId:
        description: The ID of the user that signed.
        type: string
        format: uuid
        example: c56a4180-65aa-42ec-a945-5fd21dec0538
        readOnly: true
      moveId:
        description: The ID of the move associated with this signed certification.
        type: string
        format: uuid
        example: c56a4180-65aa-42ec-a945-5fd21dec0538
        readOnly: true
      ppmId:
        description: >-
          The ID of the PPM shipment associated with this signed certification,
          if any.
        type: string
        format: uuid
        example: c56a4180-65aa-42ec-a945-5fd21dec0538
        readOnly: true
        x-nullable: true
        x-omitempty: false
      certificationType:
        $ref: '#/definitions/SignedCertificationType'
      certificationText:
        description: Full text that the customer agreed to and signed.
        type: string
      signature:
        description: The signature that the customer provided.
        type: string
      date:
        description: Date that the customer signed the certification.
        type: string
        format: date
      createdAt:
        type: string
        format: date-time
        readOnly: true
      updatedAt:
        type: string
        format: date-time
        readOnly: true
      eTag:
        description: A hash that should be used as the "If-Match" header for any updates.
        type: string
        readOnly: true
    required:
      - id
      - submittingUserId
      - moveId
      - certificationType
      - certificationText
      - signature
      - date
      - createdAt
      - updatedAt
      - eTag
  PPMShipment:
    description: >-
      A personally procured move is a type of shipment that a service member
      moves themselves.
    x-nullable: true
    properties:
      id:
        description: Primary auto-generated unique identifier of the PPM shipment object
        example: 1f2270c7-7166-40ae-981e-b200ebdf3054
        format: uuid
        type: string
        readOnly: true
      shipmentId:
        description: The id of the parent MTOShipment object
        example: 1f2270c7-7166-40ae-981e-b200ebdf3054
        format: uuid
        type: string
        readOnly: true
      createdAt:
        description: Timestamp of when the PPM Shipment was initially created (UTC)
        format: date-time
        type: string
        readOnly: true
      updatedAt:
        description: Timestamp of when a property of this object was last updated (UTC)
        format: date-time
        type: string
        readOnly: true
      status:
        $ref: '#/definitions/PPMShipmentStatus'
      w2Address:
        x-nullable: true
        $ref: '#/definitions/Address'
      advanceStatus:
        $ref: '#/definitions/PPMAdvanceStatus'
      expectedDepartureDate:
        description: |
          Date the customer expects to begin their move.
        format: date
        type: string
      actualMoveDate:
        description: The actual start date of when the PPM shipment left the origin.
        format: date
        type: string
        x-nullable: true
        x-omitempty: false
      submittedAt:
        description: >-
          The timestamp of when the customer submitted their PPM documentation
          to the counselor for review.
        format: date-time
        type: string
        x-nullable: true
        x-omitempty: false
      reviewedAt:
        description: >-
          The timestamp of when the Service Counselor has reviewed all of the
          closeout documents.
        format: date-time
        type: string
        x-nullable: true
        x-omitempty: false
      approvedAt:
        description: >-
          The timestamp of when the shipment was approved and the service member
          can begin their move.
        format: date-time
        type: string
        x-nullable: true
        x-omitempty: false
      pickupPostalCode:
        description: >-
          The postal code of the origin location where goods are being moved
          from.
        format: zip
        type: string
        title: ZIP
        example: '90210'
        pattern: ^(\d{5})$
      pickupAddress:
        $ref: '#/definitions/Address'
      secondaryPickupPostalCode:
        format: >-
          An optional secondary pickup location near the origin where additional
          goods exist.
        type: string
        title: ZIP
        example: '90210'
        pattern: ^(\d{5})$
        x-nullable: true
        x-omitempty: false
      hasSecondaryPickupAddress:
        type: boolean
        x-omitempty: false
        x-nullable: true
      secondaryPickupAddress:
        allOf:
          - $ref: '#/definitions/Address'
          - x-nullable: true
          - x-omitempty: false
      actualPickupPostalCode:
        description: >
          The actual postal code where the PPM shipment started. To be filled
          once the customer has moved the shipment.
        format: zip
        type: string
        title: ZIP
        example: '90210'
        pattern: ^(\d{5})$
        x-nullable: true
        x-omitempty: false
      destinationPostalCode:
        description: >-
          The postal code of the destination location where goods are being
          delivered to.
        format: zip
        type: string
        title: ZIP
        example: '90210'
        pattern: ^(\d{5})$
      destinationAddress:
        $ref: '#/definitions/Address'
      secondaryDestinationPostalCode:
        description: >-
          An optional secondary location near the destination where goods will
          be dropped off.
        format: zip
        type: string
        title: ZIP
        example: '90210'
        pattern: ^(\d{5})$
        x-nullable: true
        x-omitempty: false
      hasSecondaryDestinationAddress:
        type: boolean
        x-omitempty: false
        x-nullable: true
      secondaryDestinationAddress:
        allOf:
          - $ref: '#/definitions/Address'
          - x-nullable: true
          - x-omitempty: false
      actualDestinationPostalCode:
        description: >
          The actual postal code where the PPM shipment ended. To be filled once
          the customer has moved the shipment.
        format: zip
        type: string
        title: ZIP
        example: '90210'
        pattern: ^(\d{5})$
        x-nullable: true
        x-omitempty: false
      sitExpected:
        description: >
          Captures whether some or all of the PPM shipment will require
          temporary storage at the origin or destination.


          Must be set to `true` when providing `sitLocation`,
          `sitEstimatedWeight`, `sitEstimatedEntryDate`, and
          `sitEstimatedDepartureDate` values to calculate the
          `sitEstimatedCost`.
        type: boolean
      estimatedWeight:
        description: The estimated weight of the PPM shipment goods being moved.
        type: integer
        example: 4200
        x-nullable: true
        x-omitempty: false
      hasProGear:
        description: >
          Indicates whether PPM shipment has pro gear for themselves or their
          spouse.
        type: boolean
        x-nullable: true
        x-omitempty: false
      proGearWeight:
        description: >-
          The estimated weight of the pro-gear being moved belonging to the
          service member.
        type: integer
        x-nullable: true
        x-omitempty: false
      spouseProGearWeight:
        description: >-
          The estimated weight of the pro-gear being moved belonging to a
          spouse.
        type: integer
        x-nullable: true
        x-omitempty: false
      estimatedIncentive:
        description: >-
          The estimated amount the government will pay the service member to
          move their belongings based on the moving date, locations, and
          shipment weight.
        type: integer
        format: cents
        x-nullable: true
        x-omitempty: false
      finalIncentive:
        description: >
          The final calculated incentive for the PPM shipment. This does not
          include **SIT** as it is a reimbursement.
        type: integer
        format: cents
        x-nullable: true
        x-omitempty: false
        readOnly: true
      hasRequestedAdvance:
        description: |
          Indicates whether an advance has been requested for the PPM shipment.
        type: boolean
        x-nullable: true
        x-omitempty: false
      advanceAmountRequested:
        description: >
          The amount requested as an advance by the service member up to a
          maximum percentage of the estimated incentive.
        type: integer
        format: cents
        x-nullable: true
        x-omitempty: false
      hasReceivedAdvance:
        description: |
          Indicates whether an advance was received for the PPM shipment.
        type: boolean
        x-nullable: true
        x-omitempty: false
      advanceAmountReceived:
        description: |
          The amount received for an advance, or null if no advance is received.
        type: integer
        format: cents
        x-nullable: true
        x-omitempty: false
      sitLocation:
        allOf:
          - $ref: '#/definitions/SITLocationType'
          - x-nullable: true
          - x-omitempty: false
      sitEstimatedWeight:
        description: The estimated weight of the goods being put into storage.
        type: integer
        example: 2000
        x-nullable: true
        x-omitempty: false
      sitEstimatedEntryDate:
        description: The date that goods will first enter the storage location.
        format: date
        type: string
        x-nullable: true
        x-omitempty: false
      sitEstimatedDepartureDate:
        description: The date that goods will exit the storage location.
        format: date
        type: string
        x-nullable: true
        x-omitempty: false
      sitEstimatedCost:
        description: >-
          The estimated amount that the government will pay the service member
          to put their goods into storage. This estimated storage cost is
          separate from the estimated incentive.
        type: integer
        format: cents
        x-nullable: true
        x-omitempty: false
      weightTickets:
        $ref: '#/definitions/WeightTickets'
      movingExpenses:
        description: All expense documentation receipt records of this PPM shipment.
        items:
          $ref: '#/definitions/MovingExpense'
        type: array
      proGearWeightTickets:
        description: >-
          All pro-gear weight ticket documentation records for this PPM
          shipment.
        type: array
        items:
          $ref: '#/definitions/ProGearWeightTicket'
      signedCertification:
        $ref: '#/definitions/SignedCertification'
      eTag:
        description: >-
          A hash unique to this shipment that should be used as the "If-Match"
          header for any updates.
        type: string
        readOnly: true
    required:
      - id
      - shipmentId
      - createdAt
      - status
      - expectedDepartureDate
      - pickupPostalCode
      - destinationPostalCode
      - sitExpected
      - eTag
  ShipmentAddressUpdateStatus:
    type: string
    title: Status
    readOnly: true
    x-display-value:
      REQUESTED: REQUESTED
      REJECTED: REJECTED
      APPROVED: APPROVED
    enum:
      - REQUESTED
      - REJECTED
      - APPROVED
  ShipmentAddressUpdate:
    description: >
      This represents a destination address change request made by the Prime
      that is either auto-approved or requires review if the pricing criteria
      has changed. If criteria has changed, then it must be approved or rejected
      by a TOO.
    type: object
    properties:
      id:
        type: string
        format: uuid
        example: c56a4180-65aa-42ec-a945-5fd21dec0538
        readOnly: true
      contractorRemarks:
        type: string
        example: This is a contractor remark
        title: Contractor Remarks
        description: The reason there is an address change.
        readOnly: true
      officeRemarks:
        type: string
        example: This is an office remark
        title: Office Remarks
        x-nullable: true
        description: The TOO comment on approval or rejection.
      status:
        $ref: '#/definitions/ShipmentAddressUpdateStatus'
      shipmentID:
        type: string
        format: uuid
        example: c56a4180-65aa-42ec-a945-5fd21dec0538
        readOnly: true
      originalAddress:
        $ref: '#/definitions/Address'
      newAddress:
        $ref: '#/definitions/Address'
      sitOriginalAddress:
        $ref: '#/definitions/Address'
      oldSitDistanceBetween:
        description: >-
          The distance between the original SIT address and the previous/old
          destination address of shipment
        example: 50
        minimum: 0
        type: integer
      newSitDistanceBetween:
        description: >-
          The distance between the original SIT address and requested new
          destination address of shipment
        example: 88
        minimum: 0
        type: integer
    required:
      - id
      - status
      - shipmentID
      - originalAddress
      - newAddress
      - contractorRemarks
  MTOShipment:
    properties:
      moveTaskOrderID:
        example: 1f2270c7-7166-40ae-981e-b200ebdf3054
        format: uuid
        type: string
      id:
        example: 1f2270c7-7166-40ae-981e-b200ebdf3054
        format: uuid
        type: string
      createdAt:
        format: date-time
        type: string
      updatedAt:
        format: date-time
        type: string
      deletedAt:
        x-nullable: true
        format: date-time
        type: string
      primeEstimatedWeight:
        x-nullable: true
        example: 2000
        type: integer
      primeActualWeight:
        x-nullable: true
        example: 2000
        type: integer
      calculatedBillableWeight:
        x-nullable: true
        example: 2000
        type: integer
        readOnly: true
      ntsRecordedWeight:
        description: >-
          The previously recorded weight for the NTS Shipment. Used for NTS
          Release to know what the previous primeActualWeight or billable weight
          was.
        example: 2000
        type: integer
        x-nullable: true
        x-formatting: weight
      scheduledPickupDate:
        format: date
        type: string
        x-nullable: true
      scheduledDeliveryDate:
        format: date
        type: string
        x-nullable: true
      requestedPickupDate:
        format: date
        type: string
        x-nullable: true
      actualPickupDate:
        x-nullable: true
        format: date
        type: string
      actualDeliveryDate:
        x-nullable: true
        description: >-
          The actual date that the shipment was delivered to the destination
          address by the Prime
        format: date
        type: string
      requestedDeliveryDate:
        format: date
        type: string
        x-nullable: true
      requiredDeliveryDate:
        x-nullable: true
        format: date
        type: string
      approvedDate:
        format: date-time
        type: string
        x-nullable: true
      diversion:
        type: boolean
        example: true
      distance:
        type: integer
        x-nullable: true
        example: 500
      pickupAddress:
        x-nullable: true
        $ref: '#/definitions/Address'
      destinationAddress:
        x-nullable: true
        $ref: '#/definitions/Address'
      destinationType:
        $ref: '#/definitions/DestinationType'
      secondaryPickupAddress:
        x-nullable: true
        $ref: '#/definitions/Address'
      secondaryDeliveryAddress:
        x-nullable: true
        $ref: '#/definitions/Address'
      hasSecondaryPickupAddress:
        type: boolean
        x-omitempty: false
        x-nullable: true
      hasSecondaryDeliveryAddress:
        type: boolean
        x-omitempty: false
        x-nullable: true
      actualProGearWeight:
        type: integer
        x-nullable: true
        x-omitempty: false
      actualSpouseProGearWeight:
        type: integer
        x-nullable: true
        x-omitempty: false
      customerRemarks:
        type: string
        example: handle with care
        x-nullable: true
      counselorRemarks:
        description: >
          The counselor can use the counselor remarks field to inform the movers
          about any

          special circumstances for this shipment. Typical examples:
            * bulky or fragile items,
            * weapons,
            * access info for their address.
          Counselors enters this information when creating or editing an MTO
          Shipment. Optional field.
        type: string
        example: handle with care
        x-nullable: true
      shipmentType:
        $ref: '#/definitions/MTOShipmentType'
      status:
        $ref: '#/definitions/MTOShipmentStatus'
      rejectionReason:
        type: string
        example: MTO Shipment not good enough
        x-nullable: true
      reweigh:
        x-nullable: true
        x-omitempty: true
        $ref: '#/definitions/Reweigh'
      mtoAgents:
        $ref: '#/definitions/MTOAgents'
      mtoServiceItems:
        $ref: '#/definitions/MTOServiceItems'
      sitDaysAllowance:
        type: integer
        x-nullable: true
      sitExtensions:
        $ref: '#/definitions/SITExtensions'
      sitStatus:
        $ref: '#/definitions/SITStatus'
      eTag:
        type: string
      billableWeightCap:
        type: integer
        description: TIO override billable weight to be used for calculations
        example: 2500
        x-formatting: weight
        x-nullable: true
      billableWeightJustification:
        type: string
        example: more weight than expected
        x-nullable: true
      tacType:
        allOf:
          - $ref: '#/definitions/LOAType'
          - x-nullable: true
      sacType:
        allOf:
          - $ref: '#/definitions/LOAType'
          - x-nullable: true
      usesExternalVendor:
        type: boolean
        example: false
      serviceOrderNumber:
        type: string
        x-nullable: true
      storageFacility:
        x-nullable: true
        $ref: '#/definitions/StorageFacility'
      ppmShipment:
        $ref: '#/definitions/PPMShipment'
      deliveryAddressUpdate:
        $ref: '#/definitions/ShipmentAddressUpdate'
      shipmentLocator:
        type: string
        x-nullable: true
        readOnly: true
        example: 1K43AR-01
  LOATypeNullable:
    description: The Line of accounting (TAC/SAC) type that will be used for the shipment
    type: string
    x-go-type:
      import:
        package: github.com/transcom/mymove/pkg/swagger/nullable
      type: String
    example: HHG
    enum:
      - HHG
      - NTS
  ProGearWeightTickets:
    description: All progear weight tickets associated with a PPM shipment.
    type: array
    items:
      $ref: '#/definitions/ProGearWeightTicket'
    x-omitempty: false
  MovingExpenses:
    description: All moving expenses associated with a PPM shipment.
    type: array
    items:
      $ref: '#/definitions/MovingExpense'
    x-omitempty: false
  PPMDocuments:
    description: >-
      All documents associated with a PPM shipment, including weight tickets,
      progear weight tickets, and moving expenses.
    x-nullable: true
    x-omitempty: false
    type: object
    properties:
      WeightTickets:
        $ref: '#/definitions/WeightTickets'
      ProGearWeightTickets:
        $ref: '#/definitions/ProGearWeightTickets'
      MovingExpenses:
        $ref: '#/definitions/MovingExpenses'
  PPMDocumentStatus:
    description: Status of the PPM document.
    type: string
    enum:
      - APPROVED
      - EXCLUDED
      - REJECTED
    x-display-value:
      APPROVED: Approved
      EXCLUDED: Excluded
      REJECTED: Rejected
  PPMCloseout:
    description: >-
      The calculations needed in the "Review Documents" section of a PPM
      closeout. LIst of all expenses/reimbursements related toa PPM shipment.
    properties:
      id:
        description: Primary auto-generated unique identifier of the PPM shipment object
        example: 1f2270c7-7166-40ae-981e-b200ebdf3054
        format: uuid
        type: string
        readOnly: true
      plannedMoveDate:
        description: |
          Date the customer expects to begin their move.
        format: date
        type: string
        x-nullable: true
        x-omitempty: false
      actualMoveDate:
        description: The actual start date of when the PPM shipment left the origin.
        format: date
        type: string
        x-nullable: true
        x-omitempty: false
      miles:
        description: The distance between the old address and the new address in miles.
        example: 54
        minimum: 0
        type: integer
        x-nullable: true
        x-omitempty: false
      estimatedWeight:
        description: The estimated weight of the PPM shipment goods being moved.
        type: integer
        example: 4200
        x-nullable: true
        x-omitempty: false
      actualWeight:
        example: 2000
        type: integer
        x-nullable: true
        x-omitempty: false
      proGearWeightCustomer:
        description: >-
          The estimated weight of the pro-gear being moved belonging to the
          service member.
        type: integer
        x-nullable: true
        x-omitempty: false
      proGearWeightSpouse:
        description: >-
          The estimated weight of the pro-gear being moved belonging to a
          spouse.
        type: integer
        x-nullable: true
        x-omitempty: false
      grossIncentive:
        description: >
          The final calculated incentive for the PPM shipment. This does not
          include **SIT** as it is a reimbursement.
        type: integer
        format: cents
        x-nullable: true
        x-omitempty: false
        readOnly: true
      gcc:
        description: Government Constructive Cost (GCC)
        type: integer
        title: GCC
        format: cents
        x-nullable: true
        x-omitempty: false
      aoa:
        description: Advance Operating Allowance (AOA).
        type: integer
        format: cents
        x-nullable: true
        x-omitempty: false
      remainingIncentive:
        description: The remaining reimbursement amount that is still owed to the customer.
        type: integer
        format: cents
        x-nullable: true
        x-omitempty: false
      haulPrice:
        description: The price of the linehaul or shorthaul.
        type: integer
        format: cents
        x-nullable: true
        x-omitempty: false
      haulFSC:
        description: The linehaul/shorthaul Fuel Surcharge (FSC).
        type: integer
        format: cents
        x-nullable: true
        x-omitempty: false
      dop:
        description: The Domestic Origin Price (DOP).
        type: integer
        format: cents
        x-nullable: true
        x-omitempty: false
      ddp:
        description: The Domestic Destination Price (DDP).
        type: integer
        format: cents
        x-nullable: true
        x-omitempty: false
      packPrice:
        description: The full price of all packing/unpacking services.
        type: integer
        format: cents
        x-nullable: true
        x-omitempty: false
      unpackPrice:
        description: The full price of all packing/unpacking services.
        type: integer
        format: cents
        x-nullable: true
        x-omitempty: false
      SITReimbursement:
        description: >-
          The estimated amount that the government will pay the service member
          to put their goods into storage. This estimated storage cost is
          separate from the estimated incentive.
        type: integer
        format: cents
        x-nullable: true
        x-omitempty: false
    required:
      - id
  PPMActualWeight:
    description: >-
      The actual net weight of a single PPM shipment. Used during document
      review for PPM closeout.
    properties:
      actualWeight:
        example: 2000
        type: integer
        x-nullable: true
        x-omitempty: false
    required:
      - actualWeight
  MTOServiceItemSingle:
    type: object
    properties:
      moveTaskOrderID:
        example: 1f2270c7-7166-40ae-981e-b200ebdf3054
        format: uuid
        type: string
      mtoShipmentID:
        example: 1f2270c7-7166-40ae-981e-b200ebdf3054
        format: uuid
        type: string
        x-nullable: true
      reServiceID:
        example: 1f2270c7-7166-40ae-981e-b200ebdf3054
        format: uuid
        type: string
      reServiceCode:
        type: string
      reServiceName:
        type: string
      createdAt:
        format: date-time
        type: string
        readOnly: true
      convertToCustomerExpense:
        type: boolean
        example: false
        x-omitempty: false
      customerExpenseReason:
        type: string
        x-nullable: true
      deletedAt:
        format: date
        type: string
      rejectionReason:
        type: string
        x-nullable: true
      pickupPostalCode:
        type: string
        x-nullable: true
      sitPostalCode:
        type: string
        readOnly: true
        x-nullable: true
      sitEntryDate:
        type: string
        format: date-time
        x-nullable: true
      sitDepartureDate:
        type: string
        format: date-time
        x-nullable: true
      sitCustomerContacted:
        type: string
        format: date
        x-nullable: true
      sitRequestedDelivery:
        type: string
        format: date
        x-nullable: true
      id:
        example: 1f2270c7-7166-40ae-981e-b200ebdf3054
        format: uuid
        type: string
      status:
        type: string
        x-nullable: true
      updatedAt:
        format: date-time
        type: string
        readOnly: true
      approvedAt:
        format: date-time
        type: string
        x-nullable: true
      rejectedAt:
        format: date-time
        type: string
        x-nullable: true
  ServiceItemSitEntryDate:
    type: object
    properties:
      id:
        example: 1f2270c7-7166-40ae-981e-b200ebdf3054
        format: uuid
        type: string
      sitEntryDate:
        type: string
        format: date-time
        x-nullable: true
  PaymentServiceItemStatus:
    type: string
    enum:
      - REQUESTED
      - APPROVED
      - DENIED
      - SENT_TO_GEX
      - PAID
      - EDI_ERROR
    title: Payment Service Item Status
  ServiceItemParamName:
    type: string
    enum:
      - ActualPickupDate
      - ContractCode
      - ContractYearName
      - CubicFeetBilled
      - CubicFeetCrating
      - DimensionHeight
      - DimensionLength
      - DimensionWidth
      - DistanceZip
      - DistanceZipSITDest
      - DistanceZipSITOrigin
      - EIAFuelPrice
      - EscalationCompounded
      - FSCMultiplier
      - FSCPriceDifferenceInCents
      - FSCWeightBasedDistanceMultiplier
      - IsPeak
      - MarketDest
      - MarketOrigin
      - MTOAvailableToPrimeAt
      - NTSPackingFactor
      - NumberDaysSIT
      - PriceAreaDest
      - PriceAreaIntlDest
      - PriceAreaIntlOrigin
      - PriceAreaOrigin
      - PriceRateOrFactor
      - PSI_LinehaulDom
      - PSI_LinehaulDomPrice
      - PSI_LinehaulShort
      - PSI_LinehaulShortPrice
      - PSI_PriceDomDest
      - PSI_PriceDomDestPrice
      - PSI_PriceDomOrigin
      - PSI_PriceDomOriginPrice
      - PSI_ShippingLinehaulIntlCO
      - PSI_ShippingLinehaulIntlCOPrice
      - PSI_ShippingLinehaulIntlOC
      - PSI_ShippingLinehaulIntlOCPrice
      - PSI_ShippingLinehaulIntlOO
      - PSI_ShippingLinehaulIntlOOPrice
      - RateAreaNonStdDest
      - RateAreaNonStdOrigin
      - ReferenceDate
      - RequestedPickupDate
      - ServiceAreaDest
      - ServiceAreaOrigin
      - ServicesScheduleDest
      - ServicesScheduleOrigin
      - SITPaymentRequestEnd
      - SITPaymentRequestStart
      - SITScheduleDest
      - SITScheduleOrigin
      - SITServiceAreaDest
      - SITServiceAreaOrigin
      - WeightAdjusted
      - WeightBilled
      - WeightEstimated
      - WeightOriginal
      - WeightReweigh
      - ZipDestAddress
      - ZipPickupAddress
      - ZipSITDestHHGFinalAddress
      - ZipSITDestHHGOriginalAddress
      - ZipSITOriginHHGActualAddress
      - ZipSITOriginHHGOriginalAddress
  ServiceItemParamType:
    type: string
    enum:
      - STRING
      - DATE
      - INTEGER
      - DECIMAL
      - TIMESTAMP
      - PaymentServiceItemUUID
      - BOOLEAN
  ServiceItemParamOrigin:
    type: string
    enum:
      - PRIME
      - SYSTEM
      - PRICER
      - PAYMENT_REQUEST
  PaymentServiceItemParam:
    type: object
    properties:
      id:
        example: c56a4180-65aa-42ec-a945-5fd21dec0538
        format: uuid
        readOnly: true
        type: string
      paymentServiceItemID:
        example: c56a4180-65aa-42ec-a945-5fd21dec0538
        format: uuid
        type: string
      key:
        $ref: '#/definitions/ServiceItemParamName'
      value:
        example: '3025'
        type: string
      type:
        $ref: '#/definitions/ServiceItemParamType'
      origin:
        $ref: '#/definitions/ServiceItemParamOrigin'
      eTag:
        type: string
        readOnly: true
  PaymentServiceItemParams:
    type: array
    items:
      $ref: '#/definitions/PaymentServiceItemParam'
  CustomerSupportRemark:
    type: object
    description: >-
      A text remark written by an office user that is associated with a specific
      move.
    required:
      - id
      - moveID
      - officeUserID
      - content
    properties:
      id:
        example: 1f2270c7-7166-40ae-981e-b200ebdf3054
        format: uuid
        type: string
      createdAt:
        type: string
        format: date-time
        readOnly: true
      updatedAt:
        type: string
        format: date-time
        readOnly: true
      officeUserID:
        example: 1f2270c7-7166-40ae-981e-b200ebdf3054
        format: uuid
        type: string
      moveID:
        example: 1f2270c7-7166-40ae-981e-b200ebdf3054
        format: uuid
        type: string
      content:
        example: This is a remark about a move.
        type: string
      officeUserFirstName:
        example: Grace
        type: string
        readOnly: true
      officeUserLastName:
        example: Griffin
        type: string
        readOnly: true
      officeUserEmail:
        type: string
        format: x-email
        pattern: ^[a-zA-Z0-9._%+-]+@[a-zA-Z0-9.-]+\.[a-zA-Z]{2,}$
        readOnly: true
  CustomerSupportRemarks:
    type: array
    items:
      $ref: '#/definitions/CustomerSupportRemark'
responses:
  InvalidRequest:
    description: The request payload is invalid
    schema:
      $ref: '#/definitions/Error'
  NotFound:
    description: The requested resource wasn't found
    schema:
      $ref: '#/definitions/Error'
  Conflict:
    description: Conflict error
    schema:
      $ref: '#/definitions/Error'
  PermissionDenied:
    description: The request was denied
    schema:
      $ref: '#/definitions/Error'
  ServerError:
    description: A server error occurred
    schema:
      $ref: '#/definitions/Error'
  PreconditionFailed:
    description: Precondition failed
    schema:
      $ref: '#/definitions/Error'
  UnprocessableEntity:
    description: The payload was unprocessable.
    schema:
      $ref: '#/definitions/ValidationError'
parameters:
  ifMatch:
    in: header
    name: If-Match
    type: string
    required: true
    description: >
      Optimistic locking is implemented via the `If-Match` header. If the ETag
      header does not match the value of the resource on the server, the server
      rejects the change with a `412 Precondition Failed` error.
  ppmShipmentId:
    name: ppmShipmentId
    in: path
    type: string
    format: uuid
    required: true
    description: UUID of the PPM shipment
  weightTicketId:
    name: weightTicketId
    in: path
    type: string
    format: uuid
    required: true
    description: UUID of the weight ticket
  movingExpenseId:
    name: movingExpenseId
    in: path
    type: string
    format: uuid
    required: true
    description: UUID of the moving expense
  proGearWeightTicketId:
    name: proGearWeightTicketId
    in: path
    type: string
    format: uuid
    required: true
    description: UUID of the pro-gear weight ticket<|MERGE_RESOLUTION|>--- conflicted
+++ resolved
@@ -41,26 +41,12 @@
   - name: uploads
   - name: paymentRequests
 paths:
-<<<<<<< HEAD
   /open/requested-office-users:
     post:
-=======
-  /customer:
-    post:
-      summary: Creates a customer with Okta option
-      description: >-
-        Creates a customer with option to also create an Okta profile account
-        based on the office user's input when completing the UI form and
-        submitting.
-      operationId: createCustomerWithOktaOption
-      tags:
-        - customer
->>>>>>> d0301aca
       consumes:
         - application/json
       produces:
         - application/json
-<<<<<<< HEAD
       summary: Create an Office User
       description: >
         This endpoint is publicly accessible as it is utilized for individuals
@@ -93,7 +79,20 @@
             $ref: '#/definitions/ValidationError'
         '500':
           description: internal server error
-=======
+  /customer:
+    post:
+      summary: Creates a customer with Okta option
+      description: >-
+        Creates a customer with option to also create an Okta profile account
+        based on the office user's input when completing the UI form and
+        submitting.
+      operationId: createCustomerWithOktaOption
+      tags:
+        - customer
+      consumes:
+        - application/json
+      produces:
+        - application/json
       parameters:
         - in: body
           name: body
@@ -119,7 +118,6 @@
           $ref: '#/responses/UnprocessableEntity'
         '500':
           $ref: '#/responses/ServerError'
->>>>>>> d0301aca
   /customer/{customerID}:
     parameters:
       - description: ID of customer to use
