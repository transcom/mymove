--- conflicted
+++ resolved
@@ -1700,11 +1700,7 @@
         type: integer
         x-formatting: weight
         x-nullable: true
-<<<<<<< HEAD
-      ubAllowance:
-=======
       unaccompaniedBaggageAllowance:
->>>>>>> 5e8361a2
         type: integer
         example: 3
         x-nullable: true
