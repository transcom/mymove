--- conflicted
+++ resolved
@@ -677,22 +677,6 @@
         description: third location where the movers should deliver this shipment.
         allOf:
           - $ref: '#/definitions/Address'
-      secondaryPickupAddress:
-        description: The second address where the movers should pick up this shipment.
-        allOf:
-          - $ref: '#/definitions/Address'
-      tertiaryPickupAddress:
-        description: The third address where the movers should pick up this shipment.
-        allOf:
-          - $ref: '#/definitions/Address'
-      secondaryDestinationAddress:
-        description: The second address where the movers should deliver this shipment.
-        allOf:
-          - $ref: '#/definitions/Address'
-      tertiaryDestinationAddress:
-        description: The third address where the movers should deliver this shipment.
-        allOf:
-          - $ref: '#/definitions/Address'
       shipmentType:
         $ref: '#/definitions/MTOShipmentType'
       diversion:
@@ -1229,23 +1213,8 @@
           one. An optional field.
         allOf:
           - $ref: '#/definitions/Address'
-<<<<<<< HEAD
-      tertiaryPickupAddress:
-        description: >-
-          A third pickup address for this shipment, if the customer entered one.
-          An optional field.
-        allOf:
-          - $ref: '#/definitions/Address'
-      tertiaryDeliveryAddress:
-        description: >-
-          A third delivery address for this shipment, if the customer entered
-          one. An optional field.
-        allOf:
-          - $ref: '#/definitions/Address'
-=======
       destinationType:
         $ref: '#/definitions/DestinationType'
->>>>>>> e2a5b32c
       storageFacility:
         allOf:
           - x-nullable: true
