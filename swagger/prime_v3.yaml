--- conflicted
+++ resolved
@@ -1654,13 +1654,10 @@
         type: string
         format: uuid
         example: c56a4180-65aa-42ec-a945-5fd21dec0538
-<<<<<<< HEAD
-=======
       destinationGbloc:
         type: string
         pattern: ^[A-Z]{4}$
         x-nullable: true
->>>>>>> 8080398f
     required:
       - streetAddress1
       - city
