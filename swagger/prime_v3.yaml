swagger: '2.0'
info:
  title: MilMove Prime V3 API
  version: 0.0.1
  license:
    name: MIT
    url: https://opensource.org/licenses/MIT
  contact:
    email: milmove-developers@caci.com
  description: >
    The Prime V3 API is a RESTful API that enables the Prime contractor to
    request

    information about upcoming moves, update the details and status of those
    moves,

    and make payment requests. It uses Mutual TLS for authentication procedures.


    All endpoints are located at `/prime/v3/`.
basePath: /prime/v3
schemes:
  - http
tags:
  - name: moveTaskOrder
    description: >
      The **moveTaskOrder** represents a military move that has been sent to a
      contractor. It contains all the information about shipments, including
      service items, estimated weights, actual weights, requested and scheduled
      move dates, etc.
  - name: mtoShipment
    description: >
      A shipment is some (or all) of a customer's belongings picked up in one
      location and delivered to another location.

      All of the items in a shipment are weighed and transported as a discrete
      unit. One move may include multiple shipments.

      An **mtoShipment**, in particular, is a shipment that belongs to a
      [moveTaskOrder](#tag/moveTaskOrder).


      The weights for all of the shipments in a move are combined and compared
      to the customer's weight allowance.

      If the sum of the shipments is greater, the customer is liable for paying
      excess weight cost. Both the customer and

      the contractor should keep this potential cost in mind when planning a
      move and the shipments within it.
x-tagGroups:
  - name: Endpoints
    tags:
      - moveTaskOrder
      - mtoShipment
paths:
  /move-task-orders/{moveID}:
    get:
      summary: getMoveTaskOrder
      description: >
        ### Functionality

        This endpoint gets an individual MoveTaskOrder by ID.


        It will provide information about the Customer and any associated
        MTOShipments, MTOServiceItems and PaymentRequests.
      operationId: getMoveTaskOrder
      tags:
        - moveTaskOrder
      produces:
        - application/json
      parameters:
        - description: UUID or MoveCode of move task order to use........
          in: path
          name: moveID
          required: true
          type: string
      responses:
        '200':
          description: Successfully retrieve an individual move task order.
          schema:
            $ref: '#/definitions/MoveTaskOrder'
        '401':
          $ref: '#/responses/PermissionDenied'
        '403':
          $ref: '#/responses/PermissionDenied'
        '404':
          $ref: '#/responses/NotFound'
        '500':
          $ref: '#/responses/ServerError'
  /mto-shipments:
    post:
      summary: createMTOShipment
      description: >
        Creates a new shipment within the specified move. This endpoint should
        be used whenever the movers identify a

        need for an additional shipment. The new shipment will be submitted to
        the TOO for review, and the TOO must

        approve it before the contractor can proceed with billing.


        **NOTE**: When creating a child shipment diversion, you can no longer
        specify the `primeActualWeight`.

        If you create a new diverted shipment with the `diversion` and
        `divertedFromShipmentId` parameter, it will automatically

        inherit the primeActualWeight of its `divertedFromShipmentId` parent.
        Payment requests created on a diverted shipment "chain" will utilize

        the lowest weight possible in the chain to prevent overcharging as they
        are still separate shipments.


        **WIP**: The Prime should be notified by a push notification whenever
        the TOO approves a shipment connected to

        one of their moves. Otherwise, the Prime can fetch the related move
        using the

        [getMoveTaskOrder](#operation/getMoveTaskOrder) endpoint and see if this
        shipment has the status `"APPROVED"`.
      consumes:
        - application/json
      produces:
        - application/json
      operationId: createMTOShipment
      tags:
        - mtoShipment
      parameters:
        - in: body
          name: body
          schema:
            $ref: '#/definitions/CreateMTOShipment'
          x-examples:
            application/json:
              hhg:
                summary: HHG
                value:
                  moveTaskOrderId: 5691c951-c35c-49a8-a1d5-a4b7ea7b7ad8
                  shipmentType: HHG
                  requestedPickupDate: '2022-12-31'
                  pickupAddress:
                    streetAddress1: 204 South Prospect Lane
                    city: Muldraugh
                    state: KY
                    postalCode: '40155'
              nts:
                summary: NTS
                value:
                  moveTaskOrderId: 5691c951-c35c-49a8-a1d5-a4b7ea7b7ad8
                  shipmentType: HHG_INTO_NTS
                  requestedPickupDate: '2022-12-31'
                  pickupAddress:
                    streetAddress1: 204 South Prospect Lane
                    city: Muldraugh
                    state: KY
                    postalCode: '40155'
                  agents:
                    - firstName: Edgar
                      lastName: Taylor
                      email: edgar.taylor@example.com
                      phone: 555-555-5555
                      agentType: RELEASING_AGENT
              nts-r:
                summary: NTS Release
                value:
                  moveTaskOrderId: 5691c951-c35c-49a8-a1d5-a4b7ea7b7ad8
                  shipmentType: HHG_OUTOF_NTS
                  agents:
                    - firstName: Edgar
                      lastName: Taylor
                      email: edgar.taylor@example.com
                      phone: 555-555-5555
                      agentType: RECEIVING_AGENT
              ppm:
                summary: PPM
                value:
                  moveTaskOrderId: 5691c951-c35c-49a8-a1d5-a4b7ea7b7ad8
                  shipmentType: PPM
                  ppmShipment:
                    pickupAddress:
                      streetAddress1: 204 South Prospect Lane
                      city: Beverly Hills
                      state: CA
                      postalCode: '90210'
                    destinationAddress:
                      streetAddress1: 123 Street
                      city: NY
                      state: NY
                      postalCode: '10001'
                    expectedDepartureDate: '2022-10-01'
                    estimatedWeight: 4999
                    hasProGear: false
                    sitExpected: false
              boat:
                summary: Boat Shipment
                value:
                  boatShipment:
                    hasTrailer: true
                    heightFeet: 2
                    heightInches: 2
                    isRoadworthy: false
                    lengthFeet: 2
                    lengthInches: 0
                    make: make
                    model: model
                    widthFeet: 2
                    widthInches: 2
                    year: 1999
                  counselorRemarks: test
                  moveTaskOrderID: d4d95b22-2d9d-428b-9a11-284455aa87ba
                  shipmentType: HAUL_AWAY
              mobileHome:
                summary: Mobile Home Shipment
                value:
                  mobileHomeShipment:
                    heightFeet: 2
                    heightInches: 2
                    lengthFeet: 2
                    lengthInches: 0
                    make: make
                    model: model
                    widthFeet: 2
                    widthInches: 2
                    year: 1999
                  counselorRemarks: test
                  moveTaskOrderID: d4d95b22-2d9d-428b-9a11-284455aa87ba
                  shipmentType: MOBILE_HOME
      responses:
        '200':
          description: Successfully created a MTO shipment.
          schema:
            $ref: '#/definitions/MTOShipment'
        '400':
          $ref: '#/responses/InvalidRequest'
        '404':
          $ref: '#/responses/NotFound'
        '422':
          $ref: '#/responses/UnprocessableEntity'
        '500':
          $ref: '#/responses/ServerError'
  /mto-shipments/{mtoShipmentID}:
    patch:
      summary: updateMTOShipment
      description: >
        Updates an existing shipment for a move.


        Note that there are some restrictions on nested objects:


        * Service items: You cannot add or update service items using this
        endpoint. Please use
        [createMTOServiceItem](#operation/createMTOServiceItem) and
        [updateMTOServiceItem](#operation/updateMTOServiceItem) instead.

        * Agents: You cannot add or update agents using this endpoint. Please
        use [createMTOAgent](#operation/createMTOAgent) and
        [updateMTOAgent](#operation/updateMTOAgent) instead.

        * Addresses: You can add new addresses using this endpoint (and must use
        this endpoint to do so), but you cannot update existing ones. Please use
        [updateMTOShipmentAddress](#operation/updateMTOShipmentAddress) instead.


        These restrictions are due to our [optimistic locking/concurrency
        control](https://transcom.github.io/mymove-docs/docs/dev/contributing/backend/use-optimistic-locking)
        mechanism.


        Note that some fields cannot be manually changed but will still be
        updated automatically, such as `primeEstimatedWeightRecordedDate` and
        `requiredDeliveryDate`.
      operationId: updateMTOShipment
      tags:
        - mtoShipment
      consumes:
        - application/json
      produces:
        - application/json
      parameters:
        - in: path
          name: mtoShipmentID
          description: UUID of the shipment being updated.
          required: true
          format: uuid
          type: string
        - in: body
          name: body
          required: true
          schema:
            $ref: '#/definitions/UpdateMTOShipment'
          x-examples:
            application/json:
              hhg:
                summary: HHG
                value:
                  scheduledPickupDate: '2022-12-30'
                  actualPickupDate: '2022-12-29'
                  firstAvailableDeliveryDate: '2023-01-04'
                  primeEstimatedWeight: 4250
                  primeActualWeight: 4500
                  destinationAddress:
                    streetAddress1: 6622 Airport Way S
                    streetAddress2: '#1430'
                    city: Great Bend
                    state: NY
                    postalCode: '13643'
                  pointOfContact: peyton.wing@example.com
              nts:
                summary: NTS
                value:
                  moveTaskOrderId: 5691c951-c35c-49a8-a1d5-a4b7ea7b7ad8
                  scheduledPickupDate: '2022-12-30'
                  actualPickupDate: '2022-12-29'
                  estimatedWeight: 4250
                  actualWeight: 4500
                  counselorRemarks: Beware of dogs on property
              nts-r:
                summary: NTS Release
                value:
                  moveTaskOrderId: 5691c951-c35c-49a8-a1d5-a4b7ea7b7ad8
                  ntsRecordedWeight: 4500
                  destinationAddress:
                    streetAddress1: 812 S 129th Street
                    city: San Antonio
                    state: TX
                    postalCode: '78245'
              ppm:
                summary: PPM
                value:
                  moveTaskOrderId: 5691c951-c35c-49a8-a1d5-a4b7ea7b7ad8
                  ppmShipment:
                    hasProGear: true
                    proGearWeight: 830
                    spouseProGearWeight: 366
                    sitExpected: true
                    sitLocation: DESTINATION
                    sitEstimatedWeight: 1760
                    sitEstimatedEntryDate: '2022-10-06'
                    sitEstimatedDepartureDate: '2022-10-13'
        - $ref: '#/parameters/ifMatch'
      responses:
        '200':
          description: Successfully updated the MTO shipment.
          schema:
            $ref: '#/definitions/MTOShipment'
        '400':
          $ref: '#/responses/InvalidRequest'
        '401':
          $ref: '#/responses/PermissionDenied'
        '403':
          $ref: '#/responses/PermissionDenied'
        '404':
          $ref: '#/responses/NotFound'
        '412':
          $ref: '#/responses/PreconditionFailed'
        '422':
          $ref: '#/responses/UnprocessableEntity'
        '500':
          $ref: '#/responses/ServerError'
definitions:
  MTOServiceItemBasic:
    description: Describes a basic service item subtype of a MTOServiceItem.
    allOf:
      - $ref: '#/definitions/MTOServiceItem'
      - type: object
        properties:
          reServiceCode:
            $ref: '#/definitions/ReServiceCode'
        required:
          - reServiceCode
  MTOServiceItemDestSIT:
    description: >-
      Describes a domestic destination SIT service item. Subtype of a
      MTOServiceItem.
    allOf:
      - $ref: '#/definitions/MTOServiceItem'
      - type: object
        properties:
          reServiceCode:
            type: string
            description: Service code allowed for this model type.
            enum:
              - DDFSIT
              - DDASIT
          dateOfContact1:
            format: date
            type: string
            description: >-
              Date of attempted contact by the prime corresponding to
              `timeMilitary1`.
            x-nullable: true
          dateOfContact2:
            format: date
            type: string
            description: >-
              Date of attempted contact by the prime corresponding to
              `timeMilitary2`.
            x-nullable: true
          timeMilitary1:
            type: string
            example: 1400Z
            description: >-
              Time of attempted contact corresponding to `dateOfContact1`, in
              military format.
            pattern: \d{4}Z
            x-nullable: true
          timeMilitary2:
            type: string
            example: 1400Z
            description: >-
              Time of attempted contact corresponding to `dateOfContact2`, in
              military format.
            pattern: \d{4}Z
            x-nullable: true
          firstAvailableDeliveryDate1:
            format: date
            type: string
            description: First available date that Prime can deliver SIT service item.
            x-nullable: true
          firstAvailableDeliveryDate2:
            format: date
            type: string
            description: Second available date that Prime can deliver SIT service item.
            x-nullable: true
          sitEntryDate:
            format: date
            type: string
            description: Entry date for the SIT
          sitDepartureDate:
            format: date
            type: string
            description: >-
              Departure date for SIT. This is the end date of the SIT at either
              origin or destination. This is optional as it can be updated using
              the UpdateMTOServiceItemSIT modelType at a later date.
            x-nullable: true
          sitDestinationFinalAddress:
            $ref: '#/definitions/Address'
          reason:
            type: string
            description: |
              The reason item has been placed in SIT.
            x-nullable: true
            x-omitempty: false
          sitRequestedDelivery:
            format: date
            type: string
            description: Date when the customer has requested delivery out of SIT.
            x-nullable: true
          sitCustomerContacted:
            format: date
            type: string
            description: >-
              Date when the customer contacted the prime for a delivery out of
              SIT.
            x-nullable: true
        required:
          - reServiceCode
          - sitEntryDate
          - reason
  MTOServiceItemDomesticCrating:
    description: >-
      Describes a domestic crating/uncrating service item subtype of a
      MTOServiceItem.
    allOf:
      - $ref: '#/definitions/MTOServiceItem'
      - type: object
        properties:
          reServiceCode:
            type: string
            description: >-
              A unique code for the service item. Indicates if the service is
              for crating (DCRT) or uncrating (DUCRT).
            enum:
              - DCRT
              - DUCRT
          item:
            description: The dimensions of the item being crated.
            allOf:
              - $ref: '#/definitions/MTOServiceItemDimension'
          crate:
            description: The dimensions for the crate the item will be shipped in.
            allOf:
              - $ref: '#/definitions/MTOServiceItemDimension'
          description:
            type: string
            example: Decorated horse head to be crated.
            description: A description of the item being crated.
          reason:
            type: string
            example: Storage items need to be picked up
            description: >
              The contractor's explanation for why an item needed to be crated
              or uncrated. Used by the TOO while deciding to approve or reject
              the service item.
            x-nullable: true
            x-omitempty: false
          standaloneCrate:
            type: boolean
            x-nullable: true
        required:
          - reServiceCode
          - item
          - crate
          - description
  MTOServiceItemInternationalCrating:
    description: >-
      Describes a international crating/uncrating service item subtype of a
      MTOServiceItem.
    allOf:
      - $ref: '#/definitions/MTOServiceItem'
      - type: object
        properties:
          reServiceCode:
            type: string
            description: >-
              A unique code for the service item. Indicates if the service is
              for crating (ICRT) or uncrating (IUCRT).
            enum:
              - ICRT
              - IUCRT
          item:
            description: The dimensions of the item being crated.
            allOf:
              - $ref: '#/definitions/MTOServiceItemDimension'
          crate:
            description: The dimensions for the crate the item will be shipped in.
            allOf:
              - $ref: '#/definitions/MTOServiceItemDimension'
          description:
            type: string
            example: Decorated horse head to be crated.
            description: A description of the item being crated.
          reason:
            type: string
            example: Storage items need to be picked up
            description: >
              The contractor's explanation for why an item needed to be crated
              or uncrated. Used by the TOO while deciding to approve or reject
              the service item.
            x-nullable: true
            x-omitempty: false
          standaloneCrate:
            type: boolean
            x-nullable: true
          externalCrate:
            type: boolean
            x-nullable: true
          market:
            type: string
            enum:
              - CONUS
              - OCONUS
            example: CONUS
            description: >-
              To identify whether the service was provided within (CONUS) or
              (OCONUS)
        required:
          - reServiceCode
          - item
          - crate
          - description
  MTOServiceItemOriginSIT:
    description: Describes a domestic origin SIT service item. Subtype of a MTOServiceItem.
    allOf:
      - $ref: '#/definitions/MTOServiceItem'
      - type: object
        properties:
          reServiceCode:
            type: string
            description: Service code allowed for this model type.
            enum:
              - DOFSIT
              - DOASIT
          reason:
            type: string
            example: Storage items need to be picked up
            description: Explanation of why Prime is picking up SIT item.
          sitPostalCode:
            type: string
            format: zip
            example: '90210'
            pattern: ^(\d{5}([\-]\d{4})?)$
          sitEntryDate:
            format: date
            type: string
            description: Entry date for the SIT
          sitDepartureDate:
            format: date
            type: string
            x-nullable: true
            description: >-
              Departure date for SIT. This is the end date of the SIT at either
              origin or destination. This is optional as it can be updated using
              the UpdateMTOServiceItemSIT modelType at a later date.
          sitHHGActualOrigin:
            $ref: '#/definitions/Address'
          sitHHGOriginalOrigin:
            $ref: '#/definitions/Address'
          requestApprovalsRequestedStatus:
            type: boolean
          sitRequestedDelivery:
            format: date
            type: string
            description: Date when the customer has requested delivery out of SIT.
            x-nullable: true
          sitCustomerContacted:
            format: date
            type: string
            description: >-
              Date when the customer contacted the prime for a delivery out of
              SIT.
            x-nullable: true
        required:
          - reServiceCode
          - reason
          - sitPostalCode
          - sitEntryDate
  MTOServiceItemShuttle:
    description: Describes a shuttle service item.
    allOf:
      - $ref: '#/definitions/MTOServiceItem'
      - type: object
        properties:
          reServiceCode:
            type: string
            description: >
              A unique code for the service item. Indicates if shuttling is
              requested for the shipment origin (`DOSHUT`) or destination
              (`DDSHUT`).
            enum:
              - DOSHUT
              - DDSHUT
          reason:
            type: string
            example: Storage items need to be picked up.
            description: >
              The contractor's explanation for why a shuttle service is
              requested. Used by the TOO while deciding to approve or reject the
              service item.
          estimatedWeight:
            type: integer
            example: 4200
            description: >-
              An estimate of how much weight from a shipment will be included in
              the shuttling service.
            x-nullable: true
            x-omitempty: false
          actualWeight:
            type: integer
            example: 4000
            description: >-
              A record of the actual weight that was shuttled. Provided by the
              movers, based on weight tickets.
            x-nullable: true
            x-omitempty: false
        required:
          - reason
          - reServiceCode
<<<<<<< HEAD
  MTOServiceItemInternationalShuttle:
    description: Describes an international shuttle service item.
=======
  MTOServiceItemInternationalFuelSurcharge:
    description: >-
      Describes a international Port of Embarkation/Debarkation fuel surcharge
      service item subtype of a MTOServiceItem.
>>>>>>> ca313cd8
    allOf:
      - $ref: '#/definitions/MTOServiceItem'
      - type: object
        properties:
          reServiceCode:
            type: string
<<<<<<< HEAD
            description: >
              A unique code for the service item. Indicates if shuttling is
              requested for the international shipment origin (`IOSHUT`) or
              destination (`IDSHUT`).
            enum:
              - IOSHUT
              - IDSHUT
          reason:
            type: string
            example: Storage items need to be picked up.
            description: >
              The contractor's explanation for why a shuttle service is
              requested. Used by the TOO while deciding to approve or reject the
              service item.
          estimatedWeight:
            type: integer
            example: 4200
            description: >-
              An estimate of how much weight from a shipment will be included in
              the shuttling service.
            x-nullable: true
            x-omitempty: false
          actualWeight:
            type: integer
            example: 4000
            description: >-
              A record of the actual weight that was shuttled. Provided by the
              movers, based on weight tickets.
            x-nullable: true
            x-omitempty: false
          requestApprovalsRequestedStatus:
            description: Indicates if "Approvals Requested" status is being requested.
            type: boolean
            x-nullable: true
          market:
            type: string
            enum:
              - CONUS
              - OCONUS
            example: CONUS
            description: >-
              To identify whether the service was provided within (CONUS) or
              (OCONUS)
        required:
          - reason
          - reServiceCode
=======
            description: >-
              A unique code for the service item. Indicates if the service is
              for Port of Embarkation (POEFSC) or Port of Debarkation (PODFSC).
            enum:
              - PODFSC
              - POEFSC
          portCode:
            description: A unique code for a Port
            type: string
>>>>>>> ca313cd8
  CreateMTOShipment:
    type: object
    properties:
      moveTaskOrderID:
        description: The ID of the move this new shipment is for.
        example: 1f2270c7-7166-40ae-981e-b200ebdf3054
        format: uuid
        type: string
      requestedPickupDate:
        description: >
          The customer's preferred pickup date. Other dates, such as required
          delivery date and (outside MilMove) the pack date, are derived from
          this date.
        format: date
        type: string
        x-nullable: true
      primeEstimatedWeight:
        description: >
          The estimated weight of this shipment, determined by the movers during
          the pre-move survey. This value **can only be updated once.** If there
          was an issue with estimating the weight and a mistake was made, the
          Prime contractor will need to contact the TOO to change it.
        type: integer
        example: 4500
        minimum: 1
        x-nullable: true
      customerRemarks:
        description: >
          The customer can use the customer remarks field to inform the services
          counselor and the movers about any

          special circumstances for this shipment. Typical examples:
            * bulky or fragile items,
            * weapons,
            * access info for their address.

          Customer enters this information during onboarding. Optional field.
        type: string
        example: handle with care
        x-nullable: true
      agents:
        $ref: '#/definitions/MTOAgents'
      mtoServiceItems:
        description: A list of service items connected to this shipment.
        type: array
        items:
          $ref: '#/definitions/MTOServiceItem'
      pickupAddress:
        description: The primary address where the movers should pick up this shipment.
        allOf:
          - $ref: '#/definitions/Address'
      secondaryPickupAddress:
        description: The second address where the movers should pick up this shipment.
        allOf:
          - $ref: '#/definitions/Address'
      tertiaryPickupAddress:
        description: The third address where the movers should pick up this shipment.
        allOf:
          - $ref: '#/definitions/Address'
      destinationAddress:
        description: primary location the movers should deliver this shipment.
        allOf:
          - $ref: '#/definitions/Address'
      secondaryDestinationAddress:
        description: second location where the movers should deliver this shipment.
        allOf:
          - $ref: '#/definitions/Address'
      tertiaryDestinationAddress:
        description: third location where the movers should deliver this shipment.
        allOf:
          - $ref: '#/definitions/Address'
      shipmentType:
        $ref: '#/definitions/MTOShipmentType'
      diversion:
        description: >
          This value indicates whether or not this shipment is part of a
          diversion. If yes, the shipment can be either the starting or ending
          segment of the diversion. When this boolean is true, you must link it
          to a parent shipment with the divertedFromShipmentId parameter.
        type: boolean
      divertedFromShipmentId:
        description: >
          The ID of the shipment this is a diversion from. Aka the "Parent"
          shipment. The diversion boolean must be true if this parameter is
          supplied in the request. If provided, and if the diverted from
          shipment is also a diversion, the previous should must then also have
          a parent ID.
        example: 1f2270c7-7166-40ae-981e-b200ebdf3054
        format: uuid
        type: string
      pointOfContact:
        type: string
        description: >
          Email or ID of the person who will be contacted in the event of
          questions or concerns about this update. May be the person performing
          the update, or someone else working with the Prime contractor.
      counselorRemarks:
        type: string
        example: counselor approved
        x-nullable: true
      ppmShipment:
        $ref: '#/definitions/CreatePPMShipment'
      boatShipment:
        $ref: '#/definitions/CreateBoatShipment'
      mobileHomeShipment:
        $ref: '#/definitions/CreateMobileHomeShipment'
    required:
      - moveTaskOrderID
      - shipmentType
  CreatePPMShipment:
    description: >-
      Creation object containing the `PPM` shipmentType specific data, not used
      for other shipment types.
    type: object
    properties:
      expectedDepartureDate:
        description: |
          Date the customer expects to begin moving from their origin.
        format: date
        type: string
      pickupAddress:
        description: The address of the origin location where goods are being moved from.
        allOf:
          - $ref: '#/definitions/Address'
      secondaryPickupAddress:
        description: >-
          An optional secondary Pickup Address address near the origin where
          additional goods exist.
        allOf:
          - $ref: '#/definitions/Address'
      tertiaryPickupAddress:
        description: >-
          An optional tertiary Pickup Address address near the origin where
          additional goods exist.
        allOf:
          - $ref: '#/definitions/Address'
      destinationAddress:
        description: >-
          The address of the destination location where goods are being
          delivered to.
        allOf:
          - $ref: '#/definitions/PPMDestinationAddress'
      secondaryDestinationAddress:
        description: >-
          An optional secondary address near the destination where goods will be
          dropped off.
        allOf:
          - $ref: '#/definitions/Address'
      tertiaryDestinationAddress:
        description: >-
          An optional tertiary address near the destination where goods will be
          dropped off.
        allOf:
          - $ref: '#/definitions/Address'
      sitExpected:
        description: >
          Captures whether some or all of the PPM shipment will require
          temporary storage at the origin or destination.


          Must be set to `true` when providing `sitLocation`,
          `sitEstimatedWeight`, `sitEstimatedEntryDate`, and
          `sitEstimatedDepartureDate` values to calculate the
          `sitEstimatedCost`.
        type: boolean
      sitLocation:
        allOf:
          - $ref: '#/definitions/SITLocationType'
          - x-nullable: true
      sitEstimatedWeight:
        description: The estimated weight of the goods being put into storage in pounds.
        type: integer
        example: 2000
        x-nullable: true
      sitEstimatedEntryDate:
        description: The date that goods will first enter the storage location.
        format: date
        type: string
        x-nullable: true
      sitEstimatedDepartureDate:
        description: The date that goods will exit the storage location.
        format: date
        type: string
        x-nullable: true
      estimatedWeight:
        description: The estimated weight of the PPM shipment goods being moved in pounds.
        type: integer
        example: 4200
      hasProGear:
        description: >
          Indicates whether PPM shipment has pro gear for themselves or their
          spouse.
        type: boolean
      proGearWeight:
        description: >-
          The estimated weight of the pro-gear being moved belonging to the
          service member in pounds.
        type: integer
        x-nullable: true
      spouseProGearWeight:
        description: >-
          The estimated weight of the pro-gear being moved belonging to a spouse
          in pounds.
        type: integer
        x-nullable: true
      isActualExpenseReimbursement:
        description: >-
          Used for PPM shipments only. Denotes if this shipment uses the Actual
          Expense Reimbursement method.
        type: boolean
        example: false
        x-omitempty: false
        x-nullable: true
    required:
      - expectedDepartureDate
      - pickupAddress
      - destinationAddress
      - sitExpected
      - estimatedWeight
      - hasProGear
  CreateBoatShipment:
    description: >-
      Creation object containing the `Boat` shipmentType specific data, not used
      for other shipment types.
    type: object
    properties:
      year:
        type: integer
        description: Year of the Boat
      make:
        type: string
        description: Make of the Boat
      model:
        type: string
        description: Model of the Boat
      lengthInInches:
        type: integer
        description: Length of the Boat in inches
      widthInInches:
        type: integer
        description: Width of the Boat in inches
      heightInInches:
        type: integer
        description: Height of the Boat in inches
      hasTrailer:
        type: boolean
        description: Does the boat have a trailer
      isRoadworthy:
        type: boolean
        description: Is the trailer roadworthy
        x-nullable: true
    required:
      - year
      - make
      - model
      - lengthInInches
      - widthInInches
      - heightInInches
      - hasTrailer
  CreateMobileHomeShipment:
    description: >-
      Creation object containing the `MobileHome` shipmentType specific data,
      not used for other shipment types.
    type: object
    properties:
      year:
        type: integer
        description: Year of the Mobile Home
      make:
        type: string
        description: Make of the Mobile Home
      model:
        type: string
        description: Model of the Mobile Home
      lengthInInches:
        type: integer
        description: Length of the Mobile Home in inches
      widthInInches:
        type: integer
        description: Width of the Mobile Home in inches
      heightInInches:
        type: integer
        description: Height of the Mobile Home in inches
    required:
      - year
      - make
      - model
      - lengthInInches
      - widthInInches
      - heightInInches
  MTOShipment:
    type: object
    properties:
      mtoServiceItems:
        description: A list of service items connected to this shipment.
        items:
          $ref: '#/definitions/MTOServiceItem'
        type: array
        readOnly: true
    allOf:
      - $ref: '#/definitions/MTOShipmentWithoutServiceItems'
  Error:
    properties:
      title:
        type: string
      detail:
        type: string
      instance:
        type: string
        format: uuid
    required:
      - title
      - detail
    type: object
  UpdateMTOServiceItemModelType:
    description: >
      Using this list, choose the correct modelType in the dropdown,
      corresponding to the service item type.
        * DDDSIT - UpdateMTOServiceItemSIT
        * DOPSIT - UpdateMTOServiceItemSIT
        * DOASIT - UpdateMTOServiceItemSIT
        * DOFSIT - UpdateMTOServiceItemSIT
        * DDSHUT - UpdateMTOServiceItemShuttle
        * DOSHUT - UpdateMTOServiceItemShuttle
        * IDSHUT - UpdateMTOServiceItemInternationalShuttle
        * IOSHUT - UpdateMTOServiceItemInternationalShuttle

      The documentation will then update with the supported fields.
    type: string
    enum:
      - UpdateMTOServiceItemSIT
      - UpdateMTOServiceItemShuttle
      - UpdateMTOServiceItemInternationalShuttle
  UpdateMTOServiceItem:
    description: >-
      UpdateMTOServiceItem describes a base type of a service item. Polymorphic
      type. Both Move Task Orders and MTO Shipments will have MTO Service Items.
    type: object
    discriminator: modelType
    properties:
      id:
        example: 1f2270c7-7166-40ae-981e-b200ebdf3054
        format: uuid
        type: string
        description: ID of the service item. Must match path.
      modelType:
        $ref: '#/definitions/UpdateMTOServiceItemModelType'
    required:
      - modelType
  UpdateMTOServiceItemShuttle:
    description: >
      Subtype used to provide the estimated weight and actual weight for
      shuttle. This is not creating a new service item but rather updating an
      existing service item.
    allOf:
      - $ref: '#/definitions/UpdateMTOServiceItem'
      - type: object
        properties:
          actualWeight:
            type: integer
            example: 4000
            description: >-
              Provided by the movers, based on weight tickets. Relevant for
              shuttling (DDSHUT & DOSHUT) service items.
            x-nullable: true
            x-omitempty: false
          estimatedWeight:
            type: integer
            example: 4200
            description: >-
              An estimate of how much weight from a shipment will be included in
              a shuttling (DDSHUT & DOSHUT) service item.
            x-nullable: true
            x-omitempty: false
          reServiceCode:
            type: string
            description: Service code allowed for this model type.
            enum:
              - DDSHUT
              - DOSHUT
  UpdateMTOServiceItemInternationalShuttle:
    description: >
      Subtype used to provide the estimated weight and actual weight for
      shuttle. This is not creating a new service item but rather updating an
      existing service item.
    allOf:
      - $ref: '#/definitions/UpdateMTOServiceItem'
      - type: object
        properties:
          actualWeight:
            type: integer
            example: 4000
            description: >-
              Provided by the movers, based on weight tickets. Relevant for
              shuttling (IDSHUT & IOSHUT) service items.
            x-nullable: true
            x-omitempty: false
          estimatedWeight:
            type: integer
            example: 4200
            description: >-
              An estimate of how much weight from a shipment will be included in
              a shuttling (IDSHUT & IOSHUT) service item.
            x-nullable: true
            x-omitempty: false
          requestApprovalsRequestedStatus:
            description: Indicates if "Approvals Requested" status is being requested.
            type: boolean
            x-nullable: true
          reServiceCode:
            type: string
            description: Service code allowed for this model type.
            enum:
              - IDSHUT
              - IOSHUT
  UpdatePPMShipment:
    description: The PPM specific fields of the shipment with values being changed
    type: object
    properties:
      expectedDepartureDate:
        description: |
          Date the customer expects to begin moving from their origin.
        format: date
        type: string
        x-nullable: true
      pickupAddress:
        description: |
          The address of the origin location where goods are being moved from.
        allOf:
          - $ref: '#/definitions/Address'
      hasSecondaryPickupAddress:
        type: boolean
        x-omitempty: false
        x-nullable: true
      secondaryPickupAddress:
        description: >
          An optional secondary Pickup Address near the origin where additional
          goods exist.
        allOf:
          - $ref: '#/definitions/Address'
      hasTertiaryPickupAddress:
        type: boolean
        x-omitempty: false
        x-nullable: true
      tertiaryPickupAddress:
        description: >
          An optional third Pickup Address near the origin where additional
          goods exist.
        allOf:
          - $ref: '#/definitions/Address'
      destinationAddress:
        description: >
          The address of the destination location where goods are being
          delivered to.
        allOf:
          - $ref: '#/definitions/PPMDestinationAddress'
      hasSecondaryDestinationAddress:
        type: boolean
        x-omitempty: false
        x-nullable: true
      secondaryDestinationAddress:
        description: >
          An optional secondary address near the destination where goods will be
          dropped off.
        allOf:
          - $ref: '#/definitions/Address'
      hasTertiaryDestinationAddress:
        type: boolean
        x-omitempty: false
        x-nullable: true
      tertiaryDestinationAddress:
        description: >
          An optional third address near the destination where goods will be
          dropped off.
        allOf:
          - $ref: '#/definitions/Address'
      sitExpected:
        description: >
          Captures whether some or all of the PPM shipment will require
          temporary storage at the origin or destination.


          Must be set to `true` when providing `sitLocation`,
          `sitEstimatedWeight`, `sitEstimatedEntryDate`, and
          `sitEstimatedDepartureDate` values to calculate the
          `sitEstimatedCost`.
        type: boolean
        x-nullable: true
      sitLocation:
        allOf:
          - $ref: '#/definitions/SITLocationType'
          - x-nullable: true
      sitEstimatedWeight:
        description: The estimated weight of the goods being put into storage.
        type: integer
        example: 2000
        x-nullable: true
      sitEstimatedEntryDate:
        description: The date that goods will first enter the storage location.
        format: date
        type: string
        x-nullable: true
      sitEstimatedDepartureDate:
        description: The date that goods will exit the storage location.
        format: date
        type: string
        x-nullable: true
      estimatedWeight:
        description: The estimated weight of the PPM shipment goods being moved.
        type: integer
        example: 4200
        x-nullable: true
      hasProGear:
        description: >
          Indicates whether PPM shipment has pro gear for themselves or their
          spouse.
        type: boolean
        x-nullable: true
      proGearWeight:
        description: >-
          The estimated weight of the pro-gear being moved belonging to the
          service member.
        type: integer
        x-nullable: true
      spouseProGearWeight:
        description: >-
          The estimated weight of the pro-gear being moved belonging to a
          spouse.
        type: integer
        x-nullable: true
      isActualExpenseReimbursement:
        description: >-
          Used for PPM shipments only. Denotes if this shipment uses the Actual
          Expense Reimbursement method.
        type: boolean
        example: false
        x-omitempty: false
        x-nullable: true
  UpdateMTOShipment:
    properties:
      actualProGearWeight:
        description: The actual weight of any pro gear shipped during a move.
        type: integer
        example: 4500
        x-nullable: true
      actualSpouseProGearWeight:
        description: The actual weight of any pro gear shipped during a move.
        type: integer
        example: 4500
        x-nullable: true
      scheduledPickupDate:
        description: >-
          The date the Prime contractor scheduled to pick up this shipment after
          consultation with the customer.
        format: date
        type: string
        x-omitempty: false
        x-nullable: true
      actualPickupDate:
        description: >-
          The date when the Prime contractor actually picked up the shipment.
          Updated after-the-fact.
        format: date
        type: string
        x-omitempty: false
        x-nullable: true
      firstAvailableDeliveryDate:
        description: >
          The date the Prime provides to the customer as the first possible
          delivery date so that they can plan their travel accordingly.
        format: date
        type: string
        x-omitempty: false
        x-nullable: true
      scheduledDeliveryDate:
        description: >-
          The date the Prime contractor scheduled to deliver this shipment after
          consultation with the customer.
        format: date
        type: string
        x-omitempty: false
        x-nullable: true
      actualDeliveryDate:
        description: >-
          The date when the Prime contractor actually delivered the shipment.
          Updated after-the-fact.
        format: date
        type: string
        x-omitempty: false
        x-nullable: true
      primeEstimatedWeight:
        description: >
          The estimated weight of this shipment, determined by the movers during
          the pre-move survey. This value **can only be updated once.** If there
          was an issue with estimating the weight and a mistake was made, the
          Prime contracter will need to contact the TOO to change it.
        type: integer
        example: 4500
        minimum: 1
        x-nullable: true
      primeActualWeight:
        description: >-
          The actual weight of the shipment, provided after the Prime packs,
          picks up, and weighs a customer's shipment.
        type: integer
        example: 4500
        minimum: 1
        x-nullable: true
      ntsRecordedWeight:
        description: >-
          The previously recorded weight for the NTS Shipment. Used for NTS
          Release to know what the previous primeActualWeight or billable weight
          was.
        type: integer
        example: 4500
        x-nullable: true
        x-formatting: weight
      pickupAddress:
        description: >
          The address where the movers should pick up this shipment, entered by
          the customer during onboarding when they enter shipment details.
        allOf:
          - $ref: '#/definitions/Address'
      secondaryPickupAddress:
        description: >-
          A second pickup address for this shipment, if the customer entered
          one. An optional field.
        allOf:
          - $ref: '#/definitions/Address'
      tertiaryPickupAddress:
        description: >-
          A third pickup address for this shipment, if the customer entered one.
          An optional field.
        allOf:
          - $ref: '#/definitions/Address'
      destinationAddress:
        description: >
          Where the movers should deliver this shipment. Often provided by the
          customer when they enter shipment details

          during onboarding, if they know their new address already.


          May be blank when entered by the customer, required when entered by
          the Prime. May not represent the true

          final destination due to the shipment being diverted or placed in SIT.
        allOf:
          - $ref: '#/definitions/Address'
      secondaryDeliveryAddress:
        description: >-
          A second delivery address for this shipment, if the customer entered
          one. An optional field.
        allOf:
          - $ref: '#/definitions/Address'
      tertiaryDeliveryAddress:
        description: >-
          A third delivery address for this shipment, if the customer entered
          one. An optional field.
        allOf:
          - $ref: '#/definitions/Address'
      destinationType:
        $ref: '#/definitions/DestinationType'
      storageFacility:
        allOf:
          - x-nullable: true
          - $ref: '#/definitions/StorageFacility'
      shipmentType:
        $ref: '#/definitions/MTOShipmentType'
      diversion:
        description: >
          This value indicates whether or not this shipment is part of a
          diversion. If yes, the shipment can be either the starting or ending
          segment of the diversion.
        type: boolean
      pointOfContact:
        type: string
        description: >
          Email or ID of the person who will be contacted in the event of
          questions or concerns about this update. May be the person performing
          the update, or someone else working with the Prime contractor.
      counselorRemarks:
        type: string
        example: counselor approved
        x-nullable: true
      ppmShipment:
        $ref: '#/definitions/UpdatePPMShipment'
      portOfEmbarkation:
        $ref: '#/definitions/Port'
      portOfDebarkation:
        $ref: '#/definitions/Port'
  UpdateMTOShipmentStatus:
    description: >-
      Contains the statuses available to the Prime when updating the state of a
      shipment.
    type: object
    properties:
      status:
        type: string
        enum:
          - CANCELED
  UpdateReweigh:
    description: Contains the fields available to the Prime when updating a reweigh record.
    type: object
    properties:
      weight:
        description: The total reweighed weight for the shipment in pounds.
        example: 2000
        minimum: 1
        type: integer
        x-formatting: weight
        x-nullable: true
        x-omitempty: false
      verificationReason:
        description: >-
          In lieu of a document being uploaded indicating why a reweigh did not
          occur.
        example: >-
          The reweigh was not performed because the shipment was already
          delivered
        type: string
        x-nullable: true
        x-omitempty: false
  UpdateShipmentDestinationAddress:
    description: >-
      UpdateShipmentDestinationAddress contains the fields required for the
      prime to request an update for the delivery address on an MTO Shipment.
    type: object
    properties:
      newAddress:
        $ref: '#/definitions/Address'
      contractorRemarks:
        type: string
        example: >-
          Customer reached out to me this week and let me know they want to move
          somewhere else.
        description: >-
          This is the remark the Prime has entered, which would be the reason
          there is an address change.
    required:
      - contractorRemarks
      - newAddress
  UpdateMTOServiceItemSIT:
    description: >
      Subtype used to provide the departure date for origin or destination SIT.
      This is not creating a new service item but rather updating and existing
      service item.
    allOf:
      - $ref: '#/definitions/UpdateMTOServiceItem'
      - type: object
        properties:
          reServiceCode:
            type: string
            description: Service code allowed for this model type.
            enum:
              - DDDSIT
              - DOPSIT
              - DOASIT
              - DOFSIT
          sitDepartureDate:
            format: date
            type: string
            description: >-
              Departure date for SIT. This is the end date of the SIT at either
              origin or destination.
          sitDestinationFinalAddress:
            $ref: '#/definitions/Address'
          dateOfContact1:
            format: date
            type: string
            description: >-
              Date of attempted contact by the prime corresponding to
              'timeMilitary1'.
            x-nullable: true
          timeMilitary1:
            type: string
            example: 1400Z
            description: >-
              Time of attempted contact by the prime corresponding to
              'dateOfContact1', in military format.
            pattern: \d{4}Z
            x-nullable: true
          firstAvailableDeliveryDate1:
            format: date
            type: string
            description: First available date that Prime can deliver SIT service item.
            x-nullable: true
          dateOfContact2:
            format: date
            type: string
            description: >-
              Date of attempted contact by the prime corresponding to
              'timeMilitary2'.
            x-nullable: true
          timeMilitary2:
            type: string
            example: 1400Z
            description: >-
              Time of attempted contact by the prime corresponding to
              'dateOfContact2', in military format.
            pattern: \d{4}Z
            x-nullable: true
          firstAvailableDeliveryDate2:
            format: date
            type: string
            description: Second available date that Prime can deliver SIT service item.
            x-nullable: true
          sitRequestedDelivery:
            format: date
            type: string
            description: Date when the customer has requested delivery out of SIT.
            x-nullable: true
          sitCustomerContacted:
            format: date
            type: string
            description: >-
              Date when the customer contacted the prime for a delivery out of
              SIT.
            x-nullable: true
          updateReason:
            type: string
            description: Reason for updating service item.
            x-nullable: true
          sitPostalCode:
            type: string
            format: zip
            example: '90210'
            pattern: ^(\d{5}([\-]\d{4})?)$
            x-nullable: true
          sitEntryDate:
            format: date
            type: string
            description: Entry date for the SIT.
            x-nullable: true
          requestApprovalsRequestedStatus:
            description: Indicates if "Approvals Requested" status is being requested.
            type: boolean
            x-nullable: true
  CreateSITExtension:
    description: >-
      CreateSITExtension contains the fields required for the prime to create a
      SIT Extension request.
    type: object
    properties:
      requestReason:
        type: string
        enum:
          - SERIOUS_ILLNESS_MEMBER
          - SERIOUS_ILLNESS_DEPENDENT
          - IMPENDING_ASSIGNEMENT
          - DIRECTED_TEMPORARY_DUTY
          - NONAVAILABILITY_OF_CIVILIAN_HOUSING
          - AWAITING_COMPLETION_OF_RESIDENCE
          - OTHER
      contractorRemarks:
        type: string
        example: We need SIT additional days. The customer has not found a house yet.
      requestedDays:
        type: integer
        example: 30
        minimum: 1
    required:
      - requestReason
      - contractorRemarks
      - requestedDays
  Address:
    description: A postal address
    type: object
    properties:
      id:
        type: string
        format: uuid
        example: c56a4180-65aa-42ec-a945-5fd21dec0538
      streetAddress1:
        type: string
        example: 123 Main Ave
        title: Street address 1
      streetAddress2:
        type: string
        example: Apartment 9000
        x-nullable: true
        title: Street address 2
      streetAddress3:
        type: string
        example: Montmârtre
        x-nullable: true
        title: Address Line 3
      city:
        type: string
        example: Anytown
        title: City
      eTag:
        type: string
        readOnly: true
      state:
        title: State
        type: string
        x-display-value:
          AL: AL
          AK: AK
          AR: AR
          AZ: AZ
          CA: CA
          CO: CO
          CT: CT
          DC: DC
          DE: DE
          FL: FL
          GA: GA
          HI: HI
          IA: IA
          ID: ID
          IL: IL
          IN: IN
          KS: KS
          KY: KY
          LA: LA
          MA: MA
          MD: MD
          ME: ME
          MI: MI
          MN: MN
          MO: MO
          MS: MS
          MT: MT
          NC: NC
          ND: ND
          NE: NE
          NH: NH
          NJ: NJ
          NM: NM
          NV: NV
          NY: NY
          OH: OH
          OK: OK
          OR: OR
          PA: PA
          RI: RI
          SC: SC
          SD: SD
          TN: TN
          TX: TX
          UT: UT
          VA: VA
          VT: VT
          WA: WA
          WI: WI
          WV: WV
          WY: WY
        enum:
          - AL
          - AK
          - AR
          - AZ
          - CA
          - CO
          - CT
          - DC
          - DE
          - FL
          - GA
          - HI
          - IA
          - ID
          - IL
          - IN
          - KS
          - KY
          - LA
          - MA
          - MD
          - ME
          - MI
          - MN
          - MO
          - MS
          - MT
          - NC
          - ND
          - NE
          - NH
          - NJ
          - NM
          - NV
          - NY
          - OH
          - OK
          - OR
          - PA
          - RI
          - SC
          - SD
          - TN
          - TX
          - UT
          - VA
          - VT
          - WA
          - WI
          - WV
          - WY
      postalCode:
        type: string
        format: zip
        title: ZIP
        example: '90210'
        pattern: ^(\d{5}([\-]\d{4})?)$
      country:
        type: string
        title: Country
        x-nullable: true
        example: US
        default: US
        pattern: ^[A-Z]{2}$
        description: Two-letter country code
      county:
        type: string
        title: County
        x-nullable: true
        example: LOS ANGELES
      isOconus:
        type: boolean
        title: isOconus
        x-nullable: true
        example: false
      usPostRegionCitiesID:
        type: string
        format: uuid
        example: c56a4180-65aa-42ec-a945-5fd21dec0538
      destinationGbloc:
        type: string
        pattern: ^[A-Z]{4}$
        x-nullable: true
    required:
      - streetAddress1
      - city
      - state
      - postalCode
  Customer:
    type: object
    properties:
      id:
        type: string
        format: uuid
        example: c56a4180-65aa-42ec-a945-5fd21dec0538
      dodID:
        type: string
      emplid:
        type: string
      userID:
        type: string
        format: uuid
        example: c56a4180-65aa-42ec-a945-5fd21dec0538
      currentAddress:
        $ref: '#/definitions/Address'
      firstName:
        type: string
        example: Vanya
      lastName:
        type: string
        example: Petrovna
      branch:
        type: string
        example: COAST_GUARD
      phone:
        type: string
        format: telephone
      email:
        type: string
        format: x-email
        pattern: ^[a-zA-Z0-9._%+-]+@[a-zA-Z0-9.-]+\.[a-zA-Z]{2,}$
        example: fake@example.com
      eTag:
        type: string
        readOnly: true
  Entitlements:
    type: object
    properties:
      id:
        example: 571008b1-b0de-454d-b843-d71be9f02c04
        format: uuid
        type: string
      authorizedWeight:
        example: 2000
        type: integer
        x-formatting: weight
        x-nullable: true
      unaccompaniedBaggageAllowance:
        type: integer
        example: 3
        x-nullable: true
        description: >-
          The amount of weight in pounds that the move is entitled for shipment
          types of Unaccompanied Baggage.
      dependentsAuthorized:
        example: true
        type: boolean
        x-nullable: true
      gunSafe:
        type: boolean
        example: false
      nonTemporaryStorage:
        example: false
        type: boolean
        x-nullable: true
      privatelyOwnedVehicle:
        example: false
        type: boolean
        x-nullable: true
      proGearWeight:
        example: 2000
        type: integer
        x-formatting: weight
      proGearWeightSpouse:
        example: 500
        type: integer
        x-formatting: weight
      requiredMedicalEquipmentWeight:
        example: 500
        type: integer
        x-formatting: weight
      organizationalClothingAndIndividualEquipment:
        type: boolean
        example: false
      storageInTransit:
        example: 90
        type: integer
      totalWeight:
        example: 500
        type: integer
        x-formatting: weight
      totalDependents:
        example: 2
        type: integer
      eTag:
        type: string
        readOnly: true
  DutyLocation:
    type: object
    properties:
      id:
        type: string
        format: uuid
        example: c56a4180-65aa-42ec-a945-5fd21dec0538
      name:
        type: string
        example: Fort Bragg North Station
      addressID:
        type: string
        format: uuid
        example: c56a4180-65aa-42ec-a945-5fd21dec0538
      address:
        $ref: '#/definitions/Address'
      eTag:
        type: string
        readOnly: true
  OrdersType:
    type: string
    title: Orders type
    enum:
      - PERMANENT_CHANGE_OF_STATION
      - LOCAL_MOVE
      - RETIREMENT
      - SEPARATION
      - WOUNDED_WARRIOR
      - BLUEBARK
      - SAFETY
      - TEMPORARY_DUTY
      - EARLY_RETURN_OF_DEPENDENTS
      - STUDENT_TRAVEL
    x-display-value:
      PERMANENT_CHANGE_OF_STATION: Permanent Change Of Station
      LOCAL_MOVE: Local Move
      RETIREMENT: Retirement
      SEPARATION: Separation
      WOUNDED_WARRIOR: Wounded Warrior
      BLUEBARK: BLUEBARK
      SAFETY: Safety
      TEMPORARY_DUTY: Temporary Duty (TDY)
      EARLY_RETURN_OF_DEPENDENTS: Early Return of Dependents
      STUDENT_TRAVEL: Student Travel
  Order:
    type: object
    required:
      - orderNumber
      - rank
      - linesOfAccounting
    properties:
      id:
        example: c56a4180-65aa-42ec-a945-5fd21dec0538
        format: uuid
        type: string
      customer:
        $ref: '#/definitions/Customer'
      customerID:
        example: c56a4180-65aa-42ec-a945-5fd21dec0538
        format: uuid
        type: string
      entitlement:
        $ref: '#/definitions/Entitlements'
      destinationDutyLocation:
        $ref: '#/definitions/DutyLocation'
      destinationDutyLocationGBLOC:
        type: string
        example: KKFA
      originDutyLocation:
        $ref: '#/definitions/DutyLocation'
      originDutyLocationGBLOC:
        type: string
        example: KKFA
      rank:
        type: string
        example: E_5
      reportByDate:
        type: string
        format: date
      ordersType:
        $ref: '#/definitions/OrdersType'
      orderNumber:
        type: string
      linesOfAccounting:
        type: string
      supplyAndServicesCostEstimate:
        type: string
        readOnly: true
      packingAndShippingInstructions:
        type: string
        readOnly: true
      methodOfPayment:
        type: string
        readOnly: true
      naics:
        type: string
        readOnly: true
      eTag:
        type: string
        readOnly: true
  PaymentRequestStatus:
    type: string
    enum:
      - PENDING
      - REVIEWED
      - REVIEWED_AND_ALL_SERVICE_ITEMS_REJECTED
      - SENT_TO_GEX
      - TPPS_RECEIVED
      - PAID
      - EDI_ERROR
      - DEPRECATED
    title: Payment Request Status
  UploadWithOmissions:
    description: An uploaded file.
    type: object
    properties:
      id:
        type: string
        format: uuid
        example: c56a4180-65aa-42ec-a945-5fd21dec0538
      url:
        type: string
        format: uri
        example: https://uploads.domain.test/dir/c56a4180-65aa-42ec-a945-5fd21dec0538
      filename:
        type: string
        example: filename.pdf
      contentType:
        type: string
        format: mime-type
        example: application/pdf
      bytes:
        type: integer
      rotation:
        type: integer
      status:
        type: string
        enum:
          - INFECTED
          - CLEAN
          - PROCESSING
      createdAt:
        type: string
        format: date-time
        readOnly: true
      updatedAt:
        type: string
        format: date-time
        readOnly: true
    required:
      - filename
      - contentType
      - bytes
  ProofOfServiceDoc:
    type: object
    properties:
      uploads:
        type: array
        items:
          $ref: '#/definitions/UploadWithOmissions'
  ProofOfServiceDocs:
    type: array
    items:
      $ref: '#/definitions/ProofOfServiceDoc'
  PaymentServiceItemStatus:
    type: string
    enum:
      - REQUESTED
      - APPROVED
      - DENIED
      - SENT_TO_GEX
      - PAID
      - EDI_ERROR
    title: Payment Service Item Status
  ServiceItemParamName:
    type: string
    enum:
      - ActualPickupDate
      - ContractCode
      - ContractYearName
      - CubicFeetBilled
      - CubicFeetCrating
      - DimensionHeight
      - DimensionLength
      - DimensionWidth
      - DistanceZip
      - DistanceZipSITDest
      - DistanceZipSITOrigin
      - EIAFuelPrice
      - EscalationCompounded
      - FSCMultiplier
      - FSCPriceDifferenceInCents
      - FSCWeightBasedDistanceMultiplier
      - IsPeak
      - MarketDest
      - MarketOrigin
      - MTOAvailableToPrimeAt
      - NTSPackingFactor
      - NumberDaysSIT
      - PriceAreaDest
      - PriceAreaIntlDest
      - PriceAreaIntlOrigin
      - PriceAreaOrigin
      - PriceRateOrFactor
      - PSI_LinehaulDom
      - PSI_LinehaulDomPrice
      - PSI_LinehaulShort
      - PSI_LinehaulShortPrice
      - PSI_PriceDomDest
      - PSI_PriceDomDestPrice
      - PSI_PriceDomOrigin
      - PSI_PriceDomOriginPrice
      - PSI_ShippingLinehaulIntlCO
      - PSI_ShippingLinehaulIntlCOPrice
      - PSI_ShippingLinehaulIntlOC
      - PSI_ShippingLinehaulIntlOCPrice
      - PSI_ShippingLinehaulIntlOO
      - PSI_ShippingLinehaulIntlOOPrice
      - RateAreaNonStdDest
      - RateAreaNonStdOrigin
      - ReferenceDate
      - RequestedPickupDate
      - ServiceAreaDest
      - ServiceAreaOrigin
      - ServicesScheduleDest
      - ServicesScheduleOrigin
      - SITPaymentRequestEnd
      - SITPaymentRequestStart
      - SITScheduleDest
      - SITScheduleOrigin
      - SITServiceAreaDest
      - SITServiceAreaOrigin
      - WeightAdjusted
      - WeightBilled
      - WeightEstimated
      - WeightOriginal
      - WeightReweigh
      - ZipDestAddress
      - ZipPickupAddress
      - ZipSITDestHHGFinalAddress
      - ZipSITDestHHGOriginalAddress
      - ZipSITOriginHHGActualAddress
      - ZipSITOriginHHGOriginalAddress
      - StandaloneCrate
      - StandaloneCrateCap
      - UncappedRequestTotal
      - LockedPriceCents
  ServiceItemParamType:
    type: string
    enum:
      - STRING
      - DATE
      - INTEGER
      - DECIMAL
      - TIMESTAMP
      - PaymentServiceItemUUID
      - BOOLEAN
  ServiceItemParamOrigin:
    type: string
    enum:
      - PRIME
      - SYSTEM
      - PRICER
      - PAYMENT_REQUEST
  PaymentServiceItemParam:
    type: object
    properties:
      id:
        example: c56a4180-65aa-42ec-a945-5fd21dec0538
        format: uuid
        readOnly: true
        type: string
      paymentServiceItemID:
        example: c56a4180-65aa-42ec-a945-5fd21dec0538
        format: uuid
        type: string
      key:
        $ref: '#/definitions/ServiceItemParamName'
      value:
        example: '3025'
        type: string
      type:
        $ref: '#/definitions/ServiceItemParamType'
      origin:
        $ref: '#/definitions/ServiceItemParamOrigin'
      eTag:
        type: string
        readOnly: true
  PaymentServiceItemParams:
    type: array
    items:
      $ref: '#/definitions/PaymentServiceItemParam'
  PaymentServiceItem:
    type: object
    properties:
      id:
        example: c56a4180-65aa-42ec-a945-5fd21dec0538
        format: uuid
        readOnly: true
        type: string
      paymentRequestID:
        example: c56a4180-65aa-42ec-a945-5fd21dec0538
        format: uuid
        type: string
      mtoServiceItemID:
        example: c56a4180-65aa-42ec-a945-5fd21dec0538
        format: uuid
        type: string
      status:
        $ref: '#/definitions/PaymentServiceItemStatus'
      priceCents:
        type: integer
        format: cents
        title: Price of the service item in cents
        x-nullable: true
      rejectionReason:
        example: documentation was incomplete
        type: string
        x-nullable: true
      referenceID:
        example: 1234-5678-c56a4180
        readOnly: true
        format: string
      paymentServiceItemParams:
        $ref: '#/definitions/PaymentServiceItemParams'
      eTag:
        type: string
        readOnly: true
  PaymentServiceItems:
    type: array
    items:
      $ref: '#/definitions/PaymentServiceItem'
  PaymentRequest:
    type: object
    properties:
      id:
        example: c56a4180-65aa-42ec-a945-5fd21dec0538
        format: uuid
        readOnly: true
        type: string
      isFinal:
        default: false
        type: boolean
      moveTaskOrderID:
        example: c56a4180-65aa-42ec-a945-5fd21dec0538
        format: uuid
        type: string
      rejectionReason:
        example: documentation was incomplete
        type: string
        x-nullable: true
      status:
        $ref: '#/definitions/PaymentRequestStatus'
      paymentRequestNumber:
        example: 1234-5678-1
        readOnly: true
        type: string
      recalculationOfPaymentRequestID:
        example: c56a4180-65aa-42ec-a945-5fd21dec0538
        format: uuid
        type: string
        readOnly: true
        x-nullable: true
      proofOfServiceDocs:
        $ref: '#/definitions/ProofOfServiceDocs'
      paymentServiceItems:
        $ref: '#/definitions/PaymentServiceItems'
      eTag:
        type: string
        readOnly: true
  PaymentRequests:
    type: array
    items:
      $ref: '#/definitions/PaymentRequest'
  MTOServiceItemStatus:
    description: >-
      The status of a service item, indicating where it is in the TOO's approval
      process.
    type: string
    readOnly: true
    enum:
      - SUBMITTED
      - APPROVED
      - REJECTED
  MTOServiceItemModelType:
    description: >
      Describes all model sub-types for a MTOServiceItem model.


      Using this list, choose the correct modelType in the dropdown,
      corresponding to the service item type.
        * DOFSIT, DOASIT - MTOServiceItemOriginSIT
        * DDFSIT, DDASIT - MTOServiceItemDestSIT
        * DOSHUT, DDSHUT - MTOServiceItemShuttle
        * IOSHUT, IDSHUT - MTOServiceItemInternationalShuttle
        * DCRT, DUCRT - MTOServiceItemDomesticCrating
        * ICRT, IUCRT - MTOServiceItemInternationalCrating
        * PODFSC, POEFSC - MTOSerivceItemInternationalFuelSurcharge

      The documentation will then update with the supported fields.
    type: string
    enum:
      - MTOServiceItemBasic
      - MTOServiceItemOriginSIT
      - MTOServiceItemDestSIT
      - MTOServiceItemShuttle
      - MTOServiceItemInternationalShuttle
      - MTOServiceItemDomesticCrating
      - MTOServiceItemInternationalCrating
      - MTOSerivceItemInternationalFuelSurcharge
  ServiceRequestDocument:
    properties:
      uploads:
        items:
          $ref: '#/definitions/UploadWithOmissions'
        type: array
    type: object
  ServiceRequestDocuments:
    items:
      $ref: '#/definitions/ServiceRequestDocument'
    type: array
  MTOServiceItem:
    description: MTOServiceItem describes a base type of a service item. Polymorphic type.
    type: object
    discriminator: modelType
    properties:
      id:
        example: 1f2270c7-7166-40ae-981e-b200ebdf3054
        format: uuid
        type: string
        description: The ID of the service item.
        readOnly: true
      moveTaskOrderID:
        example: 1f2270c7-7166-40ae-981e-b200ebdf3054
        format: uuid
        type: string
        description: The ID of the move for this service item.
      mtoShipmentID:
        example: 1f2270c7-7166-40ae-981e-b200ebdf3054
        format: uuid
        type: string
        description: The ID of the shipment this service is for, if any. Optional.
      reServiceName:
        type: string
        readOnly: true
        description: The full descriptive name of the service.
      status:
        $ref: '#/definitions/MTOServiceItemStatus'
      rejectionReason:
        example: item was too heavy
        type: string
        x-nullable: true
        readOnly: true
        description: The reason why this service item was rejected by the TOO.
      modelType:
        $ref: '#/definitions/MTOServiceItemModelType'
      serviceRequestDocuments:
        $ref: '#/definitions/ServiceRequestDocuments'
      eTag:
        type: string
        readOnly: true
        description: >-
          A hash unique to this service item that should be used as the
          "If-Match" header for any updates.
      lockedPriceCents:
        type: integer
        format: cents
        x-nullable: true
    required:
      - modelType
      - moveTaskOrderID
  MTOAgentType:
    title: Agent Type
    description: >
      The type for this agent. `RELEASING` means they have authority on pickup,
      `RECEIVING` means they can receive the shipment on delivery.
    type: string
    example: RELEASING_AGENT
    enum:
      - RELEASING_AGENT
      - RECEIVING_AGENT
  MTOAgent:
    properties:
      id:
        description: The ID of the agent.
        example: 1f2270c7-7166-40ae-981e-b200ebdf3054
        format: uuid
        readOnly: true
        type: string
      mtoShipmentID:
        description: The ID of the shipment this agent is permitted to release/receive.
        example: 1f2270c7-7166-40ae-981e-b200ebdf3054
        format: uuid
        type: string
        readOnly: true
      createdAt:
        format: date-time
        type: string
        readOnly: true
      updatedAt:
        format: date-time
        type: string
        readOnly: true
      firstName:
        type: string
        x-nullable: true
      lastName:
        type: string
        x-nullable: true
      email:
        type: string
        format: x-email
        pattern: ^([a-zA-Z0-9._%+-]+@[a-zA-Z0-9.-]+\.[a-zA-Z]{2,})?$
        x-nullable: true
      phone:
        type: string
        format: telephone
        pattern: ^([2-9]\d{2}-\d{3}-\d{4})?$
        x-nullable: true
      agentType:
        $ref: '#/definitions/MTOAgentType'
      eTag:
        type: string
        readOnly: true
    type: object
  MTOAgents:
    description: >
      A list of the agents for a shipment. Agents are the people who the Prime
      contractor recognize as permitted to release (in the case of pickup) or
      receive (on delivery) a shipment.
    items:
      $ref: '#/definitions/MTOAgent'
    type: array
    maxItems: 2
  SITExtension:
    type: object
    description: >-
      A storage in transit (SIT) Extension is a request for an increase in the
      billable number of days a shipment is allowed to be in SIT.
    properties:
      id:
        example: 1f2270c7-7166-40ae-981e-b200ebdf3054
        format: uuid
        type: string
      mtoShipmentID:
        example: 1f2270c7-7166-40ae-981e-b200ebdf3054
        format: uuid
        type: string
      requestReason:
        type: string
        enum:
          - SERIOUS_ILLNESS_MEMBER
          - SERIOUS_ILLNESS_DEPENDENT
          - IMPENDING_ASSIGNEMENT
          - DIRECTED_TEMPORARY_DUTY
          - NONAVAILABILITY_OF_CIVILIAN_HOUSING
          - AWAITING_COMPLETION_OF_RESIDENCE
          - OTHER
      contractorRemarks:
        example: We need SIT additional days. The customer has not found a house yet.
        type: string
        x-nullable: true
        x-omitempty: false
      requestedDays:
        type: integer
        example: 30
      status:
        enum:
          - PENDING
          - APPROVED
          - DENIED
      approvedDays:
        type: integer
        example: 30
        x-nullable: true
        x-omitempty: false
      decisionDate:
        format: date-time
        type: string
        x-nullable: true
        x-omitempty: false
      officeRemarks:
        type: string
        x-nullable: true
        x-omitempty: false
      createdAt:
        format: date-time
        type: string
        readOnly: true
      updatedAt:
        format: date-time
        type: string
        readOnly: true
      eTag:
        type: string
        readOnly: true
  SITExtensions:
    type: array
    items:
      $ref: '#/definitions/SITExtension'
  ReweighRequester:
    type: string
    enum:
      - CUSTOMER
      - PRIME
      - SYSTEM
      - TOO
  Reweigh:
    description: >-
      A reweigh  is when a shipment is weighed for a second time due to the
      request of a customer, the contractor, system or TOO.
    properties:
      id:
        example: 1f2270c7-7166-40ae-981e-b200ebdf3054
        format: uuid
        type: string
      requestedAt:
        format: date-time
        type: string
      requestedBy:
        $ref: '#/definitions/ReweighRequester'
      verificationProvidedAt:
        format: date-time
        type: string
        x-nullable: true
        x-omitempty: false
      verificationReason:
        example: >-
          The reweigh was not performed due to some justification provided by
          the Prime
        type: string
        x-nullable: true
        x-omitempty: false
      weight:
        example: 2000
        type: integer
        x-formatting: weight
        x-nullable: true
        x-omitempty: false
      shipmentID:
        example: 1f2270c7-7166-40ae-981e-b200ebdf3054
        format: uuid
        type: string
      createdAt:
        format: date-time
        type: string
        readOnly: true
      updatedAt:
        format: date-time
        type: string
        readOnly: true
      eTag:
        type: string
        readOnly: true
  DestinationType:
    type: string
    title: Destination Type
    example: OTHER_THAN_AUTHORIZED
    x-nullable: true
    enum:
      - HOME_OF_RECORD
      - HOME_OF_SELECTION
      - PLACE_ENTERED_ACTIVE_DUTY
      - OTHER_THAN_AUTHORIZED
  StorageFacility:
    description: The Storage Facility information for the shipment
    type: object
    properties:
      id:
        type: string
        format: uuid
        example: c56a4180-65aa-42ec-a945-5fd21dec0538
      facilityName:
        type: string
      address:
        $ref: '#/definitions/Address'
      lotNumber:
        type: string
        x-nullable: true
      phone:
        type: string
        format: telephone
        pattern: ^[2-9]\d{2}-\d{3}-\d{4}$
        x-nullable: true
      email:
        type: string
        format: x-email
        pattern: ^[a-zA-Z0-9._%+-]+@[a-zA-Z0-9.-]+\.[a-zA-Z]{2,}$
        x-nullable: true
      eTag:
        type: string
        readOnly: true
  MTOShipmentType:
    title: Shipment Type
    description: |
      The type of shipment.
        * `HHG` = Household goods move
        * `HHG_INTO_NTS` = HHG into Non-temporary storage (NTS)
        * `HHG_OUTOF_NTS` = HHG out of Non-temporary storage (NTS Release)
        * `PPM` = Personally Procured Move also known as Do It Yourself (DITY)
        * `BOAT_HAUL_AWAY` = Boat shipment that requires additional equipment to haul it to it's destination
        * `BOAT_TOW_AWAY` = Boat shipment that has a road-worthy trailer
        * `MOBILE_HOME` = Mobile Home shipment that a customer may move.
    type: string
    example: HHG
    enum:
      - BOAT_HAUL_AWAY
      - BOAT_TOW_AWAY
      - HHG
      - HHG_INTO_NTS
      - HHG_OUTOF_NTS
      - MOBILE_HOME
      - PPM
      - UNACCOMPANIED_BAGGAGE
    x-display-value:
      HHG: Household goods move (HHG)
      HHG_INTO_NTS: HHG into Non-temporary storage (NTS)
      HHG_OUTOF_NTS: HHG out of Non-temporary storage (NTS Release)
      PPM: Personally Procured Move also known as Do It Yourself (DITY)
      BOAT_HAUL_AWAY: >-
        Boat shipment that requires additional equipment to haul it to it's
        destination
      BOAT_TOW_AWAY: Boat shipment that has a road-worthy trailer
      UNACCOMPANIED_BAGGAGE: Unaccompanied Baggage
  PPMShipmentStatus:
    description: |
      Status of the PPM Shipment:
        * **DRAFT**: The customer has created the PPM shipment but has not yet submitted their move for counseling.
        * **SUBMITTED**: The shipment belongs to a move that has been submitted by the customer or has been created by a Service Counselor or Prime Contractor for a submitted move.
        * **WAITING_ON_CUSTOMER**: The PPM shipment has been approved and the customer may now provide their actual move closeout information and documentation required to get paid.
        * **NEEDS_ADVANCE_APPROVAL**: The shipment was counseled by the Prime Contractor and approved but an advance was requested so will need further financial approval from the government.
        * **NEEDS_CLOSEOUT**: The customer has provided their closeout weight tickets, receipts, and expenses and certified it for the Service Counselor to approve, exclude or reject.
        * **CLOSEOUT_COMPLETE**: The Service Counselor has reviewed all of the customer's PPM closeout documentation and authorizes the customer can download and submit their finalized SSW packet.
    type: string
    readOnly: true
    enum:
      - DRAFT
      - SUBMITTED
      - WAITING_ON_CUSTOMER
      - NEEDS_ADVANCE_APPROVAL
      - NEEDS_CLOSEOUT
      - CLOSEOUT_COMPLETE
      - CANCELED
  PPMDestinationAddress:
    description: A postal address
    type: object
    properties:
      id:
        type: string
        format: uuid
        example: c56a4180-65aa-42ec-a945-5fd21dec0538
      streetAddress1:
        type: string
        example: 123 Main Ave
        x-nullable: true
        title: Street address 1
      streetAddress2:
        type: string
        example: Apartment 9000
        x-nullable: true
        title: Street address 2
      streetAddress3:
        type: string
        example: Montmârtre
        x-nullable: true
        title: Address Line 3
      city:
        type: string
        example: Anytown
        title: City
      eTag:
        type: string
        readOnly: true
      state:
        title: State
        type: string
        x-display-value:
          AL: AL
          AK: AK
          AR: AR
          AZ: AZ
          CA: CA
          CO: CO
          CT: CT
          DC: DC
          DE: DE
          FL: FL
          GA: GA
          HI: HI
          IA: IA
          ID: ID
          IL: IL
          IN: IN
          KS: KS
          KY: KY
          LA: LA
          MA: MA
          MD: MD
          ME: ME
          MI: MI
          MN: MN
          MO: MO
          MS: MS
          MT: MT
          NC: NC
          ND: ND
          NE: NE
          NH: NH
          NJ: NJ
          NM: NM
          NV: NV
          NY: NY
          OH: OH
          OK: OK
          OR: OR
          PA: PA
          RI: RI
          SC: SC
          SD: SD
          TN: TN
          TX: TX
          UT: UT
          VA: VA
          VT: VT
          WA: WA
          WI: WI
          WV: WV
          WY: WY
        enum:
          - AL
          - AK
          - AR
          - AZ
          - CA
          - CO
          - CT
          - DC
          - DE
          - FL
          - GA
          - HI
          - IA
          - ID
          - IL
          - IN
          - KS
          - KY
          - LA
          - MA
          - MD
          - ME
          - MI
          - MN
          - MO
          - MS
          - MT
          - NC
          - ND
          - NE
          - NH
          - NJ
          - NM
          - NV
          - NY
          - OH
          - OK
          - OR
          - PA
          - RI
          - SC
          - SD
          - TN
          - TX
          - UT
          - VA
          - VT
          - WA
          - WI
          - WV
          - WY
      postalCode:
        type: string
        format: zip
        title: ZIP
        example: '90210'
        pattern: ^(\d{5}([\-]\d{4})?)$
      country:
        type: string
        title: Country
        x-nullable: true
        example: USA
        default: USA
      county:
        type: string
        title: County
        x-nullable: true
        example: LOS ANGELES
      usPostRegionCitiesID:
        type: string
        format: uuid
        example: c56a4180-65aa-42ec-a945-5fd21dec0538
    required:
      - city
      - state
      - postalCode
  SITLocationType:
    description: The list of SIT location types.
    type: string
    enum:
      - ORIGIN
      - DESTINATION
  RateArea:
    type: object
    description: Rate area info for OCONUS postal code
    properties:
      id:
        example: 1f2270c7-7166-40ae-981e-b200ebdf3054
        format: uuid
        type: string
      rateAreaId:
        description: Rate area code
        example: US8101000
        type: string
      rateAreaName:
        description: Rate area name
        example: Alaska (Zone) I
        type: string
    required:
      - id
      - rateAreaId
      - rateAreaName
  PPMShipment:
    description: >-
      A personally procured move is a type of shipment that a service member
      moves themselves.
    x-nullable: true
    properties:
      id:
        description: The primary unique identifier of this PPM shipment
        example: 1f2270c7-7166-40ae-981e-b200ebdf3054
        format: uuid
        type: string
        readOnly: true
      shipmentId:
        description: The id of the parent MTOShipment record
        example: 1f2270c7-7166-40ae-981e-b200ebdf3054
        format: uuid
        type: string
        readOnly: true
      createdAt:
        description: The timestamp of when the PPM shipment was created (UTC)
        format: date-time
        type: string
        readOnly: true
      updatedAt:
        description: The timestamp of when a property of this object was last updated (UTC)
        format: date-time
        type: string
        readOnly: true
      status:
        $ref: '#/definitions/PPMShipmentStatus'
      expectedDepartureDate:
        description: |
          Date the customer expects to begin moving from their origin.
        format: date
        type: string
      actualMoveDate:
        description: The actual start date of when the PPM shipment left the origin.
        format: date
        type: string
        x-nullable: true
        x-omitempty: false
      submittedAt:
        description: >-
          The timestamp of when the customer submitted their PPM documentation
          to the counselor for review.
        format: date-time
        type: string
        x-nullable: true
        x-omitempty: false
      reviewedAt:
        description: >-
          The timestamp of when the Service Counselor has reviewed all of the
          closeout documents.
        format: date-time
        type: string
        x-nullable: true
        x-omitempty: false
      approvedAt:
        description: >-
          The timestamp of when the shipment was approved and the service member
          can begin their move.
        format: date-time
        type: string
        x-nullable: true
        x-omitempty: false
      pickupAddress:
        $ref: '#/definitions/Address'
      secondaryPickupAddress:
        $ref: '#/definitions/Address'
      hasSecondaryPickupAddress:
        type: boolean
        x-omitempty: false
        x-nullable: true
      tertiaryPickupAddress:
        $ref: '#/definitions/Address'
      hasTertiaryPickupAddress:
        type: boolean
        x-omitempty: false
        x-nullable: true
      actualPickupPostalCode:
        description: >
          The actual postal code where the PPM shipment started. To be filled
          once the customer has moved the shipment.
        format: zip
        type: string
        title: ZIP
        example: '90210'
        pattern: ^(\d{5})$
        x-nullable: true
        x-omitempty: false
      destinationAddress:
        $ref: '#/definitions/PPMDestinationAddress'
      secondaryDestinationAddress:
        $ref: '#/definitions/Address'
      hasSecondaryDestinationAddress:
        type: boolean
        x-omitempty: false
        x-nullable: true
      tertiaryDestinationAddress:
        $ref: '#/definitions/Address'
      hasTertiaryDestinationAddress:
        type: boolean
        x-omitempty: false
        x-nullable: true
      actualDestinationPostalCode:
        description: >
          The actual postal code where the PPM shipment ended. To be filled once
          the customer has moved the shipment.
        format: zip
        type: string
        title: ZIP
        example: '90210'
        pattern: ^(\d{5})$
        x-nullable: true
        x-omitempty: false
      sitExpected:
        description: >
          Captures whether some or all of the PPM shipment will require
          temporary storage at the origin or destination.


          Must be set to `true` when providing `sitLocation`,
          `sitEstimatedWeight`, `sitEstimatedEntryDate`, and
          `sitEstimatedDepartureDate` values to calculate the
          `sitEstimatedCost`.
        type: boolean
      estimatedWeight:
        description: The estimated weight of the PPM shipment goods being moved in pounds.
        type: integer
        example: 4200
        x-nullable: true
        x-omitempty: false
      hasProGear:
        description: >
          Indicates whether PPM shipment has pro gear for themselves or their
          spouse.
        type: boolean
        x-nullable: true
        x-omitempty: false
      proGearWeight:
        description: >-
          The estimated weight of the pro-gear being moved belonging to the
          service member in pounds.
        type: integer
        x-nullable: true
        x-omitempty: false
      spouseProGearWeight:
        description: >-
          The estimated weight of the pro-gear being moved belonging to a spouse
          in pounds.
        type: integer
        x-nullable: true
        x-omitempty: false
      estimatedIncentive:
        description: >-
          The estimated amount the government will pay the service member to
          move their belongings based on the moving date, locations, and
          shipment weight.
        type: integer
        format: cents
        x-nullable: true
        x-omitempty: false
      maxIncentive:
        description: >-
          The max amount the government will pay the service member to move
          their belongings based on the moving date, locations, and shipment
          weight.
        type: integer
        format: cents
        x-nullable: true
        x-omitempty: false
      hasRequestedAdvance:
        description: |
          Indicates whether an advance has been requested for the PPM shipment.
        type: boolean
        x-nullable: true
        x-omitempty: false
      advanceAmountRequested:
        description: >
          The amount requested as an advance by the service member, up to a
          maximum percentage of the estimated incentive.
        type: integer
        format: cents
        x-nullable: true
        x-omitempty: false
      hasReceivedAdvance:
        description: |
          Indicates whether an advance was received for the PPM shipment.
        type: boolean
        x-nullable: true
        x-omitempty: false
      advanceAmountReceived:
        description: |
          The amount received for an advance, or null if no advance is received.
        type: integer
        format: cents
        x-nullable: true
        x-omitempty: false
      sitLocation:
        allOf:
          - $ref: '#/definitions/SITLocationType'
          - x-nullable: true
          - x-omitempty: false
      sitEstimatedWeight:
        description: The estimated weight of the goods being put into storage in pounds.
        type: integer
        example: 2000
        x-nullable: true
        x-omitempty: false
      sitEstimatedEntryDate:
        description: The date that goods will first enter the storage location.
        format: date
        type: string
        x-nullable: true
        x-omitempty: false
      sitEstimatedDepartureDate:
        description: The date that goods will exit the storage location.
        format: date
        type: string
        x-nullable: true
        x-omitempty: false
      sitEstimatedCost:
        description: >-
          The estimated amount that the government will pay the service member
          to put their goods into storage. This estimated storage cost is
          separate from the estimated incentive.
        type: integer
        format: cents
        x-nullable: true
        x-omitempty: false
      originRateArea:
        $ref: '#/definitions/RateArea'
      destinationRateArea:
        $ref: '#/definitions/RateArea'
      isActualExpenseReimbursement:
        description: >-
          Used for PPM shipments only. Denotes if this shipment uses the Actual
          Expense Reimbursement method.
        type: boolean
        example: false
        x-omitempty: false
        x-nullable: true
      eTag:
        description: >-
          A hash unique to this shipment that should be used as the "If-Match"
          header for any updates.
        type: string
        readOnly: true
    required:
      - id
      - shipmentId
      - createdAt
      - status
      - expectedDepartureDate
      - pickupAddress
      - destinationAddress
      - sitExpected
      - eTag
  BoatShipment:
    x-nullable: true
    properties:
      id:
        description: Primary auto-generated unique identifier of the Boat shipment object
        example: 1f2270c7-7166-40ae-981e-b200ebdf3054
        format: uuid
        type: string
        readOnly: true
      shipmentId:
        description: The id of the parent MTOShipment object
        example: 1f2270c7-7166-40ae-981e-b200ebdf3054
        format: uuid
        type: string
        readOnly: true
      createdAt:
        description: Timestamp of when the Boat Shipment was initially created (UTC)
        format: date-time
        type: string
        readOnly: true
      updatedAt:
        description: Timestamp of when a property of this object was last updated (UTC)
        format: date-time
        type: string
        readOnly: true
      type:
        type: string
        enum:
          - HAUL_AWAY
          - TOW_AWAY
      year:
        type: integer
        description: Year of the Boat
      make:
        type: string
        description: Make of the Boat
      model:
        type: string
        description: Model of the Boat
      lengthInInches:
        type: integer
        description: Length of the Boat in inches
      widthInInches:
        type: integer
        description: Width of the Boat in inches
      heightInInches:
        type: integer
        description: Height of the Boat in inches
      hasTrailer:
        type: boolean
        description: Does the boat have a trailer
      isRoadworthy:
        type: boolean
        description: Is the trailer roadworthy
        x-nullable: true
      eTag:
        description: >-
          A hash unique to this shipment that should be used as the "If-Match"
          header for any updates.
        type: string
        readOnly: true
    required:
      - id
      - shipmentId
      - createdAt
      - type
      - year
      - make
      - model
      - lengthInInches
      - widthInInches
      - heightInInches
      - hasTrailer
      - eTag
  MobileHome:
    description: >-
      A mobile home is a type of shipment that a service member moves a mobile
      home.
    x-nullable: true
    properties:
      id:
        description: Primary auto-generated unique identifier of the Mobile Home object
        example: 1f2270c7-7166-40ae-981e-b200ebdf3054
        format: uuid
        type: string
        readOnly: true
      shipmentId:
        description: The id of the parent MTOShipment object
        example: 1f2270c7-7166-40ae-981e-b200ebdf3054
        format: uuid
        type: string
        readOnly: true
      make:
        description: The make of the mobile home
        type: string
      model:
        description: The model of the mobile home.
        type: string
      year:
        description: The year the mobile home was made.
        type: integer
      lengthInInches:
        type: integer
      widthInInches:
        type: integer
      heightInInches:
        type: integer
      updatedAt:
        description: Timestamp of when a property of this object was last updated (UTC)
        format: date-time
        type: string
        readOnly: true
      createdAt:
        description: Timestamp of when a property of this object was created (UTC)
        format: date-time
        type: string
        readOnly: true
      eTag:
        description: >-
          A hash unique to this shipment that should be used as the "If-Match"
          header for any updates.
        type: string
        readOnly: true
  ShipmentAddressUpdateStatus:
    type: string
    title: Status
    readOnly: true
    x-display-value:
      REQUESTED: REQUESTED
      REJECTED: REJECTED
      APPROVED: APPROVED
    enum:
      - REQUESTED
      - REJECTED
      - APPROVED
  ShipmentAddressUpdate:
    description: >
      This represents a delivery address change request made by the Prime that
      is either auto-approved or requires review if the pricing criteria has
      changed. If criteria has changed, then it must be approved or rejected by
      a TOO.
    type: object
    properties:
      id:
        type: string
        format: uuid
        example: c56a4180-65aa-42ec-a945-5fd21dec0538
        readOnly: true
      contractorRemarks:
        type: string
        example: This is a contractor remark
        title: Contractor Remarks
        description: The reason there is an address change.
        readOnly: true
      officeRemarks:
        type: string
        example: This is an office remark
        title: Office Remarks
        x-nullable: true
        description: The TOO comment on approval or rejection.
      status:
        $ref: '#/definitions/ShipmentAddressUpdateStatus'
      shipmentID:
        type: string
        format: uuid
        example: c56a4180-65aa-42ec-a945-5fd21dec0538
        readOnly: true
      originalAddress:
        $ref: '#/definitions/Address'
      newAddress:
        $ref: '#/definitions/Address'
      sitOriginalAddress:
        $ref: '#/definitions/Address'
      oldSitDistanceBetween:
        description: >-
          The distance between the original SIT address and the previous/old
          delivery address of shipment
        example: 50
        minimum: 0
        type: integer
      newSitDistanceBetween:
        description: >-
          The distance between the original SIT address and requested new
          delivery address of shipment
        example: 88
        minimum: 0
        type: integer
    required:
      - id
      - status
      - shipmentID
      - originalAddress
      - newAddress
      - contractorRemarks
  Port:
    description: A port that is used to move an international shipment.
    type: object
    properties:
      id:
        type: string
        format: uuid
        example: c56a4180-65aa-42ec-a945-5fd21dec0538
      portType:
        type: string
        description: Port type A (Air), B (Border Crossing), S (Sea)
        enum:
          - A
          - B
          - S
      portCode:
        type: string
        description: 3 or 4 digit port code
        example: '0431'
      portName:
        type: string
        description: Name of the port
        example: PORTLAND INTL
      city:
        type: string
        example: PORTLAND
      county:
        type: string
        example: MULTNOMAH
      state:
        type: string
        description: US state
        example: OR
        enum:
          - AL
          - AK
          - AR
          - AZ
          - CA
          - CO
          - CT
          - DC
          - DE
          - FL
          - GA
          - HI
          - IA
          - ID
          - IL
          - IN
          - KS
          - KY
          - LA
          - MA
          - MD
          - ME
          - MI
          - MN
          - MO
          - MS
          - MT
          - NC
          - ND
          - NE
          - NH
          - NJ
          - NM
          - NV
          - NY
          - OH
          - OK
          - OR
          - PA
          - RI
          - SC
          - SD
          - TN
          - TX
          - UT
          - VA
          - VT
          - WA
          - WI
          - WV
          - WY
      zip:
        type: string
        format: zip
        title: ZIP
        example: '99501'
        pattern: ^(\d{5}([\-]\d{4})?)$
      country:
        type: string
        example: US
        pattern: ^[A-Z]{2}$
        description: Two-letter country code
  MTOShipmentWithoutServiceItems:
    type: object
    properties:
      id:
        description: The ID of the shipment.
        example: 1f2270c7-7166-40ae-981e-b200ebdf3054
        format: uuid
        type: string
        readOnly: true
      moveTaskOrderID:
        description: The ID of the move for this shipment.
        example: 1f2270c7-7166-40ae-981e-b200ebdf3054
        format: uuid
        type: string
        readOnly: true
      approvedDate:
        description: >-
          The date when the Task Ordering Officer first approved this shipment
          for the move.
        format: date
        type: string
        readOnly: true
        x-omitempty: false
        x-nullable: true
      requestedPickupDate:
        description: >
          The date the customer selects during onboarding as their preferred
          pickup date. Other dates, such as required delivery date and (outside
          MilMove) the pack date, are derived from this date.
        format: date
        type: string
        readOnly: true
        x-omitempty: false
        x-nullable: true
      requestedDeliveryDate:
        description: The customer's preferred delivery date.
        format: date
        type: string
        readOnly: true
        x-omitempty: false
        x-nullable: true
      scheduledPickupDate:
        description: >-
          The date the Prime contractor scheduled to pick up this shipment after
          consultation with the customer.
        format: date
        type: string
        x-omitempty: false
        x-nullable: true
      actualPickupDate:
        description: >-
          The date when the Prime contractor actually picked up the shipment.
          Updated after-the-fact.
        format: date
        type: string
        x-omitempty: false
        x-nullable: true
      firstAvailableDeliveryDate:
        description: >
          The date the Prime provides to the customer as the first possible
          delivery date so that they can plan their travel accordingly.
        format: date
        type: string
        x-omitempty: false
        x-nullable: true
      requiredDeliveryDate:
        description: >
          The latest date by which the Prime can deliver a customer's shipment
          without violating the contract. This is calculated based on weight,
          distance, and the scheduled pickup date. It cannot be modified.
        format: date
        type: string
        readOnly: true
        x-omitempty: false
        x-nullable: true
      scheduledDeliveryDate:
        description: >-
          The date the Prime contractor scheduled to deliver this shipment after
          consultation with the customer.
        format: date
        type: string
        x-omitempty: false
        x-nullable: true
      actualDeliveryDate:
        description: >-
          The date when the Prime contractor actually delivered the shipment.
          Updated after-the-fact.
        format: date
        type: string
        x-omitempty: false
        x-nullable: true
      primeEstimatedWeight:
        description: >
          The estimated weight of this shipment, determined by the movers during
          the pre-move survey. This value **can only be updated once.** If there
          was an issue with estimating the weight and a mistake was made, the
          Prime contracter will need to contact the TOO to change it.
        type: integer
        example: 4500
        minimum: 1
        x-nullable: true
      primeEstimatedWeightRecordedDate:
        description: >-
          The date when the Prime contractor recorded the shipment's estimated
          weight.
        format: date
        type: string
        readOnly: true
        x-omitempty: false
        x-nullable: true
      primeActualWeight:
        description: >-
          The actual weight of the shipment, provided after the Prime packs,
          picks up, and weighs a customer's shipment.
        type: integer
        example: 4500
        minimum: 1
        x-nullable: true
      ntsRecordedWeight:
        description: >-
          The previously recorded weight for the NTS Shipment. Used for NTS
          Release to know what the previous primeActualWeight or billable weight
          was.
        type: integer
        example: 4500
        x-nullable: true
        x-formatting: weight
      customerRemarks:
        description: >
          The customer can use the customer remarks field to inform the services
          counselor and the movers about any

          special circumstances for this shipment. Typical examples:
            * bulky or fragile items,
            * weapons,
            * access info for their address.

          Customer enters this information during onboarding. Optional field.
        type: string
        example: handle with care
        x-nullable: true
        readOnly: true
      counselorRemarks:
        description: >
          The counselor can use the counselor remarks field to inform the movers
          about any

          special circumstances for this shipment. Typical examples:
            * bulky or fragile items,
            * weapons,
            * access info for their address.

          Counselors enters this information when creating or editing an MTO
          Shipment. Optional field.
        type: string
        example: handle with care
        x-nullable: true
        readOnly: true
      actualProGearWeight:
        description: |
          The actual weight of any pro gear being shipped.
        type: integer
        x-nullable: true
        x-omitempty: false
      actualSpouseProGearWeight:
        description: |
          The actual weight of any spouse pro gear being shipped.
        type: integer
        x-nullable: true
        x-omitempty: false
      agents:
        $ref: '#/definitions/MTOAgents'
      sitExtensions:
        $ref: '#/definitions/SITExtensions'
      reweigh:
        $ref: '#/definitions/Reweigh'
      pickupAddress:
        description: >
          The address where the movers should pick up this shipment, entered by
          the customer during onboarding when they enter shipment details.
        allOf:
          - $ref: '#/definitions/Address'
      destinationAddress:
        description: >
          Where the movers should deliver this shipment. Often provided by the
          customer when they enter shipment details

          during onboarding, if they know their new address already.


          May be blank when entered by the customer, required when entered by
          the Prime. May not represent the true

          final destination due to the shipment being diverted or placed in SIT.
        allOf:
          - $ref: '#/definitions/Address'
      destinationType:
        $ref: '#/definitions/DestinationType'
      secondaryPickupAddress:
        $ref: '#/definitions/Address'
      secondaryDeliveryAddress:
        $ref: '#/definitions/Address'
      tertiaryPickupAddress:
        $ref: '#/definitions/Address'
      tertiaryDeliveryAddress:
        $ref: '#/definitions/Address'
      storageFacility:
        allOf:
          - x-nullable: true
          - $ref: '#/definitions/StorageFacility'
      shipmentType:
        $ref: '#/definitions/MTOShipmentType'
      diversion:
        description: >
          This value indicates whether or not this shipment is part of a
          diversion. If yes, the shipment can be either the starting or ending
          segment of the diversion.
        type: boolean
      diversionReason:
        description: >
          The reason the TOO provided when requesting a diversion for this
          shipment.
        type: string
        x-nullable: true
        readOnly: true
      status:
        description: >
          The status of a shipment, indicating where it is in the TOO's approval
          process. Can only be updated by the contractor in special
          circumstances.
        type: string
        readOnly: true
        enum:
          - SUBMITTED
          - APPROVED
          - REJECTED
          - CANCELLATION_REQUESTED
          - CANCELED
          - DIVERSION_REQUESTED
      ppmShipment:
        $ref: '#/definitions/PPMShipment'
      boatShipment:
        $ref: '#/definitions/BoatShipment'
      mobileHomeShipment:
        $ref: '#/definitions/MobileHome'
      deliveryAddressUpdate:
        $ref: '#/definitions/ShipmentAddressUpdate'
      eTag:
        description: >-
          A hash unique to this shipment that should be used as the "If-Match"
          header for any updates.
        type: string
        readOnly: true
      createdAt:
        format: date-time
        type: string
        readOnly: true
      updatedAt:
        format: date-time
        type: string
        readOnly: true
      pointOfContact:
        type: string
        description: >
          Email or ID of the person who will be contacted in the event of
          questions or concerns about this update. May be the person performing
          the update, or someone else working with the Prime contractor.
      originSitAuthEndDate:
        format: date
        type: string
        description: The SIT authorized end date for origin SIT.
        x-nullable: true
      destinationSitAuthEndDate:
        format: date
        type: string
        description: The SIT authorized end date for destination SIT.
        x-nullable: true
      marketCode:
        type: string
        enum:
          - d
          - i
        example: d
        description: >-
          Single-letter designator for domestic (d) or international (i)
          shipments
      portOfDebarkation:
        $ref: '#/definitions/Port'
      portOfEmbarkation:
        $ref: '#/definitions/Port'
      originRateArea:
        $ref: '#/definitions/RateArea'
      destinationRateArea:
        $ref: '#/definitions/RateArea'
  MTOShipmentsWithoutServiceObjects:
    description: A list of shipments without their associated service items.
    items:
      $ref: '#/definitions/MTOShipmentWithoutServiceItems'
    type: array
  MoveTaskOrder:
    type: object
    required:
      - mtoShipments
      - mtoServiceItems
      - paymentRequests
    properties:
      id:
        example: a502b4f1-b9c4-4faf-8bdd-68292501bf26
        format: uuid
        type: string
      moveCode:
        type: string
        example: HYXFJF
        readOnly: true
      createdAt:
        format: date-time
        type: string
        readOnly: true
      orderID:
        example: c56a4180-65aa-42ec-a945-5fd21dec0538
        format: uuid
        type: string
      order:
        $ref: '#/definitions/Order'
      destinationGBLOC:
        type: string
        example: KKFA
        readOnly: true
      destinationPostalCode:
        type: string
        example: '90210'
        readOnly: true
      referenceId:
        example: 1001-3456
        type: string
      availableToPrimeAt:
        format: date-time
        type: string
        x-nullable: true
        readOnly: true
      approvedAt:
        format: date-time
        type: string
        x-nullable: true
        readOnly: true
      updatedAt:
        format: date-time
        type: string
        readOnly: true
      primeCounselingCompletedAt:
        format: date-time
        type: string
        x-nullable: true
        readOnly: true
      paymentRequests:
        $ref: '#/definitions/PaymentRequests'
      mtoServiceItems:
        type: array
        items:
          $ref: '#/definitions/MTOServiceItem'
      mtoShipments:
        $ref: '#/definitions/MTOShipmentsWithoutServiceObjects'
      ppmType:
        type: string
        enum:
          - PARTIAL
          - FULL
      ppmEstimatedWeight:
        type: integer
      excessUnaccompaniedBaggageWeightQualifiedAt:
        type: string
        format: date-time
        readOnly: true
        x-omitempty: false
        x-nullable: true
      excessUnaccompaniedBaggageWeightAcknowledgedAt:
        type: string
        format: date-time
        readOnly: true
        x-omitempty: false
        x-nullable: true
      excessWeightQualifiedAt:
        type: string
        format: date-time
        readOnly: true
        x-omitempty: false
        x-nullable: true
      excessWeightAcknowledgedAt:
        type: string
        format: date-time
        readOnly: true
        x-omitempty: false
        x-nullable: true
      excessWeightUploadId:
        type: string
        format: uuid
        readOnly: true
        x-omitempty: false
        x-nullable: true
      contractNumber:
        type: string
        readOnly: true
      eTag:
        type: string
        readOnly: true
  ClientError:
    type: object
    properties:
      title:
        type: string
      detail:
        type: string
      instance:
        type: string
        format: uuid
    required:
      - title
      - detail
      - instance
  ValidationError:
    allOf:
      - $ref: '#/definitions/ClientError'
      - type: object
        properties:
          invalidFields:
            type: object
            additionalProperties:
              description: List of errors for the field
              type: array
              items:
                type: string
        required:
          - invalidFields
  ReServiceCode:
    type: string
    description: >
      This is the full list of service items that can be found on a shipment.
      Not all service items

      may be requested by the Prime, but may be returned in a response.


      Documentation of all the service items will be provided.
    enum:
      - CS
      - DBHF
      - DBTF
      - DCRT
      - DDASIT
      - DDDSIT
      - DDFSIT
      - DDP
      - DDSHUT
      - DLH
      - DMHF
      - DNPK
      - DOASIT
      - DOFSIT
      - DOP
      - DOPSIT
      - DOSHUT
      - DPK
      - DSH
      - DUCRT
      - DUPK
      - FSC
      - IBHF
      - IBTF
      - ICOLH
      - ICOUB
      - ICRT
      - IDASIT
      - IDDSIT
      - IDFSIT
      - IDSHUT
      - IHPK
      - IHUPK
      - INPK
      - IOASIT
      - IOCLH
      - IOCUB
      - IOFSIT
      - IOOLH
      - IOOUB
      - IOPSIT
      - IOSHUT
      - IUBPK
      - IUBUPK
      - IUCRT
      - MS
      - NSTH
      - NSTUB
  MTOServiceItemDimension:
    description: >-
      The dimensions for either the item or the crate associated with a crating
      service item.
    type: object
    properties:
      id:
        example: 1f2270c7-7166-40ae-981e-b200ebdf3054
        format: uuid
        type: string
      length:
        description: Length in thousandth inches. 1000 thou = 1 inch.
        example: 1000
        type: integer
        format: int32
      width:
        description: Width in thousandth inches. 1000 thou = 1 inch.
        example: 1000
        type: integer
        format: int32
      height:
        description: Height in thousandth inches. 1000 thou = 1 inch.
        example: 1000
        type: integer
        format: int32
    required:
      - length
      - width
      - height
responses:
  ServerError:
    description: A server error occurred.
    schema:
      $ref: '#/definitions/Error'
  InvalidRequest:
    description: The request payload is invalid.
    schema:
      $ref: '#/definitions/ClientError'
  PreconditionFailed:
    description: >-
      Precondition failed, likely due to a stale eTag (If-Match). Fetch the
      request again to get the updated eTag value.
    schema:
      $ref: '#/definitions/ClientError'
  PermissionDenied:
    description: The request was denied.
    schema:
      $ref: '#/definitions/ClientError'
  NotFound:
    description: The requested resource wasn't found.
    schema:
      $ref: '#/definitions/ClientError'
  UnprocessableEntity:
    description: The request was unprocessable, likely due to bad input from the requester.
    schema:
      $ref: '#/definitions/ValidationError'
parameters:
  ifMatch:
    in: header
    name: If-Match
    type: string
    required: true
    description: >
      Optimistic locking is implemented via the `If-Match` header. If the ETag
      header does not match the value of the resource on the server, the server
      rejects the change with a `412 Precondition Failed` error.<|MERGE_RESOLUTION|>--- conflicted
+++ resolved
@@ -663,22 +663,14 @@
         required:
           - reason
           - reServiceCode
-<<<<<<< HEAD
   MTOServiceItemInternationalShuttle:
     description: Describes an international shuttle service item.
-=======
-  MTOServiceItemInternationalFuelSurcharge:
-    description: >-
-      Describes a international Port of Embarkation/Debarkation fuel surcharge
-      service item subtype of a MTOServiceItem.
->>>>>>> ca313cd8
     allOf:
       - $ref: '#/definitions/MTOServiceItem'
       - type: object
         properties:
           reServiceCode:
             type: string
-<<<<<<< HEAD
             description: >
               A unique code for the service item. Indicates if shuttling is
               requested for the international shipment origin (`IOSHUT`) or
@@ -725,7 +717,16 @@
         required:
           - reason
           - reServiceCode
-=======
+  MTOServiceItemInternationalFuelSurcharge:
+    description: >-
+      Describes a international Port of Embarkation/Debarkation fuel surcharge
+      service item subtype of a MTOServiceItem.
+    allOf:
+      - $ref: '#/definitions/MTOServiceItem'
+      - type: object
+        properties:
+          reServiceCode:
+            type: string
             description: >-
               A unique code for the service item. Indicates if the service is
               for Port of Embarkation (POEFSC) or Port of Debarkation (PODFSC).
@@ -735,7 +736,6 @@
           portCode:
             description: A unique code for a Port
             type: string
->>>>>>> ca313cd8
   CreateMTOShipment:
     type: object
     properties:
