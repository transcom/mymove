swagger: '2.0'
info:
  title: MilMove Prime V3 API
  version: 0.0.1
  license:
    name: MIT
    url: https://opensource.org/licenses/MIT
  contact:
    email: milmove-developers@caci.com
  description: >
    The Prime V3 API is a RESTful API that enables the Prime contractor to
    request

    information about upcoming moves, update the details and status of those
    moves,

    and make payment requests. It uses Mutual TLS for authentication procedures.


    All endpoints are located at `/prime/v3/`.
basePath: /prime/v3
schemes:
  - http
tags:
  - name: moveTaskOrder
    description: >
      The **moveTaskOrder** represents a military move that has been sent to a
      contractor. It contains all the information about shipments, including
      service items, estimated weights, actual weights, requested and scheduled
      move dates, etc.
  - name: mtoShipment
    description: >
      A shipment is some (or all) of a customer's belongings picked up in one
      location and delivered to another location.

      All of the items in a shipment are weighed and transported as a discrete
      unit. One move may include multiple shipments.

      An **mtoShipment**, in particular, is a shipment that belongs to a
      [moveTaskOrder](#tag/moveTaskOrder).


      The weights for all of the shipments in a move are combined and compared
      to the customer's weight allowance.

      If the sum of the shipments is greater, the customer is liable for paying
      excess weight cost. Both the customer and

      the contractor should keep this potential cost in mind when planning a
      move and the shipments within it.
x-tagGroups:
  - name: Endpoints
    tags:
      - moveTaskOrder
      - mtoShipment
paths:
  /move-task-orders/{moveID}:
    get:
      summary: getMoveTaskOrder
      description: >
        ### Functionality

        This endpoint gets an individual MoveTaskOrder by ID.


        It will provide information about the Customer and any associated
        MTOShipments, MTOServiceItems and PaymentRequests.
      operationId: getMoveTaskOrder
      tags:
        - moveTaskOrder
      produces:
        - application/json
      parameters:
        - description: UUID or MoveCode of move task order to use........
          in: path
          name: moveID
          required: true
          type: string
      responses:
        '200':
          description: Successfully retrieve an individual move task order.
          schema:
            $ref: '#/definitions/MoveTaskOrder'
        '401':
          $ref: '#/responses/PermissionDenied'
        '403':
          $ref: '#/responses/PermissionDenied'
        '404':
          $ref: '#/responses/NotFound'
        '500':
          $ref: '#/responses/ServerError'
  /mto-shipments:
    post:
      summary: createMTOShipment
      description: >
        Creates a new shipment within the specified move. This endpoint should
        be used whenever the movers identify a

        need for an additional shipment. The new shipment will be submitted to
        the TOO for review, and the TOO must

        approve it before the contractor can proceed with billing.


        **NOTE**: When creating a child shipment diversion, you can no longer
        specify the `primeActualWeight`.

        If you create a new diverted shipment with the `diversion` and
        `divertedFromShipmentId` parameter, it will automatically

        inherit the primeActualWeight of its `divertedFromShipmentId` parent.
        Payment requests created on a diverted shipment "chain" will utilize

        the lowest weight possible in the chain to prevent overcharging as they
        are still separate shipments.


        **WIP**: The Prime should be notified by a push notification whenever
        the TOO approves a shipment connected to

        one of their moves. Otherwise, the Prime can fetch the related move
        using the

        [getMoveTaskOrder](#operation/getMoveTaskOrder) endpoint and see if this
        shipment has the status `"APPROVED"`.
      consumes:
        - application/json
      produces:
        - application/json
      operationId: createMTOShipment
      tags:
        - mtoShipment
      parameters:
        - in: body
          name: body
          schema:
            $ref: '#/definitions/CreateMTOShipment'
          x-examples:
            application/json:
              hhg:
                summary: HHG
                value:
                  moveTaskOrderId: 5691c951-c35c-49a8-a1d5-a4b7ea7b7ad8
                  shipmentType: HHG
                  requestedPickupDate: '2022-12-31'
                  pickupAddress:
                    streetAddress1: 204 South Prospect Lane
                    city: Muldraugh
                    state: KY
                    postalCode: '40155'
              nts:
                summary: NTS
                value:
                  moveTaskOrderId: 5691c951-c35c-49a8-a1d5-a4b7ea7b7ad8
                  shipmentType: HHG_INTO_NTS
                  requestedPickupDate: '2022-12-31'
                  pickupAddress:
                    streetAddress1: 204 South Prospect Lane
                    city: Muldraugh
                    state: KY
                    postalCode: '40155'
                  agents:
                    - firstName: Edgar
                      lastName: Taylor
                      email: edgar.taylor@example.com
                      phone: 555-555-5555
                      agentType: RELEASING_AGENT
              nts-r:
                summary: NTS Release
                value:
                  moveTaskOrderId: 5691c951-c35c-49a8-a1d5-a4b7ea7b7ad8
                  shipmentType: HHG_OUTOF_NTS_DOMESTIC
                  agents:
                    - firstName: Edgar
                      lastName: Taylor
                      email: edgar.taylor@example.com
                      phone: 555-555-5555
                      agentType: RECEIVING_AGENT
              ppm:
                summary: PPM
                value:
                  moveTaskOrderId: 5691c951-c35c-49a8-a1d5-a4b7ea7b7ad8
                  shipmentType: PPM
                  ppmShipment:
                    pickupAddress:
                      streetAddress1: 204 South Prospect Lane
                      city: Beverly Hills
                      state: CA
                      postalCode: '90210'
                    destinationAddress:
                      streetAddress1: 123 Street
                      city: NY
                      state: NY
                      postalCode: '10001'
                    expectedDepartureDate: '2022-10-01'
                    estimatedWeight: 4999
                    hasProGear: false
                    sitExpected: false
              boat:
                summary: Boat Shipment
                value:
                  boatShipment:
                    hasTrailer: true
                    heightFeet: 2
                    heightInches: 2
                    isRoadworthy: false
                    lengthFeet: 2
                    lengthInches: 0
                    make: make
                    model: model
                    widthFeet: 2
                    widthInches: 2
                    year: 1999
                  counselorRemarks: test
                  moveTaskOrderID: d4d95b22-2d9d-428b-9a11-284455aa87ba
                  shipmentType: HAUL_AWAY
              mobileHome:
                summary: Mobile Home Shipment
                value:
                  mobileHomeShipment:
                    heightFeet: 2
                    heightInches: 2
                    lengthFeet: 2
                    lengthInches: 0
                    make: make
                    model: model
                    widthFeet: 2
                    widthInches: 2
                    year: 1999
                  counselorRemarks: test
                  moveTaskOrderID: d4d95b22-2d9d-428b-9a11-284455aa87ba
                  shipmentType: MOBILE_HOME
      responses:
        '200':
          description: Successfully created a MTO shipment.
          schema:
            $ref: '#/definitions/MTOShipment'
        '400':
          $ref: '#/responses/InvalidRequest'
        '404':
          $ref: '#/responses/NotFound'
        '422':
          $ref: '#/responses/UnprocessableEntity'
        '500':
          $ref: '#/responses/ServerError'
  /mto-shipments/{mtoShipmentID}:
    patch:
      summary: updateMTOShipment
      description: >
        Updates an existing shipment for a move.


        Note that there are some restrictions on nested objects:


        * Service items: You cannot add or update service items using this
        endpoint. Please use
        [createMTOServiceItem](#operation/createMTOServiceItem) and
        [updateMTOServiceItem](#operation/updateMTOServiceItem) instead.

        * Agents: You cannot add or update agents using this endpoint. Please
        use [createMTOAgent](#operation/createMTOAgent) and
        [updateMTOAgent](#operation/updateMTOAgent) instead.

        * Addresses: You can add new addresses using this endpoint (and must use
        this endpoint to do so), but you cannot update existing ones. Please use
        [updateMTOShipmentAddress](#operation/updateMTOShipmentAddress) instead.


        These restrictions are due to our [optimistic locking/concurrency
        control](https://transcom.github.io/mymove-docs/docs/dev/contributing/backend/use-optimistic-locking)
        mechanism.


        Note that some fields cannot be manually changed but will still be
        updated automatically, such as `primeEstimatedWeightRecordedDate` and
        `requiredDeliveryDate`.
      operationId: updateMTOShipment
      tags:
        - mtoShipment
      consumes:
        - application/json
      produces:
        - application/json
      parameters:
        - in: path
          name: mtoShipmentID
          description: UUID of the shipment being updated.
          required: true
          format: uuid
          type: string
        - in: body
          name: body
          required: true
          schema:
            $ref: '#/definitions/UpdateMTOShipment'
          x-examples:
            application/json:
              hhg:
                summary: HHG
                value:
                  scheduledPickupDate: '2022-12-30'
                  actualPickupDate: '2022-12-29'
                  firstAvailableDeliveryDate: '2023-01-04'
                  primeEstimatedWeight: 4250
                  primeActualWeight: 4500
                  destinationAddress:
                    streetAddress1: 6622 Airport Way S
                    streetAddress2: '#1430'
                    city: Great Bend
                    state: NY
                    postalCode: '13643'
                  pointOfContact: peyton.wing@example.com
              nts:
                summary: NTS
                value:
                  moveTaskOrderId: 5691c951-c35c-49a8-a1d5-a4b7ea7b7ad8
                  scheduledPickupDate: '2022-12-30'
                  actualPickupDate: '2022-12-29'
                  estimatedWeight: 4250
                  actualWeight: 4500
                  counselorRemarks: Beware of dogs on property
              nts-r:
                summary: NTS Release
                value:
                  moveTaskOrderId: 5691c951-c35c-49a8-a1d5-a4b7ea7b7ad8
                  ntsRecordedWeight: 4500
                  destinationAddress:
                    streetAddress1: 812 S 129th Street
                    city: San Antonio
                    state: TX
                    postalCode: '78245'
              ppm:
                summary: PPM
                value:
                  moveTaskOrderId: 5691c951-c35c-49a8-a1d5-a4b7ea7b7ad8
                  ppmShipment:
                    hasProGear: true
                    proGearWeight: 830
                    spouseProGearWeight: 366
                    sitExpected: true
                    sitLocation: DESTINATION
                    sitEstimatedWeight: 1760
                    sitEstimatedEntryDate: '2022-10-06'
                    sitEstimatedDepartureDate: '2022-10-13'
        - $ref: '#/parameters/ifMatch'
      responses:
        '200':
          description: Successfully updated the MTO shipment.
          schema:
            $ref: '#/definitions/MTOShipment'
        '400':
          $ref: '#/responses/InvalidRequest'
        '401':
          $ref: '#/responses/PermissionDenied'
        '403':
          $ref: '#/responses/PermissionDenied'
        '404':
          $ref: '#/responses/NotFound'
        '412':
          $ref: '#/responses/PreconditionFailed'
        '422':
          $ref: '#/responses/UnprocessableEntity'
        '500':
          $ref: '#/responses/ServerError'
definitions:
  MTOServiceItemBasic:
    description: Describes a basic service item subtype of a MTOServiceItem.
    allOf:
      - $ref: '#/definitions/MTOServiceItem'
      - type: object
        properties:
          reServiceCode:
            $ref: '#/definitions/ReServiceCode'
        required:
          - reServiceCode
  MTOServiceItemDestSIT:
    description: >-
      Describes a domestic destination SIT service item. Subtype of a
      MTOServiceItem.
    allOf:
      - $ref: '#/definitions/MTOServiceItem'
      - type: object
        properties:
          reServiceCode:
            type: string
            description: Service code allowed for this model type.
            enum:
              - DDFSIT
              - DDASIT
          dateOfContact1:
            format: date
            type: string
            description: >-
              Date of attempted contact by the prime corresponding to
              `timeMilitary1`.
            x-nullable: true
          dateOfContact2:
            format: date
            type: string
            description: >-
              Date of attempted contact by the prime corresponding to
              `timeMilitary2`.
            x-nullable: true
          timeMilitary1:
            type: string
            example: 1400Z
            description: >-
              Time of attempted contact corresponding to `dateOfContact1`, in
              military format.
            pattern: \d{4}Z
            x-nullable: true
          timeMilitary2:
            type: string
            example: 1400Z
            description: >-
              Time of attempted contact corresponding to `dateOfContact2`, in
              military format.
            pattern: \d{4}Z
            x-nullable: true
          firstAvailableDeliveryDate1:
            format: date
            type: string
            description: First available date that Prime can deliver SIT service item.
            x-nullable: true
          firstAvailableDeliveryDate2:
            format: date
            type: string
            description: Second available date that Prime can deliver SIT service item.
            x-nullable: true
          sitEntryDate:
            format: date
            type: string
            description: Entry date for the SIT
          sitDepartureDate:
            format: date
            type: string
            description: >-
              Departure date for SIT. This is the end date of the SIT at either
              origin or destination. This is optional as it can be updated using
              the UpdateMTOServiceItemSIT modelType at a later date.
            x-nullable: true
          sitDestinationFinalAddress:
            $ref: '#/definitions/Address'
          reason:
            type: string
            description: |
              The reason item has been placed in SIT.
            x-nullable: true
            x-omitempty: false
          sitRequestedDelivery:
            format: date
            type: string
            description: Date when the customer has requested delivery out of SIT.
            x-nullable: true
          sitCustomerContacted:
            format: date
            type: string
            description: >-
              Date when the customer contacted the prime for a delivery out of
              SIT.
            x-nullable: true
        required:
          - reServiceCode
          - sitEntryDate
          - reason
  MTOServiceItemDomesticCrating:
    description: >-
      Describes a domestic crating/uncrating service item subtype of a
      MTOServiceItem.
    allOf:
      - $ref: '#/definitions/MTOServiceItem'
      - type: object
        properties:
          reServiceCode:
            type: string
            description: >-
              A unique code for the service item. Indicates if the service is
              for crating (DCRT) or uncrating (DUCRT).
            enum:
              - DCRT
              - DUCRT
          item:
            description: The dimensions of the item being crated.
            allOf:
              - $ref: '#/definitions/MTOServiceItemDimension'
          crate:
            description: The dimensions for the crate the item will be shipped in.
            allOf:
              - $ref: '#/definitions/MTOServiceItemDimension'
          description:
            type: string
            example: Decorated horse head to be crated.
            description: A description of the item being crated.
          reason:
            type: string
            example: Storage items need to be picked up
            description: >
              The contractor's explanation for why an item needed to be crated
              or uncrated. Used by the TOO while deciding to approve or reject
              the service item.
            x-nullable: true
            x-omitempty: false
          standaloneCrate:
            type: boolean
            x-nullable: true
        required:
          - reServiceCode
          - item
          - crate
          - description
  MTOServiceItemInternationalCrating:
    description: >-
      Describes a international crating/uncrating service item subtype of a
      MTOServiceItem.
    allOf:
      - $ref: '#/definitions/MTOServiceItem'
      - type: object
        properties:
          reServiceCode:
            type: string
            description: >-
              A unique code for the service item. Indicates if the service is
              for crating (ICRT) or uncrating (IUCRT).
            enum:
              - ICRT
              - IUCRT
          item:
            description: The dimensions of the item being crated.
            allOf:
              - $ref: '#/definitions/MTOServiceItemDimension'
          crate:
            description: The dimensions for the crate the item will be shipped in.
            allOf:
              - $ref: '#/definitions/MTOServiceItemDimension'
          description:
            type: string
            example: Decorated horse head to be crated.
            description: A description of the item being crated.
          reason:
            type: string
            example: Storage items need to be picked up
            description: >
              The contractor's explanation for why an item needed to be crated
              or uncrated. Used by the TOO while deciding to approve or reject
              the service item.
            x-nullable: true
            x-omitempty: false
          standaloneCrate:
            type: boolean
            x-nullable: true
          externalCrate:
            type: boolean
            x-nullable: true
          market:
            type: string
            enum:
              - CONUS
              - OCONUS
            example: CONUS
            description: >-
              To identify whether the service was provided within (CONUS) or
              (OCONUS)
        required:
          - reServiceCode
          - item
          - crate
          - description
  MTOServiceItemOriginSIT:
    description: Describes a domestic origin SIT service item. Subtype of a MTOServiceItem.
    allOf:
      - $ref: '#/definitions/MTOServiceItem'
      - type: object
        properties:
          reServiceCode:
            type: string
            description: Service code allowed for this model type.
            enum:
              - DOFSIT
              - DOASIT
          reason:
            type: string
            example: Storage items need to be picked up
            description: Explanation of why Prime is picking up SIT item.
          sitPostalCode:
            type: string
            format: zip
            example: '90210'
            pattern: ^(\d{5}([\-]\d{4})?)$
          sitEntryDate:
            format: date
            type: string
            description: Entry date for the SIT
          sitDepartureDate:
            format: date
            type: string
            x-nullable: true
            description: >-
              Departure date for SIT. This is the end date of the SIT at either
              origin or destination. This is optional as it can be updated using
              the UpdateMTOServiceItemSIT modelType at a later date.
          sitHHGActualOrigin:
            $ref: '#/definitions/Address'
          sitHHGOriginalOrigin:
            $ref: '#/definitions/Address'
          requestApprovalsRequestedStatus:
            type: boolean
          sitRequestedDelivery:
            format: date
            type: string
            description: Date when the customer has requested delivery out of SIT.
            x-nullable: true
          sitCustomerContacted:
            format: date
            type: string
            description: >-
              Date when the customer contacted the prime for a delivery out of
              SIT.
            x-nullable: true
        required:
          - reServiceCode
          - reason
          - sitPostalCode
          - sitEntryDate
  MTOServiceItemShuttle:
    description: Describes a shuttle service item.
    allOf:
      - $ref: '#/definitions/MTOServiceItem'
      - type: object
        properties:
          reServiceCode:
            type: string
            description: >
              A unique code for the service item. Indicates if shuttling is
              requested for the shipment origin (`DOSHUT`) or destination
              (`DDSHUT`).
            enum:
              - DOSHUT
              - DDSHUT
          reason:
            type: string
            example: Storage items need to be picked up.
            description: >
              The contractor's explanation for why a shuttle service is
              requested. Used by the TOO while deciding to approve or reject the
              service item.
          estimatedWeight:
            type: integer
            example: 4200
            description: >-
              An estimate of how much weight from a shipment will be included in
              the shuttling service.
            x-nullable: true
            x-omitempty: false
          actualWeight:
            type: integer
            example: 4000
            description: >-
              A record of the actual weight that was shuttled. Provided by the
              movers, based on weight tickets.
            x-nullable: true
            x-omitempty: false
        required:
          - reason
          - reServiceCode
  CreateMTOShipment:
    type: object
    properties:
      moveTaskOrderID:
        description: The ID of the move this new shipment is for.
        example: 1f2270c7-7166-40ae-981e-b200ebdf3054
        format: uuid
        type: string
      requestedPickupDate:
        description: >
          The customer's preferred pickup date. Other dates, such as required
          delivery date and (outside MilMove) the pack date, are derived from
          this date.
        format: date
        type: string
        x-nullable: true
      primeEstimatedWeight:
        description: >
          The estimated weight of this shipment, determined by the movers during
          the pre-move survey. This value **can only be updated once.** If there
          was an issue with estimating the weight and a mistake was made, the
          Prime contractor will need to contact the TOO to change it.
        type: integer
        example: 4500
        minimum: 1
        x-nullable: true
      customerRemarks:
        description: >
          The customer can use the customer remarks field to inform the services
          counselor and the movers about any

          special circumstances for this shipment. Typical examples:
            * bulky or fragile items,
            * weapons,
            * access info for their address.

          Customer enters this information during onboarding. Optional field.
        type: string
        example: handle with care
        x-nullable: true
      agents:
        $ref: '#/definitions/MTOAgents'
      mtoServiceItems:
        description: A list of service items connected to this shipment.
        type: array
        items:
          $ref: '#/definitions/MTOServiceItem'
      pickupAddress:
        description: The primary address where the movers should pick up this shipment.
        allOf:
          - $ref: '#/definitions/Address'
      secondaryPickupAddress:
        description: The second address where the movers should pick up this shipment.
        allOf:
          - $ref: '#/definitions/Address'
      tertiaryPickupAddress:
        description: The third address where the movers should pick up this shipment.
        allOf:
          - $ref: '#/definitions/Address'
      destinationAddress:
        description: primary location the movers should deliver this shipment.
        allOf:
          - $ref: '#/definitions/Address'
      secondaryDestinationAddress:
        description: second location where the movers should deliver this shipment.
        allOf:
          - $ref: '#/definitions/Address'
      tertiaryDestinationAddress:
        description: third location where the movers should deliver this shipment.
        allOf:
          - $ref: '#/definitions/Address'
      shipmentType:
        $ref: '#/definitions/MTOShipmentType'
      diversion:
        description: >
          This value indicates whether or not this shipment is part of a
          diversion. If yes, the shipment can be either the starting or ending
          segment of the diversion. When this boolean is true, you must link it
          to a parent shipment with the divertedFromShipmentId parameter.
        type: boolean
      divertedFromShipmentId:
        description: >
          The ID of the shipment this is a diversion from. Aka the "Parent"
          shipment. The diversion boolean must be true if this parameter is
          supplied in the request. If provided, and if the diverted from
          shipment is also a diversion, the previous should must then also have
          a parent ID.
        example: 1f2270c7-7166-40ae-981e-b200ebdf3054
        format: uuid
        type: string
      pointOfContact:
        type: string
        description: >
          Email or ID of the person who will be contacted in the event of
          questions or concerns about this update. May be the person performing
          the update, or someone else working with the Prime contractor.
      counselorRemarks:
        type: string
        example: counselor approved
        x-nullable: true
      ppmShipment:
        $ref: '#/definitions/CreatePPMShipment'
      boatShipment:
        $ref: '#/definitions/CreateBoatShipment'
      mobileHomeShipment:
        $ref: '#/definitions/CreateMobileHomeShipment'
    required:
      - moveTaskOrderID
      - shipmentType
  CreatePPMShipment:
    description: >-
      Creation object containing the `PPM` shipmentType specific data, not used
      for other shipment types.
    type: object
    properties:
      expectedDepartureDate:
        description: |
          Date the customer expects to begin moving from their origin.
        format: date
        type: string
      pickupAddress:
        description: The address of the origin location where goods are being moved from.
        allOf:
          - $ref: '#/definitions/Address'
      secondaryPickupAddress:
        description: >-
          An optional secondary Pickup Address address near the origin where
          additional goods exist.
        allOf:
          - $ref: '#/definitions/Address'
      tertiaryPickupAddress:
        description: >-
          An optional tertiary Pickup Address address near the origin where
          additional goods exist.
        allOf:
          - $ref: '#/definitions/Address'
      destinationAddress:
        description: >-
          The address of the destination location where goods are being
          delivered to.
        allOf:
          - $ref: '#/definitions/PPMDestinationAddress'
      secondaryDestinationAddress:
        description: >-
          An optional secondary address near the destination where goods will be
          dropped off.
        allOf:
          - $ref: '#/definitions/Address'
      tertiaryDestinationAddress:
        description: >-
          An optional tertiary address near the destination where goods will be
          dropped off.
        allOf:
          - $ref: '#/definitions/Address'
      sitExpected:
        description: >
          Captures whether some or all of the PPM shipment will require
          temporary storage at the origin or destination.


          Must be set to `true` when providing `sitLocation`,
          `sitEstimatedWeight`, `sitEstimatedEntryDate`, and
          `sitEstimatedDepartureDate` values to calculate the
          `sitEstimatedCost`.
        type: boolean
      sitLocation:
        allOf:
          - $ref: '#/definitions/SITLocationType'
          - x-nullable: true
      sitEstimatedWeight:
        description: The estimated weight of the goods being put into storage in pounds.
        type: integer
        example: 2000
        x-nullable: true
      sitEstimatedEntryDate:
        description: The date that goods will first enter the storage location.
        format: date
        type: string
        x-nullable: true
      sitEstimatedDepartureDate:
        description: The date that goods will exit the storage location.
        format: date
        type: string
        x-nullable: true
      estimatedWeight:
        description: The estimated weight of the PPM shipment goods being moved in pounds.
        type: integer
        example: 4200
      hasProGear:
        description: >
          Indicates whether PPM shipment has pro gear for themselves or their
          spouse.
        type: boolean
      proGearWeight:
        description: >-
          The estimated weight of the pro-gear being moved belonging to the
          service member in pounds.
        type: integer
        x-nullable: true
      spouseProGearWeight:
        description: >-
          The estimated weight of the pro-gear being moved belonging to a spouse
          in pounds.
        type: integer
        x-nullable: true
      isActualExpenseReimbursement:
        description: >-
          Used for PPM shipments only. Denotes if this shipment uses the Actual
          Expense Reimbursement method.
        type: boolean
        example: false
        x-omitempty: false
        x-nullable: true
    required:
      - expectedDepartureDate
      - pickupAddress
      - destinationAddress
      - sitExpected
      - estimatedWeight
      - hasProGear
  CreateBoatShipment:
    description: >-
      Creation object containing the `Boat` shipmentType specific data, not used
      for other shipment types.
    type: object
    properties:
      year:
        type: integer
        description: Year of the Boat
      make:
        type: string
        description: Make of the Boat
      model:
        type: string
        description: Model of the Boat
      lengthInInches:
        type: integer
        description: Length of the Boat in inches
      widthInInches:
        type: integer
        description: Width of the Boat in inches
      heightInInches:
        type: integer
        description: Height of the Boat in inches
      hasTrailer:
        type: boolean
        description: Does the boat have a trailer
      isRoadworthy:
        type: boolean
        description: Is the trailer roadworthy
        x-nullable: true
    required:
      - year
      - make
      - model
      - lengthInInches
      - widthInInches
      - heightInInches
      - hasTrailer
  CreateMobileHomeShipment:
    description: >-
      Creation object containing the `MobileHome` shipmentType specific data,
      not used for other shipment types.
    type: object
    properties:
      year:
        type: integer
        description: Year of the Mobile Home
      make:
        type: string
        description: Make of the Mobile Home
      model:
        type: string
        description: Model of the Mobile Home
      lengthInInches:
        type: integer
        description: Length of the Mobile Home in inches
      widthInInches:
        type: integer
        description: Width of the Mobile Home in inches
      heightInInches:
        type: integer
        description: Height of the Mobile Home in inches
    required:
      - year
      - make
      - model
      - lengthInInches
      - widthInInches
      - heightInInches
  MTOShipment:
    type: object
    properties:
      mtoServiceItems:
        description: A list of service items connected to this shipment.
        items:
          $ref: '#/definitions/MTOServiceItem'
        type: array
        readOnly: true
    allOf:
      - $ref: '#/definitions/MTOShipmentWithoutServiceItems'
  Error:
    properties:
      title:
        type: string
      detail:
        type: string
      instance:
        type: string
        format: uuid
    required:
      - title
      - detail
    type: object
  UpdateMTOServiceItemModelType:
    description: >
      Using this list, choose the correct modelType in the dropdown,
      corresponding to the service item type.
        * DDDSIT - UpdateMTOServiceItemSIT
        * DOPSIT - UpdateMTOServiceItemSIT
        * DOASIT - UpdateMTOServiceItemSIT
        * DOFSIT - UpdateMTOServiceItemSIT
        * DDSHUT - UpdateMTOServiceItemShuttle
        * DOSHUT - UpdateMTOServiceItemShuttle

      The documentation will then update with the supported fields.
    type: string
    enum:
      - UpdateMTOServiceItemSIT
      - UpdateMTOServiceItemShuttle
  UpdateMTOServiceItem:
    description: >-
      UpdateMTOServiceItem describes a base type of a service item. Polymorphic
      type. Both Move Task Orders and MTO Shipments will have MTO Service Items.
    type: object
    discriminator: modelType
    properties:
      id:
        example: 1f2270c7-7166-40ae-981e-b200ebdf3054
        format: uuid
        type: string
        description: ID of the service item. Must match path.
      modelType:
        $ref: '#/definitions/UpdateMTOServiceItemModelType'
    required:
      - modelType
  UpdateMTOServiceItemShuttle:
    description: >
      Subtype used to provide the estimated weight and actual weight for
      shuttle. This is not creating a new service item but rather updating an
      existing service item.
    allOf:
      - $ref: '#/definitions/UpdateMTOServiceItem'
      - type: object
        properties:
          actualWeight:
            type: integer
            example: 4000
            description: >-
              Provided by the movers, based on weight tickets. Relevant for
              shuttling (DDSHUT & DOSHUT) service items.
            x-nullable: true
            x-omitempty: false
          estimatedWeight:
            type: integer
            example: 4200
            description: >-
              An estimate of how much weight from a shipment will be included in
              a shuttling (DDSHUT & DOSHUT) service item.
            x-nullable: true
            x-omitempty: false
          reServiceCode:
            type: string
            description: Service code allowed for this model type.
            enum:
              - DDSHUT
              - DOSHUT
  UpdatePPMShipment:
    description: The PPM specific fields of the shipment with values being changed
    type: object
    properties:
      expectedDepartureDate:
        description: |
          Date the customer expects to begin moving from their origin.
        format: date
        type: string
        x-nullable: true
      pickupAddress:
        description: |
          The address of the origin location where goods are being moved from.
        allOf:
          - $ref: '#/definitions/Address'
      hasSecondaryPickupAddress:
        type: boolean
        x-omitempty: false
        x-nullable: true
      secondaryPickupAddress:
        description: >
          An optional secondary Pickup Address near the origin where additional
          goods exist.
        allOf:
          - $ref: '#/definitions/Address'
      hasTertiaryPickupAddress:
        type: boolean
        x-omitempty: false
        x-nullable: true
      tertiaryPickupAddress:
        description: >
          An optional third Pickup Address near the origin where additional
          goods exist.
        allOf:
          - $ref: '#/definitions/Address'
      destinationAddress:
        description: >
          The address of the destination location where goods are being
          delivered to.
        allOf:
          - $ref: '#/definitions/PPMDestinationAddress'
      hasSecondaryDestinationAddress:
        type: boolean
        x-omitempty: false
        x-nullable: true
      secondaryDestinationAddress:
        description: >
          An optional secondary address near the destination where goods will be
          dropped off.
        allOf:
          - $ref: '#/definitions/Address'
      hasTertiaryDestinationAddress:
        type: boolean
        x-omitempty: false
        x-nullable: true
      tertiaryDestinationAddress:
        description: >
          An optional third address near the destination where goods will be
          dropped off.
        allOf:
          - $ref: '#/definitions/Address'
      sitExpected:
        description: >
          Captures whether some or all of the PPM shipment will require
          temporary storage at the origin or destination.


          Must be set to `true` when providing `sitLocation`,
          `sitEstimatedWeight`, `sitEstimatedEntryDate`, and
          `sitEstimatedDepartureDate` values to calculate the
          `sitEstimatedCost`.
        type: boolean
        x-nullable: true
      sitLocation:
        allOf:
          - $ref: '#/definitions/SITLocationType'
          - x-nullable: true
      sitEstimatedWeight:
        description: The estimated weight of the goods being put into storage.
        type: integer
        example: 2000
        x-nullable: true
      sitEstimatedEntryDate:
        description: The date that goods will first enter the storage location.
        format: date
        type: string
        x-nullable: true
      sitEstimatedDepartureDate:
        description: The date that goods will exit the storage location.
        format: date
        type: string
        x-nullable: true
      estimatedWeight:
        description: The estimated weight of the PPM shipment goods being moved.
        type: integer
        example: 4200
        x-nullable: true
      hasProGear:
        description: >
          Indicates whether PPM shipment has pro gear for themselves or their
          spouse.
        type: boolean
        x-nullable: true
      proGearWeight:
        description: >-
          The estimated weight of the pro-gear being moved belonging to the
          service member.
        type: integer
        x-nullable: true
      spouseProGearWeight:
        description: >-
          The estimated weight of the pro-gear being moved belonging to a
          spouse.
        type: integer
        x-nullable: true
      isActualExpenseReimbursement:
        description: >-
          Used for PPM shipments only. Denotes if this shipment uses the Actual
          Expense Reimbursement method.
        type: boolean
        example: false
        x-omitempty: false
        x-nullable: true
  UpdateMTOShipment:
    properties:
      actualProGearWeight:
        description: The actual weight of any pro gear shipped during a move.
        type: integer
        example: 4500
        x-nullable: true
      actualSpouseProGearWeight:
        description: The actual weight of any pro gear shipped during a move.
        type: integer
        example: 4500
        x-nullable: true
      scheduledPickupDate:
        description: >-
          The date the Prime contractor scheduled to pick up this shipment after
          consultation with the customer.
        format: date
        type: string
        x-omitempty: false
        x-nullable: true
      actualPickupDate:
        description: >-
          The date when the Prime contractor actually picked up the shipment.
          Updated after-the-fact.
        format: date
        type: string
        x-omitempty: false
        x-nullable: true
      firstAvailableDeliveryDate:
        description: >
          The date the Prime provides to the customer as the first possible
          delivery date so that they can plan their travel accordingly.
        format: date
        type: string
        x-omitempty: false
        x-nullable: true
      scheduledDeliveryDate:
        description: >-
          The date the Prime contractor scheduled to deliver this shipment after
          consultation with the customer.
        format: date
        type: string
        x-omitempty: false
        x-nullable: true
      actualDeliveryDate:
        description: >-
          The date when the Prime contractor actually delivered the shipment.
          Updated after-the-fact.
        format: date
        type: string
        x-omitempty: false
        x-nullable: true
      primeEstimatedWeight:
        description: >
          The estimated weight of this shipment, determined by the movers during
          the pre-move survey. This value **can only be updated once.** If there
          was an issue with estimating the weight and a mistake was made, the
          Prime contracter will need to contact the TOO to change it.
        type: integer
        example: 4500
        minimum: 1
        x-nullable: true
      primeActualWeight:
        description: >-
          The actual weight of the shipment, provided after the Prime packs,
          picks up, and weighs a customer's shipment.
        type: integer
        example: 4500
        minimum: 1
        x-nullable: true
      ntsRecordedWeight:
        description: >-
          The previously recorded weight for the NTS Shipment. Used for NTS
          Release to know what the previous primeActualWeight or billable weight
          was.
        type: integer
        example: 4500
        x-nullable: true
        x-formatting: weight
      pickupAddress:
        description: >
          The address where the movers should pick up this shipment, entered by
          the customer during onboarding when they enter shipment details.
        allOf:
          - $ref: '#/definitions/Address'
      secondaryPickupAddress:
        description: >-
          A second pickup address for this shipment, if the customer entered
          one. An optional field.
        allOf:
          - $ref: '#/definitions/Address'
      tertiaryPickupAddress:
        description: >-
          A third pickup address for this shipment, if the customer entered one.
          An optional field.
        allOf:
          - $ref: '#/definitions/Address'
      destinationAddress:
        description: >
          Where the movers should deliver this shipment. Often provided by the
          customer when they enter shipment details

          during onboarding, if they know their new address already.


          May be blank when entered by the customer, required when entered by
          the Prime. May not represent the true

          final destination due to the shipment being diverted or placed in SIT.
        allOf:
          - $ref: '#/definitions/Address'
      secondaryDeliveryAddress:
        description: >-
          A second delivery address for this shipment, if the customer entered
          one. An optional field.
        allOf:
          - $ref: '#/definitions/Address'
      tertiaryDeliveryAddress:
        description: >-
          A third delivery address for this shipment, if the customer entered
          one. An optional field.
        allOf:
          - $ref: '#/definitions/Address'
      destinationType:
        $ref: '#/definitions/DestinationType'
      storageFacility:
        allOf:
          - x-nullable: true
          - $ref: '#/definitions/StorageFacility'
      shipmentType:
        $ref: '#/definitions/MTOShipmentType'
      diversion:
        description: >
          This value indicates whether or not this shipment is part of a
          diversion. If yes, the shipment can be either the starting or ending
          segment of the diversion.
        type: boolean
      pointOfContact:
        type: string
        description: >
          Email or ID of the person who will be contacted in the event of
          questions or concerns about this update. May be the person performing
          the update, or someone else working with the Prime contractor.
      counselorRemarks:
        type: string
        example: counselor approved
        x-nullable: true
      ppmShipment:
        $ref: '#/definitions/UpdatePPMShipment'
      portOfEmbarkation:
        $ref: '#/definitions/Port'
      portOfDebarkation:
        $ref: '#/definitions/Port'
  UpdateMTOShipmentStatus:
    description: >-
      Contains the statuses available to the Prime when updating the state of a
      shipment.
    type: object
    properties:
      status:
        type: string
        enum:
          - CANCELED
  UpdateReweigh:
    description: Contains the fields available to the Prime when updating a reweigh record.
    type: object
    properties:
      weight:
        description: The total reweighed weight for the shipment in pounds.
        example: 2000
        minimum: 1
        type: integer
        x-formatting: weight
        x-nullable: true
        x-omitempty: false
      verificationReason:
        description: >-
          In lieu of a document being uploaded indicating why a reweigh did not
          occur.
        example: >-
          The reweigh was not performed because the shipment was already
          delivered
        type: string
        x-nullable: true
        x-omitempty: false
  UpdateShipmentDestinationAddress:
    description: >-
      UpdateShipmentDestinationAddress contains the fields required for the
      prime to request an update for the delivery address on an MTO Shipment.
    type: object
    properties:
      newAddress:
        $ref: '#/definitions/Address'
      contractorRemarks:
        type: string
        example: >-
          Customer reached out to me this week and let me know they want to move
          somewhere else.
        description: >-
          This is the remark the Prime has entered, which would be the reason
          there is an address change.
    required:
      - contractorRemarks
      - newAddress
  UpdateMTOServiceItemSIT:
    description: >
      Subtype used to provide the departure date for origin or destination SIT.
      This is not creating a new service item but rather updating and existing
      service item.
    allOf:
      - $ref: '#/definitions/UpdateMTOServiceItem'
      - type: object
        properties:
          reServiceCode:
            type: string
            description: Service code allowed for this model type.
            enum:
              - DDDSIT
              - DOPSIT
              - DOASIT
              - DOFSIT
          sitDepartureDate:
            format: date
            type: string
            description: >-
              Departure date for SIT. This is the end date of the SIT at either
              origin or destination.
          sitDestinationFinalAddress:
            $ref: '#/definitions/Address'
          dateOfContact1:
            format: date
            type: string
            description: >-
              Date of attempted contact by the prime corresponding to
              'timeMilitary1'.
            x-nullable: true
          timeMilitary1:
            type: string
            example: 1400Z
            description: >-
              Time of attempted contact by the prime corresponding to
              'dateOfContact1', in military format.
            pattern: \d{4}Z
            x-nullable: true
          firstAvailableDeliveryDate1:
            format: date
            type: string
            description: First available date that Prime can deliver SIT service item.
            x-nullable: true
          dateOfContact2:
            format: date
            type: string
            description: >-
              Date of attempted contact by the prime corresponding to
              'timeMilitary2'.
            x-nullable: true
          timeMilitary2:
            type: string
            example: 1400Z
            description: >-
              Time of attempted contact by the prime corresponding to
              'dateOfContact2', in military format.
            pattern: \d{4}Z
            x-nullable: true
          firstAvailableDeliveryDate2:
            format: date
            type: string
            description: Second available date that Prime can deliver SIT service item.
            x-nullable: true
          sitRequestedDelivery:
            format: date
            type: string
            description: Date when the customer has requested delivery out of SIT.
            x-nullable: true
          sitCustomerContacted:
            format: date
            type: string
            description: >-
              Date when the customer contacted the prime for a delivery out of
              SIT.
            x-nullable: true
          updateReason:
            type: string
            description: Reason for updating service item.
            x-nullable: true
          sitPostalCode:
            type: string
            format: zip
            example: '90210'
            pattern: ^(\d{5}([\-]\d{4})?)$
            x-nullable: true
          sitEntryDate:
            format: date
            type: string
            description: Entry date for the SIT.
            x-nullable: true
          requestApprovalsRequestedStatus:
            description: Indicates if "Approvals Requested" status is being requested.
            type: boolean
            x-nullable: true
  CreateSITExtension:
    description: >-
      CreateSITExtension contains the fields required for the prime to create a
      SIT Extension request.
    type: object
    properties:
      requestReason:
        type: string
        enum:
          - SERIOUS_ILLNESS_MEMBER
          - SERIOUS_ILLNESS_DEPENDENT
          - IMPENDING_ASSIGNEMENT
          - DIRECTED_TEMPORARY_DUTY
          - NONAVAILABILITY_OF_CIVILIAN_HOUSING
          - AWAITING_COMPLETION_OF_RESIDENCE
          - OTHER
      contractorRemarks:
        type: string
        example: We need SIT additional days. The customer has not found a house yet.
      requestedDays:
        type: integer
        example: 30
        minimum: 1
    required:
      - requestReason
      - contractorRemarks
      - requestedDays
  Address:
    description: A postal address
    type: object
    properties:
      id:
        type: string
        format: uuid
        example: c56a4180-65aa-42ec-a945-5fd21dec0538
      streetAddress1:
        type: string
        example: 123 Main Ave
        title: Street address 1
      streetAddress2:
        type: string
        example: Apartment 9000
        x-nullable: true
        title: Street address 2
      streetAddress3:
        type: string
        example: Montmârtre
        x-nullable: true
        title: Address Line 3
      city:
        type: string
        example: Anytown
        title: City
      eTag:
        type: string
        readOnly: true
      state:
        title: State
        type: string
        x-display-value:
          AL: AL
          AK: AK
          AR: AR
          AZ: AZ
          CA: CA
          CO: CO
          CT: CT
          DC: DC
          DE: DE
          FL: FL
          GA: GA
          HI: HI
          IA: IA
          ID: ID
          IL: IL
          IN: IN
          KS: KS
          KY: KY
          LA: LA
          MA: MA
          MD: MD
          ME: ME
          MI: MI
          MN: MN
          MO: MO
          MS: MS
          MT: MT
          NC: NC
          ND: ND
          NE: NE
          NH: NH
          NJ: NJ
          NM: NM
          NV: NV
          NY: NY
          OH: OH
          OK: OK
          OR: OR
          PA: PA
          RI: RI
          SC: SC
          SD: SD
          TN: TN
          TX: TX
          UT: UT
          VA: VA
          VT: VT
          WA: WA
          WI: WI
          WV: WV
          WY: WY
        enum:
          - AL
          - AK
          - AR
          - AZ
          - CA
          - CO
          - CT
          - DC
          - DE
          - FL
          - GA
          - HI
          - IA
          - ID
          - IL
          - IN
          - KS
          - KY
          - LA
          - MA
          - MD
          - ME
          - MI
          - MN
          - MO
          - MS
          - MT
          - NC
          - ND
          - NE
          - NH
          - NJ
          - NM
          - NV
          - NY
          - OH
          - OK
          - OR
          - PA
          - RI
          - SC
          - SD
          - TN
          - TX
          - UT
          - VA
          - VT
          - WA
          - WI
          - WV
          - WY
      postalCode:
        type: string
        format: zip
        title: ZIP
        example: '90210'
        pattern: ^(\d{5}([\-]\d{4})?)$
      country:
        type: string
        title: Country
        x-nullable: true
        example: US
        default: US
        pattern: ^[A-Z]{2}$
        description: Two-letter country code
      county:
        type: string
        title: County
        x-nullable: true
        example: LOS ANGELES
      isOconus:
        type: boolean
        title: isOconus
        x-nullable: true
        example: false
      usPostRegionCitiesID:
        type: string
        format: uuid
        example: c56a4180-65aa-42ec-a945-5fd21dec0538
    required:
      - streetAddress1
      - city
      - state
      - postalCode
  Customer:
    type: object
    properties:
      id:
        type: string
        format: uuid
        example: c56a4180-65aa-42ec-a945-5fd21dec0538
      dodID:
        type: string
      emplid:
        type: string
      userID:
        type: string
        format: uuid
        example: c56a4180-65aa-42ec-a945-5fd21dec0538
      currentAddress:
        $ref: '#/definitions/Address'
      firstName:
        type: string
        example: Vanya
      lastName:
        type: string
        example: Petrovna
      branch:
        type: string
        example: COAST_GUARD
      phone:
        type: string
        format: telephone
      email:
        type: string
        format: x-email
        pattern: ^[a-zA-Z0-9._%+-]+@[a-zA-Z0-9.-]+\.[a-zA-Z]{2,}$
        example: fake@example.com
      eTag:
        type: string
        readOnly: true
  Entitlements:
    type: object
    properties:
      id:
        example: 571008b1-b0de-454d-b843-d71be9f02c04
        format: uuid
        type: string
      authorizedWeight:
        example: 2000
        type: integer
        x-formatting: weight
        x-nullable: true
      unaccompaniedBaggageAllowance:
        type: integer
        example: 3
        x-nullable: true
        description: >-
          The amount of weight in pounds that the move is entitled for shipment
          types of Unaccompanied Baggage.
      dependentsAuthorized:
        example: true
        type: boolean
        x-nullable: true
      gunSafe:
        type: boolean
        example: false
      nonTemporaryStorage:
        example: false
        type: boolean
        x-nullable: true
      privatelyOwnedVehicle:
        example: false
        type: boolean
        x-nullable: true
      proGearWeight:
        example: 2000
        type: integer
        x-formatting: weight
      proGearWeightSpouse:
        example: 500
        type: integer
        x-formatting: weight
      requiredMedicalEquipmentWeight:
        example: 500
        type: integer
        x-formatting: weight
      organizationalClothingAndIndividualEquipment:
        type: boolean
        example: false
      storageInTransit:
        example: 90
        type: integer
      totalWeight:
        example: 500
        type: integer
        x-formatting: weight
      totalDependents:
        example: 2
        type: integer
      eTag:
        type: string
        readOnly: true
  DutyLocation:
    type: object
    properties:
      id:
        type: string
        format: uuid
        example: c56a4180-65aa-42ec-a945-5fd21dec0538
      name:
        type: string
        example: Fort Bragg North Station
      addressID:
        type: string
        format: uuid
        example: c56a4180-65aa-42ec-a945-5fd21dec0538
      address:
        $ref: '#/definitions/Address'
      eTag:
        type: string
        readOnly: true
  OrdersType:
    type: string
    title: Orders type
    enum:
      - PERMANENT_CHANGE_OF_STATION
      - LOCAL_MOVE
      - RETIREMENT
      - SEPARATION
      - WOUNDED_WARRIOR
      - BLUEBARK
      - SAFETY
      - TEMPORARY_DUTY
      - EARLY_RETURN_OF_DEPENDENTS
      - STUDENT_TRAVEL
    x-display-value:
      PERMANENT_CHANGE_OF_STATION: Permanent Change Of Station
      LOCAL_MOVE: Local Move
      RETIREMENT: Retirement
      SEPARATION: Separation
      WOUNDED_WARRIOR: Wounded Warrior
      BLUEBARK: BLUEBARK
      SAFETY: Safety
      TEMPORARY_DUTY: Temporary Duty (TDY)
      EARLY_RETURN_OF_DEPENDENTS: Early Return of Dependents
      STUDENT_TRAVEL: Student Travel
  Order:
    type: object
    required:
      - orderNumber
      - rank
      - linesOfAccounting
    properties:
      id:
        example: c56a4180-65aa-42ec-a945-5fd21dec0538
        format: uuid
        type: string
      customer:
        $ref: '#/definitions/Customer'
      customerID:
        example: c56a4180-65aa-42ec-a945-5fd21dec0538
        format: uuid
        type: string
      entitlement:
        $ref: '#/definitions/Entitlements'
      destinationDutyLocation:
        $ref: '#/definitions/DutyLocation'
      destinationDutyLocationGBLOC:
        type: string
        example: KKFA
      originDutyLocation:
        $ref: '#/definitions/DutyLocation'
      originDutyLocationGBLOC:
        type: string
        example: KKFA
      rank:
        type: string
        example: E_5
      reportByDate:
        type: string
        format: date
      ordersType:
        $ref: '#/definitions/OrdersType'
      orderNumber:
        type: string
      linesOfAccounting:
        type: string
      supplyAndServicesCostEstimate:
        type: string
        readOnly: true
      packingAndShippingInstructions:
        type: string
        readOnly: true
      methodOfPayment:
        type: string
        readOnly: true
      naics:
        type: string
        readOnly: true
      eTag:
        type: string
        readOnly: true
  PaymentRequestStatus:
    type: string
    enum:
      - PENDING
      - REVIEWED
      - REVIEWED_AND_ALL_SERVICE_ITEMS_REJECTED
      - SENT_TO_GEX
      - TPPS_RECEIVED
      - PAID
      - EDI_ERROR
      - DEPRECATED
    title: Payment Request Status
  UploadWithOmissions:
    description: An uploaded file.
    type: object
    properties:
      id:
        type: string
        format: uuid
        example: c56a4180-65aa-42ec-a945-5fd21dec0538
      url:
        type: string
        format: uri
        example: https://uploads.domain.test/dir/c56a4180-65aa-42ec-a945-5fd21dec0538
      filename:
        type: string
        example: filename.pdf
      contentType:
        type: string
        format: mime-type
        example: application/pdf
      bytes:
        type: integer
      rotation:
        type: integer
      status:
        type: string
        enum:
          - INFECTED
          - CLEAN
          - PROCESSING
      createdAt:
        type: string
        format: date-time
        readOnly: true
      updatedAt:
        type: string
        format: date-time
        readOnly: true
    required:
      - filename
      - contentType
      - bytes
  ProofOfServiceDoc:
    type: object
    properties:
      uploads:
        type: array
        items:
          $ref: '#/definitions/UploadWithOmissions'
  ProofOfServiceDocs:
    type: array
    items:
      $ref: '#/definitions/ProofOfServiceDoc'
  PaymentServiceItemStatus:
    type: string
    enum:
      - REQUESTED
      - APPROVED
      - DENIED
      - SENT_TO_GEX
      - PAID
      - EDI_ERROR
    title: Payment Service Item Status
  ServiceItemParamName:
    type: string
    enum:
      - ActualPickupDate
      - ContractCode
      - ContractYearName
      - CubicFeetBilled
      - CubicFeetCrating
      - DimensionHeight
      - DimensionLength
      - DimensionWidth
      - DistanceZip
      - DistanceZipSITDest
      - DistanceZipSITOrigin
      - EIAFuelPrice
      - EscalationCompounded
      - FSCMultiplier
      - FSCPriceDifferenceInCents
      - FSCWeightBasedDistanceMultiplier
      - IsPeak
      - MarketDest
      - MarketOrigin
      - MTOAvailableToPrimeAt
      - NTSPackingFactor
      - NumberDaysSIT
      - PriceAreaDest
      - PriceAreaIntlDest
      - PriceAreaIntlOrigin
      - PriceAreaOrigin
      - PriceRateOrFactor
      - PSI_LinehaulDom
      - PSI_LinehaulDomPrice
      - PSI_LinehaulShort
      - PSI_LinehaulShortPrice
      - PSI_PriceDomDest
      - PSI_PriceDomDestPrice
      - PSI_PriceDomOrigin
      - PSI_PriceDomOriginPrice
      - PSI_ShippingLinehaulIntlCO
      - PSI_ShippingLinehaulIntlCOPrice
      - PSI_ShippingLinehaulIntlOC
      - PSI_ShippingLinehaulIntlOCPrice
      - PSI_ShippingLinehaulIntlOO
      - PSI_ShippingLinehaulIntlOOPrice
      - RateAreaNonStdDest
      - RateAreaNonStdOrigin
      - ReferenceDate
      - RequestedPickupDate
      - ServiceAreaDest
      - ServiceAreaOrigin
      - ServicesScheduleDest
      - ServicesScheduleOrigin
      - SITPaymentRequestEnd
      - SITPaymentRequestStart
      - SITScheduleDest
      - SITScheduleOrigin
      - SITServiceAreaDest
      - SITServiceAreaOrigin
      - WeightAdjusted
      - WeightBilled
      - WeightEstimated
      - WeightOriginal
      - WeightReweigh
      - ZipDestAddress
      - ZipPickupAddress
      - ZipSITDestHHGFinalAddress
      - ZipSITDestHHGOriginalAddress
      - ZipSITOriginHHGActualAddress
      - ZipSITOriginHHGOriginalAddress
      - StandaloneCrate
      - StandaloneCrateCap
      - UncappedRequestTotal
      - LockedPriceCents
  ServiceItemParamType:
    type: string
    enum:
      - STRING
      - DATE
      - INTEGER
      - DECIMAL
      - TIMESTAMP
      - PaymentServiceItemUUID
      - BOOLEAN
  ServiceItemParamOrigin:
    type: string
    enum:
      - PRIME
      - SYSTEM
      - PRICER
      - PAYMENT_REQUEST
  PaymentServiceItemParam:
    type: object
    properties:
      id:
        example: c56a4180-65aa-42ec-a945-5fd21dec0538
        format: uuid
        readOnly: true
        type: string
      paymentServiceItemID:
        example: c56a4180-65aa-42ec-a945-5fd21dec0538
        format: uuid
        type: string
      key:
        $ref: '#/definitions/ServiceItemParamName'
      value:
        example: '3025'
        type: string
      type:
        $ref: '#/definitions/ServiceItemParamType'
      origin:
        $ref: '#/definitions/ServiceItemParamOrigin'
      eTag:
        type: string
        readOnly: true
  PaymentServiceItemParams:
    type: array
    items:
      $ref: '#/definitions/PaymentServiceItemParam'
  PaymentServiceItem:
    type: object
    properties:
      id:
        example: c56a4180-65aa-42ec-a945-5fd21dec0538
        format: uuid
        readOnly: true
        type: string
      paymentRequestID:
        example: c56a4180-65aa-42ec-a945-5fd21dec0538
        format: uuid
        type: string
      mtoServiceItemID:
        example: c56a4180-65aa-42ec-a945-5fd21dec0538
        format: uuid
        type: string
      status:
        $ref: '#/definitions/PaymentServiceItemStatus'
      priceCents:
        type: integer
        format: cents
        title: Price of the service item in cents
        x-nullable: true
      rejectionReason:
        example: documentation was incomplete
        type: string
        x-nullable: true
      referenceID:
        example: 1234-5678-c56a4180
        readOnly: true
        format: string
      paymentServiceItemParams:
        $ref: '#/definitions/PaymentServiceItemParams'
      eTag:
        type: string
        readOnly: true
  PaymentServiceItems:
    type: array
    items:
      $ref: '#/definitions/PaymentServiceItem'
  PaymentRequest:
    type: object
    properties:
      id:
        example: c56a4180-65aa-42ec-a945-5fd21dec0538
        format: uuid
        readOnly: true
        type: string
      isFinal:
        default: false
        type: boolean
      moveTaskOrderID:
        example: c56a4180-65aa-42ec-a945-5fd21dec0538
        format: uuid
        type: string
      rejectionReason:
        example: documentation was incomplete
        type: string
        x-nullable: true
      status:
        $ref: '#/definitions/PaymentRequestStatus'
      paymentRequestNumber:
        example: 1234-5678-1
        readOnly: true
        type: string
      recalculationOfPaymentRequestID:
        example: c56a4180-65aa-42ec-a945-5fd21dec0538
        format: uuid
        type: string
        readOnly: true
        x-nullable: true
      proofOfServiceDocs:
        $ref: '#/definitions/ProofOfServiceDocs'
      paymentServiceItems:
        $ref: '#/definitions/PaymentServiceItems'
      eTag:
        type: string
        readOnly: true
  PaymentRequests:
    type: array
    items:
      $ref: '#/definitions/PaymentRequest'
  MTOServiceItemStatus:
    description: >-
      The status of a service item, indicating where it is in the TOO's approval
      process.
    type: string
    readOnly: true
    enum:
      - SUBMITTED
      - APPROVED
      - REJECTED
  MTOServiceItemModelType:
    description: >
      Describes all model sub-types for a MTOServiceItem model.


      Using this list, choose the correct modelType in the dropdown,
      corresponding to the service item type.
        * DOFSIT, DOASIT - MTOServiceItemOriginSIT
        * DDFSIT, DDASIT - MTOServiceItemDestSIT
        * DOSHUT, DDSHUT - MTOServiceItemShuttle
        * DCRT, DUCRT - MTOServiceItemDomesticCrating
        * ICRT, IUCRT - MTOServiceItemInternationalCrating
        * PODFSC, POEFSC - MTOSerivceItemInternationalFuelSurcharge

      The documentation will then update with the supported fields.
    type: string
    enum:
      - MTOServiceItemBasic
      - MTOServiceItemOriginSIT
      - MTOServiceItemDestSIT
      - MTOServiceItemShuttle
      - MTOServiceItemDomesticCrating
      - MTOServiceItemInternationalCrating
      - MTOSerivceItemInternationalFuelSurcharge
  ServiceRequestDocument:
    properties:
      uploads:
        items:
          $ref: '#/definitions/UploadWithOmissions'
        type: array
    type: object
  ServiceRequestDocuments:
    items:
      $ref: '#/definitions/ServiceRequestDocument'
    type: array
  MTOServiceItem:
    description: MTOServiceItem describes a base type of a service item. Polymorphic type.
    type: object
    discriminator: modelType
    properties:
      id:
        example: 1f2270c7-7166-40ae-981e-b200ebdf3054
        format: uuid
        type: string
        description: The ID of the service item.
        readOnly: true
      moveTaskOrderID:
        example: 1f2270c7-7166-40ae-981e-b200ebdf3054
        format: uuid
        type: string
        description: The ID of the move for this service item.
      mtoShipmentID:
        example: 1f2270c7-7166-40ae-981e-b200ebdf3054
        format: uuid
        type: string
        description: The ID of the shipment this service is for, if any. Optional.
      reServiceName:
        type: string
        readOnly: true
        description: The full descriptive name of the service.
      status:
        $ref: '#/definitions/MTOServiceItemStatus'
      rejectionReason:
        example: item was too heavy
        type: string
        x-nullable: true
        readOnly: true
        description: The reason why this service item was rejected by the TOO.
      modelType:
        $ref: '#/definitions/MTOServiceItemModelType'
      serviceRequestDocuments:
        $ref: '#/definitions/ServiceRequestDocuments'
      eTag:
        type: string
        readOnly: true
        description: >-
          A hash unique to this service item that should be used as the
          "If-Match" header for any updates.
      lockedPriceCents:
        type: integer
        format: cents
        x-nullable: true
    required:
      - modelType
      - moveTaskOrderID
  MTOAgentType:
    title: Agent Type
    description: >
      The type for this agent. `RELEASING` means they have authority on pickup,
      `RECEIVING` means they can receive the shipment on delivery.
    type: string
    example: RELEASING_AGENT
    enum:
      - RELEASING_AGENT
      - RECEIVING_AGENT
  MTOAgent:
    properties:
      id:
        description: The ID of the agent.
        example: 1f2270c7-7166-40ae-981e-b200ebdf3054
        format: uuid
        readOnly: true
        type: string
      mtoShipmentID:
        description: The ID of the shipment this agent is permitted to release/receive.
        example: 1f2270c7-7166-40ae-981e-b200ebdf3054
        format: uuid
        type: string
        readOnly: true
      createdAt:
        format: date-time
        type: string
        readOnly: true
      updatedAt:
        format: date-time
        type: string
        readOnly: true
      firstName:
        type: string
        x-nullable: true
      lastName:
        type: string
        x-nullable: true
      email:
        type: string
        format: x-email
        pattern: ^([a-zA-Z0-9._%+-]+@[a-zA-Z0-9.-]+\.[a-zA-Z]{2,})?$
        x-nullable: true
      phone:
        type: string
        format: telephone
        pattern: ^([2-9]\d{2}-\d{3}-\d{4})?$
        x-nullable: true
      agentType:
        $ref: '#/definitions/MTOAgentType'
      eTag:
        type: string
        readOnly: true
    type: object
  MTOAgents:
    description: >
      A list of the agents for a shipment. Agents are the people who the Prime
      contractor recognize as permitted to release (in the case of pickup) or
      receive (on delivery) a shipment.
    items:
      $ref: '#/definitions/MTOAgent'
    type: array
    maxItems: 2
  SITExtension:
    type: object
    description: >-
      A storage in transit (SIT) Extension is a request for an increase in the
      billable number of days a shipment is allowed to be in SIT.
    properties:
      id:
        example: 1f2270c7-7166-40ae-981e-b200ebdf3054
        format: uuid
        type: string
      mtoShipmentID:
        example: 1f2270c7-7166-40ae-981e-b200ebdf3054
        format: uuid
        type: string
      requestReason:
        type: string
        enum:
          - SERIOUS_ILLNESS_MEMBER
          - SERIOUS_ILLNESS_DEPENDENT
          - IMPENDING_ASSIGNEMENT
          - DIRECTED_TEMPORARY_DUTY
          - NONAVAILABILITY_OF_CIVILIAN_HOUSING
          - AWAITING_COMPLETION_OF_RESIDENCE
          - OTHER
      contractorRemarks:
        example: We need SIT additional days. The customer has not found a house yet.
        type: string
        x-nullable: true
        x-omitempty: false
      requestedDays:
        type: integer
        example: 30
      status:
        enum:
          - PENDING
          - APPROVED
          - DENIED
      approvedDays:
        type: integer
        example: 30
        x-nullable: true
        x-omitempty: false
      decisionDate:
        format: date-time
        type: string
        x-nullable: true
        x-omitempty: false
      officeRemarks:
        type: string
        x-nullable: true
        x-omitempty: false
      createdAt:
        format: date-time
        type: string
        readOnly: true
      updatedAt:
        format: date-time
        type: string
        readOnly: true
      eTag:
        type: string
        readOnly: true
  SITExtensions:
    type: array
    items:
      $ref: '#/definitions/SITExtension'
  ReweighRequester:
    type: string
    enum:
      - CUSTOMER
      - PRIME
      - SYSTEM
      - TOO
  Reweigh:
    description: >-
      A reweigh  is when a shipment is weighed for a second time due to the
      request of a customer, the contractor, system or TOO.
    properties:
      id:
        example: 1f2270c7-7166-40ae-981e-b200ebdf3054
        format: uuid
        type: string
      requestedAt:
        format: date-time
        type: string
      requestedBy:
        $ref: '#/definitions/ReweighRequester'
      verificationProvidedAt:
        format: date-time
        type: string
        x-nullable: true
        x-omitempty: false
      verificationReason:
        example: >-
          The reweigh was not performed due to some justification provided by
          the Prime
        type: string
        x-nullable: true
        x-omitempty: false
      weight:
        example: 2000
        type: integer
        x-formatting: weight
        x-nullable: true
        x-omitempty: false
      shipmentID:
        example: 1f2270c7-7166-40ae-981e-b200ebdf3054
        format: uuid
        type: string
      createdAt:
        format: date-time
        type: string
        readOnly: true
      updatedAt:
        format: date-time
        type: string
        readOnly: true
      eTag:
        type: string
        readOnly: true
  DestinationType:
    type: string
    title: Destination Type
    example: OTHER_THAN_AUTHORIZED
    x-nullable: true
    enum:
      - HOME_OF_RECORD
      - HOME_OF_SELECTION
      - PLACE_ENTERED_ACTIVE_DUTY
      - OTHER_THAN_AUTHORIZED
  StorageFacility:
    description: The Storage Facility information for the shipment
    type: object
    properties:
      id:
        type: string
        format: uuid
        example: c56a4180-65aa-42ec-a945-5fd21dec0538
      facilityName:
        type: string
      address:
        $ref: '#/definitions/Address'
      lotNumber:
        type: string
        x-nullable: true
      phone:
        type: string
        format: telephone
        pattern: ^[2-9]\d{2}-\d{3}-\d{4}$
        x-nullable: true
      email:
        type: string
        format: x-email
        pattern: ^[a-zA-Z0-9._%+-]+@[a-zA-Z0-9.-]+\.[a-zA-Z]{2,}$
        x-nullable: true
      eTag:
        type: string
        readOnly: true
  MTOShipmentType:
    title: Shipment Type
    description: |
      The type of shipment.
        * `HHG` = Household goods move
        * `HHG_INTO_NTS` = HHG into Non-temporary storage (NTS)
        * `HHG_OUTOF_NTS_DOMESTIC` = HHG out of Non-temporary storage (NTS Release)
        * `PPM` = Personally Procured Move also known as Do It Yourself (DITY)
        * `BOAT_HAUL_AWAY` = Boat shipment that requires additional equipment to haul it to it's destination
        * `BOAT_TOW_AWAY` = Boat shipment that has a road-worthy trailer
        * `MOBILE_HOME` = Mobile Home shipment that a customer may move.
    type: string
    example: HHG
    enum:
      - BOAT_HAUL_AWAY
      - BOAT_TOW_AWAY
      - HHG
      - HHG_INTO_NTS
      - HHG_OUTOF_NTS_DOMESTIC
      - MOBILE_HOME
      - PPM
      - UNACCOMPANIED_BAGGAGE
    x-display-value:
      HHG: Household goods move (HHG)
      HHG_INTO_NTS: HHG into Non-temporary storage (NTS)
      HHG_OUTOF_NTS_DOMESTIC: HHG out of Non-temporary storage (NTS Release)
      PPM: Personally Procured Move also known as Do It Yourself (DITY)
      BOAT_HAUL_AWAY: >-
        Boat shipment that requires additional equipment to haul it to it's
        destination
      BOAT_TOW_AWAY: Boat shipment that has a road-worthy trailer
      UNACCOMPANIED_BAGGAGE: Unaccompanied Baggage
  PPMShipmentStatus:
    description: |
      Status of the PPM Shipment:
        * **DRAFT**: The customer has created the PPM shipment but has not yet submitted their move for counseling.
        * **SUBMITTED**: The shipment belongs to a move that has been submitted by the customer or has been created by a Service Counselor or Prime Contractor for a submitted move.
        * **WAITING_ON_CUSTOMER**: The PPM shipment has been approved and the customer may now provide their actual move closeout information and documentation required to get paid.
        * **NEEDS_ADVANCE_APPROVAL**: The shipment was counseled by the Prime Contractor and approved but an advance was requested so will need further financial approval from the government.
        * **NEEDS_CLOSEOUT**: The customer has provided their closeout weight tickets, receipts, and expenses and certified it for the Service Counselor to approve, exclude or reject.
        * **CLOSEOUT_COMPLETE**: The Service Counselor has reviewed all of the customer's PPM closeout documentation and authorizes the customer can download and submit their finalized SSW packet.
    type: string
    readOnly: true
    enum:
      - DRAFT
      - SUBMITTED
      - WAITING_ON_CUSTOMER
      - NEEDS_ADVANCE_APPROVAL
      - NEEDS_CLOSEOUT
      - CLOSEOUT_COMPLETE
      - CANCELED
  PPMDestinationAddress:
    description: A postal address
    type: object
    properties:
      id:
        type: string
        format: uuid
        example: c56a4180-65aa-42ec-a945-5fd21dec0538
      streetAddress1:
        type: string
        example: 123 Main Ave
        x-nullable: true
        title: Street address 1
      streetAddress2:
        type: string
        example: Apartment 9000
        x-nullable: true
        title: Street address 2
      streetAddress3:
        type: string
        example: Montmârtre
        x-nullable: true
        title: Address Line 3
      city:
        type: string
        example: Anytown
        title: City
      eTag:
        type: string
        readOnly: true
      state:
        title: State
        type: string
        x-display-value:
          AL: AL
          AK: AK
          AR: AR
          AZ: AZ
          CA: CA
          CO: CO
          CT: CT
          DC: DC
          DE: DE
          FL: FL
          GA: GA
          HI: HI
          IA: IA
          ID: ID
          IL: IL
          IN: IN
          KS: KS
          KY: KY
          LA: LA
          MA: MA
          MD: MD
          ME: ME
          MI: MI
          MN: MN
          MO: MO
          MS: MS
          MT: MT
          NC: NC
          ND: ND
          NE: NE
          NH: NH
          NJ: NJ
          NM: NM
          NV: NV
          NY: NY
          OH: OH
          OK: OK
          OR: OR
          PA: PA
          RI: RI
          SC: SC
          SD: SD
          TN: TN
          TX: TX
          UT: UT
          VA: VA
          VT: VT
          WA: WA
          WI: WI
          WV: WV
          WY: WY
        enum:
          - AL
          - AK
          - AR
          - AZ
          - CA
          - CO
          - CT
          - DC
          - DE
          - FL
          - GA
          - HI
          - IA
          - ID
          - IL
          - IN
          - KS
          - KY
          - LA
          - MA
          - MD
          - ME
          - MI
          - MN
          - MO
          - MS
          - MT
          - NC
          - ND
          - NE
          - NH
          - NJ
          - NM
          - NV
          - NY
          - OH
          - OK
          - OR
          - PA
          - RI
          - SC
          - SD
          - TN
          - TX
          - UT
          - VA
          - VT
          - WA
          - WI
          - WV
          - WY
      postalCode:
        type: string
        format: zip
        title: ZIP
        example: '90210'
        pattern: ^(\d{5}([\-]\d{4})?)$
      country:
        type: string
        title: Country
        x-nullable: true
        example: USA
        default: USA
      county:
        type: string
        title: County
        x-nullable: true
        example: LOS ANGELES
      usPostRegionCitiesID:
        type: string
        format: uuid
        example: c56a4180-65aa-42ec-a945-5fd21dec0538
    required:
      - city
      - state
      - postalCode
  SITLocationType:
    description: The list of SIT location types.
    type: string
    enum:
      - ORIGIN
      - DESTINATION
  RateArea:
    type: object
    description: Rate area info for OCONUS postal code
    properties:
      id:
        example: 1f2270c7-7166-40ae-981e-b200ebdf3054
        format: uuid
        type: string
      rateAreaId:
        description: Rate area code
        example: US8101000
        type: string
      rateAreaName:
        description: Rate area name
        example: Alaska (Zone) I
        type: string
    required:
      - id
      - rateAreaId
      - rateAreaName
  PPMShipment:
    description: >-
      A personally procured move is a type of shipment that a service member
      moves themselves.
    x-nullable: true
    properties:
      id:
        description: The primary unique identifier of this PPM shipment
        example: 1f2270c7-7166-40ae-981e-b200ebdf3054
        format: uuid
        type: string
        readOnly: true
      shipmentId:
        description: The id of the parent MTOShipment record
        example: 1f2270c7-7166-40ae-981e-b200ebdf3054
        format: uuid
        type: string
        readOnly: true
      createdAt:
        description: The timestamp of when the PPM shipment was created (UTC)
        format: date-time
        type: string
        readOnly: true
      updatedAt:
        description: The timestamp of when a property of this object was last updated (UTC)
        format: date-time
        type: string
        readOnly: true
      status:
        $ref: '#/definitions/PPMShipmentStatus'
      expectedDepartureDate:
        description: |
          Date the customer expects to begin moving from their origin.
        format: date
        type: string
      actualMoveDate:
        description: The actual start date of when the PPM shipment left the origin.
        format: date
        type: string
        x-nullable: true
        x-omitempty: false
      submittedAt:
        description: >-
          The timestamp of when the customer submitted their PPM documentation
          to the counselor for review.
        format: date-time
        type: string
        x-nullable: true
        x-omitempty: false
      reviewedAt:
        description: >-
          The timestamp of when the Service Counselor has reviewed all of the
          closeout documents.
        format: date-time
        type: string
        x-nullable: true
        x-omitempty: false
      approvedAt:
        description: >-
          The timestamp of when the shipment was approved and the service member
          can begin their move.
        format: date-time
        type: string
        x-nullable: true
        x-omitempty: false
      pickupAddress:
        $ref: '#/definitions/Address'
      secondaryPickupAddress:
        $ref: '#/definitions/Address'
      hasSecondaryPickupAddress:
        type: boolean
        x-omitempty: false
        x-nullable: true
      tertiaryPickupAddress:
        $ref: '#/definitions/Address'
      hasTertiaryPickupAddress:
        type: boolean
        x-omitempty: false
        x-nullable: true
      actualPickupPostalCode:
        description: >
          The actual postal code where the PPM shipment started. To be filled
          once the customer has moved the shipment.
        format: zip
        type: string
        title: ZIP
        example: '90210'
        pattern: ^(\d{5})$
        x-nullable: true
        x-omitempty: false
      destinationAddress:
        $ref: '#/definitions/PPMDestinationAddress'
      secondaryDestinationAddress:
        $ref: '#/definitions/Address'
      hasSecondaryDestinationAddress:
        type: boolean
        x-omitempty: false
        x-nullable: true
      tertiaryDestinationAddress:
        $ref: '#/definitions/Address'
      hasTertiaryDestinationAddress:
        type: boolean
        x-omitempty: false
        x-nullable: true
      actualDestinationPostalCode:
        description: >
          The actual postal code where the PPM shipment ended. To be filled once
          the customer has moved the shipment.
        format: zip
        type: string
        title: ZIP
        example: '90210'
        pattern: ^(\d{5})$
        x-nullable: true
        x-omitempty: false
      sitExpected:
        description: >
          Captures whether some or all of the PPM shipment will require
          temporary storage at the origin or destination.


          Must be set to `true` when providing `sitLocation`,
          `sitEstimatedWeight`, `sitEstimatedEntryDate`, and
          `sitEstimatedDepartureDate` values to calculate the
          `sitEstimatedCost`.
        type: boolean
      estimatedWeight:
        description: The estimated weight of the PPM shipment goods being moved in pounds.
        type: integer
        example: 4200
        x-nullable: true
        x-omitempty: false
      hasProGear:
        description: >
          Indicates whether PPM shipment has pro gear for themselves or their
          spouse.
        type: boolean
        x-nullable: true
        x-omitempty: false
      proGearWeight:
        description: >-
          The estimated weight of the pro-gear being moved belonging to the
          service member in pounds.
        type: integer
        x-nullable: true
        x-omitempty: false
      spouseProGearWeight:
        description: >-
          The estimated weight of the pro-gear being moved belonging to a spouse
          in pounds.
        type: integer
        x-nullable: true
        x-omitempty: false
      estimatedIncentive:
        description: >-
          The estimated amount the government will pay the service member to
          move their belongings based on the moving date, locations, and
          shipment weight.
        type: integer
        format: cents
        x-nullable: true
        x-omitempty: false
      maxIncentive:
        description: >-
          The max amount the government will pay the service member to move
          their belongings based on the moving date, locations, and shipment
          weight.
        type: integer
        format: cents
        x-nullable: true
        x-omitempty: false
      hasRequestedAdvance:
        description: |
          Indicates whether an advance has been requested for the PPM shipment.
        type: boolean
        x-nullable: true
        x-omitempty: false
      advanceAmountRequested:
        description: >
          The amount requested as an advance by the service member, up to a
          maximum percentage of the estimated incentive.
        type: integer
        format: cents
        x-nullable: true
        x-omitempty: false
      hasReceivedAdvance:
        description: |
          Indicates whether an advance was received for the PPM shipment.
        type: boolean
        x-nullable: true
        x-omitempty: false
      advanceAmountReceived:
        description: |
          The amount received for an advance, or null if no advance is received.
        type: integer
        format: cents
        x-nullable: true
        x-omitempty: false
      sitLocation:
        allOf:
          - $ref: '#/definitions/SITLocationType'
          - x-nullable: true
          - x-omitempty: false
      sitEstimatedWeight:
        description: The estimated weight of the goods being put into storage in pounds.
        type: integer
        example: 2000
        x-nullable: true
        x-omitempty: false
      sitEstimatedEntryDate:
        description: The date that goods will first enter the storage location.
        format: date
        type: string
        x-nullable: true
        x-omitempty: false
      sitEstimatedDepartureDate:
        description: The date that goods will exit the storage location.
        format: date
        type: string
        x-nullable: true
        x-omitempty: false
      sitEstimatedCost:
        description: >-
          The estimated amount that the government will pay the service member
          to put their goods into storage. This estimated storage cost is
          separate from the estimated incentive.
        type: integer
        format: cents
        x-nullable: true
        x-omitempty: false
      originRateArea:
        $ref: '#/definitions/RateArea'
      destinationRateArea:
        $ref: '#/definitions/RateArea'
      isActualExpenseReimbursement:
        description: >-
          Used for PPM shipments only. Denotes if this shipment uses the Actual
          Expense Reimbursement method.
        type: boolean
        example: false
        x-omitempty: false
        x-nullable: true
      eTag:
        description: >-
          A hash unique to this shipment that should be used as the "If-Match"
          header for any updates.
        type: string
        readOnly: true
    required:
      - id
      - shipmentId
      - createdAt
      - status
      - expectedDepartureDate
      - pickupAddress
      - destinationAddress
      - sitExpected
      - eTag
  BoatShipment:
    x-nullable: true
    properties:
      id:
        description: Primary auto-generated unique identifier of the Boat shipment object
        example: 1f2270c7-7166-40ae-981e-b200ebdf3054
        format: uuid
        type: string
        readOnly: true
      shipmentId:
        description: The id of the parent MTOShipment object
        example: 1f2270c7-7166-40ae-981e-b200ebdf3054
        format: uuid
        type: string
        readOnly: true
      createdAt:
        description: Timestamp of when the Boat Shipment was initially created (UTC)
        format: date-time
        type: string
        readOnly: true
      updatedAt:
        description: Timestamp of when a property of this object was last updated (UTC)
        format: date-time
        type: string
        readOnly: true
      type:
        type: string
        enum:
          - HAUL_AWAY
          - TOW_AWAY
      year:
        type: integer
        description: Year of the Boat
      make:
        type: string
        description: Make of the Boat
      model:
        type: string
        description: Model of the Boat
      lengthInInches:
        type: integer
        description: Length of the Boat in inches
      widthInInches:
        type: integer
        description: Width of the Boat in inches
      heightInInches:
        type: integer
        description: Height of the Boat in inches
      hasTrailer:
        type: boolean
        description: Does the boat have a trailer
      isRoadworthy:
        type: boolean
        description: Is the trailer roadworthy
        x-nullable: true
      eTag:
        description: >-
          A hash unique to this shipment that should be used as the "If-Match"
          header for any updates.
        type: string
        readOnly: true
    required:
      - id
      - shipmentId
      - createdAt
      - type
      - year
      - make
      - model
      - lengthInInches
      - widthInInches
      - heightInInches
      - hasTrailer
      - eTag
  MobileHome:
    description: >-
      A mobile home is a type of shipment that a service member moves a mobile
      home.
    x-nullable: true
    properties:
      id:
        description: Primary auto-generated unique identifier of the Mobile Home object
        example: 1f2270c7-7166-40ae-981e-b200ebdf3054
        format: uuid
        type: string
        readOnly: true
      shipmentId:
        description: The id of the parent MTOShipment object
        example: 1f2270c7-7166-40ae-981e-b200ebdf3054
        format: uuid
        type: string
        readOnly: true
      make:
        description: The make of the mobile home
        type: string
      model:
        description: The model of the mobile home.
        type: string
      year:
        description: The year the mobile home was made.
        type: integer
      lengthInInches:
        type: integer
      widthInInches:
        type: integer
      heightInInches:
        type: integer
      updatedAt:
        description: Timestamp of when a property of this object was last updated (UTC)
        format: date-time
        type: string
        readOnly: true
      createdAt:
        description: Timestamp of when a property of this object was created (UTC)
        format: date-time
        type: string
        readOnly: true
      eTag:
        description: >-
          A hash unique to this shipment that should be used as the "If-Match"
          header for any updates.
        type: string
        readOnly: true
  ShipmentAddressUpdateStatus:
    type: string
    title: Status
    readOnly: true
    x-display-value:
      REQUESTED: REQUESTED
      REJECTED: REJECTED
      APPROVED: APPROVED
    enum:
      - REQUESTED
      - REJECTED
      - APPROVED
  ShipmentAddressUpdate:
    description: >
      This represents a delivery address change request made by the Prime that
      is either auto-approved or requires review if the pricing criteria has
      changed. If criteria has changed, then it must be approved or rejected by
      a TOO.
    type: object
    properties:
      id:
        type: string
        format: uuid
        example: c56a4180-65aa-42ec-a945-5fd21dec0538
        readOnly: true
      contractorRemarks:
        type: string
        example: This is a contractor remark
        title: Contractor Remarks
        description: The reason there is an address change.
        readOnly: true
      officeRemarks:
        type: string
        example: This is an office remark
        title: Office Remarks
        x-nullable: true
        description: The TOO comment on approval or rejection.
      status:
        $ref: '#/definitions/ShipmentAddressUpdateStatus'
      shipmentID:
        type: string
        format: uuid
        example: c56a4180-65aa-42ec-a945-5fd21dec0538
        readOnly: true
      originalAddress:
        $ref: '#/definitions/Address'
      newAddress:
        $ref: '#/definitions/Address'
      sitOriginalAddress:
        $ref: '#/definitions/Address'
      oldSitDistanceBetween:
        description: >-
          The distance between the original SIT address and the previous/old
          delivery address of shipment
        example: 50
        minimum: 0
        type: integer
      newSitDistanceBetween:
        description: >-
          The distance between the original SIT address and requested new
          delivery address of shipment
        example: 88
        minimum: 0
        type: integer
    required:
      - id
      - status
      - shipmentID
      - originalAddress
      - newAddress
      - contractorRemarks
  Port:
    description: A port that is used to move an international shipment.
    type: object
    properties:
      id:
        type: string
        format: uuid
        example: c56a4180-65aa-42ec-a945-5fd21dec0538
      portType:
        type: string
        description: Port type A (Air), B (Border Crossing), S (Sea)
        enum:
          - A
          - B
          - S
      portCode:
        type: string
        description: 3 or 4 digit port code
        example: '0431'
      portName:
        type: string
        description: Name of the port
        example: PORTLAND INTL
      city:
        type: string
        example: PORTLAND
      county:
        type: string
        example: MULTNOMAH
      state:
        type: string
        description: US state
        example: OR
        enum:
          - AL
          - AK
          - AR
          - AZ
          - CA
          - CO
          - CT
          - DC
          - DE
          - FL
          - GA
          - HI
          - IA
          - ID
          - IL
          - IN
          - KS
          - KY
          - LA
          - MA
          - MD
          - ME
          - MI
          - MN
          - MO
          - MS
          - MT
          - NC
          - ND
          - NE
          - NH
          - NJ
          - NM
          - NV
          - NY
          - OH
          - OK
          - OR
          - PA
          - RI
          - SC
          - SD
          - TN
          - TX
          - UT
          - VA
          - VT
          - WA
          - WI
          - WV
          - WY
      zip:
        type: string
        format: zip
        title: ZIP
        example: '99501'
        pattern: ^(\d{5}([\-]\d{4})?)$
      country:
        type: string
        example: US
        pattern: ^[A-Z]{2}$
        description: Two-letter country code
  MTOShipmentWithoutServiceItems:
    type: object
    properties:
      id:
        description: The ID of the shipment.
        example: 1f2270c7-7166-40ae-981e-b200ebdf3054
        format: uuid
        type: string
        readOnly: true
      moveTaskOrderID:
        description: The ID of the move for this shipment.
        example: 1f2270c7-7166-40ae-981e-b200ebdf3054
        format: uuid
        type: string
        readOnly: true
      approvedDate:
        description: >-
          The date when the Task Ordering Officer first approved this shipment
          for the move.
        format: date
        type: string
        readOnly: true
        x-omitempty: false
        x-nullable: true
      requestedPickupDate:
        description: >
          The date the customer selects during onboarding as their preferred
          pickup date. Other dates, such as required delivery date and (outside
          MilMove) the pack date, are derived from this date.
        format: date
        type: string
        readOnly: true
        x-omitempty: false
        x-nullable: true
      requestedDeliveryDate:
        description: The customer's preferred delivery date.
        format: date
        type: string
        readOnly: true
        x-omitempty: false
        x-nullable: true
      scheduledPickupDate:
        description: >-
          The date the Prime contractor scheduled to pick up this shipment after
          consultation with the customer.
        format: date
        type: string
        x-omitempty: false
        x-nullable: true
      actualPickupDate:
        description: >-
          The date when the Prime contractor actually picked up the shipment.
          Updated after-the-fact.
        format: date
        type: string
        x-omitempty: false
        x-nullable: true
      firstAvailableDeliveryDate:
        description: >
          The date the Prime provides to the customer as the first possible
          delivery date so that they can plan their travel accordingly.
        format: date
        type: string
        x-omitempty: false
        x-nullable: true
      requiredDeliveryDate:
        description: >
          The latest date by which the Prime can deliver a customer's shipment
          without violating the contract. This is calculated based on weight,
          distance, and the scheduled pickup date. It cannot be modified.
        format: date
        type: string
        readOnly: true
        x-omitempty: false
        x-nullable: true
      scheduledDeliveryDate:
        description: >-
          The date the Prime contractor scheduled to deliver this shipment after
          consultation with the customer.
        format: date
        type: string
        x-omitempty: false
        x-nullable: true
      actualDeliveryDate:
        description: >-
          The date when the Prime contractor actually delivered the shipment.
          Updated after-the-fact.
        format: date
        type: string
        x-omitempty: false
        x-nullable: true
      primeEstimatedWeight:
        description: >
          The estimated weight of this shipment, determined by the movers during
          the pre-move survey. This value **can only be updated once.** If there
          was an issue with estimating the weight and a mistake was made, the
          Prime contracter will need to contact the TOO to change it.
        type: integer
        example: 4500
        minimum: 1
        x-nullable: true
      primeEstimatedWeightRecordedDate:
        description: >-
          The date when the Prime contractor recorded the shipment's estimated
          weight.
        format: date
        type: string
        readOnly: true
        x-omitempty: false
        x-nullable: true
      primeActualWeight:
        description: >-
          The actual weight of the shipment, provided after the Prime packs,
          picks up, and weighs a customer's shipment.
        type: integer
        example: 4500
        minimum: 1
        x-nullable: true
      ntsRecordedWeight:
        description: >-
          The previously recorded weight for the NTS Shipment. Used for NTS
          Release to know what the previous primeActualWeight or billable weight
          was.
        type: integer
        example: 4500
        x-nullable: true
        x-formatting: weight
      customerRemarks:
        description: >
          The customer can use the customer remarks field to inform the services
          counselor and the movers about any

          special circumstances for this shipment. Typical examples:
            * bulky or fragile items,
            * weapons,
            * access info for their address.

          Customer enters this information during onboarding. Optional field.
        type: string
        example: handle with care
        x-nullable: true
        readOnly: true
      counselorRemarks:
        description: >
          The counselor can use the counselor remarks field to inform the movers
          about any

          special circumstances for this shipment. Typical examples:
            * bulky or fragile items,
            * weapons,
            * access info for their address.

          Counselors enters this information when creating or editing an MTO
          Shipment. Optional field.
        type: string
        example: handle with care
        x-nullable: true
        readOnly: true
      actualProGearWeight:
        description: |
          The actual weight of any pro gear being shipped.
        type: integer
        x-nullable: true
        x-omitempty: false
      actualSpouseProGearWeight:
        description: |
          The actual weight of any spouse pro gear being shipped.
        type: integer
        x-nullable: true
        x-omitempty: false
      agents:
        $ref: '#/definitions/MTOAgents'
      sitExtensions:
        $ref: '#/definitions/SITExtensions'
      reweigh:
        $ref: '#/definitions/Reweigh'
      pickupAddress:
        description: >
          The address where the movers should pick up this shipment, entered by
          the customer during onboarding when they enter shipment details.
        allOf:
          - $ref: '#/definitions/Address'
      destinationAddress:
        description: >
          Where the movers should deliver this shipment. Often provided by the
          customer when they enter shipment details

          during onboarding, if they know their new address already.


          May be blank when entered by the customer, required when entered by
          the Prime. May not represent the true

          final destination due to the shipment being diverted or placed in SIT.
        allOf:
          - $ref: '#/definitions/Address'
      destinationType:
        $ref: '#/definitions/DestinationType'
      secondaryPickupAddress:
        $ref: '#/definitions/Address'
      secondaryDeliveryAddress:
        $ref: '#/definitions/Address'
      tertiaryPickupAddress:
        $ref: '#/definitions/Address'
      tertiaryDeliveryAddress:
        $ref: '#/definitions/Address'
      storageFacility:
        allOf:
          - x-nullable: true
          - $ref: '#/definitions/StorageFacility'
      shipmentType:
        $ref: '#/definitions/MTOShipmentType'
      diversion:
        description: >
          This value indicates whether or not this shipment is part of a
          diversion. If yes, the shipment can be either the starting or ending
          segment of the diversion.
        type: boolean
      diversionReason:
        description: >
          The reason the TOO provided when requesting a diversion for this
          shipment.
        type: string
        x-nullable: true
        readOnly: true
      status:
        description: >
          The status of a shipment, indicating where it is in the TOO's approval
          process. Can only be updated by the contractor in special
          circumstances.
        type: string
        readOnly: true
        enum:
          - SUBMITTED
          - APPROVED
          - REJECTED
          - CANCELLATION_REQUESTED
          - CANCELED
          - DIVERSION_REQUESTED
      ppmShipment:
        $ref: '#/definitions/PPMShipment'
      boatShipment:
        $ref: '#/definitions/BoatShipment'
      mobileHomeShipment:
        $ref: '#/definitions/MobileHome'
      deliveryAddressUpdate:
        $ref: '#/definitions/ShipmentAddressUpdate'
      eTag:
        description: >-
          A hash unique to this shipment that should be used as the "If-Match"
          header for any updates.
        type: string
        readOnly: true
      createdAt:
        format: date-time
        type: string
        readOnly: true
      updatedAt:
        format: date-time
        type: string
        readOnly: true
      pointOfContact:
        type: string
        description: >
          Email or ID of the person who will be contacted in the event of
          questions or concerns about this update. May be the person performing
          the update, or someone else working with the Prime contractor.
      originSitAuthEndDate:
        format: date
        type: string
        description: The SIT authorized end date for origin SIT.
        x-nullable: true
      destinationSitAuthEndDate:
        format: date
        type: string
        description: The SIT authorized end date for destination SIT.
        x-nullable: true
      marketCode:
        type: string
        enum:
          - d
          - i
        example: d
        description: >-
          Single-letter designator for domestic (d) or international (i)
          shipments
      originRateArea:
        $ref: '#/definitions/RateArea'
      destinationRateArea:
        $ref: '#/definitions/RateArea'
<<<<<<< HEAD
=======
      portOfDebarkation:
        $ref: '#/definitions/Port'
      portOfEmbarkation:
        $ref: '#/definitions/Port'
>>>>>>> fa6b802e
  MTOShipmentsWithoutServiceObjects:
    description: A list of shipments without their associated service items.
    items:
      $ref: '#/definitions/MTOShipmentWithoutServiceItems'
    type: array
  MoveTaskOrder:
    type: object
    required:
      - mtoShipments
      - mtoServiceItems
      - paymentRequests
    properties:
      id:
        example: a502b4f1-b9c4-4faf-8bdd-68292501bf26
        format: uuid
        type: string
      moveCode:
        type: string
        example: HYXFJF
        readOnly: true
      createdAt:
        format: date-time
        type: string
        readOnly: true
      orderID:
        example: c56a4180-65aa-42ec-a945-5fd21dec0538
        format: uuid
        type: string
      order:
        $ref: '#/definitions/Order'
      destinationGBLOC:
        type: string
        example: KKFA
        readOnly: true
      destinationPostalCode:
        type: string
        example: '90210'
        readOnly: true
      referenceId:
        example: 1001-3456
        type: string
      availableToPrimeAt:
        format: date-time
        type: string
        x-nullable: true
        readOnly: true
      approvedAt:
        format: date-time
        type: string
        x-nullable: true
        readOnly: true
      updatedAt:
        format: date-time
        type: string
        readOnly: true
      primeCounselingCompletedAt:
        format: date-time
        type: string
        x-nullable: true
        readOnly: true
      paymentRequests:
        $ref: '#/definitions/PaymentRequests'
      mtoServiceItems:
        type: array
        items:
          $ref: '#/definitions/MTOServiceItem'
      mtoShipments:
        $ref: '#/definitions/MTOShipmentsWithoutServiceObjects'
      ppmType:
        type: string
        enum:
          - PARTIAL
          - FULL
      ppmEstimatedWeight:
        type: integer
      excessUnaccompaniedBaggageWeightQualifiedAt:
        type: string
        format: date-time
        readOnly: true
        x-omitempty: false
        x-nullable: true
      excessUnaccompaniedBaggageWeightAcknowledgedAt:
        type: string
        format: date-time
        readOnly: true
        x-omitempty: false
        x-nullable: true
      excessWeightQualifiedAt:
        type: string
        format: date-time
        readOnly: true
        x-omitempty: false
        x-nullable: true
      excessWeightAcknowledgedAt:
        type: string
        format: date-time
        readOnly: true
        x-omitempty: false
        x-nullable: true
      excessWeightUploadId:
        type: string
        format: uuid
        readOnly: true
        x-omitempty: false
        x-nullable: true
      contractNumber:
        type: string
        readOnly: true
      eTag:
        type: string
        readOnly: true
  ClientError:
    type: object
    properties:
      title:
        type: string
      detail:
        type: string
      instance:
        type: string
        format: uuid
    required:
      - title
      - detail
      - instance
  ValidationError:
    allOf:
      - $ref: '#/definitions/ClientError'
      - type: object
        properties:
          invalidFields:
            type: object
            additionalProperties:
              description: List of errors for the field
              type: array
              items:
                type: string
        required:
          - invalidFields
  ReServiceCode:
    type: string
    description: >
      This is the full list of service items that can be found on a shipment.
      Not all service items

      may be requested by the Prime, but may be returned in a response.


      Documentation of all the service items will be provided.
    enum:
      - CS
      - DBHF
      - DBTF
      - DCRT
      - DDASIT
      - DDDSIT
      - DDFSIT
      - DDP
      - DDSHUT
      - DLH
      - DMHF
      - DNPK
      - DOASIT
      - DOFSIT
      - DOP
      - DOPSIT
      - DOSHUT
      - DPK
      - DSH
      - DUCRT
      - DUPK
      - FSC
      - IBHF
      - IBTF
      - ICOLH
      - ICOUB
      - ICRT
      - IDASIT
      - IDDSIT
      - IDFSIT
      - IDSHUT
      - IHPK
      - IHUPK
      - INPK
      - IOASIT
      - IOCLH
      - IOCUB
      - IOFSIT
      - IOOLH
      - IOOUB
      - IOPSIT
      - IOSHUT
      - IUBPK
      - IUBUPK
      - IUCRT
      - MS
      - NSTH
      - NSTUB
  MTOServiceItemDimension:
    description: >-
      The dimensions for either the item or the crate associated with a crating
      service item.
    type: object
    properties:
      id:
        example: 1f2270c7-7166-40ae-981e-b200ebdf3054
        format: uuid
        type: string
      length:
        description: Length in thousandth inches. 1000 thou = 1 inch.
        example: 1000
        type: integer
        format: int32
      width:
        description: Width in thousandth inches. 1000 thou = 1 inch.
        example: 1000
        type: integer
        format: int32
      height:
        description: Height in thousandth inches. 1000 thou = 1 inch.
        example: 1000
        type: integer
        format: int32
    required:
      - length
      - width
      - height
responses:
  ServerError:
    description: A server error occurred.
    schema:
      $ref: '#/definitions/Error'
  InvalidRequest:
    description: The request payload is invalid.
    schema:
      $ref: '#/definitions/ClientError'
  PreconditionFailed:
    description: >-
      Precondition failed, likely due to a stale eTag (If-Match). Fetch the
      request again to get the updated eTag value.
    schema:
      $ref: '#/definitions/ClientError'
  PermissionDenied:
    description: The request was denied.
    schema:
      $ref: '#/definitions/ClientError'
  NotFound:
    description: The requested resource wasn't found.
    schema:
      $ref: '#/definitions/ClientError'
  UnprocessableEntity:
    description: The request was unprocessable, likely due to bad input from the requester.
    schema:
      $ref: '#/definitions/ValidationError'
parameters:
  ifMatch:
    in: header
    name: If-Match
    type: string
    required: true
    description: >
      Optimistic locking is implemented via the `If-Match` header. If the ETag
      header does not match the value of the resource on the server, the server
      rejects the change with a `412 Precondition Failed` error.<|MERGE_RESOLUTION|>--- conflicted
+++ resolved
@@ -3525,13 +3525,10 @@
         $ref: '#/definitions/RateArea'
       destinationRateArea:
         $ref: '#/definitions/RateArea'
-<<<<<<< HEAD
-=======
       portOfDebarkation:
         $ref: '#/definitions/Port'
       portOfEmbarkation:
         $ref: '#/definitions/Port'
->>>>>>> fa6b802e
   MTOShipmentsWithoutServiceObjects:
     description: A list of shipments without their associated service items.
     items:
