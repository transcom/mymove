--- conflicted
+++ resolved
@@ -1748,10 +1748,7 @@
       - ZipSITOriginHHGOriginalAddress
       - StandaloneCrate
       - StandaloneCrateCap
-<<<<<<< HEAD
-=======
       - UncappedRequestTotal
->>>>>>> 87aae06a
   ServiceItemParamType:
     type: string
     enum:
