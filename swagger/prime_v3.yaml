swagger: '2.0'
info:
  title: MilMove Prime V3 API
  version: 0.0.1
  license:
    name: MIT
    url: https://opensource.org/licenses/MIT
  contact:
    email: milmove-developers@caci.com
  description: >
    The Prime V3 API is a RESTful API that enables the Prime contractor to
    request

    information about upcoming moves, update the details and status of those
    moves,

    and make payment requests. It uses Mutual TLS for authentication procedures.


    All endpoints are located at `/prime/v3/`.
basePath: /prime/v3
schemes:
  - http
tags:
  - name: moveTaskOrder
    description: >
      The **moveTaskOrder** represents a military move that has been sent to a
      contractor. It contains all the information about shipments, including
      service items, estimated weights, actual weights, requested and scheduled
      move dates, etc.
  - name: mtoShipment
    description: >
      A shipment is some (or all) of a customer's belongings picked up in one
      location and delivered to another location.

      All of the items in a shipment are weighed and transported as a discrete
      unit. One move may include multiple shipments.

      An **mtoShipment**, in particular, is a shipment that belongs to a
      [moveTaskOrder](#tag/moveTaskOrder).


      The weights for all of the shipments in a move are combined and compared
      to the customer's weight allowance.

      If the sum of the shipments is greater, the customer is liable for paying
      excess weight cost. Both the customer and

      the contractor should keep this potential cost in mind when planning a
      move and the shipments within it.
x-tagGroups:
  - name: Endpoints
    tags:
      - moveTaskOrder
      - mtoShipment
paths:
  /move-task-orders/{moveID}:
    get:
      summary: getMoveTaskOrder
      description: >
        ### Functionality

        This endpoint gets an individual MoveTaskOrder by ID.


        It will provide information about the Customer and any associated
        MTOShipments, MTOServiceItems and PaymentRequests.
      operationId: getMoveTaskOrder
      tags:
        - moveTaskOrder
      produces:
        - application/json
      parameters:
        - description: UUID or MoveCode of move task order to use........
          in: path
          name: moveID
          required: true
          type: string
      responses:
        '200':
          description: Successfully retrieve an individual move task order.
          schema:
            $ref: '#/definitions/MoveTaskOrder'
        '401':
          $ref: '#/responses/PermissionDenied'
        '403':
          $ref: '#/responses/PermissionDenied'
        '404':
          $ref: '#/responses/NotFound'
        '500':
          $ref: '#/responses/ServerError'
  /mto-shipments:
    post:
      summary: createMTOShipment
      description: >
        Creates a new shipment within the specified move. This endpoint should
        be used whenever the movers identify a

        need for an additional shipment. The new shipment will be submitted to
        the TOO for review, and the TOO must

        approve it before the contractor can proceed with billing.


        **NOTE**: When creating a child shipment diversion, you can no longer
        specify the `primeActualWeight`.

        If you create a new diverted shipment with the `diversion` and
        `divertedFromShipmentId` parameter, it will automatically

        inherit the primeActualWeight of its `divertedFromShipmentId` parent.
        Payment requests created on a diverted shipment "chain" will utilize

        the lowest weight possible in the chain to prevent overcharging as they
        are still separate shipments.


        **WIP**: The Prime should be notified by a push notification whenever
        the TOO approves a shipment connected to

        one of their moves. Otherwise, the Prime can fetch the related move
        using the

        [getMoveTaskOrder](#operation/getMoveTaskOrder) endpoint and see if this
        shipment has the status `"APPROVED"`.
      consumes:
        - application/json
      produces:
        - application/json
      operationId: createMTOShipment
      tags:
        - mtoShipment
      parameters:
        - in: body
          name: body
          schema:
            $ref: '#/definitions/CreateMTOShipment'
          x-examples:
            application/json:
              hhg:
                summary: HHG
                value:
                  moveTaskOrderId: 5691c951-c35c-49a8-a1d5-a4b7ea7b7ad8
                  shipmentType: HHG
                  requestedPickupDate: '2022-12-31'
                  pickupAddress:
                    streetAddress1: 204 South Prospect Lane
                    city: Muldraugh
                    state: KY
                    postalCode: '40155'
              nts:
                summary: NTS
                value:
                  moveTaskOrderId: 5691c951-c35c-49a8-a1d5-a4b7ea7b7ad8
                  shipmentType: HHG_INTO_NTS
                  requestedPickupDate: '2022-12-31'
                  pickupAddress:
                    streetAddress1: 204 South Prospect Lane
                    city: Muldraugh
                    state: KY
                    postalCode: '40155'
                  agents:
                    - firstName: Edgar
                      lastName: Taylor
                      email: edgar.taylor@example.com
                      phone: 555-555-5555
                      agentType: RELEASING_AGENT
              nts-r:
                summary: NTS Release
                value:
                  moveTaskOrderId: 5691c951-c35c-49a8-a1d5-a4b7ea7b7ad8
                  shipmentType: HHG_OUTOF_NTS_DOMESTIC
                  agents:
                    - firstName: Edgar
                      lastName: Taylor
                      email: edgar.taylor@example.com
                      phone: 555-555-5555
                      agentType: RECEIVING_AGENT
              ppm:
                summary: PPM
                value:
                  moveTaskOrderId: 5691c951-c35c-49a8-a1d5-a4b7ea7b7ad8
                  shipmentType: PPM
                  ppmShipment:
                    pickupAddress:
                      streetAddress1: 204 South Prospect Lane
                      city: Beverly Hills
                      state: CA
                      postalCode: '90210'
                    destinationAddress:
                      streetAddress1: 123 Street
                      city: NY
                      state: NY
                      postalCode: '10001'
                    expectedDepartureDate: '2022-10-01'
                    estimatedWeight: 4999
                    hasProGear: false
                    sitExpected: false
              boat:
                summary: Boat Shipment
                value:
                  boatShipment:
                    hasTrailer: true
                    heightFeet: 2
                    heightInches: 2
                    isRoadworthy: false
                    lengthFeet: 2
                    lengthInches: 0
                    make: make
                    model: model
                    widthFeet: 2
                    widthInches: 2
                    year: 1999
                  counselorRemarks: test
                  moveTaskOrderID: d4d95b22-2d9d-428b-9a11-284455aa87ba
                  shipmentType: HAUL_AWAY
              mobileHome:
                summary: Mobile Home Shipment
                value:
                  mobileHomeShipment:
                    heightFeet: 2
                    heightInches: 2
                    lengthFeet: 2
                    lengthInches: 0
                    make: make
                    model: model
                    widthFeet: 2
                    widthInches: 2
                    year: 1999
                  counselorRemarks: test
                  moveTaskOrderID: d4d95b22-2d9d-428b-9a11-284455aa87ba
                  shipmentType: MOBILE_HOME
      responses:
        '200':
          description: Successfully created a MTO shipment.
          schema:
            $ref: '#/definitions/MTOShipment'
        '400':
          $ref: '#/responses/InvalidRequest'
        '404':
          $ref: '#/responses/NotFound'
        '422':
          $ref: '#/responses/UnprocessableEntity'
        '500':
          $ref: '#/responses/ServerError'
  /mto-shipments/{mtoShipmentID}:
    patch:
      summary: updateMTOShipment
      description: >
        Updates an existing shipment for a move.


        Note that there are some restrictions on nested objects:


        * Service items: You cannot add or update service items using this
        endpoint. Please use
        [createMTOServiceItem](#operation/createMTOServiceItem) and
        [updateMTOServiceItem](#operation/updateMTOServiceItem) instead.

        * Agents: You cannot add or update agents using this endpoint. Please
        use [createMTOAgent](#operation/createMTOAgent) and
        [updateMTOAgent](#operation/updateMTOAgent) instead.

        * Addresses: You can add new addresses using this endpoint (and must use
        this endpoint to do so), but you cannot update existing ones. Please use
        [updateMTOShipmentAddress](#operation/updateMTOShipmentAddress) instead.


        These restrictions are due to our [optimistic locking/concurrency
        control](https://transcom.github.io/mymove-docs/docs/dev/contributing/backend/use-optimistic-locking)
        mechanism.


        Note that some fields cannot be manually changed but will still be
        updated automatically, such as `primeEstimatedWeightRecordedDate` and
        `requiredDeliveryDate`.
      operationId: updateMTOShipment
      tags:
        - mtoShipment
      consumes:
        - application/json
      produces:
        - application/json
      parameters:
        - in: path
          name: mtoShipmentID
          description: UUID of the shipment being updated.
          required: true
          format: uuid
          type: string
        - in: body
          name: body
          required: true
          schema:
            $ref: '#/definitions/UpdateMTOShipment'
          x-examples:
            application/json:
              hhg:
                summary: HHG
                value:
                  scheduledPickupDate: '2022-12-30'
                  actualPickupDate: '2022-12-29'
                  firstAvailableDeliveryDate: '2023-01-04'
                  primeEstimatedWeight: 4250
                  primeActualWeight: 4500
                  destinationAddress:
                    streetAddress1: 6622 Airport Way S
                    streetAddress2: '#1430'
                    city: Great Bend
                    state: NY
                    postalCode: '13643'
                  pointOfContact: peyton.wing@example.com
              nts:
                summary: NTS
                value:
                  moveTaskOrderId: 5691c951-c35c-49a8-a1d5-a4b7ea7b7ad8
                  scheduledPickupDate: '2022-12-30'
                  actualPickupDate: '2022-12-29'
                  estimatedWeight: 4250
                  actualWeight: 4500
                  counselorRemarks: Beware of dogs on property
              nts-r:
                summary: NTS Release
                value:
                  moveTaskOrderId: 5691c951-c35c-49a8-a1d5-a4b7ea7b7ad8
                  ntsRecordedWeight: 4500
                  destinationAddress:
                    streetAddress1: 812 S 129th Street
                    city: San Antonio
                    state: TX
                    postalCode: '78245'
              ppm:
                summary: PPM
                value:
                  moveTaskOrderId: 5691c951-c35c-49a8-a1d5-a4b7ea7b7ad8
                  ppmShipment:
                    hasProGear: true
                    proGearWeight: 830
                    spouseProGearWeight: 366
                    sitExpected: true
                    sitLocation: DESTINATION
                    sitEstimatedWeight: 1760
                    sitEstimatedEntryDate: '2022-10-06'
                    sitEstimatedDepartureDate: '2022-10-13'
        - $ref: '#/parameters/ifMatch'
      responses:
        '200':
          description: Successfully updated the MTO shipment.
          schema:
            $ref: '#/definitions/MTOShipment'
        '400':
          $ref: '#/responses/InvalidRequest'
        '401':
          $ref: '#/responses/PermissionDenied'
        '403':
          $ref: '#/responses/PermissionDenied'
        '404':
          $ref: '#/responses/NotFound'
        '412':
          $ref: '#/responses/PreconditionFailed'
        '422':
          $ref: '#/responses/UnprocessableEntity'
        '500':
          $ref: '#/responses/ServerError'
definitions:
  MTOServiceItemBasic:
    description: Describes a basic service item subtype of a MTOServiceItem.
    allOf:
      - $ref: '#/definitions/MTOServiceItem'
      - type: object
        properties:
          reServiceCode:
            $ref: '#/definitions/ReServiceCode'
        required:
          - reServiceCode
  MTOServiceItemDestSIT:
    description: >-
      Describes a domestic destination SIT service item. Subtype of a
      MTOServiceItem.
    allOf:
      - $ref: '#/definitions/MTOServiceItem'
      - type: object
        properties:
          reServiceCode:
            type: string
            description: Service code allowed for this model type.
            enum:
              - DDFSIT
              - DDASIT
          dateOfContact1:
            format: date
            type: string
            description: >-
              Date of attempted contact by the prime corresponding to
              `timeMilitary1`.
            x-nullable: true
          dateOfContact2:
            format: date
            type: string
            description: >-
              Date of attempted contact by the prime corresponding to
              `timeMilitary2`.
            x-nullable: true
          timeMilitary1:
            type: string
            example: 1400Z
            description: >-
              Time of attempted contact corresponding to `dateOfContact1`, in
              military format.
            pattern: \d{4}Z
            x-nullable: true
          timeMilitary2:
            type: string
            example: 1400Z
            description: >-
              Time of attempted contact corresponding to `dateOfContact2`, in
              military format.
            pattern: \d{4}Z
            x-nullable: true
          firstAvailableDeliveryDate1:
            format: date
            type: string
            description: First available date that Prime can deliver SIT service item.
            x-nullable: true
          firstAvailableDeliveryDate2:
            format: date
            type: string
            description: Second available date that Prime can deliver SIT service item.
            x-nullable: true
          sitEntryDate:
            format: date
            type: string
            description: Entry date for the SIT
          sitDepartureDate:
            format: date
            type: string
            description: >-
              Departure date for SIT. This is the end date of the SIT at either
              origin or destination. This is optional as it can be updated using
              the UpdateMTOServiceItemSIT modelType at a later date.
            x-nullable: true
          sitDestinationFinalAddress:
            $ref: '#/definitions/Address'
          reason:
            type: string
            description: |
              The reason item has been placed in SIT.
            x-nullable: true
            x-omitempty: false
          sitRequestedDelivery:
            format: date
            type: string
            description: Date when the customer has requested delivery out of SIT.
            x-nullable: true
          sitCustomerContacted:
            format: date
            type: string
            description: >-
              Date when the customer contacted the prime for a delivery out of
              SIT.
            x-nullable: true
        required:
          - reServiceCode
          - sitEntryDate
          - reason
  MTOServiceItemDomesticCrating:
    description: >-
      Describes a domestic crating/uncrating service item subtype of a
      MTOServiceItem.
    allOf:
      - $ref: '#/definitions/MTOServiceItem'
      - type: object
        properties:
          reServiceCode:
            type: string
            description: >-
              A unique code for the service item. Indicates if the service is
              for crating (DCRT) or uncrating (DUCRT).
            enum:
              - DCRT
              - DUCRT
          item:
            description: The dimensions of the item being crated.
            allOf:
              - $ref: '#/definitions/MTOServiceItemDimension'
          crate:
            description: The dimensions for the crate the item will be shipped in.
            allOf:
              - $ref: '#/definitions/MTOServiceItemDimension'
          description:
            type: string
            example: Decorated horse head to be crated.
            description: A description of the item being crated.
          reason:
            type: string
            example: Storage items need to be picked up
            description: >
              The contractor's explanation for why an item needed to be crated
              or uncrated. Used by the TOO while deciding to approve or reject
              the service item.
            x-nullable: true
            x-omitempty: false
          standaloneCrate:
            type: boolean
            x-nullable: true
        required:
          - reServiceCode
          - item
          - crate
          - description
  MTOServiceItemInternationalCrating:
    description: >-
      Describes a international crating/uncrating service item subtype of a
      MTOServiceItem.
    allOf:
      - $ref: '#/definitions/MTOServiceItem'
      - type: object
        properties:
          reServiceCode:
            type: string
            description: >-
              A unique code for the service item. Indicates if the service is
              for crating (ICRT) or uncrating (IUCRT).
            enum:
              - ICRT
              - IUCRT
          item:
            description: The dimensions of the item being crated.
            allOf:
              - $ref: '#/definitions/MTOServiceItemDimension'
          crate:
            description: The dimensions for the crate the item will be shipped in.
            allOf:
              - $ref: '#/definitions/MTOServiceItemDimension'
          description:
            type: string
            example: Decorated horse head to be crated.
            description: A description of the item being crated.
          reason:
            type: string
            example: Storage items need to be picked up
            description: >
              The contractor's explanation for why an item needed to be crated
              or uncrated. Used by the TOO while deciding to approve or reject
              the service item.
            x-nullable: true
            x-omitempty: false
          standaloneCrate:
            type: boolean
            x-nullable: true
          externalCrate:
            type: boolean
            x-nullable: true
          market:
            type: string
            enum:
              - CONUS
              - OCONUS
            example: CONUS
            description: >-
              To identify whether the service was provided within (CONUS) or
              (OCONUS)
        required:
          - reServiceCode
          - item
          - crate
          - description
  MTOServiceItemOriginSIT:
    description: Describes a domestic origin SIT service item. Subtype of a MTOServiceItem.
    allOf:
      - $ref: '#/definitions/MTOServiceItem'
      - type: object
        properties:
          reServiceCode:
            type: string
            description: Service code allowed for this model type.
            enum:
              - DOFSIT
              - DOASIT
          reason:
            type: string
            example: Storage items need to be picked up
            description: Explanation of why Prime is picking up SIT item.
          sitPostalCode:
            type: string
            format: zip
            example: '90210'
            pattern: ^(\d{5}([\-]\d{4})?)$
          sitEntryDate:
            format: date
            type: string
            description: Entry date for the SIT
          sitDepartureDate:
            format: date
            type: string
            x-nullable: true
            description: >-
              Departure date for SIT. This is the end date of the SIT at either
              origin or destination. This is optional as it can be updated using
              the UpdateMTOServiceItemSIT modelType at a later date.
          sitHHGActualOrigin:
            $ref: '#/definitions/Address'
          sitHHGOriginalOrigin:
            $ref: '#/definitions/Address'
          requestApprovalsRequestedStatus:
            type: boolean
          sitRequestedDelivery:
            format: date
            type: string
            description: Date when the customer has requested delivery out of SIT.
            x-nullable: true
          sitCustomerContacted:
            format: date
            type: string
            description: >-
              Date when the customer contacted the prime for a delivery out of
              SIT.
            x-nullable: true
        required:
          - reServiceCode
          - reason
          - sitPostalCode
          - sitEntryDate
  MTOServiceItemShuttle:
    description: Describes a shuttle service item.
    allOf:
      - $ref: '#/definitions/MTOServiceItem'
      - type: object
        properties:
          reServiceCode:
            type: string
            description: >
              A unique code for the service item. Indicates if shuttling is
              requested for the shipment origin (`DOSHUT`) or destination
              (`DDSHUT`).
            enum:
              - DOSHUT
              - DDSHUT
          reason:
            type: string
            example: Storage items need to be picked up.
            description: >
              The contractor's explanation for why a shuttle service is
              requested. Used by the TOO while deciding to approve or reject the
              service item.
          estimatedWeight:
            type: integer
            example: 4200
            description: >-
              An estimate of how much weight from a shipment will be included in
              the shuttling service.
            x-nullable: true
            x-omitempty: false
          actualWeight:
            type: integer
            example: 4000
            description: >-
              A record of the actual weight that was shuttled. Provided by the
              movers, based on weight tickets.
            x-nullable: true
            x-omitempty: false
        required:
          - reason
          - reServiceCode
<<<<<<< HEAD
  MTOServiceItemInternationalShuttle:
    description: Describes an international shuttle service item.
=======
  MTOServiceItemInternationalFuelSurcharge:
    description: >-
      Describes a international Port of Embarkation/Debarkation fuel surcharge
      service item subtype of a MTOServiceItem.
>>>>>>> 504c1af1
    allOf:
      - $ref: '#/definitions/MTOServiceItem'
      - type: object
        properties:
          reServiceCode:
            type: string
<<<<<<< HEAD
            description: >
              A unique code for the service item. Indicates if shuttling is
              requested for the international shipment origin (`IOSHUT`) or
              destination (`DDSHUT`).
            enum:
              - IOSHUT
              - IDSHUT
          reason:
            type: string
            example: Storage items need to be picked up.
            description: >
              The contractor's explanation for why a shuttle service is
              requested. Used by the TOO while deciding to approve or reject the
              service item.
          estimatedWeight:
            type: integer
            example: 4200
            description: >-
              An estimate of how much weight from a shipment will be included in
              the shuttling service.
            x-nullable: true
            x-omitempty: false
          actualWeight:
            type: integer
            example: 4000
            description: >-
              A record of the actual weight that was shuttled. Provided by the
              movers, based on weight tickets.
            x-nullable: true
            x-omitempty: false
          requestApprovalsRequestedStatus:
            description: Indicates if "Approvals Requested" status is being requested.
            type: boolean
            x-nullable: true
          market:
            type: string
            enum:
              - CONUS
              - OCONUS
            example: CONUS
            description: >-
              To identify whether the service was provided within (CONUS) or
              (OCONUS)
        required:
          - reason
          - reServiceCode
=======
            description: >-
              A unique code for the service item. Indicates if the service is
              for Port of Embarkation (POEFSC) or Port of Debarkation (PODFSC).
            enum:
              - PODFSC
              - POEFSC
          portCode:
            description: A unique code for a Port
            type: string
>>>>>>> 504c1af1
  CreateMTOShipment:
    type: object
    properties:
      moveTaskOrderID:
        description: The ID of the move this new shipment is for.
        example: 1f2270c7-7166-40ae-981e-b200ebdf3054
        format: uuid
        type: string
      requestedPickupDate:
        description: >
          The customer's preferred pickup date. Other dates, such as required
          delivery date and (outside MilMove) the pack date, are derived from
          this date.
        format: date
        type: string
        x-nullable: true
      primeEstimatedWeight:
        description: >
          The estimated weight of this shipment, determined by the movers during
          the pre-move survey. This value **can only be updated once.** If there
          was an issue with estimating the weight and a mistake was made, the
          Prime contractor will need to contact the TOO to change it.
        type: integer
        example: 4500
        minimum: 1
        x-nullable: true
      customerRemarks:
        description: >
          The customer can use the customer remarks field to inform the services
          counselor and the movers about any

          special circumstances for this shipment. Typical examples:
            * bulky or fragile items,
            * weapons,
            * access info for their address.

          Customer enters this information during onboarding. Optional field.
        type: string
        example: handle with care
        x-nullable: true
      agents:
        $ref: '#/definitions/MTOAgents'
      mtoServiceItems:
        description: A list of service items connected to this shipment.
        type: array
        items:
          $ref: '#/definitions/MTOServiceItem'
      pickupAddress:
        description: The primary address where the movers should pick up this shipment.
        allOf:
          - $ref: '#/definitions/Address'
      secondaryPickupAddress:
        description: The second address where the movers should pick up this shipment.
        allOf:
          - $ref: '#/definitions/Address'
      tertiaryPickupAddress:
        description: The third address where the movers should pick up this shipment.
        allOf:
          - $ref: '#/definitions/Address'
      destinationAddress:
        description: primary location the movers should deliver this shipment.
        allOf:
          - $ref: '#/definitions/Address'
      secondaryDestinationAddress:
        description: second location where the movers should deliver this shipment.
        allOf:
          - $ref: '#/definitions/Address'
      tertiaryDestinationAddress:
        description: third location where the movers should deliver this shipment.
        allOf:
          - $ref: '#/definitions/Address'
      shipmentType:
        $ref: '#/definitions/MTOShipmentType'
      diversion:
        description: >
          This value indicates whether or not this shipment is part of a
          diversion. If yes, the shipment can be either the starting or ending
          segment of the diversion. When this boolean is true, you must link it
          to a parent shipment with the divertedFromShipmentId parameter.
        type: boolean
      divertedFromShipmentId:
        description: >
          The ID of the shipment this is a diversion from. Aka the "Parent"
          shipment. The diversion boolean must be true if this parameter is
          supplied in the request. If provided, and if the diverted from
          shipment is also a diversion, the previous should must then also have
          a parent ID.
        example: 1f2270c7-7166-40ae-981e-b200ebdf3054
        format: uuid
        type: string
      pointOfContact:
        type: string
        description: >
          Email or ID of the person who will be contacted in the event of
          questions or concerns about this update. May be the person performing
          the update, or someone else working with the Prime contractor.
      counselorRemarks:
        type: string
        example: counselor approved
        x-nullable: true
      ppmShipment:
        $ref: '#/definitions/CreatePPMShipment'
      boatShipment:
        $ref: '#/definitions/CreateBoatShipment'
      mobileHomeShipment:
        $ref: '#/definitions/CreateMobileHomeShipment'
    required:
      - moveTaskOrderID
      - shipmentType
  CreatePPMShipment:
    description: >-
      Creation object containing the `PPM` shipmentType specific data, not used
      for other shipment types.
    type: object
    properties:
      expectedDepartureDate:
        description: |
          Date the customer expects to begin moving from their origin.
        format: date
        type: string
      pickupAddress:
        description: The address of the origin location where goods are being moved from.
        allOf:
          - $ref: '#/definitions/Address'
      secondaryPickupAddress:
        description: >-
          An optional secondary Pickup Address address near the origin where
          additional goods exist.
        allOf:
          - $ref: '#/definitions/Address'
      tertiaryPickupAddress:
        description: >-
          An optional tertiary Pickup Address address near the origin where
          additional goods exist.
        allOf:
          - $ref: '#/definitions/Address'
      destinationAddress:
        description: >-
          The address of the destination location where goods are being
          delivered to.
        allOf:
          - $ref: '#/definitions/PPMDestinationAddress'
      secondaryDestinationAddress:
        description: >-
          An optional secondary address near the destination where goods will be
          dropped off.
        allOf:
          - $ref: '#/definitions/Address'
      tertiaryDestinationAddress:
        description: >-
          An optional tertiary address near the destination where goods will be
          dropped off.
        allOf:
          - $ref: '#/definitions/Address'
      sitExpected:
        description: >
          Captures whether some or all of the PPM shipment will require
          temporary storage at the origin or destination.


          Must be set to `true` when providing `sitLocation`,
          `sitEstimatedWeight`, `sitEstimatedEntryDate`, and
          `sitEstimatedDepartureDate` values to calculate the
          `sitEstimatedCost`.
        type: boolean
      sitLocation:
        allOf:
          - $ref: '#/definitions/SITLocationType'
          - x-nullable: true
      sitEstimatedWeight:
        description: The estimated weight of the goods being put into storage in pounds.
        type: integer
        example: 2000
        x-nullable: true
      sitEstimatedEntryDate:
        description: The date that goods will first enter the storage location.
        format: date
        type: string
        x-nullable: true
      sitEstimatedDepartureDate:
        description: The date that goods will exit the storage location.
        format: date
        type: string
        x-nullable: true
      estimatedWeight:
        description: The estimated weight of the PPM shipment goods being moved in pounds.
        type: integer
        example: 4200
      hasProGear:
        description: >
          Indicates whether PPM shipment has pro gear for themselves or their
          spouse.
        type: boolean
      proGearWeight:
        description: >-
          The estimated weight of the pro-gear being moved belonging to the
          service member in pounds.
        type: integer
        x-nullable: true
      spouseProGearWeight:
        description: >-
          The estimated weight of the pro-gear being moved belonging to a spouse
          in pounds.
        type: integer
        x-nullable: true
      isActualExpenseReimbursement:
        description: >-
          Used for PPM shipments only. Denotes if this shipment uses the Actual
          Expense Reimbursement method.
        type: boolean
        example: false
        x-omitempty: false
        x-nullable: true
    required:
      - expectedDepartureDate
      - pickupAddress
      - destinationAddress
      - sitExpected
      - estimatedWeight
      - hasProGear
  CreateBoatShipment:
    description: >-
      Creation object containing the `Boat` shipmentType specific data, not used
      for other shipment types.
    type: object
    properties:
      year:
        type: integer
        description: Year of the Boat
      make:
        type: string
        description: Make of the Boat
      model:
        type: string
        description: Model of the Boat
      lengthInInches:
        type: integer
        description: Length of the Boat in inches
      widthInInches:
        type: integer
        description: Width of the Boat in inches
      heightInInches:
        type: integer
        description: Height of the Boat in inches
      hasTrailer:
        type: boolean
        description: Does the boat have a trailer
      isRoadworthy:
        type: boolean
        description: Is the trailer roadworthy
        x-nullable: true
    required:
      - year
      - make
      - model
      - lengthInInches
      - widthInInches
      - heightInInches
      - hasTrailer
  CreateMobileHomeShipment:
    description: >-
      Creation object containing the `MobileHome` shipmentType specific data,
      not used for other shipment types.
    type: object
    properties:
      year:
        type: integer
        description: Year of the Mobile Home
      make:
        type: string
        description: Make of the Mobile Home
      model:
        type: string
        description: Model of the Mobile Home
      lengthInInches:
        type: integer
        description: Length of the Mobile Home in inches
      widthInInches:
        type: integer
        description: Width of the Mobile Home in inches
      heightInInches:
        type: integer
        description: Height of the Mobile Home in inches
    required:
      - year
      - make
      - model
      - lengthInInches
      - widthInInches
      - heightInInches
  MTOShipment:
    type: object
    properties:
      mtoServiceItems:
        description: A list of service items connected to this shipment.
        items:
          $ref: '#/definitions/MTOServiceItem'
        type: array
        readOnly: true
    allOf:
      - $ref: '#/definitions/MTOShipmentWithoutServiceItems'
  Error:
    properties:
      title:
        type: string
      detail:
        type: string
      instance:
        type: string
        format: uuid
    required:
      - title
      - detail
    type: object
  UpdateMTOServiceItemModelType:
    description: >
      Using this list, choose the correct modelType in the dropdown,
      corresponding to the service item type.
        * DDDSIT - UpdateMTOServiceItemSIT
        * DOPSIT - UpdateMTOServiceItemSIT
        * DOASIT - UpdateMTOServiceItemSIT
        * DOFSIT - UpdateMTOServiceItemSIT
        * DDSHUT - UpdateMTOServiceItemShuttle
        * DOSHUT - UpdateMTOServiceItemShuttle
        * IDSHUT - UpdateMTOServiceItemInternationalShuttle
        * IOSHUT - UpdateMTOServiceItemInternationalShuttle

      The documentation will then update with the supported fields.
    type: string
    enum:
      - UpdateMTOServiceItemSIT
      - UpdateMTOServiceItemShuttle
      - UpdateMTOServiceItemInternationalShuttle
  UpdateMTOServiceItem:
    description: >-
      UpdateMTOServiceItem describes a base type of a service item. Polymorphic
      type. Both Move Task Orders and MTO Shipments will have MTO Service Items.
    type: object
    discriminator: modelType
    properties:
      id:
        example: 1f2270c7-7166-40ae-981e-b200ebdf3054
        format: uuid
        type: string
        description: ID of the service item. Must match path.
      modelType:
        $ref: '#/definitions/UpdateMTOServiceItemModelType'
    required:
      - modelType
  UpdateMTOServiceItemShuttle:
    description: >
      Subtype used to provide the estimated weight and actual weight for
      shuttle. This is not creating a new service item but rather updating an
      existing service item.
    allOf:
      - $ref: '#/definitions/UpdateMTOServiceItem'
      - type: object
        properties:
          actualWeight:
            type: integer
            example: 4000
            description: >-
              Provided by the movers, based on weight tickets. Relevant for
              shuttling (DDSHUT & DOSHUT) service items.
            x-nullable: true
            x-omitempty: false
          estimatedWeight:
            type: integer
            example: 4200
            description: >-
              An estimate of how much weight from a shipment will be included in
              a shuttling (DDSHUT & DOSHUT) service item.
            x-nullable: true
            x-omitempty: false
          reServiceCode:
            type: string
            description: Service code allowed for this model type.
            enum:
              - DDSHUT
              - DOSHUT
  UpdateMTOServiceItemInternationalShuttle:
    description: >
      Subtype used to provide the estimated weight and actual weight for
      shuttle. This is not creating a new service item but rather updating an
      existing service item.
    allOf:
      - $ref: '#/definitions/UpdateMTOServiceItem'
      - type: object
        properties:
          actualWeight:
            type: integer
            example: 4000
            description: >-
              Provided by the movers, based on weight tickets. Relevant for
              shuttling (DDSHUT & DOSHUT) service items.
            x-nullable: true
            x-omitempty: false
          estimatedWeight:
            type: integer
            example: 4200
            description: >-
              An estimate of how much weight from a shipment will be included in
              a shuttling (DDSHUT & DOSHUT) service item.
            x-nullable: true
            x-omitempty: false
          requestApprovalsRequestedStatus:
            description: Indicates if "Approvals Requested" status is being requested.
            type: boolean
            x-nullable: true
          reServiceCode:
            type: string
            description: Service code allowed for this model type.
            enum:
              - IDSHUT
              - IOSHUT
  UpdatePPMShipment:
    description: The PPM specific fields of the shipment with values being changed
    type: object
    properties:
      expectedDepartureDate:
        description: |
          Date the customer expects to begin moving from their origin.
        format: date
        type: string
        x-nullable: true
      pickupAddress:
        description: |
          The address of the origin location where goods are being moved from.
        allOf:
          - $ref: '#/definitions/Address'
      hasSecondaryPickupAddress:
        type: boolean
        x-omitempty: false
        x-nullable: true
      secondaryPickupAddress:
        description: >
          An optional secondary Pickup Address near the origin where additional
          goods exist.
        allOf:
          - $ref: '#/definitions/Address'
      hasTertiaryPickupAddress:
        type: boolean
        x-omitempty: false
        x-nullable: true
      tertiaryPickupAddress:
        description: >
          An optional third Pickup Address near the origin where additional
          goods exist.
        allOf:
          - $ref: '#/definitions/Address'
      destinationAddress:
        description: >
          The address of the destination location where goods are being
          delivered to.
        allOf:
          - $ref: '#/definitions/PPMDestinationAddress'
      hasSecondaryDestinationAddress:
        type: boolean
        x-omitempty: false
        x-nullable: true
      secondaryDestinationAddress:
        description: >
          An optional secondary address near the destination where goods will be
          dropped off.
        allOf:
          - $ref: '#/definitions/Address'
      hasTertiaryDestinationAddress:
        type: boolean
        x-omitempty: false
        x-nullable: true
      tertiaryDestinationAddress:
        description: >
          An optional third address near the destination where goods will be
          dropped off.
        allOf:
          - $ref: '#/definitions/Address'
      sitExpected:
        description: >
          Captures whether some or all of the PPM shipment will require
          temporary storage at the origin or destination.


          Must be set to `true` when providing `sitLocation`,
          `sitEstimatedWeight`, `sitEstimatedEntryDate`, and
          `sitEstimatedDepartureDate` values to calculate the
          `sitEstimatedCost`.
        type: boolean
        x-nullable: true
      sitLocation:
        allOf:
          - $ref: '#/definitions/SITLocationType'
          - x-nullable: true
      sitEstimatedWeight:
        description: The estimated weight of the goods being put into storage.
        type: integer
        example: 2000
        x-nullable: true
      sitEstimatedEntryDate:
        description: The date that goods will first enter the storage location.
        format: date
        type: string
        x-nullable: true
      sitEstimatedDepartureDate:
        description: The date that goods will exit the storage location.
        format: date
        type: string
        x-nullable: true
      estimatedWeight:
        description: The estimated weight of the PPM shipment goods being moved.
        type: integer
        example: 4200
        x-nullable: true
      hasProGear:
        description: >
          Indicates whether PPM shipment has pro gear for themselves or their
          spouse.
        type: boolean
        x-nullable: true
      proGearWeight:
        description: >-
          The estimated weight of the pro-gear being moved belonging to the
          service member.
        type: integer
        x-nullable: true
      spouseProGearWeight:
        description: >-
          The estimated weight of the pro-gear being moved belonging to a
          spouse.
        type: integer
        x-nullable: true
      isActualExpenseReimbursement:
        description: >-
          Used for PPM shipments only. Denotes if this shipment uses the Actual
          Expense Reimbursement method.
        type: boolean
        example: false
        x-omitempty: false
        x-nullable: true
  UpdateMTOShipment:
    properties:
      actualProGearWeight:
        description: The actual weight of any pro gear shipped during a move.
        type: integer
        example: 4500
        x-nullable: true
      actualSpouseProGearWeight:
        description: The actual weight of any pro gear shipped during a move.
        type: integer
        example: 4500
        x-nullable: true
      scheduledPickupDate:
        description: >-
          The date the Prime contractor scheduled to pick up this shipment after
          consultation with the customer.
        format: date
        type: string
        x-omitempty: false
        x-nullable: true
      actualPickupDate:
        description: >-
          The date when the Prime contractor actually picked up the shipment.
          Updated after-the-fact.
        format: date
        type: string
        x-omitempty: false
        x-nullable: true
      firstAvailableDeliveryDate:
        description: >
          The date the Prime provides to the customer as the first possible
          delivery date so that they can plan their travel accordingly.
        format: date
        type: string
        x-omitempty: false
        x-nullable: true
      scheduledDeliveryDate:
        description: >-
          The date the Prime contractor scheduled to deliver this shipment after
          consultation with the customer.
        format: date
        type: string
        x-omitempty: false
        x-nullable: true
      actualDeliveryDate:
        description: >-
          The date when the Prime contractor actually delivered the shipment.
          Updated after-the-fact.
        format: date
        type: string
        x-omitempty: false
        x-nullable: true
      primeEstimatedWeight:
        description: >
          The estimated weight of this shipment, determined by the movers during
          the pre-move survey. This value **can only be updated once.** If there
          was an issue with estimating the weight and a mistake was made, the
          Prime contracter will need to contact the TOO to change it.
        type: integer
        example: 4500
        minimum: 1
        x-nullable: true
      primeActualWeight:
        description: >-
          The actual weight of the shipment, provided after the Prime packs,
          picks up, and weighs a customer's shipment.
        type: integer
        example: 4500
        minimum: 1
        x-nullable: true
      ntsRecordedWeight:
        description: >-
          The previously recorded weight for the NTS Shipment. Used for NTS
          Release to know what the previous primeActualWeight or billable weight
          was.
        type: integer
        example: 4500
        x-nullable: true
        x-formatting: weight
      pickupAddress:
        description: >
          The address where the movers should pick up this shipment, entered by
          the customer during onboarding when they enter shipment details.
        allOf:
          - $ref: '#/definitions/Address'
      secondaryPickupAddress:
        description: >-
          A second pickup address for this shipment, if the customer entered
          one. An optional field.
        allOf:
          - $ref: '#/definitions/Address'
      tertiaryPickupAddress:
        description: >-
          A third pickup address for this shipment, if the customer entered one.
          An optional field.
        allOf:
          - $ref: '#/definitions/Address'
      destinationAddress:
        description: >
          Where the movers should deliver this shipment. Often provided by the
          customer when they enter shipment details

          during onboarding, if they know their new address already.


          May be blank when entered by the customer, required when entered by
          the Prime. May not represent the true

          final destination due to the shipment being diverted or placed in SIT.
        allOf:
          - $ref: '#/definitions/Address'
      secondaryDeliveryAddress:
        description: >-
          A second delivery address for this shipment, if the customer entered
          one. An optional field.
        allOf:
          - $ref: '#/definitions/Address'
      tertiaryDeliveryAddress:
        description: >-
          A third delivery address for this shipment, if the customer entered
          one. An optional field.
        allOf:
          - $ref: '#/definitions/Address'
      destinationType:
        $ref: '#/definitions/DestinationType'
      storageFacility:
        allOf:
          - x-nullable: true
          - $ref: '#/definitions/StorageFacility'
      shipmentType:
        $ref: '#/definitions/MTOShipmentType'
      diversion:
        description: >
          This value indicates whether or not this shipment is part of a
          diversion. If yes, the shipment can be either the starting or ending
          segment of the diversion.
        type: boolean
      pointOfContact:
        type: string
        description: >
          Email or ID of the person who will be contacted in the event of
          questions or concerns about this update. May be the person performing
          the update, or someone else working with the Prime contractor.
      counselorRemarks:
        type: string
        example: counselor approved
        x-nullable: true
      ppmShipment:
        $ref: '#/definitions/UpdatePPMShipment'
      portOfEmbarkation:
        $ref: '#/definitions/Port'
      portOfDebarkation:
        $ref: '#/definitions/Port'
  UpdateMTOShipmentStatus:
    description: >-
      Contains the statuses available to the Prime when updating the state of a
      shipment.
    type: object
    properties:
      status:
        type: string
        enum:
          - CANCELED
  UpdateReweigh:
    description: Contains the fields available to the Prime when updating a reweigh record.
    type: object
    properties:
      weight:
        description: The total reweighed weight for the shipment in pounds.
        example: 2000
        minimum: 1
        type: integer
        x-formatting: weight
        x-nullable: true
        x-omitempty: false
      verificationReason:
        description: >-
          In lieu of a document being uploaded indicating why a reweigh did not
          occur.
        example: >-
          The reweigh was not performed because the shipment was already
          delivered
        type: string
        x-nullable: true
        x-omitempty: false
  UpdateShipmentDestinationAddress:
    description: >-
      UpdateShipmentDestinationAddress contains the fields required for the
      prime to request an update for the delivery address on an MTO Shipment.
    type: object
    properties:
      newAddress:
        $ref: '#/definitions/Address'
      contractorRemarks:
        type: string
        example: >-
          Customer reached out to me this week and let me know they want to move
          somewhere else.
        description: >-
          This is the remark the Prime has entered, which would be the reason
          there is an address change.
    required:
      - contractorRemarks
      - newAddress
  UpdateMTOServiceItemSIT:
    description: >
      Subtype used to provide the departure date for origin or destination SIT.
      This is not creating a new service item but rather updating and existing
      service item.
    allOf:
      - $ref: '#/definitions/UpdateMTOServiceItem'
      - type: object
        properties:
          reServiceCode:
            type: string
            description: Service code allowed for this model type.
            enum:
              - DDDSIT
              - DOPSIT
              - DOASIT
              - DOFSIT
          sitDepartureDate:
            format: date
            type: string
            description: >-
              Departure date for SIT. This is the end date of the SIT at either
              origin or destination.
          sitDestinationFinalAddress:
            $ref: '#/definitions/Address'
          dateOfContact1:
            format: date
            type: string
            description: >-
              Date of attempted contact by the prime corresponding to
              'timeMilitary1'.
            x-nullable: true
          timeMilitary1:
            type: string
            example: 1400Z
            description: >-
              Time of attempted contact by the prime corresponding to
              'dateOfContact1', in military format.
            pattern: \d{4}Z
            x-nullable: true
          firstAvailableDeliveryDate1:
            format: date
            type: string
            description: First available date that Prime can deliver SIT service item.
            x-nullable: true
          dateOfContact2:
            format: date
            type: string
            description: >-
              Date of attempted contact by the prime corresponding to
              'timeMilitary2'.
            x-nullable: true
          timeMilitary2:
            type: string
            example: 1400Z
            description: >-
              Time of attempted contact by the prime corresponding to
              'dateOfContact2', in military format.
            pattern: \d{4}Z
            x-nullable: true
          firstAvailableDeliveryDate2:
            format: date
            type: string
            description: Second available date that Prime can deliver SIT service item.
            x-nullable: true
          sitRequestedDelivery:
            format: date
            type: string
            description: Date when the customer has requested delivery out of SIT.
            x-nullable: true
          sitCustomerContacted:
            format: date
            type: string
            description: >-
              Date when the customer contacted the prime for a delivery out of
              SIT.
            x-nullable: true
          updateReason:
            type: string
            description: Reason for updating service item.
            x-nullable: true
          sitPostalCode:
            type: string
            format: zip
            example: '90210'
            pattern: ^(\d{5}([\-]\d{4})?)$
            x-nullable: true
          sitEntryDate:
            format: date
            type: string
            description: Entry date for the SIT.
            x-nullable: true
          requestApprovalsRequestedStatus:
            description: Indicates if "Approvals Requested" status is being requested.
            type: boolean
            x-nullable: true
  CreateSITExtension:
    description: >-
      CreateSITExtension contains the fields required for the prime to create a
      SIT Extension request.
    type: object
    properties:
      requestReason:
        type: string
        enum:
          - SERIOUS_ILLNESS_MEMBER
          - SERIOUS_ILLNESS_DEPENDENT
          - IMPENDING_ASSIGNEMENT
          - DIRECTED_TEMPORARY_DUTY
          - NONAVAILABILITY_OF_CIVILIAN_HOUSING
          - AWAITING_COMPLETION_OF_RESIDENCE
          - OTHER
      contractorRemarks:
        type: string
        example: We need SIT additional days. The customer has not found a house yet.
      requestedDays:
        type: integer
        example: 30
        minimum: 1
    required:
      - requestReason
      - contractorRemarks
      - requestedDays
  Address:
    description: A postal address
    type: object
    properties:
      id:
        type: string
        format: uuid
        example: c56a4180-65aa-42ec-a945-5fd21dec0538
      streetAddress1:
        type: string
        example: 123 Main Ave
        title: Street address 1
      streetAddress2:
        type: string
        example: Apartment 9000
        x-nullable: true
        title: Street address 2
      streetAddress3:
        type: string
        example: Montmârtre
        x-nullable: true
        title: Address Line 3
      city:
        type: string
        example: Anytown
        title: City
      eTag:
        type: string
        readOnly: true
      state:
        title: State
        type: string
        x-display-value:
          AL: AL
          AK: AK
          AR: AR
          AZ: AZ
          CA: CA
          CO: CO
          CT: CT
          DC: DC
          DE: DE
          FL: FL
          GA: GA
          HI: HI
          IA: IA
          ID: ID
          IL: IL
          IN: IN
          KS: KS
          KY: KY
          LA: LA
          MA: MA
          MD: MD
          ME: ME
          MI: MI
          MN: MN
          MO: MO
          MS: MS
          MT: MT
          NC: NC
          ND: ND
          NE: NE
          NH: NH
          NJ: NJ
          NM: NM
          NV: NV
          NY: NY
          OH: OH
          OK: OK
          OR: OR
          PA: PA
          RI: RI
          SC: SC
          SD: SD
          TN: TN
          TX: TX
          UT: UT
          VA: VA
          VT: VT
          WA: WA
          WI: WI
          WV: WV
          WY: WY
        enum:
          - AL
          - AK
          - AR
          - AZ
          - CA
          - CO
          - CT
          - DC
          - DE
          - FL
          - GA
          - HI
          - IA
          - ID
          - IL
          - IN
          - KS
          - KY
          - LA
          - MA
          - MD
          - ME
          - MI
          - MN
          - MO
          - MS
          - MT
          - NC
          - ND
          - NE
          - NH
          - NJ
          - NM
          - NV
          - NY
          - OH
          - OK
          - OR
          - PA
          - RI
          - SC
          - SD
          - TN
          - TX
          - UT
          - VA
          - VT
          - WA
          - WI
          - WV
          - WY
      postalCode:
        type: string
        format: zip
        title: ZIP
        example: '90210'
        pattern: ^(\d{5}([\-]\d{4})?)$
      country:
        type: string
        title: Country
        x-nullable: true
        example: US
        default: US
        pattern: ^[A-Z]{2}$
        description: Two-letter country code
      county:
        type: string
        title: County
        x-nullable: true
        example: LOS ANGELES
      isOconus:
        type: boolean
        title: isOconus
        x-nullable: true
        example: false
      usPostRegionCitiesID:
        type: string
        format: uuid
        example: c56a4180-65aa-42ec-a945-5fd21dec0538
      destinationGbloc:
        type: string
        pattern: ^[A-Z]{4}$
        x-nullable: true
    required:
      - streetAddress1
      - city
      - state
      - postalCode
  Customer:
    type: object
    properties:
      id:
        type: string
        format: uuid
        example: c56a4180-65aa-42ec-a945-5fd21dec0538
      dodID:
        type: string
      emplid:
        type: string
      userID:
        type: string
        format: uuid
        example: c56a4180-65aa-42ec-a945-5fd21dec0538
      currentAddress:
        $ref: '#/definitions/Address'
      firstName:
        type: string
        example: Vanya
      lastName:
        type: string
        example: Petrovna
      branch:
        type: string
        example: COAST_GUARD
      phone:
        type: string
        format: telephone
      email:
        type: string
        format: x-email
        pattern: ^[a-zA-Z0-9._%+-]+@[a-zA-Z0-9.-]+\.[a-zA-Z]{2,}$
        example: fake@example.com
      eTag:
        type: string
        readOnly: true
  Entitlements:
    type: object
    properties:
      id:
        example: 571008b1-b0de-454d-b843-d71be9f02c04
        format: uuid
        type: string
      authorizedWeight:
        example: 2000
        type: integer
        x-formatting: weight
        x-nullable: true
      unaccompaniedBaggageAllowance:
        type: integer
        example: 3
        x-nullable: true
        description: >-
          The amount of weight in pounds that the move is entitled for shipment
          types of Unaccompanied Baggage.
      dependentsAuthorized:
        example: true
        type: boolean
        x-nullable: true
      gunSafe:
        type: boolean
        example: false
      nonTemporaryStorage:
        example: false
        type: boolean
        x-nullable: true
      privatelyOwnedVehicle:
        example: false
        type: boolean
        x-nullable: true
      proGearWeight:
        example: 2000
        type: integer
        x-formatting: weight
      proGearWeightSpouse:
        example: 500
        type: integer
        x-formatting: weight
      requiredMedicalEquipmentWeight:
        example: 500
        type: integer
        x-formatting: weight
      organizationalClothingAndIndividualEquipment:
        type: boolean
        example: false
      storageInTransit:
        example: 90
        type: integer
      totalWeight:
        example: 500
        type: integer
        x-formatting: weight
      totalDependents:
        example: 2
        type: integer
      eTag:
        type: string
        readOnly: true
  DutyLocation:
    type: object
    properties:
      id:
        type: string
        format: uuid
        example: c56a4180-65aa-42ec-a945-5fd21dec0538
      name:
        type: string
        example: Fort Bragg North Station
      addressID:
        type: string
        format: uuid
        example: c56a4180-65aa-42ec-a945-5fd21dec0538
      address:
        $ref: '#/definitions/Address'
      eTag:
        type: string
        readOnly: true
  OrdersType:
    type: string
    title: Orders type
    enum:
      - PERMANENT_CHANGE_OF_STATION
      - LOCAL_MOVE
      - RETIREMENT
      - SEPARATION
      - WOUNDED_WARRIOR
      - BLUEBARK
      - SAFETY
      - TEMPORARY_DUTY
      - EARLY_RETURN_OF_DEPENDENTS
      - STUDENT_TRAVEL
    x-display-value:
      PERMANENT_CHANGE_OF_STATION: Permanent Change Of Station
      LOCAL_MOVE: Local Move
      RETIREMENT: Retirement
      SEPARATION: Separation
      WOUNDED_WARRIOR: Wounded Warrior
      BLUEBARK: BLUEBARK
      SAFETY: Safety
      TEMPORARY_DUTY: Temporary Duty (TDY)
      EARLY_RETURN_OF_DEPENDENTS: Early Return of Dependents
      STUDENT_TRAVEL: Student Travel
  Order:
    type: object
    required:
      - orderNumber
      - rank
      - linesOfAccounting
    properties:
      id:
        example: c56a4180-65aa-42ec-a945-5fd21dec0538
        format: uuid
        type: string
      customer:
        $ref: '#/definitions/Customer'
      customerID:
        example: c56a4180-65aa-42ec-a945-5fd21dec0538
        format: uuid
        type: string
      entitlement:
        $ref: '#/definitions/Entitlements'
      destinationDutyLocation:
        $ref: '#/definitions/DutyLocation'
      destinationDutyLocationGBLOC:
        type: string
        example: KKFA
      originDutyLocation:
        $ref: '#/definitions/DutyLocation'
      originDutyLocationGBLOC:
        type: string
        example: KKFA
      rank:
        type: string
        example: E_5
      reportByDate:
        type: string
        format: date
      ordersType:
        $ref: '#/definitions/OrdersType'
      orderNumber:
        type: string
      linesOfAccounting:
        type: string
      supplyAndServicesCostEstimate:
        type: string
        readOnly: true
      packingAndShippingInstructions:
        type: string
        readOnly: true
      methodOfPayment:
        type: string
        readOnly: true
      naics:
        type: string
        readOnly: true
      eTag:
        type: string
        readOnly: true
  PaymentRequestStatus:
    type: string
    enum:
      - PENDING
      - REVIEWED
      - REVIEWED_AND_ALL_SERVICE_ITEMS_REJECTED
      - SENT_TO_GEX
      - TPPS_RECEIVED
      - PAID
      - EDI_ERROR
      - DEPRECATED
    title: Payment Request Status
  UploadWithOmissions:
    description: An uploaded file.
    type: object
    properties:
      id:
        type: string
        format: uuid
        example: c56a4180-65aa-42ec-a945-5fd21dec0538
      url:
        type: string
        format: uri
        example: https://uploads.domain.test/dir/c56a4180-65aa-42ec-a945-5fd21dec0538
      filename:
        type: string
        example: filename.pdf
      contentType:
        type: string
        format: mime-type
        example: application/pdf
      bytes:
        type: integer
      rotation:
        type: integer
      status:
        type: string
        enum:
          - INFECTED
          - CLEAN
          - PROCESSING
      createdAt:
        type: string
        format: date-time
        readOnly: true
      updatedAt:
        type: string
        format: date-time
        readOnly: true
    required:
      - filename
      - contentType
      - bytes
  ProofOfServiceDoc:
    type: object
    properties:
      uploads:
        type: array
        items:
          $ref: '#/definitions/UploadWithOmissions'
  ProofOfServiceDocs:
    type: array
    items:
      $ref: '#/definitions/ProofOfServiceDoc'
  PaymentServiceItemStatus:
    type: string
    enum:
      - REQUESTED
      - APPROVED
      - DENIED
      - SENT_TO_GEX
      - PAID
      - EDI_ERROR
    title: Payment Service Item Status
  ServiceItemParamName:
    type: string
    enum:
      - ActualPickupDate
      - ContractCode
      - ContractYearName
      - CubicFeetBilled
      - CubicFeetCrating
      - DimensionHeight
      - DimensionLength
      - DimensionWidth
      - DistanceZip
      - DistanceZipSITDest
      - DistanceZipSITOrigin
      - EIAFuelPrice
      - EscalationCompounded
      - FSCMultiplier
      - FSCPriceDifferenceInCents
      - FSCWeightBasedDistanceMultiplier
      - IsPeak
      - MarketDest
      - MarketOrigin
      - MTOAvailableToPrimeAt
      - NTSPackingFactor
      - NumberDaysSIT
      - PriceAreaDest
      - PriceAreaIntlDest
      - PriceAreaIntlOrigin
      - PriceAreaOrigin
      - PriceRateOrFactor
      - PSI_LinehaulDom
      - PSI_LinehaulDomPrice
      - PSI_LinehaulShort
      - PSI_LinehaulShortPrice
      - PSI_PriceDomDest
      - PSI_PriceDomDestPrice
      - PSI_PriceDomOrigin
      - PSI_PriceDomOriginPrice
      - PSI_ShippingLinehaulIntlCO
      - PSI_ShippingLinehaulIntlCOPrice
      - PSI_ShippingLinehaulIntlOC
      - PSI_ShippingLinehaulIntlOCPrice
      - PSI_ShippingLinehaulIntlOO
      - PSI_ShippingLinehaulIntlOOPrice
      - RateAreaNonStdDest
      - RateAreaNonStdOrigin
      - ReferenceDate
      - RequestedPickupDate
      - ServiceAreaDest
      - ServiceAreaOrigin
      - ServicesScheduleDest
      - ServicesScheduleOrigin
      - SITPaymentRequestEnd
      - SITPaymentRequestStart
      - SITScheduleDest
      - SITScheduleOrigin
      - SITServiceAreaDest
      - SITServiceAreaOrigin
      - WeightAdjusted
      - WeightBilled
      - WeightEstimated
      - WeightOriginal
      - WeightReweigh
      - ZipDestAddress
      - ZipPickupAddress
      - ZipSITDestHHGFinalAddress
      - ZipSITDestHHGOriginalAddress
      - ZipSITOriginHHGActualAddress
      - ZipSITOriginHHGOriginalAddress
      - StandaloneCrate
      - StandaloneCrateCap
      - UncappedRequestTotal
      - LockedPriceCents
  ServiceItemParamType:
    type: string
    enum:
      - STRING
      - DATE
      - INTEGER
      - DECIMAL
      - TIMESTAMP
      - PaymentServiceItemUUID
      - BOOLEAN
  ServiceItemParamOrigin:
    type: string
    enum:
      - PRIME
      - SYSTEM
      - PRICER
      - PAYMENT_REQUEST
  PaymentServiceItemParam:
    type: object
    properties:
      id:
        example: c56a4180-65aa-42ec-a945-5fd21dec0538
        format: uuid
        readOnly: true
        type: string
      paymentServiceItemID:
        example: c56a4180-65aa-42ec-a945-5fd21dec0538
        format: uuid
        type: string
      key:
        $ref: '#/definitions/ServiceItemParamName'
      value:
        example: '3025'
        type: string
      type:
        $ref: '#/definitions/ServiceItemParamType'
      origin:
        $ref: '#/definitions/ServiceItemParamOrigin'
      eTag:
        type: string
        readOnly: true
  PaymentServiceItemParams:
    type: array
    items:
      $ref: '#/definitions/PaymentServiceItemParam'
  PaymentServiceItem:
    type: object
    properties:
      id:
        example: c56a4180-65aa-42ec-a945-5fd21dec0538
        format: uuid
        readOnly: true
        type: string
      paymentRequestID:
        example: c56a4180-65aa-42ec-a945-5fd21dec0538
        format: uuid
        type: string
      mtoServiceItemID:
        example: c56a4180-65aa-42ec-a945-5fd21dec0538
        format: uuid
        type: string
      status:
        $ref: '#/definitions/PaymentServiceItemStatus'
      priceCents:
        type: integer
        format: cents
        title: Price of the service item in cents
        x-nullable: true
      rejectionReason:
        example: documentation was incomplete
        type: string
        x-nullable: true
      referenceID:
        example: 1234-5678-c56a4180
        readOnly: true
        format: string
      paymentServiceItemParams:
        $ref: '#/definitions/PaymentServiceItemParams'
      eTag:
        type: string
        readOnly: true
  PaymentServiceItems:
    type: array
    items:
      $ref: '#/definitions/PaymentServiceItem'
  PaymentRequest:
    type: object
    properties:
      id:
        example: c56a4180-65aa-42ec-a945-5fd21dec0538
        format: uuid
        readOnly: true
        type: string
      isFinal:
        default: false
        type: boolean
      moveTaskOrderID:
        example: c56a4180-65aa-42ec-a945-5fd21dec0538
        format: uuid
        type: string
      rejectionReason:
        example: documentation was incomplete
        type: string
        x-nullable: true
      status:
        $ref: '#/definitions/PaymentRequestStatus'
      paymentRequestNumber:
        example: 1234-5678-1
        readOnly: true
        type: string
      recalculationOfPaymentRequestID:
        example: c56a4180-65aa-42ec-a945-5fd21dec0538
        format: uuid
        type: string
        readOnly: true
        x-nullable: true
      proofOfServiceDocs:
        $ref: '#/definitions/ProofOfServiceDocs'
      paymentServiceItems:
        $ref: '#/definitions/PaymentServiceItems'
      eTag:
        type: string
        readOnly: true
  PaymentRequests:
    type: array
    items:
      $ref: '#/definitions/PaymentRequest'
  MTOServiceItemStatus:
    description: >-
      The status of a service item, indicating where it is in the TOO's approval
      process.
    type: string
    readOnly: true
    enum:
      - SUBMITTED
      - APPROVED
      - REJECTED
  MTOServiceItemModelType:
    description: >
      Describes all model sub-types for a MTOServiceItem model.


      Using this list, choose the correct modelType in the dropdown,
      corresponding to the service item type.
        * DOFSIT, DOASIT - MTOServiceItemOriginSIT
        * DDFSIT, DDASIT - MTOServiceItemDestSIT
        * DOSHUT, DDSHUT - MTOServiceItemShuttle
        * IOSHUT, IDSHUT - MTOServiceItemInternationalShuttle
        * DCRT, DUCRT - MTOServiceItemDomesticCrating
        * ICRT, IUCRT - MTOServiceItemInternationalCrating
        * PODFSC, POEFSC - MTOSerivceItemInternationalFuelSurcharge

      The documentation will then update with the supported fields.
    type: string
    enum:
      - MTOServiceItemBasic
      - MTOServiceItemOriginSIT
      - MTOServiceItemDestSIT
      - MTOServiceItemShuttle
      - MTOServiceItemInternationalShuttle
      - MTOServiceItemDomesticCrating
      - MTOServiceItemInternationalCrating
      - MTOSerivceItemInternationalFuelSurcharge
  ServiceRequestDocument:
    properties:
      uploads:
        items:
          $ref: '#/definitions/UploadWithOmissions'
        type: array
    type: object
  ServiceRequestDocuments:
    items:
      $ref: '#/definitions/ServiceRequestDocument'
    type: array
  MTOServiceItem:
    description: MTOServiceItem describes a base type of a service item. Polymorphic type.
    type: object
    discriminator: modelType
    properties:
      id:
        example: 1f2270c7-7166-40ae-981e-b200ebdf3054
        format: uuid
        type: string
        description: The ID of the service item.
        readOnly: true
      moveTaskOrderID:
        example: 1f2270c7-7166-40ae-981e-b200ebdf3054
        format: uuid
        type: string
        description: The ID of the move for this service item.
      mtoShipmentID:
        example: 1f2270c7-7166-40ae-981e-b200ebdf3054
        format: uuid
        type: string
        description: The ID of the shipment this service is for, if any. Optional.
      reServiceName:
        type: string
        readOnly: true
        description: The full descriptive name of the service.
      status:
        $ref: '#/definitions/MTOServiceItemStatus'
      rejectionReason:
        example: item was too heavy
        type: string
        x-nullable: true
        readOnly: true
        description: The reason why this service item was rejected by the TOO.
      modelType:
        $ref: '#/definitions/MTOServiceItemModelType'
      serviceRequestDocuments:
        $ref: '#/definitions/ServiceRequestDocuments'
      eTag:
        type: string
        readOnly: true
        description: >-
          A hash unique to this service item that should be used as the
          "If-Match" header for any updates.
      lockedPriceCents:
        type: integer
        format: cents
        x-nullable: true
    required:
      - modelType
      - moveTaskOrderID
  MTOAgentType:
    title: Agent Type
    description: >
      The type for this agent. `RELEASING` means they have authority on pickup,
      `RECEIVING` means they can receive the shipment on delivery.
    type: string
    example: RELEASING_AGENT
    enum:
      - RELEASING_AGENT
      - RECEIVING_AGENT
  MTOAgent:
    properties:
      id:
        description: The ID of the agent.
        example: 1f2270c7-7166-40ae-981e-b200ebdf3054
        format: uuid
        readOnly: true
        type: string
      mtoShipmentID:
        description: The ID of the shipment this agent is permitted to release/receive.
        example: 1f2270c7-7166-40ae-981e-b200ebdf3054
        format: uuid
        type: string
        readOnly: true
      createdAt:
        format: date-time
        type: string
        readOnly: true
      updatedAt:
        format: date-time
        type: string
        readOnly: true
      firstName:
        type: string
        x-nullable: true
      lastName:
        type: string
        x-nullable: true
      email:
        type: string
        format: x-email
        pattern: ^([a-zA-Z0-9._%+-]+@[a-zA-Z0-9.-]+\.[a-zA-Z]{2,})?$
        x-nullable: true
      phone:
        type: string
        format: telephone
        pattern: ^([2-9]\d{2}-\d{3}-\d{4})?$
        x-nullable: true
      agentType:
        $ref: '#/definitions/MTOAgentType'
      eTag:
        type: string
        readOnly: true
    type: object
  MTOAgents:
    description: >
      A list of the agents for a shipment. Agents are the people who the Prime
      contractor recognize as permitted to release (in the case of pickup) or
      receive (on delivery) a shipment.
    items:
      $ref: '#/definitions/MTOAgent'
    type: array
    maxItems: 2
  SITExtension:
    type: object
    description: >-
      A storage in transit (SIT) Extension is a request for an increase in the
      billable number of days a shipment is allowed to be in SIT.
    properties:
      id:
        example: 1f2270c7-7166-40ae-981e-b200ebdf3054
        format: uuid
        type: string
      mtoShipmentID:
        example: 1f2270c7-7166-40ae-981e-b200ebdf3054
        format: uuid
        type: string
      requestReason:
        type: string
        enum:
          - SERIOUS_ILLNESS_MEMBER
          - SERIOUS_ILLNESS_DEPENDENT
          - IMPENDING_ASSIGNEMENT
          - DIRECTED_TEMPORARY_DUTY
          - NONAVAILABILITY_OF_CIVILIAN_HOUSING
          - AWAITING_COMPLETION_OF_RESIDENCE
          - OTHER
      contractorRemarks:
        example: We need SIT additional days. The customer has not found a house yet.
        type: string
        x-nullable: true
        x-omitempty: false
      requestedDays:
        type: integer
        example: 30
      status:
        enum:
          - PENDING
          - APPROVED
          - DENIED
      approvedDays:
        type: integer
        example: 30
        x-nullable: true
        x-omitempty: false
      decisionDate:
        format: date-time
        type: string
        x-nullable: true
        x-omitempty: false
      officeRemarks:
        type: string
        x-nullable: true
        x-omitempty: false
      createdAt:
        format: date-time
        type: string
        readOnly: true
      updatedAt:
        format: date-time
        type: string
        readOnly: true
      eTag:
        type: string
        readOnly: true
  SITExtensions:
    type: array
    items:
      $ref: '#/definitions/SITExtension'
  ReweighRequester:
    type: string
    enum:
      - CUSTOMER
      - PRIME
      - SYSTEM
      - TOO
  Reweigh:
    description: >-
      A reweigh  is when a shipment is weighed for a second time due to the
      request of a customer, the contractor, system or TOO.
    properties:
      id:
        example: 1f2270c7-7166-40ae-981e-b200ebdf3054
        format: uuid
        type: string
      requestedAt:
        format: date-time
        type: string
      requestedBy:
        $ref: '#/definitions/ReweighRequester'
      verificationProvidedAt:
        format: date-time
        type: string
        x-nullable: true
        x-omitempty: false
      verificationReason:
        example: >-
          The reweigh was not performed due to some justification provided by
          the Prime
        type: string
        x-nullable: true
        x-omitempty: false
      weight:
        example: 2000
        type: integer
        x-formatting: weight
        x-nullable: true
        x-omitempty: false
      shipmentID:
        example: 1f2270c7-7166-40ae-981e-b200ebdf3054
        format: uuid
        type: string
      createdAt:
        format: date-time
        type: string
        readOnly: true
      updatedAt:
        format: date-time
        type: string
        readOnly: true
      eTag:
        type: string
        readOnly: true
  DestinationType:
    type: string
    title: Destination Type
    example: OTHER_THAN_AUTHORIZED
    x-nullable: true
    enum:
      - HOME_OF_RECORD
      - HOME_OF_SELECTION
      - PLACE_ENTERED_ACTIVE_DUTY
      - OTHER_THAN_AUTHORIZED
  StorageFacility:
    description: The Storage Facility information for the shipment
    type: object
    properties:
      id:
        type: string
        format: uuid
        example: c56a4180-65aa-42ec-a945-5fd21dec0538
      facilityName:
        type: string
      address:
        $ref: '#/definitions/Address'
      lotNumber:
        type: string
        x-nullable: true
      phone:
        type: string
        format: telephone
        pattern: ^[2-9]\d{2}-\d{3}-\d{4}$
        x-nullable: true
      email:
        type: string
        format: x-email
        pattern: ^[a-zA-Z0-9._%+-]+@[a-zA-Z0-9.-]+\.[a-zA-Z]{2,}$
        x-nullable: true
      eTag:
        type: string
        readOnly: true
  MTOShipmentType:
    title: Shipment Type
    description: |
      The type of shipment.
        * `HHG` = Household goods move
        * `HHG_INTO_NTS` = HHG into Non-temporary storage (NTS)
        * `HHG_OUTOF_NTS_DOMESTIC` = HHG out of Non-temporary storage (NTS Release)
        * `PPM` = Personally Procured Move also known as Do It Yourself (DITY)
        * `BOAT_HAUL_AWAY` = Boat shipment that requires additional equipment to haul it to it's destination
        * `BOAT_TOW_AWAY` = Boat shipment that has a road-worthy trailer
        * `MOBILE_HOME` = Mobile Home shipment that a customer may move.
    type: string
    example: HHG
    enum:
      - BOAT_HAUL_AWAY
      - BOAT_TOW_AWAY
      - HHG
      - HHG_INTO_NTS
      - HHG_OUTOF_NTS_DOMESTIC
      - MOBILE_HOME
      - PPM
      - UNACCOMPANIED_BAGGAGE
    x-display-value:
      HHG: Household goods move (HHG)
      HHG_INTO_NTS: HHG into Non-temporary storage (NTS)
      HHG_OUTOF_NTS_DOMESTIC: HHG out of Non-temporary storage (NTS Release)
      PPM: Personally Procured Move also known as Do It Yourself (DITY)
      BOAT_HAUL_AWAY: >-
        Boat shipment that requires additional equipment to haul it to it's
        destination
      BOAT_TOW_AWAY: Boat shipment that has a road-worthy trailer
      UNACCOMPANIED_BAGGAGE: Unaccompanied Baggage
  PPMShipmentStatus:
    description: |
      Status of the PPM Shipment:
        * **DRAFT**: The customer has created the PPM shipment but has not yet submitted their move for counseling.
        * **SUBMITTED**: The shipment belongs to a move that has been submitted by the customer or has been created by a Service Counselor or Prime Contractor for a submitted move.
        * **WAITING_ON_CUSTOMER**: The PPM shipment has been approved and the customer may now provide their actual move closeout information and documentation required to get paid.
        * **NEEDS_ADVANCE_APPROVAL**: The shipment was counseled by the Prime Contractor and approved but an advance was requested so will need further financial approval from the government.
        * **NEEDS_CLOSEOUT**: The customer has provided their closeout weight tickets, receipts, and expenses and certified it for the Service Counselor to approve, exclude or reject.
        * **CLOSEOUT_COMPLETE**: The Service Counselor has reviewed all of the customer's PPM closeout documentation and authorizes the customer can download and submit their finalized SSW packet.
    type: string
    readOnly: true
    enum:
      - DRAFT
      - SUBMITTED
      - WAITING_ON_CUSTOMER
      - NEEDS_ADVANCE_APPROVAL
      - NEEDS_CLOSEOUT
      - CLOSEOUT_COMPLETE
      - CANCELED
  PPMDestinationAddress:
    description: A postal address
    type: object
    properties:
      id:
        type: string
        format: uuid
        example: c56a4180-65aa-42ec-a945-5fd21dec0538
      streetAddress1:
        type: string
        example: 123 Main Ave
        x-nullable: true
        title: Street address 1
      streetAddress2:
        type: string
        example: Apartment 9000
        x-nullable: true
        title: Street address 2
      streetAddress3:
        type: string
        example: Montmârtre
        x-nullable: true
        title: Address Line 3
      city:
        type: string
        example: Anytown
        title: City
      eTag:
        type: string
        readOnly: true
      state:
        title: State
        type: string
        x-display-value:
          AL: AL
          AK: AK
          AR: AR
          AZ: AZ
          CA: CA
          CO: CO
          CT: CT
          DC: DC
          DE: DE
          FL: FL
          GA: GA
          HI: HI
          IA: IA
          ID: ID
          IL: IL
          IN: IN
          KS: KS
          KY: KY
          LA: LA
          MA: MA
          MD: MD
          ME: ME
          MI: MI
          MN: MN
          MO: MO
          MS: MS
          MT: MT
          NC: NC
          ND: ND
          NE: NE
          NH: NH
          NJ: NJ
          NM: NM
          NV: NV
          NY: NY
          OH: OH
          OK: OK
          OR: OR
          PA: PA
          RI: RI
          SC: SC
          SD: SD
          TN: TN
          TX: TX
          UT: UT
          VA: VA
          VT: VT
          WA: WA
          WI: WI
          WV: WV
          WY: WY
        enum:
          - AL
          - AK
          - AR
          - AZ
          - CA
          - CO
          - CT
          - DC
          - DE
          - FL
          - GA
          - HI
          - IA
          - ID
          - IL
          - IN
          - KS
          - KY
          - LA
          - MA
          - MD
          - ME
          - MI
          - MN
          - MO
          - MS
          - MT
          - NC
          - ND
          - NE
          - NH
          - NJ
          - NM
          - NV
          - NY
          - OH
          - OK
          - OR
          - PA
          - RI
          - SC
          - SD
          - TN
          - TX
          - UT
          - VA
          - VT
          - WA
          - WI
          - WV
          - WY
      postalCode:
        type: string
        format: zip
        title: ZIP
        example: '90210'
        pattern: ^(\d{5}([\-]\d{4})?)$
      country:
        type: string
        title: Country
        x-nullable: true
        example: USA
        default: USA
      county:
        type: string
        title: County
        x-nullable: true
        example: LOS ANGELES
      usPostRegionCitiesID:
        type: string
        format: uuid
        example: c56a4180-65aa-42ec-a945-5fd21dec0538
    required:
      - city
      - state
      - postalCode
  SITLocationType:
    description: The list of SIT location types.
    type: string
    enum:
      - ORIGIN
      - DESTINATION
  RateArea:
    type: object
    description: Rate area info for OCONUS postal code
    properties:
      id:
        example: 1f2270c7-7166-40ae-981e-b200ebdf3054
        format: uuid
        type: string
      rateAreaId:
        description: Rate area code
        example: US8101000
        type: string
      rateAreaName:
        description: Rate area name
        example: Alaska (Zone) I
        type: string
    required:
      - id
      - rateAreaId
      - rateAreaName
  PPMShipment:
    description: >-
      A personally procured move is a type of shipment that a service member
      moves themselves.
    x-nullable: true
    properties:
      id:
        description: The primary unique identifier of this PPM shipment
        example: 1f2270c7-7166-40ae-981e-b200ebdf3054
        format: uuid
        type: string
        readOnly: true
      shipmentId:
        description: The id of the parent MTOShipment record
        example: 1f2270c7-7166-40ae-981e-b200ebdf3054
        format: uuid
        type: string
        readOnly: true
      createdAt:
        description: The timestamp of when the PPM shipment was created (UTC)
        format: date-time
        type: string
        readOnly: true
      updatedAt:
        description: The timestamp of when a property of this object was last updated (UTC)
        format: date-time
        type: string
        readOnly: true
      status:
        $ref: '#/definitions/PPMShipmentStatus'
      expectedDepartureDate:
        description: |
          Date the customer expects to begin moving from their origin.
        format: date
        type: string
      actualMoveDate:
        description: The actual start date of when the PPM shipment left the origin.
        format: date
        type: string
        x-nullable: true
        x-omitempty: false
      submittedAt:
        description: >-
          The timestamp of when the customer submitted their PPM documentation
          to the counselor for review.
        format: date-time
        type: string
        x-nullable: true
        x-omitempty: false
      reviewedAt:
        description: >-
          The timestamp of when the Service Counselor has reviewed all of the
          closeout documents.
        format: date-time
        type: string
        x-nullable: true
        x-omitempty: false
      approvedAt:
        description: >-
          The timestamp of when the shipment was approved and the service member
          can begin their move.
        format: date-time
        type: string
        x-nullable: true
        x-omitempty: false
      pickupAddress:
        $ref: '#/definitions/Address'
      secondaryPickupAddress:
        $ref: '#/definitions/Address'
      hasSecondaryPickupAddress:
        type: boolean
        x-omitempty: false
        x-nullable: true
      tertiaryPickupAddress:
        $ref: '#/definitions/Address'
      hasTertiaryPickupAddress:
        type: boolean
        x-omitempty: false
        x-nullable: true
      actualPickupPostalCode:
        description: >
          The actual postal code where the PPM shipment started. To be filled
          once the customer has moved the shipment.
        format: zip
        type: string
        title: ZIP
        example: '90210'
        pattern: ^(\d{5})$
        x-nullable: true
        x-omitempty: false
      destinationAddress:
        $ref: '#/definitions/PPMDestinationAddress'
      secondaryDestinationAddress:
        $ref: '#/definitions/Address'
      hasSecondaryDestinationAddress:
        type: boolean
        x-omitempty: false
        x-nullable: true
      tertiaryDestinationAddress:
        $ref: '#/definitions/Address'
      hasTertiaryDestinationAddress:
        type: boolean
        x-omitempty: false
        x-nullable: true
      actualDestinationPostalCode:
        description: >
          The actual postal code where the PPM shipment ended. To be filled once
          the customer has moved the shipment.
        format: zip
        type: string
        title: ZIP
        example: '90210'
        pattern: ^(\d{5})$
        x-nullable: true
        x-omitempty: false
      sitExpected:
        description: >
          Captures whether some or all of the PPM shipment will require
          temporary storage at the origin or destination.


          Must be set to `true` when providing `sitLocation`,
          `sitEstimatedWeight`, `sitEstimatedEntryDate`, and
          `sitEstimatedDepartureDate` values to calculate the
          `sitEstimatedCost`.
        type: boolean
      estimatedWeight:
        description: The estimated weight of the PPM shipment goods being moved in pounds.
        type: integer
        example: 4200
        x-nullable: true
        x-omitempty: false
      hasProGear:
        description: >
          Indicates whether PPM shipment has pro gear for themselves or their
          spouse.
        type: boolean
        x-nullable: true
        x-omitempty: false
      proGearWeight:
        description: >-
          The estimated weight of the pro-gear being moved belonging to the
          service member in pounds.
        type: integer
        x-nullable: true
        x-omitempty: false
      spouseProGearWeight:
        description: >-
          The estimated weight of the pro-gear being moved belonging to a spouse
          in pounds.
        type: integer
        x-nullable: true
        x-omitempty: false
      estimatedIncentive:
        description: >-
          The estimated amount the government will pay the service member to
          move their belongings based on the moving date, locations, and
          shipment weight.
        type: integer
        format: cents
        x-nullable: true
        x-omitempty: false
      maxIncentive:
        description: >-
          The max amount the government will pay the service member to move
          their belongings based on the moving date, locations, and shipment
          weight.
        type: integer
        format: cents
        x-nullable: true
        x-omitempty: false
      hasRequestedAdvance:
        description: |
          Indicates whether an advance has been requested for the PPM shipment.
        type: boolean
        x-nullable: true
        x-omitempty: false
      advanceAmountRequested:
        description: >
          The amount requested as an advance by the service member, up to a
          maximum percentage of the estimated incentive.
        type: integer
        format: cents
        x-nullable: true
        x-omitempty: false
      hasReceivedAdvance:
        description: |
          Indicates whether an advance was received for the PPM shipment.
        type: boolean
        x-nullable: true
        x-omitempty: false
      advanceAmountReceived:
        description: |
          The amount received for an advance, or null if no advance is received.
        type: integer
        format: cents
        x-nullable: true
        x-omitempty: false
      sitLocation:
        allOf:
          - $ref: '#/definitions/SITLocationType'
          - x-nullable: true
          - x-omitempty: false
      sitEstimatedWeight:
        description: The estimated weight of the goods being put into storage in pounds.
        type: integer
        example: 2000
        x-nullable: true
        x-omitempty: false
      sitEstimatedEntryDate:
        description: The date that goods will first enter the storage location.
        format: date
        type: string
        x-nullable: true
        x-omitempty: false
      sitEstimatedDepartureDate:
        description: The date that goods will exit the storage location.
        format: date
        type: string
        x-nullable: true
        x-omitempty: false
      sitEstimatedCost:
        description: >-
          The estimated amount that the government will pay the service member
          to put their goods into storage. This estimated storage cost is
          separate from the estimated incentive.
        type: integer
        format: cents
        x-nullable: true
        x-omitempty: false
      originRateArea:
        $ref: '#/definitions/RateArea'
      destinationRateArea:
        $ref: '#/definitions/RateArea'
      isActualExpenseReimbursement:
        description: >-
          Used for PPM shipments only. Denotes if this shipment uses the Actual
          Expense Reimbursement method.
        type: boolean
        example: false
        x-omitempty: false
        x-nullable: true
      eTag:
        description: >-
          A hash unique to this shipment that should be used as the "If-Match"
          header for any updates.
        type: string
        readOnly: true
    required:
      - id
      - shipmentId
      - createdAt
      - status
      - expectedDepartureDate
      - pickupAddress
      - destinationAddress
      - sitExpected
      - eTag
  BoatShipment:
    x-nullable: true
    properties:
      id:
        description: Primary auto-generated unique identifier of the Boat shipment object
        example: 1f2270c7-7166-40ae-981e-b200ebdf3054
        format: uuid
        type: string
        readOnly: true
      shipmentId:
        description: The id of the parent MTOShipment object
        example: 1f2270c7-7166-40ae-981e-b200ebdf3054
        format: uuid
        type: string
        readOnly: true
      createdAt:
        description: Timestamp of when the Boat Shipment was initially created (UTC)
        format: date-time
        type: string
        readOnly: true
      updatedAt:
        description: Timestamp of when a property of this object was last updated (UTC)
        format: date-time
        type: string
        readOnly: true
      type:
        type: string
        enum:
          - HAUL_AWAY
          - TOW_AWAY
      year:
        type: integer
        description: Year of the Boat
      make:
        type: string
        description: Make of the Boat
      model:
        type: string
        description: Model of the Boat
      lengthInInches:
        type: integer
        description: Length of the Boat in inches
      widthInInches:
        type: integer
        description: Width of the Boat in inches
      heightInInches:
        type: integer
        description: Height of the Boat in inches
      hasTrailer:
        type: boolean
        description: Does the boat have a trailer
      isRoadworthy:
        type: boolean
        description: Is the trailer roadworthy
        x-nullable: true
      eTag:
        description: >-
          A hash unique to this shipment that should be used as the "If-Match"
          header for any updates.
        type: string
        readOnly: true
    required:
      - id
      - shipmentId
      - createdAt
      - type
      - year
      - make
      - model
      - lengthInInches
      - widthInInches
      - heightInInches
      - hasTrailer
      - eTag
  MobileHome:
    description: >-
      A mobile home is a type of shipment that a service member moves a mobile
      home.
    x-nullable: true
    properties:
      id:
        description: Primary auto-generated unique identifier of the Mobile Home object
        example: 1f2270c7-7166-40ae-981e-b200ebdf3054
        format: uuid
        type: string
        readOnly: true
      shipmentId:
        description: The id of the parent MTOShipment object
        example: 1f2270c7-7166-40ae-981e-b200ebdf3054
        format: uuid
        type: string
        readOnly: true
      make:
        description: The make of the mobile home
        type: string
      model:
        description: The model of the mobile home.
        type: string
      year:
        description: The year the mobile home was made.
        type: integer
      lengthInInches:
        type: integer
      widthInInches:
        type: integer
      heightInInches:
        type: integer
      updatedAt:
        description: Timestamp of when a property of this object was last updated (UTC)
        format: date-time
        type: string
        readOnly: true
      createdAt:
        description: Timestamp of when a property of this object was created (UTC)
        format: date-time
        type: string
        readOnly: true
      eTag:
        description: >-
          A hash unique to this shipment that should be used as the "If-Match"
          header for any updates.
        type: string
        readOnly: true
  ShipmentAddressUpdateStatus:
    type: string
    title: Status
    readOnly: true
    x-display-value:
      REQUESTED: REQUESTED
      REJECTED: REJECTED
      APPROVED: APPROVED
    enum:
      - REQUESTED
      - REJECTED
      - APPROVED
  ShipmentAddressUpdate:
    description: >
      This represents a delivery address change request made by the Prime that
      is either auto-approved or requires review if the pricing criteria has
      changed. If criteria has changed, then it must be approved or rejected by
      a TOO.
    type: object
    properties:
      id:
        type: string
        format: uuid
        example: c56a4180-65aa-42ec-a945-5fd21dec0538
        readOnly: true
      contractorRemarks:
        type: string
        example: This is a contractor remark
        title: Contractor Remarks
        description: The reason there is an address change.
        readOnly: true
      officeRemarks:
        type: string
        example: This is an office remark
        title: Office Remarks
        x-nullable: true
        description: The TOO comment on approval or rejection.
      status:
        $ref: '#/definitions/ShipmentAddressUpdateStatus'
      shipmentID:
        type: string
        format: uuid
        example: c56a4180-65aa-42ec-a945-5fd21dec0538
        readOnly: true
      originalAddress:
        $ref: '#/definitions/Address'
      newAddress:
        $ref: '#/definitions/Address'
      sitOriginalAddress:
        $ref: '#/definitions/Address'
      oldSitDistanceBetween:
        description: >-
          The distance between the original SIT address and the previous/old
          delivery address of shipment
        example: 50
        minimum: 0
        type: integer
      newSitDistanceBetween:
        description: >-
          The distance between the original SIT address and requested new
          delivery address of shipment
        example: 88
        minimum: 0
        type: integer
    required:
      - id
      - status
      - shipmentID
      - originalAddress
      - newAddress
      - contractorRemarks
  Port:
    description: A port that is used to move an international shipment.
    type: object
    properties:
      id:
        type: string
        format: uuid
        example: c56a4180-65aa-42ec-a945-5fd21dec0538
      portType:
        type: string
        description: Port type A (Air), B (Border Crossing), S (Sea)
        enum:
          - A
          - B
          - S
      portCode:
        type: string
        description: 3 or 4 digit port code
        example: '0431'
      portName:
        type: string
        description: Name of the port
        example: PORTLAND INTL
      city:
        type: string
        example: PORTLAND
      county:
        type: string
        example: MULTNOMAH
      state:
        type: string
        description: US state
        example: OR
        enum:
          - AL
          - AK
          - AR
          - AZ
          - CA
          - CO
          - CT
          - DC
          - DE
          - FL
          - GA
          - HI
          - IA
          - ID
          - IL
          - IN
          - KS
          - KY
          - LA
          - MA
          - MD
          - ME
          - MI
          - MN
          - MO
          - MS
          - MT
          - NC
          - ND
          - NE
          - NH
          - NJ
          - NM
          - NV
          - NY
          - OH
          - OK
          - OR
          - PA
          - RI
          - SC
          - SD
          - TN
          - TX
          - UT
          - VA
          - VT
          - WA
          - WI
          - WV
          - WY
      zip:
        type: string
        format: zip
        title: ZIP
        example: '99501'
        pattern: ^(\d{5}([\-]\d{4})?)$
      country:
        type: string
        example: US
        pattern: ^[A-Z]{2}$
        description: Two-letter country code
  MTOShipmentWithoutServiceItems:
    type: object
    properties:
      id:
        description: The ID of the shipment.
        example: 1f2270c7-7166-40ae-981e-b200ebdf3054
        format: uuid
        type: string
        readOnly: true
      moveTaskOrderID:
        description: The ID of the move for this shipment.
        example: 1f2270c7-7166-40ae-981e-b200ebdf3054
        format: uuid
        type: string
        readOnly: true
      approvedDate:
        description: >-
          The date when the Task Ordering Officer first approved this shipment
          for the move.
        format: date
        type: string
        readOnly: true
        x-omitempty: false
        x-nullable: true
      requestedPickupDate:
        description: >
          The date the customer selects during onboarding as their preferred
          pickup date. Other dates, such as required delivery date and (outside
          MilMove) the pack date, are derived from this date.
        format: date
        type: string
        readOnly: true
        x-omitempty: false
        x-nullable: true
      requestedDeliveryDate:
        description: The customer's preferred delivery date.
        format: date
        type: string
        readOnly: true
        x-omitempty: false
        x-nullable: true
      scheduledPickupDate:
        description: >-
          The date the Prime contractor scheduled to pick up this shipment after
          consultation with the customer.
        format: date
        type: string
        x-omitempty: false
        x-nullable: true
      actualPickupDate:
        description: >-
          The date when the Prime contractor actually picked up the shipment.
          Updated after-the-fact.
        format: date
        type: string
        x-omitempty: false
        x-nullable: true
      firstAvailableDeliveryDate:
        description: >
          The date the Prime provides to the customer as the first possible
          delivery date so that they can plan their travel accordingly.
        format: date
        type: string
        x-omitempty: false
        x-nullable: true
      requiredDeliveryDate:
        description: >
          The latest date by which the Prime can deliver a customer's shipment
          without violating the contract. This is calculated based on weight,
          distance, and the scheduled pickup date. It cannot be modified.
        format: date
        type: string
        readOnly: true
        x-omitempty: false
        x-nullable: true
      scheduledDeliveryDate:
        description: >-
          The date the Prime contractor scheduled to deliver this shipment after
          consultation with the customer.
        format: date
        type: string
        x-omitempty: false
        x-nullable: true
      actualDeliveryDate:
        description: >-
          The date when the Prime contractor actually delivered the shipment.
          Updated after-the-fact.
        format: date
        type: string
        x-omitempty: false
        x-nullable: true
      primeEstimatedWeight:
        description: >
          The estimated weight of this shipment, determined by the movers during
          the pre-move survey. This value **can only be updated once.** If there
          was an issue with estimating the weight and a mistake was made, the
          Prime contracter will need to contact the TOO to change it.
        type: integer
        example: 4500
        minimum: 1
        x-nullable: true
      primeEstimatedWeightRecordedDate:
        description: >-
          The date when the Prime contractor recorded the shipment's estimated
          weight.
        format: date
        type: string
        readOnly: true
        x-omitempty: false
        x-nullable: true
      primeActualWeight:
        description: >-
          The actual weight of the shipment, provided after the Prime packs,
          picks up, and weighs a customer's shipment.
        type: integer
        example: 4500
        minimum: 1
        x-nullable: true
      ntsRecordedWeight:
        description: >-
          The previously recorded weight for the NTS Shipment. Used for NTS
          Release to know what the previous primeActualWeight or billable weight
          was.
        type: integer
        example: 4500
        x-nullable: true
        x-formatting: weight
      customerRemarks:
        description: >
          The customer can use the customer remarks field to inform the services
          counselor and the movers about any

          special circumstances for this shipment. Typical examples:
            * bulky or fragile items,
            * weapons,
            * access info for their address.

          Customer enters this information during onboarding. Optional field.
        type: string
        example: handle with care
        x-nullable: true
        readOnly: true
      counselorRemarks:
        description: >
          The counselor can use the counselor remarks field to inform the movers
          about any

          special circumstances for this shipment. Typical examples:
            * bulky or fragile items,
            * weapons,
            * access info for their address.

          Counselors enters this information when creating or editing an MTO
          Shipment. Optional field.
        type: string
        example: handle with care
        x-nullable: true
        readOnly: true
      actualProGearWeight:
        description: |
          The actual weight of any pro gear being shipped.
        type: integer
        x-nullable: true
        x-omitempty: false
      actualSpouseProGearWeight:
        description: |
          The actual weight of any spouse pro gear being shipped.
        type: integer
        x-nullable: true
        x-omitempty: false
      agents:
        $ref: '#/definitions/MTOAgents'
      sitExtensions:
        $ref: '#/definitions/SITExtensions'
      reweigh:
        $ref: '#/definitions/Reweigh'
      pickupAddress:
        description: >
          The address where the movers should pick up this shipment, entered by
          the customer during onboarding when they enter shipment details.
        allOf:
          - $ref: '#/definitions/Address'
      destinationAddress:
        description: >
          Where the movers should deliver this shipment. Often provided by the
          customer when they enter shipment details

          during onboarding, if they know their new address already.


          May be blank when entered by the customer, required when entered by
          the Prime. May not represent the true

          final destination due to the shipment being diverted or placed in SIT.
        allOf:
          - $ref: '#/definitions/Address'
      destinationType:
        $ref: '#/definitions/DestinationType'
      secondaryPickupAddress:
        $ref: '#/definitions/Address'
      secondaryDeliveryAddress:
        $ref: '#/definitions/Address'
      tertiaryPickupAddress:
        $ref: '#/definitions/Address'
      tertiaryDeliveryAddress:
        $ref: '#/definitions/Address'
      storageFacility:
        allOf:
          - x-nullable: true
          - $ref: '#/definitions/StorageFacility'
      shipmentType:
        $ref: '#/definitions/MTOShipmentType'
      diversion:
        description: >
          This value indicates whether or not this shipment is part of a
          diversion. If yes, the shipment can be either the starting or ending
          segment of the diversion.
        type: boolean
      diversionReason:
        description: >
          The reason the TOO provided when requesting a diversion for this
          shipment.
        type: string
        x-nullable: true
        readOnly: true
      status:
        description: >
          The status of a shipment, indicating where it is in the TOO's approval
          process. Can only be updated by the contractor in special
          circumstances.
        type: string
        readOnly: true
        enum:
          - SUBMITTED
          - APPROVED
          - REJECTED
          - CANCELLATION_REQUESTED
          - CANCELED
          - DIVERSION_REQUESTED
      ppmShipment:
        $ref: '#/definitions/PPMShipment'
      boatShipment:
        $ref: '#/definitions/BoatShipment'
      mobileHomeShipment:
        $ref: '#/definitions/MobileHome'
      deliveryAddressUpdate:
        $ref: '#/definitions/ShipmentAddressUpdate'
      eTag:
        description: >-
          A hash unique to this shipment that should be used as the "If-Match"
          header for any updates.
        type: string
        readOnly: true
      createdAt:
        format: date-time
        type: string
        readOnly: true
      updatedAt:
        format: date-time
        type: string
        readOnly: true
      pointOfContact:
        type: string
        description: >
          Email or ID of the person who will be contacted in the event of
          questions or concerns about this update. May be the person performing
          the update, or someone else working with the Prime contractor.
      originSitAuthEndDate:
        format: date
        type: string
        description: The SIT authorized end date for origin SIT.
        x-nullable: true
      destinationSitAuthEndDate:
        format: date
        type: string
        description: The SIT authorized end date for destination SIT.
        x-nullable: true
      marketCode:
        type: string
        enum:
          - d
          - i
        example: d
        description: >-
          Single-letter designator for domestic (d) or international (i)
          shipments
      originRateArea:
        $ref: '#/definitions/RateArea'
      destinationRateArea:
        $ref: '#/definitions/RateArea'
      portOfDebarkation:
        $ref: '#/definitions/Port'
      portOfEmbarkation:
        $ref: '#/definitions/Port'
  MTOShipmentsWithoutServiceObjects:
    description: A list of shipments without their associated service items.
    items:
      $ref: '#/definitions/MTOShipmentWithoutServiceItems'
    type: array
  MoveTaskOrder:
    type: object
    required:
      - mtoShipments
      - mtoServiceItems
      - paymentRequests
    properties:
      id:
        example: a502b4f1-b9c4-4faf-8bdd-68292501bf26
        format: uuid
        type: string
      moveCode:
        type: string
        example: HYXFJF
        readOnly: true
      createdAt:
        format: date-time
        type: string
        readOnly: true
      orderID:
        example: c56a4180-65aa-42ec-a945-5fd21dec0538
        format: uuid
        type: string
      order:
        $ref: '#/definitions/Order'
      destinationGBLOC:
        type: string
        example: KKFA
        readOnly: true
      destinationPostalCode:
        type: string
        example: '90210'
        readOnly: true
      referenceId:
        example: 1001-3456
        type: string
      availableToPrimeAt:
        format: date-time
        type: string
        x-nullable: true
        readOnly: true
      approvedAt:
        format: date-time
        type: string
        x-nullable: true
        readOnly: true
      updatedAt:
        format: date-time
        type: string
        readOnly: true
      primeCounselingCompletedAt:
        format: date-time
        type: string
        x-nullable: true
        readOnly: true
      paymentRequests:
        $ref: '#/definitions/PaymentRequests'
      mtoServiceItems:
        type: array
        items:
          $ref: '#/definitions/MTOServiceItem'
      mtoShipments:
        $ref: '#/definitions/MTOShipmentsWithoutServiceObjects'
      ppmType:
        type: string
        enum:
          - PARTIAL
          - FULL
      ppmEstimatedWeight:
        type: integer
      excessUnaccompaniedBaggageWeightQualifiedAt:
        type: string
        format: date-time
        readOnly: true
        x-omitempty: false
        x-nullable: true
      excessUnaccompaniedBaggageWeightAcknowledgedAt:
        type: string
        format: date-time
        readOnly: true
        x-omitempty: false
        x-nullable: true
      excessWeightQualifiedAt:
        type: string
        format: date-time
        readOnly: true
        x-omitempty: false
        x-nullable: true
      excessWeightAcknowledgedAt:
        type: string
        format: date-time
        readOnly: true
        x-omitempty: false
        x-nullable: true
      excessWeightUploadId:
        type: string
        format: uuid
        readOnly: true
        x-omitempty: false
        x-nullable: true
      contractNumber:
        type: string
        readOnly: true
      eTag:
        type: string
        readOnly: true
  ClientError:
    type: object
    properties:
      title:
        type: string
      detail:
        type: string
      instance:
        type: string
        format: uuid
    required:
      - title
      - detail
      - instance
  ValidationError:
    allOf:
      - $ref: '#/definitions/ClientError'
      - type: object
        properties:
          invalidFields:
            type: object
            additionalProperties:
              description: List of errors for the field
              type: array
              items:
                type: string
        required:
          - invalidFields
  ReServiceCode:
    type: string
    description: >
      This is the full list of service items that can be found on a shipment.
      Not all service items

      may be requested by the Prime, but may be returned in a response.


      Documentation of all the service items will be provided.
    enum:
      - CS
      - DBHF
      - DBTF
      - DCRT
      - DDASIT
      - DDDSIT
      - DDFSIT
      - DDP
      - DDSHUT
      - DLH
      - DMHF
      - DNPK
      - DOASIT
      - DOFSIT
      - DOP
      - DOPSIT
      - DOSHUT
      - DPK
      - DSH
      - DUCRT
      - DUPK
      - FSC
      - IBHF
      - IBTF
      - ICOLH
      - ICOUB
      - ICRT
      - IDASIT
      - IDDSIT
      - IDFSIT
      - IDSHUT
      - IHPK
      - IHUPK
      - INPK
      - IOASIT
      - IOCLH
      - IOCUB
      - IOFSIT
      - IOOLH
      - IOOUB
      - IOPSIT
      - IOSHUT
      - IUBPK
      - IUBUPK
      - IUCRT
      - MS
      - NSTH
      - NSTUB
  MTOServiceItemDimension:
    description: >-
      The dimensions for either the item or the crate associated with a crating
      service item.
    type: object
    properties:
      id:
        example: 1f2270c7-7166-40ae-981e-b200ebdf3054
        format: uuid
        type: string
      length:
        description: Length in thousandth inches. 1000 thou = 1 inch.
        example: 1000
        type: integer
        format: int32
      width:
        description: Width in thousandth inches. 1000 thou = 1 inch.
        example: 1000
        type: integer
        format: int32
      height:
        description: Height in thousandth inches. 1000 thou = 1 inch.
        example: 1000
        type: integer
        format: int32
    required:
      - length
      - width
      - height
responses:
  ServerError:
    description: A server error occurred.
    schema:
      $ref: '#/definitions/Error'
  InvalidRequest:
    description: The request payload is invalid.
    schema:
      $ref: '#/definitions/ClientError'
  PreconditionFailed:
    description: >-
      Precondition failed, likely due to a stale eTag (If-Match). Fetch the
      request again to get the updated eTag value.
    schema:
      $ref: '#/definitions/ClientError'
  PermissionDenied:
    description: The request was denied.
    schema:
      $ref: '#/definitions/ClientError'
  NotFound:
    description: The requested resource wasn't found.
    schema:
      $ref: '#/definitions/ClientError'
  UnprocessableEntity:
    description: The request was unprocessable, likely due to bad input from the requester.
    schema:
      $ref: '#/definitions/ValidationError'
parameters:
  ifMatch:
    in: header
    name: If-Match
    type: string
    required: true
    description: >
      Optimistic locking is implemented via the `If-Match` header. If the ETag
      header does not match the value of the resource on the server, the server
      rejects the change with a `412 Precondition Failed` error.<|MERGE_RESOLUTION|>--- conflicted
+++ resolved
@@ -663,69 +663,16 @@
         required:
           - reason
           - reServiceCode
-<<<<<<< HEAD
-  MTOServiceItemInternationalShuttle:
-    description: Describes an international shuttle service item.
-=======
   MTOServiceItemInternationalFuelSurcharge:
     description: >-
       Describes a international Port of Embarkation/Debarkation fuel surcharge
       service item subtype of a MTOServiceItem.
->>>>>>> 504c1af1
     allOf:
       - $ref: '#/definitions/MTOServiceItem'
       - type: object
         properties:
           reServiceCode:
             type: string
-<<<<<<< HEAD
-            description: >
-              A unique code for the service item. Indicates if shuttling is
-              requested for the international shipment origin (`IOSHUT`) or
-              destination (`DDSHUT`).
-            enum:
-              - IOSHUT
-              - IDSHUT
-          reason:
-            type: string
-            example: Storage items need to be picked up.
-            description: >
-              The contractor's explanation for why a shuttle service is
-              requested. Used by the TOO while deciding to approve or reject the
-              service item.
-          estimatedWeight:
-            type: integer
-            example: 4200
-            description: >-
-              An estimate of how much weight from a shipment will be included in
-              the shuttling service.
-            x-nullable: true
-            x-omitempty: false
-          actualWeight:
-            type: integer
-            example: 4000
-            description: >-
-              A record of the actual weight that was shuttled. Provided by the
-              movers, based on weight tickets.
-            x-nullable: true
-            x-omitempty: false
-          requestApprovalsRequestedStatus:
-            description: Indicates if "Approvals Requested" status is being requested.
-            type: boolean
-            x-nullable: true
-          market:
-            type: string
-            enum:
-              - CONUS
-              - OCONUS
-            example: CONUS
-            description: >-
-              To identify whether the service was provided within (CONUS) or
-              (OCONUS)
-        required:
-          - reason
-          - reServiceCode
-=======
             description: >-
               A unique code for the service item. Indicates if the service is
               for Port of Embarkation (POEFSC) or Port of Debarkation (PODFSC).
@@ -735,7 +682,6 @@
           portCode:
             description: A unique code for a Port
             type: string
->>>>>>> 504c1af1
   CreateMTOShipment:
     type: object
     properties:
