swagger: '2.0'
info:
  title: MilMove Prime V3 API
  version: 0.0.1
  license:
    name: MIT
    url: https://opensource.org/licenses/MIT
  contact:
    email: milmove-developers@caci.com
  description: >
    The Prime V3 API is a RESTful API that enables the Prime contractor to
    request

    information about upcoming moves, update the details and status of those
    moves,

    and make payment requests. It uses Mutual TLS for authentication procedures.


    All endpoints are located at `/prime/v3/`.
basePath: /prime/v3
schemes:
  - http
tags:
  - name: moveTaskOrder
    description: >
      The **moveTaskOrder** represents a military move that has been sent to a
      contractor. It contains all the information about shipments, including
      service items, estimated weights, actual weights, requested and scheduled
      move dates, etc.
  - name: mtoShipment
    description: >
      A shipment is some (or all) of a customer's belongings picked up in one
      location and delivered to another location.

      All of the items in a shipment are weighed and transported as a discrete
      unit. One move may include multiple shipments.

      An **mtoShipment**, in particular, is a shipment that belongs to a
      [moveTaskOrder](#tag/moveTaskOrder).


      The weights for all of the shipments in a move are combined and compared
      to the customer's weight allowance.

      If the sum of the shipments is greater, the customer is liable for paying
      excess weight cost. Both the customer and

      the contractor should keep this potential cost in mind when planning a
      move and the shipments within it.
x-tagGroups:
  - name: Endpoints
    tags:
      - moveTaskOrder
      - mtoShipment
paths:
  /move-task-orders/{moveID}:
    get:
      summary: getMoveTaskOrder
      description: >
        ### Functionality

        This endpoint gets an individual MoveTaskOrder by ID.


        It will provide information about the Customer and any associated
        MTOShipments, MTOServiceItems and PaymentRequests.
      operationId: getMoveTaskOrder
      tags:
        - moveTaskOrder
      produces:
        - application/json
      parameters:
        - description: UUID or MoveCode of move task order to use........
          in: path
          name: moveID
          required: true
          type: string
      responses:
        '200':
          description: Successfully retrieve an individual move task order.
          schema:
            $ref: '#/definitions/MoveTaskOrder'
        '401':
          $ref: '#/responses/PermissionDenied'
        '403':
          $ref: '#/responses/PermissionDenied'
        '404':
          $ref: '#/responses/NotFound'
        '500':
          $ref: '#/responses/ServerError'
  /mto-shipments:
    post:
      summary: createMTOShipment
      description: >
        Creates a new shipment within the specified move. This endpoint should
        be used whenever the movers identify a

        need for an additional shipment. The new shipment will be submitted to
        the TOO for review, and the TOO must

        approve it before the contractor can proceed with billing.


        **NOTE**: When creating a child shipment diversion, you can no longer
        specify the `primeActualWeight`.

        If you create a new diverted shipment with the `diversion` and
        `divertedFromShipmentId` parameter, it will automatically

        inherit the primeActualWeight of its `divertedFromShipmentId` parent.
        Payment requests created on a diverted shipment "chain" will utilize

        the lowest weight possible in the chain to prevent overcharging as they
        are still separate shipments.


        **WIP**: The Prime should be notified by a push notification whenever
        the TOO approves a shipment connected to

        one of their moves. Otherwise, the Prime can fetch the related move
        using the

        [getMoveTaskOrder](#operation/getMoveTaskOrder) endpoint and see if this
        shipment has the status `"APPROVED"`.
      consumes:
        - application/json
      produces:
        - application/json
      operationId: createMTOShipment
      tags:
        - mtoShipment
      parameters:
        - in: body
          name: body
          schema:
            $ref: '#/definitions/CreateMTOShipment'
          x-examples:
            application/json:
              hhg:
                summary: HHG
                value:
                  moveTaskOrderId: 5691c951-c35c-49a8-a1d5-a4b7ea7b7ad8
                  shipmentType: HHG
                  requestedPickupDate: '2022-12-31'
                  pickupAddress:
                    streetAddress1: 204 South Prospect Lane
                    city: Muldraugh
                    state: KY
                    postalCode: '40155'
              nts:
                summary: NTS
                value:
                  moveTaskOrderId: 5691c951-c35c-49a8-a1d5-a4b7ea7b7ad8
                  shipmentType: HHG_INTO_NTS_DOMESTIC
                  requestedPickupDate: '2022-12-31'
                  pickupAddress:
                    streetAddress1: 204 South Prospect Lane
                    city: Muldraugh
                    state: KY
                    postalCode: '40155'
                  agents:
                    - firstName: Edgar
                      lastName: Taylor
                      email: edgar.taylor@example.com
                      phone: 555-555-5555
                      agentType: RELEASING_AGENT
              nts-r:
                summary: NTS Release
                value:
                  moveTaskOrderId: 5691c951-c35c-49a8-a1d5-a4b7ea7b7ad8
                  shipmentType: HHG_OUTOF_NTS_DOMESTIC
                  agents:
                    - firstName: Edgar
                      lastName: Taylor
                      email: edgar.taylor@example.com
                      phone: 555-555-5555
                      agentType: RECEIVING_AGENT
              ppm:
                summary: PPM
                value:
                  moveTaskOrderId: 5691c951-c35c-49a8-a1d5-a4b7ea7b7ad8
                  shipmentType: PPM
                  ppmShipment:
                    pickupAddress:
                      streetAddress1: 204 South Prospect Lane
                      city: Beverly Hills
                      state: CA
                      postalCode: '90210'
                    destinationAddress:
                      streetAddress1: 123 Street
                      city: NY
                      state: NY
                      postalCode: '10001'
                    expectedDepartureDate: '2022-10-01'
                    estimatedWeight: 4999
                    hasProGear: false
                    sitExpected: false
              boat:
                summary: Boat Shipment
                value:
                  boatShipment:
                    hasTrailer: true
                    heightFeet: 2
                    heightInches: 2
                    isRoadworthy: false
                    lengthFeet: 2
                    lengthInches: 0
                    make: make
                    model: model
                    widthFeet: 2
                    widthInches: 2
                    year: 1999
                  counselorRemarks: test
                  moveTaskOrderID: d4d95b22-2d9d-428b-9a11-284455aa87ba
                  shipmentType: HAUL_AWAY
              mobileHome:
                summary: Mobile Home Shipment
                value:
                  mobileHomeShipment:
                    heightFeet: 2
                    heightInches: 2
                    lengthFeet: 2
                    lengthInches: 0
                    make: make
                    model: model
                    widthFeet: 2
                    widthInches: 2
                    year: 1999
                  counselorRemarks: test
                  moveTaskOrderID: d4d95b22-2d9d-428b-9a11-284455aa87ba
                  shipmentType: MOBILE_HOME
      responses:
        '200':
          description: Successfully created a MTO shipment.
          schema:
            $ref: '#/definitions/MTOShipment'
        '400':
          $ref: '#/responses/InvalidRequest'
        '404':
          $ref: '#/responses/NotFound'
        '422':
          $ref: '#/responses/UnprocessableEntity'
        '500':
          $ref: '#/responses/ServerError'
  /mto-shipments/{mtoShipmentID}:
    patch:
      summary: updateMTOShipment
      description: >
        Updates an existing shipment for a move.


        Note that there are some restrictions on nested objects:


        * Service items: You cannot add or update service items using this
        endpoint. Please use
        [createMTOServiceItem](#operation/createMTOServiceItem) and
        [updateMTOServiceItem](#operation/updateMTOServiceItem) instead.

        * Agents: You cannot add or update agents using this endpoint. Please
        use [createMTOAgent](#operation/createMTOAgent) and
        [updateMTOAgent](#operation/updateMTOAgent) instead.

        * Addresses: You can add new addresses using this endpoint (and must use
        this endpoint to do so), but you cannot update existing ones. Please use
        [updateMTOShipmentAddress](#operation/updateMTOShipmentAddress) instead.


        These restrictions are due to our [optimistic locking/concurrency
        control](https://transcom.github.io/mymove-docs/docs/dev/contributing/backend/use-optimistic-locking)
        mechanism.


        Note that some fields cannot be manually changed but will still be
        updated automatically, such as `primeEstimatedWeightRecordedDate` and
        `requiredDeliveryDate`.
      operationId: updateMTOShipment
      tags:
        - mtoShipment
      consumes:
        - application/json
      produces:
        - application/json
      parameters:
        - in: path
          name: mtoShipmentID
          description: UUID of the shipment being updated.
          required: true
          format: uuid
          type: string
        - in: body
          name: body
          required: true
          schema:
            $ref: '#/definitions/UpdateMTOShipment'
          x-examples:
            application/json:
              hhg:
                summary: HHG
                value:
                  scheduledPickupDate: '2022-12-30'
                  actualPickupDate: '2022-12-29'
                  firstAvailableDeliveryDate: '2023-01-04'
                  primeEstimatedWeight: 4250
                  primeActualWeight: 4500
                  destinationAddress:
                    streetAddress1: 6622 Airport Way S
                    streetAddress2: '#1430'
                    city: Great Bend
                    state: NY
                    postalCode: '13643'
                  pointOfContact: peyton.wing@example.com
              nts:
                summary: NTS
                value:
                  moveTaskOrderId: 5691c951-c35c-49a8-a1d5-a4b7ea7b7ad8
                  scheduledPickupDate: '2022-12-30'
                  actualPickupDate: '2022-12-29'
                  estimatedWeight: 4250
                  actualWeight: 4500
                  counselorRemarks: Beware of dogs on property
              nts-r:
                summary: NTS Release
                value:
                  moveTaskOrderId: 5691c951-c35c-49a8-a1d5-a4b7ea7b7ad8
                  ntsRecordedWeight: 4500
                  destinationAddress:
                    streetAddress1: 812 S 129th Street
                    city: San Antonio
                    state: TX
                    postalCode: '78245'
              ppm:
                summary: PPM
                value:
                  moveTaskOrderId: 5691c951-c35c-49a8-a1d5-a4b7ea7b7ad8
                  ppmShipment:
                    hasProGear: true
                    proGearWeight: 830
                    spouseProGearWeight: 366
                    sitExpected: true
                    sitLocation: DESTINATION
                    sitEstimatedWeight: 1760
                    sitEstimatedEntryDate: '2022-10-06'
                    sitEstimatedDepartureDate: '2022-10-13'
        - $ref: '#/parameters/ifMatch'
      responses:
        '200':
          description: Successfully updated the MTO shipment.
          schema:
            $ref: '#/definitions/MTOShipment'
        '400':
          $ref: '#/responses/InvalidRequest'
        '401':
          $ref: '#/responses/PermissionDenied'
        '403':
          $ref: '#/responses/PermissionDenied'
        '404':
          $ref: '#/responses/NotFound'
        '412':
          $ref: '#/responses/PreconditionFailed'
        '422':
          $ref: '#/responses/UnprocessableEntity'
        '500':
          $ref: '#/responses/ServerError'
definitions:
  MTOServiceItemBasic:
    description: Describes a basic service item subtype of a MTOServiceItem.
    allOf:
      - $ref: '#/definitions/MTOServiceItem'
      - type: object
        properties:
          reServiceCode:
            $ref: '#/definitions/ReServiceCode'
        required:
          - reServiceCode
  MTOServiceItemDestSIT:
    description: >-
      Describes a domestic destination SIT service item. Subtype of a
      MTOServiceItem.
    allOf:
      - $ref: '#/definitions/MTOServiceItem'
      - type: object
        properties:
          reServiceCode:
            type: string
            description: Service code allowed for this model type.
            enum:
              - DDFSIT
              - DDASIT
          dateOfContact1:
            format: date
            type: string
            description: >-
              Date of attempted contact by the prime corresponding to
              `timeMilitary1`.
            x-nullable: true
          dateOfContact2:
            format: date
            type: string
            description: >-
              Date of attempted contact by the prime corresponding to
              `timeMilitary2`.
            x-nullable: true
          timeMilitary1:
            type: string
            example: 1400Z
            description: >-
              Time of attempted contact corresponding to `dateOfContact1`, in
              military format.
            pattern: \d{4}Z
            x-nullable: true
          timeMilitary2:
            type: string
            example: 1400Z
            description: >-
              Time of attempted contact corresponding to `dateOfContact2`, in
              military format.
            pattern: \d{4}Z
            x-nullable: true
          firstAvailableDeliveryDate1:
            format: date
            type: string
            description: First available date that Prime can deliver SIT service item.
            x-nullable: true
          firstAvailableDeliveryDate2:
            format: date
            type: string
            description: Second available date that Prime can deliver SIT service item.
            x-nullable: true
          sitEntryDate:
            format: date
            type: string
            description: Entry date for the SIT
          sitDepartureDate:
            format: date
            type: string
            description: >-
              Departure date for SIT. This is the end date of the SIT at either
              origin or destination. This is optional as it can be updated using
              the UpdateMTOServiceItemSIT modelType at a later date.
            x-nullable: true
          sitDestinationFinalAddress:
            $ref: '#/definitions/Address'
          reason:
            type: string
            description: |
              The reason item has been placed in SIT.
            x-nullable: true
            x-omitempty: false
          sitRequestedDelivery:
            format: date
            type: string
            description: Date when the customer has requested delivery out of SIT.
            x-nullable: true
          sitCustomerContacted:
            format: date
            type: string
            description: >-
              Date when the customer contacted the prime for a delivery out of
              SIT.
            x-nullable: true
        required:
          - reServiceCode
          - sitEntryDate
          - reason
  MTOServiceItemDomesticCrating:
    description: >-
      Describes a domestic crating/uncrating service item subtype of a
      MTOServiceItem.
    allOf:
      - $ref: '#/definitions/MTOServiceItem'
      - type: object
        properties:
          reServiceCode:
            type: string
            description: >-
              A unique code for the service item. Indicates if the service is
              for crating (DCRT) or uncrating (DUCRT).
            enum:
              - DCRT
              - DUCRT
          item:
            description: The dimensions of the item being crated.
            allOf:
              - $ref: '#/definitions/MTOServiceItemDimension'
          crate:
            description: The dimensions for the crate the item will be shipped in.
            allOf:
              - $ref: '#/definitions/MTOServiceItemDimension'
          description:
            type: string
            example: Decorated horse head to be crated.
            description: A description of the item being crated.
          reason:
            type: string
            example: Storage items need to be picked up
            description: >
              The contractor's explanation for why an item needed to be crated
              or uncrated. Used by the TOO while deciding to approve or reject
              the service item.
            x-nullable: true
            x-omitempty: false
          standaloneCrate:
            type: boolean
            x-nullable: true
        required:
          - reServiceCode
          - item
          - crate
          - description
  MTOServiceItemInternationalCrating:
    description: >-
      Describes a international crating/uncrating service item subtype of a
      MTOServiceItem.
    allOf:
      - $ref: '#/definitions/MTOServiceItem'
      - type: object
        properties:
          reServiceCode:
            type: string
            description: >-
              A unique code for the service item. Indicates if the service is
              for crating (ICRT) or uncrating (IUCRT).
            enum:
              - ICRT
              - IUCRT
          item:
            description: The dimensions of the item being crated.
            allOf:
              - $ref: '#/definitions/MTOServiceItemDimension'
          crate:
            description: The dimensions for the crate the item will be shipped in.
            allOf:
              - $ref: '#/definitions/MTOServiceItemDimension'
          description:
            type: string
            example: Decorated horse head to be crated.
            description: A description of the item being crated.
          reason:
            type: string
            example: Storage items need to be picked up
            description: >
              The contractor's explanation for why an item needed to be crated
              or uncrated. Used by the TOO while deciding to approve or reject
              the service item.
            x-nullable: true
            x-omitempty: false
          standaloneCrate:
            type: boolean
            x-nullable: true
          externalCrate:
            type: boolean
            x-nullable: true
          market:
            type: string
            enum:
              - CONUS
              - OCONUS
            example: CONUS
            description: >-
              To identify whether the service was provided within (CONUS) or
              (OCONUS)
        required:
          - reServiceCode
          - item
          - crate
          - description
  MTOServiceItemOriginSIT:
    description: Describes a domestic origin SIT service item. Subtype of a MTOServiceItem.
    allOf:
      - $ref: '#/definitions/MTOServiceItem'
      - type: object
        properties:
          reServiceCode:
            type: string
            description: Service code allowed for this model type.
            enum:
              - DOFSIT
              - DOASIT
          reason:
            type: string
            example: Storage items need to be picked up
            description: Explanation of why Prime is picking up SIT item.
          sitPostalCode:
            type: string
            format: zip
            example: '90210'
            pattern: ^(\d{5}([\-]\d{4})?)$
          sitEntryDate:
            format: date
            type: string
            description: Entry date for the SIT
          sitDepartureDate:
            format: date
            type: string
            x-nullable: true
            description: >-
              Departure date for SIT. This is the end date of the SIT at either
              origin or destination. This is optional as it can be updated using
              the UpdateMTOServiceItemSIT modelType at a later date.
          sitHHGActualOrigin:
            $ref: '#/definitions/Address'
          sitHHGOriginalOrigin:
            $ref: '#/definitions/Address'
          requestApprovalsRequestedStatus:
            type: boolean
          sitRequestedDelivery:
            format: date
            type: string
            description: Date when the customer has requested delivery out of SIT.
            x-nullable: true
          sitCustomerContacted:
            format: date
            type: string
            description: >-
              Date when the customer contacted the prime for a delivery out of
              SIT.
            x-nullable: true
        required:
          - reServiceCode
          - reason
          - sitPostalCode
          - sitEntryDate
  MTOServiceItemShuttle:
    description: Describes a shuttle service item.
    allOf:
      - $ref: '#/definitions/MTOServiceItem'
      - type: object
        properties:
          reServiceCode:
            type: string
            description: >
              A unique code for the service item. Indicates if shuttling is
              requested for the shipment origin (`DOSHUT`) or destination
              (`DDSHUT`).
            enum:
              - DOSHUT
              - DDSHUT
          reason:
            type: string
            example: Storage items need to be picked up.
            description: >
              The contractor's explanation for why a shuttle service is
              requested. Used by the TOO while deciding to approve or reject the
              service item.
          estimatedWeight:
            type: integer
            example: 4200
            description: >-
              An estimate of how much weight from a shipment will be included in
              the shuttling service.
            x-nullable: true
            x-omitempty: false
          actualWeight:
            type: integer
            example: 4000
            description: >-
              A record of the actual weight that was shuttled. Provided by the
              movers, based on weight tickets.
            x-nullable: true
            x-omitempty: false
        required:
          - reason
          - reServiceCode
  CreateMTOShipment:
    type: object
    properties:
      moveTaskOrderID:
        description: The ID of the move this new shipment is for.
        example: 1f2270c7-7166-40ae-981e-b200ebdf3054
        format: uuid
        type: string
      requestedPickupDate:
        description: >
          The customer's preferred pickup date. Other dates, such as required
          delivery date and (outside MilMove) the pack date, are derived from
          this date.
        format: date
        type: string
        x-nullable: true
      primeEstimatedWeight:
        description: >
          The estimated weight of this shipment, determined by the movers during
          the pre-move survey. This value **can only be updated once.** If there
          was an issue with estimating the weight and a mistake was made, the
          Prime contractor will need to contact the TOO to change it.
        type: integer
        example: 4500
        minimum: 1
        x-nullable: true
      customerRemarks:
        description: >
          The customer can use the customer remarks field to inform the services
          counselor and the movers about any

          special circumstances for this shipment. Typical examples:
            * bulky or fragile items,
            * weapons,
            * access info for their address.

          Customer enters this information during onboarding. Optional field.
        type: string
        example: handle with care
        x-nullable: true
      agents:
        $ref: '#/definitions/MTOAgents'
      mtoServiceItems:
        description: A list of service items connected to this shipment.
        type: array
        items:
          $ref: '#/definitions/MTOServiceItem'
      pickupAddress:
        description: The primary address where the movers should pick up this shipment.
        allOf:
          - $ref: '#/definitions/Address'
      secondaryPickupAddress:
        description: The second address where the movers should pick up this shipment.
        allOf:
          - $ref: '#/definitions/Address'
      tertiaryPickupAddress:
        description: The third address where the movers should pick up this shipment.
        allOf:
          - $ref: '#/definitions/Address'
      destinationAddress:
        description: primary location the movers should deliver this shipment.
        allOf:
          - $ref: '#/definitions/Address'
      secondaryDestinationAddress:
        description: second location where the movers should deliver this shipment.
        allOf:
          - $ref: '#/definitions/Address'
      tertiaryDestinationAddress:
        description: third location where the movers should deliver this shipment.
        allOf:
          - $ref: '#/definitions/Address'
      shipmentType:
        $ref: '#/definitions/MTOShipmentType'
      diversion:
        description: >
          This value indicates whether or not this shipment is part of a
          diversion. If yes, the shipment can be either the starting or ending
          segment of the diversion. When this boolean is true, you must link it
          to a parent shipment with the divertedFromShipmentId parameter.
        type: boolean
      divertedFromShipmentId:
        description: >
          The ID of the shipment this is a diversion from. Aka the "Parent"
          shipment. The diversion boolean must be true if this parameter is
          supplied in the request. If provided, and if the diverted from
          shipment is also a diversion, the previous should must then also have
          a parent ID.
        example: 1f2270c7-7166-40ae-981e-b200ebdf3054
        format: uuid
        type: string
      pointOfContact:
        type: string
        description: >
          Email or ID of the person who will be contacted in the event of
          questions or concerns about this update. May be the person performing
          the update, or someone else working with the Prime contractor.
      counselorRemarks:
        type: string
        example: counselor approved
        x-nullable: true
      ppmShipment:
        $ref: '#/definitions/CreatePPMShipment'
      boatShipment:
        $ref: '#/definitions/CreateBoatShipment'
      mobileHomeShipment:
        $ref: '#/definitions/CreateMobileHomeShipment'
    required:
      - moveTaskOrderID
      - shipmentType
  CreatePPMShipment:
    description: >-
      Creation object containing the `PPM` shipmentType specific data, not used
      for other shipment types.
    type: object
    properties:
      expectedDepartureDate:
        description: |
          Date the customer expects to begin moving from their origin.
        format: date
        type: string
      pickupAddress:
        description: The address of the origin location where goods are being moved from.
        allOf:
          - $ref: '#/definitions/Address'
      secondaryPickupAddress:
        description: >-
          An optional secondary Pickup Address address near the origin where
          additional goods exist.
        allOf:
          - $ref: '#/definitions/Address'
      tertiaryPickupAddress:
        description: >-
          An optional tertiary Pickup Address address near the origin where
          additional goods exist.
        allOf:
          - $ref: '#/definitions/Address'
      destinationAddress:
        description: >-
          The address of the destination location where goods are being
          delivered to.
        allOf:
          - $ref: '#/definitions/PPMDestinationAddress'
      secondaryDestinationAddress:
        description: >-
          An optional secondary address near the destination where goods will be
          dropped off.
        allOf:
          - $ref: '#/definitions/Address'
      tertiaryDestinationAddress:
        description: >-
          An optional tertiary address near the destination where goods will be
          dropped off.
        allOf:
          - $ref: '#/definitions/Address'
      sitExpected:
        description: >
          Captures whether some or all of the PPM shipment will require
          temporary storage at the origin or destination.


          Must be set to `true` when providing `sitLocation`,
          `sitEstimatedWeight`, `sitEstimatedEntryDate`, and
          `sitEstimatedDepartureDate` values to calculate the
          `sitEstimatedCost`.
        type: boolean
      sitLocation:
        allOf:
          - $ref: '#/definitions/SITLocationType'
          - x-nullable: true
      sitEstimatedWeight:
        description: The estimated weight of the goods being put into storage in pounds.
        type: integer
        example: 2000
        x-nullable: true
      sitEstimatedEntryDate:
        description: The date that goods will first enter the storage location.
        format: date
        type: string
        x-nullable: true
      sitEstimatedDepartureDate:
        description: The date that goods will exit the storage location.
        format: date
        type: string
        x-nullable: true
      estimatedWeight:
        description: The estimated weight of the PPM shipment goods being moved in pounds.
        type: integer
        example: 4200
      hasProGear:
        description: >
          Indicates whether PPM shipment has pro gear for themselves or their
          spouse.
        type: boolean
      proGearWeight:
        description: >-
          The estimated weight of the pro-gear being moved belonging to the
          service member in pounds.
        type: integer
        x-nullable: true
      spouseProGearWeight:
        description: >-
          The estimated weight of the pro-gear being moved belonging to a spouse
          in pounds.
        type: integer
        x-nullable: true
      isActualExpenseReimbursement:
        description: >-
          Used for PPM shipments only. Denotes if this shipment uses the Actual
          Expense Reimbursement method.
        type: boolean
        example: false
        x-omitempty: false
        x-nullable: true
    required:
      - expectedDepartureDate
      - pickupAddress
      - destinationAddress
      - sitExpected
      - estimatedWeight
      - hasProGear
  CreateBoatShipment:
    description: >-
      Creation object containing the `Boat` shipmentType specific data, not used
      for other shipment types.
    type: object
    properties:
      year:
        type: integer
        description: Year of the Boat
      make:
        type: string
        description: Make of the Boat
      model:
        type: string
        description: Model of the Boat
      lengthInInches:
        type: integer
        description: Length of the Boat in inches
      widthInInches:
        type: integer
        description: Width of the Boat in inches
      heightInInches:
        type: integer
        description: Height of the Boat in inches
      hasTrailer:
        type: boolean
        description: Does the boat have a trailer
      isRoadworthy:
        type: boolean
        description: Is the trailer roadworthy
        x-nullable: true
    required:
      - year
      - make
      - model
      - lengthInInches
      - widthInInches
      - heightInInches
      - hasTrailer
  CreateMobileHomeShipment:
    description: >-
      Creation object containing the `MobileHome` shipmentType specific data,
      not used for other shipment types.
    type: object
    properties:
      year:
        type: integer
        description: Year of the Mobile Home
      make:
        type: string
        description: Make of the Mobile Home
      model:
        type: string
        description: Model of the Mobile Home
      lengthInInches:
        type: integer
        description: Length of the Mobile Home in inches
      widthInInches:
        type: integer
        description: Width of the Mobile Home in inches
      heightInInches:
        type: integer
        description: Height of the Mobile Home in inches
    required:
      - year
      - make
      - model
      - lengthInInches
      - widthInInches
      - heightInInches
  MTOShipment:
    type: object
    properties:
      mtoServiceItems:
        description: A list of service items connected to this shipment.
        items:
          $ref: '#/definitions/MTOServiceItem'
        type: array
        readOnly: true
    allOf:
      - $ref: '#/definitions/MTOShipmentWithoutServiceItems'
  Error:
    properties:
      title:
        type: string
      detail:
        type: string
      instance:
        type: string
        format: uuid
    required:
      - title
      - detail
    type: object
  UpdateMTOServiceItemModelType:
    description: >
      Using this list, choose the correct modelType in the dropdown,
      corresponding to the service item type.
        * DDDSIT - UpdateMTOServiceItemSIT
        * DOPSIT - UpdateMTOServiceItemSIT
        * DOASIT - UpdateMTOServiceItemSIT
        * DOFSIT - UpdateMTOServiceItemSIT
        * DDSHUT - UpdateMTOServiceItemShuttle
        * DOSHUT - UpdateMTOServiceItemShuttle

      The documentation will then update with the supported fields.
    type: string
    enum:
      - UpdateMTOServiceItemSIT
      - UpdateMTOServiceItemShuttle
  UpdateMTOServiceItem:
    description: >-
      UpdateMTOServiceItem describes a base type of a service item. Polymorphic
      type. Both Move Task Orders and MTO Shipments will have MTO Service Items.
    type: object
    discriminator: modelType
    properties:
      id:
        example: 1f2270c7-7166-40ae-981e-b200ebdf3054
        format: uuid
        type: string
        description: ID of the service item. Must match path.
      modelType:
        $ref: '#/definitions/UpdateMTOServiceItemModelType'
    required:
      - modelType
  UpdateMTOServiceItemShuttle:
    description: >
      Subtype used to provide the estimated weight and actual weight for
      shuttle. This is not creating a new service item but rather updating an
      existing service item.
    allOf:
      - $ref: '#/definitions/UpdateMTOServiceItem'
      - type: object
        properties:
          actualWeight:
            type: integer
            example: 4000
            description: >-
              Provided by the movers, based on weight tickets. Relevant for
              shuttling (DDSHUT & DOSHUT) service items.
            x-nullable: true
            x-omitempty: false
          estimatedWeight:
            type: integer
            example: 4200
            description: >-
              An estimate of how much weight from a shipment will be included in
              a shuttling (DDSHUT & DOSHUT) service item.
            x-nullable: true
            x-omitempty: false
          reServiceCode:
            type: string
            description: Service code allowed for this model type.
            enum:
              - DDSHUT
              - DOSHUT
  UpdatePPMShipment:
    description: The PPM specific fields of the shipment with values being changed
    type: object
    properties:
      expectedDepartureDate:
        description: |
          Date the customer expects to begin moving from their origin.
        format: date
        type: string
        x-nullable: true
      pickupAddress:
        description: |
          The address of the origin location where goods are being moved from.
        allOf:
          - $ref: '#/definitions/Address'
      hasSecondaryPickupAddress:
        type: boolean
        x-omitempty: false
        x-nullable: true
      secondaryPickupAddress:
        description: >
          An optional secondary Pickup Address near the origin where additional
          goods exist.
        allOf:
          - $ref: '#/definitions/Address'
      hasTertiaryPickupAddress:
        type: boolean
        x-omitempty: false
        x-nullable: true
      tertiaryPickupAddress:
        description: >
          An optional third Pickup Address near the origin where additional
          goods exist.
        allOf:
          - $ref: '#/definitions/Address'
      destinationAddress:
        description: >
          The address of the destination location where goods are being
          delivered to.
        allOf:
          - $ref: '#/definitions/PPMDestinationAddress'
      hasSecondaryDestinationAddress:
        type: boolean
        x-omitempty: false
        x-nullable: true
      secondaryDestinationAddress:
        description: >
          An optional secondary address near the destination where goods will be
          dropped off.
        allOf:
          - $ref: '#/definitions/Address'
      hasTertiaryDestinationAddress:
        type: boolean
        x-omitempty: false
        x-nullable: true
      tertiaryDestinationAddress:
        description: >
          An optional third address near the destination where goods will be
          dropped off.
        allOf:
          - $ref: '#/definitions/Address'
      sitExpected:
        description: >
          Captures whether some or all of the PPM shipment will require
          temporary storage at the origin or destination.


          Must be set to `true` when providing `sitLocation`,
          `sitEstimatedWeight`, `sitEstimatedEntryDate`, and
          `sitEstimatedDepartureDate` values to calculate the
          `sitEstimatedCost`.
        type: boolean
        x-nullable: true
      sitLocation:
        allOf:
          - $ref: '#/definitions/SITLocationType'
          - x-nullable: true
      sitEstimatedWeight:
        description: The estimated weight of the goods being put into storage.
        type: integer
        example: 2000
        x-nullable: true
      sitEstimatedEntryDate:
        description: The date that goods will first enter the storage location.
        format: date
        type: string
        x-nullable: true
      sitEstimatedDepartureDate:
        description: The date that goods will exit the storage location.
        format: date
        type: string
        x-nullable: true
      estimatedWeight:
        description: The estimated weight of the PPM shipment goods being moved.
        type: integer
        example: 4200
        x-nullable: true
      hasProGear:
        description: >
          Indicates whether PPM shipment has pro gear for themselves or their
          spouse.
        type: boolean
        x-nullable: true
      proGearWeight:
        description: >-
          The estimated weight of the pro-gear being moved belonging to the
          service member.
        type: integer
        x-nullable: true
      spouseProGearWeight:
        description: >-
          The estimated weight of the pro-gear being moved belonging to a
          spouse.
        type: integer
        x-nullable: true
      isActualExpenseReimbursement:
        description: >-
          Used for PPM shipments only. Denotes if this shipment uses the Actual
          Expense Reimbursement method.
        type: boolean
        example: false
        x-omitempty: false
        x-nullable: true
  UpdateMTOShipment:
    properties:
      actualProGearWeight:
        description: The actual weight of any pro gear shipped during a move.
        type: integer
        example: 4500
        x-nullable: true
      actualSpouseProGearWeight:
        description: The actual weight of any pro gear shipped during a move.
        type: integer
        example: 4500
        x-nullable: true
      scheduledPickupDate:
        description: >-
          The date the Prime contractor scheduled to pick up this shipment after
          consultation with the customer.
        format: date
        type: string
        x-omitempty: false
        x-nullable: true
      actualPickupDate:
        description: >-
          The date when the Prime contractor actually picked up the shipment.
          Updated after-the-fact.
        format: date
        type: string
        x-omitempty: false
        x-nullable: true
      firstAvailableDeliveryDate:
        description: >
          The date the Prime provides to the customer as the first possible
          delivery date so that they can plan their travel accordingly.
        format: date
        type: string
        x-omitempty: false
        x-nullable: true
      scheduledDeliveryDate:
        description: >-
          The date the Prime contractor scheduled to deliver this shipment after
          consultation with the customer.
        format: date
        type: string
        x-omitempty: false
        x-nullable: true
      actualDeliveryDate:
        description: >-
          The date when the Prime contractor actually delivered the shipment.
          Updated after-the-fact.
        format: date
        type: string
        x-omitempty: false
        x-nullable: true
      primeEstimatedWeight:
        description: >
          The estimated weight of this shipment, determined by the movers during
          the pre-move survey. This value **can only be updated once.** If there
          was an issue with estimating the weight and a mistake was made, the
          Prime contracter will need to contact the TOO to change it.
        type: integer
        example: 4500
        minimum: 1
        x-nullable: true
      primeActualWeight:
        description: >-
          The actual weight of the shipment, provided after the Prime packs,
          picks up, and weighs a customer's shipment.
        type: integer
        example: 4500
        minimum: 1
        x-nullable: true
      ntsRecordedWeight:
        description: >-
          The previously recorded weight for the NTS Shipment. Used for NTS
          Release to know what the previous primeActualWeight or billable weight
          was.
        type: integer
        example: 4500
        x-nullable: true
        x-formatting: weight
      pickupAddress:
        description: >
          The address where the movers should pick up this shipment, entered by
          the customer during onboarding when they enter shipment details.
        allOf:
          - $ref: '#/definitions/Address'
      secondaryPickupAddress:
        description: >-
          A second pickup address for this shipment, if the customer entered
          one. An optional field.
        allOf:
          - $ref: '#/definitions/Address'
      tertiaryPickupAddress:
        description: >-
          A third pickup address for this shipment, if the customer entered one.
          An optional field.
        allOf:
          - $ref: '#/definitions/Address'
      destinationAddress:
        description: >
          Where the movers should deliver this shipment. Often provided by the
          customer when they enter shipment details

          during onboarding, if they know their new address already.


          May be blank when entered by the customer, required when entered by
          the Prime. May not represent the true

          final destination due to the shipment being diverted or placed in SIT.
        allOf:
          - $ref: '#/definitions/Address'
      secondaryDeliveryAddress:
        description: >-
          A second delivery address for this shipment, if the customer entered
          one. An optional field.
        allOf:
          - $ref: '#/definitions/Address'
      tertiaryDeliveryAddress:
        description: >-
          A third delivery address for this shipment, if the customer entered
          one. An optional field.
        allOf:
          - $ref: '#/definitions/Address'
      destinationType:
        $ref: '#/definitions/DestinationType'
      storageFacility:
        allOf:
          - x-nullable: true
          - $ref: '#/definitions/StorageFacility'
      shipmentType:
        $ref: '#/definitions/MTOShipmentType'
      diversion:
        description: >
          This value indicates whether or not this shipment is part of a
          diversion. If yes, the shipment can be either the starting or ending
          segment of the diversion.
        type: boolean
      pointOfContact:
        type: string
        description: >
          Email or ID of the person who will be contacted in the event of
          questions or concerns about this update. May be the person performing
          the update, or someone else working with the Prime contractor.
      counselorRemarks:
        type: string
        example: counselor approved
        x-nullable: true
      ppmShipment:
        $ref: '#/definitions/UpdatePPMShipment'
      portOfEmbarkation:
        $ref: '#/definitions/Port'
      portOfDebarkation:
        $ref: '#/definitions/Port'
  UpdateMTOShipmentStatus:
    description: >-
      Contains the statuses available to the Prime when updating the state of a
      shipment.
    type: object
    properties:
      status:
        type: string
        enum:
          - CANCELED
  UpdateReweigh:
    description: Contains the fields available to the Prime when updating a reweigh record.
    type: object
    properties:
      weight:
        description: The total reweighed weight for the shipment in pounds.
        example: 2000
        minimum: 1
        type: integer
        x-formatting: weight
        x-nullable: true
        x-omitempty: false
      verificationReason:
        description: >-
          In lieu of a document being uploaded indicating why a reweigh did not
          occur.
        example: >-
          The reweigh was not performed because the shipment was already
          delivered
        type: string
        x-nullable: true
        x-omitempty: false
  UpdateShipmentDestinationAddress:
    description: >-
      UpdateShipmentDestinationAddress contains the fields required for the
      prime to request an update for the delivery address on an MTO Shipment.
    type: object
    properties:
      newAddress:
        $ref: '#/definitions/Address'
      contractorRemarks:
        type: string
        example: >-
          Customer reached out to me this week and let me know they want to move
          somewhere else.
        description: >-
          This is the remark the Prime has entered, which would be the reason
          there is an address change.
    required:
      - contractorRemarks
      - newAddress
  UpdateMTOServiceItemSIT:
    description: >
      Subtype used to provide the departure date for origin or destination SIT.
      This is not creating a new service item but rather updating and existing
      service item.
    allOf:
      - $ref: '#/definitions/UpdateMTOServiceItem'
      - type: object
        properties:
          reServiceCode:
            type: string
            description: Service code allowed for this model type.
            enum:
              - DDDSIT
              - DOPSIT
              - DOASIT
              - DOFSIT
          sitDepartureDate:
            format: date
            type: string
            description: >-
              Departure date for SIT. This is the end date of the SIT at either
              origin or destination.
          sitDestinationFinalAddress:
            $ref: '#/definitions/Address'
          dateOfContact1:
            format: date
            type: string
            description: >-
              Date of attempted contact by the prime corresponding to
              'timeMilitary1'.
            x-nullable: true
          timeMilitary1:
            type: string
            example: 1400Z
            description: >-
              Time of attempted contact by the prime corresponding to
              'dateOfContact1', in military format.
            pattern: \d{4}Z
            x-nullable: true
          firstAvailableDeliveryDate1:
            format: date
            type: string
            description: First available date that Prime can deliver SIT service item.
            x-nullable: true
          dateOfContact2:
            format: date
            type: string
            description: >-
              Date of attempted contact by the prime corresponding to
              'timeMilitary2'.
            x-nullable: true
          timeMilitary2:
            type: string
            example: 1400Z
            description: >-
              Time of attempted contact by the prime corresponding to
              'dateOfContact2', in military format.
            pattern: \d{4}Z
            x-nullable: true
          firstAvailableDeliveryDate2:
            format: date
            type: string
            description: Second available date that Prime can deliver SIT service item.
            x-nullable: true
          sitRequestedDelivery:
            format: date
            type: string
            description: Date when the customer has requested delivery out of SIT.
            x-nullable: true
          sitCustomerContacted:
            format: date
            type: string
            description: >-
              Date when the customer contacted the prime for a delivery out of
              SIT.
            x-nullable: true
          updateReason:
            type: string
            description: Reason for updating service item.
            x-nullable: true
          sitPostalCode:
            type: string
            format: zip
            example: '90210'
            pattern: ^(\d{5}([\-]\d{4})?)$
            x-nullable: true
          sitEntryDate:
            format: date
            type: string
            description: Entry date for the SIT.
            x-nullable: true
          requestApprovalsRequestedStatus:
            description: Indicates if "Approvals Requested" status is being requested.
            type: boolean
            x-nullable: true
  CreateSITExtension:
    description: >-
      CreateSITExtension contains the fields required for the prime to create a
      SIT Extension request.
    type: object
    properties:
      requestReason:
        type: string
        enum:
          - SERIOUS_ILLNESS_MEMBER
          - SERIOUS_ILLNESS_DEPENDENT
          - IMPENDING_ASSIGNEMENT
          - DIRECTED_TEMPORARY_DUTY
          - NONAVAILABILITY_OF_CIVILIAN_HOUSING
          - AWAITING_COMPLETION_OF_RESIDENCE
          - OTHER
      contractorRemarks:
        type: string
        example: We need SIT additional days. The customer has not found a house yet.
      requestedDays:
        type: integer
        example: 30
        minimum: 1
    required:
      - requestReason
      - contractorRemarks
      - requestedDays
  Address:
    description: A postal address
    type: object
    properties:
      id:
        type: string
        format: uuid
        example: c56a4180-65aa-42ec-a945-5fd21dec0538
      streetAddress1:
        type: string
        example: 123 Main Ave
        title: Street address 1
      streetAddress2:
        type: string
        example: Apartment 9000
        x-nullable: true
        title: Street address 2
      streetAddress3:
        type: string
        example: Montmârtre
        x-nullable: true
        title: Address Line 3
      city:
        type: string
        example: Anytown
        title: City
      eTag:
        type: string
        readOnly: true
      state:
        title: State
        type: string
        x-display-value:
          AL: AL
          AK: AK
          AR: AR
          AZ: AZ
          CA: CA
          CO: CO
          CT: CT
          DC: DC
          DE: DE
          FL: FL
          GA: GA
          HI: HI
          IA: IA
          ID: ID
          IL: IL
          IN: IN
          KS: KS
          KY: KY
          LA: LA
          MA: MA
          MD: MD
          ME: ME
          MI: MI
          MN: MN
          MO: MO
          MS: MS
          MT: MT
          NC: NC
          ND: ND
          NE: NE
          NH: NH
          NJ: NJ
          NM: NM
          NV: NV
          NY: NY
          OH: OH
          OK: OK
          OR: OR
          PA: PA
          RI: RI
          SC: SC
          SD: SD
          TN: TN
          TX: TX
          UT: UT
          VA: VA
          VT: VT
          WA: WA
          WI: WI
          WV: WV
          WY: WY
        enum:
          - AL
          - AK
          - AR
          - AZ
          - CA
          - CO
          - CT
          - DC
          - DE
          - FL
          - GA
          - HI
          - IA
          - ID
          - IL
          - IN
          - KS
          - KY
          - LA
          - MA
          - MD
          - ME
          - MI
          - MN
          - MO
          - MS
          - MT
          - NC
          - ND
          - NE
          - NH
          - NJ
          - NM
          - NV
          - NY
          - OH
          - OK
          - OR
          - PA
          - RI
          - SC
          - SD
          - TN
          - TX
          - UT
          - VA
          - VT
          - WA
          - WI
          - WV
          - WY
      postalCode:
        type: string
        format: zip
        title: ZIP
        example: '90210'
        pattern: ^(\d{5}([\-]\d{4})?)$
      country:
        type: string
        title: Country
        x-nullable: true
        example: US
        default: US
        pattern: ^[A-Z]{2}$
        description: Two-letter country code
      county:
        type: string
        title: County
        x-nullable: true
        example: LOS ANGELES
      isOconus:
        type: boolean
        title: isOconus
        x-nullable: true
        example: false
      usPostRegionCitiesID:
        type: string
        format: uuid
        example: c56a4180-65aa-42ec-a945-5fd21dec0538
    required:
      - streetAddress1
      - city
      - state
      - postalCode
  Customer:
    type: object
    properties:
      id:
        type: string
        format: uuid
        example: c56a4180-65aa-42ec-a945-5fd21dec0538
      dodID:
        type: string
      emplid:
        type: string
      userID:
        type: string
        format: uuid
        example: c56a4180-65aa-42ec-a945-5fd21dec0538
      currentAddress:
        $ref: '#/definitions/Address'
      firstName:
        type: string
        example: Vanya
      lastName:
        type: string
        example: Petrovna
      branch:
        type: string
        example: COAST_GUARD
      phone:
        type: string
        format: telephone
      email:
        type: string
        format: x-email
        pattern: ^[a-zA-Z0-9._%+-]+@[a-zA-Z0-9.-]+\.[a-zA-Z]{2,}$
        example: fake@example.com
      eTag:
        type: string
        readOnly: true
  Entitlements:
    type: object
    properties:
      id:
        example: 571008b1-b0de-454d-b843-d71be9f02c04
        format: uuid
        type: string
      authorizedWeight:
        example: 2000
        type: integer
        x-formatting: weight
        x-nullable: true
      unaccompaniedBaggageAllowance:
        type: integer
        example: 3
        x-nullable: true
        description: >-
          The amount of weight in pounds that the move is entitled for shipment
          types of Unaccompanied Baggage.
      dependentsAuthorized:
        example: true
        type: boolean
        x-nullable: true
      gunSafe:
        type: boolean
        example: false
      nonTemporaryStorage:
        example: false
        type: boolean
        x-nullable: true
      privatelyOwnedVehicle:
        example: false
        type: boolean
        x-nullable: true
      proGearWeight:
        example: 2000
        type: integer
        x-formatting: weight
      proGearWeightSpouse:
        example: 500
        type: integer
        x-formatting: weight
      requiredMedicalEquipmentWeight:
        example: 500
        type: integer
        x-formatting: weight
      organizationalClothingAndIndividualEquipment:
        type: boolean
        example: false
      storageInTransit:
        example: 90
        type: integer
      totalWeight:
        example: 500
        type: integer
        x-formatting: weight
      totalDependents:
        example: 2
        type: integer
      eTag:
        type: string
        readOnly: true
  DutyLocation:
    type: object
    properties:
      id:
        type: string
        format: uuid
        example: c56a4180-65aa-42ec-a945-5fd21dec0538
      name:
        type: string
        example: Fort Bragg North Station
      addressID:
        type: string
        format: uuid
        example: c56a4180-65aa-42ec-a945-5fd21dec0538
      address:
        $ref: '#/definitions/Address'
      eTag:
        type: string
        readOnly: true
  OrdersType:
    type: string
    title: Orders type
    enum:
      - PERMANENT_CHANGE_OF_STATION
      - LOCAL_MOVE
      - RETIREMENT
      - SEPARATION
      - WOUNDED_WARRIOR
      - BLUEBARK
      - SAFETY
      - TEMPORARY_DUTY
      - EARLY_RETURN_OF_DEPENDENTS
      - STUDENT_TRAVEL
    x-display-value:
      PERMANENT_CHANGE_OF_STATION: Permanent Change Of Station
      LOCAL_MOVE: Local Move
      RETIREMENT: Retirement
      SEPARATION: Separation
      WOUNDED_WARRIOR: Wounded Warrior
      BLUEBARK: BLUEBARK
      SAFETY: Safety
      TEMPORARY_DUTY: Temporary Duty (TDY)
      EARLY_RETURN_OF_DEPENDENTS: Early Return of Dependents
      STUDENT_TRAVEL: Student Travel
  Order:
    type: object
    required:
      - orderNumber
      - rank
      - linesOfAccounting
    properties:
      id:
        example: c56a4180-65aa-42ec-a945-5fd21dec0538
        format: uuid
        type: string
      customer:
        $ref: '#/definitions/Customer'
      customerID:
        example: c56a4180-65aa-42ec-a945-5fd21dec0538
        format: uuid
        type: string
      entitlement:
        $ref: '#/definitions/Entitlements'
      destinationDutyLocation:
        $ref: '#/definitions/DutyLocation'
      destinationDutyLocationGBLOC:
        type: string
        example: KKFA
      originDutyLocation:
        $ref: '#/definitions/DutyLocation'
      originDutyLocationGBLOC:
        type: string
        example: KKFA
      rank:
        type: string
        example: E_5
      reportByDate:
        type: string
        format: date
      ordersType:
        $ref: '#/definitions/OrdersType'
      orderNumber:
        type: string
      linesOfAccounting:
        type: string
      supplyAndServicesCostEstimate:
        type: string
        readOnly: true
      packingAndShippingInstructions:
        type: string
        readOnly: true
      methodOfPayment:
        type: string
        readOnly: true
      naics:
        type: string
        readOnly: true
      eTag:
        type: string
        readOnly: true
  PaymentRequestStatus:
    type: string
    enum:
      - PENDING
      - REVIEWED
      - REVIEWED_AND_ALL_SERVICE_ITEMS_REJECTED
      - SENT_TO_GEX
      - TPPS_RECEIVED
      - PAID
      - EDI_ERROR
      - DEPRECATED
    title: Payment Request Status
  UploadWithOmissions:
    description: An uploaded file.
    type: object
    properties:
      id:
        type: string
        format: uuid
        example: c56a4180-65aa-42ec-a945-5fd21dec0538
      url:
        type: string
        format: uri
        example: https://uploads.domain.test/dir/c56a4180-65aa-42ec-a945-5fd21dec0538
      filename:
        type: string
        example: filename.pdf
      contentType:
        type: string
        format: mime-type
        example: application/pdf
      bytes:
        type: integer
      rotation:
        type: integer
      status:
        type: string
        enum:
          - INFECTED
          - CLEAN
          - PROCESSING
      createdAt:
        type: string
        format: date-time
        readOnly: true
      updatedAt:
        type: string
        format: date-time
        readOnly: true
    required:
      - filename
      - contentType
      - bytes
  ProofOfServiceDoc:
    type: object
    properties:
      uploads:
        type: array
        items:
          $ref: '#/definitions/UploadWithOmissions'
  ProofOfServiceDocs:
    type: array
    items:
      $ref: '#/definitions/ProofOfServiceDoc'
  PaymentServiceItemStatus:
    type: string
    enum:
      - REQUESTED
      - APPROVED
      - DENIED
      - SENT_TO_GEX
      - PAID
      - EDI_ERROR
    title: Payment Service Item Status
  ServiceItemParamName:
    type: string
    enum:
      - ActualPickupDate
      - ContractCode
      - ContractYearName
      - CubicFeetBilled
      - CubicFeetCrating
      - DimensionHeight
      - DimensionLength
      - DimensionWidth
      - DistanceZip
      - DistanceZipSITDest
      - DistanceZipSITOrigin
      - EIAFuelPrice
      - EscalationCompounded
      - FSCMultiplier
      - FSCPriceDifferenceInCents
      - FSCWeightBasedDistanceMultiplier
      - IsPeak
      - MarketDest
      - MarketOrigin
      - MTOAvailableToPrimeAt
      - NTSPackingFactor
      - NumberDaysSIT
      - PriceAreaDest
      - PriceAreaIntlDest
      - PriceAreaIntlOrigin
      - PriceAreaOrigin
      - PriceRateOrFactor
      - PSI_LinehaulDom
      - PSI_LinehaulDomPrice
      - PSI_LinehaulShort
      - PSI_LinehaulShortPrice
      - PSI_PriceDomDest
      - PSI_PriceDomDestPrice
      - PSI_PriceDomOrigin
      - PSI_PriceDomOriginPrice
      - PSI_ShippingLinehaulIntlCO
      - PSI_ShippingLinehaulIntlCOPrice
      - PSI_ShippingLinehaulIntlOC
      - PSI_ShippingLinehaulIntlOCPrice
      - PSI_ShippingLinehaulIntlOO
      - PSI_ShippingLinehaulIntlOOPrice
      - RateAreaNonStdDest
      - RateAreaNonStdOrigin
      - ReferenceDate
      - RequestedPickupDate
      - ServiceAreaDest
      - ServiceAreaOrigin
      - ServicesScheduleDest
      - ServicesScheduleOrigin
      - SITPaymentRequestEnd
      - SITPaymentRequestStart
      - SITScheduleDest
      - SITScheduleOrigin
      - SITServiceAreaDest
      - SITServiceAreaOrigin
      - WeightAdjusted
      - WeightBilled
      - WeightEstimated
      - WeightOriginal
      - WeightReweigh
      - ZipDestAddress
      - ZipPickupAddress
      - ZipSITDestHHGFinalAddress
      - ZipSITDestHHGOriginalAddress
      - ZipSITOriginHHGActualAddress
      - ZipSITOriginHHGOriginalAddress
      - StandaloneCrate
      - StandaloneCrateCap
      - UncappedRequestTotal
      - LockedPriceCents
  ServiceItemParamType:
    type: string
    enum:
      - STRING
      - DATE
      - INTEGER
      - DECIMAL
      - TIMESTAMP
      - PaymentServiceItemUUID
      - BOOLEAN
  ServiceItemParamOrigin:
    type: string
    enum:
      - PRIME
      - SYSTEM
      - PRICER
      - PAYMENT_REQUEST
  PaymentServiceItemParam:
    type: object
    properties:
      id:
        example: c56a4180-65aa-42ec-a945-5fd21dec0538
        format: uuid
        readOnly: true
        type: string
      paymentServiceItemID:
        example: c56a4180-65aa-42ec-a945-5fd21dec0538
        format: uuid
        type: string
      key:
        $ref: '#/definitions/ServiceItemParamName'
      value:
        example: '3025'
        type: string
      type:
        $ref: '#/definitions/ServiceItemParamType'
      origin:
        $ref: '#/definitions/ServiceItemParamOrigin'
      eTag:
        type: string
        readOnly: true
  PaymentServiceItemParams:
    type: array
    items:
      $ref: '#/definitions/PaymentServiceItemParam'
  PaymentServiceItem:
    type: object
    properties:
      id:
        example: c56a4180-65aa-42ec-a945-5fd21dec0538
        format: uuid
        readOnly: true
        type: string
      paymentRequestID:
        example: c56a4180-65aa-42ec-a945-5fd21dec0538
        format: uuid
        type: string
      mtoServiceItemID:
        example: c56a4180-65aa-42ec-a945-5fd21dec0538
        format: uuid
        type: string
      status:
        $ref: '#/definitions/PaymentServiceItemStatus'
      priceCents:
        type: integer
        format: cents
        title: Price of the service item in cents
        x-nullable: true
      rejectionReason:
        example: documentation was incomplete
        type: string
        x-nullable: true
      referenceID:
        example: 1234-5678-c56a4180
        readOnly: true
        format: string
      paymentServiceItemParams:
        $ref: '#/definitions/PaymentServiceItemParams'
      eTag:
        type: string
        readOnly: true
  PaymentServiceItems:
    type: array
    items:
      $ref: '#/definitions/PaymentServiceItem'
  PaymentRequest:
    type: object
    properties:
      id:
        example: c56a4180-65aa-42ec-a945-5fd21dec0538
        format: uuid
        readOnly: true
        type: string
      isFinal:
        default: false
        type: boolean
      moveTaskOrderID:
        example: c56a4180-65aa-42ec-a945-5fd21dec0538
        format: uuid
        type: string
      rejectionReason:
        example: documentation was incomplete
        type: string
        x-nullable: true
      status:
        $ref: '#/definitions/PaymentRequestStatus'
      paymentRequestNumber:
        example: 1234-5678-1
        readOnly: true
        type: string
      recalculationOfPaymentRequestID:
        example: c56a4180-65aa-42ec-a945-5fd21dec0538
        format: uuid
        type: string
        readOnly: true
        x-nullable: true
      proofOfServiceDocs:
        $ref: '#/definitions/ProofOfServiceDocs'
      paymentServiceItems:
        $ref: '#/definitions/PaymentServiceItems'
      eTag:
        type: string
        readOnly: true
  PaymentRequests:
    type: array
    items:
      $ref: '#/definitions/PaymentRequest'
  MTOServiceItemStatus:
    description: >-
      The status of a service item, indicating where it is in the TOO's approval
      process.
    type: string
    readOnly: true
    enum:
      - SUBMITTED
      - APPROVED
      - REJECTED
  MTOServiceItemModelType:
    description: >
      Describes all model sub-types for a MTOServiceItem model.


      Using this list, choose the correct modelType in the dropdown,
      corresponding to the service item type.
        * DOFSIT, DOASIT - MTOServiceItemOriginSIT
        * DDFSIT, DDASIT - MTOServiceItemDestSIT
        * DOSHUT, DDSHUT - MTOServiceItemShuttle
        * DCRT, DUCRT - MTOServiceItemDomesticCrating
        * ICRT, IUCRT - MTOServiceItemInternationalCrating
        * PODFSC, POEFSC - MTOSerivceItemInternationalFuelSurcharge

      The documentation will then update with the supported fields.
    type: string
    enum:
      - MTOServiceItemBasic
      - MTOServiceItemOriginSIT
      - MTOServiceItemDestSIT
      - MTOServiceItemShuttle
      - MTOServiceItemDomesticCrating
      - MTOServiceItemInternationalCrating
      - MTOSerivceItemInternationalFuelSurcharge
  ServiceRequestDocument:
    properties:
      uploads:
        items:
          $ref: '#/definitions/UploadWithOmissions'
        type: array
    type: object
  ServiceRequestDocuments:
    items:
      $ref: '#/definitions/ServiceRequestDocument'
    type: array
  MTOServiceItem:
    description: MTOServiceItem describes a base type of a service item. Polymorphic type.
    type: object
    discriminator: modelType
    properties:
      id:
        example: 1f2270c7-7166-40ae-981e-b200ebdf3054
        format: uuid
        type: string
        description: The ID of the service item.
        readOnly: true
      moveTaskOrderID:
        example: 1f2270c7-7166-40ae-981e-b200ebdf3054
        format: uuid
        type: string
        description: The ID of the move for this service item.
      mtoShipmentID:
        example: 1f2270c7-7166-40ae-981e-b200ebdf3054
        format: uuid
        type: string
        description: The ID of the shipment this service is for, if any. Optional.
      reServiceName:
        type: string
        readOnly: true
        description: The full descriptive name of the service.
      status:
        $ref: '#/definitions/MTOServiceItemStatus'
      rejectionReason:
        example: item was too heavy
        type: string
        x-nullable: true
        readOnly: true
        description: The reason why this service item was rejected by the TOO.
      modelType:
        $ref: '#/definitions/MTOServiceItemModelType'
      serviceRequestDocuments:
        $ref: '#/definitions/ServiceRequestDocuments'
      eTag:
        type: string
        readOnly: true
        description: >-
          A hash unique to this service item that should be used as the
          "If-Match" header for any updates.
      lockedPriceCents:
        type: integer
        format: cents
        x-nullable: true
    required:
      - modelType
      - moveTaskOrderID
  MTOAgentType:
    title: Agent Type
    description: >
      The type for this agent. `RELEASING` means they have authority on pickup,
      `RECEIVING` means they can receive the shipment on delivery.
    type: string
    example: RELEASING_AGENT
    enum:
      - RELEASING_AGENT
      - RECEIVING_AGENT
  MTOAgent:
    properties:
      id:
        description: The ID of the agent.
        example: 1f2270c7-7166-40ae-981e-b200ebdf3054
        format: uuid
        readOnly: true
        type: string
      mtoShipmentID:
        description: The ID of the shipment this agent is permitted to release/receive.
        example: 1f2270c7-7166-40ae-981e-b200ebdf3054
        format: uuid
        type: string
        readOnly: true
      createdAt:
        format: date-time
        type: string
        readOnly: true
      updatedAt:
        format: date-time
        type: string
        readOnly: true
      firstName:
        type: string
        x-nullable: true
      lastName:
        type: string
        x-nullable: true
      email:
        type: string
        format: x-email
        pattern: ^([a-zA-Z0-9._%+-]+@[a-zA-Z0-9.-]+\.[a-zA-Z]{2,})?$
        x-nullable: true
      phone:
        type: string
        format: telephone
        pattern: ^([2-9]\d{2}-\d{3}-\d{4})?$
        x-nullable: true
      agentType:
        $ref: '#/definitions/MTOAgentType'
      eTag:
        type: string
        readOnly: true
    type: object
  MTOAgents:
    description: >
      A list of the agents for a shipment. Agents are the people who the Prime
      contractor recognize as permitted to release (in the case of pickup) or
      receive (on delivery) a shipment.
    items:
      $ref: '#/definitions/MTOAgent'
    type: array
    maxItems: 2
  SITExtension:
    type: object
    description: >-
      A storage in transit (SIT) Extension is a request for an increase in the
      billable number of days a shipment is allowed to be in SIT.
    properties:
      id:
        example: 1f2270c7-7166-40ae-981e-b200ebdf3054
        format: uuid
        type: string
      mtoShipmentID:
        example: 1f2270c7-7166-40ae-981e-b200ebdf3054
        format: uuid
        type: string
      requestReason:
        type: string
        enum:
          - SERIOUS_ILLNESS_MEMBER
          - SERIOUS_ILLNESS_DEPENDENT
          - IMPENDING_ASSIGNEMENT
          - DIRECTED_TEMPORARY_DUTY
          - NONAVAILABILITY_OF_CIVILIAN_HOUSING
          - AWAITING_COMPLETION_OF_RESIDENCE
          - OTHER
      contractorRemarks:
        example: We need SIT additional days. The customer has not found a house yet.
        type: string
        x-nullable: true
        x-omitempty: false
      requestedDays:
        type: integer
        example: 30
      status:
        enum:
          - PENDING
          - APPROVED
          - DENIED
      approvedDays:
        type: integer
        example: 30
        x-nullable: true
        x-omitempty: false
      decisionDate:
        format: date-time
        type: string
        x-nullable: true
        x-omitempty: false
      officeRemarks:
        type: string
        x-nullable: true
        x-omitempty: false
      createdAt:
        format: date-time
        type: string
        readOnly: true
      updatedAt:
        format: date-time
        type: string
        readOnly: true
      eTag:
        type: string
        readOnly: true
  SITExtensions:
    type: array
    items:
      $ref: '#/definitions/SITExtension'
  ReweighRequester:
    type: string
    enum:
      - CUSTOMER
      - PRIME
      - SYSTEM
      - TOO
  Reweigh:
    description: >-
      A reweigh  is when a shipment is weighed for a second time due to the
      request of a customer, the contractor, system or TOO.
    properties:
      id:
        example: 1f2270c7-7166-40ae-981e-b200ebdf3054
        format: uuid
        type: string
      requestedAt:
        format: date-time
        type: string
      requestedBy:
        $ref: '#/definitions/ReweighRequester'
      verificationProvidedAt:
        format: date-time
        type: string
        x-nullable: true
        x-omitempty: false
      verificationReason:
        example: >-
          The reweigh was not performed due to some justification provided by
          the Prime
        type: string
        x-nullable: true
        x-omitempty: false
      weight:
        example: 2000
        type: integer
        x-formatting: weight
        x-nullable: true
        x-omitempty: false
      shipmentID:
        example: 1f2270c7-7166-40ae-981e-b200ebdf3054
        format: uuid
        type: string
      createdAt:
        format: date-time
        type: string
        readOnly: true
      updatedAt:
        format: date-time
        type: string
        readOnly: true
      eTag:
        type: string
        readOnly: true
  DestinationType:
    type: string
    title: Destination Type
    example: OTHER_THAN_AUTHORIZED
    x-nullable: true
    enum:
      - HOME_OF_RECORD
      - HOME_OF_SELECTION
      - PLACE_ENTERED_ACTIVE_DUTY
      - OTHER_THAN_AUTHORIZED
  StorageFacility:
    description: The Storage Facility information for the shipment
    type: object
    properties:
      id:
        type: string
        format: uuid
        example: c56a4180-65aa-42ec-a945-5fd21dec0538
      facilityName:
        type: string
      address:
        $ref: '#/definitions/Address'
      lotNumber:
        type: string
        x-nullable: true
      phone:
        type: string
        format: telephone
        pattern: ^[2-9]\d{2}-\d{3}-\d{4}$
        x-nullable: true
      email:
        type: string
        format: x-email
        pattern: ^[a-zA-Z0-9._%+-]+@[a-zA-Z0-9.-]+\.[a-zA-Z]{2,}$
        x-nullable: true
      eTag:
        type: string
        readOnly: true
  MTOShipmentType:
    title: Shipment Type
    description: |
      The type of shipment.
        * `HHG` = Household goods move
        * `HHG_INTO_NTS_DOMESTIC` = HHG into Non-temporary storage (NTS)
        * `HHG_OUTOF_NTS_DOMESTIC` = HHG out of Non-temporary storage (NTS Release)
        * `PPM` = Personally Procured Move also known as Do It Yourself (DITY)
        * `BOAT_HAUL_AWAY` = Boat shipment that requires additional equipment to haul it to it's destination
        * `BOAT_TOW_AWAY` = Boat shipment that has a road-worthy trailer
        * `MOBILE_HOME` = Mobile Home shipment that a customer may move.
    type: string
    example: HHG
    enum:
      - BOAT_HAUL_AWAY
      - BOAT_TOW_AWAY
      - HHG
      - HHG_INTO_NTS_DOMESTIC
      - HHG_OUTOF_NTS_DOMESTIC
      - MOBILE_HOME
      - PPM
      - UNACCOMPANIED_BAGGAGE
    x-display-value:
      HHG: Household goods move (HHG)
      HHG_INTO_NTS_DOMESTIC: HHG into Non-temporary storage (NTS)
      HHG_OUTOF_NTS_DOMESTIC: HHG out of Non-temporary storage (NTS Release)
      PPM: Personally Procured Move also known as Do It Yourself (DITY)
      BOAT_HAUL_AWAY: >-
        Boat shipment that requires additional equipment to haul it to it's
        destination
      BOAT_TOW_AWAY: Boat shipment that has a road-worthy trailer
      UNACCOMPANIED_BAGGAGE: Unaccompanied Baggage
  PPMShipmentStatus:
    description: |
      Status of the PPM Shipment:
        * **DRAFT**: The customer has created the PPM shipment but has not yet submitted their move for counseling.
        * **SUBMITTED**: The shipment belongs to a move that has been submitted by the customer or has been created by a Service Counselor or Prime Contractor for a submitted move.
        * **WAITING_ON_CUSTOMER**: The PPM shipment has been approved and the customer may now provide their actual move closeout information and documentation required to get paid.
        * **NEEDS_ADVANCE_APPROVAL**: The shipment was counseled by the Prime Contractor and approved but an advance was requested so will need further financial approval from the government.
        * **NEEDS_CLOSEOUT**: The customer has provided their closeout weight tickets, receipts, and expenses and certified it for the Service Counselor to approve, exclude or reject.
        * **CLOSEOUT_COMPLETE**: The Service Counselor has reviewed all of the customer's PPM closeout documentation and authorizes the customer can download and submit their finalized SSW packet.
    type: string
    readOnly: true
    enum:
      - DRAFT
      - SUBMITTED
      - WAITING_ON_CUSTOMER
      - NEEDS_ADVANCE_APPROVAL
      - NEEDS_CLOSEOUT
      - CLOSEOUT_COMPLETE
      - CANCELED
  PPMDestinationAddress:
    description: A postal address
    type: object
    properties:
      id:
        type: string
        format: uuid
        example: c56a4180-65aa-42ec-a945-5fd21dec0538
      streetAddress1:
        type: string
        example: 123 Main Ave
        x-nullable: true
        title: Street address 1
      streetAddress2:
        type: string
        example: Apartment 9000
        x-nullable: true
        title: Street address 2
      streetAddress3:
        type: string
        example: Montmârtre
        x-nullable: true
        title: Address Line 3
      city:
        type: string
        example: Anytown
        title: City
      eTag:
        type: string
        readOnly: true
      state:
        title: State
        type: string
        x-display-value:
          AL: AL
          AK: AK
          AR: AR
          AZ: AZ
          CA: CA
          CO: CO
          CT: CT
          DC: DC
          DE: DE
          FL: FL
          GA: GA
          HI: HI
          IA: IA
          ID: ID
          IL: IL
          IN: IN
          KS: KS
          KY: KY
          LA: LA
          MA: MA
          MD: MD
          ME: ME
          MI: MI
          MN: MN
          MO: MO
          MS: MS
          MT: MT
          NC: NC
          ND: ND
          NE: NE
          NH: NH
          NJ: NJ
          NM: NM
          NV: NV
          NY: NY
          OH: OH
          OK: OK
          OR: OR
          PA: PA
          RI: RI
          SC: SC
          SD: SD
          TN: TN
          TX: TX
          UT: UT
          VA: VA
          VT: VT
          WA: WA
          WI: WI
          WV: WV
          WY: WY
        enum:
          - AL
          - AK
          - AR
          - AZ
          - CA
          - CO
          - CT
          - DC
          - DE
          - FL
          - GA
          - HI
          - IA
          - ID
          - IL
          - IN
          - KS
          - KY
          - LA
          - MA
          - MD
          - ME
          - MI
          - MN
          - MO
          - MS
          - MT
          - NC
          - ND
          - NE
          - NH
          - NJ
          - NM
          - NV
          - NY
          - OH
          - OK
          - OR
          - PA
          - RI
          - SC
          - SD
          - TN
          - TX
          - UT
          - VA
          - VT
          - WA
          - WI
          - WV
          - WY
      postalCode:
        type: string
        format: zip
        title: ZIP
        example: '90210'
        pattern: ^(\d{5}([\-]\d{4})?)$
      country:
        type: string
        title: Country
        x-nullable: true
        example: USA
        default: USA
      county:
        type: string
        title: County
        x-nullable: true
        example: LOS ANGELES
      usPostRegionCitiesID:
        type: string
        format: uuid
        example: c56a4180-65aa-42ec-a945-5fd21dec0538
    required:
      - city
      - state
      - postalCode
  SITLocationType:
    description: The list of SIT location types.
    type: string
    enum:
      - ORIGIN
      - DESTINATION
  RateArea:
    type: object
    description: Rate area info for OCONUS postal code
    properties:
      id:
        example: 1f2270c7-7166-40ae-981e-b200ebdf3054
        format: uuid
        type: string
      rateAreaId:
        description: Rate area code
        example: US8101000
        type: string
      rateAreaName:
        description: Rate area name
        example: Alaska (Zone) I
        type: string
    required:
      - id
      - rateAreaId
      - rateAreaName
  PPMShipment:
    description: >-
      A personally procured move is a type of shipment that a service member
      moves themselves.
    x-nullable: true
    properties:
      id:
        description: The primary unique identifier of this PPM shipment
        example: 1f2270c7-7166-40ae-981e-b200ebdf3054
        format: uuid
        type: string
        readOnly: true
      shipmentId:
        description: The id of the parent MTOShipment record
        example: 1f2270c7-7166-40ae-981e-b200ebdf3054
        format: uuid
        type: string
        readOnly: true
      createdAt:
        description: The timestamp of when the PPM shipment was created (UTC)
        format: date-time
        type: string
        readOnly: true
      updatedAt:
        description: The timestamp of when a property of this object was last updated (UTC)
        format: date-time
        type: string
        readOnly: true
      status:
        $ref: '#/definitions/PPMShipmentStatus'
      expectedDepartureDate:
        description: |
          Date the customer expects to begin moving from their origin.
        format: date
        type: string
      actualMoveDate:
        description: The actual start date of when the PPM shipment left the origin.
        format: date
        type: string
        x-nullable: true
        x-omitempty: false
      submittedAt:
        description: >-
          The timestamp of when the customer submitted their PPM documentation
          to the counselor for review.
        format: date-time
        type: string
        x-nullable: true
        x-omitempty: false
      reviewedAt:
        description: >-
          The timestamp of when the Service Counselor has reviewed all of the
          closeout documents.
        format: date-time
        type: string
        x-nullable: true
        x-omitempty: false
      approvedAt:
        description: >-
          The timestamp of when the shipment was approved and the service member
          can begin their move.
        format: date-time
        type: string
        x-nullable: true
        x-omitempty: false
      pickupAddress:
        $ref: '#/definitions/Address'
      secondaryPickupAddress:
        $ref: '#/definitions/Address'
      hasSecondaryPickupAddress:
        type: boolean
        x-omitempty: false
        x-nullable: true
      tertiaryPickupAddress:
        $ref: '#/definitions/Address'
      hasTertiaryPickupAddress:
        type: boolean
        x-omitempty: false
        x-nullable: true
      actualPickupPostalCode:
        description: >
          The actual postal code where the PPM shipment started. To be filled
          once the customer has moved the shipment.
        format: zip
        type: string
        title: ZIP
        example: '90210'
        pattern: ^(\d{5})$
        x-nullable: true
        x-omitempty: false
      destinationAddress:
        $ref: '#/definitions/PPMDestinationAddress'
      secondaryDestinationAddress:
        $ref: '#/definitions/Address'
      hasSecondaryDestinationAddress:
        type: boolean
        x-omitempty: false
        x-nullable: true
      tertiaryDestinationAddress:
        $ref: '#/definitions/Address'
      hasTertiaryDestinationAddress:
        type: boolean
        x-omitempty: false
        x-nullable: true
      actualDestinationPostalCode:
        description: >
          The actual postal code where the PPM shipment ended. To be filled once
          the customer has moved the shipment.
        format: zip
        type: string
        title: ZIP
        example: '90210'
        pattern: ^(\d{5})$
        x-nullable: true
        x-omitempty: false
      sitExpected:
        description: >
          Captures whether some or all of the PPM shipment will require
          temporary storage at the origin or destination.


          Must be set to `true` when providing `sitLocation`,
          `sitEstimatedWeight`, `sitEstimatedEntryDate`, and
          `sitEstimatedDepartureDate` values to calculate the
          `sitEstimatedCost`.
        type: boolean
      estimatedWeight:
        description: The estimated weight of the PPM shipment goods being moved in pounds.
        type: integer
        example: 4200
        x-nullable: true
        x-omitempty: false
      hasProGear:
        description: >
          Indicates whether PPM shipment has pro gear for themselves or their
          spouse.
        type: boolean
        x-nullable: true
        x-omitempty: false
      proGearWeight:
        description: >-
          The estimated weight of the pro-gear being moved belonging to the
          service member in pounds.
        type: integer
        x-nullable: true
        x-omitempty: false
      spouseProGearWeight:
        description: >-
          The estimated weight of the pro-gear being moved belonging to a spouse
          in pounds.
        type: integer
        x-nullable: true
        x-omitempty: false
      estimatedIncentive:
        description: >-
          The estimated amount the government will pay the service member to
          move their belongings based on the moving date, locations, and
          shipment weight.
        type: integer
        format: cents
        x-nullable: true
        x-omitempty: false
      maxIncentive:
        description: >-
          The max amount the government will pay the service member to move
          their belongings based on the moving date, locations, and shipment
          weight.
        type: integer
        format: cents
        x-nullable: true
        x-omitempty: false
      hasRequestedAdvance:
        description: |
          Indicates whether an advance has been requested for the PPM shipment.
        type: boolean
        x-nullable: true
        x-omitempty: false
      advanceAmountRequested:
        description: >
          The amount requested as an advance by the service member, up to a
          maximum percentage of the estimated incentive.
        type: integer
        format: cents
        x-nullable: true
        x-omitempty: false
      hasReceivedAdvance:
        description: |
          Indicates whether an advance was received for the PPM shipment.
        type: boolean
        x-nullable: true
        x-omitempty: false
      advanceAmountReceived:
        description: |
          The amount received for an advance, or null if no advance is received.
        type: integer
        format: cents
        x-nullable: true
        x-omitempty: false
      sitLocation:
        allOf:
          - $ref: '#/definitions/SITLocationType'
          - x-nullable: true
          - x-omitempty: false
      sitEstimatedWeight:
        description: The estimated weight of the goods being put into storage in pounds.
        type: integer
        example: 2000
        x-nullable: true
        x-omitempty: false
      sitEstimatedEntryDate:
        description: The date that goods will first enter the storage location.
        format: date
        type: string
        x-nullable: true
        x-omitempty: false
      sitEstimatedDepartureDate:
        description: The date that goods will exit the storage location.
        format: date
        type: string
        x-nullable: true
        x-omitempty: false
      sitEstimatedCost:
        description: >-
          The estimated amount that the government will pay the service member
          to put their goods into storage. This estimated storage cost is
          separate from the estimated incentive.
        type: integer
        format: cents
        x-nullable: true
        x-omitempty: false
      originRateArea:
        $ref: '#/definitions/RateArea'
      destinationRateArea:
        $ref: '#/definitions/RateArea'
      isActualExpenseReimbursement:
        description: >-
          Used for PPM shipments only. Denotes if this shipment uses the Actual
          Expense Reimbursement method.
        type: boolean
        example: false
        x-omitempty: false
        x-nullable: true
      eTag:
        description: >-
          A hash unique to this shipment that should be used as the "If-Match"
          header for any updates.
        type: string
        readOnly: true
    required:
      - id
      - shipmentId
      - createdAt
      - status
      - expectedDepartureDate
      - pickupAddress
      - destinationAddress
      - sitExpected
      - eTag
  BoatShipment:
    x-nullable: true
    properties:
      id:
        description: Primary auto-generated unique identifier of the Boat shipment object
        example: 1f2270c7-7166-40ae-981e-b200ebdf3054
        format: uuid
        type: string
        readOnly: true
      shipmentId:
        description: The id of the parent MTOShipment object
        example: 1f2270c7-7166-40ae-981e-b200ebdf3054
        format: uuid
        type: string
        readOnly: true
      createdAt:
        description: Timestamp of when the Boat Shipment was initially created (UTC)
        format: date-time
        type: string
        readOnly: true
      updatedAt:
        description: Timestamp of when a property of this object was last updated (UTC)
        format: date-time
        type: string
        readOnly: true
      type:
        type: string
        enum:
          - HAUL_AWAY
          - TOW_AWAY
      year:
        type: integer
        description: Year of the Boat
      make:
        type: string
        description: Make of the Boat
      model:
        type: string
        description: Model of the Boat
      lengthInInches:
        type: integer
        description: Length of the Boat in inches
      widthInInches:
        type: integer
        description: Width of the Boat in inches
      heightInInches:
        type: integer
        description: Height of the Boat in inches
      hasTrailer:
        type: boolean
        description: Does the boat have a trailer
      isRoadworthy:
        type: boolean
        description: Is the trailer roadworthy
        x-nullable: true
      eTag:
        description: >-
          A hash unique to this shipment that should be used as the "If-Match"
          header for any updates.
        type: string
        readOnly: true
    required:
      - id
      - shipmentId
      - createdAt
      - type
      - year
      - make
      - model
      - lengthInInches
      - widthInInches
      - heightInInches
      - hasTrailer
      - eTag
  MobileHome:
    description: >-
      A mobile home is a type of shipment that a service member moves a mobile
      home.
    x-nullable: true
    properties:
      id:
        description: Primary auto-generated unique identifier of the Mobile Home object
        example: 1f2270c7-7166-40ae-981e-b200ebdf3054
        format: uuid
        type: string
        readOnly: true
      shipmentId:
        description: The id of the parent MTOShipment object
        example: 1f2270c7-7166-40ae-981e-b200ebdf3054
        format: uuid
        type: string
        readOnly: true
      make:
        description: The make of the mobile home
        type: string
      model:
        description: The model of the mobile home.
        type: string
      year:
        description: The year the mobile home was made.
        type: integer
      lengthInInches:
        type: integer
      widthInInches:
        type: integer
      heightInInches:
        type: integer
      updatedAt:
        description: Timestamp of when a property of this object was last updated (UTC)
        format: date-time
        type: string
        readOnly: true
      createdAt:
        description: Timestamp of when a property of this object was created (UTC)
        format: date-time
        type: string
        readOnly: true
      eTag:
        description: >-
          A hash unique to this shipment that should be used as the "If-Match"
          header for any updates.
        type: string
        readOnly: true
  ShipmentAddressUpdateStatus:
    type: string
    title: Status
    readOnly: true
    x-display-value:
      REQUESTED: REQUESTED
      REJECTED: REJECTED
      APPROVED: APPROVED
    enum:
      - REQUESTED
      - REJECTED
      - APPROVED
  ShipmentAddressUpdate:
    description: >
      This represents a delivery address change request made by the Prime that
      is either auto-approved or requires review if the pricing criteria has
      changed. If criteria has changed, then it must be approved or rejected by
      a TOO.
    type: object
    properties:
      id:
        type: string
        format: uuid
        example: c56a4180-65aa-42ec-a945-5fd21dec0538
        readOnly: true
      contractorRemarks:
        type: string
        example: This is a contractor remark
        title: Contractor Remarks
        description: The reason there is an address change.
        readOnly: true
      officeRemarks:
        type: string
        example: This is an office remark
        title: Office Remarks
        x-nullable: true
        description: The TOO comment on approval or rejection.
      status:
        $ref: '#/definitions/ShipmentAddressUpdateStatus'
      shipmentID:
        type: string
        format: uuid
        example: c56a4180-65aa-42ec-a945-5fd21dec0538
        readOnly: true
      originalAddress:
        $ref: '#/definitions/Address'
      newAddress:
        $ref: '#/definitions/Address'
      sitOriginalAddress:
        $ref: '#/definitions/Address'
      oldSitDistanceBetween:
        description: >-
          The distance between the original SIT address and the previous/old
          delivery address of shipment
        example: 50
        minimum: 0
        type: integer
      newSitDistanceBetween:
        description: >-
          The distance between the original SIT address and requested new
          delivery address of shipment
        example: 88
        minimum: 0
        type: integer
    required:
      - id
      - status
      - shipmentID
      - originalAddress
      - newAddress
      - contractorRemarks
  Port:
    description: A port that is used to move an international shipment.
    type: object
    properties:
      id:
        type: string
        format: uuid
        example: c56a4180-65aa-42ec-a945-5fd21dec0538
      portType:
        type: string
        description: Port type A (Air), B (Border Crossing), S (Sea)
        enum:
          - A
          - B
          - S
      portCode:
        type: string
        description: 3 or 4 digit port code
        example: '0431'
      portName:
        type: string
        description: Name of the port
        example: PORTLAND INTL
      city:
        type: string
        example: PORTLAND
      county:
        type: string
        example: MULTNOMAH
      state:
        type: string
        description: US state
        example: OR
        enum:
          - AL
          - AK
          - AR
          - AZ
          - CA
          - CO
          - CT
          - DC
          - DE
          - FL
          - GA
          - HI
          - IA
          - ID
          - IL
          - IN
          - KS
          - KY
          - LA
          - MA
          - MD
          - ME
          - MI
          - MN
          - MO
          - MS
          - MT
          - NC
          - ND
          - NE
          - NH
          - NJ
          - NM
          - NV
          - NY
          - OH
          - OK
          - OR
          - PA
          - RI
          - SC
          - SD
          - TN
          - TX
          - UT
          - VA
          - VT
          - WA
          - WI
          - WV
          - WY
      zip:
        type: string
        format: zip
        title: ZIP
        example: '99501'
        pattern: ^(\d{5}([\-]\d{4})?)$
      country:
        type: string
        example: US
        pattern: ^[A-Z]{2}$
        description: Two-letter country code
  MTOShipmentWithoutServiceItems:
    type: object
    properties:
      id:
        description: The ID of the shipment.
        example: 1f2270c7-7166-40ae-981e-b200ebdf3054
        format: uuid
        type: string
        readOnly: true
      moveTaskOrderID:
        description: The ID of the move for this shipment.
        example: 1f2270c7-7166-40ae-981e-b200ebdf3054
        format: uuid
        type: string
        readOnly: true
      approvedDate:
        description: >-
          The date when the Task Ordering Officer first approved this shipment
          for the move.
        format: date
        type: string
        readOnly: true
        x-omitempty: false
        x-nullable: true
      requestedPickupDate:
        description: >
          The date the customer selects during onboarding as their preferred
          pickup date. Other dates, such as required delivery date and (outside
          MilMove) the pack date, are derived from this date.
        format: date
        type: string
        readOnly: true
        x-omitempty: false
        x-nullable: true
      requestedDeliveryDate:
        description: The customer's preferred delivery date.
        format: date
        type: string
        readOnly: true
        x-omitempty: false
        x-nullable: true
      scheduledPickupDate:
        description: >-
          The date the Prime contractor scheduled to pick up this shipment after
          consultation with the customer.
        format: date
        type: string
        x-omitempty: false
        x-nullable: true
      actualPickupDate:
        description: >-
          The date when the Prime contractor actually picked up the shipment.
          Updated after-the-fact.
        format: date
        type: string
        x-omitempty: false
        x-nullable: true
      firstAvailableDeliveryDate:
        description: >
          The date the Prime provides to the customer as the first possible
          delivery date so that they can plan their travel accordingly.
        format: date
        type: string
        x-omitempty: false
        x-nullable: true
      requiredDeliveryDate:
        description: >
          The latest date by which the Prime can deliver a customer's shipment
          without violating the contract. This is calculated based on weight,
          distance, and the scheduled pickup date. It cannot be modified.
        format: date
        type: string
        readOnly: true
        x-omitempty: false
        x-nullable: true
      scheduledDeliveryDate:
        description: >-
          The date the Prime contractor scheduled to deliver this shipment after
          consultation with the customer.
        format: date
        type: string
        x-omitempty: false
        x-nullable: true
      actualDeliveryDate:
        description: >-
          The date when the Prime contractor actually delivered the shipment.
          Updated after-the-fact.
        format: date
        type: string
        x-omitempty: false
        x-nullable: true
      primeEstimatedWeight:
        description: >
          The estimated weight of this shipment, determined by the movers during
          the pre-move survey. This value **can only be updated once.** If there
          was an issue with estimating the weight and a mistake was made, the
          Prime contracter will need to contact the TOO to change it.
        type: integer
        example: 4500
        minimum: 1
        x-nullable: true
      primeEstimatedWeightRecordedDate:
        description: >-
          The date when the Prime contractor recorded the shipment's estimated
          weight.
        format: date
        type: string
        readOnly: true
        x-omitempty: false
        x-nullable: true
      primeActualWeight:
        description: >-
          The actual weight of the shipment, provided after the Prime packs,
          picks up, and weighs a customer's shipment.
        type: integer
        example: 4500
        minimum: 1
        x-nullable: true
      ntsRecordedWeight:
        description: >-
          The previously recorded weight for the NTS Shipment. Used for NTS
          Release to know what the previous primeActualWeight or billable weight
          was.
        type: integer
        example: 4500
        x-nullable: true
        x-formatting: weight
      customerRemarks:
        description: >
          The customer can use the customer remarks field to inform the services
          counselor and the movers about any

          special circumstances for this shipment. Typical examples:
            * bulky or fragile items,
            * weapons,
            * access info for their address.

          Customer enters this information during onboarding. Optional field.
        type: string
        example: handle with care
        x-nullable: true
        readOnly: true
      counselorRemarks:
        description: >
          The counselor can use the counselor remarks field to inform the movers
          about any

          special circumstances for this shipment. Typical examples:
            * bulky or fragile items,
            * weapons,
            * access info for their address.

          Counselors enters this information when creating or editing an MTO
          Shipment. Optional field.
        type: string
        example: handle with care
        x-nullable: true
        readOnly: true
      actualProGearWeight:
        description: |
          The actual weight of any pro gear being shipped.
        type: integer
        x-nullable: true
        x-omitempty: false
      actualSpouseProGearWeight:
        description: |
          The actual weight of any spouse pro gear being shipped.
        type: integer
        x-nullable: true
        x-omitempty: false
      agents:
        $ref: '#/definitions/MTOAgents'
      sitExtensions:
        $ref: '#/definitions/SITExtensions'
      reweigh:
        $ref: '#/definitions/Reweigh'
      pickupAddress:
        description: >
          The address where the movers should pick up this shipment, entered by
          the customer during onboarding when they enter shipment details.
        allOf:
          - $ref: '#/definitions/Address'
      destinationAddress:
        description: >
          Where the movers should deliver this shipment. Often provided by the
          customer when they enter shipment details

          during onboarding, if they know their new address already.


          May be blank when entered by the customer, required when entered by
          the Prime. May not represent the true

          final destination due to the shipment being diverted or placed in SIT.
        allOf:
          - $ref: '#/definitions/Address'
      destinationType:
        $ref: '#/definitions/DestinationType'
      secondaryPickupAddress:
        $ref: '#/definitions/Address'
      secondaryDeliveryAddress:
        $ref: '#/definitions/Address'
      tertiaryPickupAddress:
        $ref: '#/definitions/Address'
      tertiaryDeliveryAddress:
        $ref: '#/definitions/Address'
      storageFacility:
        allOf:
          - x-nullable: true
          - $ref: '#/definitions/StorageFacility'
      shipmentType:
        $ref: '#/definitions/MTOShipmentType'
      diversion:
        description: >
          This value indicates whether or not this shipment is part of a
          diversion. If yes, the shipment can be either the starting or ending
          segment of the diversion.
        type: boolean
      diversionReason:
        description: >
          The reason the TOO provided when requesting a diversion for this
          shipment.
        type: string
        x-nullable: true
        readOnly: true
      status:
        description: >
          The status of a shipment, indicating where it is in the TOO's approval
          process. Can only be updated by the contractor in special
          circumstances.
        type: string
        readOnly: true
        enum:
          - SUBMITTED
          - APPROVED
          - REJECTED
          - CANCELLATION_REQUESTED
          - CANCELED
          - DIVERSION_REQUESTED
      ppmShipment:
        $ref: '#/definitions/PPMShipment'
      boatShipment:
        $ref: '#/definitions/BoatShipment'
      mobileHomeShipment:
        $ref: '#/definitions/MobileHome'
      deliveryAddressUpdate:
        $ref: '#/definitions/ShipmentAddressUpdate'
      eTag:
        description: >-
          A hash unique to this shipment that should be used as the "If-Match"
          header for any updates.
        type: string
        readOnly: true
      createdAt:
        format: date-time
        type: string
        readOnly: true
      updatedAt:
        format: date-time
        type: string
        readOnly: true
      pointOfContact:
        type: string
        description: >
          Email or ID of the person who will be contacted in the event of
          questions or concerns about this update. May be the person performing
          the update, or someone else working with the Prime contractor.
      originSitAuthEndDate:
        format: date
        type: string
        description: The SIT authorized end date for origin SIT.
        x-nullable: true
      destinationSitAuthEndDate:
        format: date
        type: string
        description: The SIT authorized end date for destination SIT.
        x-nullable: true
      marketCode:
        type: string
        enum:
          - d
          - i
        example: d
        description: >-
          Single-letter designator for domestic (d) or international (i)
          shipments
      originRateArea:
        $ref: '#/definitions/RateArea'
      destinationRateArea:
        $ref: '#/definitions/RateArea'
<<<<<<< HEAD
=======
      portOfDebarkation:
        $ref: '#/definitions/Port'
      portOfEmbarkation:
        $ref: '#/definitions/Port'
>>>>>>> 46b27b3c
  MTOShipmentsWithoutServiceObjects:
    description: A list of shipments without their associated service items.
    items:
      $ref: '#/definitions/MTOShipmentWithoutServiceItems'
    type: array
  MoveTaskOrder:
    type: object
    required:
      - mtoShipments
      - mtoServiceItems
      - paymentRequests
    properties:
      id:
        example: a502b4f1-b9c4-4faf-8bdd-68292501bf26
        format: uuid
        type: string
      moveCode:
        type: string
        example: HYXFJF
        readOnly: true
      createdAt:
        format: date-time
        type: string
        readOnly: true
      orderID:
        example: c56a4180-65aa-42ec-a945-5fd21dec0538
        format: uuid
        type: string
      order:
        $ref: '#/definitions/Order'
      destinationGBLOC:
        type: string
        example: KKFA
        readOnly: true
      destinationPostalCode:
        type: string
        example: '90210'
        readOnly: true
      referenceId:
        example: 1001-3456
        type: string
      availableToPrimeAt:
        format: date-time
        type: string
        x-nullable: true
        readOnly: true
      approvedAt:
        format: date-time
        type: string
        x-nullable: true
        readOnly: true
      updatedAt:
        format: date-time
        type: string
        readOnly: true
      primeCounselingCompletedAt:
        format: date-time
        type: string
        x-nullable: true
        readOnly: true
      paymentRequests:
        $ref: '#/definitions/PaymentRequests'
      mtoServiceItems:
        type: array
        items:
          $ref: '#/definitions/MTOServiceItem'
      mtoShipments:
        $ref: '#/definitions/MTOShipmentsWithoutServiceObjects'
      ppmType:
        type: string
        enum:
          - PARTIAL
          - FULL
      ppmEstimatedWeight:
        type: integer
      excessUnaccompaniedBaggageWeightQualifiedAt:
        type: string
        format: date-time
        readOnly: true
        x-omitempty: false
        x-nullable: true
      excessUnaccompaniedBaggageWeightAcknowledgedAt:
        type: string
        format: date-time
        readOnly: true
        x-omitempty: false
        x-nullable: true
      excessWeightQualifiedAt:
        type: string
        format: date-time
        readOnly: true
        x-omitempty: false
        x-nullable: true
      excessWeightAcknowledgedAt:
        type: string
        format: date-time
        readOnly: true
        x-omitempty: false
        x-nullable: true
      excessWeightUploadId:
        type: string
        format: uuid
        readOnly: true
        x-omitempty: false
        x-nullable: true
      contractNumber:
        type: string
        readOnly: true
      eTag:
        type: string
        readOnly: true
  ClientError:
    type: object
    properties:
      title:
        type: string
      detail:
        type: string
      instance:
        type: string
        format: uuid
    required:
      - title
      - detail
      - instance
  ValidationError:
    allOf:
      - $ref: '#/definitions/ClientError'
      - type: object
        properties:
          invalidFields:
            type: object
            additionalProperties:
              description: List of errors for the field
              type: array
              items:
                type: string
        required:
          - invalidFields
  ReServiceCode:
    type: string
    description: >
      This is the full list of service items that can be found on a shipment.
      Not all service items

      may be requested by the Prime, but may be returned in a response.


      Documentation of all the service items will be provided.
    enum:
      - CS
      - DBHF
      - DBTF
      - DCRT
      - DDASIT
      - DDDSIT
      - DDFSIT
      - DDP
      - DDSHUT
      - DLH
      - DMHF
      - DNPK
      - DOASIT
      - DOFSIT
      - DOP
      - DOPSIT
      - DOSHUT
      - DPK
      - DSH
      - DUCRT
      - DUPK
      - FSC
      - IBHF
      - IBTF
      - ICOLH
      - ICOUB
      - ICRT
      - IDASIT
      - IDDSIT
      - IDFSIT
      - IDSHUT
      - IHPK
      - IHUPK
      - INPK
      - IOASIT
      - IOCLH
      - IOCUB
      - IOFSIT
      - IOOLH
      - IOOUB
      - IOPSIT
      - IOSHUT
      - IUBPK
      - IUBUPK
      - IUCRT
      - MS
      - NSTH
      - NSTUB
  MTOServiceItemDimension:
    description: >-
      The dimensions for either the item or the crate associated with a crating
      service item.
    type: object
    properties:
      id:
        example: 1f2270c7-7166-40ae-981e-b200ebdf3054
        format: uuid
        type: string
      length:
        description: Length in thousandth inches. 1000 thou = 1 inch.
        example: 1000
        type: integer
        format: int32
      width:
        description: Width in thousandth inches. 1000 thou = 1 inch.
        example: 1000
        type: integer
        format: int32
      height:
        description: Height in thousandth inches. 1000 thou = 1 inch.
        example: 1000
        type: integer
        format: int32
    required:
      - length
      - width
      - height
responses:
  ServerError:
    description: A server error occurred.
    schema:
      $ref: '#/definitions/Error'
  InvalidRequest:
    description: The request payload is invalid.
    schema:
      $ref: '#/definitions/ClientError'
  PreconditionFailed:
    description: >-
      Precondition failed, likely due to a stale eTag (If-Match). Fetch the
      request again to get the updated eTag value.
    schema:
      $ref: '#/definitions/ClientError'
  PermissionDenied:
    description: The request was denied.
    schema:
      $ref: '#/definitions/ClientError'
  NotFound:
    description: The requested resource wasn't found.
    schema:
      $ref: '#/definitions/ClientError'
  UnprocessableEntity:
    description: The request was unprocessable, likely due to bad input from the requester.
    schema:
      $ref: '#/definitions/ValidationError'
parameters:
  ifMatch:
    in: header
    name: If-Match
    type: string
    required: true
    description: >
      Optimistic locking is implemented via the `If-Match` header. If the ETag
      header does not match the value of the resource on the server, the server
      rejects the change with a `412 Precondition Failed` error.<|MERGE_RESOLUTION|>--- conflicted
+++ resolved
@@ -3525,13 +3525,10 @@
         $ref: '#/definitions/RateArea'
       destinationRateArea:
         $ref: '#/definitions/RateArea'
-<<<<<<< HEAD
-=======
       portOfDebarkation:
         $ref: '#/definitions/Port'
       portOfEmbarkation:
         $ref: '#/definitions/Port'
->>>>>>> 46b27b3c
   MTOShipmentsWithoutServiceObjects:
     description: A list of shipments without their associated service items.
     items:
