--- conflicted
+++ resolved
@@ -1748,10 +1748,7 @@
       - ZipSITOriginHHGOriginalAddress
       - StandaloneCrate
       - StandaloneCrateCap
-<<<<<<< HEAD
-=======
       - UncappedRequestTotal
->>>>>>> 8a6fd7ed
   ServiceItemParamType:
     type: string
     enum:
