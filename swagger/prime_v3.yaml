swagger: '2.0'
info:
  title: MilMove Prime V3 API
  version: 0.0.1
  license:
    name: MIT
    url: https://opensource.org/licenses/MIT
  contact:
    email: milmove-developers@caci.com
  description: >
    The Prime V3 API is a RESTful API that enables the Prime contractor to
    request

    information about upcoming moves, update the details and status of those
    moves,

    and make payment requests. It uses Mutual TLS for authentication procedures.


    All endpoints are located at `/prime/v3/`.
basePath: /prime/v3
schemes:
  - http
tags:
  - name: moveTaskOrder
    description: >
      The **moveTaskOrder** represents a military move that has been sent to a
      contractor. It contains all the information about shipments, including
      service items, estimated weights, actual weights, requested and scheduled
      move dates, etc.
  - name: mtoShipment
    description: >
      A shipment is some (or all) of a customer's belongings picked up in one
      location and delivered to another location.

      All of the items in a shipment are weighed and transported as a discrete
      unit. One move may include multiple shipments.

      An **mtoShipment**, in particular, is a shipment that belongs to a
      [moveTaskOrder](#tag/moveTaskOrder).


      The weights for all of the shipments in a move are combined and compared
      to the customer's weight allowance.

      If the sum of the shipments is greater, the customer is liable for paying
      excess weight cost. Both the customer and

      the contractor should keep this potential cost in mind when planning a
      move and the shipments within it.
x-tagGroups:
  - name: Endpoints
    tags:
      - moveTaskOrder
      - mtoShipment
paths:
  /move-task-orders/{moveID}:
    get:
      summary: getMoveTaskOrder
      description: >
        ### Functionality

        This endpoint gets an individual MoveTaskOrder by ID.


        It will provide information about the Customer and any associated
        MTOShipments, MTOServiceItems and PaymentRequests.
      operationId: getMoveTaskOrder
      tags:
        - moveTaskOrder
      produces:
        - application/json
      parameters:
        - description: UUID or MoveCode of move task order to use........
          in: path
          name: moveID
          required: true
          type: string
      responses:
        '200':
          description: Successfully retrieve an individual move task order.
          schema:
            $ref: '#/definitions/MoveTaskOrder'
        '401':
          $ref: '#/responses/PermissionDenied'
        '403':
          $ref: '#/responses/PermissionDenied'
        '404':
          $ref: '#/responses/NotFound'
        '500':
          $ref: '#/responses/ServerError'
  /mto-shipments:
    post:
      summary: createMTOShipment
      description: >
        Creates a new shipment within the specified move. This endpoint should
        be used whenever the movers identify a

        need for an additional shipment. The new shipment will be submitted to
        the TOO for review, and the TOO must

        approve it before the contractor can proceed with billing.


        **NOTE**: When creating a child shipment diversion, you can no longer
        specify the `primeActualWeight`.

        If you create a new diverted shipment with the `diversion` and
        `divertedFromShipmentId` parameter, it will automatically

        inherit the primeActualWeight of its `divertedFromShipmentId` parent.
        Payment requests created on a diverted shipment "chain" will utilize

        the lowest weight possible in the chain to prevent overcharging as they
        are still separate shipments.


        **WIP**: The Prime should be notified by a push notification whenever
        the TOO approves a shipment connected to

        one of their moves. Otherwise, the Prime can fetch the related move
        using the

        [getMoveTaskOrder](#operation/getMoveTaskOrder) endpoint and see if this
        shipment has the status `"APPROVED"`.
      consumes:
        - application/json
      produces:
        - application/json
      operationId: createMTOShipment
      tags:
        - mtoShipment
      parameters:
        - in: body
          name: body
          schema:
            $ref: '#/definitions/CreateMTOShipment'
          x-examples:
            application/json:
              hhg:
                summary: HHG
                value:
                  moveTaskOrderId: 5691c951-c35c-49a8-a1d5-a4b7ea7b7ad8
                  shipmentType: HHG
                  requestedPickupDate: '2022-12-31'
                  pickupAddress:
                    streetAddress1: 204 South Prospect Lane
                    city: Muldraugh
                    state: KY
                    postalCode: '40155'
              nts:
                summary: NTS
                value:
                  moveTaskOrderId: 5691c951-c35c-49a8-a1d5-a4b7ea7b7ad8
                  shipmentType: HHG_INTO_NTS
                  requestedPickupDate: '2022-12-31'
                  pickupAddress:
                    streetAddress1: 204 South Prospect Lane
                    city: Muldraugh
                    state: KY
                    postalCode: '40155'
                  agents:
                    - firstName: Edgar
                      lastName: Taylor
                      email: edgar.taylor@example.com
                      phone: 555-555-5555
                      agentType: RELEASING_AGENT
              nts-r:
                summary: NTS Release
                value:
                  moveTaskOrderId: 5691c951-c35c-49a8-a1d5-a4b7ea7b7ad8
                  shipmentType: HHG_OUTOF_NTS
                  agents:
                    - firstName: Edgar
                      lastName: Taylor
                      email: edgar.taylor@example.com
                      phone: 555-555-5555
                      agentType: RECEIVING_AGENT
              ppm:
                summary: PPM
                value:
                  moveTaskOrderId: 5691c951-c35c-49a8-a1d5-a4b7ea7b7ad8
                  shipmentType: PPM
                  ppmShipment:
                    pickupAddress:
                      streetAddress1: 204 South Prospect Lane
                      city: Beverly Hills
                      state: CA
                      postalCode: '90210'
                    destinationAddress:
                      streetAddress1: 123 Street
                      city: NY
                      state: NY
                      postalCode: '10001'
                    expectedDepartureDate: '2022-10-01'
                    estimatedWeight: 4999
                    hasProGear: false
                    sitExpected: false
              boat:
                summary: Boat Shipment
                value:
                  boatShipment:
                    hasTrailer: true
                    heightFeet: 2
                    heightInches: 2
                    isRoadworthy: false
                    lengthFeet: 2
                    lengthInches: 0
                    make: make
                    model: model
                    widthFeet: 2
                    widthInches: 2
                    year: 1999
                  counselorRemarks: test
                  moveTaskOrderID: d4d95b22-2d9d-428b-9a11-284455aa87ba
                  shipmentType: HAUL_AWAY
              mobileHome:
                summary: Mobile Home Shipment
                value:
                  mobileHomeShipment:
                    heightFeet: 2
                    heightInches: 2
                    lengthFeet: 2
                    lengthInches: 0
                    make: make
                    model: model
                    widthFeet: 2
                    widthInches: 2
                    year: 1999
                  counselorRemarks: test
                  moveTaskOrderID: d4d95b22-2d9d-428b-9a11-284455aa87ba
                  shipmentType: MOBILE_HOME
      responses:
        '200':
          description: Successfully created a MTO shipment.
          schema:
            $ref: '#/definitions/MTOShipment'
        '400':
          $ref: '#/responses/InvalidRequest'
        '404':
          $ref: '#/responses/NotFound'
        '422':
          $ref: '#/responses/UnprocessableEntity'
        '500':
          $ref: '#/responses/ServerError'
  /mto-shipments/{mtoShipmentID}:
    patch:
      summary: updateMTOShipment
      description: >
        Updates an existing shipment for a move.


        Note that there are some restrictions on nested objects:


        * Service items: You cannot add or update service items using this
        endpoint. Please use
        [createMTOServiceItem](#operation/createMTOServiceItem) and
        [updateMTOServiceItem](#operation/updateMTOServiceItem) instead.

        * Agents: You cannot add or update agents using this endpoint. Please
        use [createMTOAgent](#operation/createMTOAgent) and
        [updateMTOAgent](#operation/updateMTOAgent) instead.

        * Addresses: You can add new addresses using this endpoint (and must use
        this endpoint to do so), but you cannot update existing ones. Please use
        [updateMTOShipmentAddress](#operation/updateMTOShipmentAddress) instead.


        These restrictions are due to our [optimistic locking/concurrency
        control](https://transcom.github.io/mymove-docs/docs/dev/contributing/backend/use-optimistic-locking)
        mechanism.


        Note that some fields cannot be manually changed but will still be
        updated automatically, such as `primeEstimatedWeightRecordedDate` and
        `requiredDeliveryDate`.
      operationId: updateMTOShipment
      tags:
        - mtoShipment
      consumes:
        - application/json
      produces:
        - application/json
      parameters:
        - in: path
          name: mtoShipmentID
          description: UUID of the shipment being updated.
          required: true
          format: uuid
          type: string
        - in: body
          name: body
          required: true
          schema:
            $ref: '#/definitions/UpdateMTOShipment'
          x-examples:
            application/json:
              hhg:
                summary: HHG
                value:
                  scheduledPickupDate: '2022-12-30'
                  actualPickupDate: '2022-12-29'
                  firstAvailableDeliveryDate: '2023-01-04'
                  primeEstimatedWeight: 4250
                  primeActualWeight: 4500
                  destinationAddress:
                    streetAddress1: 6622 Airport Way S
                    streetAddress2: '#1430'
                    city: Great Bend
                    state: NY
                    postalCode: '13643'
                  pointOfContact: peyton.wing@example.com
              nts:
                summary: NTS
                value:
                  moveTaskOrderId: 5691c951-c35c-49a8-a1d5-a4b7ea7b7ad8
                  scheduledPickupDate: '2022-12-30'
                  actualPickupDate: '2022-12-29'
                  estimatedWeight: 4250
                  actualWeight: 4500
                  counselorRemarks: Beware of dogs on property
              nts-r:
                summary: NTS Release
                value:
                  moveTaskOrderId: 5691c951-c35c-49a8-a1d5-a4b7ea7b7ad8
                  ntsRecordedWeight: 4500
                  destinationAddress:
                    streetAddress1: 812 S 129th Street
                    city: San Antonio
                    state: TX
                    postalCode: '78245'
              ppm:
                summary: PPM
                value:
                  moveTaskOrderId: 5691c951-c35c-49a8-a1d5-a4b7ea7b7ad8
                  ppmShipment:
                    hasProGear: true
                    proGearWeight: 830
                    spouseProGearWeight: 366
                    sitExpected: true
                    sitLocation: DESTINATION
                    sitEstimatedWeight: 1760
                    sitEstimatedEntryDate: '2022-10-06'
                    sitEstimatedDepartureDate: '2022-10-13'
        - $ref: '#/parameters/ifMatch'
      responses:
        '200':
          description: Successfully updated the MTO shipment.
          schema:
            $ref: '#/definitions/MTOShipment'
        '400':
          $ref: '#/responses/InvalidRequest'
        '401':
          $ref: '#/responses/PermissionDenied'
        '403':
          $ref: '#/responses/PermissionDenied'
        '404':
          $ref: '#/responses/NotFound'
        '412':
          $ref: '#/responses/PreconditionFailed'
        '422':
          $ref: '#/responses/UnprocessableEntity'
        '500':
          $ref: '#/responses/ServerError'
definitions:
  MTOServiceItemBasic:
    description: Describes a basic service item subtype of a MTOServiceItem.
    allOf:
      - $ref: '#/definitions/MTOServiceItem'
      - type: object
        properties:
          reServiceCode:
            $ref: '#/definitions/ReServiceCode'
        required:
          - reServiceCode
  MTOServiceItemDestSIT:
    description: >-
      Describes a domestic destination SIT service item. Subtype of a
      MTOServiceItem.
    allOf:
      - $ref: '#/definitions/MTOServiceItem'
      - type: object
        properties:
          reServiceCode:
            type: string
            description: Service code allowed for this model type.
            enum:
              - DDFSIT
              - DDASIT
          dateOfContact1:
            format: date
            type: string
            description: >-
              Date of attempted contact by the prime corresponding to
              `timeMilitary1`.
            x-nullable: true
          dateOfContact2:
            format: date
            type: string
            description: >-
              Date of attempted contact by the prime corresponding to
              `timeMilitary2`.
            x-nullable: true
          timeMilitary1:
            type: string
            example: 1400Z
            description: >-
              Time of attempted contact corresponding to `dateOfContact1`, in
              military format.
            pattern: \d{4}Z
            x-nullable: true
          timeMilitary2:
            type: string
            example: 1400Z
            description: >-
              Time of attempted contact corresponding to `dateOfContact2`, in
              military format.
            pattern: \d{4}Z
            x-nullable: true
          firstAvailableDeliveryDate1:
            format: date
            type: string
            description: First available date that Prime can deliver SIT service item.
            x-nullable: true
          firstAvailableDeliveryDate2:
            format: date
            type: string
            description: Second available date that Prime can deliver SIT service item.
            x-nullable: true
          sitEntryDate:
            format: date
            type: string
            description: Entry date for the SIT
          sitDepartureDate:
            format: date
            type: string
            description: >-
              Departure date for SIT. This is the end date of the SIT at either
              origin or destination. This is optional as it can be updated using
              the UpdateMTOServiceItemSIT modelType at a later date.
            x-nullable: true
          sitDestinationFinalAddress:
            $ref: '#/definitions/Address'
          reason:
            type: string
            description: |
              The reason item has been placed in SIT.
            x-nullable: true
            x-omitempty: false
          sitRequestedDelivery:
            format: date
            type: string
            description: Date when the customer has requested delivery out of SIT.
            x-nullable: true
          sitCustomerContacted:
            format: date
            type: string
            description: >-
              Date when the customer contacted the prime for a delivery out of
              SIT.
            x-nullable: true
        required:
          - reServiceCode
          - sitEntryDate
          - reason
  MTOServiceItemDomesticCrating:
    description: >-
      Describes a domestic crating/uncrating service item subtype of a
      MTOServiceItem.
    allOf:
      - $ref: '#/definitions/MTOServiceItem'
      - type: object
        properties:
          reServiceCode:
            type: string
            description: >-
              A unique code for the service item. Indicates if the service is
              for crating (DCRT) or uncrating (DUCRT).
            enum:
              - DCRT
              - DUCRT
          item:
            description: The dimensions of the item being crated.
            allOf:
              - $ref: '#/definitions/MTOServiceItemDimension'
          crate:
            description: The dimensions for the crate the item will be shipped in.
            allOf:
              - $ref: '#/definitions/MTOServiceItemDimension'
          description:
            type: string
            example: Decorated horse head to be crated.
            description: A description of the item being crated.
          reason:
            type: string
            example: Storage items need to be picked up
            description: >
              The contractor's explanation for why an item needed to be crated
              or uncrated. Used by the TOO while deciding to approve or reject
              the service item.
            x-nullable: true
            x-omitempty: false
          standaloneCrate:
            type: boolean
            x-nullable: true
        required:
          - reServiceCode
          - item
          - crate
          - description
  MTOServiceItemInternationalCrating:
    description: >-
      Describes a international crating/uncrating service item subtype of a
      MTOServiceItem.
    allOf:
      - $ref: '#/definitions/MTOServiceItem'
      - type: object
        properties:
          reServiceCode:
            type: string
            description: >-
              A unique code for the service item. Indicates if the service is
              for crating (ICRT) or uncrating (IUCRT).
            enum:
              - ICRT
              - IUCRT
          item:
            description: The dimensions of the item being crated.
            allOf:
              - $ref: '#/definitions/MTOServiceItemDimension'
          crate:
            description: The dimensions for the crate the item will be shipped in.
            allOf:
              - $ref: '#/definitions/MTOServiceItemDimension'
          description:
            type: string
            example: Decorated horse head to be crated.
            description: A description of the item being crated.
          reason:
            type: string
            example: Storage items need to be picked up
            description: >
              The contractor's explanation for why an item needed to be crated
              or uncrated. Used by the TOO while deciding to approve or reject
              the service item.
            x-nullable: true
            x-omitempty: false
          standaloneCrate:
            type: boolean
            x-nullable: true
          externalCrate:
            type: boolean
            x-nullable: true
          market:
            type: string
            enum:
              - CONUS
              - OCONUS
            example: CONUS
            description: >-
              To identify whether the service was provided within (CONUS) or
              (OCONUS)
        required:
          - reServiceCode
          - item
          - crate
          - description
  MTOServiceItemOriginSIT:
    description: Describes a domestic origin SIT service item. Subtype of a MTOServiceItem.
    allOf:
      - $ref: '#/definitions/MTOServiceItem'
      - type: object
        properties:
          reServiceCode:
            type: string
            description: Service code allowed for this model type.
            enum:
              - DOFSIT
              - DOASIT
          reason:
            type: string
            example: Storage items need to be picked up
            description: Explanation of why Prime is picking up SIT item.
          sitPostalCode:
            type: string
            format: zip
            example: '90210'
            pattern: ^(\d{5}([\-]\d{4})?)$
          sitEntryDate:
            format: date
            type: string
            description: Entry date for the SIT
          sitDepartureDate:
            format: date
            type: string
            x-nullable: true
            description: >-
              Departure date for SIT. This is the end date of the SIT at either
              origin or destination. This is optional as it can be updated using
              the UpdateMTOServiceItemSIT modelType at a later date.
          sitHHGActualOrigin:
            $ref: '#/definitions/Address'
          sitHHGOriginalOrigin:
            $ref: '#/definitions/Address'
          requestApprovalsRequestedStatus:
            type: boolean
          sitRequestedDelivery:
            format: date
            type: string
            description: Date when the customer has requested delivery out of SIT.
            x-nullable: true
          sitCustomerContacted:
            format: date
            type: string
            description: >-
              Date when the customer contacted the prime for a delivery out of
              SIT.
            x-nullable: true
        required:
          - reServiceCode
          - reason
          - sitPostalCode
          - sitEntryDate
  MTOServiceItemShuttle:
    description: Describes a shuttle service item.
    allOf:
      - $ref: '#/definitions/MTOServiceItem'
      - type: object
        properties:
          reServiceCode:
            type: string
            description: >
              A unique code for the service item. Indicates if shuttling is
              requested for the shipment origin (`DOSHUT`) or destination
              (`DDSHUT`).
            enum:
              - DOSHUT
              - DDSHUT
          reason:
            type: string
            example: Storage items need to be picked up.
            description: >
              The contractor's explanation for why a shuttle service is
              requested. Used by the TOO while deciding to approve or reject the
              service item.
          estimatedWeight:
            type: integer
            example: 4200
            description: >-
              An estimate of how much weight from a shipment will be included in
              the shuttling service.
            x-nullable: true
            x-omitempty: false
          actualWeight:
            type: integer
            example: 4000
            description: >-
              A record of the actual weight that was shuttled. Provided by the
              movers, based on weight tickets.
            x-nullable: true
            x-omitempty: false
        required:
          - reason
          - reServiceCode
<<<<<<< HEAD
  MTOServiceItemInternationalShuttle:
    description: Describes an international shuttle service item.
=======
  MTOServiceItemInternationalFuelSurcharge:
    description: >-
      Describes a international Port of Embarkation/Debarkation fuel surcharge
      service item subtype of a MTOServiceItem.
>>>>>>> f89f6711
    allOf:
      - $ref: '#/definitions/MTOServiceItem'
      - type: object
        properties:
          reServiceCode:
            type: string
<<<<<<< HEAD
            description: >
              A unique code for the service item. Indicates if shuttling is
              requested for the international shipment origin (`IOSHUT`) or
              destination (`IDSHUT`).
            enum:
              - IOSHUT
              - IDSHUT
          reason:
            type: string
            example: Storage items need to be picked up.
            description: >
              The contractor's explanation for why a shuttle service is
              requested. Used by the TOO while deciding to approve or reject the
              service item.
          estimatedWeight:
            type: integer
            example: 4200
            description: >-
              An estimate of how much weight from a shipment will be included in
              the shuttling service.
            x-nullable: true
            x-omitempty: false
          actualWeight:
            type: integer
            example: 4000
            description: >-
              A record of the actual weight that was shuttled. Provided by the
              movers, based on weight tickets.
            x-nullable: true
            x-omitempty: false
          requestApprovalsRequestedStatus:
            description: Indicates if "Approvals Requested" status is being requested.
            type: boolean
            x-nullable: true
          market:
            type: string
            enum:
              - CONUS
              - OCONUS
            example: CONUS
            description: >-
              To identify whether the service was provided within (CONUS) or
              (OCONUS)
        required:
          - reason
          - reServiceCode
=======
            description: >-
              A unique code for the service item. Indicates if the service is
              for Port of Embarkation (POEFSC) or Port of Debarkation (PODFSC).
            enum:
              - PODFSC
              - POEFSC
          portCode:
            description: A unique code for a Port
            type: string
>>>>>>> f89f6711
  CreateMTOShipment:
    type: object
    properties:
      moveTaskOrderID:
        description: The ID of the move this new shipment is for.
        example: 1f2270c7-7166-40ae-981e-b200ebdf3054
        format: uuid
        type: string
      requestedPickupDate:
        description: >
          The customer's preferred pickup date. Other dates, such as required
          delivery date and (outside MilMove) the pack date, are derived from
          this date.
        format: date
        type: string
        x-nullable: true
      primeEstimatedWeight:
        description: >
          The estimated weight of this shipment, determined by the movers during
          the pre-move survey. This value **can only be updated once.** If there
          was an issue with estimating the weight and a mistake was made, the
          Prime contractor will need to contact the TOO to change it.
        type: integer
        example: 4500
        minimum: 1
        x-nullable: true
      customerRemarks:
        description: >
          The customer can use the customer remarks field to inform the services
          counselor and the movers about any

          special circumstances for this shipment. Typical examples:
            * bulky or fragile items,
            * weapons,
            * access info for their address.

          Customer enters this information during onboarding. Optional field.
        type: string
        example: handle with care
        x-nullable: true
      agents:
        $ref: '#/definitions/MTOAgents'
      mtoServiceItems:
        description: A list of service items connected to this shipment.
        type: array
        items:
          $ref: '#/definitions/MTOServiceItem'
      pickupAddress:
        description: The primary address where the movers should pick up this shipment.
        allOf:
          - $ref: '#/definitions/Address'
      secondaryPickupAddress:
        description: The second address where the movers should pick up this shipment.
        allOf:
          - $ref: '#/definitions/Address'
      tertiaryPickupAddress:
        description: The third address where the movers should pick up this shipment.
        allOf:
          - $ref: '#/definitions/Address'
      destinationAddress:
        description: primary location the movers should deliver this shipment.
        allOf:
          - $ref: '#/definitions/Address'
      secondaryDestinationAddress:
        description: second location where the movers should deliver this shipment.
        allOf:
          - $ref: '#/definitions/Address'
      tertiaryDestinationAddress:
        description: third location where the movers should deliver this shipment.
        allOf:
          - $ref: '#/definitions/Address'
      shipmentType:
        $ref: '#/definitions/MTOShipmentType'
      diversion:
        description: >
          This value indicates whether or not this shipment is part of a
          diversion. If yes, the shipment can be either the starting or ending
          segment of the diversion. When this boolean is true, you must link it
          to a parent shipment with the divertedFromShipmentId parameter.
        type: boolean
      divertedFromShipmentId:
        description: >
          The ID of the shipment this is a diversion from. Aka the "Parent"
          shipment. The diversion boolean must be true if this parameter is
          supplied in the request. If provided, and if the diverted from
          shipment is also a diversion, the previous should must then also have
          a parent ID.
        example: 1f2270c7-7166-40ae-981e-b200ebdf3054
        format: uuid
        type: string
      pointOfContact:
        type: string
        description: >
          Email or ID of the person who will be contacted in the event of
          questions or concerns about this update. May be the person performing
          the update, or someone else working with the Prime contractor.
      counselorRemarks:
        type: string
        example: counselor approved
        x-nullable: true
      ppmShipment:
        $ref: '#/definitions/CreatePPMShipment'
      boatShipment:
        $ref: '#/definitions/CreateBoatShipment'
      mobileHomeShipment:
        $ref: '#/definitions/CreateMobileHomeShipment'
    required:
      - moveTaskOrderID
      - shipmentType
  CreatePPMShipment:
    description: >-
      Creation object containing the `PPM` shipmentType specific data, not used
      for other shipment types.
    type: object
    properties:
      expectedDepartureDate:
        description: |
          Date the customer expects to begin moving from their origin.
        format: date
        type: string
      pickupAddress:
        description: The address of the origin location where goods are being moved from.
        allOf:
          - $ref: '#/definitions/Address'
      secondaryPickupAddress:
        description: >-
          An optional secondary Pickup Address address near the origin where
          additional goods exist.
        allOf:
          - $ref: '#/definitions/Address'
      tertiaryPickupAddress:
        description: >-
          An optional tertiary Pickup Address address near the origin where
          additional goods exist.
        allOf:
          - $ref: '#/definitions/Address'
      destinationAddress:
        description: >-
          The address of the destination location where goods are being
          delivered to.
        allOf:
          - $ref: '#/definitions/PPMDestinationAddress'
      secondaryDestinationAddress:
        description: >-
          An optional secondary address near the destination where goods will be
          dropped off.
        allOf:
          - $ref: '#/definitions/Address'
      tertiaryDestinationAddress:
        description: >-
          An optional tertiary address near the destination where goods will be
          dropped off.
        allOf:
          - $ref: '#/definitions/Address'
      sitExpected:
        description: >
          Captures whether some or all of the PPM shipment will require
          temporary storage at the origin or destination.


          Must be set to `true` when providing `sitLocation`,
          `sitEstimatedWeight`, `sitEstimatedEntryDate`, and
          `sitEstimatedDepartureDate` values to calculate the
          `sitEstimatedCost`.
        type: boolean
      sitLocation:
        allOf:
          - $ref: '#/definitions/SITLocationType'
          - x-nullable: true
      sitEstimatedWeight:
        description: The estimated weight of the goods being put into storage in pounds.
        type: integer
        example: 2000
        x-nullable: true
      sitEstimatedEntryDate:
        description: The date that goods will first enter the storage location.
        format: date
        type: string
        x-nullable: true
      sitEstimatedDepartureDate:
        description: The date that goods will exit the storage location.
        format: date
        type: string
        x-nullable: true
      estimatedWeight:
        description: The estimated weight of the PPM shipment goods being moved in pounds.
        type: integer
        example: 4200
      hasProGear:
        description: >
          Indicates whether PPM shipment has pro gear for themselves or their
          spouse.
        type: boolean
      proGearWeight:
        description: >-
          The estimated weight of the pro-gear being moved belonging to the
          service member in pounds.
        type: integer
        x-nullable: true
      spouseProGearWeight:
        description: >-
          The estimated weight of the pro-gear being moved belonging to a spouse
          in pounds.
        type: integer
        x-nullable: true
      isActualExpenseReimbursement:
        description: >-
          Used for PPM shipments only. Denotes if this shipment uses the Actual
          Expense Reimbursement method.
        type: boolean
        example: false
        x-omitempty: false
        x-nullable: true
    required:
      - expectedDepartureDate
      - pickupAddress
      - destinationAddress
      - sitExpected
      - estimatedWeight
      - hasProGear
  CreateBoatShipment:
    description: >-
      Creation object containing the `Boat` shipmentType specific data, not used
      for other shipment types.
    type: object
    properties:
      year:
        type: integer
        description: Year of the Boat
      make:
        type: string
        description: Make of the Boat
      model:
        type: string
        description: Model of the Boat
      lengthInInches:
        type: integer
        description: Length of the Boat in inches
      widthInInches:
        type: integer
        description: Width of the Boat in inches
      heightInInches:
        type: integer
        description: Height of the Boat in inches
      hasTrailer:
        type: boolean
        description: Does the boat have a trailer
      isRoadworthy:
        type: boolean
        description: Is the trailer roadworthy
        x-nullable: true
    required:
      - year
      - make
      - model
      - lengthInInches
      - widthInInches
      - heightInInches
      - hasTrailer
  CreateMobileHomeShipment:
    description: >-
      Creation object containing the `MobileHome` shipmentType specific data,
      not used for other shipment types.
    type: object
    properties:
      year:
        type: integer
        description: Year of the Mobile Home
      make:
        type: string
        description: Make of the Mobile Home
      model:
        type: string
        description: Model of the Mobile Home
      lengthInInches:
        type: integer
        description: Length of the Mobile Home in inches
      widthInInches:
        type: integer
        description: Width of the Mobile Home in inches
      heightInInches:
        type: integer
        description: Height of the Mobile Home in inches
    required:
      - year
      - make
      - model
      - lengthInInches
      - widthInInches
      - heightInInches
  MTOShipment:
    type: object
    properties:
      mtoServiceItems:
        description: A list of service items connected to this shipment.
        items:
          $ref: '#/definitions/MTOServiceItem'
        type: array
        readOnly: true
    allOf:
      - $ref: '#/definitions/MTOShipmentWithoutServiceItems'
  Error:
    properties:
      title:
        type: string
      detail:
        type: string
      instance:
        type: string
        format: uuid
    required:
      - title
      - detail
    type: object
  UpdateMTOServiceItemModelType:
    description: >
      Using this list, choose the correct modelType in the dropdown,
      corresponding to the service item type.
        * DDDSIT - UpdateMTOServiceItemSIT
        * DOPSIT - UpdateMTOServiceItemSIT
        * DOASIT - UpdateMTOServiceItemSIT
        * DOFSIT - UpdateMTOServiceItemSIT
        * DDSHUT - UpdateMTOServiceItemShuttle
        * DOSHUT - UpdateMTOServiceItemShuttle
        * IDSHUT - UpdateMTOServiceItemInternationalShuttle
        * IOSHUT - UpdateMTOServiceItemInternationalShuttle

      The documentation will then update with the supported fields.
    type: string
    enum:
      - UpdateMTOServiceItemSIT
      - UpdateMTOServiceItemShuttle
      - UpdateMTOServiceItemInternationalShuttle
  UpdateMTOServiceItem:
    description: >-
      UpdateMTOServiceItem describes a base type of a service item. Polymorphic
      type. Both Move Task Orders and MTO Shipments will have MTO Service Items.
    type: object
    discriminator: modelType
    properties:
      id:
        example: 1f2270c7-7166-40ae-981e-b200ebdf3054
        format: uuid
        type: string
        description: ID of the service item. Must match path.
      modelType:
        $ref: '#/definitions/UpdateMTOServiceItemModelType'
    required:
      - modelType
  UpdateMTOServiceItemShuttle:
    description: >
      Subtype used to provide the estimated weight and actual weight for
      shuttle. This is not creating a new service item but rather updating an
      existing service item.
    allOf:
      - $ref: '#/definitions/UpdateMTOServiceItem'
      - type: object
        properties:
          actualWeight:
            type: integer
            example: 4000
            description: >-
              Provided by the movers, based on weight tickets. Relevant for
              shuttling (DDSHUT & DOSHUT) service items.
            x-nullable: true
            x-omitempty: false
          estimatedWeight:
            type: integer
            example: 4200
            description: >-
              An estimate of how much weight from a shipment will be included in
              a shuttling (DDSHUT & DOSHUT) service item.
            x-nullable: true
            x-omitempty: false
          reServiceCode:
            type: string
            description: Service code allowed for this model type.
            enum:
              - DDSHUT
              - DOSHUT
  UpdateMTOServiceItemInternationalShuttle:
    description: >
      Subtype used to provide the estimated weight and actual weight for
      shuttle. This is not creating a new service item but rather updating an
      existing service item.
    allOf:
      - $ref: '#/definitions/UpdateMTOServiceItem'
      - type: object
        properties:
          actualWeight:
            type: integer
            example: 4000
            description: >-
              Provided by the movers, based on weight tickets. Relevant for
              shuttling (IDSHUT & IOSHUT) service items.
            x-nullable: true
            x-omitempty: false
          estimatedWeight:
            type: integer
            example: 4200
            description: >-
              An estimate of how much weight from a shipment will be included in
              a shuttling (IDSHUT & IOSHUT) service item.
            x-nullable: true
            x-omitempty: false
          requestApprovalsRequestedStatus:
            description: Indicates if "Approvals Requested" status is being requested.
            type: boolean
            x-nullable: true
          reServiceCode:
            type: string
            description: Service code allowed for this model type.
            enum:
              - IDSHUT
              - IOSHUT
  UpdatePPMShipment:
    description: The PPM specific fields of the shipment with values being changed
    type: object
    properties:
      expectedDepartureDate:
        description: |
          Date the customer expects to begin moving from their origin.
        format: date
        type: string
        x-nullable: true
      pickupAddress:
        description: |
          The address of the origin location where goods are being moved from.
        allOf:
          - $ref: '#/definitions/Address'
      hasSecondaryPickupAddress:
        type: boolean
        x-omitempty: false
        x-nullable: true
      secondaryPickupAddress:
        description: >
          An optional secondary Pickup Address near the origin where additional
          goods exist.
        allOf:
          - $ref: '#/definitions/Address'
      hasTertiaryPickupAddress:
        type: boolean
        x-omitempty: false
        x-nullable: true
      tertiaryPickupAddress:
        description: >
          An optional third Pickup Address near the origin where additional
          goods exist.
        allOf:
          - $ref: '#/definitions/Address'
      destinationAddress:
        description: >
          The address of the destination location where goods are being
          delivered to.
        allOf:
          - $ref: '#/definitions/PPMDestinationAddress'
      hasSecondaryDestinationAddress:
        type: boolean
        x-omitempty: false
        x-nullable: true
      secondaryDestinationAddress:
        description: >
          An optional secondary address near the destination where goods will be
          dropped off.
        allOf:
          - $ref: '#/definitions/Address'
      hasTertiaryDestinationAddress:
        type: boolean
        x-omitempty: false
        x-nullable: true
      tertiaryDestinationAddress:
        description: >
          An optional third address near the destination where goods will be
          dropped off.
        allOf:
          - $ref: '#/definitions/Address'
      sitExpected:
        description: >
          Captures whether some or all of the PPM shipment will require
          temporary storage at the origin or destination.


          Must be set to `true` when providing `sitLocation`,
          `sitEstimatedWeight`, `sitEstimatedEntryDate`, and
          `sitEstimatedDepartureDate` values to calculate the
          `sitEstimatedCost`.
        type: boolean
        x-nullable: true
      sitLocation:
        allOf:
          - $ref: '#/definitions/SITLocationType'
          - x-nullable: true
      sitEstimatedWeight:
        description: The estimated weight of the goods being put into storage.
        type: integer
        example: 2000
        x-nullable: true
      sitEstimatedEntryDate:
        description: The date that goods will first enter the storage location.
        format: date
        type: string
        x-nullable: true
      sitEstimatedDepartureDate:
        description: The date that goods will exit the storage location.
        format: date
        type: string
        x-nullable: true
      estimatedWeight:
        description: The estimated weight of the PPM shipment goods being moved.
        type: integer
        example: 4200
        x-nullable: true
      hasProGear:
        description: >
          Indicates whether PPM shipment has pro gear for themselves or their
          spouse.
        type: boolean
        x-nullable: true
      proGearWeight:
        description: >-
          The estimated weight of the pro-gear being moved belonging to the
          service member.
        type: integer
        x-nullable: true
      spouseProGearWeight:
        description: >-
          The estimated weight of the pro-gear being moved belonging to a
          spouse.
        type: integer
        x-nullable: true
      isActualExpenseReimbursement:
        description: >-
          Used for PPM shipments only. Denotes if this shipment uses the Actual
          Expense Reimbursement method.
        type: boolean
        example: false
        x-omitempty: false
        x-nullable: true
  UpdateMTOShipment:
    properties:
      actualProGearWeight:
        description: The actual weight of any pro gear shipped during a move.
        type: integer
        example: 4500
        x-nullable: true
      actualSpouseProGearWeight:
        description: The actual weight of any pro gear shipped during a move.
        type: integer
        example: 4500
        x-nullable: true
      scheduledPickupDate:
        description: >-
          The date the Prime contractor scheduled to pick up this shipment after
          consultation with the customer.
        format: date
        type: string
        x-omitempty: false
        x-nullable: true
      actualPickupDate:
        description: >-
          The date when the Prime contractor actually picked up the shipment.
          Updated after-the-fact.
        format: date
        type: string
        x-omitempty: false
        x-nullable: true
      firstAvailableDeliveryDate:
        description: >
          The date the Prime provides to the customer as the first possible
          delivery date so that they can plan their travel accordingly.
        format: date
        type: string
        x-omitempty: false
        x-nullable: true
      scheduledDeliveryDate:
        description: >-
          The date the Prime contractor scheduled to deliver this shipment after
          consultation with the customer.
        format: date
        type: string
        x-omitempty: false
        x-nullable: true
      actualDeliveryDate:
        description: >-
          The date when the Prime contractor actually delivered the shipment.
          Updated after-the-fact.
        format: date
        type: string
        x-omitempty: false
        x-nullable: true
      primeEstimatedWeight:
        description: >
          The estimated weight of this shipment, determined by the movers during
          the pre-move survey. This value **can only be updated once.** If there
          was an issue with estimating the weight and a mistake was made, the
          Prime contracter will need to contact the TOO to change it.
        type: integer
        example: 4500
        minimum: 1
        x-nullable: true
      primeActualWeight:
        description: >-
          The actual weight of the shipment, provided after the Prime packs,
          picks up, and weighs a customer's shipment.
        type: integer
        example: 4500
        minimum: 1
        x-nullable: true
      ntsRecordedWeight:
        description: >-
          The previously recorded weight for the NTS Shipment. Used for NTS
          Release to know what the previous primeActualWeight or billable weight
          was.
        type: integer
        example: 4500
        x-nullable: true
        x-formatting: weight
      pickupAddress:
        description: >
          The address where the movers should pick up this shipment, entered by
          the customer during onboarding when they enter shipment details.
        allOf:
          - $ref: '#/definitions/Address'
      secondaryPickupAddress:
        description: >-
          A second pickup address for this shipment, if the customer entered
          one. An optional field.
        allOf:
          - $ref: '#/definitions/Address'
      tertiaryPickupAddress:
        description: >-
          A third pickup address for this shipment, if the customer entered one.
          An optional field.
        allOf:
          - $ref: '#/definitions/Address'
      destinationAddress:
        description: >
          Where the movers should deliver this shipment. Often provided by the
          customer when they enter shipment details

          during onboarding, if they know their new address already.


          May be blank when entered by the customer, required when entered by
          the Prime. May not represent the true

          final destination due to the shipment being diverted or placed in SIT.
        allOf:
          - $ref: '#/definitions/Address'
      secondaryDeliveryAddress:
        description: >-
          A second delivery address for this shipment, if the customer entered
          one. An optional field.
        allOf:
          - $ref: '#/definitions/Address'
      tertiaryDeliveryAddress:
        description: >-
          A third delivery address for this shipment, if the customer entered
          one. An optional field.
        allOf:
          - $ref: '#/definitions/Address'
      destinationType:
        $ref: '#/definitions/DestinationType'
      storageFacility:
        allOf:
          - x-nullable: true
          - $ref: '#/definitions/StorageFacility'
      shipmentType:
        $ref: '#/definitions/MTOShipmentType'
      diversion:
        description: >
          This value indicates whether or not this shipment is part of a
          diversion. If yes, the shipment can be either the starting or ending
          segment of the diversion.
        type: boolean
      pointOfContact:
        type: string
        description: >
          Email or ID of the person who will be contacted in the event of
          questions or concerns about this update. May be the person performing
          the update, or someone else working with the Prime contractor.
      counselorRemarks:
        type: string
        example: counselor approved
        x-nullable: true
      ppmShipment:
        $ref: '#/definitions/UpdatePPMShipment'
      portOfEmbarkation:
        $ref: '#/definitions/Port'
      portOfDebarkation:
        $ref: '#/definitions/Port'
  UpdateMTOShipmentStatus:
    description: >-
      Contains the statuses available to the Prime when updating the state of a
      shipment.
    type: object
    properties:
      status:
        type: string
        enum:
          - CANCELED
  UpdateReweigh:
    description: Contains the fields available to the Prime when updating a reweigh record.
    type: object
    properties:
      weight:
        description: The total reweighed weight for the shipment in pounds.
        example: 2000
        minimum: 1
        type: integer
        x-formatting: weight
        x-nullable: true
        x-omitempty: false
      verificationReason:
        description: >-
          In lieu of a document being uploaded indicating why a reweigh did not
          occur.
        example: >-
          The reweigh was not performed because the shipment was already
          delivered
        type: string
        x-nullable: true
        x-omitempty: false
  UpdateShipmentDestinationAddress:
    description: >-
      UpdateShipmentDestinationAddress contains the fields required for the
      prime to request an update for the delivery address on an MTO Shipment.
    type: object
    properties:
      newAddress:
        $ref: '#/definitions/Address'
      contractorRemarks:
        type: string
        example: >-
          Customer reached out to me this week and let me know they want to move
          somewhere else.
        description: >-
          This is the remark the Prime has entered, which would be the reason
          there is an address change.
    required:
      - contractorRemarks
      - newAddress
  UpdateMTOServiceItemSIT:
    description: >
      Subtype used to provide the departure date for origin or destination SIT.
      This is not creating a new service item but rather updating and existing
      service item.
    allOf:
      - $ref: '#/definitions/UpdateMTOServiceItem'
      - type: object
        properties:
          reServiceCode:
            type: string
            description: Service code allowed for this model type.
            enum:
              - DDDSIT
              - DOPSIT
              - DOASIT
              - DOFSIT
          sitDepartureDate:
            format: date
            type: string
            description: >-
              Departure date for SIT. This is the end date of the SIT at either
              origin or destination.
          sitDestinationFinalAddress:
            $ref: '#/definitions/Address'
          dateOfContact1:
            format: date
            type: string
            description: >-
              Date of attempted contact by the prime corresponding to
              'timeMilitary1'.
            x-nullable: true
          timeMilitary1:
            type: string
            example: 1400Z
            description: >-
              Time of attempted contact by the prime corresponding to
              'dateOfContact1', in military format.
            pattern: \d{4}Z
            x-nullable: true
          firstAvailableDeliveryDate1:
            format: date
            type: string
            description: First available date that Prime can deliver SIT service item.
            x-nullable: true
          dateOfContact2:
            format: date
            type: string
            description: >-
              Date of attempted contact by the prime corresponding to
              'timeMilitary2'.
            x-nullable: true
          timeMilitary2:
            type: string
            example: 1400Z
            description: >-
              Time of attempted contact by the prime corresponding to
              'dateOfContact2', in military format.
            pattern: \d{4}Z
            x-nullable: true
          firstAvailableDeliveryDate2:
            format: date
            type: string
            description: Second available date that Prime can deliver SIT service item.
            x-nullable: true
          sitRequestedDelivery:
            format: date
            type: string
            description: Date when the customer has requested delivery out of SIT.
            x-nullable: true
          sitCustomerContacted:
            format: date
            type: string
            description: >-
              Date when the customer contacted the prime for a delivery out of
              SIT.
            x-nullable: true
          updateReason:
            type: string
            description: Reason for updating service item.
            x-nullable: true
          sitPostalCode:
            type: string
            format: zip
            example: '90210'
            pattern: ^(\d{5}([\-]\d{4})?)$
            x-nullable: true
          sitEntryDate:
            format: date
            type: string
            description: Entry date for the SIT.
            x-nullable: true
          requestApprovalsRequestedStatus:
            description: Indicates if "Approvals Requested" status is being requested.
            type: boolean
            x-nullable: true
  CreateSITExtension:
    description: >-
      CreateSITExtension contains the fields required for the prime to create a
      SIT Extension request.
    type: object
    properties:
      requestReason:
        type: string
        enum:
          - SERIOUS_ILLNESS_MEMBER
          - SERIOUS_ILLNESS_DEPENDENT
          - IMPENDING_ASSIGNEMENT
          - DIRECTED_TEMPORARY_DUTY
          - NONAVAILABILITY_OF_CIVILIAN_HOUSING
          - AWAITING_COMPLETION_OF_RESIDENCE
          - OTHER
      contractorRemarks:
        type: string
        example: We need SIT additional days. The customer has not found a house yet.
      requestedDays:
        type: integer
        example: 30
        minimum: 1
    required:
      - requestReason
      - contractorRemarks
      - requestedDays
  Address:
    description: A postal address
    type: object
    properties:
      id:
        type: string
        format: uuid
        example: c56a4180-65aa-42ec-a945-5fd21dec0538
      streetAddress1:
        type: string
        example: 123 Main Ave
        title: Street address 1
      streetAddress2:
        type: string
        example: Apartment 9000
        x-nullable: true
        title: Street address 2
      streetAddress3:
        type: string
        example: Montmârtre
        x-nullable: true
        title: Address Line 3
      city:
        type: string
        example: Anytown
        title: City
      eTag:
        type: string
        readOnly: true
      state:
        title: State
        type: string
        x-display-value:
          AL: AL
          AK: AK
          AR: AR
          AZ: AZ
          CA: CA
          CO: CO
          CT: CT
          DC: DC
          DE: DE
          FL: FL
          GA: GA
          HI: HI
          IA: IA
          ID: ID
          IL: IL
          IN: IN
          KS: KS
          KY: KY
          LA: LA
          MA: MA
          MD: MD
          ME: ME
          MI: MI
          MN: MN
          MO: MO
          MS: MS
          MT: MT
          NC: NC
          ND: ND
          NE: NE
          NH: NH
          NJ: NJ
          NM: NM
          NV: NV
          NY: NY
          OH: OH
          OK: OK
          OR: OR
          PA: PA
          RI: RI
          SC: SC
          SD: SD
          TN: TN
          TX: TX
          UT: UT
          VA: VA
          VT: VT
          WA: WA
          WI: WI
          WV: WV
          WY: WY
        enum:
          - AL
          - AK
          - AR
          - AZ
          - CA
          - CO
          - CT
          - DC
          - DE
          - FL
          - GA
          - HI
          - IA
          - ID
          - IL
          - IN
          - KS
          - KY
          - LA
          - MA
          - MD
          - ME
          - MI
          - MN
          - MO
          - MS
          - MT
          - NC
          - ND
          - NE
          - NH
          - NJ
          - NM
          - NV
          - NY
          - OH
          - OK
          - OR
          - PA
          - RI
          - SC
          - SD
          - TN
          - TX
          - UT
          - VA
          - VT
          - WA
          - WI
          - WV
          - WY
      postalCode:
        type: string
        format: zip
        title: ZIP
        example: '90210'
        pattern: ^(\d{5}([\-]\d{4})?)$
      country:
        type: string
        title: Country
        x-nullable: true
        example: US
        default: US
        pattern: ^[A-Z]{2}$
        description: Two-letter country code
      county:
        type: string
        title: County
        x-nullable: true
        example: LOS ANGELES
      isOconus:
        type: boolean
        title: isOconus
        x-nullable: true
        example: false
      usPostRegionCitiesID:
        type: string
        format: uuid
        example: c56a4180-65aa-42ec-a945-5fd21dec0538
      destinationGbloc:
        type: string
        pattern: ^[A-Z]{4}$
        x-nullable: true
    required:
      - streetAddress1
      - city
      - state
      - postalCode
  BackupContact:
    type: object
    properties:
      name:
        type: string
        example: Bob Smith
      phone:
        type: string
        format: telephone
      email:
        type: string
        format: x-email
        pattern: ^[a-zA-Z0-9._%+-]+@[a-zA-Z0-9.-]+\.[a-zA-Z]{2,}$
        example: fake@example.com
  Customer:
    type: object
    properties:
      id:
        type: string
        format: uuid
        example: c56a4180-65aa-42ec-a945-5fd21dec0538
      dodID:
        type: string
      emplid:
        type: string
      userID:
        type: string
        format: uuid
        example: c56a4180-65aa-42ec-a945-5fd21dec0538
      currentAddress:
        $ref: '#/definitions/Address'
      firstName:
        type: string
        example: Vanya
      lastName:
        type: string
        example: Petrovna
      branch:
        type: string
        example: COAST_GUARD
      phone:
        type: string
        format: telephone
      email:
        type: string
        format: x-email
        pattern: ^[a-zA-Z0-9._%+-]+@[a-zA-Z0-9.-]+\.[a-zA-Z]{2,}$
        example: fake@example.com
      eTag:
        type: string
        readOnly: true
      backupContact:
        $ref: '#/definitions/BackupContact'
  Entitlements:
    type: object
    properties:
      id:
        example: 571008b1-b0de-454d-b843-d71be9f02c04
        format: uuid
        type: string
      authorizedWeight:
        example: 2000
        type: integer
        x-formatting: weight
        x-nullable: true
      unaccompaniedBaggageAllowance:
        type: integer
        example: 3
        x-nullable: true
        description: >-
          The amount of weight in pounds that the move is entitled for shipment
          types of Unaccompanied Baggage.
      dependentsAuthorized:
        example: true
        type: boolean
        x-nullable: true
      gunSafe:
        type: boolean
        example: false
      nonTemporaryStorage:
        example: false
        type: boolean
        x-nullable: true
      privatelyOwnedVehicle:
        example: false
        type: boolean
        x-nullable: true
      proGearWeight:
        example: 2000
        type: integer
        x-formatting: weight
      proGearWeightSpouse:
        example: 500
        type: integer
        x-formatting: weight
      requiredMedicalEquipmentWeight:
        example: 500
        type: integer
        x-formatting: weight
      organizationalClothingAndIndividualEquipment:
        type: boolean
        example: false
      storageInTransit:
        example: 90
        type: integer
      totalWeight:
        example: 500
        type: integer
        x-formatting: weight
      totalDependents:
        example: 2
        type: integer
      eTag:
        type: string
        readOnly: true
  DutyLocation:
    type: object
    properties:
      id:
        type: string
        format: uuid
        example: c56a4180-65aa-42ec-a945-5fd21dec0538
      name:
        type: string
        example: Fort Bragg North Station
      addressID:
        type: string
        format: uuid
        example: c56a4180-65aa-42ec-a945-5fd21dec0538
      address:
        $ref: '#/definitions/Address'
      eTag:
        type: string
        readOnly: true
  OrdersType:
    type: string
    title: Orders type
    enum:
      - PERMANENT_CHANGE_OF_STATION
      - LOCAL_MOVE
      - RETIREMENT
      - SEPARATION
      - WOUNDED_WARRIOR
      - BLUEBARK
      - SAFETY
      - TEMPORARY_DUTY
      - EARLY_RETURN_OF_DEPENDENTS
      - STUDENT_TRAVEL
    x-display-value:
      PERMANENT_CHANGE_OF_STATION: Permanent Change Of Station
      LOCAL_MOVE: Local Move
      RETIREMENT: Retirement
      SEPARATION: Separation
      WOUNDED_WARRIOR: Wounded Warrior
      BLUEBARK: BLUEBARK
      SAFETY: Safety
      TEMPORARY_DUTY: Temporary Duty (TDY)
      EARLY_RETURN_OF_DEPENDENTS: Early Return of Dependents
      STUDENT_TRAVEL: Student Travel
  Order:
    type: object
    required:
      - orderNumber
      - rank
      - linesOfAccounting
    properties:
      id:
        example: c56a4180-65aa-42ec-a945-5fd21dec0538
        format: uuid
        type: string
      customer:
        $ref: '#/definitions/Customer'
      customerID:
        example: c56a4180-65aa-42ec-a945-5fd21dec0538
        format: uuid
        type: string
      entitlement:
        $ref: '#/definitions/Entitlements'
      destinationDutyLocation:
        $ref: '#/definitions/DutyLocation'
      destinationDutyLocationGBLOC:
        type: string
        example: KKFA
      originDutyLocation:
        $ref: '#/definitions/DutyLocation'
      originDutyLocationGBLOC:
        type: string
        example: KKFA
      rank:
        type: string
        example: E_5
      reportByDate:
        type: string
        format: date
      ordersType:
        $ref: '#/definitions/OrdersType'
      orderNumber:
        type: string
      linesOfAccounting:
        type: string
      supplyAndServicesCostEstimate:
        type: string
        readOnly: true
      packingAndShippingInstructions:
        type: string
        readOnly: true
      methodOfPayment:
        type: string
        readOnly: true
      naics:
        type: string
        readOnly: true
      eTag:
        type: string
        readOnly: true
  PaymentRequestStatus:
    type: string
    enum:
      - PENDING
      - REVIEWED
      - REVIEWED_AND_ALL_SERVICE_ITEMS_REJECTED
      - SENT_TO_GEX
      - TPPS_RECEIVED
      - PAID
      - EDI_ERROR
      - DEPRECATED
    title: Payment Request Status
  UploadWithOmissions:
    description: An uploaded file.
    type: object
    properties:
      id:
        type: string
        format: uuid
        example: c56a4180-65aa-42ec-a945-5fd21dec0538
      url:
        type: string
        format: uri
        example: https://uploads.domain.test/dir/c56a4180-65aa-42ec-a945-5fd21dec0538
      filename:
        type: string
        example: filename.pdf
      contentType:
        type: string
        format: mime-type
        example: application/pdf
      bytes:
        type: integer
      rotation:
        type: integer
      status:
        type: string
        enum:
          - INFECTED
          - CLEAN
          - PROCESSING
      createdAt:
        type: string
        format: date-time
        readOnly: true
      updatedAt:
        type: string
        format: date-time
        readOnly: true
    required:
      - filename
      - contentType
      - bytes
  ProofOfServiceDoc:
    type: object
    properties:
      uploads:
        type: array
        items:
          $ref: '#/definitions/UploadWithOmissions'
  ProofOfServiceDocs:
    type: array
    items:
      $ref: '#/definitions/ProofOfServiceDoc'
  PaymentServiceItemStatus:
    type: string
    enum:
      - REQUESTED
      - APPROVED
      - DENIED
      - SENT_TO_GEX
      - PAID
      - EDI_ERROR
    title: Payment Service Item Status
  ServiceItemParamName:
    type: string
    enum:
      - ActualPickupDate
      - ContractCode
      - ContractYearName
      - CubicFeetBilled
      - CubicFeetCrating
      - DimensionHeight
      - DimensionLength
      - DimensionWidth
      - DistanceZip
      - DistanceZipSITDest
      - DistanceZipSITOrigin
      - EIAFuelPrice
      - EscalationCompounded
      - FSCMultiplier
      - FSCPriceDifferenceInCents
      - FSCWeightBasedDistanceMultiplier
      - IsPeak
      - MarketDest
      - MarketOrigin
      - MTOAvailableToPrimeAt
      - NTSPackingFactor
      - NumberDaysSIT
      - PriceAreaDest
      - PriceAreaIntlDest
      - PriceAreaIntlOrigin
      - PriceAreaOrigin
      - PriceRateOrFactor
      - PSI_LinehaulDom
      - PSI_LinehaulDomPrice
      - PSI_LinehaulShort
      - PSI_LinehaulShortPrice
      - PSI_PriceDomDest
      - PSI_PriceDomDestPrice
      - PSI_PriceDomOrigin
      - PSI_PriceDomOriginPrice
      - PSI_ShippingLinehaulIntlCO
      - PSI_ShippingLinehaulIntlCOPrice
      - PSI_ShippingLinehaulIntlOC
      - PSI_ShippingLinehaulIntlOCPrice
      - PSI_ShippingLinehaulIntlOO
      - PSI_ShippingLinehaulIntlOOPrice
      - RateAreaNonStdDest
      - RateAreaNonStdOrigin
      - ReferenceDate
      - RequestedPickupDate
      - ServiceAreaDest
      - ServiceAreaOrigin
      - ServicesScheduleDest
      - ServicesScheduleOrigin
      - SITPaymentRequestEnd
      - SITPaymentRequestStart
      - SITScheduleDest
      - SITScheduleOrigin
      - SITServiceAreaDest
      - SITServiceAreaOrigin
      - WeightAdjusted
      - WeightBilled
      - WeightEstimated
      - WeightOriginal
      - WeightReweigh
      - ZipDestAddress
      - ZipPickupAddress
      - ZipSITDestHHGFinalAddress
      - ZipSITDestHHGOriginalAddress
      - ZipSITOriginHHGActualAddress
      - ZipSITOriginHHGOriginalAddress
      - StandaloneCrate
      - StandaloneCrateCap
      - UncappedRequestTotal
      - LockedPriceCents
  ServiceItemParamType:
    type: string
    enum:
      - STRING
      - DATE
      - INTEGER
      - DECIMAL
      - TIMESTAMP
      - PaymentServiceItemUUID
      - BOOLEAN
  ServiceItemParamOrigin:
    type: string
    enum:
      - PRIME
      - SYSTEM
      - PRICER
      - PAYMENT_REQUEST
  PaymentServiceItemParam:
    type: object
    properties:
      id:
        example: c56a4180-65aa-42ec-a945-5fd21dec0538
        format: uuid
        readOnly: true
        type: string
      paymentServiceItemID:
        example: c56a4180-65aa-42ec-a945-5fd21dec0538
        format: uuid
        type: string
      key:
        $ref: '#/definitions/ServiceItemParamName'
      value:
        example: '3025'
        type: string
      type:
        $ref: '#/definitions/ServiceItemParamType'
      origin:
        $ref: '#/definitions/ServiceItemParamOrigin'
      eTag:
        type: string
        readOnly: true
  PaymentServiceItemParams:
    type: array
    items:
      $ref: '#/definitions/PaymentServiceItemParam'
  PaymentServiceItem:
    type: object
    properties:
      id:
        example: c56a4180-65aa-42ec-a945-5fd21dec0538
        format: uuid
        readOnly: true
        type: string
      paymentRequestID:
        example: c56a4180-65aa-42ec-a945-5fd21dec0538
        format: uuid
        type: string
      mtoServiceItemID:
        example: c56a4180-65aa-42ec-a945-5fd21dec0538
        format: uuid
        type: string
      status:
        $ref: '#/definitions/PaymentServiceItemStatus'
      priceCents:
        type: integer
        format: cents
        title: Price of the service item in cents
        x-nullable: true
      rejectionReason:
        example: documentation was incomplete
        type: string
        x-nullable: true
      referenceID:
        example: 1234-5678-c56a4180
        readOnly: true
        format: string
      paymentServiceItemParams:
        $ref: '#/definitions/PaymentServiceItemParams'
      eTag:
        type: string
        readOnly: true
  PaymentServiceItems:
    type: array
    items:
      $ref: '#/definitions/PaymentServiceItem'
  PaymentRequest:
    type: object
    properties:
      id:
        example: c56a4180-65aa-42ec-a945-5fd21dec0538
        format: uuid
        readOnly: true
        type: string
      isFinal:
        default: false
        type: boolean
      moveTaskOrderID:
        example: c56a4180-65aa-42ec-a945-5fd21dec0538
        format: uuid
        type: string
      rejectionReason:
        example: documentation was incomplete
        type: string
        x-nullable: true
      status:
        $ref: '#/definitions/PaymentRequestStatus'
      paymentRequestNumber:
        example: 1234-5678-1
        readOnly: true
        type: string
      recalculationOfPaymentRequestID:
        example: c56a4180-65aa-42ec-a945-5fd21dec0538
        format: uuid
        type: string
        readOnly: true
        x-nullable: true
      proofOfServiceDocs:
        $ref: '#/definitions/ProofOfServiceDocs'
      paymentServiceItems:
        $ref: '#/definitions/PaymentServiceItems'
      eTag:
        type: string
        readOnly: true
  PaymentRequests:
    type: array
    items:
      $ref: '#/definitions/PaymentRequest'
  MTOServiceItemStatus:
    description: >-
      The status of a service item, indicating where it is in the TOO's approval
      process.
    type: string
    readOnly: true
    enum:
      - SUBMITTED
      - APPROVED
      - REJECTED
  MTOServiceItemModelType:
    description: >
      Describes all model sub-types for a MTOServiceItem model.


      Using this list, choose the correct modelType in the dropdown,
      corresponding to the service item type.
        * DOFSIT, DOASIT - MTOServiceItemOriginSIT
        * DDFSIT, DDASIT - MTOServiceItemDestSIT
        * DOSHUT, DDSHUT - MTOServiceItemShuttle
        * IOSHUT, IDSHUT - MTOServiceItemInternationalShuttle
        * DCRT, DUCRT - MTOServiceItemDomesticCrating
        * ICRT, IUCRT - MTOServiceItemInternationalCrating
        * PODFSC, POEFSC - MTOSerivceItemInternationalFuelSurcharge

      The documentation will then update with the supported fields.
    type: string
    enum:
      - MTOServiceItemBasic
      - MTOServiceItemOriginSIT
      - MTOServiceItemDestSIT
      - MTOServiceItemShuttle
      - MTOServiceItemInternationalShuttle
      - MTOServiceItemDomesticCrating
      - MTOServiceItemInternationalCrating
      - MTOSerivceItemInternationalFuelSurcharge
  ServiceRequestDocument:
    properties:
      uploads:
        items:
          $ref: '#/definitions/UploadWithOmissions'
        type: array
    type: object
  ServiceRequestDocuments:
    items:
      $ref: '#/definitions/ServiceRequestDocument'
    type: array
  MTOServiceItem:
    description: MTOServiceItem describes a base type of a service item. Polymorphic type.
    type: object
    discriminator: modelType
    properties:
      id:
        example: 1f2270c7-7166-40ae-981e-b200ebdf3054
        format: uuid
        type: string
        description: The ID of the service item.
        readOnly: true
      moveTaskOrderID:
        example: 1f2270c7-7166-40ae-981e-b200ebdf3054
        format: uuid
        type: string
        description: The ID of the move for this service item.
      mtoShipmentID:
        example: 1f2270c7-7166-40ae-981e-b200ebdf3054
        format: uuid
        type: string
        description: The ID of the shipment this service is for, if any. Optional.
      reServiceName:
        type: string
        readOnly: true
        description: The full descriptive name of the service.
      status:
        $ref: '#/definitions/MTOServiceItemStatus'
      rejectionReason:
        example: item was too heavy
        type: string
        x-nullable: true
        readOnly: true
        description: The reason why this service item was rejected by the TOO.
      modelType:
        $ref: '#/definitions/MTOServiceItemModelType'
      serviceRequestDocuments:
        $ref: '#/definitions/ServiceRequestDocuments'
      eTag:
        type: string
        readOnly: true
        description: >-
          A hash unique to this service item that should be used as the
          "If-Match" header for any updates.
      lockedPriceCents:
        type: integer
        format: cents
        x-nullable: true
    required:
      - modelType
      - moveTaskOrderID
  MTOAgentType:
    title: Agent Type
    description: >
      The type for this agent. `RELEASING` means they have authority on pickup,
      `RECEIVING` means they can receive the shipment on delivery.
    type: string
    example: RELEASING_AGENT
    enum:
      - RELEASING_AGENT
      - RECEIVING_AGENT
  MTOAgent:
    properties:
      id:
        description: The ID of the agent.
        example: 1f2270c7-7166-40ae-981e-b200ebdf3054
        format: uuid
        readOnly: true
        type: string
      mtoShipmentID:
        description: The ID of the shipment this agent is permitted to release/receive.
        example: 1f2270c7-7166-40ae-981e-b200ebdf3054
        format: uuid
        type: string
        readOnly: true
      createdAt:
        format: date-time
        type: string
        readOnly: true
      updatedAt:
        format: date-time
        type: string
        readOnly: true
      firstName:
        type: string
        x-nullable: true
      lastName:
        type: string
        x-nullable: true
      email:
        type: string
        format: x-email
        pattern: ^([a-zA-Z0-9._%+-]+@[a-zA-Z0-9.-]+\.[a-zA-Z]{2,})?$
        x-nullable: true
      phone:
        type: string
        format: telephone
        pattern: ^([2-9]\d{2}-\d{3}-\d{4})?$
        x-nullable: true
      agentType:
        $ref: '#/definitions/MTOAgentType'
      eTag:
        type: string
        readOnly: true
    type: object
  MTOAgents:
    description: >
      A list of the agents for a shipment. Agents are the people who the Prime
      contractor recognize as permitted to release (in the case of pickup) or
      receive (on delivery) a shipment.
    items:
      $ref: '#/definitions/MTOAgent'
    type: array
    maxItems: 2
  SITExtension:
    type: object
    description: >-
      A storage in transit (SIT) Extension is a request for an increase in the
      billable number of days a shipment is allowed to be in SIT.
    properties:
      id:
        example: 1f2270c7-7166-40ae-981e-b200ebdf3054
        format: uuid
        type: string
      mtoShipmentID:
        example: 1f2270c7-7166-40ae-981e-b200ebdf3054
        format: uuid
        type: string
      requestReason:
        type: string
        enum:
          - SERIOUS_ILLNESS_MEMBER
          - SERIOUS_ILLNESS_DEPENDENT
          - IMPENDING_ASSIGNEMENT
          - DIRECTED_TEMPORARY_DUTY
          - NONAVAILABILITY_OF_CIVILIAN_HOUSING
          - AWAITING_COMPLETION_OF_RESIDENCE
          - OTHER
      contractorRemarks:
        example: We need SIT additional days. The customer has not found a house yet.
        type: string
        x-nullable: true
        x-omitempty: false
      requestedDays:
        type: integer
        example: 30
      status:
        enum:
          - PENDING
          - APPROVED
          - DENIED
      approvedDays:
        type: integer
        example: 30
        x-nullable: true
        x-omitempty: false
      decisionDate:
        format: date-time
        type: string
        x-nullable: true
        x-omitempty: false
      officeRemarks:
        type: string
        x-nullable: true
        x-omitempty: false
      createdAt:
        format: date-time
        type: string
        readOnly: true
      updatedAt:
        format: date-time
        type: string
        readOnly: true
      eTag:
        type: string
        readOnly: true
  SITExtensions:
    type: array
    items:
      $ref: '#/definitions/SITExtension'
  ReweighRequester:
    type: string
    enum:
      - CUSTOMER
      - PRIME
      - SYSTEM
      - TOO
  Reweigh:
    description: >-
      A reweigh  is when a shipment is weighed for a second time due to the
      request of a customer, the contractor, system or TOO.
    properties:
      id:
        example: 1f2270c7-7166-40ae-981e-b200ebdf3054
        format: uuid
        type: string
      requestedAt:
        format: date-time
        type: string
      requestedBy:
        $ref: '#/definitions/ReweighRequester'
      verificationProvidedAt:
        format: date-time
        type: string
        x-nullable: true
        x-omitempty: false
      verificationReason:
        example: >-
          The reweigh was not performed due to some justification provided by
          the Prime
        type: string
        x-nullable: true
        x-omitempty: false
      weight:
        example: 2000
        type: integer
        x-formatting: weight
        x-nullable: true
        x-omitempty: false
      shipmentID:
        example: 1f2270c7-7166-40ae-981e-b200ebdf3054
        format: uuid
        type: string
      createdAt:
        format: date-time
        type: string
        readOnly: true
      updatedAt:
        format: date-time
        type: string
        readOnly: true
      eTag:
        type: string
        readOnly: true
  DestinationType:
    type: string
    title: Destination Type
    example: OTHER_THAN_AUTHORIZED
    x-nullable: true
    enum:
      - HOME_OF_RECORD
      - HOME_OF_SELECTION
      - PLACE_ENTERED_ACTIVE_DUTY
      - OTHER_THAN_AUTHORIZED
  StorageFacility:
    description: The Storage Facility information for the shipment
    type: object
    properties:
      id:
        type: string
        format: uuid
        example: c56a4180-65aa-42ec-a945-5fd21dec0538
      facilityName:
        type: string
      address:
        $ref: '#/definitions/Address'
      lotNumber:
        type: string
        x-nullable: true
      phone:
        type: string
        format: telephone
        pattern: ^[2-9]\d{2}-\d{3}-\d{4}$
        x-nullable: true
      email:
        type: string
        format: x-email
        pattern: ^[a-zA-Z0-9._%+-]+@[a-zA-Z0-9.-]+\.[a-zA-Z]{2,}$
        x-nullable: true
      eTag:
        type: string
        readOnly: true
  MTOShipmentType:
    title: Shipment Type
    description: |
      The type of shipment.
        * `HHG` = Household goods move
        * `HHG_INTO_NTS` = HHG into Non-temporary storage (NTS)
        * `HHG_OUTOF_NTS` = HHG out of Non-temporary storage (NTS Release)
        * `PPM` = Personally Procured Move also known as Do It Yourself (DITY)
        * `BOAT_HAUL_AWAY` = Boat shipment that requires additional equipment to haul it to it's destination
        * `BOAT_TOW_AWAY` = Boat shipment that has a road-worthy trailer
        * `MOBILE_HOME` = Mobile Home shipment that a customer may move.
    type: string
    example: HHG
    enum:
      - BOAT_HAUL_AWAY
      - BOAT_TOW_AWAY
      - HHG
      - HHG_INTO_NTS
      - HHG_OUTOF_NTS
      - MOBILE_HOME
      - PPM
      - UNACCOMPANIED_BAGGAGE
    x-display-value:
      HHG: Household goods move (HHG)
      HHG_INTO_NTS: HHG into Non-temporary storage (NTS)
      HHG_OUTOF_NTS: HHG out of Non-temporary storage (NTS Release)
      PPM: Personally Procured Move also known as Do It Yourself (DITY)
      BOAT_HAUL_AWAY: >-
        Boat shipment that requires additional equipment to haul it to it's
        destination
      BOAT_TOW_AWAY: Boat shipment that has a road-worthy trailer
      UNACCOMPANIED_BAGGAGE: Unaccompanied Baggage
  PPMShipmentStatus:
    description: |
      Status of the PPM Shipment:
        * **DRAFT**: The customer has created the PPM shipment but has not yet submitted their move for counseling.
        * **SUBMITTED**: The shipment belongs to a move that has been submitted by the customer or has been created by a Service Counselor or Prime Contractor for a submitted move.
        * **WAITING_ON_CUSTOMER**: The PPM shipment has been approved and the customer may now provide their actual move closeout information and documentation required to get paid.
        * **NEEDS_ADVANCE_APPROVAL**: The shipment was counseled by the Prime Contractor and approved but an advance was requested so will need further financial approval from the government.
        * **NEEDS_CLOSEOUT**: The customer has provided their closeout weight tickets, receipts, and expenses and certified it for the Service Counselor to approve, exclude or reject.
        * **CLOSEOUT_COMPLETE**: The Service Counselor has reviewed all of the customer's PPM closeout documentation and authorizes the customer can download and submit their finalized SSW packet.
    type: string
    readOnly: true
    enum:
      - DRAFT
      - SUBMITTED
      - WAITING_ON_CUSTOMER
      - NEEDS_ADVANCE_APPROVAL
      - NEEDS_CLOSEOUT
      - CLOSEOUT_COMPLETE
      - CANCELED
  PPMDestinationAddress:
    description: A postal address
    type: object
    properties:
      id:
        type: string
        format: uuid
        example: c56a4180-65aa-42ec-a945-5fd21dec0538
      streetAddress1:
        type: string
        example: 123 Main Ave
        x-nullable: true
        title: Street address 1
      streetAddress2:
        type: string
        example: Apartment 9000
        x-nullable: true
        title: Street address 2
      streetAddress3:
        type: string
        example: Montmârtre
        x-nullable: true
        title: Address Line 3
      city:
        type: string
        example: Anytown
        title: City
      eTag:
        type: string
        readOnly: true
      state:
        title: State
        type: string
        x-display-value:
          AL: AL
          AK: AK
          AR: AR
          AZ: AZ
          CA: CA
          CO: CO
          CT: CT
          DC: DC
          DE: DE
          FL: FL
          GA: GA
          HI: HI
          IA: IA
          ID: ID
          IL: IL
          IN: IN
          KS: KS
          KY: KY
          LA: LA
          MA: MA
          MD: MD
          ME: ME
          MI: MI
          MN: MN
          MO: MO
          MS: MS
          MT: MT
          NC: NC
          ND: ND
          NE: NE
          NH: NH
          NJ: NJ
          NM: NM
          NV: NV
          NY: NY
          OH: OH
          OK: OK
          OR: OR
          PA: PA
          RI: RI
          SC: SC
          SD: SD
          TN: TN
          TX: TX
          UT: UT
          VA: VA
          VT: VT
          WA: WA
          WI: WI
          WV: WV
          WY: WY
        enum:
          - AL
          - AK
          - AR
          - AZ
          - CA
          - CO
          - CT
          - DC
          - DE
          - FL
          - GA
          - HI
          - IA
          - ID
          - IL
          - IN
          - KS
          - KY
          - LA
          - MA
          - MD
          - ME
          - MI
          - MN
          - MO
          - MS
          - MT
          - NC
          - ND
          - NE
          - NH
          - NJ
          - NM
          - NV
          - NY
          - OH
          - OK
          - OR
          - PA
          - RI
          - SC
          - SD
          - TN
          - TX
          - UT
          - VA
          - VT
          - WA
          - WI
          - WV
          - WY
      postalCode:
        type: string
        format: zip
        title: ZIP
        example: '90210'
        pattern: ^(\d{5}([\-]\d{4})?)$
      country:
        type: string
        title: Country
        x-nullable: true
        example: USA
        default: USA
      county:
        type: string
        title: County
        x-nullable: true
        example: LOS ANGELES
      usPostRegionCitiesID:
        type: string
        format: uuid
        example: c56a4180-65aa-42ec-a945-5fd21dec0538
    required:
      - city
      - state
      - postalCode
  SITLocationType:
    description: The list of SIT location types.
    type: string
    enum:
      - ORIGIN
      - DESTINATION
  RateArea:
    type: object
    description: Rate area info for OCONUS postal code
    properties:
      id:
        example: 1f2270c7-7166-40ae-981e-b200ebdf3054
        format: uuid
        type: string
      rateAreaId:
        description: Rate area code
        example: US8101000
        type: string
      rateAreaName:
        description: Rate area name
        example: Alaska (Zone) I
        type: string
    required:
      - id
      - rateAreaId
      - rateAreaName
  PPMShipment:
    description: >-
      A personally procured move is a type of shipment that a service member
      moves themselves.
    x-nullable: true
    properties:
      id:
        description: The primary unique identifier of this PPM shipment
        example: 1f2270c7-7166-40ae-981e-b200ebdf3054
        format: uuid
        type: string
        readOnly: true
      shipmentId:
        description: The id of the parent MTOShipment record
        example: 1f2270c7-7166-40ae-981e-b200ebdf3054
        format: uuid
        type: string
        readOnly: true
      createdAt:
        description: The timestamp of when the PPM shipment was created (UTC)
        format: date-time
        type: string
        readOnly: true
      updatedAt:
        description: The timestamp of when a property of this object was last updated (UTC)
        format: date-time
        type: string
        readOnly: true
      status:
        $ref: '#/definitions/PPMShipmentStatus'
      expectedDepartureDate:
        description: |
          Date the customer expects to begin moving from their origin.
        format: date
        type: string
      actualMoveDate:
        description: The actual start date of when the PPM shipment left the origin.
        format: date
        type: string
        x-nullable: true
        x-omitempty: false
      submittedAt:
        description: >-
          The timestamp of when the customer submitted their PPM documentation
          to the counselor for review.
        format: date-time
        type: string
        x-nullable: true
        x-omitempty: false
      reviewedAt:
        description: >-
          The timestamp of when the Service Counselor has reviewed all of the
          closeout documents.
        format: date-time
        type: string
        x-nullable: true
        x-omitempty: false
      approvedAt:
        description: >-
          The timestamp of when the shipment was approved and the service member
          can begin their move.
        format: date-time
        type: string
        x-nullable: true
        x-omitempty: false
      pickupAddress:
        $ref: '#/definitions/Address'
      secondaryPickupAddress:
        $ref: '#/definitions/Address'
      hasSecondaryPickupAddress:
        type: boolean
        x-omitempty: false
        x-nullable: true
      tertiaryPickupAddress:
        $ref: '#/definitions/Address'
      hasTertiaryPickupAddress:
        type: boolean
        x-omitempty: false
        x-nullable: true
      actualPickupPostalCode:
        description: >
          The actual postal code where the PPM shipment started. To be filled
          once the customer has moved the shipment.
        format: zip
        type: string
        title: ZIP
        example: '90210'
        pattern: ^(\d{5})$
        x-nullable: true
        x-omitempty: false
      destinationAddress:
        $ref: '#/definitions/PPMDestinationAddress'
      secondaryDestinationAddress:
        $ref: '#/definitions/Address'
      hasSecondaryDestinationAddress:
        type: boolean
        x-omitempty: false
        x-nullable: true
      tertiaryDestinationAddress:
        $ref: '#/definitions/Address'
      hasTertiaryDestinationAddress:
        type: boolean
        x-omitempty: false
        x-nullable: true
      actualDestinationPostalCode:
        description: >
          The actual postal code where the PPM shipment ended. To be filled once
          the customer has moved the shipment.
        format: zip
        type: string
        title: ZIP
        example: '90210'
        pattern: ^(\d{5})$
        x-nullable: true
        x-omitempty: false
      sitExpected:
        description: >
          Captures whether some or all of the PPM shipment will require
          temporary storage at the origin or destination.


          Must be set to `true` when providing `sitLocation`,
          `sitEstimatedWeight`, `sitEstimatedEntryDate`, and
          `sitEstimatedDepartureDate` values to calculate the
          `sitEstimatedCost`.
        type: boolean
      estimatedWeight:
        description: The estimated weight of the PPM shipment goods being moved in pounds.
        type: integer
        example: 4200
        x-nullable: true
        x-omitempty: false
      hasProGear:
        description: >
          Indicates whether PPM shipment has pro gear for themselves or their
          spouse.
        type: boolean
        x-nullable: true
        x-omitempty: false
      proGearWeight:
        description: >-
          The estimated weight of the pro-gear being moved belonging to the
          service member in pounds.
        type: integer
        x-nullable: true
        x-omitempty: false
      spouseProGearWeight:
        description: >-
          The estimated weight of the pro-gear being moved belonging to a spouse
          in pounds.
        type: integer
        x-nullable: true
        x-omitempty: false
      estimatedIncentive:
        description: >-
          The estimated amount the government will pay the service member to
          move their belongings based on the moving date, locations, and
          shipment weight.
        type: integer
        format: cents
        x-nullable: true
        x-omitempty: false
      maxIncentive:
        description: >-
          The max amount the government will pay the service member to move
          their belongings based on the moving date, locations, and shipment
          weight.
        type: integer
        format: cents
        x-nullable: true
        x-omitempty: false
      hasRequestedAdvance:
        description: |
          Indicates whether an advance has been requested for the PPM shipment.
        type: boolean
        x-nullable: true
        x-omitempty: false
      advanceAmountRequested:
        description: >
          The amount requested as an advance by the service member, up to a
          maximum percentage of the estimated incentive.
        type: integer
        format: cents
        x-nullable: true
        x-omitempty: false
      hasReceivedAdvance:
        description: |
          Indicates whether an advance was received for the PPM shipment.
        type: boolean
        x-nullable: true
        x-omitempty: false
      advanceAmountReceived:
        description: |
          The amount received for an advance, or null if no advance is received.
        type: integer
        format: cents
        x-nullable: true
        x-omitempty: false
      sitLocation:
        allOf:
          - $ref: '#/definitions/SITLocationType'
          - x-nullable: true
          - x-omitempty: false
      sitEstimatedWeight:
        description: The estimated weight of the goods being put into storage in pounds.
        type: integer
        example: 2000
        x-nullable: true
        x-omitempty: false
      sitEstimatedEntryDate:
        description: The date that goods will first enter the storage location.
        format: date
        type: string
        x-nullable: true
        x-omitempty: false
      sitEstimatedDepartureDate:
        description: The date that goods will exit the storage location.
        format: date
        type: string
        x-nullable: true
        x-omitempty: false
      sitEstimatedCost:
        description: >-
          The estimated amount that the government will pay the service member
          to put their goods into storage. This estimated storage cost is
          separate from the estimated incentive.
        type: integer
        format: cents
        x-nullable: true
        x-omitempty: false
      originRateArea:
        $ref: '#/definitions/RateArea'
      destinationRateArea:
        $ref: '#/definitions/RateArea'
      isActualExpenseReimbursement:
        description: >-
          Used for PPM shipments only. Denotes if this shipment uses the Actual
          Expense Reimbursement method.
        type: boolean
        example: false
        x-omitempty: false
        x-nullable: true
      eTag:
        description: >-
          A hash unique to this shipment that should be used as the "If-Match"
          header for any updates.
        type: string
        readOnly: true
    required:
      - id
      - shipmentId
      - createdAt
      - status
      - expectedDepartureDate
      - pickupAddress
      - destinationAddress
      - sitExpected
      - eTag
  BoatShipment:
    x-nullable: true
    properties:
      id:
        description: Primary auto-generated unique identifier of the Boat shipment object
        example: 1f2270c7-7166-40ae-981e-b200ebdf3054
        format: uuid
        type: string
        readOnly: true
      shipmentId:
        description: The id of the parent MTOShipment object
        example: 1f2270c7-7166-40ae-981e-b200ebdf3054
        format: uuid
        type: string
        readOnly: true
      createdAt:
        description: Timestamp of when the Boat Shipment was initially created (UTC)
        format: date-time
        type: string
        readOnly: true
      updatedAt:
        description: Timestamp of when a property of this object was last updated (UTC)
        format: date-time
        type: string
        readOnly: true
      type:
        type: string
        enum:
          - HAUL_AWAY
          - TOW_AWAY
      year:
        type: integer
        description: Year of the Boat
      make:
        type: string
        description: Make of the Boat
      model:
        type: string
        description: Model of the Boat
      lengthInInches:
        type: integer
        description: Length of the Boat in inches
      widthInInches:
        type: integer
        description: Width of the Boat in inches
      heightInInches:
        type: integer
        description: Height of the Boat in inches
      hasTrailer:
        type: boolean
        description: Does the boat have a trailer
      isRoadworthy:
        type: boolean
        description: Is the trailer roadworthy
        x-nullable: true
      eTag:
        description: >-
          A hash unique to this shipment that should be used as the "If-Match"
          header for any updates.
        type: string
        readOnly: true
    required:
      - id
      - shipmentId
      - createdAt
      - type
      - year
      - make
      - model
      - lengthInInches
      - widthInInches
      - heightInInches
      - hasTrailer
      - eTag
  MobileHome:
    description: >-
      A mobile home is a type of shipment that a service member moves a mobile
      home.
    x-nullable: true
    properties:
      id:
        description: Primary auto-generated unique identifier of the Mobile Home object
        example: 1f2270c7-7166-40ae-981e-b200ebdf3054
        format: uuid
        type: string
        readOnly: true
      shipmentId:
        description: The id of the parent MTOShipment object
        example: 1f2270c7-7166-40ae-981e-b200ebdf3054
        format: uuid
        type: string
        readOnly: true
      make:
        description: The make of the mobile home
        type: string
      model:
        description: The model of the mobile home.
        type: string
      year:
        description: The year the mobile home was made.
        type: integer
      lengthInInches:
        type: integer
      widthInInches:
        type: integer
      heightInInches:
        type: integer
      updatedAt:
        description: Timestamp of when a property of this object was last updated (UTC)
        format: date-time
        type: string
        readOnly: true
      createdAt:
        description: Timestamp of when a property of this object was created (UTC)
        format: date-time
        type: string
        readOnly: true
      eTag:
        description: >-
          A hash unique to this shipment that should be used as the "If-Match"
          header for any updates.
        type: string
        readOnly: true
  ShipmentAddressUpdateStatus:
    type: string
    title: Status
    readOnly: true
    x-display-value:
      REQUESTED: REQUESTED
      REJECTED: REJECTED
      APPROVED: APPROVED
    enum:
      - REQUESTED
      - REJECTED
      - APPROVED
  ShipmentAddressUpdate:
    description: >
      This represents a delivery address change request made by the Prime that
      is either auto-approved or requires review if the pricing criteria has
      changed. If criteria has changed, then it must be approved or rejected by
      a TOO.
    type: object
    properties:
      id:
        type: string
        format: uuid
        example: c56a4180-65aa-42ec-a945-5fd21dec0538
        readOnly: true
      contractorRemarks:
        type: string
        example: This is a contractor remark
        title: Contractor Remarks
        description: The reason there is an address change.
        readOnly: true
      officeRemarks:
        type: string
        example: This is an office remark
        title: Office Remarks
        x-nullable: true
        description: The TOO comment on approval or rejection.
      status:
        $ref: '#/definitions/ShipmentAddressUpdateStatus'
      shipmentID:
        type: string
        format: uuid
        example: c56a4180-65aa-42ec-a945-5fd21dec0538
        readOnly: true
      originalAddress:
        $ref: '#/definitions/Address'
      newAddress:
        $ref: '#/definitions/Address'
      sitOriginalAddress:
        $ref: '#/definitions/Address'
      oldSitDistanceBetween:
        description: >-
          The distance between the original SIT address and the previous/old
          delivery address of shipment
        example: 50
        minimum: 0
        type: integer
      newSitDistanceBetween:
        description: >-
          The distance between the original SIT address and requested new
          delivery address of shipment
        example: 88
        minimum: 0
        type: integer
    required:
      - id
      - status
      - shipmentID
      - originalAddress
      - newAddress
      - contractorRemarks
  Port:
    description: A port that is used to move an international shipment.
    type: object
    properties:
      id:
        type: string
        format: uuid
        example: c56a4180-65aa-42ec-a945-5fd21dec0538
      portType:
        type: string
        description: Port type A (Air), B (Border Crossing), S (Sea)
        enum:
          - A
          - B
          - S
      portCode:
        type: string
        description: 3 or 4 digit port code
        example: '0431'
      portName:
        type: string
        description: Name of the port
        example: PORTLAND INTL
      city:
        type: string
        example: PORTLAND
      county:
        type: string
        example: MULTNOMAH
      state:
        type: string
        description: US state
        example: OR
        enum:
          - AL
          - AK
          - AR
          - AZ
          - CA
          - CO
          - CT
          - DC
          - DE
          - FL
          - GA
          - HI
          - IA
          - ID
          - IL
          - IN
          - KS
          - KY
          - LA
          - MA
          - MD
          - ME
          - MI
          - MN
          - MO
          - MS
          - MT
          - NC
          - ND
          - NE
          - NH
          - NJ
          - NM
          - NV
          - NY
          - OH
          - OK
          - OR
          - PA
          - RI
          - SC
          - SD
          - TN
          - TX
          - UT
          - VA
          - VT
          - WA
          - WI
          - WV
          - WY
      zip:
        type: string
        format: zip
        title: ZIP
        example: '99501'
        pattern: ^(\d{5}([\-]\d{4})?)$
      country:
        type: string
        example: US
        pattern: ^[A-Z]{2}$
        description: Two-letter country code
  MTOShipmentWithoutServiceItems:
    type: object
    properties:
      id:
        description: The ID of the shipment.
        example: 1f2270c7-7166-40ae-981e-b200ebdf3054
        format: uuid
        type: string
        readOnly: true
      moveTaskOrderID:
        description: The ID of the move for this shipment.
        example: 1f2270c7-7166-40ae-981e-b200ebdf3054
        format: uuid
        type: string
        readOnly: true
      approvedDate:
        description: >-
          The date when the Task Ordering Officer first approved this shipment
          for the move.
        format: date
        type: string
        readOnly: true
        x-omitempty: false
        x-nullable: true
      requestedPickupDate:
        description: >
          The date the customer selects during onboarding as their preferred
          pickup date. Other dates, such as required delivery date and (outside
          MilMove) the pack date, are derived from this date.
        format: date
        type: string
        readOnly: true
        x-omitempty: false
        x-nullable: true
      requestedDeliveryDate:
        description: The customer's preferred delivery date.
        format: date
        type: string
        readOnly: true
        x-omitempty: false
        x-nullable: true
      scheduledPickupDate:
        description: >-
          The date the Prime contractor scheduled to pick up this shipment after
          consultation with the customer.
        format: date
        type: string
        x-omitempty: false
        x-nullable: true
      actualPickupDate:
        description: >-
          The date when the Prime contractor actually picked up the shipment.
          Updated after-the-fact.
        format: date
        type: string
        x-omitempty: false
        x-nullable: true
      firstAvailableDeliveryDate:
        description: >
          The date the Prime provides to the customer as the first possible
          delivery date so that they can plan their travel accordingly.
        format: date
        type: string
        x-omitempty: false
        x-nullable: true
      requiredDeliveryDate:
        description: >
          The latest date by which the Prime can deliver a customer's shipment
          without violating the contract. This is calculated based on weight,
          distance, and the scheduled pickup date. It cannot be modified.
        format: date
        type: string
        readOnly: true
        x-omitempty: false
        x-nullable: true
      scheduledDeliveryDate:
        description: >-
          The date the Prime contractor scheduled to deliver this shipment after
          consultation with the customer.
        format: date
        type: string
        x-omitempty: false
        x-nullable: true
      actualDeliveryDate:
        description: >-
          The date when the Prime contractor actually delivered the shipment.
          Updated after-the-fact.
        format: date
        type: string
        x-omitempty: false
        x-nullable: true
      primeEstimatedWeight:
        description: >
          The estimated weight of this shipment, determined by the movers during
          the pre-move survey. This value **can only be updated once.** If there
          was an issue with estimating the weight and a mistake was made, the
          Prime contracter will need to contact the TOO to change it.
        type: integer
        example: 4500
        minimum: 1
        x-nullable: true
      primeEstimatedWeightRecordedDate:
        description: >-
          The date when the Prime contractor recorded the shipment's estimated
          weight.
        format: date
        type: string
        readOnly: true
        x-omitempty: false
        x-nullable: true
      primeActualWeight:
        description: >-
          The actual weight of the shipment, provided after the Prime packs,
          picks up, and weighs a customer's shipment.
        type: integer
        example: 4500
        minimum: 1
        x-nullable: true
      ntsRecordedWeight:
        description: >-
          The previously recorded weight for the NTS Shipment. Used for NTS
          Release to know what the previous primeActualWeight or billable weight
          was.
        type: integer
        example: 4500
        x-nullable: true
        x-formatting: weight
      customerRemarks:
        description: >
          The customer can use the customer remarks field to inform the services
          counselor and the movers about any

          special circumstances for this shipment. Typical examples:
            * bulky or fragile items,
            * weapons,
            * access info for their address.

          Customer enters this information during onboarding. Optional field.
        type: string
        example: handle with care
        x-nullable: true
        readOnly: true
      counselorRemarks:
        description: >
          The counselor can use the counselor remarks field to inform the movers
          about any

          special circumstances for this shipment. Typical examples:
            * bulky or fragile items,
            * weapons,
            * access info for their address.

          Counselors enters this information when creating or editing an MTO
          Shipment. Optional field.
        type: string
        example: handle with care
        x-nullable: true
        readOnly: true
      actualProGearWeight:
        description: |
          The actual weight of any pro gear being shipped.
        type: integer
        x-nullable: true
        x-omitempty: false
      actualSpouseProGearWeight:
        description: |
          The actual weight of any spouse pro gear being shipped.
        type: integer
        x-nullable: true
        x-omitempty: false
      agents:
        $ref: '#/definitions/MTOAgents'
      sitExtensions:
        $ref: '#/definitions/SITExtensions'
      reweigh:
        $ref: '#/definitions/Reweigh'
      pickupAddress:
        description: >
          The address where the movers should pick up this shipment, entered by
          the customer during onboarding when they enter shipment details.
        allOf:
          - $ref: '#/definitions/Address'
      destinationAddress:
        description: >
          Where the movers should deliver this shipment. Often provided by the
          customer when they enter shipment details

          during onboarding, if they know their new address already.


          May be blank when entered by the customer, required when entered by
          the Prime. May not represent the true

          final destination due to the shipment being diverted or placed in SIT.
        allOf:
          - $ref: '#/definitions/Address'
      destinationType:
        $ref: '#/definitions/DestinationType'
      secondaryPickupAddress:
        $ref: '#/definitions/Address'
      secondaryDeliveryAddress:
        $ref: '#/definitions/Address'
      tertiaryPickupAddress:
        $ref: '#/definitions/Address'
      tertiaryDeliveryAddress:
        $ref: '#/definitions/Address'
      storageFacility:
        allOf:
          - x-nullable: true
          - $ref: '#/definitions/StorageFacility'
      shipmentType:
        $ref: '#/definitions/MTOShipmentType'
      diversion:
        description: >
          This value indicates whether or not this shipment is part of a
          diversion. If yes, the shipment can be either the starting or ending
          segment of the diversion.
        type: boolean
      diversionReason:
        description: >
          The reason the TOO provided when requesting a diversion for this
          shipment.
        type: string
        x-nullable: true
        readOnly: true
      status:
        description: >
          The status of a shipment, indicating where it is in the TOO's approval
          process. Can only be updated by the contractor in special
          circumstances.
        type: string
        readOnly: true
        enum:
          - SUBMITTED
          - APPROVED
          - REJECTED
          - CANCELLATION_REQUESTED
          - CANCELED
          - DIVERSION_REQUESTED
      ppmShipment:
        $ref: '#/definitions/PPMShipment'
      boatShipment:
        $ref: '#/definitions/BoatShipment'
      mobileHomeShipment:
        $ref: '#/definitions/MobileHome'
      deliveryAddressUpdate:
        $ref: '#/definitions/ShipmentAddressUpdate'
      eTag:
        description: >-
          A hash unique to this shipment that should be used as the "If-Match"
          header for any updates.
        type: string
        readOnly: true
      createdAt:
        format: date-time
        type: string
        readOnly: true
      updatedAt:
        format: date-time
        type: string
        readOnly: true
      pointOfContact:
        type: string
        description: >
          Email or ID of the person who will be contacted in the event of
          questions or concerns about this update. May be the person performing
          the update, or someone else working with the Prime contractor.
      originSitAuthEndDate:
        format: date
        type: string
        description: The SIT authorized end date for origin SIT.
        x-nullable: true
      destinationSitAuthEndDate:
        format: date
        type: string
        description: The SIT authorized end date for destination SIT.
        x-nullable: true
      marketCode:
        type: string
        enum:
          - d
          - i
        example: d
        description: >-
          Single-letter designator for domestic (d) or international (i)
          shipments
      portOfDebarkation:
        $ref: '#/definitions/Port'
      portOfEmbarkation:
        $ref: '#/definitions/Port'
      originRateArea:
        $ref: '#/definitions/RateArea'
      destinationRateArea:
        $ref: '#/definitions/RateArea'
  MTOShipmentsWithoutServiceObjects:
    description: A list of shipments without their associated service items.
    items:
      $ref: '#/definitions/MTOShipmentWithoutServiceItems'
    type: array
  MoveTaskOrder:
    type: object
    required:
      - mtoShipments
      - mtoServiceItems
      - paymentRequests
    properties:
      id:
        example: a502b4f1-b9c4-4faf-8bdd-68292501bf26
        format: uuid
        type: string
      moveCode:
        type: string
        example: HYXFJF
        readOnly: true
      createdAt:
        format: date-time
        type: string
        readOnly: true
      orderID:
        example: c56a4180-65aa-42ec-a945-5fd21dec0538
        format: uuid
        type: string
      order:
        $ref: '#/definitions/Order'
      destinationGBLOC:
        type: string
        example: KKFA
        readOnly: true
      destinationPostalCode:
        type: string
        example: '90210'
        readOnly: true
      referenceId:
        example: 1001-3456
        type: string
      availableToPrimeAt:
        format: date-time
        type: string
        x-nullable: true
        readOnly: true
      approvedAt:
        format: date-time
        type: string
        x-nullable: true
        readOnly: true
      updatedAt:
        format: date-time
        type: string
        readOnly: true
      primeCounselingCompletedAt:
        format: date-time
        type: string
        x-nullable: true
        readOnly: true
      paymentRequests:
        $ref: '#/definitions/PaymentRequests'
      mtoServiceItems:
        type: array
        items:
          $ref: '#/definitions/MTOServiceItem'
      mtoShipments:
        $ref: '#/definitions/MTOShipmentsWithoutServiceObjects'
      ppmType:
        type: string
        enum:
          - PARTIAL
          - FULL
      ppmEstimatedWeight:
        type: integer
      excessUnaccompaniedBaggageWeightQualifiedAt:
        type: string
        format: date-time
        readOnly: true
        x-omitempty: false
        x-nullable: true
      excessUnaccompaniedBaggageWeightAcknowledgedAt:
        type: string
        format: date-time
        readOnly: true
        x-omitempty: false
        x-nullable: true
      excessWeightQualifiedAt:
        type: string
        format: date-time
        readOnly: true
        x-omitempty: false
        x-nullable: true
      excessWeightAcknowledgedAt:
        type: string
        format: date-time
        readOnly: true
        x-omitempty: false
        x-nullable: true
      excessWeightUploadId:
        type: string
        format: uuid
        readOnly: true
        x-omitempty: false
        x-nullable: true
      contractNumber:
        type: string
        readOnly: true
      eTag:
        type: string
        readOnly: true
  ClientError:
    type: object
    properties:
      title:
        type: string
      detail:
        type: string
      instance:
        type: string
        format: uuid
    required:
      - title
      - detail
      - instance
  ValidationError:
    allOf:
      - $ref: '#/definitions/ClientError'
      - type: object
        properties:
          invalidFields:
            type: object
            additionalProperties:
              description: List of errors for the field
              type: array
              items:
                type: string
        required:
          - invalidFields
  ReServiceCode:
    type: string
    description: >
      This is the full list of service items that can be found on a shipment.
      Not all service items

      may be requested by the Prime, but may be returned in a response.


      Documentation of all the service items will be provided.
    enum:
      - CS
      - DBHF
      - DBTF
      - DCRT
      - DDASIT
      - DDDSIT
      - DDFSIT
      - DDP
      - DDSHUT
      - DLH
      - DMHF
      - DNPK
      - DOASIT
      - DOFSIT
      - DOP
      - DOPSIT
      - DOSHUT
      - DPK
      - DSH
      - DUCRT
      - DUPK
      - FSC
      - IBHF
      - IBTF
      - ICOLH
      - ICOUB
      - ICRT
      - IDASIT
      - IDDSIT
      - IDFSIT
      - IDSHUT
      - IHPK
      - IHUPK
      - INPK
      - IOASIT
      - IOCLH
      - IOCUB
      - IOFSIT
      - IOOLH
      - IOOUB
      - IOPSIT
      - IOSHUT
      - IUBPK
      - IUBUPK
      - IUCRT
      - MS
      - NSTH
      - NSTUB
  MTOServiceItemDimension:
    description: >-
      The dimensions for either the item or the crate associated with a crating
      service item.
    type: object
    properties:
      id:
        example: 1f2270c7-7166-40ae-981e-b200ebdf3054
        format: uuid
        type: string
      length:
        description: Length in thousandth inches. 1000 thou = 1 inch.
        example: 1000
        type: integer
        format: int32
      width:
        description: Width in thousandth inches. 1000 thou = 1 inch.
        example: 1000
        type: integer
        format: int32
      height:
        description: Height in thousandth inches. 1000 thou = 1 inch.
        example: 1000
        type: integer
        format: int32
    required:
      - length
      - width
      - height
responses:
  ServerError:
    description: A server error occurred.
    schema:
      $ref: '#/definitions/Error'
  InvalidRequest:
    description: The request payload is invalid.
    schema:
      $ref: '#/definitions/ClientError'
  PreconditionFailed:
    description: >-
      Precondition failed, likely due to a stale eTag (If-Match). Fetch the
      request again to get the updated eTag value.
    schema:
      $ref: '#/definitions/ClientError'
  PermissionDenied:
    description: The request was denied.
    schema:
      $ref: '#/definitions/ClientError'
  NotFound:
    description: The requested resource wasn't found.
    schema:
      $ref: '#/definitions/ClientError'
  UnprocessableEntity:
    description: The request was unprocessable, likely due to bad input from the requester.
    schema:
      $ref: '#/definitions/ValidationError'
parameters:
  ifMatch:
    in: header
    name: If-Match
    type: string
    required: true
    description: >
      Optimistic locking is implemented via the `If-Match` header. If the ETag
      header does not match the value of the resource on the server, the server
      rejects the change with a `412 Precondition Failed` error.<|MERGE_RESOLUTION|>--- conflicted
+++ resolved
@@ -663,22 +663,33 @@
         required:
           - reason
           - reServiceCode
-<<<<<<< HEAD
-  MTOServiceItemInternationalShuttle:
-    description: Describes an international shuttle service item.
-=======
   MTOServiceItemInternationalFuelSurcharge:
     description: >-
       Describes a international Port of Embarkation/Debarkation fuel surcharge
       service item subtype of a MTOServiceItem.
->>>>>>> f89f6711
     allOf:
       - $ref: '#/definitions/MTOServiceItem'
       - type: object
         properties:
           reServiceCode:
             type: string
-<<<<<<< HEAD
+            description: >-
+              A unique code for the service item. Indicates if the service is
+              for Port of Embarkation (POEFSC) or Port of Debarkation (PODFSC).
+            enum:
+              - PODFSC
+              - POEFSC
+          portCode:
+            description: A unique code for a Port
+            type: string
+  MTOServiceItemInternationalShuttle:
+    description: Describes an international shuttle service item.
+    allOf:
+      - $ref: '#/definitions/MTOServiceItem'
+      - type: object
+        properties:
+          reServiceCode:
+            type: string
             description: >
               A unique code for the service item. Indicates if shuttling is
               requested for the international shipment origin (`IOSHUT`) or
@@ -725,17 +736,6 @@
         required:
           - reason
           - reServiceCode
-=======
-            description: >-
-              A unique code for the service item. Indicates if the service is
-              for Port of Embarkation (POEFSC) or Port of Debarkation (PODFSC).
-            enum:
-              - PODFSC
-              - POEFSC
-          portCode:
-            description: A unique code for a Port
-            type: string
->>>>>>> f89f6711
   CreateMTOShipment:
     type: object
     properties:
