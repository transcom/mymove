swagger: '2.0'
info:
  description: The internal/website API for my.move.mil
  version: 0.0.1
  title: my.move.mil
  contact:
    email: ppp@truss.works
  license:
    name: MIT
    url: https://opensource.org/licenses/MIT
basePath: /internal
consumes:
  - application/json
produces:
  - application/json
definitions:
  ShipmentMarket:
    type: string
    description: One of the possible 'Markets' for a shipment
    example: dHHG
    enum:
      - dHHG
      - iHHG
      - iUB
    x-display-value:
      dHHG: Domestic HHG
      iHHG: International HHG
      iUB: International unaccompanied baggage
    x-nullable: true
  GBLOC:
    type: string
    description: Office Codes for Transcom offices originating GBLs
    pattern: '^[A-Z]{4}$'
    example: LHNQ
    x-nullable: true
  LoggedInUserPayload:
    type: object
    properties:
      id:
        type: string
        format: uuid
        example: c56a4180-65aa-42ec-a945-5fd21dec0538
      service_member:
        $ref: '#/definitions/ServiceMemberPayload'
        x-nullable: true
    required:
      - id
  Affiliation:
    type: string
    x-nullable: true
    title: Branch of service
    enum: &AFFILIATION
      - ARMY
      - NAVY
      - MARINES
      - AIR_FORCE
      - COAST_GUARD
    x-display-value:
      ARMY: Army
      NAVY: Navy
      MARINES: Marines
      AIR_FORCE: Air Force
      COAST_GUARD: Coast Guard
  DutyStationPayload:
    type: object
    properties:
      id:
        type: string
        format: uuid
        example: c56a4180-65aa-42ec-a945-5fd21dec0538
      name:
        type: string
        format: string
        example: Fort Bragg North Station
      address:
        $ref: '#/definitions/Address'
      affiliation:
        $ref: '#/definitions/Affiliation'
      transportation_office:
        $ref: '#/definitions/TransportationOffice'
      created_at:
        type: string
        format: date-time
      updated_at:
        type: string
        format: date-time
    required:
      - id
      - name
      - address
      - affiliation
      - created_at
      - updated_at
  TransportationOffice:
    type: object
    properties:
      id:
        type: string
        format: uuid
        example: c56a4180-65aa-42ec-a945-5fd21dec0538
      name:
        type: string
        format: string
        example: Fort Bragg North Station
      address:
        $ref: '#/definitions/Address'
      phone_lines:
        type: array
        items:
          type: string
          format: telephone
          pattern: '^[2-9]\d{2}-\d{3}-\d{4}$'
          example: 212-555-5555
      gbloc:
        type: string
        format: string
        pattern: '^[A-Z]{4}$'
        example: JENQ
      latitude:
        type: number
        format: float
        example: 29.382973
      longitude:
        type: number
        format: float
        example: -98.62759
      created_at:
        type: string
        format: date-time
      updated_at:
        type: string
        format: date-time
    required:
      - id
      - name
      - address
      - created_at
      - updated_at
  DutyStationsPayload:
    type: array
    items:
      $ref: '#/definitions/DutyStationPayload'
  CreatePersonallyProcuredMovePayload:
    type: object
    properties:
      size:
        $ref: '#/definitions/TShirtSize'
      planned_move_date:
        type: string
        example: '2018-04-26'
        format: date
        title: When do you plan to move?
        x-nullable: true
      pickup_postal_code:
        type: string
        format: zip
        title: ZIP/Postal Code
        example: '90210'
        pattern: '^(\d{5}([\-]\d{4})?)$'
        x-nullable: true
      has_additional_postal_code:
        type: boolean
        x-nullable: true
        title: Do you have stuff at another pickup location?
      additional_pickup_postal_code:
        type: string
        format: zip
        title: ZIP/Postal Code
        example: '90210'
        pattern: '^(\d{5}([\-]\d{4})?)$'
        x-nullable: true
      destination_postal_code:
        type: string
        format: zip
        title: ZIP/Postal Code
        example: '90210'
        pattern: '^(\d{5}([\-]\d{4})?)$'
        x-nullable: true
      has_sit:
        type: boolean
        x-nullable: true
        title: Are you going to put your stuff in temporary storage before moving into your new home?
      days_in_storage:
        type: integer
        title: How many days do you plan to put your stuff in storage?
        minimum: 0
        maximum: 90
        x-nullable: true
      estimated_storage_reimbursement:
        type: string
        title: Estimated Storage Reimbursement
        x-nullable: true
      weight_estimate:
        type: integer
        minimum: 1
        title: Weight Estimate
        x-nullable: true
      has_requested_advance:
        type: boolean
        title: Would you like an advance of up to 60% of your PPM incentive?
      advance:
        $ref: '#/definitions/CreateReimbursement'
      advance_worksheet:
        $ref: '#/definitions/DocumentPayload'
  UpdatePersonallyProcuredMovePayload:
    type: object
    properties:
      size:
        $ref: '#/definitions/TShirtSize'
      planned_move_date:
        type: string
        format: date
        example: '2018-04-26'
        title: When do you plan to move?
        x-nullable: true
      pickup_postal_code:
        type: string
        format: zip
        title: ZIP/Postal Code
        example: '90210'
        pattern: '^(\d{5}([\-]\d{4})?)$'
        x-nullable: true
      has_additional_postal_code:
        type: boolean
        x-nullable: true
        title: Do you have stuff at another pickup location?
      additional_pickup_postal_code:
        type: string
        format: zip
        title: ZIP/Postal Code
        example: '90210'
        pattern: '^(\d{5}([\-]\d{4})?)$'
        x-nullable: true
      destination_postal_code:
        type: string
        format: zip
        title: ZIP/Postal Code
        example: '90210'
        pattern: '^(\d{5}([\-]\d{4})?)$'
        x-nullable: true
      has_sit:
        type: boolean
        x-nullable: true
        title: Are you going to put your stuff in temporary storage before moving into your new home?
      days_in_storage:
        type: integer
        title: How many days do you plan to put your stuff in storage?
        minimum: 0
        maximum: 90
        x-nullable: true
      estimated_storage_reimbursement:
        type: string
        title: Estimated Storage Reimbursement
        x-nullable: true
      weight_estimate:
        type: integer
        minimum: 1
        title: Weight Estimate
        x-nullable: true
      has_requested_advance:
        type: boolean
        default: false
        title: Would you like an advance of up to 60% of your PPM incentive?
      advance:
        $ref: '#/definitions/Reimbursement'
      advance_worksheet:
        $ref: '#/definitions/DocumentPayload'
  PatchPersonallyProcuredMovePayload:
    type: object
    properties:
      size:
        $ref: '#/definitions/TShirtSize'
      planned_move_date:
        type: string
        example: '2018-04-26'
        format: date
        title: When do you plan to move?
        x-nullable: true
      pickup_postal_code:
        type: string
        format: zip
        title: ZIP/Postal Code
        example: '90210'
        pattern: '^(\d{5}([\-]\d{4})?)$'
        x-nullable: true
      has_additional_postal_code:
        type: boolean
        x-nullable: true
        title: Do you have stuff at another pickup location?
      additional_pickup_postal_code:
        type: string
        format: zip
        title: ZIP/Postal Code
        example: '90210'
        pattern: '^(\d{5}([\-]\d{4})?)$'
        x-nullable: true
      destination_postal_code:
        type: string
        format: zip
        title: ZIP/Postal Code
        example: '90210'
        pattern: '^(\d{5}([\-]\d{4})?)$'
        x-nullable: true
      has_sit:
        type: boolean
        x-nullable: true
        title: Are you going to put your stuff in temporary storage before moving into your new home?
      days_in_storage:
        type: integer
        title: How many days do you plan to put your stuff in storage?
        minimum: 0
        maximum: 90
        x-nullable: true
      weight_estimate:
        type: integer
        minimum: 1
        title: Weight Estimate
        x-nullable: true
      has_requested_advance:
        type: boolean
        default: false
        title: Would you like an advance of up to 60% of your PPM incentive?
      advance:
        $ref: '#/definitions/Reimbursement'
      advance_worksheet:
        $ref: '#/definitions/DocumentPayload'
  PersonallyProcuredMovePayload:
    type: object
    properties:
      id:
        type: string
        format: uuid
        example: c56a4180-65aa-42ec-a945-5fd21dec0538
      move_id:
        type: string
        format: uuid
        example: c56a4180-65aa-42ec-a945-5fd21dec0538
      size:
        $ref: '#/definitions/TShirtSize'
      planned_move_date:
        type: string
        format: date
        title: When do you plan to move?
        example: '2018-04-26'
        x-nullable: true
      pickup_postal_code:
        type: string
        format: zip
        title: ZIP/Postal Code
        example: '90210'
        pattern: '^(\d{5}([\-]\d{4})?)$'
        x-nullable: true
      has_additional_postal_code:
        type: boolean
        x-nullable: true
        title: Do you have stuff at another pickup location?
      additional_pickup_postal_code:
        type: string
        format: zip
        title: ZIP/Postal Code
        example: '90210'
        pattern: '^(\d{5}([\-]\d{4})?)$'
        x-nullable: true
      destination_postal_code:
        type: string
        format: zip
        title: ZIP/Postal Code
        example: '90210'
        pattern: '^(\d{5}([\-]\d{4})?)$'
        x-nullable: true
      has_sit:
        type: boolean
        x-nullable: true
        title: Are you going to put your stuff in temporary storage before moving into your new home?
      days_in_storage:
        type: integer
        title: How many days do you plan to put your stuff in storage?
        minimum: 0
        maximum: 90
        x-nullable: true
      estimated_storage_reimbursement:
        type: string
        title: Estimated Storage Reimbursement
        x-nullable: true
      weight_estimate:
        type: integer
        minimum: 1
        title: Weight Estimate
        x-nullable: true
        x-formatting: weight
      mileage:
        type: integer
        title: Distance between origin and destination in miles
        x-nullable: true
      planned_sit_max:
        type: integer
        title: Maximum SIT reimbursement for the planned SIT duration
        x-nullable: true
      sit_max:
        type: integer
        title: Maximum SIT reimbursement for maximum SIT duration
        x-nullable: true
      incentive_estimate_min:
        type: integer
        title: Estimated incentive minimum in cents
        x-nullable: true
      incentive_estimate_max:
        type: integer
        title: Estimated incentive maximum in cents
        x-nullable: true
      status:
        $ref: '#/definitions/PPMStatus'
      has_requested_advance:
        type: boolean
        default: false
        title: Would you like an advance of up to 60% of your PPM incentive?
      advance:
        $ref: '#/definitions/Reimbursement'
      advance_worksheet:
        $ref: '#/definitions/DocumentPayload'
      created_at:
        type: string
        format: date-time
      updated_at:
        type: string
        format: date-time
    required:
      - id
      - created_at
      - updated_at
  PPMSitEstimate:
    type: object
    properties:
      estimate:
        type: integer
        title: Value in cents of SIT estimate for PPM
    required:
      - estimate
  PPMEstimateRange:
    type: object
    properties:
      range_min:
        type: integer
        title: Low estimate
      range_max:
        type: integer
        title: High estimate
    required:
      - range_min
      - range_max
  PPMIncentive:
    type: object
    properties:
      gcc:
        type: integer
        title: GCC
      incentive_percentage:
        type: integer
        title: PPM Incentive @ 95%
    required:
      - gcc
      - incentive_percentage
  ExpenseSummaryPayload:
    type: object
    properties:
      categories:
        type: array
        items:
          $ref: '#/definitions/CategoryExpenseSummary'
      grand_total:
        type: object
        properties:
          payment_method_totals:
            $ref: '#/definitions/PaymentMethodsTotals'
          total:
            type: integer
  CategoryExpenseSummary:
    type: object
    properties:
      category:
        $ref: '#/definitions/MovingExpenseType'
      payment_methods:
        $ref: '#/definitions/PaymentMethodsTotals'
      total:
        type: integer
  PaymentMethodsTotals:
    type: object
    properties:
      MIL_PAY:
        type: integer
      OTHER:
        type: integer
      GTCC:
        type: integer
  IndexPersonallyProcuredMovePayload:
    type: array
    items:
      $ref: '#/definitions/PersonallyProcuredMovePayload'
  MovePayload:
    type: object
    properties:
      id:
        type: string
        format: uuid
        example: c56a4180-65aa-42ec-a945-5fd21dec0538
      orders_id:
        type: string
        format: uuid
        example: c56a4180-65aa-42ec-a945-5fd21dec0538
      locator:
        type: string
        example: '12432'
      selected_move_type:
        $ref: '#/definitions/SelectedMoveType'
      status:
        $ref: '#/definitions/MoveStatus'
      created_at:
        type: string
        format: date-time
      updated_at:
        type: string
        format: date-time
      personally_procured_moves:
        $ref: '#/definitions/IndexPersonallyProcuredMovePayload'
      shipments:
        type: array
        items:
          $ref: '#/definitions/Shipment'
      cancel_reason:
        type: string
        example: 'Change of orders'
        x-nullable: true
    required:
      - id
      - orders_id
      - locator
      - created_at
      - updated_at
  CancelMove:
    type: object
    properties:
      cancel_reason:
        type: string
        example: 'Change of orders'
        x-nullable: true
    required:
      - cancel_reason
  PatchMovePayload:
    type: object
    properties:
      selected_move_type:
        $ref: '#/definitions/SelectedMoveType'
  SelectedMoveType:
    type: string
    title: Selected Move Type
    enum:
      - HHG
      - PPM
      - UB
      - POV
      - NTS
      - HHG_PPM
    x-nullable: true
    x-display-value:
      HHG: Household Goods Move
      PPM: Personal Procured Move
      UB: Unaccompanied Baggage
      POV: Privately-Owned Vehicle
      NTS: Non-Temporary Storage
      HHG_PPM: Both HHG and PPM
  IndexMovesPayload:
    type: array
    items:
      $ref: '#/definitions/MovePayload'
  MoveDocuments:
    type: array
    items:
      $ref: '#/definitions/MoveDocumentPayload'
  MoveDocumentPayload:
    type: object
    properties:
      id:
        type: string
        format: uuid
        example: c56a4180-65aa-42ec-a945-5fd21dec0538
      move_id:
        type: string
        format: uuid
        example: c56a4180-65aa-42ec-a945-5fd21dec0538
      personally_procured_move_id:
        type: string
        format: uuid
        example: c56a4180-65aa-42ec-a945-5fd21dec0538
        x-nullable: true
      document:
        $ref: '#/definitions/DocumentPayload'
      title:
        type: string
        example: very_useful_document.pdf
        title: Document Title
      move_document_type:
        $ref: '#/definitions/MoveDocumentType'
      status:
        $ref: '#/definitions/MoveDocumentStatus'
      notes:
        type: string
        example: This document is good to go!
        x-nullable: true
        title: Notes
      moving_expense_type:
        $ref: '#/definitions/MovingExpenseType'
      requested_amount_cents:
        type: integer
        format: cents
        minimum: 1
        title: Requested Amount
        description: unit is cents
      payment_method:
        type: string
        title: Payment Method
        enum:
          - OTHER
          - GTCC
        x-display-value:
          OTHER: Other account
          GTCC: GTCC
    required:
      - id
      - move_id
      - document
      - title
      - move_document_type
      - status
  CreateGenericMoveDocumentPayload:
    type: object
    properties:
      personally_procured_move_id:
        type: string
        format: uuid
        example: c56a4180-65aa-42ec-a945-5fd21dec0538
        x-nullable: true
      upload_ids:
        type: array
        items:
          type: string
          format: uuid
          example: c56a4180-65aa-42ec-a945-5fd21dec0538
      title:
        type: string
        example: very_useful_document.pdf
      move_document_type:
        $ref: '#/definitions/MoveDocumentType'
      notes:
        type: string
        example: This document is good to go!
        x-nullable: true
        title: Notes
    required:
      - upload_ids
      - title
      - move_document_type
  MoveDocumentType:
    type: string
    title: Document Type
    example: EXPENSE
    enum: &MOVEDOCUMENTTYPE
      - OTHER
      - WEIGHT_TICKET
      - STORAGE_EXPENSE
      - SHIPMENT_SUMMARY
      - EXPENSE
    x-display-value:
      OTHER: Other document type
      WEIGHT_TICKET: Weight ticket
      STORAGE_EXPENSE: Storage expense receipt
      SHIPMENT_SUMMARY: Shipment summary
      EXPENSE: Expense
  CreateMovingExpenseDocumentPayload:
    type: object
    properties:
      personally_procured_move_id:
        type: string
        format: uuid
        example: c56a4180-65aa-42ec-a945-5fd21dec0538
        x-nullable: true
      upload_ids:
        type: array
        items:
          type: string
          format: uuid
          example: c56a4180-65aa-42ec-a945-5fd21dec0538
      title:
        type: string
        example: very_useful_document.pdf
      moving_expense_type:
        $ref: '#/definitions/MovingExpenseType'
      move_document_type:
        $ref: '#/definitions/MoveDocumentType'
      requested_amount_cents:
        type: integer
        format: cents
        minimum: 1
        title: Requested Amount
        description: unit is cents
      payment_method:
        type: string
        title: Method of Payment
        enum:
          - OTHER
          - GTCC
        x-display-value:
          OTHER: Other payment method
          GTCC: GTCC
      notes:
        type: string
        example: This document is good to go!
        x-nullable: true
        title: Notes
    required:
      - upload_ids
      - title
      - move_document_type
      - moving_expense_type
      - requested_amount_cents
      - payment_method
  MovingExpenseType:
    type: string
    title: Moving Expense Type
    enum:
      - CONTRACTED_EXPENSE
      - RENTAL_EQUIPMENT
      - PACKING_MATERIALS
      - WEIGHING_FEES
      - GAS
      - TOLLS
      - OIL
      - OTHER
    x-display-value:
      CONTRACTED_EXPENSE: Contracted Expense
      RENTAL_EQUIPMENT: Rental Equipment
      PACKING_MATERIALS: Packing Materials
      WEIGHING_FEES: Weighing Fees
      GAS: Gas
      TOLLS: Tolls
      OIL: Oil
      OTHER: Other
  MoveDocumentStatus:
    type: string
    title: Document Status
    enum:
      - AWAITING_REVIEW
      - OK
      - HAS_ISSUE
    x-display-value:
      AWAITING_REVIEW: Awaiting review
      OK: OK
      HAS_ISSUE: Has issue
  ServiceMemberPayload:
    type: object
    properties:
      id:
        type: string
        format: uuid
        example: c56a4180-65aa-42ec-a945-5fd21dec0538
      user_id:
        type: string
        format: uuid
        example: c56a4180-65aa-42ec-a945-5fd21dec0538
      edipi:
        type: string
        format: edipi
        example: '5789345789'
        pattern: '^[0-9]{10}$'
        x-nullable: true
        title: DoD ID number
      orders:
        type: array
        items:
          $ref: '#/definitions/Orders'
      affiliation:
        $ref: '#/definitions/Affiliation'
        title: Branch
      rank:
        $ref: '#/definitions/ServiceMemberRank'
        title: Rank
      has_social_security_number:
        type: boolean
      first_name:
        type: string
        example: John
        x-nullable: true
        title: First Name
      middle_name:
        type: string
        example: L.
        x-nullable: true
        title: Middle Name
      last_name:
        type: string
        example: Donut
        x-nullable: true
        title: Last Name
      suffix:
        type: string
        example: Jr.
        x-nullable: true
        title: Suffix
      telephone:
        type: string
        format: telephone
        pattern: '^[2-9]\d{2}-\d{3}-\d{4}$'
        example: 212-555-5555
        x-nullable: true
        title: Best Contact Phone
      secondary_telephone:
        type: string
        format: telephone
        pattern: '^[2-9]\d{2}-\d{3}-\d{4}$'
        example: 212-555-5555
        x-nullable: true
        title: Secondary Phone
      personal_email:
        type: string
        format: x-email
        pattern: '^[a-zA-Z0-9._%+-]+@[a-zA-Z0-9.-]+\.[a-zA-Z]{2,}$'
        example: john_bob@example.com
        x-nullable: true
        title: Personal Email Address
      phone_is_preferred:
        type: boolean
        x-nullable: true
        title: Telephone
      text_message_is_preferred:
        type: boolean
        x-nullable: true
        title: Text Message - Coming Soon!
      email_is_preferred:
        type: boolean
        x-nullable: true
        title: Email
      current_station:
        $ref: '#/definitions/DutyStationPayload'
      residential_address:
        $ref: '#/definitions/Address'
        title: Residential Address
      backup_mailing_address:
        $ref: '#/definitions/Address'
      backup_contacts:
        $ref: '#/definitions/IndexServiceMemberBackupContactsPayload'
      is_profile_complete:
        type: boolean
      created_at:
        type: string
        format: date-time
      updated_at:
        type: string
        format: date-time
    required:
      - id
      - user_id
      - is_profile_complete
      - has_social_security_number
      - created_at
      - updated_at
  CreateServiceMemberPayload:
    type: object
    properties:
      user_id:
        type: string
        format: uuid
        example: c56a4180-65aa-42ec-a945-5fd21dec0538
      edipi:
        type: string
        format: edipi
        pattern: '^[0-9]{10}$'
        example: '5789345789'
        x-nullable: true
        title: 'DoD ID number'
      affiliation:
        $ref: '#/definitions/Affiliation'
      rank:
        $ref: '#/definitions/ServiceMemberRank'
      social_security_number:
        type: string
        format: ssn
        x-nullable: true
        title: 'Social security number'
        example: '555-55-5555'
      first_name:
        type: string
        example: John
        x-nullable: true
        title: First Name
      middle_name:
        type: string
        example: L.
        x-nullable: true
        title: Middle Name
      last_name:
        type: string
        example: Donut
        x-nullable: true
        title: Last Name
      suffix:
        type: string
        example: Jr.
        x-nullable: true
        title: Suffix
      telephone:
        type: string
        format: telephone
        pattern: '^[2-9]\d{2}-\d{3}-\d{4}$'
        example: 212-555-5555
        x-nullable: true
        title: Best Contact Phone
      secondary_telephone:
        type: string
        format: telephone
        pattern: '^[2-9]\d{2}-\d{3}-\d{4}$'
        example: 212-555-5555
        x-nullable: true
        title: Alternate Phone
      personal_email:
        type: string
        format: x-email
        pattern: '^[a-zA-Z0-9._%+-]+@[a-zA-Z0-9.-]+\.[a-zA-Z]{2,}$'
        example: john_bob@example.com
        x-nullable: true
        title: Personal Email
      phone_is_preferred:
        type: boolean
        x-nullable: true
        title: Phone
      text_message_is_preferred:
        type: boolean
        x-nullable: true
        title: Text Message - Coming Soon!
      email_is_preferred:
        type: boolean
        x-nullable: true
        title: Email
      current_station_id:
        type: string
        format: uuid
        example: c56a4180-65aa-42ec-a945-5fd21dec0538
        x-nullable: true
      residential_address:
        $ref: '#/definitions/Address'
        title: Residential Address
      backup_mailing_address:
        $ref: '#/definitions/Address'
        title: Backup Mailing Address
  PatchServiceMemberPayload:
    type: object
    properties:
      user_id:
        type: string
        format: uuid
        example: c56a4180-65aa-42ec-a945-5fd21dec0538
      edipi:
        type: string
        format: edipi
        pattern: '^[0-9]{10}$'
        example: '5789345789'
        x-nullable: true
        title: DoD ID number
      affiliation:
        $ref: '#/definitions/Affiliation'
      rank:
        $ref: '#/definitions/ServiceMemberRank'
      social_security_number:
        type: string
        format: ssn
        x-nullable: true
        title: Social security number
        example: '555-55-5555'
      first_name:
        type: string
        example: John
        x-nullable: true
        title: First Name
      middle_name:
        type: string
        example: L.
        x-nullable: true
        title: Middle Name
      last_name:
        type: string
        example: Donut
        x-nullable: true
        title: Last Name
      suffix:
        type: string
        example: Jr.
        x-nullable: true
        title: Suffix
      telephone:
        type: string
        format: telephone
        pattern: '^[2-9]\d{2}-\d{3}-\d{4}$'
        example: 212-555-5555
        x-nullable: true
        title: Best Contact Phone
      secondary_telephone:
        type: string
        format: telephone
        pattern: '^[2-9]\d{2}-\d{3}-\d{4}$'
        example: 212-555-5555
        x-nullable: true
        title: Alternate Phone
      personal_email:
        type: string
        format: x-email
        pattern: '^[a-zA-Z0-9._%+-]+@[a-zA-Z0-9.-]+\.[a-zA-Z]{2,}$'
        example: john_bob@example.com
        x-nullable: true
        title: Personal Email
      phone_is_preferred:
        type: boolean
        x-nullable: true
        title: Phone
      text_message_is_preferred:
        type: boolean
        x-nullable: true
        title: Text Message - Coming Soon!
      email_is_preferred:
        type: boolean
        x-nullable: true
        title: Email
      current_station_id:
        type: string
        format: uuid
        example: c56a4180-65aa-42ec-a945-5fd21dec0538
        x-nullable: true
      residential_address:
        $ref: '#/definitions/Address'
        title: Residential Address
      backup_mailing_address:
        $ref: '#/definitions/Address'
        title: Backup Mailing Address
  Invoice:
    type: object
    properties:
      id:
        type: string
        format: uuid
        example: c56a4180-65aa-42ec-a945-5fd21dec0538
      shipment_id:
        type: string
        format: uuid
        example: c56a4180-65aa-42ec-a945-5fd21dec0538
      status:
        $ref: '#/definitions/InvoiceStatus'
      approver_first_name:
        type: string
        example: 'Janine'
      approver_last_name:
        type: string
        example: 'Smith'
      invoiced_date:
        type: string
        title: Invoiced date
        format: date-time
      invoice_number:
        type: string
        example: '12432'
      created_at:
        type: string
        format: date-time
      updated_at:
        type: string
        format: date-time
  InvoiceStatus:
    type: string
    title: Status
    enum:
      - DRAFT
      - IN_PROCESS
      - SUBMITTED
      - SUBMISSION_FAILURE
      - UPDATE_FAILURE
    x-display-value:
      DRAFT: Draft
      IN_PROCESS: In Process
      SUBMITTED: Submitted
      SUBMISSION_FAILURE: Submission Failure
      UPDATE_FAILURE: Update Failure
  ServiceMemberBackupContactPayload:
    type: object
    properties:
      id:
        type: string
        format: uuid
        example: c56a4180-65aa-42ec-a945-5fd21dec0538
      service_member_id:
        type: string
        format: uuid
        example: c56a4180-65aa-42ec-a945-5fd21dec0538
        readOnly: true
      name:
        type: string
        example: Susan Smith
        x-nullable: true
        title: Name
      telephone:
        type: string
        format: telephone
        pattern: '^[2-9]\d{2}-\d{3}-\d{4}$'
        example: 212-555-5555
        x-nullable: true
        title: Phone
      email:
        type: string
        format: x-email
        pattern: '^[a-zA-Z0-9._%+-]+@[a-zA-Z0-9.-]+\.[a-zA-Z]{2,}$'
        example: john_bob@example.com
        x-nullable: true
        title: Email
      permission:
        $ref: '#/definitions/BackupContactPermission'
      created_at:
        type: string
        format: date-time
      updated_at:
        type: string
        format: date-time
    required:
      - id
      - created_at
      - updated_at
      - name
      - email
      - permission
  BackupContactPermission:
    type: string
    enum:
      - NONE
      - VIEW
      - EDIT
    title: Permissions
    x-display-value:
      NONE: Contact Only
      VIEW: View all move details
      EDIT: View and edit all move details
  CreateServiceMemberBackupContactPayload:
    type: object
    properties:
      name:
        type: string
        example: Susan Smith
        x-nullable: true
        title: Name
      telephone:
        type: string
        format: telephone
        pattern: '^[2-9]\d{2}-\d{3}-\d{4}$'
        example: 212-555-5555
        x-nullable: true
        title: Phone
      email:
        type: string
        format: x-email
        pattern: '^[a-zA-Z0-9._%+-]+@[a-zA-Z0-9.-]+\.[a-zA-Z]{2,}$'
        example: john_bob@exmaple.com
        x-nullable: true
        title: Email
      permission:
        $ref: '#/definitions/BackupContactPermission'
    required:
      - name
      - email
      - permission
  UpdateServiceMemberBackupContactPayload:
    type: object
    properties:
      name:
        type: string
        example: Susan Smith
        x-nullable: true
      telephone:
        type: string
        format: telephone
        pattern: '^[2-9]\d{2}-\d{3}-\d{4}$'
        example: 212-555-5555
        x-nullable: true
      email:
        type: string
        format: x-email
        pattern: '^[a-zA-Z0-9._%+-]+@[a-zA-Z0-9.-]+\.[a-zA-Z]{2,}$'
        example: john_bob@example.com
        x-nullable: true
        title: email address
      permission:
        $ref: '#/definitions/BackupContactPermission'
    required:
      - name
      - email
      - permission
  IndexServiceMemberBackupContactsPayload:
    type: array
    items:
      $ref: '#/definitions/ServiceMemberBackupContactPayload'
  SignedCertificationPayload:
    type: object
    properties:
      id:
        type: string
        format: uuid
        example: c56a4180-65aa-42ec-a945-5fd21dec0538
      created_at:
        type: string
        format: date-time
      updated_at:
        type: string
        format: date-time
      date:
        type: string
        format: date
        title: Date
      signature:
        type: string
        title: Signature
      certification_text:
        type: string
    required:
      - id
      - created_at
      - updated_at
      - date
      - signature
      - certification_text
  CreateSignedCertificationPayload:
    type: object
    properties:
      date:
        type: string
        format: date
        title: Date
      signature:
        type: string
        title: Signature
      certification_text:
        type: string
    required:
      - date
      - signature
      - certification_text
  DocumentPayload:
    type: object
    properties:
      id:
        type: string
        format: uuid
        example: c56a4180-65aa-42ec-a945-5fd21dec0538
      service_member_id:
        type: string
        format: uuid
        title: The service member this document belongs to
      uploads:
        type: array
        items:
          $ref: '#/definitions/UploadPayload'
    required:
      - id
      - service_member_id
      - uploads
  PostDocumentPayload:
    type: object
    properties:
      service_member_id:
        type: string
        format: uuid
        title: The service member this document belongs to
  UploadPayload:
    type: object
    properties:
      id:
        type: string
        format: uuid
        example: c56a4180-65aa-42ec-a945-5fd21dec0538
      url:
        type: string
        format: uri
        example: https://uploads.domain.test/dir/c56a4180-65aa-42ec-a945-5fd21dec0538
      filename:
        type: string
        format: string
        example: filename.pdf
      content_type:
        type: string
        format: mime-type
        example: application/pdf
      bytes:
        type: integer
      created_at:
        type: string
        format: date-time
      updated_at:
        type: string
        format: date-time
    required:
      - id
      - url
      - filename
      - content_type
      - bytes
      - created_at
      - updated_at
  DPSAuthCookieURLPayload:
    type: object
    properties:
      cookie_url:
        type: string
        format: uri
  TShirtSize:
    type: string
    x-nullable: true
    title: Size
    enum:
      - S
      - M
      - L
  ServiceMemberRank:
    type: string
    x-nullable: true
    title: Rank
    enum:
      - E_1
      - E_2
      - E_3
      - E_4
      - E_5
      - E_6
      - E_7
      - E_8
      - E_9
      - O_1_ACADEMY_GRADUATE
      - O_2
      - O_3
      - O_4
      - O_5
      - O_6
      - O_7
      - O_8
      - O_9
      - O_10
      - W_1
      - W_2
      - W_3
      - W_4
      - W_5
      - AVIATION_CADET
      - CIVILIAN_EMPLOYEE
      - ACADEMY_CADET
      - MIDSHIPMAN
    x-display-value:
      E_1: E-1
      E_2: E-2
      E_3: E-3
      E_4: E-4
      E_5: E-5
      E_6: E-6
      E_7: E-7
      E_8: E-8
      E_9: E-9
      O_1_ACADEMY_GRADUATE: O-1/Service Academy Graduate
      O_2: O-2
      O_3: O-3
      O_4: O-4
      O_5: O-5
      O_6: O-6
      O_7: O-7
      O_8: O-8
      O_9: O-9
      O_10: O-10
      W_1: W-1
      W_2: W-2
      W_3: W-3
      W_4: W-4
      W_5: W-5
      AVIATION_CADET: Aviation Cadet
      CIVILIAN_EMPLOYEE: Civilian Employee
      ACADEMY_CADET: Service Academy Cadet
      MIDSHIPMAN: Midshipman
  DeptIndicator:
    type: string
    x-nullable: true
    title: Dept. indicator
    enum:
      - AIR_FORCE
      - MARINES
    x-display-value:
      AIR_FORCE: 57 - United States Air Force
      MARINES: 17 - United States Marines
  TrafficDistributionList:
    type: object
    properties:
      source_rate_area:
        type: string
        example: US34
      destination_region:
        type: string
        example: '5'
      code_of_service:
        type: string
        example: D
        enum:
          - D
          - '2'
    required:
      - source_rate_area
      - destination_region
      - code_of_service
  Shipment:
    type: object
    properties:
      id:
        type: string
        format: uuid
        example: c56a4180-65aa-42ec-a945-5fd21dec0538
        readOnly: true
      status:
        $ref: '#/definitions/ShipmentStatus'
        readOnly: true
      source_gbloc:
        $ref: '#/definitions/GBLOC'
        title: Channel
      destination_gbloc:
        $ref: '#/definitions/GBLOC'
      market:
        $ref: '#/definitions/ShipmentMarket'
        readOnly: true
      created_at:
        type: string
        format: date-time
      updated_at:
        type: string
        format: date-time
      move_id:
        type: string
        format: uuid
        example: d56a4180-65aa-42ec-a945-5fd21dec0538
        readOnly: true
      traffic_distribution_list_id:
        type: string
        format: uuid
        example: d56a4180-65aa-42ec-a945-5fd21dec0538
        x-nullable: true
      traffic_distribution_list:
        $ref: '#/definitions/TrafficDistributionList'
        readOnly: true
      service_member_id:
        type: string
        format: uuid
        example: d56a4180-65aa-42ec-a945-5fd21dec0538
        readOnly: true
      code_of_service:
        type: string
        x-nullable: true
        title: Code of service
        readOnly: true
      book_date:
        type: string
        format: date
        example: '2018-04-26'
        readOnly: true
        x-nullable: true
      requested_pickup_date:
        type: string
        format: date
        example: '2018-04-26'
        x-nullable: true
      original_delivery_date:
        type: string
        format: date
        example: '2018-04-26'
        readOnly: true
        x-nullable: true
      original_pack_date:
        type: string
        format: date
        example: '2018-04-26'
        readOnly: true
        x-nullable: true
      actual_pickup_date:
        type: string
        format: date
        example: '2018-04-26'
        readOnly: true
        x-nullable: true
      actual_pack_date:
        type: string
        format: date
        example: '2018-04-26'
        readOnly: true
        x-nullable: true
      actual_delivery_date:
        type: string
        format: date
        example: '2018-04-26'
        readOnly: true
        x-nullable: true
      estimated_pack_days:
        type: integer
        minimum: 0
        example: 3
        readOnly: true
        x-nullable: true
      estimated_transit_days:
        type: integer
        minimum: 0
        example: 30
        readOnly: true
        x-nullable: true
      move_dates_summary:
        type: object
        properties:
          pack:
            type: array
            readOnly: true
            items:
              type: string
              format: date
          pickup:
            type: array
            readOnly: true
            items:
              type: string
              format: date
          transit:
            type: array
            readOnly: true
            items:
              type: string
              format: date
          delivery:
            type: array
            readOnly: true
            items:
              type: string
              format: date
        x-nullable: true
      pickup_address:
        $ref: '#/definitions/Address'
        title: Pickup Address
      has_secondary_pickup_address:
        type: boolean
        default: false
        title: 'Do you have stuff at another pickup location?'
      secondary_pickup_address:
        $ref: '#/definitions/Address'
        title: Secondary Pickup Address
        x-nullable: true
      has_delivery_address:
        type: boolean
        default: false
        title: 'Do you know your home address at your destination yet?'
      delivery_address:
        $ref: '#/definitions/Address'
        title: Delivery Address
        x-nullable: true
      has_partial_sit_delivery_address:
        type: boolean
        default: false
        title: 'Do you want to deliver some of your household goods to an additional destination (such as a self-storage unit)?'
      partial_sit_delivery_address:
        $ref: '#/definitions/Address'
        title: Partial SIT Delivery Address
        x-nullable: true
      weight_estimate:
        type: integer
        minimum: 0
        example: 10000
        title: Weight
        x-nullable: true
        x-formatting: weight
      progear_weight_estimate:
        type: integer
        minimum: 0
        example: 500
        title: Pro-Gear Weight
        x-nullable: true
        x-formatting: weight
      spouse_progear_weight_estimate:
        type: integer
        minimum: 0
        example: 200
        title: Spouse's Pro-Gear
        x-nullable: true
        x-formatting: weight
      net_weight:
        type: integer
        description: Actual net weight of the shipment in lbs
        minimum: 0
        example: 10000
        x-nullable: true
        x-formatting: weight
        title: Net
      gross_weight:
        type: integer
        minimum: 0
        example: 10000
        title: Gross Weight
        x-nullable: true
        x-formatting: weight
      tare_weight:
        type: integer
        minimum: 0
        example: 10000
        title: Tare Weight
        x-nullable: true
        x-formatting: weight
      pm_survey_completed_at:
        type: string
        format: date-time
        x-nullable: true
      pm_survey_conducted_date:
        type: string
        format: date
        example: '2018-04-26'
        title: 'Conducted'
        x-nullable: true
      pm_survey_planned_pack_date:
        type: string
        format: date
        example: '2018-04-26'
        title: 'Planned pack date'
        x-nullable: true
      pm_survey_planned_pickup_date:
        type: string
        format: date
        example: '2018-04-26'
        title: 'Planned pickup date'
        x-nullable: true
      pm_survey_planned_delivery_date:
        type: string
        format: date
        example: '2018-04-26'
        title: 'Planned delivery date'
        x-nullable: true
      pm_survey_weight_estimate:
        type: integer
        minimum: 0
        example: 10000
        title: Weight
        x-nullable: true
        x-formatting: weight
      pm_survey_progear_weight_estimate:
        type: integer
        minimum: 0
        example: 10000
        title: Pro-Gear weight
        x-nullable: true
        x-formatting: weight
      pm_survey_spouse_progear_weight_estimate:
        type: integer
        minimum: 0
        example: 10000
        title: Spouse's pro-gear
        x-nullable: true
        x-formatting: weight
      pm_survey_notes:
        type: string
        format: textarea
        example: This document is good to go!
        x-nullable: true
        title: Notes about dates
      pm_survey_method:
        type: string
        title: Survey method
        enum:
          - IN_PERSON
          - PHONE
          - VIDEO
        x-display-value:
          IN_PERSON: In person
          PHONE: Phone
          VIDEO: Video
      transportation_service_provider_id:
        type: string
        format: uuid
        example: c56a4180-65aa-42ec-a945-5fd21dec0538
        readOnly: true
  Address:
    type: object
    properties:
      id:
        type: string
        format: uuid
        example: c56a4180-65aa-42ec-a945-5fd21dec0538
      street_address_1:
        type: string
        example: 123 Main Ave
        title: Street address 1
      street_address_2:
        type: string
        example: Apartment 9000
        x-nullable: true
        title: Street address 2
      street_address_3:
        type: string
        example: Montmârtre
        x-nullable: true
        title: Address Line 3
      city:
        type: string
        example: Anytown
        title: City
      state:
        title: State
        type: string
        x-display-value:
          AL: AL
          AK: AK
          AZ: AZ
          AR: AR
          CA: CA
          CO: CO
          CT: CT
          DE: DE
          DC: DC
          FL: FL
          GA: GA
          HI: HI
          ID: ID
          IL: IL
          IN: IN
          IA: IA
          KS: KS
          KY: KY
          LA: LA
          ME: ME
          MD: MD
          MA: MA
          MI: MI
          MN: MN
          MS: MS
          MO: MO
          MT: MT
          NE: NE
          NV: NV
          NH: NH
          NJ: NJ
          NM: NM
          NY: NY
          NC: NC
          ND: ND
          OH: OH
          OK: OK
          OR: OR
          PA: PA
          RI: RI
          SC: SC
          SD: SD
          TN: TN
          TX: TX
          UT: UT
          VT: VT
          VA: VA
          WA: WA
          WV: WV
          WI: WI
          WY: WY
        enum:
          - AL
          - AK
          - AZ
          - AR
          - CA
          - CO
          - CT
          - DE
          - DC
          - FL
          - GA
          - HI
          - ID
          - IL
          - IN
          - IA
          - KS
          - KY
          - LA
          - ME
          - MD
          - MA
          - MI
          - MN
          - MS
          - MO
          - MT
          - NE
          - NV
          - NH
          - NJ
          - NM
          - NY
          - NC
          - ND
          - OH
          - OK
          - OR
          - PA
          - RI
          - SC
          - SD
          - TN
          - TX
          - UT
          - VT
          - VA
          - WA
          - WV
          - WI
          - WY
      postal_code:
        type: string
        format: zip
        title: ZIP
        example: '90210'
        pattern: '^(\d{5}([\-]\d{4})?)$'
      country:
        type: string
        title: Country
        x-nullable: true
        example: 'USA'
        default: USA
    required:
      - street_address_1
      - city
      - state
      - postal_code
  CreateReimbursement:
    type: object
    x-nullable: true
    properties:
      requested_amount:
        type: integer
        format: cents
        minimum: 1
        title: Requested Amount
        description: unit is cents
      method_of_receipt:
        $ref: '#/definitions/MethodOfReceipt'
    required:
      - requested_amount
      - method_of_receipt
  Reimbursement:
    type: object
    x-nullable: true
    properties:
      id:
        type: string
        format: uuid
        example: c56a4180-65aa-42ec-a945-5fd21dec0538
      requested_amount:
        type: integer
        format: cents
        minimum: 1
        title: Requested Amount
        description: unit is cents
      method_of_receipt:
        $ref: '#/definitions/MethodOfReceipt'
      status:
        $ref: '#/definitions/ReimbursementStatus'
      requested_date:
        x-nullable: true
        type: string
        example: '2018-04-26'
        format: date
        title: Requested Date
    required:
      - requested_amount
      - method_of_receipt
  ReimbursementStatus:
    x-nullable: true
    type: string
    title: Reimbursement
    enum:
      - DRAFT
      - REQUESTED
      - APPROVED
      - REJECTED
      - PAID
  MethodOfReceipt:
    x-nullable: true
    type: string
    title: Method of Receipt
    enum:
      - MIL_PAY
      - OTHER_DD
      - GTCC
    x-display-value:
      MIL_PAY: MilPay
      OTHER_DD: Other account
      GTCC: GTCC
  MoveStatus:
    type: string
    title: Move status
    enum:
      - DRAFT
      - SUBMITTED
      - APPROVED
      - COMPLETED
      - CANCELED
    x-display-value:
      DRAFT: Draft
      SUBMITTED: Submitted
      APPROVED: Approved
      COMPLETED: Completed
      CANCELED: Canceled
  ShipmentStatus:
    type: string
    title: Shipment status
    enum:
      - DRAFT
      - SUBMITTED
      - AWARDED
      - ACCEPTED
      - APPROVED
      - IN_TRANSIT
      - DELIVERED
      - COMPLETED
    x-display-value:
      DRAFT: Draft
      SUBMITTED: Submitted
      AWARDED: Awarded
      ACCEPTED: Accepted
      APPROVED: Approved
      IN_TRANSIT: In Transit
      DELIVERED: Delivered
      COMPLETED: Completed
  PPMStatus:
    type: string
    title: PPM status
    enum:
      - DRAFT
      - SUBMITTED
      - APPROVED
      - COMPLETED
      - CANCELED
      - PAYMENT_REQUESTED
    x-display-value:
      DRAFT: Draft
      SUBMITTED: Submitted
      APPROVED: Approved
      COMPLETED: Completed
      CANCELED: Canceled
      PAYMENT_REQUESTED: Payment Requested
  OrdersStatus:
    type: string
    title: Move status
    enum:
      - DRAFT
      - SUBMITTED
      - APPROVED
      - CANCELED
    x-display-value:
      DRAFT: Draft
      SUBMITTED: Submitted
      APPROVED: Approved
      CANCELED: Canceled
  OrdersType:
    type: string
    title: Orders type
    enum:
      - PERMANENT_CHANGE_OF_STATION
<<<<<<< HEAD
      - SEPARATION
      - RETIREMENT
      - LOCAL_MOVE
      - TEMPORARY_DUTY
      - DEPENDENT_TRAVEL
      - BLUEBARK
      - VARIOUS
      - ACCESSION
      - BETWEEN_DUTY_STATIONS
      - BRAC
      - COT
      - EMERGENCY_EVAC
      - IPCOT
      - LOW_COST_TRAVEL
      - OPERATIONAL
      - OTEIP
      - ROTATIONAL
      - SPECIAL_PURPOSE
      - TRAINING
      - UNIT_MOVE
=======
>>>>>>> 70d1972a
    x-display-value:
      PERMANENT_CHANGE_OF_STATION: Permanent Change Of Station
      SEPARATION: Separation
      RETIREMENT: Retirement
      LOCAL_MOVE: Local Move
      TEMPORARY_DUTY: Temporary Duty
      DEPENDENT_TRAVEL: Dependent Travel
      BLUEBARK: Bluebark
      VARIOUS: Various
      ACCESSION: Accession
      BETWEEN_DUTY_STATIONS: Between Duty Stations
      BRAC: Base Realignment and Closure (BRAC)
      COT: Consecutive Overseas Travel (COT)
      EMERGENCY_EVAC: Emergency Evacuation
      IPCOT: In-Place Consecutive Overseas Travel (IPCOT)
      LOW_COST_TRAVEL: Low-Cost Travel
      OPERATIONAL: Operational
      OTEIP: Overseas Tour Extension Incentive Program (OTEIP)
      ROTATIONAL: Rotational
      SPECIAL_PURPOSE: Special Purpose
      TRAINING: Training
      UNIT_MOVE: Unit Move
  OrdersTypeDetail:
    type: string
    title: Orders type detail
    enum:
      - HHG_PERMITTED
      - PCS_TDY
      - HHG_RESTRICTED_PROHIBITED
      - HHG_RESTRICTED_AREA
      - INSTRUCTION_20_WEEKS
      - HHG_PROHIBITED_20_WEEKS
      - DELAYED_APPROVAL
    x-display-value:
      HHG_PERMITTED: Shipment of HHG Permitted
      PCS_TDY: PCS with TDY Enroute
      HHG_RESTRICTED_PROHIBITED: Shipment of HHG Restricted or Prohibited
      HHG_RESTRICTED_AREA: HHG Restricted Area-HHG Prohibited
      INSTRUCTION_20_WEEKS: Course of Instruction 20 Weeks or More
      HHG_PROHIBITED_20_WEEKS: Shipment of HHG Prohibited but Authorized within 20 weeks
      DELAYED_APPROVAL: Delayed Approval 20 Weeks or More
    x-nullable: true
  Orders:
    type: object
    properties:
      id:
        type: string
        format: uuid
        example: c56a4180-65aa-42ec-a945-5fd21dec0538
      service_member_id:
        type: string
        format: uuid
        example: c56a4180-65aa-42ec-a945-5fd21dec0538
      issue_date:
        type: string
        description: The date and time that these orders were cut.
        format: date
        example: '2018-04-26'
        title: Date issued
      report_by_date:
        type: string
        description: Report By Date
        format: date
        example: '2018-04-26'
        title: Report by
      status:
        $ref: '#/definitions/OrdersStatus'
      orders_type:
        $ref: '#/definitions/OrdersType'
      orders_type_detail:
        $ref: '#/definitions/OrdersTypeDetail'
      has_dependents:
        type: boolean
        title: Are dependents included in your orders?
      spouse_has_pro_gear:
        type: boolean
        title: Do you have a spouse who will need to move items related to their occupation (also known as spouse pro-gear)?
      new_duty_station:
        $ref: '#/definitions/DutyStationPayload'
      uploaded_orders:
        $ref: '#/definitions/DocumentPayload'
      moves:
        $ref: '#/definitions/IndexMovesPayload'
      orders_number:
        type: string
        title: Orders Number
        x-nullable: true
        example: '030-00362'
      paragraph_number:
        type: string
        title: Paragraph Number
        x-nullable: true
        example: 'RI-JP'
      orders_issuing_agency:
        type: string
        title: Orders Issuing Agency
        x-nullable: true
        example: 'COMNAVPERSCOM MILLINGTON'
      created_at:
        type: string
        format: date-time
      updated_at:
        type: string
        format: date-time
      tac:
        type: string
        title: TAC
        example: 'F8J1'
        x-nullable: true
      sac:
        type: string
        title: SAC
        example: 'N002214CSW32Y9'
        x-nullable: true
      department_indicator:
        $ref: '#/definitions/DeptIndicator'
    required:
      - id
      - service_member_id
      - issue_date
      - report_by_date
      - orders_type
      - has_dependents
      - spouse_has_pro_gear
      - new_duty_station
      - uploaded_orders
      - created_at
      - updated_at
  CreateUpdateOrders:
    type: object
    properties:
      service_member_id:
        type: string
        format: uuid
        example: c56a4180-65aa-42ec-a945-5fd21dec0538
      issue_date:
        type: string
        description: The date and time that these orders were cut.
        format: date
        example: '2018-04-26'
        title: Orders date
      report_by_date:
        type: string
        description: Report By Date
        format: date
        example: '2018-04-26'
        title: Report-by date
      orders_type:
        $ref: '#/definitions/OrdersType'
      orders_type_detail:
        $ref: '#/definitions/OrdersTypeDetail'
      has_dependents:
        type: boolean
        title: Are dependents included in your orders?
      spouse_has_pro_gear:
        type: boolean
        title: Do you have a spouse who will need to move items related to their occupation (also known as spouse pro-gear)?
      new_duty_station_id:
        type: string
        format: uuid
        example: c56a4180-65aa-42ec-a945-5fd21dec0538
      orders_number:
        type: string
        title: Orders Number
        x-nullable: true
        example: '030-00362'
      paragraph_number:
        type: string
        title: Paragraph Number
        x-nullable: true
      orders_issuing_agency:
        type: string
        title: Orders Issuing Agency
        x-nullable: true
      tac:
        type: string
        title: TAC
        example: 'F8J1'
        x-nullable: true
      sac:
        type: string
        title: SAC
        example: 'N002214CSW32Y9'
        x-nullable: true
      department_indicator:
        $ref: '#/definitions/DeptIndicator'
    required:
      - service_member_id
      - issue_date
      - report_by_date
      - orders_type
      - has_dependents
      - spouse_has_pro_gear
      - new_duty_station_id
  InvalidRequestResponsePayload:
    type: object
    properties:
      errors:
        type: object
        additionalProperties:
          type: string
  MoveQueueItem:
    type: object
    properties:
      id:
        type: string
        format: uuid
        example: c56a4180-65aa-42ec-a945-5fd21dec0538
      status:
        type: string
        example: APPROVED
      ppm_status:
        type: string
        example: PAYMENT_REQUESTED
      hhg_status:
        type: string
        example: ACCEPTED
      locator:
        type: string
        example: '12432'
      customer_name:
        type: string
        example: Thedog, Nino
        title: Customer Name
      edipi:
        type: string
        format: edipi
        pattern: '^[0-9]{10}$'
        example: '5789345789'
        title: 'DoD ID #'
      rank:
        $ref: '#/definitions/ServiceMemberRank'
      orders_type:
        type: string
        title: Move Type
        enum:
          - PCS - OCONUS
          - PCS - CONUS
          - PCS + TDY - OCONUS
          - PCS + TDY - CONUS
      move_date:
        type: string
        format: date
        example: 2018-04-25
      customer_deadline:
        type: string
        format: date
        example: 2018-07-20
      last_modified_date:
        type: string
        format: date-time
        example: 2017-07-21T17:32:28Z
      last_modified_name:
        type: string
        example: Bollinger, Sam
      created_at:
        type: string
        format: date-time
    required:
      - id
      - status
      - ppm_status
      - hhg_status
      - locator
      - customer_name
      - edipi
      - rank
      - orders_type
      - move_date
      - customer_deadline
      - last_modified_date
      - last_modified_name
      - created_at
  MoveDatesSummary:
    type: object
    properties:
      id:
        type: string
        example: 'c56a4180-65aa-42ec-a945-5fd21dec0538:2018-09-25'
      move_id:
        type: string
        format: uuid
        example: c56a4180-65aa-42ec-a945-5fd21dec0538
      move_date:
        type: string
        format: date
        example: '2018-09-25'
      pack:
        type: array
        items:
          type: string
          format: date
          example: '2018-09-25'
      pickup:
        type: array
        items:
          type: string
          format: date
          example: '2018-09-25'
      transit:
        type: array
        items:
          type: string
          format: date
          example: '2018-09-25'
      delivery:
        type: array
        items:
          type: string
          format: date
          example: '2018-09-25'
      report:
        type: array
        items:
          type: string
          format: date
          example: '2018-09-25'
    required:
      - id
      - move_id
      - move_date
      - pack
      - pickup
      - transit
      - delivery
      - report
  AvailableMoveDates:
    type: object
    properties:
      start_date:
        type: string
        format: date
        example: '2018-09-25'
      available:
        type: array
        items:
          type: string
          format: date
          example: '2018-09-25'
    required:
      - start_date
      - available
paths:
  /estimates/ppm:
    get:
      summary: Return a PPM cost estimate
      description: Calculates a reimbursement range for a PPM move (excluding SIT)
      operationId: showPPMEstimate
      tags:
        - ppm
      parameters:
        - in: query
          name: planned_move_date
          type: string
          format: date
          required: true
        - in: query
          name: origin_zip
          type: string
          format: zip
          pattern: '^(\d{5}([\-]\d{4})?)$'
          required: true
        - in: query
          name: destination_zip
          type: string
          format: zip
          pattern: '^(\d{5}([\-]\d{4})?)$'
          required: true
        - in: query
          name: weight_estimate
          type: integer
          required: true
      responses:
        200:
          description: Made estimate of PPM cost range
          schema:
            $ref: '#/definitions/PPMEstimateRange'
        400:
          description: invalid request
        401:
          description: request requires user authentication
        403:
          description: user is not authorized
        500:
          description: internal server error
  /estimates/ppm_sit:
    get:
      summary: Return a PPM move's SIT cost estimate
      description: Calculates a reimbursment for a PPM move's SIT
      operationId: showPPMSitEstimate
      tags:
        - ppm
      parameters:
        - in: query
          name: planned_move_date
          type: string
          format: date
          required: true
        - in: query
          name: days_in_storage
          type: integer
          required: true
        - in: query
          name: origin_zip
          type: string
          format: zip
          pattern: '^(\d{5}([\-]\d{4})?)$'
          required: true
        - in: query
          name: destination_zip
          type: string
          format: zip
          pattern: '^(\d{5}([\-]\d{4})?)$'
          required: true
        - in: query
          name: weight_estimate
          type: integer
          required: true
      responses:
        200:
          description: show PPM SIT estimate
          schema:
            $ref: '#/definitions/PPMSitEstimate'
        400:
          description: invalid request
        401:
          description: request requires user authentication
        403:
          description: user is not authorized
        500:
          description: internal server error
  /users/logged_in:
    get:
      summary: Returns the user info for the currently logged in user
      description: Returns the user info for the currently logged in user
      operationId: showLoggedInUser
      tags:
        - users
      responses:
        200:
          description: Currently logged in user
          schema:
            $ref: '#/definitions/LoggedInUserPayload'
        400:
          description: invalid request
        401:
          description: request requires user authentication
        500:
          description: server error
  /orders:
    post:
      summary: Creates an orders model for a logged-in user
      description: Creates an instance of orders tied to a service member
      operationId: createOrders
      tags:
        - orders
      parameters:
        - in: body
          name: createOrders
          required: true
          schema:
            $ref: '#/definitions/CreateUpdateOrders'
      responses:
        201:
          description: created instance of orders
          schema:
            $ref: '#/definitions/Orders'
        400:
          description: invalid request
        401:
          description: request requires user authentication
        403:
          description: user is not authorized
        500:
          description: internal server error
  /orders/{ordersId}:
    put:
      summary: Updates orders
      description: All fields sent in this request will be set on the orders referenced
      operationId: updateOrders
      tags:
        - orders
      parameters:
        - in: path
          name: ordersId
          type: string
          format: uuid
          required: true
          description: UUID of the orders model
        - in: body
          name: updateOrders
          required: true
          schema:
            $ref: '#/definitions/CreateUpdateOrders'
      responses:
        200:
          description: updated instance of orders
          schema:
            $ref: '#/definitions/Orders'
        400:
          description: invalid request
        401:
          description: request requires user authentication
        403:
          description: user is not authorized
        404:
          description: orders not found
        500:
          description: internal server error
    get:
      summary: Returns the given order
      description: Returns the given order
      operationId: showOrders
      tags:
        - orders
      parameters:
        - in: path
          name: ordersId
          type: string
          format: uuid
          required: true
          description: UUID of the order
      responses:
        200:
          description: the instance of the order
          schema:
            $ref: '#/definitions/Orders'
        400:
          description: invalid request
        401:
          description: request requires user authentication
        403:
          description: user is not authorized
        404:
          description: order is not found
        500:
          description: internal server error
  /moves/{moveId}:
    patch:
      summary: Patches the move
      description: Any fields sent in this request will be set on the move referenced
      operationId: patchMove
      tags:
        - moves
      parameters:
        - in: path
          name: moveId
          type: string
          format: uuid
          required: true
          description: UUID of the move
        - in: body
          name: patchMovePayload
          required: true
          schema:
            $ref: '#/definitions/PatchMovePayload'
      responses:
        201:
          description: updated instance of move
          schema:
            $ref: '#/definitions/MovePayload'
        400:
          description: invalid request
        401:
          description: request requires user authentication
        403:
          description: user is not authorized
        404:
          description: move is not found
        500:
          description: internal server error
    get:
      summary: Returns the given move
      description: Returns the given move
      operationId: showMove
      tags:
        - moves
      parameters:
        - in: path
          name: moveId
          type: string
          format: uuid
          required: true
          description: UUID of the move
      responses:
        200:
          description: the instance of the move
          schema:
            $ref: '#/definitions/MovePayload'
        400:
          description: invalid request
        401:
          description: request requires user authentication
        403:
          description: user is not authorized
        404:
          description: move is not found
        500:
          description: internal server error
  /moves/{moveId}/signed_certifications:
    post:
      summary: Submits signed certification for the given move ID
      description: Create an instance of signed_certification tied to the move ID
      operationId: createSignedCertification
      tags:
        - certification
      parameters:
        - in: path
          name: moveId
          type: string
          format: uuid
          required: true
          description: UUID of the move being signed for
        - in: body
          name: createSignedCertificationPayload
          required: true
          schema:
            $ref: '#/definitions/CreateSignedCertificationPayload'
      responses:
        201:
          description: created instance of signed_certification
        400:
          description: invalid request
        401:
          description: request requires user authentication
        403:
          description: user is not authorized to sign for this move
        404:
          description: move not found
        500:
          description: internal server error
  /moves/{moveId}/personally_procured_move:
    post:
      summary: Creates a new PPM for the given move
      description: Create an instance of personally_procured_move tied to the move ID
      operationId: createPersonallyProcuredMove
      tags:
        - ppm
      parameters:
        - in: path
          name: moveId
          type: string
          format: uuid
          required: true
          description: UUID of the move this PPM is associated with
        - in: body
          name: createPersonallyProcuredMovePayload
          required: true
          schema:
            $ref: '#/definitions/CreatePersonallyProcuredMovePayload'
      responses:
        201:
          description: created instance of personally_procured_move
          schema:
            $ref: '#/definitions/PersonallyProcuredMovePayload'
        400:
          description: invalid request
        401:
          description: request requires user authentication
        403:
          description: user is not authorized
        404:
          description: move not found
        500:
          description: server error
    get:
      summary: Returns a list of all PPMs associated with this move
      description: Returns a list of all PPMs associated with this move
      operationId: indexPersonallyProcuredMoves
      tags:
        - ppm
      parameters:
        - in: path
          name: moveId
          type: string
          format: uuid
          required: true
          description: UUID of the move these PPMs are associated with
      responses:
        200:
          description: returns list of personally_procured_move
          schema:
            $ref: '#/definitions/IndexPersonallyProcuredMovePayload'
        400:
          description: invalid request
        401:
          description: request requires user authentication
        403:
          description: user is not authorized
  /moves/{moveId}/personally_procured_move/{personallyProcuredMoveId}:
    put:
      summary: Updates the PPM
      description: This replaces the current version of the PPM with the version sent.
      operationId: updatePersonallyProcuredMove
      tags:
        - ppm
      parameters:
        - in: path
          name: moveId
          type: string
          format: uuid
          required: true
          description: UUID of the move
        - in: path
          name: personallyProcuredMoveId
          type: string
          format: uuid
          required: true
          description: UUID of the PPM being updated
        - in: body
          name: updatePersonallyProcuredMovePayload
          required: true
          schema:
            $ref: '#/definitions/UpdatePersonallyProcuredMovePayload'
      responses:
        200:
          description: updated instance of personally_procured_move
          schema:
            $ref: '#/definitions/PersonallyProcuredMovePayload'
        400:
          description: invalid request
        401:
          description: request requires user authentication
        403:
          description: user is not authorized
        500:
          description: internal server error
    patch:
      summary: Patches the PPM
      description: Any fields sent in this request will be set on the PPM referenced
      operationId: patchPersonallyProcuredMove
      tags:
        - ppm
      parameters:
        - in: path
          name: moveId
          type: string
          format: uuid
          required: true
          description: UUID of the move
        - in: path
          name: personallyProcuredMoveId
          type: string
          format: uuid
          required: true
          description: UUID of the PPM being patched
        - in: body
          name: patchPersonallyProcuredMovePayload
          required: true
          schema:
            $ref: '#/definitions/PatchPersonallyProcuredMovePayload'
      responses:
        200:
          description: updated instance of personally_procured_move
          schema:
            $ref: '#/definitions/PersonallyProcuredMovePayload'
        400:
          description: invalid request
        401:
          description: request requires user authentication
        403:
          description: user is not authorized
        404:
          description: ppm is not found
        500:
          description: internal server error
    get:
      summary: Returns the given PPM
      description: Returns the given PPM
      operationId: showPersonallyProcuredMove
      tags:
        - ppm
      parameters:
        - in: path
          name: moveId
          type: string
          format: uuid
          required: true
          description: UUID of the move being signed for
        - in: path
          name: personallyProcuredMoveId
          type: string
          format: uuid
          required: true
          description: UUID of the PPM
      responses:
        200:
          description: the instance of personally_procured_move
          schema:
            $ref: '#/definitions/IndexPersonallyProcuredMovePayload'
        400:
          description: invalid request
        401:
          description: request requires user authentication
        403:
          description: user is not authorized
  /personally_procured_move/{personallyProcuredMoveId}/submit:
    post:
      summary: Submits a PPM for approval
      description: Submits a PPM for approval by the office. The status of the PPM will be updated to SUBMITTED
      operationId: submitPersonallyProcuredMove
      tags:
        - ppm
      parameters:
        - in: path
          name: personallyProcuredMoveId
          type: string
          format: uuid
          required: true
          description: UUID of the PPM being submitted
      responses:
        200:
          description: updated instance of personally_procured_move
          schema:
            $ref: '#/definitions/PersonallyProcuredMovePayload'
        400:
          description: invalid request
        401:
          description: request requires user authentication
        403:
          description: user is not authorized
        404:
          description: ppm is not found
        500:
          description: internal server error
  /personally_procured_move/{personallyProcuredMoveId}/expense_summary:
    get:
      summary: Returns an expense summary organized by expense type
      description: Calculates and returns an expense summary organized by expense type
      operationId: requestPPMExpenseSummary
      tags:
        - ppm
      parameters:
        - in: path
          name: personallyProcuredMoveId
          type: string
          format: uuid
          required: true
          description: UUID of the PPM
      responses:
        200:
          description: Successfully calculated expense summary
          schema:
            $ref: '#/definitions/ExpenseSummaryPayload'
        400:
          description: invalid request
        401:
          description: request requires user authentication
        403:
          description: user is not authorized
        404:
          description: personally procured move not found
        500:
          description: server error
  /personally_procured_move/{personallyProcuredMoveId}/request_payment:
    post:
      summary: Moves the PPM and the move into the PAYMENT_REQUESTED state
      description: Moves the PPM and the move into the PAYMENT_REQUESTED state
      operationId: requestPPMPayment
      tags:
        - ppm
      parameters:
        - in: path
          name: personallyProcuredMoveId
          type: string
          format: uuid
          required: true
          description: UUID of the PPM
      responses:
        200:
          description: Sucesssfully requested payment
          schema:
            $ref: '#/definitions/PersonallyProcuredMovePayload'
        400:
          description: invalid request
        401:
          description: request requires user authentication
        403:
          description: user is not authorized
        404:
          description: move not found
        500:
          description: server error
  /moves/{moveId}/shipment:
    post:
      summary: Creates a new Shipment for the given move
      description: Create a Shipment tied to the move ID
      operationId: createShipment
      tags:
        - shipments
      parameters:
        - in: path
          name: moveId
          type: string
          format: uuid
          required: true
          description: UUID of the move this Shipment is associated with
        - in: body
          name: shipment
          required: true
          schema:
            $ref: '#/definitions/Shipment'
      responses:
        201:
          description: created Shipment
          schema:
            $ref: '#/definitions/Shipment'
        400:
          description: invalid request
        401:
          description: request requires user authentication
        403:
          description: user is not authorized
        404:
          description: move not found
        500:
          description: server error
  /shipments/{shipmentId}:
    patch:
      summary: Updates a Shipment for the given move
      description: Update a Shipment tied to the move ID
      operationId: patchShipment
      tags:
        - shipments
      parameters:
        - in: path
          name: shipmentId
          type: string
          format: uuid
          required: true
          description: UUID of the Shipment being updated
        - in: body
          name: shipment
          required: true
          schema:
            $ref: '#/definitions/Shipment'
      responses:
        200:
          description: updated Shipment
          schema:
            $ref: '#/definitions/Shipment'
        400:
          description: invalid request
        401:
          description: request requires user authentication
        403:
          description: user is not authorized
        404:
          description: shipment not found
        500:
          description: server error
    get:
      summary: Fetch a Shipment
      description: Returns the shipment with the provided ID
      operationId: getShipment
      tags:
        - shipments
      parameters:
        - in: path
          name: shipmentId
          type: string
          format: uuid
          required: true
          description: UUID of the Shipment being updated
      responses:
        200:
          description: Returns Shipment for hhg move
          schema:
            $ref: '#/definitions/Shipment'
        400:
          description: invalid request
        401:
          description: request requires user authentication
        403:
          description: user is not authorized
        404:
          description: shipment not found
        500:
          description: server error
  /shipments/{shipmentId}/approve:
    post:
      summary: Approves an accepted shipment
      description: Approves a shipment accepted by a TSP. The status of the Shipment will be updated to APPROVED.
      operationId: approveHHG
      tags:
        - shipments
      parameters:
        - name: shipmentId
          in: path
          type: string
          format: uuid
          required: true
          description: UUID of the shipment
      responses:
        200:
          description: returns updated (approved) shipment object
          schema:
            $ref: '#/definitions/Shipment'
        400:
          description: invalid request
        401:
          description: must be authenticated to use this endpoint
        403:
          description: not authorized to approve this shipment
        409:
          description: the shipment is not in a state to be approved
          schema:
            $ref: '#/definitions/Shipment'
        500:
          description: server error
  /shipments/{shipmentId}/complete:
    post:
      summary: Completes a delivered shipment
      description: Completes a shipment delivered by a TSP. The status of the Shipment will be updated to COMPLETED.
      operationId: completeHHG
      tags:
        - shipments
      parameters:
        - name: shipmentId
          in: path
          type: string
          format: uuid
          required: true
          description: UUID of the shipment
      responses:
        200:
          description: returns updated (completed) shipment object
          schema:
            $ref: '#/definitions/Shipment'
        400:
          description: invalid request
        401:
          description: must be authenticated to use this endpoint
        403:
          description: not authorized to complete this shipment
        409:
          description: the shipment is not in a state to be completed
          schema:
            $ref: '#/definitions/Shipment'
        500:
          description: server error
  /shipments/{shipmentId}/invoice:
    post:
      summary: Creates an invoice to send to Syncada through GEX
      description: Generates an EDI from the shipment and rate engine costs and sends an invoice.
      operationId: createAndSendHHGInvoice
      tags:
        - shipments
      parameters:
        - name: shipmentId
          in: path
          type: string
          format: uuid
          required: true
          description: UUID of the shipment
      responses:
        200:
          description: invoice was submitted successfully
          schema:
            $ref: '#/definitions/Invoice'
        400:
          description: invalid request
        401:
          description: must be authenticated to use this endpoint
        403:
          description: not authorized to send this invoice
        409:
          description: the shipment is in process or has already been submitted successfully
          schema:
            $ref: '#/definitions/Invoice'
        412:
          description: the shipment status not in delivered state
        500:
          description: server error
  /reimbursement/{reimbursementId}/approve:
    post:
      summary: Approves the reimbursement
      description: Sets the status of the reimbursement to APPROVED.
      operationId: approveReimbursement
      tags:
        - office
      parameters:
        - in: path
          name: reimbursementId
          type: string
          format: uuid
          required: true
          description: UUID of the reimbursement being approved
      responses:
        200:
          description: updated instance of reimbursement
          schema:
            $ref: '#/definitions/Reimbursement'
        400:
          description: invalid request
        401:
          description: request requires user authentication
        403:
          description: user is not authorized
        500:
          description: internal server error
  /moves/{moveId}/orders:
    get:
      summary: Returns orders information for a move for office use
      description: Returns orders information for a move for office use
      operationId: showOfficeOrders
      tags:
        - office
      parameters:
        - in: path
          name: moveId
          type: string
          format: uuid
          required: true
          description: UUID of the move
      responses:
        200:
          description: the orders information for a move for office use
          schema:
            $ref: '#/definitions/Orders'
        400:
          description: invalid request
        401:
          description: request requires user authentication
        403:
          description: user is not authorized
        404:
          description: move not found
        500:
          description: internal server error
  /moves/{moveId}/move_documents:
    get:
      summary: Returns a list of all Move Documents associated with this move
      description: Returns a list of all Move Documents associated with this move
      operationId: indexMoveDocuments
      tags:
        - move_docs
      parameters:
        - in: path
          name: moveId
          type: string
          format: uuid
          required: true
          description: UUID of the move
      responses:
        200:
          description: returns list of move douments
          schema:
            $ref: '#/definitions/MoveDocuments'
        400:
          description: invalid request
        401:
          description: request requires user authentication
        403:
          description: user is not authorized
    post:
      summary: Creates a move document
      description: Created a move document with the given information
      operationId: createGenericMoveDocument
      tags:
        - move_docs
      parameters:
        - name: moveId
          in: path
          type: string
          format: uuid
          required: true
          description: UUID of the move
        - in: body
          name: createGenericMoveDocumentPayload
          required: true
          schema:
            $ref: '#/definitions/CreateGenericMoveDocumentPayload'
      responses:
        200:
          description: returns new move document object
          schema:
            $ref: '#/definitions/MoveDocumentPayload'
        400:
          description: invalid request
        401:
          description: must be authenticated to use this endpoint
        403:
          description: not authorized to modify this move
        500:
          description: server error
  /move_documents/{moveDocumentId}:
    put:
      summary: Updates a move document
      description: Update a move document with the given information
      operationId: updateMoveDocument
      tags:
        - move_docs
      parameters:
        - in: path
          name: moveDocumentId
          type: string
          format: uuid
          required: true
          description: UUID of the move document model
        - in: body
          name: updateMoveDocument
          required: true
          schema:
            $ref: '#/definitions/MoveDocumentPayload'
      responses:
        200:
          description: updated instance of move document
          schema:
            $ref: '#/definitions/MoveDocumentPayload'
        400:
          description: invalid request
        401:
          description: request requires user authentication
        403:
          description: user is not authorized
        404:
          description: move document not found
        500:
          description: internal server error
  /moves/{moveId}/moving_expense_documents:
    post:
      summary: Creates a moving expense document
      description: Created a moving expense document with the given information
      operationId: createMovingExpenseDocument
      tags:
        - move_docs
      parameters:
        - name: moveId
          in: path
          type: string
          format: uuid
          required: true
          description: UUID of the move
        - in: body
          name: createMovingExpenseDocumentPayload
          required: true
          schema:
            $ref: '#/definitions/CreateMovingExpenseDocumentPayload'
      responses:
        200:
          description: returns new moving expense document object
          schema:
            $ref: '#/definitions/MoveDocumentPayload'
        400:
          description: invalid request
        401:
          description: must be authenticated to use this endpoint
        403:
          description: not authorized to modify this move
        500:
          description: server error
  /moves/{moveId}/approve:
    post:
      summary: Approves a move to proceed
      description: Approves the basic details of a move. The status of the move will be updated to APPROVED
      operationId: approveMove
      tags:
        - office
      parameters:
        - name: moveId
          in: path
          type: string
          format: uuid
          required: true
          description: UUID of the move
      responses:
        200:
          description: returns updated (approved) move object
          schema:
            $ref: '#/definitions/MovePayload'
        400:
          description: invalid request
        401:
          description: must be authenticated to use this endpoint
        403:
          description: not authorized to approve this move
        409:
          description: the move is not in a state to be approved
          schema:
            $ref: '#/definitions/MovePayload'
        500:
          description: server error
  /moves/{moveId}/submit:
    post:
      summary: Submits a move for approval
      description: Submits a move for approval by the office. The status of the move will be updated to SUBMITTED
      operationId: submitMoveForApproval
      tags:
        - moves
      parameters:
        - name: moveId
          in: path
          type: string
          format: uuid
          required: true
          description: UUID of the move
      responses:
        200:
          description: returns updated (submitted) move object
          schema:
            $ref: '#/definitions/MovePayload'
        400:
          description: invalid request
        401:
          description: must be authenticated to use this endpoint
        403:
          description: not authorized to approve this move
        409:
          description: the move is not in a state to be approved
          schema:
            $ref: '#/definitions/MovePayload'
        500:
          description: server error
  /moves/{moveId}/cancel:
    post:
      summary: Cancels a move
      description: Cancels the basic details of a move. The status of the move will be updated to CANCELED
      operationId: cancelMove
      tags:
        - office
      parameters:
        - name: moveId
          in: path
          type: string
          format: uuid
          required: true
          description: UUID of the move
        - in: body
          name: cancelMove
          required: true
          schema:
            $ref: '#/definitions/CancelMove'
      responses:
        200:
          description: returns updated (canceled) move object
          schema:
            $ref: '#/definitions/MovePayload'
        400:
          description: invalid request
        401:
          description: must be authenticated to use this endpoint
        403:
          description: not authorized to cancel this move
        409:
          description: the move is not in a state to be canceled
          schema:
            $ref: '#/definitions/MovePayload'
        500:
          description: server error
  /moves/{moveId}/move_dates_summary:
    get:
      summary: Returns projected move-related dates for a given move date
      description: Returns projected move-related dates for a given move date
      operationId: showMoveDatesSummary
      tags:
        - moves
      parameters:
        - in: path
          name: moveId
          type: string
          format: uuid
          required: true
          description: UUID of the move
        - in: query
          name: moveDate
          type: string
          format: date
          required: true
          description: The chosen move date
      responses:
        200:
          description: List of projected move-related dates
          schema:
            $ref: '#/definitions/MoveDatesSummary'
        400:
          description: invalid request
        401:
          description: request requires user authentication
        403:
          description: user is not authorized
        500:
          description: internal server error
  /moves/{moveId}/shipment_summary_worksheet:
    get:
      summary: Returns Shipment Summary Worksheet
      description: Generates pre-filled PDF using data already collected
      operationId: showShipmentSummaryWorksheet
      tags:
        - moves
      parameters:
        - in: path
          name: moveId
          type: string
          format: uuid
          required: true
          description: UUID of the move
        - in: query
          name: preparationDate
          type: string
          format: date
          required: true
          description: The preparationDate of PDF
      produces:
        - application/pdf
      responses:
        200:
          description: Pre-filled worksheet PDF
          schema:
            format: binary
            type: file
        400:
          description: invalid request
        401:
          description: request requires user authentication
        403:
          description: user is not authorized
        500:
          description: internal server error
  /personally_procured_moves/{personallyProcuredMoveId}/create_ppm_attachments:
    post:
      summary: Creates PPM attachments PDF
      description: Creates a PPM attachments PDF
      operationId: createPPMAttachments
      tags:
        - ppm
      parameters:
        - in: path
          name: personallyProcuredMoveId
          type: string
          format: uuid
          required: true
          description: UUID of the PPM to create an attachments PDF for
        - name: docTypes
          in: query
          type: array
          required: true
          items:
            type: string
            enum: *MOVEDOCUMENTTYPE
          collectionFormat: csv
          description: Restrict the list to documents with matching docType.
      responses:
        200:
          description: returns a PPM attachments upload
          schema:
            $ref: '#/definitions/UploadPayload'
        400:
          description: invalid request
        401:
          description: must be authenticated to use this endpoint
        403:
          description: not authorized to perform this action
        422:
          description: malformed PDF contained in uploads
        424:
          description: no files to be processed into attachments PDF
        500:
          description: server error

  /personally_procured_moves/{personallyProcuredMoveId}/approve:
    post:
      summary: Approves the PPM
      description: Sets the status of the PPM to APPROVED.
      operationId: approvePPM
      tags:
        - office
      parameters:
        - in: path
          name: personallyProcuredMoveId
          type: string
          format: uuid
          required: true
          description: UUID of the PPM being updated
      responses:
        200:
          description: updated instance of personally_procured_move
          schema:
            $ref: '#/definitions/PersonallyProcuredMovePayload'
        400:
          description: invalid request
        401:
          description: request requires user authentication
        403:
          description: user is not authorized
        500:
          description: internal server error
  /personally_procured_moves/incentive:
    get:
      summary: Return a PPM incentive value
      description: Calculates incentive for a PPM move (excluding SIT)
      operationId: showPPMIncentive
      tags:
        - ppm
      parameters:
        - in: query
          name: planned_move_date
          type: string
          format: date
          required: true
        - in: query
          name: origin_zip
          type: string
          format: zip
          pattern: '^(\d{5}([\-]\d{4})?)$'
          required: true
        - in: query
          name: destination_zip
          type: string
          format: zip
          pattern: '^(\d{5}([\-]\d{4})?)$'
          required: true
        - in: query
          name: weight
          type: integer
          required: true
      responses:
        200:
          description: Made calculation of PPM incentive
          schema:
            $ref: '#/definitions/PPMIncentive'
        400:
          description: invalid request
        401:
          description: request requires user authentication
        403:
          description: user is not authorized
        500:
          description: internal server error
  /documents:
    post:
      summary: Create a new document
      description: Documents represent a physical artifact such as a scanned document or a PDF file
      operationId: createDocument
      tags:
        - documents
      parameters:
        - in: body
          name: documentPayload
          required: true
          schema:
            $ref: '#/definitions/PostDocumentPayload'
      responses:
        201:
          description: created document
          schema:
            $ref: '#/definitions/DocumentPayload'
        400:
          description: invalid request
        500:
          description: server error
  /documents/{documentId}:
    get:
      summary: Returns a document
      description: Returns a document and its uploads
      operationId: showDocument
      tags:
        - documents
      parameters:
        - in: path
          name: documentId
          type: string
          format: uuid
          required: true
          description: UUID of the document to return
      responses:
        200:
          description: the requested document
          schema:
            $ref: '#/definitions/DocumentPayload'
        400:
          description: invalid request
          schema:
            $ref: '#/definitions/InvalidRequestResponsePayload'
        403:
          description: not authorized
        404:
          description: not found
        500:
          description: server error
  /uploads/{uploadId}:
    delete:
      summary: Deletes an upload
      description: Uploads represent a single digital file, such as a JPEG or PDF.
      operationId: deleteUpload
      tags:
        - uploads
      parameters:
        - in: path
          name: uploadId
          type: string
          format: uuid
          required: true
          description: UUID of the upload to be deleted
      responses:
        204:
          description: deleted
        400:
          description: invalid request
          schema:
            $ref: '#/definitions/InvalidRequestResponsePayload'
        403:
          description: not authorized
        404:
          description: not found
        500:
          description: server error
  /uploads:
    post:
      summary: Create a new upload
      description: Uploads represent a single digital file, such as a JPEG or PDF.
      operationId: createUpload
      tags:
        - uploads
      consumes:
        - multipart/form-data
      parameters:
        - in: query
          name: documentId
          type: string
          format: uuid
          required: false
          description: UUID of the document to add an upload to
        - in: formData
          name: file
          type: file
          description: The file to upload.
          required: true
      responses:
        201:
          description: created upload
          schema:
            $ref: '#/definitions/UploadPayload'
        400:
          description: invalid request
          schema:
            $ref: '#/definitions/InvalidRequestResponsePayload'
        403:
          description: not authorized
        404:
          description: not found
        500:
          description: server error
    delete:
      summary: Deletes a collection of uploads
      description: Uploads represent a single digital file, such as a JPEG or PDF.
      operationId: deleteUploads
      tags:
        - uploads
      parameters:
        - in: query
          name: uploadIds
          type: array
          items:
            type: string
            format: uuid
          required: true
          description: Array of UUIDs to be deleted
      responses:
        204:
          description: deleted
        400:
          description: invalid request
          schema:
            $ref: '#/definitions/InvalidRequestResponsePayload'
        403:
          description: not authorized
        404:
          description: not found
        500:
          description: server error
  /service_members:
    post:
      summary: Creates service member for a logged-in user
      description: Creates an instance of a service member tied to a user
      operationId: createServiceMember
      tags:
        - service_members
      parameters:
        - in: body
          name: createServiceMemberPayload
          required: true
          schema:
            $ref: '#/definitions/CreateServiceMemberPayload'
      responses:
        201:
          description: created instance of service member
          schema:
            $ref: '#/definitions/ServiceMemberPayload'
        400:
          description: invalid request
        401:
          description: request requires user authentication
        403:
          description: user is not authorized
        404:
          description: service member not found
        500:
          description: internal server error
  /service_members/{serviceMemberId}:
    get:
      summary: Returns the given service member
      description: Returns the given service member
      operationId: showServiceMember
      tags:
        - service_members
      parameters:
        - in: path
          name: serviceMemberId
          type: string
          format: uuid
          required: true
          description: UUID of the service member
      responses:
        200:
          description: the instance of the service member
          schema:
            $ref: '#/definitions/ServiceMemberPayload'
        400:
          description: invalid request
        401:
          description: request requires user authentication
        403:
          description: user is not authorized
        404:
          description: service member not found
        500:
          description: internal server error
    patch:
      summary: Patches the service member
      description: Any fields sent in this request will be set on the service member referenced
      operationId: patchServiceMember
      tags:
        - service_members
      parameters:
        - in: path
          name: serviceMemberId
          type: string
          format: uuid
          required: true
          description: UUID of the service member
        - in: body
          name: patchServiceMemberPayload
          required: true
          schema:
            $ref: '#/definitions/PatchServiceMemberPayload'
      responses:
        200:
          description: updated instance of service member
          schema:
            $ref: '#/definitions/ServiceMemberPayload'
        400:
          description: invalid request
        401:
          description: request requires user authentication
        403:
          description: user is not authorized
        404:
          description: service member not found
        500:
          description: internal server error
  /service_members/{serviceMemberId}/current_orders:
    get:
      summary: Returns the latest orders for a given service member
      description: Returns orders
      operationId: showServiceMemberOrders
      tags:
        - service_members
      parameters:
        - in: path
          name: serviceMemberId
          type: string
          format: uuid
          required: true
          description: UUID of the service member
      responses:
        200:
          description: the instance of the service member
          schema:
            $ref: '#/definitions/Orders'
        400:
          description: invalid request
        401:
          description: request requires user authentication
        403:
          description: user is not authorized
        404:
          description: service member not found
        500:
          description: internal server error
  /service_members/{serviceMemberId}/backup_contacts:
    post:
      summary: Submits backup contact for a logged-in user
      description: Creates an instance of a backup contact tied to a service member user
      operationId: createServiceMemberBackupContact
      tags:
        - backup_contacts
      parameters:
        - in: body
          name: createBackupContactPayload
          required: true
          schema:
            $ref: '#/definitions/CreateServiceMemberBackupContactPayload'
        - in: path
          name: serviceMemberId
          type: string
          format: uuid
          required: true
          description: UUID of the service member
      responses:
        201:
          description: created instance of service member backup contact
          schema:
            $ref: '#/definitions/ServiceMemberBackupContactPayload'
        400:
          description: invalid request
        401:
          description: request requires user authentication
        403:
          description: user is not authorized to create this backup contact
        404:
          description: contact not found
        500:
          description: internal server error
    get:
      summary: List all service member backup contacts
      description: List all service member backup contacts
      operationId: indexServiceMemberBackupContacts
      tags:
        - backup_contacts
      parameters:
        - in: path
          name: serviceMemberId
          type: string
          format: uuid
          required: true
          description: UUID of the service member
      responses:
        200:
          description: list of service member backup contacts
          schema:
            $ref: '#/definitions/IndexServiceMemberBackupContactsPayload'
        400:
          description: invalid request
        401:
          description: request requires user authentication
        403:
          description: user is not authorized to see this backup contact
        404:
          description: contact not found
        500:
          description: internal server error
  /backup_contacts/{backupContactId}:
    get:
      summary: Returns the given service member backup contact
      description: Returns the given service member backup contact
      operationId: showServiceMemberBackupContact
      tags:
        - backup_contacts
      parameters:
        - in: path
          name: backupContactId
          type: string
          format: uuid
          required: true
          description: UUID of the service member backup contact
      responses:
        200:
          description: the instance of the service member backup contact
          schema:
            $ref: '#/definitions/ServiceMemberBackupContactPayload'
        400:
          description: invalid request
        401:
          description: request requires user authentication
        403:
          description: user is not authorized
        404:
          description: backup contact not found
        500:
          description: internal server error
    put:
      summary: Updates a service member backup contact
      description: Any fields sent in this request will be set on the backup contact referenced
      operationId: updateServiceMemberBackupContact
      tags:
        - backup_contacts
      parameters:
        - in: body
          name: updateServiceMemberBackupContactPayload
          required: true
          schema:
            $ref: '#/definitions/UpdateServiceMemberBackupContactPayload'
        - in: path
          name: backupContactId
          type: string
          format: uuid
          required: true
          description: UUID of the service member backup contact
      responses:
        201:
          description: updated instance of backup contact
          schema:
            $ref: '#/definitions/ServiceMemberBackupContactPayload'
        400:
          description: invalid request
        401:
          description: request requires user authentication
        403:
          description: user is not authorized
        404:
          description: backup contact not found
        500:
          description: internal server error
  /duty_stations:
    get:
      summary: Returns the duty stations matching the search query
      description: Returns the duty stations matching the search query
      operationId: searchDutyStations
      tags:
        - duty_stations
      parameters:
        - in: query
          name: search
          type: string
          format: string
          required: true
          description: Search string for duty stations
      responses:
        200:
          description: the instance of the duty station
          schema:
            $ref: '#/definitions/DutyStationsPayload'
        400:
          description: invalid request
        401:
          description: request requires user authentication
        403:
          description: user is not authorized
        404:
          description: matching duty station not found
        500:
          description: internal server error
  /duty_stations/{dutyStationId}/transportation_office:
    get:
      summary: Returns the transportation office for a given duty station
      description: Returns the given duty station's transportation office
      operationId: showDutyStationTransportationOffice
      tags:
        - transportation_offices
      parameters:
        - in: path
          name: dutyStationId
          type: string
          format: uuid
          required: true
          description: UUID of the duty station
      responses:
        200:
          description: the instance of the transportation office for a duty station
          schema:
            $ref: '#/definitions/TransportationOffice'
        400:
          description: invalid request
        401:
          description: request requires user authentication
        403:
          description: user is not authorized
        404:
          description: transportation office not found
        500:
          description: internal server error
  /queues/{queueType}:
    get:
      summary: Show all moves in a queue
      description: Show all moves in a queue
      operationId: showQueue
      tags:
        - queues
      parameters:
        - in: path
          name: queueType
          type: string
          enum:
            - new
            - troubleshooting
            - ppm
            - hhg_accepted
            - hhg_delivered
            - hhg_completed
            - all
          required: true
          description: Queue type to show
      responses:
        200:
          description: list all moves in the specified queue
          schema:
            type: array
            items:
              $ref: '#/definitions/MoveQueueItem'
        400:
          description: invalid request
        401:
          description: request requires user authentication
        403:
          description: user is not authorized to access this queue
  /entitlements/{moveId}:
    get:
      summary: Validates that the stored weight estimate is below the allotted entitlement range for a service member
      description: Determine whether weight estimate is below entitlement
      operationId: validateEntitlement
      tags:
        - entitlements
      parameters:
        - name: moveId
          in: path
          type: string
          format: uuid
          required: true
          description: UUID of the move
      responses:
        200:
          description: weight estimate is below allotted entitlement
        404:
          description: personally procured move not found
        409:
          description: Requested weight estimate is above allotted entitlement
  /calendar/available_move_dates:
    get:
      summary: Returns available dates for the move calendar
      description: Returns available dates for the move calendar
      operationId: showAvailableMoveDates
      tags:
        - calendar
      parameters:
        - in: query
          name: startDate
          type: string
          format: date
          required: true
          description: Look for future available dates starting from (and including) this date
      responses:
        200:
          description: List of available dates
          schema:
            $ref: '#/definitions/AvailableMoveDates'
        400:
          description: invalid request
        401:
          description: request requires user authentication
        403:
          description: user is not authorized
        500:
          description: internal server error

  /dps_auth/cookie_url:
    post:
      summary: Returns the URL to redirect to that begins DPS auth
      description: Returns the URL to redirect to that begins DPS auth
      operationId: getCookieURL
      tags:
        - dps_auth
      parameters:
        - in: query
          name: cookie_name
          type: string
          description: The name of the cookie to set, DPS by default
          required: false
        - in: query
          name: dps_redirect_url
          type: string
          description: The DPS URL to redirec to
          required: false
      responses:
        200:
          description: Success
          schema:
            $ref: '#/definitions/DPSAuthCookieURLPayload'
        400:
          description: invalid request
        403:
          description: user is not authorized
        500:
          description: internal server error<|MERGE_RESOLUTION|>--- conflicted
+++ resolved
@@ -1965,14 +1965,6 @@
     title: Orders type
     enum:
       - PERMANENT_CHANGE_OF_STATION
-<<<<<<< HEAD
-      - SEPARATION
-      - RETIREMENT
-      - LOCAL_MOVE
-      - TEMPORARY_DUTY
-      - DEPENDENT_TRAVEL
-      - BLUEBARK
-      - VARIOUS
       - ACCESSION
       - BETWEEN_DUTY_STATIONS
       - BRAC
@@ -1983,20 +1975,12 @@
       - OPERATIONAL
       - OTEIP
       - ROTATIONAL
+      - SEPARATION
       - SPECIAL_PURPOSE
       - TRAINING
       - UNIT_MOVE
-=======
->>>>>>> 70d1972a
     x-display-value:
       PERMANENT_CHANGE_OF_STATION: Permanent Change Of Station
-      SEPARATION: Separation
-      RETIREMENT: Retirement
-      LOCAL_MOVE: Local Move
-      TEMPORARY_DUTY: Temporary Duty
-      DEPENDENT_TRAVEL: Dependent Travel
-      BLUEBARK: Bluebark
-      VARIOUS: Various
       ACCESSION: Accession
       BETWEEN_DUTY_STATIONS: Between Duty Stations
       BRAC: Base Realignment and Closure (BRAC)
@@ -2007,6 +1991,7 @@
       OPERATIONAL: Operational
       OTEIP: Overseas Tour Extension Incentive Program (OTEIP)
       ROTATIONAL: Rotational
+      SEPARATION: Separation
       SPECIAL_PURPOSE: Special Purpose
       TRAINING: Training
       UNIT_MOVE: Unit Move
