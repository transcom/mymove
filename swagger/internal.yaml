swagger: '2.0'
info:
  description: |
    The Internal API is a RESTful API that enables the Customer application for
    MilMove.

    All endpoints are located under `/internal`.
  version: 0.0.1
  title: MilMove Internal API
  contact:
    email: ppp@truss.works
  license:
    name: MIT
    url: https://opensource.org/licenses/MIT
basePath: /internal
consumes:
  - application/json
produces:
  - application/json
tags:
  - name: responses
  - name: orders
  - name: certification
  - name: moves
  - name: office
  - name: documents
  - name: uploads
  - name: service_members
  - name: backup_contacts
  - name: duty_locations
  - name: transportation_offices
  - name: queues
  - name: entitlements
  - name: calendar
  - name: move_docs
  - name: ppm
  - name: postal_codes
  - name: addresses
  - name: mtoShipment
  - name: featureFlags
  - name: okta_profile
definitions:
  OktaUserProfileData:
    type: object
    properties:
      sub:
        type: string
        format: string
        example: 1duekdue9ekrjghf
      login:
        type: string
        format: x-email
        example: user@email.com
        pattern: ^[a-zA-Z0-9.%+-]+@[a-zA-Z0-9.-]+\.[a-zA-Z]{2,}$
      email:
        type: string
        format: x-email
        example: user@email.com
        pattern: ^[a-zA-Z0-9.%+-]+@[a-zA-Z0-9.-]+\.[a-zA-Z]{2,}$
      firstName:
        type: string
        example: John
      lastName:
        type: string
        example: Doe
      cac_edipi:
        type: string
        example: '1234567890'
        maxLength: 10
        x-nullable: true
  UpdateOktaUserProfileData:
    type: object
    properties:
      profile:
        $ref: '#/definitions/OktaUserProfileData'
  LoggedInUserPayload:
    type: object
    properties:
      id:
        type: string
        format: uuid
        example: c56a4180-65aa-42ec-a945-5fd21dec0538
      email:
        type: string
        format: x-email
        pattern: ^[a-zA-Z0-9._%+-]+@[a-zA-Z0-9.-]+\.[a-zA-Z]{2,}$
        example: john_bob@example.com
        readOnly: true
      first_name:
        type: string
        example: John
        readOnly: true
      service_member:
        $ref: '#/definitions/ServiceMemberPayload'
      office_user:
        $ref: '#/definitions/OfficeUser'
      roles:
        type: array
        items:
          $ref: '#/definitions/Role'
        x-nullable: true
      permissions:
        type: array
        items:
          type: string
    required:
      - id
  DutyLocationsPayload:
    type: array
    items:
      $ref: '#/definitions/DutyLocationPayload'
  CreatePersonallyProcuredMovePayload:
    type: object
    properties:
      size:
        $ref: '#/definitions/TShirtSize'
      original_move_date:
        type: string
        example: '2018-04-26'
        format: date
        title: When do you plan to move?
        x-nullable: true
      pickup_postal_code:
        type: string
        format: zip
        title: ZIP code
        example: '90210'
        pattern: ^(\d{5}([\-]\d{4})?)$
        x-nullable: true
      has_additional_postal_code:
        type: boolean
        x-nullable: true
        title: Will you move anything from another pickup location?
      additional_pickup_postal_code:
        type: string
        format: zip
        title: ZIP code
        example: '90210'
        pattern: ^(\d{5}([\-]\d{4})?)$
        x-nullable: true
      destination_postal_code:
        type: string
        format: zip
        title: ZIP code
        example: '90210'
        pattern: ^(\d{5}([\-]\d{4})?)$
        x-nullable: true
      has_sit:
        type: boolean
        x-nullable: true
        title: Will you put anything in storage?
      days_in_storage:
        type: integer
        title: How many days of storage do you think you'll need?
        minimum: 0
        maximum: 90
        x-nullable: true
      estimated_storage_reimbursement:
        type: string
        title: Estimated Storage Reimbursement
        x-nullable: true
      weight_estimate:
        type: integer
        minimum: 0
        title: Weight Estimate
        x-nullable: true
      net_weight:
        type: integer
        minimum: 1
        title: Net Weight
        x-nullable: true
      has_requested_advance:
        type: boolean
        title: Would you like an advance of up to 60% of your PPM incentive?
      advance:
        $ref: '#/definitions/CreateReimbursement'
      advance_worksheet:
        $ref: '#/definitions/Document'
      has_pro_gear:
        type: string
        title: Has Pro-Gear
        enum:
          - NOT SURE
          - 'YES'
          - 'NO'
        x-nullable: true
      has_pro_gear_over_thousand:
        type: string
        title: Has Pro-Gear Over Thousand Pounds
        enum:
          - NOT SURE
          - 'YES'
          - 'NO'
        x-nullable: true
  UpdatePersonallyProcuredMovePayload:
    type: object
    properties:
      size:
        $ref: '#/definitions/TShirtSize'
      original_move_date:
        type: string
        format: date
        example: '2018-04-26'
        title: When do you plan to move?
        x-nullable: true
      actual_move_date:
        type: string
        example: '2018-04-26'
        format: date
        title: When did you actually move?
        x-nullable: true
      pickup_postal_code:
        type: string
        format: zip
        title: ZIP code
        example: '90210'
        pattern: ^(\d{5}([\-]\d{4})?)$
        x-nullable: true
      has_additional_postal_code:
        type: boolean
        x-nullable: true
        title: Will you move anything from another pickup location?
      additional_pickup_postal_code:
        type: string
        format: zip
        title: ZIP code
        example: '90210'
        pattern: ^(\d{5}([\-]\d{4})?)$
        x-nullable: true
      destination_postal_code:
        type: string
        format: zip
        title: ZIP code
        example: '90210'
        pattern: ^(\d{5}([\-]\d{4})?)$
        x-nullable: true
      has_sit:
        type: boolean
        x-nullable: true
        title: Will you put anything in storage?
      days_in_storage:
        type: integer
        title: How many days of storage do you think you'll need?
        minimum: 0
        maximum: 90
        x-nullable: true
      total_sit_cost:
        type: integer
        title: How much does your storage cost?
        minimum: 0
        x-nullable: true
      estimated_storage_reimbursement:
        type: string
        title: Estimated Storage Reimbursement
        x-nullable: true
      weight_estimate:
        type: integer
        minimum: 0
        title: Weight Estimate
        x-nullable: true
      net_weight:
        type: integer
        minimum: 1
        title: Net Weight
        x-nullable: true
      has_requested_advance:
        type: boolean
        default: false
        title: Would you like an advance of up to 60% of your PPM incentive?
      advance:
        $ref: '#/definitions/Reimbursement'
      advance_worksheet:
        $ref: '#/definitions/Document'
      has_pro_gear:
        type: string
        title: Has Pro-Gear
        enum:
          - NOT SURE
          - 'YES'
          - 'NO'
        x-nullable: true
      has_pro_gear_over_thousand:
        type: string
        title: Has Pro-Gear Over Thousand Pounds
        enum:
          - NOT SURE
          - 'YES'
          - 'NO'
        x-nullable: true
  PatchPersonallyProcuredMovePayload:
    type: object
    properties:
      size:
        $ref: '#/definitions/TShirtSize'
      original_move_date:
        type: string
        example: '2018-04-26'
        format: date
        title: When do you plan to move?
        x-nullable: true
      actual_move_date:
        type: string
        example: '2018-04-26'
        format: date
        title: When did you actually move?
        x-nullable: true
      pickup_postal_code:
        type: string
        format: zip
        title: ZIP code
        example: '90210'
        pattern: ^(\d{5}([\-]\d{4})?)$
        x-nullable: true
      has_additional_postal_code:
        type: boolean
        x-nullable: true
        title: Will you move anything from another pickup location?
      additional_pickup_postal_code:
        type: string
        format: zip
        title: ZIP code
        example: '90210'
        pattern: ^(\d{5}([\-]\d{4})?)$
        x-nullable: true
      destination_postal_code:
        type: string
        format: zip
        title: ZIP code
        example: '90210'
        pattern: ^(\d{5}([\-]\d{4})?)$
        x-nullable: true
      has_sit:
        type: boolean
        x-nullable: true
        title: Will you put anything in storage?
      days_in_storage:
        type: integer
        title: How many days of storage do you think you'll need?
        minimum: 0
        maximum: 90
        x-nullable: true
      total_sit_cost:
        type: integer
        minimum: 1
        title: How much does your storage cost?
        x-nullable: true
      weight_estimate:
        type: integer
        minimum: 0
        title: Weight Estimate
        x-nullable: true
      net_weight:
        type: integer
        minimum: 1
        title: Net Weight
        x-nullable: true
      incentive_estimate_max:
        type: integer
        minimum: 1
        title: Incentive Estimate Max
        x-nullable: true
      incentive_estimate_min:
        type: integer
        minimum: 1
        title: Incentive Estimate Min
        x-nullable: true
      has_requested_advance:
        type: boolean
        default: false
        title: Would you like an advance of up to 60% of your PPM incentive?
      advance:
        $ref: '#/definitions/Reimbursement'
      advance_worksheet:
        $ref: '#/definitions/Document'
      has_pro_gear:
        type: string
        title: Has Pro-Gear
        enum:
          - NOT SURE
          - 'YES'
          - 'NO'
        x-nullable: true
      has_pro_gear_over_thousand:
        type: string
        title: Has Pro-Gear Over Thousand Pounds
        enum:
          - NOT SURE
          - 'YES'
          - 'NO'
        x-nullable: true
  PersonallyProcuredMovePayload:
    type: object
    properties:
      id:
        type: string
        format: uuid
        example: c56a4180-65aa-42ec-a945-5fd21dec0538
      move_id:
        type: string
        format: uuid
        example: c56a4180-65aa-42ec-a945-5fd21dec0538
      size:
        $ref: '#/definitions/TShirtSize'
      original_move_date:
        type: string
        format: date
        title: When do you plan to move?
        example: '2018-04-26'
        x-nullable: true
      actual_move_date:
        type: string
        example: '2018-04-26'
        format: date
        title: When did you actually move?
        x-nullable: true
      submit_date:
        type: string
        format: date-time
        title: When was the ppm move submitted?
        example: '2019-03-26T13:19:56-04:00'
        x-nullable: true
      approve_date:
        type: string
        format: date-time
        title: When was the ppm move approved?
        example: '2019-03-26T13:19:56-04:00'
        x-nullable: true
      pickup_postal_code:
        type: string
        format: zip
        title: ZIP code
        example: '90210'
        pattern: ^(\d{5}([\-]\d{4})?)$
        x-nullable: true
      has_additional_postal_code:
        type: boolean
        x-nullable: true
        title: Will you move anything from another pickup location?
      additional_pickup_postal_code:
        type: string
        format: zip
        title: ZIP code
        example: '90210'
        pattern: ^(\d{5}([\-]\d{4})?)$
        x-nullable: true
      destination_postal_code:
        type: string
        format: zip
        title: ZIP code
        example: '90210'
        pattern: ^(\d{5}([\-]\d{4})?)$
        x-nullable: true
      has_sit:
        type: boolean
        x-nullable: true
        title: Will you put anything in storage?
      days_in_storage:
        type: integer
        title: How many days of storage do you think you'll need?
        minimum: 0
        maximum: 90
        x-nullable: true
      estimated_storage_reimbursement:
        type: string
        title: Estimated Storage Reimbursement
        x-nullable: true
      weight_estimate:
        type: integer
        minimum: 0
        title: Weight Estimate
        x-nullable: true
        x-formatting: weight
      net_weight:
        type: integer
        minimum: 1
        title: Net Weight
        x-nullable: true
        x-formatting: weight
      mileage:
        type: integer
        title: Distance between origin and destination in miles
        x-nullable: true
      planned_sit_max:
        type: integer
        title: Maximum SIT reimbursement for the planned SIT duration
        x-nullable: true
      total_sit_cost:
        type: integer
        format: cents
        title: Total cost for the planned SIT duration
        x-nullable: true
      sit_max:
        type: integer
        title: Maximum SIT reimbursement for maximum SIT duration
        x-nullable: true
      incentive_estimate_min:
        type: integer
        title: Estimated incentive minimum in cents
        x-nullable: true
      incentive_estimate_max:
        type: integer
        title: Estimated incentive maximum in cents
        x-nullable: true
      status:
        $ref: '#/definitions/PPMStatus'
      has_requested_advance:
        type: boolean
        default: false
        title: Would you like an advance of up to 60% of your PPM incentive?
      advance:
        $ref: '#/definitions/Reimbursement'
      advance_worksheet:
        $ref: '#/definitions/Document'
      has_pro_gear:
        type: string
        title: Has Pro-Gear
        enum:
          - NOT SURE
          - 'YES'
          - 'NO'
        x-nullable: true
        x-display-value:
          NOT SURE: Not Sure
          'YES': 'Yes'
          'NO': 'No'
      has_pro_gear_over_thousand:
        type: string
        title: Has Pro-Gear Over Thousand Pounds
        enum:
          - NOT SURE
          - 'YES'
          - 'NO'
        x-nullable: true
        x-display-value:
          NOT SURE: Not Sure
          'YES': 'Yes'
          'NO': 'No'
      created_at:
        type: string
        format: date-time
      updated_at:
        type: string
        format: date-time
    required:
      - id
      - created_at
      - updated_at
  SubmitMoveForApprovalPayload:
    type: object
    properties:
      certificate:
        $ref: '#/definitions/CreateSignedCertificationPayload'
  SubmitPersonallyProcuredMovePayload:
    type: object
    properties:
      submit_date:
        type: string
        format: date-time
        title: When was the ppm move submitted?
        example: '2019-03-26T13:19:56-04:00'
    required:
      - submit_date
  PPMSitEstimate:
    type: object
    properties:
      estimate:
        type: integer
        title: Value in cents of SIT estimate for PPM
    required:
      - estimate
  PPMEstimateRange:
    type: object
    properties:
      range_min:
        type: integer
        title: Low estimate
      range_max:
        type: integer
        title: High estimate
    required:
      - range_min
      - range_max
  PPMIncentive:
    type: object
    properties:
      gcc:
        type: integer
        title: GCC
      incentive_percentage:
        type: integer
        title: PPM Incentive @ 95%
    required:
      - gcc
      - incentive_percentage
  CategoryExpenseSummary:
    type: object
    properties:
      category:
        $ref: '#/definitions/MovingExpenseType'
      payment_methods:
        $ref: '#/definitions/PaymentMethodsTotals'
      total:
        type: integer
  PaymentMethodsTotals:
    type: object
    properties:
      MIL_PAY:
        type: integer
      OTHER:
        type: integer
      GTCC:
        type: integer
  ApprovePersonallyProcuredMovePayload:
    type: object
    properties:
      approve_date:
        type: string
        format: date-time
        title: When was the ppm move approved?
        example: '2019-03-26T13:19:56-04:00'
    required:
      - approve_date
  IndexPersonallyProcuredMovePayload:
    type: array
    items:
      $ref: '#/definitions/PersonallyProcuredMovePayload'
  MovePayload:
    type: object
    properties:
      id:
        type: string
        format: uuid
        example: c56a4180-65aa-42ec-a945-5fd21dec0538
      orders_id:
        type: string
        format: uuid
        example: c56a4180-65aa-42ec-a945-5fd21dec0538
      service_member_id:
        type: string
        format: uuid
        example: c56a4180-65aa-42ec-a945-5fd21dec0538
        readOnly: true
      locator:
        type: string
        example: '12432'
      status:
        $ref: '#/definitions/MoveStatus'
      created_at:
        type: string
        format: date-time
      updated_at:
        type: string
        format: date-time
      submitted_at:
        type: string
        format: date-time
        x-nullable: true
      personally_procured_moves:
        $ref: '#/definitions/IndexPersonallyProcuredMovePayload'
      mto_shipments:
        $ref: '#/definitions/MTOShipments'
      closeout_office:
        $ref: '#/definitions/TransportationOffice'
      cancel_reason:
        type: string
        example: Change of orders
        x-nullable: true
      eTag:
        type: string
    required:
      - id
      - orders_id
      - locator
      - created_at
      - updated_at
      - eTag
  CancelMove:
    type: object
    properties:
      cancel_reason:
        type: string
        example: Change of orders
        x-nullable: true
    required:
      - cancel_reason
  PatchMovePayload:
    type: object
    properties:
      closeoutOfficeId:
        type: string
        format: uuid
        description: >-
          The transportation office that will handle the PPM shipment's closeout
          approvals for Army and Air Force service members
    required:
      - closeoutOfficeId
  IndexMovesPayload:
    type: array
    items:
      $ref: '#/definitions/MovePayload'
  MoveDocuments:
    type: array
    items:
      $ref: '#/definitions/MoveDocumentPayload'
  WeightTicketSetType:
    type: string
    x-nullable: true
    title: Select weight ticket type
    enum:
      - CAR
      - CAR_TRAILER
      - BOX_TRUCK
      - PRO_GEAR
    x-display-value:
      CAR: Car
      CAR_TRAILER: Car + Trailer
      BOX_TRUCK: Box truck
      PRO_GEAR: Pro-gear
  UpdateProGearWeightTicket:
    type: object
    properties:
      belongsToSelf:
        description: >-
          Indicates if this information is for the customer's own pro-gear,
          otherwise, it's the spouse's.
        type: boolean
      description:
        description: Describes the pro-gear that was moved.
        type: string
      hasWeightTickets:
        description: >-
          Indicates if the user has a weight ticket for their pro-gear,
          otherwise they have a constructed weight.
        type: boolean
      weight:
        description: Weight of the vehicle not including the pro-gear.
        type: integer
        minimum: 0
  MoveDocumentPayload:
    type: object
    properties:
      id:
        type: string
        format: uuid
        example: c56a4180-65aa-42ec-a945-5fd21dec0538
      move_id:
        type: string
        format: uuid
        example: c56a4180-65aa-42ec-a945-5fd21dec0538
      personally_procured_move_id:
        type: string
        format: uuid
        example: c56a4180-65aa-42ec-a945-5fd21dec0538
        x-nullable: true
      document:
        $ref: '#/definitions/Document'
      title:
        type: string
        example: very_useful_document.pdf
        title: Document title
      move_document_type:
        $ref: '#/definitions/MoveDocumentType'
      status:
        $ref: '#/definitions/MoveDocumentStatus'
      notes:
        type: string
        example: This document is good to go!
        x-nullable: true
        title: Notes
      moving_expense_type:
        $ref: '#/definitions/MovingExpenseType'
      requested_amount_cents:
        type: integer
        format: cents
        minimum: 1
        title: Requested Amount
        description: unit is cents
      payment_method:
        type: string
        title: Payment Method
        enum:
          - OTHER
          - GTCC
        x-display-value:
          OTHER: Other account
          GTCC: GTCC
      receipt_missing:
        title: missing expense receipt
        type: boolean
        x-nullable: true
      weight_ticket_set_type:
        $ref: '#/definitions/WeightTicketSetType'
      vehicle_nickname:
        type: string
        title: Nickname (ex. "15-foot truck")
        x-nullable: true
      vehicle_make:
        type: string
        title: Vehicle make
        x-nullable: true
      vehicle_model:
        type: string
        title: Vehicle model
        x-nullable: true
      empty_weight:
        title: Empty weight
        type: integer
        minimum: 0
        x-nullable: true
        x-formatting: weight
      empty_weight_ticket_missing:
        title: missing empty weight ticket
        type: boolean
        x-nullable: true
      full_weight:
        title: Full weight
        type: integer
        minimum: 0
        x-nullable: true
        x-formatting: weight
      full_weight_ticket_missing:
        title: missing full weight ticket
        type: boolean
        x-nullable: true
      weight_ticket_date:
        title: Weight ticket date
        type: string
        example: '2018-04-26'
        format: date
        x-nullable: true
      trailer_ownership_missing:
        title: missing trailer ownership documentation
        type: boolean
        x-nullable: true
      storage_start_date:
        type: string
        format: date
        title: Start date of storage for storage expenses
        example: '2018-04-26'
        x-nullable: true
      storage_end_date:
        type: string
        format: date
        title: End date of storage for storage expenses
        example: '2018-04-26'
        x-nullable: true
    required:
      - id
      - move_id
      - document
      - title
      - move_document_type
      - status
  CreateGenericMoveDocumentPayload:
    type: object
    properties:
      personally_procured_move_id:
        type: string
        format: uuid
        example: c56a4180-65aa-42ec-a945-5fd21dec0538
        x-nullable: true
      upload_ids:
        type: array
        items:
          type: string
          format: uuid
          example: c56a4180-65aa-42ec-a945-5fd21dec0538
      title:
        type: string
        example: very_useful_document.pdf
      move_document_type:
        $ref: '#/definitions/MoveDocumentType'
      notes:
        type: string
        example: This document is good to go!
        x-nullable: true
        title: Notes
    required:
      - upload_ids
      - title
      - move_document_type
  MoveDocumentType:
    type: string
    title: Document type
    example: EXPENSE
    enum:
      - OTHER
      - WEIGHT_TICKET
      - STORAGE_EXPENSE
      - SHIPMENT_SUMMARY
      - EXPENSE
      - WEIGHT_TICKET_SET
    x-display-value:
      OTHER: Other document type
      WEIGHT_TICKET: Weight ticket
      STORAGE_EXPENSE: Storage expense receipt
      SHIPMENT_SUMMARY: Shipment summary
      EXPENSE: Expense
      WEIGHT_TICKET_SET: Weight ticket set
  UpdateMovingExpense:
    type: object
    properties:
      movingExpenseType:
        $ref: '#/definitions/MovingExpenseType'
      description:
        description: A brief description of the expense
        type: string
      paidWithGTCC:
        description: >-
          Indicates if the service member used their government issued card to
          pay for the expense
        type: boolean
      amount:
        description: The total amount of the expense as indicated on the receipt
        type: integer
      missingReceipt:
        description: Indicates if the customer is missing the receipt for their expense.
        type: boolean
      sitStartDate:
        description: >-
          The date the shipment entered storage, applicable for the `STORAGE`
          movingExpenseType only
        type: string
        example: '2022-04-26'
        format: date
      sitEndDate:
        description: >-
          The date the shipment exited storage, applicable for the `STORAGE`
          movingExpenseType only
        type: string
        example: '2018-05-26'
        format: date
    required:
      - movingExpenseType
      - description
      - paidWithGTCC
      - amount
      - missingReceipt
  MoveDocumentStatus:
    type: string
    title: Document status
    enum:
      - AWAITING_REVIEW
      - OK
      - HAS_ISSUE
      - EXCLUDE_FROM_CALCULATION
    x-display-value:
      AWAITING_REVIEW: Awaiting review
      OK: OK
      HAS_ISSUE: Has issue
      EXCLUDE_FROM_CALCULATION: Exclude from calculation
  CreateWeightTicketDocumentsPayload:
    type: object
    properties:
      personally_procured_move_id:
        type: string
        format: uuid
        example: c56a4180-65aa-42ec-a945-5fd21dec0538
      upload_ids:
        type: array
        items:
          type: string
          format: uuid
          example: c56a4180-65aa-42ec-a945-5fd21dec0538
      weight_ticket_set_type:
        $ref: '#/definitions/WeightTicketSetType'
      vehicle_nickname:
        type: string
        title: Vehicle nickname (ex. 'Large box truck')
        x-nullable: true
      vehicle_make:
        type: string
        title: Vehicle make
        x-nullable: true
      vehicle_model:
        type: string
        title: Vehicle model
        x-nullable: true
      empty_weight_ticket_missing:
        title: missing empty weight ticket
        type: boolean
      empty_weight:
        title: empty weight ticket recorded weight
        type: integer
        minimum: 0
      full_weight_ticket_missing:
        title: missing full weight ticket
        type: boolean
      full_weight:
        title: full weight ticket recorded weight
        type: integer
        minimum: 0
      weight_ticket_date:
        title: Full Weight Ticket Date
        type: string
        example: '2018-04-26'
        format: date
        x-nullable: true
      trailer_ownership_missing:
        title: missing trailer ownership documentation
        type: boolean
    required:
      - personally_procured_move_id
      - weight_ticket_set_type
      - full_weight_ticket_missing
      - empty_weight_ticket_missing
      - trailer_ownership_missing
  UpdateWeightTicket:
    type: object
    properties:
      vehicleDescription:
        description: >-
          Description of the vehicle used for the trip. E.g. make/model, type of
          truck/van, etc.
        type: string
      emptyWeight:
        description: Weight of the vehicle when empty.
        type: integer
        minimum: 0
      missingEmptyWeightTicket:
        description: >-
          Indicates if the customer is missing a weight ticket for the vehicle
          weight when empty.
        type: boolean
      fullWeight:
        description: The weight of the vehicle when full.
        type: integer
        minimum: 0
      missingFullWeightTicket:
        description: >-
          Indicates if the customer is missing a weight ticket for the vehicle
          weight when full.
        type: boolean
      ownsTrailer:
        description: Indicates if the customer used a trailer they own for the move.
        type: boolean
      trailerMeetsCriteria:
        description: >-
          Indicates if the trailer that the customer used meets all the criteria
          to be claimable.
        type: boolean
      adjustedNetWeight:
        description: Indicates the adjusted net weight of the vehicle
        type: integer
        minimum: 0
      netWeightRemarks:
        description: Remarks explaining any edits made to the net weight
        type: string
      allowableWeight:
        description: Indicates the maximum reimbursable weight of the shipment
        type: integer
        minimum: 0
  TransportationOffices:
    type: array
    items:
      $ref: '#/definitions/TransportationOffice'
  OfficeUser:
    type: object
    properties:
      id:
        type: string
        format: uuid
        example: c56a4180-65aa-42ec-a945-5fd21dec0538
      user_id:
        type: string
        format: uuid
        example: c56a4180-65aa-42ec-a945-5fd21dec0538
      first_name:
        type: string
        example: John
        x-nullable: true
        title: First name
      middle_name:
        type: string
        example: L.
        x-nullable: true
        title: Middle name
      last_name:
        type: string
        example: Donut
        x-nullable: true
        title: Last name
      email:
        type: string
        format: x-email
        pattern: ^[a-zA-Z0-9._%+-]+@[a-zA-Z0-9.-]+\.[a-zA-Z]{2,}$
        example: john_bob@example.com
        x-nullable: true
        title: Personal Email Address
      telephone:
        type: string
        format: telephone
        pattern: ^[2-9]\d{2}-\d{3}-\d{4}$
        example: 212-555-5555
        x-nullable: true
        title: Best contact phone
      transportation_office:
        $ref: '#/definitions/TransportationOffice'
      created_at:
        type: string
        format: date-time
      updated_at:
        type: string
        format: date-time
  ServiceMemberPayload:
    type: object
    properties:
      id:
        type: string
        format: uuid
        example: c56a4180-65aa-42ec-a945-5fd21dec0538
      user_id:
        type: string
        format: uuid
        example: c56a4180-65aa-42ec-a945-5fd21dec0538
      edipi:
        type: string
        format: edipi
        example: '5789345789'
        pattern: ^\d{10}$
        minLength: 10
        maxLength: 10
        x-nullable: true
        title: DoD ID number
      orders:
        type: array
        items:
          $ref: '#/definitions/Orders'
      affiliation:
        $ref: '#/definitions/Affiliation'
        title: Branch
      grade:
        $ref: '#/definitions/OrderPayGrade'
        title: Grade
      first_name:
        type: string
        example: John
        x-nullable: true
        title: First name
      middle_name:
        type: string
        example: L.
        x-nullable: true
        title: Middle name
      last_name:
        type: string
        example: Donut
        x-nullable: true
        title: Last name
      suffix:
        type: string
        example: Jr.
        x-nullable: true
        title: Suffix
      telephone:
        type: string
        format: telephone
        pattern: ^[2-9]\d{2}-\d{3}-\d{4}$
        example: 212-555-5555
        x-nullable: true
        title: Best contact phone
      secondary_telephone:
        type: string
        format: telephone
        pattern: ^[2-9]\d{2}-\d{3}-\d{4}$
        example: 212-555-5555
        x-nullable: true
        title: Secondary Phone
      personal_email:
        type: string
        format: x-email
        pattern: ^[a-zA-Z0-9._%+-]+@[a-zA-Z0-9.-]+\.[a-zA-Z]{2,}$
        example: john_bob@example.com
        x-nullable: true
        title: Personal Email Address
      phone_is_preferred:
        type: boolean
        x-nullable: true
        title: Telephone
      email_is_preferred:
        type: boolean
        x-nullable: true
        title: Email
      residential_address:
        $ref: '#/definitions/Address'
        title: Residential Address
      backup_mailing_address:
        $ref: '#/definitions/Address'
      backup_contacts:
        $ref: '#/definitions/IndexServiceMemberBackupContactsPayload'
      is_profile_complete:
        type: boolean
      created_at:
        type: string
        format: date-time
      updated_at:
        type: string
        format: date-time
      weight_allotment:
        $ref: '#/definitions/WeightAllotment'
    required:
      - id
      - user_id
      - is_profile_complete
      - created_at
      - updated_at
  CreateServiceMemberPayload:
    type: object
    properties:
      user_id:
        type: string
        format: uuid
        example: c56a4180-65aa-42ec-a945-5fd21dec0538
      edipi:
        type: string
        format: edipi
        pattern: ^\d{10}$
        minLength: 10
        maxLength: 10
        example: '5789345789'
        x-nullable: true
        title: DoD ID number
      affiliation:
        $ref: '#/definitions/Affiliation'
      grade:
        $ref: '#/definitions/OrderPayGrade'
      first_name:
        type: string
        example: John
        x-nullable: true
        title: First name
      middle_name:
        type: string
        example: L.
        x-nullable: true
        title: Middle name
      last_name:
        type: string
        example: Donut
        x-nullable: true
        title: Last name
      suffix:
        type: string
        example: Jr.
        x-nullable: true
        title: Suffix
      telephone:
        type: string
        format: telephone
        pattern: ^[2-9]\d{2}-\d{3}-\d{4}$
        example: 212-555-5555
        x-nullable: true
        title: Best contact phone
      secondary_telephone:
        type: string
        format: telephone
        pattern: ^[2-9]\d{2}-\d{3}-\d{4}$
        example: 212-555-5555
        x-nullable: true
        title: Alternate phone
      personal_email:
        type: string
        format: x-email
        pattern: ^[a-zA-Z0-9._%+-]+@[a-zA-Z0-9.-]+\.[a-zA-Z]{2,}$
        example: john_bob@example.com
        x-nullable: true
        title: Personal email
      phone_is_preferred:
        type: boolean
        x-nullable: true
        title: Phone
      email_is_preferred:
        type: boolean
        x-nullable: true
        title: Email
      current_location_id:
        type: string
        format: uuid
        example: c56a4180-65aa-42ec-a945-5fd21dec0538
        x-nullable: true
      residential_address:
        $ref: '#/definitions/Address'
      backup_mailing_address:
        $ref: '#/definitions/Address'
  PatchServiceMemberPayload:
    type: object
    properties:
      user_id:
        type: string
        format: uuid
        example: c56a4180-65aa-42ec-a945-5fd21dec0538
      edipi:
        type: string
        format: edipi
        pattern: ^\d{10}$
        minLength: 10
        maxLength: 10
        example: '5789345789'
        x-nullable: true
        title: DoD ID number
      affiliation:
        $ref: '#/definitions/Affiliation'
      first_name:
        type: string
        example: John
        x-nullable: true
        title: First name
      middle_name:
        type: string
        example: L.
        x-nullable: true
        title: Middle name
      last_name:
        type: string
        example: Donut
        x-nullable: true
        title: Last name
      suffix:
        type: string
        example: Jr.
        x-nullable: true
        title: Suffix
      telephone:
        type: string
        format: telephone
        pattern: ^[2-9]\d{2}-\d{3}-\d{4}$
        example: 212-555-5555
        x-nullable: true
        title: Best Contact Phone
      secondary_telephone:
        type: string
        format: telephone
        pattern: ^[2-9]\d{2}-\d{3}-\d{4}$
        example: 212-555-5555
        x-nullable: true
        title: Alternate Phone
      personal_email:
        type: string
        format: x-email
        pattern: ^[a-zA-Z0-9._%+-]+@[a-zA-Z0-9.-]+\.[a-zA-Z]{2,}$
        example: john_bob@example.com
        x-nullable: true
        title: Personal Email
      phone_is_preferred:
        type: boolean
        x-nullable: true
        title: Phone
      email_is_preferred:
        type: boolean
        x-nullable: true
        title: Email
      current_location_id:
        type: string
        format: uuid
        example: c56a4180-65aa-42ec-a945-5fd21dec0538
        x-nullable: true
      residential_address:
        $ref: '#/definitions/Address'
      backup_mailing_address:
        $ref: '#/definitions/Address'
  ServiceMemberBackupContactPayload:
    type: object
    properties:
      id:
        type: string
        format: uuid
        example: c56a4180-65aa-42ec-a945-5fd21dec0538
      service_member_id:
        type: string
        format: uuid
        example: c56a4180-65aa-42ec-a945-5fd21dec0538
        readOnly: true
      name:
        type: string
        example: Susan Smith
        x-nullable: true
        title: Name
      telephone:
        type: string
        format: telephone
        pattern: ^[2-9]\d{2}-\d{3}-\d{4}$
        example: 212-555-5555
        x-nullable: true
        title: Phone
      email:
        type: string
        format: x-email
        pattern: ^[a-zA-Z0-9._%+-]+@[a-zA-Z0-9.-]+\.[a-zA-Z]{2,}$
        example: john_bob@example.com
        x-nullable: true
        title: Email
      permission:
        $ref: '#/definitions/BackupContactPermission'
      created_at:
        type: string
        format: date-time
      updated_at:
        type: string
        format: date-time
    required:
      - id
      - created_at
      - updated_at
      - name
      - email
      - permission
  BackupContactPermission:
    type: string
    enum:
      - NONE
      - VIEW
      - EDIT
    title: Permissions
    x-display-value:
      NONE: Contact Only
      VIEW: View all move details
      EDIT: View and edit all move details
  CreateServiceMemberBackupContactPayload:
    type: object
    properties:
      name:
        type: string
        example: Susan Smith
        x-nullable: true
        title: Name
      telephone:
        type: string
        format: telephone
        pattern: ^[2-9]\d{2}-\d{3}-\d{4}$
        example: 212-555-5555
        x-nullable: true
        title: Phone
      email:
        type: string
        format: x-email
        pattern: ^[a-zA-Z0-9._%+-]+@[a-zA-Z0-9.-]+\.[a-zA-Z]{2,}$
        example: john_bob@exmaple.com
        x-nullable: true
        title: Email
      permission:
        $ref: '#/definitions/BackupContactPermission'
    required:
      - name
      - email
      - permission
  UpdateServiceMemberBackupContactPayload:
    type: object
    properties:
      name:
        type: string
        example: Susan Smith
        x-nullable: true
      telephone:
        type: string
        format: telephone
        pattern: ^[2-9]\d{2}-\d{3}-\d{4}$
        example: 212-555-5555
        x-nullable: true
      email:
        type: string
        format: x-email
        pattern: ^[a-zA-Z0-9._%+-]+@[a-zA-Z0-9.-]+\.[a-zA-Z]{2,}$
        example: john_bob@example.com
        x-nullable: true
        title: email address
      permission:
        $ref: '#/definitions/BackupContactPermission'
    required:
      - name
      - email
      - permission
  IndexServiceMemberBackupContactsPayload:
    type: array
    items:
      $ref: '#/definitions/ServiceMemberBackupContactPayload'
  SignedCertificationPayload:
    type: object
    properties:
      id:
        type: string
        format: uuid
        example: c56a4180-65aa-42ec-a945-5fd21dec0538
      created_at:
        type: string
        format: date-time
      updated_at:
        type: string
        format: date-time
      date:
        type: string
        format: date-time
        title: Date
      signature:
        type: string
        title: Signature
      certification_text:
        type: string
      move_id:
        type: string
        format: uuid
      personally_procured_move_id:
        type: string
        format: uuid
        x-nullable: true
      ppm_id:
        $ref: '#/definitions/PpmID'
      certification_type:
        $ref: '#/definitions/NullableSignedCertificationType'
    required:
      - id
      - move_id
      - created_at
      - updated_at
      - date
      - signature
      - certification_text
  CreateSignedCertificationPayload:
    type: object
    properties:
      date:
        type: string
        format: date-time
        title: Date
      signature:
        type: string
        title: Signature
      certification_text:
        type: string
      personally_procured_move_id:
        type: string
        format: uuid
        x-nullable: true
      ppm_id:
        $ref: '#/definitions/PpmID'
      certification_type:
        $ref: '#/definitions/SignedCertificationTypeCreate'
    required:
      - date
      - signature
      - certification_text
  SavePPMShipmentSignedCertification:
    type: object
    properties:
      certification_text:
        description: Text that the customer is agreeing to and signing.
        type: string
      signature:
        description: Customer signature
        type: string
      date:
        description: Date of signature
        type: string
        format: date
    required:
      - certification_text
      - signature
      - date
  SignedCertifications:
    type: array
    items:
      $ref: '#/definitions/SignedCertificationPayload'
  NullableSignedCertificationType:
    type: string
    enum:
      - PPM_PAYMENT
      - SHIPMENT
      - PPM
      - HHG
    x-nullable: true
  SignedCertificationTypeCreate:
    type: string
    enum:
      - PPM_PAYMENT
      - SHIPMENT
    x-nullable: true
  PostDocumentPayload:
    type: object
    properties:
      service_member_id:
        type: string
        format: uuid
        title: The service member this document belongs to
  TShirtSize:
    type: string
    x-nullable: true
    title: Size
    enum:
      - S
      - M
      - L
  OrderPayGrade:
    type: string
    x-nullable: true
<<<<<<< HEAD
    title: Pay grade
=======
    title: Grade
>>>>>>> bbc132cc
    enum:
      - E_1
      - E_2
      - E_3
      - E_4
      - E_5
      - E_6
      - E_7
      - E_8
      - E_9
      - E_9_SPECIAL_SENIOR_ENLISTED
      - O_1_ACADEMY_GRADUATE
      - O_2
      - O_3
      - O_4
      - O_5
      - O_6
      - O_7
      - O_8
      - O_9
      - O_10
      - W_1
      - W_2
      - W_3
      - W_4
      - W_5
      - AVIATION_CADET
      - CIVILIAN_EMPLOYEE
      - ACADEMY_CADET
      - MIDSHIPMAN
    x-display-value:
      E_1: E-1
      E_2: E-2
      E_3: E-3
      E_4: E-4
      E_5: E-5
      E_6: E-6
      E_7: E-7
      E_8: E-8
      E_9: E-9
      E_9_SPECIAL_SENIOR_ENLISTED: E-9 (Special Senior Enlisted)
      O_1_ACADEMY_GRADUATE: O-1 or Service Academy Graduate
      O_2: O-2
      O_3: O-3
      O_4: O-4
      O_5: O-5
      O_6: O-6
      O_7: O-7
      O_8: O-8
      O_9: O-9
      O_10: O-10
      W_1: W-1
      W_2: W-2
      W_3: W-3
      W_4: W-4
      W_5: W-5
      AVIATION_CADET: Aviation Cadet
      CIVILIAN_EMPLOYEE: Civilian Employee
      ACADEMY_CADET: Service Academy Cadet
      MIDSHIPMAN: Midshipman
  DeptIndicator:
    type: string
    x-nullable: true
    title: Dept. indicator
    enum:
      - NAVY_AND_MARINES
      - ARMY
      - ARMY_CORPS_OF_ENGINEERS
      - AIR_AND_SPACE_FORCE
      - COAST_GUARD
      - OFFICE_OF_SECRETARY_OF_DEFENSE
    x-display-value:
      NAVY_AND_MARINES: 17 Navy and Marine Corps
      ARMY: 21 Army
      ARMY_CORPS_OF_ENGINEERS: 96 Army Corps of Engineers
      AIR_AND_SPACE_FORCE: 57 Air Force and Space Force
      COAST_GUARD: 70 Coast Guard
      OFFICE_OF_SECRETARY_OF_DEFENSE: 97 Office of the Secretary of Defense
  CreateReimbursement:
    type: object
    x-nullable: true
    properties:
      requested_amount:
        type: integer
        format: cents
        minimum: 1
        title: Requested Amount
        description: unit is cents
      method_of_receipt:
        $ref: '#/definitions/MethodOfReceipt'
    required:
      - requested_amount
      - method_of_receipt
  Reimbursement:
    type: object
    x-nullable: true
    properties:
      id:
        type: string
        format: uuid
        example: c56a4180-65aa-42ec-a945-5fd21dec0538
      requested_amount:
        type: integer
        format: cents
        minimum: 1
        title: Requested Amount
        description: unit is cents
      method_of_receipt:
        $ref: '#/definitions/MethodOfReceipt'
      status:
        $ref: '#/definitions/ReimbursementStatus'
      requested_date:
        x-nullable: true
        type: string
        example: '2018-04-26'
        format: date
        title: Requested Date
    required:
      - requested_amount
      - method_of_receipt
  ReimbursementStatus:
    x-nullable: true
    type: string
    title: Reimbursement
    enum:
      - DRAFT
      - REQUESTED
      - APPROVED
      - REJECTED
      - PAID
  MethodOfReceipt:
    x-nullable: true
    type: string
    title: Method of Receipt
    enum:
      - MIL_PAY
      - OTHER_DD
      - GTCC
    x-display-value:
      MIL_PAY: MilPay
      OTHER_DD: Other account
      GTCC: GTCC
  MoveStatus:
    type: string
    title: Move status
    enum:
      - DRAFT
      - SUBMITTED
      - APPROVED
      - CANCELED
      - NEEDS SERVICE COUNSELING
      - APPROVALS REQUESTED
    x-display-value:
      DRAFT: Draft
      SUBMITTED: Submitted
      APPROVED: Approved
      CANCELED: Canceled
  PPMStatus:
    type: string
    title: PPM status
    enum:
      - DRAFT
      - SUBMITTED
      - APPROVED
      - COMPLETED
      - CANCELED
      - PAYMENT_REQUESTED
    x-display-value:
      DRAFT: Draft
      SUBMITTED: Submitted
      APPROVED: Approved
      COMPLETED: Completed
      CANCELED: Canceled
      PAYMENT_REQUESTED: Payment Requested
  OrdersStatus:
    type: string
    title: Move status
    enum:
      - DRAFT
      - SUBMITTED
      - APPROVED
      - CANCELED
    x-display-value:
      DRAFT: Draft
      SUBMITTED: Submitted
      APPROVED: Approved
      CANCELED: Canceled
  OrdersTypeDetail:
    type: string
    title: Orders type detail
    enum:
      - HHG_PERMITTED
      - PCS_TDY
      - HHG_RESTRICTED_PROHIBITED
      - HHG_RESTRICTED_AREA
      - INSTRUCTION_20_WEEKS
      - HHG_PROHIBITED_20_WEEKS
      - DELAYED_APPROVAL
    x-display-value:
      HHG_PERMITTED: Shipment of HHG Permitted
      PCS_TDY: PCS with TDY Enroute
      HHG_RESTRICTED_PROHIBITED: Shipment of HHG Restricted or Prohibited
      HHG_RESTRICTED_AREA: HHG Restricted Area-HHG Prohibited
      INSTRUCTION_20_WEEKS: Course of Instruction 20 Weeks or More
      HHG_PROHIBITED_20_WEEKS: Shipment of HHG Prohibited but Authorized within 20 weeks
      DELAYED_APPROVAL: Delayed Approval 20 Weeks or More
    x-nullable: true
  Orders:
    type: object
    properties:
      id:
        type: string
        format: uuid
        example: c56a4180-65aa-42ec-a945-5fd21dec0538
      service_member_id:
        type: string
        format: uuid
        example: c56a4180-65aa-42ec-a945-5fd21dec0538
      grade:
        $ref: '#/definitions/OrderPayGrade'
      issue_date:
        type: string
        description: The date and time that these orders were cut.
        format: date
        example: '2018-04-26'
        title: Date issued
      report_by_date:
        type: string
        description: Report By Date
        format: date
        example: '2018-04-26'
        title: Report by
      status:
        $ref: '#/definitions/OrdersStatus'
      orders_type:
        $ref: '#/definitions/OrdersType'
      orders_type_detail:
        $ref: '#/definitions/OrdersTypeDetail'
      has_dependents:
        type: boolean
        title: Are dependents included in your orders?
      spouse_has_pro_gear:
        type: boolean
        title: >-
          Do you have a spouse who will need to move items related to their
          occupation (also known as spouse pro-gear)?
      origin_duty_location:
        $ref: '#/definitions/DutyLocationPayload'
        x-nullable: true
      originDutyLocationGbloc:
        type: string
        title: From what GBLOC do your orders originate?
        x-nullable: true
      new_duty_location:
        $ref: '#/definitions/DutyLocationPayload'
      uploaded_orders:
        $ref: '#/definitions/Document'
      uploaded_amended_orders:
        $ref: '#/definitions/Document'
      uploaded_amended_orders_id:
        type: string
        format: uuid
        example: c56a4180-65aa-42ec-a945-5fd21dec0538
      moves:
        $ref: '#/definitions/IndexMovesPayload'
      orders_number:
        type: string
        title: Orders Number
        x-nullable: true
        example: 030-00362
      created_at:
        type: string
        format: date-time
      updated_at:
        type: string
        format: date-time
      tac:
        type: string
        title: TAC
        example: F8J1
        x-nullable: true
      sac:
        type: string
        title: SAC
        example: N002214CSW32Y9
        x-nullable: true
      department_indicator:
        $ref: '#/definitions/DeptIndicator'
      authorizedWeight:
        type: integer
        example: 7000
        x-nullable: true
      entitlement:
        $ref: '#/definitions/Entitlement'
    required:
      - id
      - service_member_id
      - issue_date
      - report_by_date
      - orders_type
      - has_dependents
      - spouse_has_pro_gear
      - new_duty_location
      - uploaded_orders
      - created_at
      - updated_at
  Entitlement:
    type: object
    properties:
      proGear:
        type: integer
        example: 2000
        x-nullable: true
        description: >
          Pro-gear weight limit as set by an Office user, distinct from the
          service member's default weight allotment determined by pay grade
      proGearSpouse:
        type: integer
        example: 500
        x-nullable: true
        description: >
          Spouse's pro-gear weight limit as set by an Office user, distinct from
          the service member's default weight allotment determined by pay grade
  CreateUpdateOrders:
    type: object
    properties:
      service_member_id:
        type: string
        format: uuid
        example: c56a4180-65aa-42ec-a945-5fd21dec0538
      issue_date:
        type: string
        description: The date and time that these orders were cut.
        format: date
        example: '2018-04-26'
        title: Orders date
      report_by_date:
        type: string
        description: Report By Date
        format: date
        example: '2018-04-26'
        title: Report-by date
      orders_type:
        $ref: '#/definitions/OrdersType'
      orders_type_detail:
        $ref: '#/definitions/OrdersTypeDetail'
      has_dependents:
        type: boolean
        title: Are dependents included in your orders?
      spouse_has_pro_gear:
        type: boolean
        title: >-
          Do you have a spouse who will need to move items related to their
          occupation (also known as spouse pro-gear)?
      new_duty_location_id:
        type: string
        format: uuid
        example: c56a4180-65aa-42ec-a945-5fd21dec0538
      orders_number:
        type: string
        title: Orders Number
        x-nullable: true
        example: 030-00362
      tac:
        type: string
        title: TAC
        example: F8J1
        x-nullable: true
      sac:
        type: string
        title: SAC
        example: N002214CSW32Y9
        x-nullable: true
      department_indicator:
        $ref: '#/definitions/DeptIndicator'
      grade:
        $ref: '#/definitions/OrderPayGrade'
      origin_duty_location_id:
        type: string
        format: uuid
        example: c56a4180-65aa-42ec-a945-5fd21dec0538
    required:
      - service_member_id
      - issue_date
      - report_by_date
      - orders_type
      - has_dependents
      - spouse_has_pro_gear
      - new_duty_location_id
  InvalidRequestResponsePayload:
    type: object
    properties:
      errors:
        type: object
        additionalProperties:
          type: string
  MoveQueueItem:
    type: object
    properties:
      id:
        type: string
        format: uuid
        example: c56a4180-65aa-42ec-a945-5fd21dec0538
      status:
        type: string
        example: APPROVED
      ppm_status:
        type: string
        example: PAYMENT_REQUESTED
        x-nullable: true
      hhg_status:
        type: string
        example: ACCEPTED
        x-nullable: true
      locator:
        type: string
        example: '12432'
      gbl_number:
        type: string
        example: LNK12345
        title: GBL Number
        x-nullable: true
      customer_name:
        type: string
        example: Thedog, Nino
        title: Customer Name
      edipi:
        type: string
        format: edipi
        pattern: ^\d{10}$
        minLength: 10
        maxLength: 10
        example: '5789345789'
        title: 'DoD ID #'
      grade:
        $ref: '#/definitions/OrderPayGrade'
      orders_type:
        type: string
        title: Move Type
        enum:
          - PCS - OCONUS
          - PCS - CONUS
          - PCS + TDY - OCONUS
          - PCS + TDY - CONUS
      move_date:
        type: string
        format: date
        example: '2018-04-25'
        x-nullable: true
      submitted_date:
        type: string
        format: date-time
        example: '2018-04-25'
        x-nullable: true
      last_modified_date:
        type: string
        format: date-time
        example: '2017-07-21T17:32:28Z'
      created_at:
        type: string
        format: date-time
      origin_duty_location_name:
        type: string
        example: Dover AFB
        title: Origin
        x-nullable: true
      destination_duty_location_name:
        type: string
        example: Dover AFB
        title: Destination
        x-nullable: true
      pm_survey_conducted_date:
        type: string
        format: date-time
        example: '2017-07-21T17:32:28Z'
        x-nullable: true
      origin_gbloc:
        type: string
        example: LKNQ
        title: Origin GBLOC
        x-nullable: true
      destination_gbloc:
        type: string
        example: LKNQ
        title: Destination GBLOC
        x-nullable: true
      delivered_date:
        type: string
        format: date-time
        example: '2017-07-21T17:32:28Z'
        x-nullable: true
      invoice_approved_date:
        type: string
        format: date-time
        example: '2017-07-21T17:32:28Z'
        x-nullable: true
      weight_allotment:
        $ref: '#/definitions/WeightAllotment'
      branch_of_service:
        type: string
      actual_move_date:
        type: string
        format: date
        example: '2018-04-25'
        x-nullable: true
      original_move_date:
        type: string
        format: date
        example: '2018-04-25'
        x-nullable: true
    required:
      - id
      - status
      - locator
      - customer_name
      - edipi
      - grade
      - orders_type
      - branch_of_service
      - last_modified_date
      - created_at
  MoveDatesSummary:
    type: object
    properties:
      id:
        type: string
        example: c56a4180-65aa-42ec-a945-5fd21dec0538:2018-09-25
      move_id:
        type: string
        format: uuid
        example: c56a4180-65aa-42ec-a945-5fd21dec0538
      move_date:
        type: string
        format: date
        example: '2018-09-25'
      pack:
        type: array
        items:
          type: string
          format: date
          example: '2018-09-25'
      pickup:
        type: array
        items:
          type: string
          format: date
          example: '2018-09-25'
      transit:
        type: array
        items:
          type: string
          format: date
          example: '2018-09-25'
      delivery:
        type: array
        items:
          type: string
          format: date
          example: '2018-09-25'
      report:
        type: array
        items:
          type: string
          format: date
          example: '2018-09-25'
    required:
      - id
      - move_id
      - move_date
      - pack
      - pickup
      - transit
      - delivery
      - report
  AvailableMoveDates:
    type: object
    properties:
      start_date:
        type: string
        format: date
        example: '2018-09-25'
      available:
        type: array
        items:
          type: string
          format: date
          example: '2018-09-25'
    required:
      - start_date
      - available
  WeightAllotment:
    type: object
    properties:
      total_weight_self:
        type: integer
        example: 18000
      total_weight_self_plus_dependents:
        type: integer
        example: 18000
      pro_gear_weight:
        type: integer
        example: 2000
      pro_gear_weight_spouse:
        type: integer
        example: 500
    required:
      - total_weight_self
      - total_weight_self_plus_dependents
      - pro_gear_weight
      - pro_gear_weight_spouse
  IndexEntitlements:
    type: object
    additionalProperties:
      $ref: '#/definitions/WeightAllotment'
  RateEnginePostalCodePayload:
    type: object
    properties:
      valid:
        type: boolean
        example: false
      postal_code:
        type: string
        description: zip code, international allowed
        format: zip
        title: ZIP
        example: '''90210'' or ''N15 3NL'''
      postal_code_type:
        type: string
        enum:
          - origin
          - destination
    required:
      - valid
      - postal_code
      - postal_code_type
  Role:
    type: object
    properties:
      id:
        type: string
        format: uuid
        example: c56a4180-65aa-42ec-a945-5fd21dec0538
      roleType:
        type: string
        example: customer
      createdAt:
        type: string
        format: date-time
      updatedAt:
        type: string
        format: date-time
    required:
      - id
      - roleType
      - createdAt
      - updatedAt
  MTOAgentType:
    type: string
    title: MTO Agent Type
    example: RELEASING_AGENT
    enum:
      - RELEASING_AGENT
      - RECEIVING_AGENT
  MTOAgent:
    properties:
      id:
        example: 1f2270c7-7166-40ae-981e-b200ebdf3054
        format: uuid
        type: string
      mtoShipmentID:
        example: 1f2270c7-7166-40ae-981e-b200ebdf3054
        format: uuid
        type: string
        readOnly: true
      createdAt:
        format: date-time
        type: string
        readOnly: true
      updatedAt:
        format: date-time
        type: string
        readOnly: true
      firstName:
        type: string
        x-nullable: true
      lastName:
        type: string
        x-nullable: true
      email:
        type: string
        format: x-email
        pattern: (^[a-zA-Z0-9._%+-]+@[a-zA-Z0-9.-]+\.[a-zA-Z]{2,}$)|(^$)
        x-nullable: true
      phone:
        type: string
        format: telephone
        pattern: (^[2-9]\d{2}-\d{3}-\d{4}$)|(^$)
        x-nullable: true
      agentType:
        $ref: '#/definitions/MTOAgentType'
    type: object
  MTOAgents:
    items:
      $ref: '#/definitions/MTOAgent'
    type: array
  MTOShipmentType:
    type: string
    title: Shipment Type
    example: HHG
    enum:
      - HHG
      - HHG_INTO_NTS_DOMESTIC
      - HHG_OUTOF_NTS_DOMESTIC
      - PPM
    x-display-value:
      HHG: HHG
      INTERNATIONAL_HHG: International HHG
      INTERNATIONAL_UB: International UB
      PPM: PPM
  MTOShipment:
    properties:
      moveTaskOrderID:
        example: 1f2270c7-7166-40ae-981e-b200ebdf3054
        format: uuid
        type: string
        readOnly: true
      id:
        example: 1f2270c7-7166-40ae-981e-b200ebdf3054
        format: uuid
        type: string
        readOnly: true
      createdAt:
        format: date-time
        type: string
        readOnly: true
      updatedAt:
        format: date-time
        type: string
        readOnly: true
      requestedPickupDate:
        format: date
        type: string
        readOnly: true
        x-nullable: true
      requestedDeliveryDate:
        format: date
        type: string
        readOnly: true
        x-nullable: true
      agents:
        $ref: '#/definitions/MTOAgents'
      customerRemarks:
        type: string
        readOnly: true
        example: handle with care
        x-nullable: true
      ppmShipment:
        $ref: '#/definitions/PPMShipment'
      shipmentType:
        $ref: '#/definitions/MTOShipmentType'
      status:
        $ref: '#/definitions/MTOShipmentStatus'
      pickupAddress:
        $ref: '#/definitions/Address'
      destinationAddress:
        $ref: '#/definitions/Address'
      secondaryPickupAddress:
        $ref: '#/definitions/Address'
      hasSecondaryPickupAddress:
        type: boolean
        x-omitempty: false
        x-nullable: true
      secondaryDeliveryAddress:
        $ref: '#/definitions/Address'
      hasSecondaryDeliveryAddress:
        type: boolean
        x-omitempty: false
        x-nullable: true
      eTag:
        type: string
  MTOShipments:
    items:
      $ref: '#/definitions/MTOShipment'
    type: array
  MTOShipmentStatus:
    type: string
    readOnly: true
    enum:
      - DRAFT
      - APPROVED
      - SUBMITTED
      - REJECTED
  CreateShipment:
    type: object
    properties:
      moveTaskOrderID:
        example: 1f2270c7-7166-40ae-981e-b200ebdf3054
        format: uuid
        type: string
      shipmentType:
        $ref: '#/definitions/MTOShipmentType'
      ppmShipment:
        $ref: '#/definitions/CreatePPMShipment'
      requestedPickupDate:
        format: date
        type: string
      requestedDeliveryDate:
        format: date
        type: string
      customerRemarks:
        type: string
        example: handle with care
        x-nullable: true
      pickupAddress:
        $ref: '#/definitions/Address'
      secondaryPickupAddress:
        $ref: '#/definitions/Address'
      destinationAddress:
        $ref: '#/definitions/Address'
      secondaryDeliveryAddress:
        $ref: '#/definitions/Address'
      agents:
        $ref: '#/definitions/MTOAgents'
    required:
      - moveTaskOrderID
      - shipmentType
  CreatePPMShipment:
    description: >-
      A personally procured move is a type of shipment that a service members
      moves themselves.
    properties:
      expectedDepartureDate:
        description: |
          Date the customer expects to move.
        format: date
        type: string
      pickupPostalCode:
        description: zip code
        format: zip
        type: string
        title: ZIP
        example: '90210'
        pattern: ^(\d{5})$
      secondaryPickupPostalCode:
        format: zip
        title: ZIP
        example: '90210'
        pattern: ^(\d{5})$
        $ref: '#/definitions/NullableString'
      destinationPostalCode:
        format: zip
        type: string
        title: ZIP
        example: '90210'
        pattern: ^(\d{5})$
      secondaryDestinationPostalCode:
        format: zip
        title: ZIP
        example: '90210'
        pattern: ^(\d{5})$
        $ref: '#/definitions/NullableString'
      sitExpected:
        type: boolean
    required:
      - expectedDepartureDate
      - pickupPostalCode
      - destinationPostalCode
      - sitExpected
  UpdatePPMShipment:
    type: object
    properties:
      expectedDepartureDate:
        description: |
          Date the customer expects to move.
        format: date
        type: string
        x-nullable: true
      actualMoveDate:
        format: date
        type: string
        x-nullable: true
      pickupPostalCode:
        description: zip code
        format: zip
        type: string
        title: ZIP
        example: '90210'
        pattern: ^(\d{5})$
        x-nullable: true
      secondaryPickupPostalCode:
        format: zip
        title: ZIP
        example: '90210'
        pattern: ^(\d{5})$
        $ref: '#/definitions/NullableString'
      actualPickupPostalCode:
        description: >
          The actual postal code where the PPM shipment started. To be filled
          once the customer has moved the shipment.
        format: zip
        type: string
        title: ZIP
        example: '90210'
        pattern: ^(\d{5})$
        x-nullable: true
      destinationPostalCode:
        format: zip
        type: string
        title: ZIP
        example: '90210'
        pattern: ^(\d{5})$
        x-nullable: true
      secondaryDestinationPostalCode:
        format: zip
        title: ZIP
        example: '90210'
        pattern: ^(\d{5})$
        $ref: '#/definitions/NullableString'
      actualDestinationPostalCode:
        description: >
          The actual postal code where the PPM shipment ended. To be filled once
          the customer has moved the shipment.
        format: zip
        type: string
        title: ZIP
        example: '90210'
        pattern: ^(\d{5})$
        x-nullable: true
      w2Address:
        x-nullable: true
        $ref: '#/definitions/Address'
      finalIncentive:
        description: >
          The final calculated incentive for the PPM shipment. This does not
          include **SIT** as it is a reimbursement.
        type: integer
        format: cents
        x-nullable: true
        x-omitempty: false
        readOnly: true
      sitExpected:
        type: boolean
        x-nullable: true
      estimatedWeight:
        type: integer
        example: 4200
        x-nullable: true
      hasProGear:
        description: |
          Indicates whether PPM shipment has pro gear.
        type: boolean
        x-nullable: true
      proGearWeight:
        type: integer
        x-nullable: true
      spouseProGearWeight:
        type: integer
        x-nullable: true
      hasRequestedAdvance:
        description: |
          Indicates whether an advance has been requested for the PPM shipment.
        type: boolean
        x-nullable: true
      advanceAmountRequested:
        description: >
          The amount requested for an advance, or null if no advance is
          requested
        type: integer
        format: cents
        x-nullable: true
      hasReceivedAdvance:
        description: |
          Indicates whether an advance was received for the PPM shipment.
        type: boolean
        x-nullable: true
      advanceAmountReceived:
        description: |
          The amount received for an advance, or null if no advance is received.
        type: integer
        format: cents
        x-nullable: true
  UpdateShipment:
    type: object
    properties:
      status:
        $ref: '#/definitions/MTOShipmentStatus'
      shipmentType:
        $ref: '#/definitions/MTOShipmentType'
      ppmShipment:
        $ref: '#/definitions/UpdatePPMShipment'
      requestedPickupDate:
        format: date
        type: string
        x-nullable: true
      requestedDeliveryDate:
        format: date
        type: string
        x-nullable: true
      customerRemarks:
        type: string
        example: handle with care
        x-nullable: true
      pickupAddress:
        $ref: '#/definitions/Address'
      secondaryPickupAddress:
        $ref: '#/definitions/Address'
      hasSecondaryPickupAddress:
        type: boolean
        x-nullable: true
        x-omitempty: false
      destinationAddress:
        $ref: '#/definitions/Address'
      secondaryDeliveryAddress:
        $ref: '#/definitions/Address'
      hasSecondaryDeliveryAddress:
        type: boolean
        x-nullable: true
        x-omitempty: false
      agents:
        $ref: '#/definitions/MTOAgents'
  ClientError:
    type: object
    properties:
      title:
        type: string
      detail:
        type: string
      instance:
        type: string
        format: uuid
    required:
      - title
      - detail
      - instance
  ValidationError:
    allOf:
      - $ref: '#/definitions/ClientError'
      - type: object
    properties:
      invalidFields:
        type: object
        additionalProperties:
          description: List of errors for the field
          type: array
          items:
            type: string
    required:
      - invalidFields
  Error:
    properties:
      title:
        type: string
      detail:
        type: string
      instance:
        type: string
        format: uuid
    required:
      - title
      - detail
    type: object
  FeatureFlagBoolean:
    description: A feature flag
    type: object
    properties:
      entity:
        type: string
        example: 11111111-1111-1111-1111-111111111111
      key:
        type: string
        example: flag
      match:
        type: boolean
        example: true
      namespace:
        type: string
        example: test
    required:
      - entity
      - key
      - match
      - namespace
  FeatureFlagVariant:
    description: A feature flag
    type: object
    properties:
      entity:
        type: string
        example: 11111111-1111-1111-1111-111111111111
      key:
        type: string
        example: flag
      match:
        type: boolean
        example: true
      variant:
        type: string
        example: myval
      namespace:
        type: string
        example: test
    required:
      - entity
      - key
      - match
      - variant
      - namespace
  OrdersType:
    type: string
    title: Orders type
    enum:
      - PERMANENT_CHANGE_OF_STATION
      - LOCAL_MOVE
      - RETIREMENT
      - SEPARATION
    x-display-value:
      PERMANENT_CHANGE_OF_STATION: Permanent Change Of Station
      LOCAL_MOVE: Local Move
      RETIREMENT: Retirement
      SEPARATION: Separation
  Address:
    description: A postal address
    type: object
    properties:
      id:
        type: string
        format: uuid
        example: c56a4180-65aa-42ec-a945-5fd21dec0538
      streetAddress1:
        type: string
        example: 123 Main Ave
        title: Street address 1
      streetAddress2:
        type: string
        example: Apartment 9000
        x-nullable: true
        title: Street address 2
      streetAddress3:
        type: string
        example: Montmârtre
        x-nullable: true
        title: Address Line 3
      city:
        type: string
        example: Anytown
        title: City
      eTag:
        type: string
        readOnly: true
      state:
        title: State
        type: string
        x-display-value:
          AL: AL
          AK: AK
          AR: AR
          AZ: AZ
          CA: CA
          CO: CO
          CT: CT
          DC: DC
          DE: DE
          FL: FL
          GA: GA
          HI: HI
          IA: IA
          ID: ID
          IL: IL
          IN: IN
          KS: KS
          KY: KY
          LA: LA
          MA: MA
          MD: MD
          ME: ME
          MI: MI
          MN: MN
          MO: MO
          MS: MS
          MT: MT
          NC: NC
          ND: ND
          NE: NE
          NH: NH
          NJ: NJ
          NM: NM
          NV: NV
          NY: NY
          OH: OH
          OK: OK
          OR: OR
          PA: PA
          RI: RI
          SC: SC
          SD: SD
          TN: TN
          TX: TX
          UT: UT
          VA: VA
          VT: VT
          WA: WA
          WI: WI
          WV: WV
          WY: WY
        enum:
          - AL
          - AK
          - AR
          - AZ
          - CA
          - CO
          - CT
          - DC
          - DE
          - FL
          - GA
          - HI
          - IA
          - ID
          - IL
          - IN
          - KS
          - KY
          - LA
          - MA
          - MD
          - ME
          - MI
          - MN
          - MO
          - MS
          - MT
          - NC
          - ND
          - NE
          - NH
          - NJ
          - NM
          - NV
          - NY
          - OH
          - OK
          - OR
          - PA
          - RI
          - SC
          - SD
          - TN
          - TX
          - UT
          - VA
          - VT
          - WA
          - WI
          - WV
          - WY
      postalCode:
        type: string
        format: zip
        title: ZIP
        example: '90210'
        pattern: ^(\d{5}([\-]\d{4})?)$
      country:
        type: string
        title: Country
        x-nullable: true
        example: USA
        default: USA
    required:
      - streetAddress1
      - city
      - state
      - postalCode
  Affiliation:
    type: string
    x-nullable: true
    title: Branch of service
    description: Military branch of service
    enum:
      - ARMY
      - NAVY
      - MARINES
      - AIR_FORCE
      - COAST_GUARD
      - SPACE_FORCE
      - OTHER
    x-display-value:
      ARMY: Army
      NAVY: Navy
      MARINES: Marine Corps
      AIR_FORCE: Air Force
      COAST_GUARD: Coast Guard
      SPACE_FORCE: Space Force
      OTHER: OTHER
  TransportationOffice:
    type: object
    properties:
      id:
        type: string
        format: uuid
        example: c56a4180-65aa-42ec-a945-5fd21dec0538
      name:
        type: string
        example: Fort Bragg North Station
      address:
        $ref: '#/definitions/Address'
      phone_lines:
        type: array
        items:
          type: string
          format: telephone
          pattern: ^[2-9]\d{2}-\d{3}-\d{4}$
          example: 212-555-5555
      gbloc:
        type: string
        pattern: ^[A-Z]{4}$
        example: JENQ
      latitude:
        type: number
        format: float
        example: 29.382973
      longitude:
        type: number
        format: float
        example: -98.62759
      created_at:
        type: string
        format: date-time
      updated_at:
        type: string
        format: date-time
    required:
      - id
      - name
      - address
      - created_at
      - updated_at
  DutyLocationPayload:
    type: object
    properties:
      id:
        type: string
        format: uuid
        example: c56a4180-65aa-42ec-a945-5fd21dec0538
      name:
        type: string
        example: Fort Bragg North Station
      address:
        $ref: '#/definitions/Address'
      address_id:
        type: string
        format: uuid
        example: c56a4180-65aa-42ec-a945-5fd21dec0538
      affiliation:
        $ref: '#/definitions/Affiliation'
      transportation_office_id:
        type: string
        format: uuid
        example: c56a4180-65aa-42ec-a945-5fd21dec0538
        x-nullable: true
      transportation_office:
        $ref: '#/definitions/TransportationOffice'
      created_at:
        type: string
        format: date-time
      updated_at:
        type: string
        format: date-time
    required:
      - id
      - name
      - address_id
      - affiliation
      - created_at
      - updated_at
  Upload:
    description: An uploaded file.
    type: object
    properties:
      id:
        type: string
        format: uuid
        example: c56a4180-65aa-42ec-a945-5fd21dec0538
        readOnly: true
      url:
        type: string
        format: uri
        example: https://uploads.domain.test/dir/c56a4180-65aa-42ec-a945-5fd21dec0538
        readOnly: true
      filename:
        type: string
        example: filename.pdf
        readOnly: true
      contentType:
        type: string
        format: mime-type
        example: application/pdf
        readOnly: true
      bytes:
        type: integer
        readOnly: true
      status:
        type: string
        enum:
          - INFECTED
          - CLEAN
          - PROCESSING
        readOnly: true
      createdAt:
        type: string
        format: date-time
        readOnly: true
      updatedAt:
        type: string
        format: date-time
        readOnly: true
      isWeightTicket:
        type: boolean
    required:
      - id
      - url
      - filename
      - contentType
      - bytes
      - createdAt
      - updatedAt
  Document:
    type: object
    properties:
      id:
        type: string
        format: uuid
        example: c56a4180-65aa-42ec-a945-5fd21dec0538
      service_member_id:
        type: string
        format: uuid
        title: The service member this document belongs to
      uploads:
        type: array
        items:
          $ref: '#/definitions/Upload'
    required:
      - id
      - service_member_id
      - uploads
  PPMShipmentStatus:
    description: |
      Status of the PPM Shipment:
        * **DRAFT**: The customer has created the PPM shipment but has not yet submitted their move for counseling.
        * **SUBMITTED**: The shipment belongs to a move that has been submitted by the customer or has been created by a Service Counselor or Prime Contractor for a submitted move.
        * **WAITING_ON_CUSTOMER**: The PPM shipment has been approved and the customer may now provide their actual move closeout information and documentation required to get paid.
        * **NEEDS_ADVANCE_APPROVAL**: The shipment was counseled by the Prime Contractor and approved but an advance was requested so will need further financial approval from the government.
        * **NEEDS_PAYMENT_APPROVAL**: The customer has provided their closeout weight tickets, receipts, and expenses and certified it for the Service Counselor to approve, exclude or reject.
        * **PAYMENT_APPROVED**: The Service Counselor has reviewed all of the customer's PPM closeout documentation and authorizes the customer can download and submit their finalized SSW packet.
    type: string
    readOnly: true
    enum:
      - DRAFT
      - SUBMITTED
      - WAITING_ON_CUSTOMER
      - NEEDS_ADVANCE_APPROVAL
      - NEEDS_PAYMENT_APPROVAL
      - PAYMENT_APPROVED
  PPMAdvanceStatus:
    type: string
    title: PPM Advance Status
    description: >-
      Indicates whether an advance status has been accepted, rejected, or
      edited.
    x-nullable: true
    enum:
      - APPROVED
      - REJECTED
      - EDITED
  SITLocationType:
    description: The list of SIT location types.
    type: string
    enum:
      - ORIGIN
      - DESTINATION
  OmittablePPMDocumentStatus:
    description: Status of the PPM document.
    type: string
    enum:
      - APPROVED
      - EXCLUDED
      - REJECTED
    x-display-value:
      APPROVED: Approved
      EXCLUDED: Excluded
      REJECTED: Rejected
    x-nullable: true
    x-omitempty: false
  PPMDocumentStatusReason:
    description: The reason the services counselor has excluded or rejected the item.
    type: string
    x-nullable: true
    x-omitempty: false
  WeightTicket:
    description: >-
      Vehicle and optional trailer information and weight documents used to move
      this PPM shipment.
    type: object
    properties:
      id:
        description: ID of this set of weight tickets.
        type: string
        format: uuid
        example: c56a4180-65aa-42ec-a945-5fd21dec0538
        readOnly: true
      ppmShipmentId:
        description: The ID of the PPM shipment that this set of weight tickets is for.
        type: string
        format: uuid
        example: c56a4180-65aa-42ec-a945-5fd21dec0538
        readOnly: true
      createdAt:
        type: string
        format: date-time
        readOnly: true
      updatedAt:
        type: string
        format: date-time
        readOnly: true
      vehicleDescription:
        description: >-
          Description of the vehicle used for the trip. E.g. make/model, type of
          truck/van, etc.
        type: string
        x-nullable: true
        x-omitempty: false
      emptyWeight:
        description: Weight of the vehicle when empty.
        type: integer
        minimum: 0
        x-nullable: true
        x-omitempty: false
      missingEmptyWeightTicket:
        description: >-
          Indicates if the customer is missing a weight ticket for the vehicle
          weight when empty.
        type: boolean
        x-nullable: true
        x-omitempty: false
      emptyDocumentId:
        description: >-
          ID of the document that is associated with the user uploads containing
          the vehicle weight when empty.
        type: string
        format: uuid
        readOnly: true
      emptyDocument:
        allOf:
          - description: >-
              Document that is associated with the user uploads containing the
              vehicle weight when empty.
          - $ref: '#/definitions/Document'
      fullWeight:
        description: The weight of the vehicle when full.
        type: integer
        minimum: 0
        x-nullable: true
        x-omitempty: false
      missingFullWeightTicket:
        description: >-
          Indicates if the customer is missing a weight ticket for the vehicle
          weight when full.
        type: boolean
        x-nullable: true
        x-omitempty: false
      fullDocumentId:
        description: >-
          ID of the document that is associated with the user uploads containing
          the vehicle weight when full.
        type: string
        format: uuid
        example: c56a4180-65aa-42ec-a945-5fd21dec0538
        readOnly: true
      fullDocument:
        allOf:
          - description: >-
              Document that is associated with the user uploads containing the
              vehicle weight when full.
          - $ref: '#/definitions/Document'
      ownsTrailer:
        description: Indicates if the customer used a trailer they own for the move.
        type: boolean
        x-nullable: true
        x-omitempty: false
      trailerMeetsCriteria:
        description: >-
          Indicates if the trailer that the customer used meets all the criteria
          to be claimable.
        type: boolean
        x-nullable: true
        x-omitempty: false
      proofOfTrailerOwnershipDocumentId:
        description: >-
          ID of the document that is associated with the user uploads containing
          the proof of trailer ownership.
        type: string
        format: uuid
        example: c56a4180-65aa-42ec-a945-5fd21dec0538
        readOnly: true
      proofOfTrailerOwnershipDocument:
        allOf:
          - description: >-
              Document that is associated with the user uploads containing the
              proof of trailer ownership.
          - $ref: '#/definitions/Document'
      status:
        $ref: '#/definitions/OmittablePPMDocumentStatus'
      reason:
        $ref: '#/definitions/PPMDocumentStatusReason'
      adjustedNetWeight:
        description: Indicates the adjusted net weight of the vehicle
        type: integer
        minimum: 0
        x-nullable: true
        x-omitempty: false
      netWeightRemarks:
        description: Remarks explaining any edits made to the net weight
        type: string
        x-nullable: true
        x-omitempty: false
      eTag:
        description: A hash that should be used as the "If-Match" header for any updates.
        type: string
        readOnly: true
      allowableWeight:
        description: Maximum reimbursable weight.
        type: integer
        minimum: 0
        x-nullable: true
        x-omitempty: false
    required:
      - ppmShipmentId
      - createdAt
      - updatedAt
      - emptyDocumentId
      - emptyDocument
      - fullDocument
      - fullDocumentId
      - proofOfTrailerOwnershipDocument
      - proofOfTrailerOwnershipDocumentId
  WeightTickets:
    description: All weight tickets associated with a PPM shipment.
    type: array
    items:
      $ref: '#/definitions/WeightTicket'
    x-omitempty: false
  OmittableMovingExpenseType:
    type: string
    description: Moving Expense Type
    enum:
      - CONTRACTED_EXPENSE
      - GAS
      - OIL
      - OTHER
      - PACKING_MATERIALS
      - RENTAL_EQUIPMENT
      - STORAGE
      - TOLLS
      - WEIGHING_FEE
    x-display-value:
      CONTRACTED_EXPENSE: Contracted expense
      GAS: Gas
      OIL: Oil
      OTHER: Other
      PACKING_MATERIALS: Packing materials
      STORAGE: Storage
      RENTAL_EQUIPMENT: Rental equipment
      TOLLS: Tolls
      WEIGHING_FEE: Weighing fee
    x-nullable: true
    x-omitempty: false
  MovingExpense:
    description: >-
      Expense information and receipts of costs incurred that can be reimbursed
      while moving a PPM shipment.
    type: object
    properties:
      id:
        description: Unique primary identifier of the Moving Expense object
        type: string
        format: uuid
        example: c56a4180-65aa-42ec-a945-5fd21dec0538
        readOnly: true
      ppmShipmentId:
        description: The PPM Shipment id that this moving expense belongs to
        type: string
        format: uuid
        example: c56a4180-65aa-42ec-a945-5fd21dec0538
        readOnly: true
      documentId:
        description: The id of the Document that contains all file uploads for this expense
        type: string
        format: uuid
        example: c56a4180-65aa-42ec-a945-5fd21dec0538
        readOnly: true
      document:
        allOf:
          - description: >-
              The Document object that contains all file uploads for this
              expense
          - $ref: '#/definitions/Document'
      movingExpenseType:
        $ref: '#/definitions/OmittableMovingExpenseType'
      description:
        description: A brief description of the expense
        type: string
        x-nullable: true
        x-omitempty: false
      paidWithGtcc:
        description: >-
          Indicates if the service member used their government issued card to
          pay for the expense
        type: boolean
        x-nullable: true
        x-omitempty: false
      amount:
        description: The total amount of the expense as indicated on the receipt
        type: integer
        x-nullable: true
        x-omitempty: false
      missingReceipt:
        description: >-
          Indicates if the service member is missing the receipt with the proof
          of expense amount
        type: boolean
        x-nullable: true
        x-omitempty: false
      status:
        $ref: '#/definitions/OmittablePPMDocumentStatus'
      reason:
        $ref: '#/definitions/PPMDocumentStatusReason'
      sitStartDate:
        description: >-
          The date the shipment entered storage, applicable for the `STORAGE`
          movingExpenseType only
        type: string
        example: '2022-04-26'
        format: date
        x-nullable: true
        x-omitempty: false
      sitEndDate:
        description: >-
          The date the shipment exited storage, applicable for the `STORAGE`
          movingExpenseType only
        type: string
        example: '2018-05-26'
        format: date
        x-nullable: true
        x-omitempty: false
      createdAt:
        description: >-
          Timestamp the moving expense object was initially created in the
          system (UTC)
        type: string
        format: date-time
        readOnly: true
      updatedAt:
        description: >-
          Timestamp when a property of this moving expense object was last
          modified (UTC)
        type: string
        format: date-time
        readOnly: true
      eTag:
        description: A hash that should be used as the "If-Match" header for any updates.
        type: string
        readOnly: true
    required:
      - id
      - createdAt
      - updatedAt
      - ppmShipmentId
      - documentId
      - document
  ProGearWeightTicket:
    description: Pro-gear associated information and weight docs for a PPM shipment
    type: object
    properties:
      id:
        description: The ID of the pro-gear weight ticket.
        type: string
        format: uuid
        example: c56a4180-65aa-42ec-a945-5fd21dec0538
        readOnly: true
      ppmShipmentId:
        description: >-
          The ID of the PPM shipment that this pro-gear weight ticket is
          associated with.
        type: string
        format: uuid
        example: c56a4180-65aa-42ec-a945-5fd21dec0538
        readOnly: true
      updatedAt:
        type: string
        format: date-time
        readOnly: true
      createdAt:
        type: string
        format: date-time
        readOnly: true
      belongsToSelf:
        description: >-
          Indicates if this information is for the customer's own pro-gear,
          otherwise, it's the spouse's.
        type: boolean
        x-nullable: true
        x-omitempty: false
      description:
        description: Describes the pro-gear that was moved.
        type: string
        x-nullable: true
        x-omitempty: false
      hasWeightTickets:
        description: >-
          Indicates if the user has a weight ticket for their pro-gear,
          otherwise they have a constructed weight.
        type: boolean
        x-nullable: true
        x-omitempty: false
      weight:
        description: Weight of the pro-gear.
        type: integer
        minimum: 0
        x-nullable: true
        x-omitempty: false
      documentId:
        description: >-
          The ID of the document that is associated with the user uploads
          containing the pro-gear weight.
        type: string
        format: uuid
        example: c56a4180-65aa-42ec-a945-5fd21dec0538
        readOnly: true
      document:
        allOf:
          - description: >-
              Document that is associated with the user uploads containing the
              pro-gear weight.
          - $ref: '#/definitions/Document'
      status:
        $ref: '#/definitions/OmittablePPMDocumentStatus'
      reason:
        $ref: '#/definitions/PPMDocumentStatusReason'
      eTag:
        description: A hash that should be used as the "If-Match" header for any updates.
        type: string
        readOnly: true
    required:
      - ppmShipmentId
      - createdAt
      - updatedAt
      - documentId
      - document
  SignedCertificationType:
    description: |
      The type of signed certification:
        - PPM_PAYMENT: This is used when the customer has a PPM shipment that they have uploaded their documents for and are
            ready to submit their documentation for review. When they submit, they will be asked to sign certifying the
            information is correct.
        - SHIPMENT: This is used when a customer submits their move with their shipments to be reviewed by office users.
    type: string
    enum:
      - PPM_PAYMENT
      - SHIPMENT
    readOnly: true
  SignedCertification:
    description: Signed certification
    type: object
    properties:
      id:
        description: The ID of the signed certification.
        type: string
        format: uuid
        example: c56a4180-65aa-42ec-a945-5fd21dec0538
        readOnly: true
      submittingUserId:
        description: The ID of the user that signed.
        type: string
        format: uuid
        example: c56a4180-65aa-42ec-a945-5fd21dec0538
        readOnly: true
      moveId:
        description: The ID of the move associated with this signed certification.
        type: string
        format: uuid
        example: c56a4180-65aa-42ec-a945-5fd21dec0538
        readOnly: true
      ppmId:
        description: >-
          The ID of the PPM shipment associated with this signed certification,
          if any.
        type: string
        format: uuid
        example: c56a4180-65aa-42ec-a945-5fd21dec0538
        readOnly: true
        x-nullable: true
        x-omitempty: false
      certificationType:
        $ref: '#/definitions/SignedCertificationType'
      certificationText:
        description: Full text that the customer agreed to and signed.
        type: string
      signature:
        description: The signature that the customer provided.
        type: string
      date:
        description: Date that the customer signed the certification.
        type: string
        format: date
      createdAt:
        type: string
        format: date-time
        readOnly: true
      updatedAt:
        type: string
        format: date-time
        readOnly: true
      eTag:
        description: A hash that should be used as the "If-Match" header for any updates.
        type: string
        readOnly: true
    required:
      - id
      - submittingUserId
      - moveId
      - certificationType
      - certificationText
      - signature
      - date
      - createdAt
      - updatedAt
      - eTag
  PPMShipment:
    description: >-
      A personally procured move is a type of shipment that a service member
      moves themselves.
    x-nullable: true
    properties:
      id:
        description: Primary auto-generated unique identifier of the PPM shipment object
        example: 1f2270c7-7166-40ae-981e-b200ebdf3054
        format: uuid
        type: string
        readOnly: true
      shipmentId:
        description: The id of the parent MTOShipment object
        example: 1f2270c7-7166-40ae-981e-b200ebdf3054
        format: uuid
        type: string
        readOnly: true
      createdAt:
        description: Timestamp of when the PPM Shipment was initially created (UTC)
        format: date-time
        type: string
        readOnly: true
      updatedAt:
        description: Timestamp of when a property of this object was last updated (UTC)
        format: date-time
        type: string
        readOnly: true
      status:
        $ref: '#/definitions/PPMShipmentStatus'
      w2Address:
        x-nullable: true
        $ref: '#/definitions/Address'
      advanceStatus:
        $ref: '#/definitions/PPMAdvanceStatus'
      expectedDepartureDate:
        description: |
          Date the customer expects to begin their move.
        format: date
        type: string
      actualMoveDate:
        description: The actual start date of when the PPM shipment left the origin.
        format: date
        type: string
        x-nullable: true
        x-omitempty: false
      submittedAt:
        description: >-
          The timestamp of when the customer submitted their PPM documentation
          to the counselor for review.
        format: date-time
        type: string
        x-nullable: true
        x-omitempty: false
      reviewedAt:
        description: >-
          The timestamp of when the Service Counselor has reviewed all of the
          closeout documents.
        format: date-time
        type: string
        x-nullable: true
        x-omitempty: false
      approvedAt:
        description: >-
          The timestamp of when the shipment was approved and the service member
          can begin their move.
        format: date-time
        type: string
        x-nullable: true
        x-omitempty: false
      pickupPostalCode:
        description: >-
          The postal code of the origin location where goods are being moved
          from.
        format: zip
        type: string
        title: ZIP
        example: '90210'
        pattern: ^(\d{5})$
      secondaryPickupPostalCode:
        format: >-
          An optional secondary pickup location near the origin where additional
          goods exist.
        type: string
        title: ZIP
        example: '90210'
        pattern: ^(\d{5})$
        x-nullable: true
        x-omitempty: false
      actualPickupPostalCode:
        description: >
          The actual postal code where the PPM shipment started. To be filled
          once the customer has moved the shipment.
        format: zip
        type: string
        title: ZIP
        example: '90210'
        pattern: ^(\d{5})$
        x-nullable: true
        x-omitempty: false
      destinationPostalCode:
        description: >-
          The postal code of the destination location where goods are being
          delivered to.
        format: zip
        type: string
        title: ZIP
        example: '90210'
        pattern: ^(\d{5})$
      secondaryDestinationPostalCode:
        description: >-
          An optional secondary location near the destination where goods will
          be dropped off.
        format: zip
        type: string
        title: ZIP
        example: '90210'
        pattern: ^(\d{5})$
        x-nullable: true
        x-omitempty: false
      actualDestinationPostalCode:
        description: >
          The actual postal code where the PPM shipment ended. To be filled once
          the customer has moved the shipment.
        format: zip
        type: string
        title: ZIP
        example: '90210'
        pattern: ^(\d{5})$
        x-nullable: true
        x-omitempty: false
      sitExpected:
        description: >
          Captures whether some or all of the PPM shipment will require
          temporary storage at the origin or destination.


          Must be set to `true` when providing `sitLocation`,
          `sitEstimatedWeight`, `sitEstimatedEntryDate`, and
          `sitEstimatedDepartureDate` values to calculate the
          `sitEstimatedCost`.
        type: boolean
      estimatedWeight:
        description: The estimated weight of the PPM shipment goods being moved.
        type: integer
        example: 4200
        x-nullable: true
        x-omitempty: false
      hasProGear:
        description: >
          Indicates whether PPM shipment has pro gear for themselves or their
          spouse.
        type: boolean
        x-nullable: true
        x-omitempty: false
      proGearWeight:
        description: >-
          The estimated weight of the pro-gear being moved belonging to the
          service member.
        type: integer
        x-nullable: true
        x-omitempty: false
      spouseProGearWeight:
        description: >-
          The estimated weight of the pro-gear being moved belonging to a
          spouse.
        type: integer
        x-nullable: true
        x-omitempty: false
      estimatedIncentive:
        description: >-
          The estimated amount the government will pay the service member to
          move their belongings based on the moving date, locations, and
          shipment weight.
        type: integer
        format: cents
        x-nullable: true
        x-omitempty: false
      finalIncentive:
        description: >
          The final calculated incentive for the PPM shipment. This does not
          include **SIT** as it is a reimbursement.
        type: integer
        format: cents
        x-nullable: true
        x-omitempty: false
        readOnly: true
      hasRequestedAdvance:
        description: |
          Indicates whether an advance has been requested for the PPM shipment.
        type: boolean
        x-nullable: true
        x-omitempty: false
      advanceAmountRequested:
        description: >
          The amount requested as an advance by the service member up to a
          maximum percentage of the estimated incentive.
        type: integer
        format: cents
        x-nullable: true
        x-omitempty: false
      hasReceivedAdvance:
        description: |
          Indicates whether an advance was received for the PPM shipment.
        type: boolean
        x-nullable: true
        x-omitempty: false
      advanceAmountReceived:
        description: |
          The amount received for an advance, or null if no advance is received.
        type: integer
        format: cents
        x-nullable: true
        x-omitempty: false
      sitLocation:
        allOf:
          - $ref: '#/definitions/SITLocationType'
          - x-nullable: true
          - x-omitempty: false
      sitEstimatedWeight:
        description: The estimated weight of the goods being put into storage.
        type: integer
        example: 2000
        x-nullable: true
        x-omitempty: false
      sitEstimatedEntryDate:
        description: The date that goods will first enter the storage location.
        format: date
        type: string
        x-nullable: true
        x-omitempty: false
      sitEstimatedDepartureDate:
        description: The date that goods will exit the storage location.
        format: date
        type: string
        x-nullable: true
        x-omitempty: false
      sitEstimatedCost:
        description: >-
          The estimated amount that the government will pay the service member
          to put their goods into storage. This estimated storage cost is
          separate from the estimated incentive.
        type: integer
        format: cents
        x-nullable: true
        x-omitempty: false
      weightTickets:
        $ref: '#/definitions/WeightTickets'
      movingExpenses:
        description: All expense documentation receipt records of this PPM shipment.
        items:
          $ref: '#/definitions/MovingExpense'
        type: array
      proGearWeightTickets:
        description: >-
          All pro-gear weight ticket documentation records for this PPM
          shipment.
        type: array
        items:
          $ref: '#/definitions/ProGearWeightTicket'
      signedCertification:
        $ref: '#/definitions/SignedCertification'
      eTag:
        description: >-
          A hash unique to this shipment that should be used as the "If-Match"
          header for any updates.
        type: string
        readOnly: true
    required:
      - id
      - shipmentId
      - createdAt
      - status
      - expectedDepartureDate
      - pickupPostalCode
      - destinationPostalCode
      - sitExpected
      - eTag
  PpmID:
    description: |
      The PPM Shipment ID to associate with the assigned certificate.
    type: string
    format: uuid
    example: c56a4180-65aa-42ec-a945-5fd21dec0538
    x-nullable: true
  MovingExpenseType:
    type: string
    description: Moving Expense Type
    enum:
      - CONTRACTED_EXPENSE
      - GAS
      - OIL
      - OTHER
      - PACKING_MATERIALS
      - RENTAL_EQUIPMENT
      - STORAGE
      - TOLLS
      - WEIGHING_FEE
    x-display-value:
      CONTRACTED_EXPENSE: Contracted expense
      GAS: Gas
      OIL: Oil
      OTHER: Other
      PACKING_MATERIALS: Packing materials
      STORAGE: Storage
      RENTAL_EQUIPMENT: Rental equipment
      TOLLS: Tolls
      WEIGHING_FEE: Weighing fee
  NullableString:
    type: string
    x-go-type:
      import:
        package: github.com/transcom/mymove/pkg/swagger/nullable
      type: String
paths:
  /estimates/ppm:
    get:
      summary: Return a PPM cost estimate
      description: Calculates a reimbursement range for a PPM move (excluding SIT)
      operationId: showPPMEstimate
      tags:
        - ppm
      parameters:
        - in: query
          name: original_move_date
          type: string
          format: date
          required: true
        - in: query
          name: origin_zip
          type: string
          format: zip
          pattern: ^(\d{5}([\-]\d{4})?)$
          required: true
        - in: query
          name: origin_duty_location_zip
          type: string
          format: zip
          pattern: ^(\d{5}([\-]\d{4})?)$
          required: true
        - in: query
          name: orders_id
          type: string
          format: uuid
          required: true
        - in: query
          name: weight_estimate
          type: integer
          required: true
      responses:
        '200':
          description: Made estimate of PPM cost range
          schema:
            $ref: '#/definitions/PPMEstimateRange'
        '400':
          description: invalid request
        '401':
          description: request requires user authentication
        '403':
          description: user is not authorized
        '404':
          description: >-
            ppm discount not found for provided postal codes and original move
            date
        '409':
          description: distance is less than 50 miles (no short haul moves)
        '422':
          description: cannot process request with given information
        '500':
          description: internal server error
  /estimates/ppm_sit:
    get:
      summary: Return a PPM move's SIT cost estimate
      description: Calculates a reimbursment for a PPM move's SIT
      operationId: showPPMSitEstimate
      tags:
        - ppm
      parameters:
        - in: query
          name: personally_procured_move_id
          type: string
          format: uuid
          required: true
        - in: query
          name: original_move_date
          type: string
          format: date
          required: true
        - in: query
          name: days_in_storage
          type: integer
          required: true
        - in: query
          name: origin_zip
          type: string
          format: zip
          pattern: ^(\d{5}([\-]\d{4})?)$
          required: true
        - in: query
          name: orders_id
          type: string
          format: uuid
          required: true
        - in: query
          name: weight_estimate
          type: integer
          required: true
      responses:
        '200':
          description: show PPM SIT estimate
          schema:
            $ref: '#/definitions/PPMSitEstimate'
        '400':
          description: invalid request
        '401':
          description: request requires user authentication
        '403':
          description: user is not authorized
        '409':
          description: distance is less than 50 miles (no short haul moves)
        '422':
          description: the payload was unprocessable
        '500':
          description: internal server error
  /feature-flags/user-boolean/{key}:
    post:
      summary: Determines if a user has a feature flag enabled
      description: >-
        Determines if a user has a feature flag enabled. The flagContext
        contains context used to determine if this flag applies to the logged in
        user.
      operationId: booleanFeatureFlagForUser
      tags:
        - featureFlags
      consumes:
        - application/json
      parameters:
        - in: path
          name: key
          type: string
          required: true
          description: Feature Flag Key
        - in: body
          name: flagContext
          required: true
          description: context for the feature flag request
          schema:
            type: object
            additionalProperties:
              type: string
      produces:
        - application/json
      responses:
        '200':
          description: Boolean Feature Flag Status
          schema:
            $ref: '#/definitions/FeatureFlagBoolean'
        '400':
          description: invalid request
        '401':
          description: request requires user authentication
        '500':
          description: internal server error
  /feature-flags/user-variant/{key}:
    post:
      summary: Determines if a user has a feature flag enabled
      description: >-
        Determines if a user has a feature flag enabled. The flagContext
        contains context used to determine if this flag applies to the logged in
        user.
      operationId: variantFeatureFlagForUser
      tags:
        - featureFlags
      consumes:
        - application/json
      parameters:
        - in: path
          name: key
          type: string
          required: true
          description: Feature Flag Key
        - in: body
          name: flagContext
          required: true
          description: context for the feature flag request
          schema:
            type: object
            additionalProperties:
              type: string
      produces:
        - application/json
      responses:
        '200':
          description: Variant Feature Flag Status
          schema:
            $ref: '#/definitions/FeatureFlagVariant'
        '400':
          description: invalid request
        '401':
          description: request requires user authentication
        '500':
          description: internal server error
  /users/logged_in:
    get:
      summary: Returns the user info for the currently logged in user
      description: Returns the user info for the currently logged in user
      operationId: showLoggedInUser
      tags:
        - users
      responses:
        '200':
          description: Currently logged in user
          schema:
            $ref: '#/definitions/LoggedInUserPayload'
        '400':
          description: invalid request
        '401':
          description: request requires user authentication
        '500':
          description: server error
  /users/is_logged_in:
    get:
      summary: Returns boolean as to whether the user is logged in
      description: Returns boolean as to whether the user is logged in
      operationId: isLoggedInUser
      tags:
        - users
      responses:
        '200':
          description: Currently logged in user
          schema:
            type: object
            required:
              - isLoggedIn
            properties:
              isLoggedIn:
                type: boolean
        '400':
          description: invalid request
        '500':
          description: server error
  /orders:
    post:
      summary: Creates an orders model for a logged-in user
      description: Creates an instance of orders tied to a service member
      operationId: createOrders
      tags:
        - orders
      parameters:
        - in: body
          name: createOrders
          required: true
          schema:
            $ref: '#/definitions/CreateUpdateOrders'
      responses:
        '201':
          description: created instance of orders
          schema:
            $ref: '#/definitions/Orders'
        '400':
          description: invalid request
        '401':
          description: request requires user authentication
        '403':
          description: user is not authorized
        '500':
          description: internal server error
  /orders/{ordersId}:
    put:
      summary: Updates orders
      description: All fields sent in this request will be set on the orders referenced
      operationId: updateOrders
      tags:
        - orders
      parameters:
        - in: path
          name: ordersId
          type: string
          format: uuid
          required: true
          description: UUID of the orders model
        - in: body
          name: updateOrders
          required: true
          schema:
            $ref: '#/definitions/CreateUpdateOrders'
      responses:
        '200':
          description: updated instance of orders
          schema:
            $ref: '#/definitions/Orders'
        '400':
          description: invalid request
        '401':
          description: request requires user authentication
        '403':
          description: user is not authorized
        '404':
          description: orders not found
        '500':
          description: internal server error
    get:
      summary: Returns the given order
      description: Returns the given order
      operationId: showOrders
      tags:
        - orders
      parameters:
        - in: path
          name: ordersId
          type: string
          format: uuid
          required: true
          description: UUID of the order
      responses:
        '200':
          description: the instance of the order
          schema:
            $ref: '#/definitions/Orders'
        '400':
          description: invalid request
        '401':
          description: request requires user authentication
        '403':
          description: user is not authorized
        '404':
          description: order is not found
        '500':
          description: internal server error
  /orders/{ordersId}/upload_amended_orders:
    patch:
      summary: Patch the amended orders for a given order
      description: Patch the amended orders for a given order
      operationId: uploadAmendedOrders
      tags:
        - orders
      consumes:
        - multipart/form-data
      parameters:
        - in: path
          name: ordersId
          type: string
          format: uuid
          required: true
          description: UUID of the order
        - in: formData
          name: file
          type: file
          description: The file to upload.
          required: true
      responses:
        '201':
          description: created upload
          schema:
            $ref: '#/definitions/Upload'
        '400':
          description: invalid request
          schema:
            $ref: '#/definitions/InvalidRequestResponsePayload'
        '403':
          description: not authorized
        '404':
          description: not found
        '413':
          description: payload is too large
        '500':
          description: server error
  /moves/{moveId}:
    patch:
      summary: Patches the move
      description: Any fields sent in this request will be set on the move referenced
      operationId: patchMove
      tags:
        - moves
      parameters:
        - in: path
          name: moveId
          type: string
          format: uuid
          required: true
          description: UUID of the move
        - $ref: '#/parameters/ifMatch'
        - in: body
          name: patchMovePayload
          required: true
          schema:
            $ref: '#/definitions/PatchMovePayload'
      responses:
        '200':
          description: updated instance of move
          schema:
            $ref: '#/definitions/MovePayload'
        '400':
          description: invalid request
        '401':
          description: request requires user authentication
        '403':
          description: user is not authorized
        '404':
          description: move or closeout office is not found
        '412':
          description: precondition failed
        '422':
          description: unprocessable entity
        '500':
          description: internal server error
    get:
      summary: Returns the given move
      description: Returns the given move
      operationId: showMove
      tags:
        - moves
      parameters:
        - in: path
          name: moveId
          type: string
          format: uuid
          required: true
          description: UUID of the move
      responses:
        '200':
          description: the instance of the move
          schema:
            $ref: '#/definitions/MovePayload'
        '400':
          description: invalid request
        '401':
          description: request requires user authentication
        '403':
          description: user is not authorized
        '404':
          description: move is not found
        '500':
          description: internal server error
  /moves/{moveId}/signed_certifications:
    post:
      summary: Submits signed certification for the given move ID
      description: Create an instance of signed_certification tied to the move ID
      operationId: createSignedCertification
      tags:
        - certification
      parameters:
        - in: path
          name: moveId
          type: string
          format: uuid
          required: true
          description: UUID of the move being signed for
        - in: body
          name: createSignedCertificationPayload
          required: true
          schema:
            $ref: '#/definitions/CreateSignedCertificationPayload'
      responses:
        '201':
          description: created instance of signed_certification
          schema:
            $ref: '#/definitions/SignedCertificationPayload'
        '400':
          description: invalid request
        '401':
          description: request requires user authentication
        '403':
          description: user is not authorized to sign for this move
        '404':
          description: move not found
        '500':
          description: internal server error
    get:
      summary: gets the signed certifications for the given move ID
      description: returns a list of all signed_certifications associated with the move ID
      operationId: indexSignedCertification
      tags:
        - certification
      parameters:
        - in: path
          name: moveId
          type: string
          format: uuid
          required: true
      responses:
        '200':
          description: returns a list of signed certifications
          schema:
            $ref: '#/definitions/SignedCertifications'
        '400':
          description: invalid request
        '401':
          description: request requires user authentication
        '403':
          description: user is not authorized
        '404':
          description: move not found
        '500':
          description: internal server error
  /moves/{moveId}/personally_procured_move/{personallyProcuredMoveId}:
    patch:
      summary: Patches the PPM
      description: Any fields sent in this request will be set on the PPM referenced
      operationId: patchPersonallyProcuredMove
      tags:
        - ppm
      parameters:
        - in: path
          name: moveId
          type: string
          format: uuid
          required: true
          description: UUID of the move
        - in: path
          name: personallyProcuredMoveId
          type: string
          format: uuid
          required: true
          description: UUID of the PPM being patched
        - in: body
          name: patchPersonallyProcuredMovePayload
          required: true
          schema:
            $ref: '#/definitions/PatchPersonallyProcuredMovePayload'
      responses:
        '200':
          description: updated instance of personally_procured_move
          schema:
            $ref: '#/definitions/PersonallyProcuredMovePayload'
        '400':
          description: invalid request
        '401':
          description: request requires user authentication
        '403':
          description: user is not authorized
        '404':
          description: >-
            ppm is not found or ppm discount not found for provided postal codes
            and original move date
        '422':
          description: cannot process request with given information
        '500':
          description: internal server error
  /personally_procured_move/{personallyProcuredMoveId}/submit:
    post:
      summary: Submits a PPM for approval
      description: >-
        Submits a PPM for approval by the office. The status of the PPM will be
        updated to SUBMITTED
      operationId: submitPersonallyProcuredMove
      tags:
        - ppm
      parameters:
        - in: path
          name: personallyProcuredMoveId
          type: string
          format: uuid
          required: true
          description: UUID of the PPM being submitted
        - name: submitPersonallyProcuredMovePayload
          in: body
          required: true
          schema:
            $ref: '#/definitions/SubmitPersonallyProcuredMovePayload'
      responses:
        '200':
          description: updated instance of personally_procured_move
          schema:
            $ref: '#/definitions/PersonallyProcuredMovePayload'
        '400':
          description: invalid request
        '401':
          description: request requires user authentication
        '403':
          description: user is not authorized
        '404':
          description: ppm is not found
        '500':
          description: internal server error
  /personally_procured_move/{personallyProcuredMoveId}/request_payment:
    post:
      summary: Moves the PPM and the move into the PAYMENT_REQUESTED state
      description: Moves the PPM and the move into the PAYMENT_REQUESTED state
      operationId: requestPPMPayment
      tags:
        - ppm
      parameters:
        - in: path
          name: personallyProcuredMoveId
          type: string
          format: uuid
          required: true
          description: UUID of the PPM
      responses:
        '200':
          description: Sucesssfully requested payment
          schema:
            $ref: '#/definitions/PersonallyProcuredMovePayload'
        '400':
          description: invalid request
        '401':
          description: request requires user authentication
        '403':
          description: user is not authorized
        '404':
          description: move not found
        '500':
          description: server error
  /reimbursement/{reimbursementId}/approve:
    post:
      summary: Approves the reimbursement
      description: Sets the status of the reimbursement to APPROVED.
      operationId: approveReimbursement
      tags:
        - office
      parameters:
        - in: path
          name: reimbursementId
          type: string
          format: uuid
          required: true
          description: UUID of the reimbursement being approved
      responses:
        '200':
          description: updated instance of reimbursement
          schema:
            $ref: '#/definitions/Reimbursement'
        '400':
          description: invalid request
        '401':
          description: request requires user authentication
        '403':
          description: user is not authorized
        '500':
          description: internal server error
  /moves/{moveId}/orders:
    get:
      summary: Returns orders information for a move for office use
      description: Returns orders information for a move for office use
      operationId: showOfficeOrders
      tags:
        - office
      parameters:
        - in: path
          name: moveId
          type: string
          format: uuid
          required: true
          description: UUID of the move
      responses:
        '200':
          description: the orders information for a move for office use
          schema:
            $ref: '#/definitions/Orders'
        '400':
          description: invalid request
        '401':
          description: request requires user authentication
        '403':
          description: user is not authorized
        '404':
          description: move not found
        '500':
          description: internal server error
  /moves/{moveId}/move_documents:
    get:
      summary: Returns a list of all Move Documents associated with this move
      description: Returns a list of all Move Documents associated with this move
      operationId: indexMoveDocuments
      tags:
        - move_docs
      parameters:
        - in: path
          name: moveId
          type: string
          format: uuid
          required: true
          description: UUID of the move
      responses:
        '200':
          description: returns list of move douments
          schema:
            $ref: '#/definitions/MoveDocuments'
        '400':
          description: invalid request
        '401':
          description: request requires user authentication
        '403':
          description: user is not authorized
    post:
      summary: Creates a move document
      description: Created a move document with the given information
      operationId: createGenericMoveDocument
      tags:
        - move_docs
      parameters:
        - name: moveId
          in: path
          type: string
          format: uuid
          required: true
          description: UUID of the move
        - in: body
          name: createGenericMoveDocumentPayload
          required: true
          schema:
            $ref: '#/definitions/CreateGenericMoveDocumentPayload'
      responses:
        '200':
          description: returns new move document object
          schema:
            $ref: '#/definitions/MoveDocumentPayload'
        '400':
          description: invalid request
        '401':
          description: must be authenticated to use this endpoint
        '403':
          description: not authorized to modify this move
        '500':
          description: server error
  /move_documents/{moveDocumentId}:
    put:
      summary: Updates a move document
      description: Update a move document with the given information
      operationId: updateMoveDocument
      tags:
        - move_docs
      parameters:
        - in: path
          name: moveDocumentId
          type: string
          format: uuid
          required: true
          description: UUID of the move document model
        - in: body
          name: updateMoveDocument
          required: true
          schema:
            $ref: '#/definitions/MoveDocumentPayload'
      responses:
        '200':
          description: updated instance of move document
          schema:
            $ref: '#/definitions/MoveDocumentPayload'
        '400':
          description: invalid request
        '401':
          description: request requires user authentication
        '403':
          description: user is not authorized
        '404':
          description: move document not found
        '500':
          description: internal server error
    delete:
      summary: Deletes a move document
      description: Deletes a move document with the given information
      operationId: deleteMoveDocument
      tags:
        - move_docs
      parameters:
        - in: path
          name: moveDocumentId
          type: string
          format: uuid
          required: true
          description: UUID of the move document model
      responses:
        '204':
          description: deleted
        '400':
          description: invalid request
          schema:
            $ref: '#/definitions/InvalidRequestResponsePayload'
        '403':
          description: not authorized
        '404':
          description: not found
        '500':
          description: server error
  /moves/{moveId}/approve:
    post:
      summary: Approves a move to proceed
      description: >-
        Approves the basic details of a move. The status of the move will be
        updated to APPROVED
      operationId: approveMove
      tags:
        - office
      parameters:
        - name: moveId
          in: path
          type: string
          format: uuid
          required: true
          description: UUID of the move
      responses:
        '200':
          description: returns updated (approved) move object
          schema:
            $ref: '#/definitions/MovePayload'
        '400':
          description: invalid request
        '401':
          description: must be authenticated to use this endpoint
        '403':
          description: not authorized to approve this move
        '409':
          description: the move is not in a state to be approved
          schema:
            $ref: '#/definitions/MovePayload'
        '500':
          description: server error
  /moves/{moveId}/submit:
    post:
      summary: Submits a move for approval
      description: >-
        Submits a move for approval by the office. The status of the move will
        be updated to SUBMITTED
      operationId: submitMoveForApproval
      tags:
        - moves
      parameters:
        - name: moveId
          in: path
          type: string
          format: uuid
          required: true
          description: UUID of the move
        - name: submitMoveForApprovalPayload
          in: body
          required: true
          schema:
            $ref: '#/definitions/SubmitMoveForApprovalPayload'
      responses:
        '200':
          description: returns updated (submitted) move object
          schema:
            $ref: '#/definitions/MovePayload'
        '400':
          description: invalid request
        '401':
          description: must be authenticated to use this endpoint
        '403':
          description: not authorized to approve this move
        '409':
          description: the move is not in a state to be approved
          schema:
            $ref: '#/definitions/MovePayload'
        '500':
          description: server error
  /moves/{moveId}/cancel:
    post:
      summary: Cancels a move
      description: >-
        Cancels the basic details of a move. The status of the move will be
        updated to CANCELED
      operationId: cancelMove
      tags:
        - office
      parameters:
        - name: moveId
          in: path
          type: string
          format: uuid
          required: true
          description: UUID of the move
        - in: body
          name: cancelMove
          required: true
          schema:
            $ref: '#/definitions/CancelMove'
      responses:
        '200':
          description: returns updated (canceled) move object
          schema:
            $ref: '#/definitions/MovePayload'
        '400':
          description: invalid request
        '401':
          description: must be authenticated to use this endpoint
        '403':
          description: not authorized to cancel this move
        '409':
          description: the move is not in a state to be canceled
          schema:
            $ref: '#/definitions/MovePayload'
        '500':
          description: server error
  /moves/{moveId}/submit_amended_orders:
    post:
      summary: Submits amended orders for review
      description: >-
        Submits amended orders for review by the office. The status of the move
        will be updated to an appropriate status depending on whether it needs
        services counseling or not.
      operationId: submitAmendedOrders
      tags:
        - moves
      parameters:
        - name: moveId
          in: path
          type: string
          format: uuid
          required: true
          description: UUID of the move
      responses:
        '200':
          description: returns updated (submitted) move object
          schema:
            $ref: '#/definitions/MovePayload'
        '400':
          description: invalid request
        '401':
          description: must be authenticated to use this endpoint
        '403':
          description: not authorized to approve this move
        '409':
          description: the move is not in a state to be approved
          schema:
            $ref: '#/definitions/MovePayload'
        '500':
          description: server error
  /moves/{moveId}/shipment_summary_worksheet:
    get:
      summary: Returns Shipment Summary Worksheet
      description: Generates pre-filled PDF using data already collected
      operationId: showShipmentSummaryWorksheet
      tags:
        - moves
      parameters:
        - in: path
          name: moveId
          type: string
          format: uuid
          required: true
          description: UUID of the move
        - in: query
          name: preparationDate
          type: string
          format: date
          required: true
          description: The preparationDate of PDF
      produces:
        - application/pdf
      responses:
        '200':
          headers:
            Content-Disposition:
              type: string
              description: File name to download
          description: Pre-filled worksheet PDF
          schema:
            format: binary
            type: file
        '400':
          description: invalid request
        '401':
          description: request requires user authentication
        '403':
          description: user is not authorized
        '500':
          description: internal server error
  /personally_procured_moves/{personallyProcuredMoveId}/approve:
    post:
      summary: Approves the PPM
      description: Sets the status of the PPM to APPROVED.
      operationId: approvePPM
      tags:
        - office
      parameters:
        - in: path
          name: personallyProcuredMoveId
          type: string
          format: uuid
          required: true
          description: UUID of the PPM being updated
        - name: approvePersonallyProcuredMovePayload
          in: body
          required: true
          schema:
            $ref: '#/definitions/ApprovePersonallyProcuredMovePayload'
      responses:
        '200':
          description: updated instance of personally_procured_move
          schema:
            $ref: '#/definitions/PersonallyProcuredMovePayload'
        '400':
          description: invalid request
        '401':
          description: request requires user authentication
        '403':
          description: user is not authorized
        '500':
          description: internal server error
  /personally_procured_moves/incentive:
    get:
      summary: Return a PPM incentive value
      description: Calculates incentive for a PPM move (excluding SIT)
      operationId: showPPMIncentive
      tags:
        - ppm
      parameters:
        - in: query
          name: original_move_date
          type: string
          format: date
          required: true
        - in: query
          name: origin_zip
          type: string
          format: zip
          pattern: ^(\d{5}([\-]\d{4})?)$
          required: true
        - in: query
          name: origin_duty_location_zip
          type: string
          format: zip
          pattern: ^(\d{5}([\-]\d{4})?)$
          required: true
        - in: query
          name: orders_id
          type: string
          format: uuid
          required: true
        - in: query
          name: weight
          type: integer
          required: true
      responses:
        '200':
          description: Made calculation of PPM incentive
          schema:
            $ref: '#/definitions/PPMIncentive'
        '400':
          description: invalid request
        '401':
          description: request requires user authentication
        '403':
          description: user is not authorized
        '409':
          description: distance is less than 50 miles (no short haul moves)
        '500':
          description: internal server error
  /documents:
    post:
      summary: Create a new document
      description: >-
        Documents represent a physical artifact such as a scanned document or a
        PDF file
      operationId: createDocument
      tags:
        - documents
      parameters:
        - in: body
          name: documentPayload
          required: true
          schema:
            $ref: '#/definitions/PostDocumentPayload'
      responses:
        '201':
          description: created document
          schema:
            $ref: '#/definitions/Document'
        '400':
          description: invalid request
        '500':
          description: server error
  /documents/{documentId}:
    get:
      summary: Returns a document
      description: Returns a document and its uploads
      operationId: showDocument
      tags:
        - documents
      parameters:
        - in: path
          name: documentId
          type: string
          format: uuid
          required: true
          description: UUID of the document to return
      responses:
        '200':
          description: the requested document
          schema:
            $ref: '#/definitions/Document'
        '400':
          description: invalid request
          schema:
            $ref: '#/definitions/InvalidRequestResponsePayload'
        '403':
          description: not authorized
        '404':
          description: not found
        '500':
          description: server error
  /uploads/{uploadId}:
    delete:
      summary: Deletes an upload
      description: Uploads represent a single digital file, such as a JPEG or PDF.
      operationId: deleteUpload
      tags:
        - uploads
      parameters:
        - in: path
          name: uploadId
          type: string
          format: uuid
          required: true
          description: UUID of the upload to be deleted
      responses:
        '204':
          description: deleted
        '400':
          description: invalid request
          schema:
            $ref: '#/definitions/InvalidRequestResponsePayload'
        '403':
          description: not authorized
        '404':
          description: not found
        '500':
          description: server error
  /uploads:
    post:
      summary: Create a new upload
      description: Uploads represent a single digital file, such as a JPEG or PDF.
      operationId: createUpload
      tags:
        - uploads
      consumes:
        - multipart/form-data
      parameters:
        - in: query
          name: documentId
          type: string
          format: uuid
          required: false
          description: UUID of the document to add an upload to
        - in: formData
          name: file
          type: file
          description: The file to upload.
          required: true
      responses:
        '201':
          description: created upload
          schema:
            $ref: '#/definitions/Upload'
        '400':
          description: invalid request
          schema:
            $ref: '#/definitions/InvalidRequestResponsePayload'
        '403':
          description: not authorized
        '404':
          description: not found
        '413':
          description: payload is too large
        '500':
          description: server error
    delete:
      summary: Deletes a collection of uploads
      description: Uploads represent a single digital file, such as a JPEG or PDF.
      operationId: deleteUploads
      tags:
        - uploads
      parameters:
        - in: query
          name: uploadIds
          type: array
          items:
            type: string
            format: uuid
          required: true
          description: Array of UUIDs to be deleted
      responses:
        '204':
          description: deleted
        '400':
          description: invalid request
          schema:
            $ref: '#/definitions/InvalidRequestResponsePayload'
        '403':
          description: not authorized
        '404':
          description: not found
        '500':
          description: server error
  /service_members:
    post:
      summary: Creates service member for a logged-in user
      description: Creates an instance of a service member tied to a user
      operationId: createServiceMember
      tags:
        - service_members
      parameters:
        - in: body
          name: createServiceMemberPayload
          required: true
          schema:
            $ref: '#/definitions/CreateServiceMemberPayload'
      responses:
        '201':
          description: created instance of service member
          schema:
            $ref: '#/definitions/ServiceMemberPayload'
        '400':
          description: invalid request
        '401':
          description: request requires user authentication
        '403':
          description: user is not authorized
        '404':
          description: service member not found
        '500':
          description: internal server error
  /service_members/{serviceMemberId}:
    get:
      summary: Returns the given service member
      description: Returns the given service member
      operationId: showServiceMember
      tags:
        - service_members
      parameters:
        - in: path
          name: serviceMemberId
          type: string
          format: uuid
          required: true
          description: UUID of the service member
      responses:
        '200':
          description: the instance of the service member
          schema:
            $ref: '#/definitions/ServiceMemberPayload'
        '400':
          description: invalid request
        '401':
          description: request requires user authentication
        '403':
          description: user is not authorized
        '404':
          description: service member not found
        '500':
          description: internal server error
    patch:
      summary: Patches the service member
      description: >-
        Any fields sent in this request will be set on the service member
        referenced
      operationId: patchServiceMember
      tags:
        - service_members
      parameters:
        - in: path
          name: serviceMemberId
          type: string
          format: uuid
          required: true
          description: UUID of the service member
        - in: body
          name: patchServiceMemberPayload
          required: true
          schema:
            $ref: '#/definitions/PatchServiceMemberPayload'
      responses:
        '200':
          description: updated instance of service member
          schema:
            $ref: '#/definitions/ServiceMemberPayload'
        '400':
          description: invalid request
        '401':
          description: request requires user authentication
        '403':
          description: user is not authorized
        '404':
          description: service member not found
        '500':
          description: internal server error
  /service_members/{serviceMemberId}/current_orders:
    get:
      summary: Returns the latest orders for a given service member
      description: Returns orders
      operationId: showServiceMemberOrders
      tags:
        - service_members
      parameters:
        - in: path
          name: serviceMemberId
          type: string
          format: uuid
          required: true
          description: UUID of the service member
      responses:
        '200':
          description: the instance of the service member
          schema:
            $ref: '#/definitions/Orders'
        '400':
          description: invalid request
        '401':
          description: request requires user authentication
        '403':
          description: user is not authorized
        '404':
          description: service member not found
        '500':
          description: internal server error
  /service_members/{serviceMemberId}/backup_contacts:
    post:
      summary: Submits backup contact for a logged-in user
      description: Creates an instance of a backup contact tied to a service member user
      operationId: createServiceMemberBackupContact
      tags:
        - backup_contacts
      parameters:
        - in: body
          name: createBackupContactPayload
          required: true
          schema:
            $ref: '#/definitions/CreateServiceMemberBackupContactPayload'
        - in: path
          name: serviceMemberId
          type: string
          format: uuid
          required: true
          description: UUID of the service member
      responses:
        '201':
          description: created instance of service member backup contact
          schema:
            $ref: '#/definitions/ServiceMemberBackupContactPayload'
        '400':
          description: invalid request
        '401':
          description: request requires user authentication
        '403':
          description: user is not authorized to create this backup contact
        '404':
          description: contact not found
        '500':
          description: internal server error
    get:
      summary: List all service member backup contacts
      description: List all service member backup contacts
      operationId: indexServiceMemberBackupContacts
      tags:
        - backup_contacts
      parameters:
        - in: path
          name: serviceMemberId
          type: string
          format: uuid
          required: true
          description: UUID of the service member
      responses:
        '200':
          description: list of service member backup contacts
          schema:
            $ref: '#/definitions/IndexServiceMemberBackupContactsPayload'
        '400':
          description: invalid request
        '401':
          description: request requires user authentication
        '403':
          description: user is not authorized to see this backup contact
        '404':
          description: contact not found
        '500':
          description: internal server error
  /backup_contacts/{backupContactId}:
    get:
      summary: Returns the given service member backup contact
      description: Returns the given service member backup contact
      operationId: showServiceMemberBackupContact
      tags:
        - backup_contacts
      parameters:
        - in: path
          name: backupContactId
          type: string
          format: uuid
          required: true
          description: UUID of the service member backup contact
      responses:
        '200':
          description: the instance of the service member backup contact
          schema:
            $ref: '#/definitions/ServiceMemberBackupContactPayload'
        '400':
          description: invalid request
        '401':
          description: request requires user authentication
        '403':
          description: user is not authorized
        '404':
          description: backup contact not found
        '500':
          description: internal server error
    put:
      summary: Updates a service member backup contact
      description: >-
        Any fields sent in this request will be set on the backup contact
        referenced
      operationId: updateServiceMemberBackupContact
      tags:
        - backup_contacts
      parameters:
        - in: body
          name: updateServiceMemberBackupContactPayload
          required: true
          schema:
            $ref: '#/definitions/UpdateServiceMemberBackupContactPayload'
        - in: path
          name: backupContactId
          type: string
          format: uuid
          required: true
          description: UUID of the service member backup contact
      responses:
        '201':
          description: updated instance of backup contact
          schema:
            $ref: '#/definitions/ServiceMemberBackupContactPayload'
        '400':
          description: invalid request
        '401':
          description: request requires user authentication
        '403':
          description: user is not authorized
        '404':
          description: backup contact not found
        '500':
          description: internal server error
  /duty_locations:
    get:
      summary: Returns the duty locations matching the search query
      description: Returns the duty locations matching the search query
      operationId: searchDutyLocations
      tags:
        - duty_locations
      parameters:
        - in: query
          name: search
          type: string
          required: true
          description: Search string for duty locations
      responses:
        '200':
          description: the instance of the duty location
          schema:
            $ref: '#/definitions/DutyLocationsPayload'
        '400':
          description: invalid request
        '401':
          description: request requires user authentication
        '403':
          description: user is not authorized
        '404':
          description: matching duty location not found
        '500':
          description: internal server error
  /duty_locations/{dutyLocationId}/transportation_office:
    get:
      summary: Returns the transportation office for a given duty location
      description: Returns the given duty location's transportation office
      operationId: showDutyLocationTransportationOffice
      tags:
        - transportation_offices
      parameters:
        - in: path
          name: dutyLocationId
          type: string
          format: uuid
          required: true
          description: UUID of the duty location
      responses:
        '200':
          description: the instance of the transportation office for a duty location
          schema:
            $ref: '#/definitions/TransportationOffice'
        '400':
          description: invalid request
        '401':
          description: request requires user authentication
        '403':
          description: user is not authorized
        '404':
          description: transportation office not found
        '500':
          description: internal server error
  /transportation-offices:
    get:
      produces:
        - application/json
      summary: Returns the transportation offices matching the search query
      description: Returns the transportation offices matching the search query
      operationId: getTransportationOffices
      tags:
        - transportation_offices
      parameters:
        - in: query
          name: search
          type: string
          required: true
          minLength: 2
          description: Search string for transportation offices
      responses:
        '200':
          description: Successfully retrieved transportation offices
          schema:
            $ref: '#/definitions/TransportationOffices'
        '400':
          $ref: '#/responses/InvalidRequest'
        '401':
          $ref: '#/responses/PermissionDenied'
        '403':
          $ref: '#/responses/PermissionDenied'
        '404':
          $ref: '#/responses/NotFound'
        '500':
          $ref: '#/responses/ServerError'
  /queues/{queueType}:
    get:
      summary: Show all moves in a queue
      description: Show all moves in a queue
      operationId: showQueue
      tags:
        - queues
      parameters:
        - in: path
          name: queueType
          type: string
          enum:
            - new
            - ppm_payment_requested
            - all
            - ppm_approved
            - ppm_completed
          required: true
          description: Queue type to show
      responses:
        '200':
          description: list all moves in the specified queue
          schema:
            type: array
            items:
              $ref: '#/definitions/MoveQueueItem'
        '400':
          description: invalid request
        '401':
          description: request requires user authentication
        '403':
          description: user is not authorized to access this queue
        '404':
          description: move queue item is not found
  /entitlements:
    get:
      summary: List weight weights allotted by entitlement
      description: List weight weights allotted by entitlement
      operationId: indexEntitlements
      tags:
        - entitlements
      responses:
        '200':
          description: List of weights allotted entitlement
          schema:
            $ref: '#/definitions/IndexEntitlements'
  /calendar/available_move_dates:
    get:
      summary: Returns available dates for the move calendar
      description: Returns available dates for the move calendar
      operationId: showAvailableMoveDates
      tags:
        - calendar
      parameters:
        - in: query
          name: startDate
          type: string
          format: date
          required: true
          description: >-
            Look for future available dates starting from (and including) this
            date
      responses:
        '200':
          description: List of available dates
          schema:
            $ref: '#/definitions/AvailableMoveDates'
        '400':
          description: invalid request
        '401':
          description: request requires user authentication
        '403':
          description: user is not authorized
        '500':
          description: internal server error
  /moves/{moveId}/weight_ticket:
    post:
      summary: Creates a weight ticket document
      description: Created a weight ticket document with the given information
      operationId: createWeightTicketDocument
      tags:
        - move_docs
      parameters:
        - name: moveId
          in: path
          type: string
          format: uuid
          required: true
          description: UUID of the move
        - in: body
          name: createWeightTicketDocument
          required: true
          schema:
            $ref: '#/definitions/CreateWeightTicketDocumentsPayload'
      responses:
        '200':
          description: returns new weight ticket document object
          schema:
            $ref: '#/definitions/MoveDocumentPayload'
        '400':
          description: invalid request
        '401':
          description: must be authenticated to use this endpoint
        '403':
          description: not authorized to modify this move
        '500':
          description: server error
  /ppm-shipments/{ppmShipmentId}/pro-gear-weight-tickets:
    parameters:
      - $ref: '#/parameters/ppmShipmentId'
    post:
      summary: Creates a pro-gear weight ticket
      description: >
        Creates a PPM shipment's pro-gear weight ticket. This will only contain
        the minimum necessary fields for a

        pro-gear weight ticket. Data should be filled in using the patch
        endpoint.
      operationId: createProGearWeightTicket
      tags:
        - ppm
      consumes:
        - application/json
      produces:
        - application/json
      responses:
        '201':
          description: returns a new pro-gear weight ticket object
          schema:
            $ref: '#/definitions/ProGearWeightTicket'
        '400':
          $ref: '#/responses/InvalidRequest'
        '401':
          $ref: '#/responses/PermissionDenied'
        '403':
          $ref: '#/responses/PermissionDenied'
        '404':
          $ref: '#/responses/NotFound'
        '412':
          $ref: '#/responses/PreconditionFailed'
        '422':
          $ref: '#/responses/UnprocessableEntity'
        '500':
          $ref: '#/responses/ServerError'
  /ppm-shipments/{ppmShipmentId}/pro-gear-weight-tickets/{proGearWeightTicketId}:
    patch:
      summary: Updates a pro-gear weight ticket
      description: >
        Updates a PPM shipment's pro-gear weight ticket with new information.
        Only some of the fields are editable

        because some have to be set by the customer, e.g. the description.
      operationId: updateProGearWeightTicket
      tags:
        - ppm
      consumes:
        - application/json
      produces:
        - application/json
      parameters:
        - $ref: '#/parameters/ifMatch'
        - $ref: '#/parameters/ppmShipmentId'
        - $ref: '#/parameters/proGearWeightTicketId'
        - in: body
          name: updateProGearWeightTicket
          required: true
          schema:
            $ref: '#/definitions/UpdateProGearWeightTicket'
      responses:
        '200':
          description: returns an updated pro-gear weight ticket object
          schema:
            $ref: '#/definitions/ProGearWeightTicket'
        '400':
          $ref: '#/responses/InvalidRequest'
        '401':
          $ref: '#/responses/PermissionDenied'
        '403':
          $ref: '#/responses/PermissionDenied'
        '404':
          $ref: '#/responses/NotFound'
        '412':
          $ref: '#/responses/PreconditionFailed'
        '422':
          $ref: '#/responses/UnprocessableEntity'
        '500':
          $ref: '#/responses/ServerError'
    delete:
      summary: Soft deletes a pro-gear weight line item by ID
      description: >
        Removes a single pro-gear weight ticket set from the closeout line items
        for a PPM shipment. Soft deleted

        records are not visible in milmove, but are kept in the database.
      operationId: deleteProGearWeightTicket
      tags:
        - ppm
      produces:
        - application/json
      parameters:
        - $ref: '#/parameters/ppmShipmentId'
        - description: ID of the pro-gear weight ticket to be deleted
          in: path
          name: proGearWeightTicketId
          required: true
          format: uuid
          type: string
      responses:
        '204':
          description: Successfully soft deleted the pro-gear weight ticket
        '400':
          $ref: '#/responses/InvalidRequest'
        '401':
          $ref: '#/responses/PermissionDenied'
        '403':
          $ref: '#/responses/PermissionDenied'
        '404':
          $ref: '#/responses/NotFound'
        '409':
          $ref: '#/responses/Conflict'
        '422':
          $ref: '#/responses/UnprocessableEntity'
        '500':
          $ref: '#/responses/ServerError'
  /ppm-shipments/{ppmShipmentId}/moving-expenses:
    post:
      summary: Creates moving expense document
      description: Creates a moving expense document for the PPM shipment
      operationId: createMovingExpense
      tags:
        - ppm
      parameters:
        - $ref: '#/parameters/ppmShipmentId'
      responses:
        '201':
          description: returns new moving expense object
          schema:
            $ref: '#/definitions/MovingExpense'
        '400':
          $ref: '#/responses/InvalidRequest'
        '401':
          $ref: '#/responses/PermissionDenied'
        '403':
          $ref: '#/responses/PermissionDenied'
        '404':
          $ref: '#/responses/NotFound'
        '422':
          $ref: '#/responses/UnprocessableEntity'
        '500':
          $ref: '#/responses/ServerError'
  /ppm-shipments/{ppmShipmentId}/moving-expenses/{movingExpenseId}:
    patch:
      summary: Updates the moving expense
      description: >-
        Any fields sent in this request will be set on the moving expense
        referenced
      operationId: updateMovingExpense
      tags:
        - ppm
      parameters:
        - $ref: '#/parameters/ppmShipmentId'
        - $ref: '#/parameters/movingExpenseId'
        - $ref: '#/parameters/ifMatch'
        - in: body
          name: updateMovingExpense
          required: true
          schema:
            $ref: '#/definitions/UpdateMovingExpense'
      responses:
        '200':
          description: returns an updated moving expense object
          schema:
            $ref: '#/definitions/MovingExpense'
        '400':
          $ref: '#/responses/InvalidRequest'
        '401':
          $ref: '#/responses/PermissionDenied'
        '403':
          $ref: '#/responses/PermissionDenied'
        '404':
          $ref: '#/responses/NotFound'
        '412':
          $ref: '#/responses/PreconditionFailed'
        '422':
          $ref: '#/responses/UnprocessableEntity'
        '500':
          $ref: '#/responses/ServerError'
    delete:
      summary: Soft deletes a moving expense by ID
      description: >
        Removes a single moving expense receipt from the closeout line items for
        a PPM shipment. Soft deleted

        records are not visible in milmove, but are kept in the database.
      operationId: deleteMovingExpense
      tags:
        - ppm
      produces:
        - application/json
      parameters:
        - $ref: '#/parameters/ppmShipmentId'
        - description: ID of the moving expense to be deleted
          in: path
          name: movingExpenseId
          required: true
          format: uuid
          type: string
      responses:
        '204':
          description: Successfully soft deleted the moving expense
        '400':
          $ref: '#/responses/InvalidRequest'
        '401':
          $ref: '#/responses/PermissionDenied'
        '403':
          $ref: '#/responses/PermissionDenied'
        '404':
          $ref: '#/responses/NotFound'
        '409':
          $ref: '#/responses/Conflict'
        '422':
          $ref: '#/responses/UnprocessableEntity'
        '500':
          $ref: '#/responses/ServerError'
  /ppm-shipments/{ppmShipmentId}/weight-ticket:
    post:
      summary: Creates a weight ticket document
      description: Created a weight ticket document with the given information
      operationId: createWeightTicket
      tags:
        - ppm
      parameters:
        - $ref: '#/parameters/ppmShipmentId'
      responses:
        '200':
          description: returns new weight ticket object
          schema:
            $ref: '#/definitions/WeightTicket'
        '400':
          $ref: '#/responses/InvalidRequest'
        '401':
          $ref: '#/responses/PermissionDenied'
        '403':
          $ref: '#/responses/PermissionDenied'
        '404':
          $ref: '#/responses/NotFound'
        '422':
          $ref: '#/responses/UnprocessableEntity'
        '500':
          $ref: '#/responses/ServerError'
  /ppm-shipments/{ppmShipmentId}/weight-ticket/{weightTicketId}:
    patch:
      summary: Updates a weight ticket document
      description: Updates a weight ticket document with the new information
      operationId: updateWeightTicket
      tags:
        - ppm
      parameters:
        - $ref: '#/parameters/ppmShipmentId'
        - $ref: '#/parameters/weightTicketId'
        - $ref: '#/parameters/ifMatch'
        - in: body
          name: updateWeightTicketPayload
          required: true
          schema:
            $ref: '#/definitions/UpdateWeightTicket'
      responses:
        '200':
          description: returns an updated weight ticket object
          schema:
            $ref: '#/definitions/WeightTicket'
        '400':
          $ref: '#/responses/InvalidRequest'
        '401':
          $ref: '#/responses/PermissionDenied'
        '403':
          $ref: '#/responses/PermissionDenied'
        '404':
          $ref: '#/responses/NotFound'
        '412':
          $ref: '#/responses/PreconditionFailed'
        '422':
          $ref: '#/responses/UnprocessableEntity'
        '500':
          $ref: '#/responses/ServerError'
    delete:
      summary: Soft deletes a weight ticket by ID
      description: >
        Removes a single weight ticket from the closeout line items for a PPM
        shipment. Soft deleted

        records are not visible in milmove, but are kept in the database. This
        may change the PPM shipment's final

        incentive.
      operationId: deleteWeightTicket
      tags:
        - ppm
      produces:
        - application/json
      parameters:
        - $ref: '#/parameters/ppmShipmentId'
        - description: ID of the weight ticket to be deleted
          in: path
          name: weightTicketId
          required: true
          format: uuid
          type: string
      responses:
        '204':
          description: Successfully soft deleted the weight ticket
        '400':
          $ref: '#/responses/InvalidRequest'
        '401':
          $ref: '#/responses/PermissionDenied'
        '403':
          $ref: '#/responses/PermissionDenied'
        '404':
          $ref: '#/responses/NotFound'
        '409':
          $ref: '#/responses/Conflict'
        '422':
          $ref: '#/responses/UnprocessableEntity'
        '500':
          $ref: '#/responses/ServerError'
  /ppm-shipments/{ppmShipmentId}/uploads:
    post:
      summary: >-
        Create a new upload for a PPM weight ticket, pro-gear, or moving expense
        document
      description: >-
        Uploads represent a single digital file, such as a PNG, JPEG, PDF, or
        spreadsheet.
      operationId: createPPMUpload
      tags:
        - ppm
      consumes:
        - multipart/form-data
      parameters:
        - in: path
          name: ppmShipmentId
          type: string
          format: uuid
          required: true
          description: UUID of the ppm shipment
        - in: query
          name: documentId
          type: string
          format: uuid
          required: true
          description: UUID of the document to add an upload to
        - in: formData
          name: file
          type: file
          description: The file to upload.
          required: true
      responses:
        '201':
          description: created upload
          schema:
            $ref: '#/definitions/Upload'
        '400':
          description: invalid request
          schema:
            $ref: '#/definitions/InvalidRequestResponsePayload'
        '403':
          $ref: '#/responses/PermissionDenied'
        '404':
          $ref: '#/responses/NotFound'
        '413':
          description: payload is too large
        '422':
          $ref: '#/responses/UnprocessableEntity'
        '500':
          $ref: '#/responses/ServerError'
  /ppm-shipments/{ppmShipmentId}/submit-ppm-shipment-documentation:
    parameters:
      - $ref: '#/parameters/ppmShipmentId'
    post:
      summary: Saves signature and routes PPM shipment to service counselor
      description: >
        Saves customer signature along with the text they agreed to, and then
        routes the PPM shipment to the service

        counselor queue for review.
      operationId: submitPPMShipmentDocumentation
      tags:
        - ppm
      consumes:
        - application/json
      produces:
        - application/json
      parameters:
        - in: body
          name: savePPMShipmentSignedCertificationPayload
          required: true
          schema:
            $ref: '#/definitions/SavePPMShipmentSignedCertification'
      responses:
        '200':
          description: Returns the updated PPM shipment
          schema:
            $ref: '#/definitions/PPMShipment'
        '400':
          $ref: '#/responses/InvalidRequest'
        '401':
          $ref: '#/responses/PermissionDenied'
        '403':
          $ref: '#/responses/PermissionDenied'
        '404':
          $ref: '#/responses/NotFound'
        '409':
          $ref: '#/responses/Conflict'
        '422':
          $ref: '#/responses/UnprocessableEntity'
        '500':
          $ref: '#/responses/ServerError'
  /ppm-shipments/{ppmShipmentId}/resubmit-ppm-shipment-documentation/{signedCertificationId}:
    parameters:
      - $ref: '#/parameters/ppmShipmentId'
    put:
      summary: Updates signature and routes PPM shipment to service counselor
      description: >
        Updates customer signature along with the text they agreed to, and then
        routes the PPM shipment to the service

        counselor queue for review.
      operationId: resubmitPPMShipmentDocumentation
      tags:
        - ppm
      consumes:
        - application/json
      produces:
        - application/json
      parameters:
        - in: path
          name: signedCertificationId
          description: UUID of the signed certification
          type: string
          format: uuid
          required: true
        - $ref: '#/parameters/ifMatch'
        - in: body
          name: savePPMShipmentSignedCertificationPayload
          required: true
          schema:
            $ref: '#/definitions/SavePPMShipmentSignedCertification'
      responses:
        '200':
          description: Returns the updated PPM shipment
          schema:
            $ref: '#/definitions/PPMShipment'
        '400':
          $ref: '#/responses/InvalidRequest'
        '401':
          $ref: '#/responses/PermissionDenied'
        '403':
          $ref: '#/responses/PermissionDenied'
        '404':
          $ref: '#/responses/NotFound'
        '409':
          $ref: '#/responses/Conflict'
        '412':
          $ref: '#/responses/PreconditionFailed'
        '422':
          $ref: '#/responses/UnprocessableEntity'
        '500':
          $ref: '#/responses/ServerError'
  /rate_engine_postal_codes/{postal_code}:
    get:
      summary: >-
        Validate if a zipcode is valid for origin or destination location for a
        move.
      description: >-
        Verifies if a zipcode is valid for origin or destination location for a
        move.
      operationId: validatePostalCodeWithRateData
      tags:
        - postal_codes
      parameters:
        - in: path
          name: postal_code
          type: string
          required: true
          format: zip
          pattern: ^(\d{5}?)$
        - in: query
          name: postal_code_type
          type: string
          required: true
          enum:
            - origin
            - destination
      responses:
        '200':
          description: postal_code is valid or invalid
          schema:
            $ref: '#/definitions/RateEnginePostalCodePayload'
        '400':
          description: invalid request
        '401':
          description: must be authenticated to use this endpoint
        '403':
          description: user is not authorized
        '500':
          description: server error
  /addresses/{addressId}:
    get:
      summary: Returns an address
      description: Returns an address
      operationId: showAddress
      tags:
        - addresses
      parameters:
        - in: path
          name: addressId
          type: string
          format: uuid
          required: true
          description: UUID of the address to return
      responses:
        '200':
          description: the requested address
          schema:
            $ref: '#/definitions/Address'
        '400':
          description: invalid request
        '403':
          description: not authorized
        '404':
          description: not found
        '500':
          description: server error
  /mto_shipments:
    post:
      summary: createMTOShipment
      description: |
        Creates a MTO shipment for the specified Move Task Order.
        Required fields include:
        * Shipment Type
        * Customer requested pick-up date
        * Pick-up Address
        * Delivery Address

        Optional fields include:
        * Customer Remarks
        * Releasing / Receiving agents
      consumes:
        - application/json
      produces:
        - application/json
      operationId: createMTOShipment
      tags:
        - mtoShipment
      parameters:
        - in: body
          name: body
          schema:
            $ref: '#/definitions/CreateShipment'
      responses:
        '200':
          description: Successfully created a MTO shipment.
          schema:
            $ref: '#/definitions/MTOShipment'
        '400':
          $ref: '#/responses/InvalidRequest'
        '401':
          $ref: '#/responses/PermissionDenied'
        '403':
          $ref: '#/responses/PermissionDenied'
        '404':
          $ref: '#/responses/NotFound'
        '422':
          $ref: '#/responses/UnprocessableEntity'
        '500':
          $ref: '#/responses/ServerError'
  /mto-shipments/{mtoShipmentId}:
    patch:
      summary: updateMTOShipment
      description: |
        Updates a specified MTO shipment.

        Required fields include:
        * MTO Shipment ID required in path
        * If-Match required in headers
        * Shipment type is required in body

        Optional fields include:
        * New shipment status type
        * Customer requested pick-up date
        * Pick-up Address
        * Delivery Address
        * Customer Remarks
        * Releasing / Receiving agents
      consumes:
        - application/json
      produces:
        - application/json
      operationId: updateMTOShipment
      tags:
        - mtoShipment
      parameters:
        - in: path
          name: mtoShipmentId
          type: string
          format: uuid
          required: true
          description: UUID of the MTO Shipment to update
        - in: header
          name: If-Match
          type: string
          required: true
          description: >
            Optimistic locking is implemented via the `If-Match` header. If the
            ETag header does not match the value of the resource on the server,
            the server rejects the change with a `412 Precondition Failed`
            error.
        - in: body
          name: body
          schema:
            $ref: '#/definitions/UpdateShipment'
      responses:
        '200':
          description: Successfully updated the specified MTO shipment.
          schema:
            $ref: '#/definitions/MTOShipment'
        '400':
          $ref: '#/responses/InvalidRequest'
        '401':
          $ref: '#/responses/PermissionDenied'
        '403':
          $ref: '#/responses/PermissionDenied'
        '404':
          $ref: '#/responses/NotFound'
        '412':
          $ref: '#/responses/PreconditionFailed'
        '422':
          $ref: '#/responses/UnprocessableEntity'
        '500':
          $ref: '#/responses/ServerError'
    delete:
      summary: Soft deletes a shipment by ID
      description: Soft deletes a shipment by ID
      operationId: deleteShipment
      tags:
        - mtoShipment
      produces:
        - application/json
      parameters:
        - description: ID of the shipment to be deleted
          in: path
          name: mtoShipmentId
          required: true
          format: uuid
          type: string
      responses:
        '204':
          description: Successfully soft deleted the shipment
        '400':
          $ref: '#/responses/InvalidRequest'
        '403':
          $ref: '#/responses/PermissionDenied'
        '404':
          $ref: '#/responses/NotFound'
        '409':
          $ref: '#/responses/Conflict'
        '422':
          $ref: '#/responses/UnprocessableEntity'
        '500':
          $ref: '#/responses/ServerError'
  /moves/{moveTaskOrderID}/mto_shipments:
    get:
      summary: Gets all shipments for a move task order
      description: |
        Gets all MTO shipments for the specified Move Task Order.
      produces:
        - application/json
      operationId: listMTOShipments
      tags:
        - mtoShipment
      parameters:
        - description: ID of move task order for mto shipment to use
          in: path
          name: moveTaskOrderID
          required: true
          format: uuid
          type: string
      responses:
        '200':
          description: Successfully retrieved all mto shipments for a move task order.
          schema:
            $ref: '#/definitions/MTOShipments'
        '400':
          $ref: '#/responses/InvalidRequest'
        '401':
          $ref: '#/responses/PermissionDenied'
        '404':
          $ref: '#/responses/NotFound'
        '500':
          $ref: '#/responses/ServerError'
  /okta-profile:
    get:
      summary: Returns Okta profile values from Okta's Users API
      description: >-
        Calls a GET request to Okta's Users API and returns profile values that
        includes Okta data that the user provided upon registration or most
        recent profile update.
      operationId: showOktaInfo
      tags:
        - okta_profile
      produces:
        - application/json
      responses:
        '200':
          description: okta profile for user
          schema:
            $ref: '#/definitions/OktaUserProfileData'
        '400':
          description: invalid request
        '401':
          description: request requires user authentication
        '403':
          description: user is not authorized
        '404':
          description: service member not found
        '500':
          description: internal server error
    post:
      summary: >-
        Update the user's okta profile with primary data, returns Okta profile
        values from the Okta's Users API reflecting updated values.
      description: >-
        Update the user's okta profile with primary data, returns Okta profile
        values from the Okta's Users API reflecting updated values.
      operationId: updateOktaInfo
      tags:
        - okta_profile
      parameters:
        - in: body
          name: updateOktaUserProfileData
          required: true
          schema:
            $ref: '#/definitions/UpdateOktaUserProfileData'
      consumes:
        - application/json
      produces:
        - application/json
      responses:
        '200':
          description: okta profile for user
          schema:
            $ref: '#/definitions/OktaUserProfileData'
        '400':
          description: invalid request
        '401':
          description: request requires user authentication
        '403':
          description: user is not authorized
        '422':
          description: validation error
          schema:
            $ref: '#/responses/UnprocessableEntity'
        '500':
          description: internal server error
responses:
  InvalidRequest:
    description: The request payload is invalid.
    schema:
      $ref: '#/definitions/ClientError'
  NotFound:
    description: The requested resource wasn't found.
    schema:
      $ref: '#/definitions/ClientError'
  Conflict:
    description: >-
      The request could not be processed because of conflict in the current
      state of the resource.
    schema:
      $ref: '#/definitions/ClientError'
  PermissionDenied:
    description: The request was denied.
    schema:
      $ref: '#/definitions/ClientError'
  ServerError:
    description: A server error occurred.
    schema:
      $ref: '#/definitions/Error'
  PreconditionFailed:
    description: >-
      Precondition failed, likely due to a stale eTag (If-Match). Fetch the
      request again to get the updated eTag value.
    schema:
      $ref: '#/definitions/ClientError'
  UnprocessableEntity:
    description: The payload was unprocessable.
    schema:
      $ref: '#/definitions/ValidationError'
parameters:
  ifMatch:
    in: header
    name: If-Match
    type: string
    required: true
    description: >
      Optimistic locking is implemented via the `If-Match` header. If the ETag
      header does not match the value of the resource on the server, the server
      rejects the change with a `412 Precondition Failed` error.
  ppmShipmentId:
    name: ppmShipmentId
    in: path
    type: string
    format: uuid
    required: true
    description: UUID of the PPM shipment
  proGearWeightTicketId:
    name: proGearWeightTicketId
    in: path
    type: string
    format: uuid
    required: true
    description: UUID of the pro-gear weight ticket
  movingExpenseId:
    name: movingExpenseId
    in: path
    type: string
    format: uuid
    required: true
    description: UUID of the moving expense
  weightTicketId:
    name: weightTicketId
    in: path
    type: string
    format: uuid
    required: true
    description: UUID of the weight ticket<|MERGE_RESOLUTION|>--- conflicted
+++ resolved
@@ -1591,11 +1591,7 @@
   OrderPayGrade:
     type: string
     x-nullable: true
-<<<<<<< HEAD
-    title: Pay grade
-=======
     title: Grade
->>>>>>> bbc132cc
     enum:
       - E_1
       - E_2
