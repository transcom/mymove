--- conflicted
+++ resolved
@@ -3040,10 +3040,7 @@
         type: string
         enum:
           - INFECTED
-<<<<<<< HEAD
-=======
           - CLEAN
->>>>>>> 8e9fe0e9
           - NO_THREATS_FOUND
           - PROCESSING
         readOnly: true
