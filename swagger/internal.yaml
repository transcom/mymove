swagger: '2.0'
info:
  description: The internal/website API for my.move.mil
  version: 0.0.1
  title: my.move.mil
  contact:
    email: ppp@truss.works
  license:
    name: MIT
    url: https://opensource.org/licenses/MIT
basePath: /internal
consumes:
  - application/json
produces:
  - application/json
definitions:
  LoggedInUserPayload:
    type: object
    properties:
      id:
        type: string
        format: uuid
        example: c56a4180-65aa-42ec-a945-5fd21dec0538
      service_member:
        $ref: "#/definitions/ServiceMemberPayload"
        x-nullable: true
    required:
      - id
  Affiliation:
    type: string
    x-nullable: true
    title: Branch
    enum: &AFFILIATION
      - ARMY
      - NAVY
      - MARINES
      - AIR_FORCE
      - COAST_GUARD
    x-display-value:
      ARMY: Army
      NAVY: Navy
      MARINES: Marines
      AIR_FORCE: Air Force
      COAST_GUARD: Coast Guard
  DutyStationPayload:
    type: object
    properties:
      id:
        type: string
        format: uuid
        example: c56a4180-65aa-42ec-a945-5fd21dec0538
      name:
        type: string
        format: string
        example: Fort Bragg North Station
      address:
        $ref: '#/definitions/Address'
      affiliation:
        $ref: '#/definitions/Affiliation'
      transportation_office:
        $ref: '#/definitions/TransportationOffice'
      created_at:
        type: string
        format: date-time
      updated_at:
        type: string
        format: date-time
    required:
      - id
      - name
      - address
      - affiliation
      - created_at
      - updated_at
  TransportationOffice:
    type: object
    properties:
      id:
        type: string
        format: uuid
        example: c56a4180-65aa-42ec-a945-5fd21dec0538
      name:
        type: string
        format: string
        example: Fort Bragg North Station
      address:
        $ref: '#/definitions/Address'
      phone_lines:
        type: array
        items:
          type: string
          format: telephone
          pattern: '^[2-9]\d{2}-\d{3}-\d{4}$'
          example: 212-555-5555
      latitude:
        type: number
        format: float
        example: 29.382973
      longitude:
        type: number
        format: float
        example: -98.62759
      created_at:
        type: string
        format: date-time
      updated_at:
        type: string
        format: date-time
    required:
      - id
      - name
      - address
      - created_at
      - updated_at
  DutyStationsPayload:
    type: array
    items:
      $ref: '#/definitions/DutyStationPayload'
  CreatePersonallyProcuredMovePayload:
    type: object
    properties:
      size:
        $ref: '#/definitions/TShirtSize'
      planned_move_date:
        type: string
        example: "2018-04-26"
        format: date
        title: When do you plan to move?
        x-nullable: true
      pickup_postal_code:
        type: string
        format: zip
        title: ZIP/Postal Code
        example: "90210"
        pattern: '^(\d{5}([\-]\d{4})?)$'
        x-nullable: true
      has_additional_postal_code:
        type: boolean
        x-nullable: true
        title: Do you have stuff at another pickup location?
      additional_pickup_postal_code:
        type: string
        format: zip
        title: ZIP/Postal Code
        example: "90210"
        pattern: '^(\d{5}([\-]\d{4})?)$'
        x-nullable: true
      destination_postal_code:
        type: string
        format: zip
        title: ZIP/Postal Code
        example: "90210"
        pattern: '^(\d{5}([\-]\d{4})?)$'
        x-nullable: true
      has_sit:
        type: boolean
        x-nullable: true
        title: Are you going to put your stuff in temporary storage before moving into your new home?
      days_in_storage:
        type: integer
        title: How many days do you plan to put your stuff in storage?
        minimum: 0
        maximum: 90
        x-nullable: true
      estimated_storage_reimbursement:
        type: string
        title: Estimated Storage Reimbursement
        x-nullable: true
      weight_estimate:
        type: integer
        minimum: 1
        title: Weight Estimate
        x-nullable: true
      has_requested_advance:
        type: boolean
        title: Would you like an advance of up to 60% of your PPM incentive?
      advance:
        $ref: '#/definitions/CreateReimbursement'
      advance_worksheet:
        $ref: '#/definitions/DocumentPayload'
  UpdatePersonallyProcuredMovePayload:
    type: object
    properties:
      size:
        $ref: '#/definitions/TShirtSize'
      planned_move_date:
        type: string
        format: date
        example: "2018-04-26"
        title: When do you plan to move?
        x-nullable: true
      pickup_postal_code:
        type: string
        format: zip
        title: ZIP/Postal Code
        example: "90210"
        pattern: '^(\d{5}([\-]\d{4})?)$'
        x-nullable: true
      has_additional_postal_code:
        type: boolean
        x-nullable: true
        title: Do you have stuff at another pickup location?
      additional_pickup_postal_code:
        type: string
        format: zip
        title: ZIP/Postal Code
        example: "90210"
        pattern: '^(\d{5}([\-]\d{4})?)$'
        x-nullable: true
      destination_postal_code:
        type: string
        format: zip
        title: ZIP/Postal Code
        example: "90210"
        pattern: '^(\d{5}([\-]\d{4})?)$'
        x-nullable: true
      has_sit:
        type: boolean
        x-nullable: true
        title: Are you going to put your stuff in temporary storage before moving into your new home?
      days_in_storage:
        type: integer
        title: How many days do you plan to put your stuff in storage?
        minimum: 0
        maximum: 90
        x-nullable: true
      estimated_storage_reimbursement:
        type: string
        title: Estimated Storage Reimbursement
        x-nullable: true
      weight_estimate:
        type: integer
        minimum: 1
        title: Weight Estimate
        x-nullable: true
      has_requested_advance:
        type: boolean
        default: false
        title: Would you like an advance of up to 60% of your PPM incentive?
      advance:
        $ref: '#/definitions/Reimbursement'
      advance_worksheet:
        $ref: '#/definitions/DocumentPayload'
  PatchPersonallyProcuredMovePayload:
    type: object
    properties:
      size:
        $ref: '#/definitions/TShirtSize'
      planned_move_date:
        type: string
        example: "2018-04-26"
        format: date
        title: When do you plan to move?
        x-nullable: true
      pickup_postal_code:
        type: string
        format: zip
        title: ZIP/Postal Code
        example: "90210"
        pattern: '^(\d{5}([\-]\d{4})?)$'
        x-nullable: true
      has_additional_postal_code:
        type: boolean
        x-nullable: true
        title: Do you have stuff at another pickup location?
      additional_pickup_postal_code:
        type: string
        format: zip
        title: ZIP/Postal Code
        example: "90210"
        pattern: '^(\d{5}([\-]\d{4})?)$'
        x-nullable: true
      destination_postal_code:
        type: string
        format: zip
        title: ZIP/Postal Code
        example: "90210"
        pattern: '^(\d{5}([\-]\d{4})?)$'
        x-nullable: true
      has_sit:
        type: boolean
        x-nullable: true
        title: Are you going to put your stuff in temporary storage before moving into your new home?
      days_in_storage:
        type: integer
        title: How many days do you plan to put your stuff in storage?
        minimum: 0
        maximum: 90
        x-nullable: true
      weight_estimate:
        type: integer
        minimum: 1
        title: Weight Estimate
        x-nullable: true
      has_requested_advance:
        type: boolean
        default: false
        title: Would you like an advance of up to 60% of your PPM incentive?
      advance:
        $ref: '#/definitions/Reimbursement'
      advance_worksheet:
        $ref: '#/definitions/DocumentPayload'
  PersonallyProcuredMovePayload:
    type: object
    properties:
      id:
        type: string
        format: uuid
        example: c56a4180-65aa-42ec-a945-5fd21dec0538
      size:
        $ref: '#/definitions/TShirtSize'
      planned_move_date:
        type: string
        format: date
        title: When do you plan to move?
        example: "2018-04-26"
        x-nullable: true
      pickup_postal_code:
        type: string
        format: zip
        title: ZIP/Postal Code
        example: "90210"
        pattern: '^(\d{5}([\-]\d{4})?)$'
        x-nullable: true
      has_additional_postal_code:
        type: boolean
        x-nullable: true
        title: Do you have stuff at another pickup location?
      additional_pickup_postal_code:
        type: string
        format: zip
        title: ZIP/Postal Code
        example: "90210"
        pattern: '^(\d{5}([\-]\d{4})?)$'
        x-nullable: true
      destination_postal_code:
        type: string
        format: zip
        title: ZIP/Postal Code
        example: "90210"
        pattern: '^(\d{5}([\-]\d{4})?)$'
        x-nullable: true
      has_sit:
        type: boolean
        x-nullable: true
        title: Are you going to put your stuff in temporary storage before moving into your new home?
      days_in_storage:
        type: integer
        title: How many days do you plan to put your stuff in storage?
        minimum: 0
        maximum: 90
        x-nullable: true
      estimated_storage_reimbursement:
        type: string
        title: Estimated Storage Reimbursement
        x-nullable: true
      weight_estimate:
        type: integer
        minimum: 1
        title: Weight Estimate
        x-nullable: true
      mileage:
        type: integer
        title: Distance between origin and destination in miles
        x-nullable: true
      planned_sit_max:
        type: integer
        title: Maximum SIT reimbursement for the planned SIT duration
        x-nullable: true
      sit_max:
        type: integer
        title: Maximum SIT reimbursement for maximum SIT duration
        x-nullable: true
      incentive_estimate_min:
        type: integer
        title: Estimated incentive minimum in cents
        x-nullable: true
      incentive_estimate_max:
        type: integer
        title: Estimated incentive maximum in cents
        x-nullable: true
      status:
        $ref: '#/definitions/PPMStatus'
      has_requested_advance:
        type: boolean
        default: false
        title: Would you like an advance of up to 60% of your PPM incentive?
      advance:
        $ref: '#/definitions/Reimbursement'
      advance_worksheet:
        $ref: '#/definitions/DocumentPayload'
      created_at:
        type: string
        format: date-time
      updated_at:
        type: string
        format: date-time
    required:
      - id
      - created_at
      - updated_at
  PPMSitEstimate:
    type: object
    properties:
      estimate:
        type: integer
        title: Value in cents of SIT estimate for PPM
    required:
      - estimate
  PPMEstimateRange:
    type: object
    properties:
      range_min:
        type: integer
        title: Low estimate
      range_max:
        type: integer
        title: High estimate
    required:
      - range_min
      - range_max
  PPMIncentive:
    type: object
    properties:
      gcc:
        type: integer
        title: GCC
      incentive_percentage:
        type: integer
        title: PPM Incentive @ 95%
    required:
      - gcc
      - incentive_percentage
  IndexPersonallyProcuredMovePayload:
    type: array
    items:
      $ref: '#/definitions/PersonallyProcuredMovePayload'
  CreateMovePayload:
    type: object
    properties:
      selected_move_type:
        $ref: '#/definitions/SelectedMoveType'
  MovePayload:
    type: object
    properties:
      id:
        type: string
        format: uuid
        example: c56a4180-65aa-42ec-a945-5fd21dec0538
      orders_id:
        type: string
        format: uuid
        example: c56a4180-65aa-42ec-a945-5fd21dec0538
      locator:
        type: string
        example: "12432"
      selected_move_type:
        $ref: '#/definitions/SelectedMoveType'
      status:
        $ref: '#/definitions/MoveStatus'
      created_at:
        type: string
        format: date-time
      updated_at:
        type: string
        format: date-time
      personally_procured_moves:
        $ref: '#/definitions/IndexPersonallyProcuredMovePayload'
      cancel_reason:
        type: string
        example: "Change of orders"
        x-nullable: true
    required:
      - id
      - orders_id
      - locator
      - created_at
      - updated_at
  CancelMove:
    type: object
    properties:
      cancel_reason:
        type: string
        example: "Change of orders"
        x-nullable: true
    required:
      - cancel_reason
  PatchMovePayload:
    type: object
    properties:
      selected_move_type:
        $ref: '#/definitions/SelectedMoveType'
  SelectedMoveType:
    type: string
    title: Selected Move Type
    enum:
      - HHG
      - PPM
      - COMBO
    x-nullable: true
    x-display-value:
      HHG: Household Goods Move
      PPM: Personal Procured Move
      COMBO: Both HHG and PPM
  IndexMovesPayload:
    type: array
    items:
      $ref: '#/definitions/MovePayload'
  IndexMoveDocumentPayload:
    type: array
    items:
      $ref: '#/definitions/MoveDocumentPayload'
  MoveDocumentPayload:
    type: object
    properties:
      id:
        type: string
        format: uuid
        example: c56a4180-65aa-42ec-a945-5fd21dec0538
      move_id:
        type: string
        format: uuid
        example: c56a4180-65aa-42ec-a945-5fd21dec0538
      document:
        $ref: '#/definitions/DocumentPayload'
      title:
        type: string
        example: very_useful_document.pdf
        title: Document Title
      move_document_type:
        $ref: '#/definitions/MoveDocumentType'
      status:
        $ref: '#/definitions/MoveDocumentStatus'
      notes:
        type: string
        example: This document is good to go!
        x-nullable: true
        title: Notes
    required:
      - id
      - move_id
      - document
      - title
      - move_document_type
      - status
  CreateMoveDocumentPayload:
    type: object
    properties:
      upload_ids:
        type: array
        items:
          type: string
          format: uuid
          example: c56a4180-65aa-42ec-a945-5fd21dec0538
      title:
        type: string
        example: very_useful_document.pdf
      move_document_type:
        $ref: '#/definitions/MoveDocumentType'
      status:
        $ref: '#/definitions/MoveDocumentStatus'
      notes:
        type: string
        example: This document is good to go!
        x-nullable: true
        title: Notes
    required:
      - upload_ids
      - title
      - move_document_type
      - status
  UpdateMoveDocumentPayload:
    type: object
    properties:
      title:
        type: string
        example: very_useful_document.pdf
        title: Document Title
      move_document_type:
        $ref: '#/definitions/MoveDocumentType'
      status:
        $ref: '#/definitions/MoveDocumentStatus'
      notes:
        type: string
        example: This document is good to go!
        x-nullable: true
        title: Notes
    required:
      - title
      - move_document_type
      - status
  MoveDocumentType:
    type: string
    title: Document Type
    enum:
      - OTHER
      - SHIPMENT_SUMMARY
    x-display-value:
      OTHER: Other document type
      SHIPMENT_SUMMARY: Shipment summary
  IndexMovingExpenseDocumentPayload:
    type: array
    items:
      $ref: '#/definitions/MovingExpenseDocumentPayload'
  MovingExpenseDocumentPayload:
    type: object
    properties:
      id:
        type: string
        format: uuid
        example: c56a4180-65aa-42ec-a945-5fd21dec0538
      move_id:
        type: string
        format: uuid
        example: c56a4180-65aa-42ec-a945-5fd21dec0538
      document:
        $ref: '#/definitions/DocumentPayload'
      title:
        type: string
        example: very_useful_document.pdf
      moving_expense_type:
        $ref: '#/definitions/MovingExpenseType'
      reimbursement:
        $ref: '#/definitions/Reimbursement'
      notes:
        type: string
        example: This document is good to go!
        x-nullable: true
        title: Notes
    required:
      - id
      - move_id
      - document
      - title
      - moving_expense_type
      - reimbursement
  CreateMovingExpenseDocumentPayload:
    type: object
    properties:
      upload_ids:
        type: array
        items:
          type: string
          format: uuid
          example: c56a4180-65aa-42ec-a945-5fd21dec0538
      title:
        type: string
        example: very_useful_document.pdf
      moving_expense_type:
        $ref: '#/definitions/MovingExpenseType'
      reimbursement:
        $ref: '#/definitions/Reimbursement'
      notes:
        type: string
        example: This document is good to go!
        x-nullable: true
        title: Notes
    required:
      - upload_ids
      - title
      - moving_expense_type
      - reimbursement
  MovingExpenseType:
    type: string
    title: Moving Expense Type
    enum:
      - CONTRACTED_EXPENSE
      - RENTAL_EQUIPMENT
      - PACKING_MATERIALS
      - WEIGHING_FEES
      - GAS
      - TOLLS
      - OIL
      - OTHER
    x-display-value:
      CONTRACTED_EXPENSE: Contracted Expense
      RENTAL_EQUIPMENT: Rental Equipment
      PACKING_MATERIALS: Packing Materials
      WEIGHING_FEES: Weighing Fees
      GAS: Gas
      TOLLS: Tolls
      OIL: Oil
      OTHER: Other
  MoveDocumentStatus:
    type: string
    title: Document Status
    enum:
      - AWAITING_REVIEW
      - OK
      - HAS_ISSUE
    x-display-value:
      AWAITING_REVIEW: Awaiting review
      OK: OK
      HAS_ISSUE: Has issue
  ServiceMemberPayload:
    type: object
    properties:
      id:
        type: string
        format: uuid
        example: c56a4180-65aa-42ec-a945-5fd21dec0538
      user_id:
        type: string
        format: uuid
        example: c56a4180-65aa-42ec-a945-5fd21dec0538
      edipi:
        type: string
        format: edipi
        example: '5789345789'
        pattern: '^[0-9]{10}$'
        x-nullable: true
        title: DoD ID
      orders:
        type: array
        items:
          $ref: '#/definitions/Orders'
      affiliation:
        $ref: '#/definitions/Affiliation'
        title: Branch
      rank:
        $ref: '#/definitions/ServiceMemberRank'
        title: Rank
      has_social_security_number:
        type: boolean
      first_name:
        type: string
        example: John
        x-nullable: true
        title: First Name
      middle_name:
        type: string
        example: L.
        x-nullable: true
        title: Middle Name
      last_name:
        type: string
        example: Donut
        x-nullable: true
        title: Last Name
      suffix:
        type: string
        example: Jr.
        x-nullable: true
        title: Suffix
      telephone:
        type: string
        format: telephone
        pattern: '^[2-9]\d{2}-\d{3}-\d{4}$'
        example: 212-555-5555
        x-nullable: true
        title: Best Contact Phone
      secondary_telephone:
        type: string
        format: telephone
        pattern: '^[2-9]\d{2}-\d{3}-\d{4}$'
        example: 212-555-5555
        x-nullable: true
        title: Secondary Phone
      personal_email:
        type: string
        format: x-email
        pattern: '^[a-zA-Z0-9._%+-]+@[a-zA-Z0-9.-]+\.[a-zA-Z]{2,}$'
        example: john_bob@example.com
        x-nullable: true
        title: Personal Email Address
      phone_is_preferred:
        type: boolean
        x-nullable: true
        title: Telephone
      text_message_is_preferred:
        type: boolean
        x-nullable: true
        title: Text Message - Coming Soon!
      email_is_preferred:
        type: boolean
        x-nullable: true
        title: Email
      current_station:
        $ref: '#/definitions/DutyStationPayload'
      residential_address:
        $ref: '#/definitions/Address'
        title: Residential Address
      backup_mailing_address:
        $ref: '#/definitions/Address'
      backup_contacts:
        $ref: '#/definitions/IndexServiceMemberBackupContactsPayload'
      is_profile_complete:
        type: boolean
      created_at:
        type: string
        format: date-time
      updated_at:
        type: string
        format: date-time
    required:
      - id
      - user_id
      - is_profile_complete
      - has_social_security_number
      - created_at
      - updated_at
  CreateServiceMemberPayload:
    type: object
    properties:
      user_id:
        type: string
        format: uuid
        example: c56a4180-65aa-42ec-a945-5fd21dec0538
      edipi:
        type: string
        format: edipi
        pattern: '^[0-9]{10}$'
        example: '5789345789'
        x-nullable: true
        title: 'DoD ID #'
      affiliation:
        $ref: '#/definitions/Affiliation'
      rank:
        $ref: '#/definitions/ServiceMemberRank'
      social_security_number:
        type: string
        format: ssn
        x-nullable: true
        title: 'Social Security Number'
        example: '555-55-5555'
      first_name:
        type: string
        example: John
        x-nullable: true
        title: First Name
      middle_name:
        type: string
        example: L.
        x-nullable: true
        title: Middle Name
      last_name:
        type: string
        example: Donut
        x-nullable: true
        title: Last Name
      suffix:
        type: string
        example: Jr.
        x-nullable: true
        title: Suffix
      telephone:
        type: string
        format: telephone
        pattern: '^[2-9]\d{2}-\d{3}-\d{4}$'
        example: 212-555-5555
        x-nullable: true
        title: Best Contact Phone
      secondary_telephone:
        type: string
        format: telephone
        pattern: '^[2-9]\d{2}-\d{3}-\d{4}$'
        example: 212-555-5555
        x-nullable: true
        title: Alternate Phone
      personal_email:
        type: string
        format: x-email
        pattern: '^[a-zA-Z0-9._%+-]+@[a-zA-Z0-9.-]+\.[a-zA-Z]{2,}$'
        example: john_bob@example.com
        x-nullable: true
        title: Personal Email
      phone_is_preferred:
        type: boolean
        x-nullable: true
        title: Phone
      text_message_is_preferred:
        type: boolean
        x-nullable: true
        title: Text Message - Coming Soon!
      email_is_preferred:
        type: boolean
        x-nullable: true
        title: Email
      current_station_id:
        type: string
        format: uuid
        example: c56a4180-65aa-42ec-a945-5fd21dec0538
        x-nullable: true
      residential_address:
        $ref: '#/definitions/Address'
        title: Residential Address
      backup_mailing_address:
        $ref: '#/definitions/Address'
        title: Backup Mailing Address
  PatchServiceMemberPayload:
    type: object
    properties:
      user_id:
        type: string
        format: uuid
        example: c56a4180-65aa-42ec-a945-5fd21dec0538
      edipi:
        type: string
        format: edipi
        pattern: '^[0-9]{10}$'
        example: '5789345789'
        x-nullable: true
        title: DoD ID
      affiliation:
        $ref: '#/definitions/Affiliation'
      rank:
        $ref: '#/definitions/ServiceMemberRank'
      social_security_number:
        type: string
        format: ssn
        x-nullable: true
        title: Social Security Number
        example: '555-55-5555'
      first_name:
        type: string
        example: John
        x-nullable: true
        title: First Name
      middle_name:
        type: string
        example: L.
        x-nullable: true
        title: Middle Name
      last_name:
        type: string
        example: Donut
        x-nullable: true
        title: Last Name
      suffix:
        type: string
        example: Jr.
        x-nullable: true
        title: Suffix
      telephone:
        type: string
        format: telephone
        pattern: '^[2-9]\d{2}-\d{3}-\d{4}$'
        example: 212-555-5555
        x-nullable: true
        title: Best Contact Phone
      secondary_telephone:
        type: string
        format: telephone
        pattern: '^[2-9]\d{2}-\d{3}-\d{4}$'
        example: 212-555-5555
        x-nullable: true
        title: Alternate Phone
      personal_email:
        type: string
        format: x-email
        pattern: '^[a-zA-Z0-9._%+-]+@[a-zA-Z0-9.-]+\.[a-zA-Z]{2,}$'
        example: john_bob@example.com
        x-nullable: true
        title: Personal Email
      phone_is_preferred:
        type: boolean
        x-nullable: true
        title: Phone
      text_message_is_preferred:
        type: boolean
        x-nullable: true
        title: Text Message - Coming Soon!
      email_is_preferred:
        type: boolean
        x-nullable: true
        title: Email
      current_station_id:
        type: string
        format: uuid
        example: c56a4180-65aa-42ec-a945-5fd21dec0538
        x-nullable: true
      residential_address:
        $ref: '#/definitions/Address'
        title: Residential Address
      backup_mailing_address:
        $ref: '#/definitions/Address'
        title: Backup Mailing Address
  ServiceMemberBackupContactPayload:
    type: object
    properties:
      id:
        type: string
        format: uuid
        example: c56a4180-65aa-42ec-a945-5fd21dec0538
      name:
        type: string
        example: Susan Smith
        x-nullable: true
        title: Name
      telephone:
        type: string
        format: telephone
        pattern: '^[2-9]\d{2}-\d{3}-\d{4}$'
        example: 212-555-5555
        x-nullable: true
        title: Phone
      email:
        type: string
        format: x-email
        pattern: '^[a-zA-Z0-9._%+-]+@[a-zA-Z0-9.-]+\.[a-zA-Z]{2,}$'
        example: john_bob@example.com
        x-nullable: true
        title: Email
      permission:
        $ref: '#/definitions/BackupContactPermission'
      created_at:
        type: string
        format: date-time
      updated_at:
        type: string
        format: date-time
    required:
      - id
      - created_at
      - updated_at
      - name
      - email
      - permission
  BackupContactPermission:
    type: string
    enum:
    - NONE
    - VIEW
    - EDIT
    title: Permissions
    x-display-value:
      NONE: Contact Only
      VIEW: View all move details
      EDIT: View and edit all move details
  CreateServiceMemberBackupContactPayload:
    type: object
    properties:
      name:
        type: string
        example: Susan Smith
        x-nullable: true
        title: Name
      telephone:
        type: string
        format: telephone
        pattern: '^[2-9]\d{2}-\d{3}-\d{4}$'
        example: 212-555-5555
        x-nullable: true
        title: Phone
      email:
        type: string
        format: x-email
        pattern: '^[a-zA-Z0-9._%+-]+@[a-zA-Z0-9.-]+\.[a-zA-Z]{2,}$'
        example: john_bob@exmaple.com
        x-nullable: true
        title: Email
      permission:
        $ref: '#/definitions/BackupContactPermission'
    required:
      - name
      - email
      - permission
  UpdateServiceMemberBackupContactPayload:
    type: object
    properties:
      name:
        type: string
        example: Susan Smith
        x-nullable: true
      telephone:
        type: string
        format: telephone
        pattern: '^[2-9]\d{2}-\d{3}-\d{4}$'
        example: 212-555-5555
        x-nullable: true
      email:
        type: string
        format: x-email
        pattern: '^[a-zA-Z0-9._%+-]+@[a-zA-Z0-9.-]+\.[a-zA-Z]{2,}$'
        example: john_bob@example.com
        x-nullable: true
        title: email address
      permission:
        $ref: '#/definitions/BackupContactPermission'
    required:
      - name
      - email
      - permission
  IndexServiceMemberBackupContactsPayload:
    type: array
    items:
      $ref: '#/definitions/ServiceMemberBackupContactPayload'
  SignedCertificationPayload:
    type: object
    properties:
      id:
        type: string
        format: uuid
        example: c56a4180-65aa-42ec-a945-5fd21dec0538
      created_at:
        type: string
        format: date-time
      updated_at:
        type: string
        format: date-time
      date:
        type: string
        format: date
        title: Date
      signature:
        type: string
        title: Signature
      certification_text:
        type: string
    required:
      - id
      - created_at
      - updated_at
      - date
      - signature
      - certification_text
  CreateSignedCertificationPayload:
    type: object
    properties:
      date:
        type: string
        format: date
        title: Date
      signature:
        type: string
        title: Signature
      certification_text:
        type: string
    required:
      - date
      - signature
      - certification_text
  IndexSignedCertificationsPayload:
    type: array
    items:
      $ref: '#/definitions/SignedCertificationPayload'
  DocumentPayload:
    type: object
    properties:
      id:
        type: string
        format: uuid
        example: c56a4180-65aa-42ec-a945-5fd21dec0538
      service_member_id:
        type: string
        format: uuid
        title: The service member this document belongs to
      uploads:
        type: array
        items:
          $ref: '#/definitions/UploadPayload'
    required:
      - id
      - service_member_id
      - uploads
  PostDocumentPayload:
    type: object
    properties:
      service_member_id:
        type: string
        format: uuid
        title: The service member this document belongs to
  UploadPayload:
    type: object
    properties:
      id:
        type: string
        format: uuid
        example: c56a4180-65aa-42ec-a945-5fd21dec0538
      url:
        type: string
        format: uri
        example: https://uploads.domain.test/dir/c56a4180-65aa-42ec-a945-5fd21dec0538
      filename:
        type: string
        format: string
        example: filename.pdf
      content_type:
        type: string
        format: mime-type
        example: application/pdf
      bytes:
        type: integer
      created_at:
        type: string
        format: date-time
      updated_at:
        type: string
        format: date-time
    required:
      - id
      - url
      - filename
      - content_type
      - bytes
      - created_at
      - updated_at
  CreateIssuePayload:
    type: object
    properties:
      description:
        type: string
        example: This is a test issue
        format: textarea
        minLength: 1
        maxLength: 1024
        title: Description
      reporter_name:
        type: string
        example: Jane Doe
        x-nullable: true
        title: Reporter Name
      due_date:
        type: string
        format: date
        example: 2019-03-15
        x-nullable: true
        title: Due Date
    required:
      - description
  IndexIssuesPayload:
    type: array
    items:
      $ref: '#/definitions/IssuePayload'
  IssuePayload:
    type: object
    properties:
      id:
        type: string
        format: uuid
        example: c56a4180-65aa-42ec-a945-5fd21dec0538
      description:
        type: string
        example: This is a test issue
        minLength: 1
        maxLength: 1024
      reporter_name:
        type: string
        example: Jane Doe
        x-nullable: true
      due_date:
        type: string
        format: date
        example: 2019-03-15
        x-nullable: true
      created_at:
        type: string
        format: date-time
      updated_at:
        type: string
        format: date-time
    required:
      - id
      - description
      - created_at
      - updated_at
  TShirtSize:
    type: string
    x-nullable: true
    title: Size
    enum:
      - S
      - M
      - L
  ServiceMemberRank:
    type: string
    x-nullable: true
    title: Rank
    enum:
      - E_1
      - E_2
      - E_3
      - E_4
      - E_5
      - E_6
      - E_7
      - E_8
      - E_9
      - O_1_W_1_ACADEMY_GRADUATE
      - O_2_W_2
      - O_3_W_3
      - O_4_W_4
      - O_5_W_5
      - O_6
      - O_7
      - O_8
      - O_9
      - O_10
      - AVIATION_CADET
      - CIVILIAN_EMPLOYEE
      - ACADEMY_CADET_MIDSHIPMAN
    x-display-value:
      E_1: E-1
      E_2: E-2
      E_3: E-3
      E_4: E-4
      E_5: E-5
      E_6: E-6
      E_7: E-7
      E_8: E-8
      E_9: E-9
      O_1_W_1_ACADEMY_GRADUATE: O-1/W-1/Service Academy Graduate
      O_2_W_2: O-2/W-2
      O_3_W_3: O-3/W-3
      O_4_W_4: O-4/W-4
      O_5_W_5: O-5/W-5
      O_6: O-6
      O_7: O-7
      O_8: O-8
      O_9: O-9
      O_10: O-10
      AVIATION_CADET: Aviation Cadet
      CIVILIAN_EMPLOYEE: Civilian Employee
      ACADEMY_CADET_MIDSHIPMAN: Service Academy Cadet/Midshipman
  DeptIndicator:
    type: string
    x-nullable: true
    title: Dept. indicator
    enum:
      - AIR_FORCE
    x-display-value:
      AIR_FORCE: 57 - United States Air Force
  Shipment:
    type: object
    properties:
      id:
        type: string
        format: uuid
        example: c56a4180-65aa-42ec-a945-5fd21dec0538
        readOnly: true
      move_id:
        type: string
        format: uuid
        example: d56a4180-65aa-42ec-a945-5fd21dec0538
        readOnly: true
      traffic_distribution_list_id:
        type: string
        format: uuid
        example: d56a4180-65aa-42ec-a945-5fd21dec0538
        x-nullable: true
        readOnly: true
      source_gbloc:
        type: string
        pattern: '^[A-Z]{4}$'
        example: LHNQ
        x-nullable: true
        readOnly: true
      market:
        type: string
        x-nullable: true
        readOnly: true
      status:
        type: string
        readOnly: true
      book_date:
        type: string
        format: date
        example: "2018-04-26"
        readOnly: true
        x-nullable: true
      requested_pickup_date:
        type: string
        format: date
        example: "2018-04-26"
        x-nullable: true
      pickup_date:
        type: string
        format: date
        example: "2018-04-26"
        readOnly: true
        x-nullable: true
      delivery_date:
        type: string
        format: date
        example: "2018-04-26"
        readOnly: true
        x-nullable: true
      estimated_pack_days:
        type: integer
        minimum: 0
        example: 3
        x-nullable: true
      estimated_transit_days:
        type: integer
        minimum: 0
        example: 30
        x-nullable: true
      pickup_address_id:
        type: string
        format: uuid
        example: f56a4180-65aa-42ec-a945-5fd21dec0538
        x-nullable: true
      pickup_address:
        $ref: '#/definitions/Address'
        title: Pickup Address
      secondary_pickup_address_id:
        type: string
        format: uuid
        example: f56a4180-65aa-42ec-a945-5fd21dec0538
        x-nullable: true
      secondary_pickup_address:
        $ref: '#/definitions/Address'
        title: Secondary Pickup Address
        x-nullable: true
      delivery_address_id:
        type: string
        format: uuid
        example: f56a4180-65aa-42ec-a945-5fd21dec0538
        x-nullable: true
      delivery_address:
        $ref: '#/definitions/Address'
        title: Delivery Address
        x-nullable: true
      partial_sit_delivery_address_id:
        type: string
        format: uuid
        example: f56a4180-65aa-42ec-a945-5fd21dec0538
        x-nullable: true
      partial_sit_delivery_address:
        $ref: '#/definitions/Address'
        title: Partial SIT Delivery Address
        x-nullable: true
      has_secondary_pickup_address:
        type: boolean
      has_delivery_address:
        type: boolean
      has_partial_sit_delivery_address:
        type: boolean
      weight_estimate:
        type: integer
        minimum: 0
        example: 10000
        x-nullable: true
      progear_weight_estimate:
        type: integer
        minimum: 0
        example: 500
        x-nullable: true
      spouse_progear_weight_estimate:
        type: integer
        minimum: 0
        example: 200
        x-nullable: true
      created_at:
        type: string
        format: date-time
      updated_at:
        type: string
        format: date-time
  Address:
    type: object
    properties:
      street_address_1:
        type: string
        example: 123 Main Ave
        title: Address Line 1
      street_address_2:
        type: string
        example: Apartment 9000
        x-nullable: true
        title: Address Line 2
      street_address_3:
        type: string
        example: Montmârtre
        x-nullable: true
        title: Address Line 3
      city:
        type: string
        example: Anytown
        title: City
      state:
        title: State
        type: string
        x-display-value:
          AL: AL
          AK: AK
          AZ: AZ
          AR: AR
          CA: CA
          CO: CO
          CT: CT
          DE: DE
          DC: DC
          FL: FL
          GA: GA
          HI: HI
          ID: ID
          IL: IL
          IN: IN
          IA: IA
          KS: KS
          KY: KY
          LA: LA
          ME: ME
          MD: MD
          MA: MA
          MI: MI
          MN: MN
          MS: MS
          MO: MO
          MT: MT
          NE: NE
          NV: NV
          NH: NH
          NJ: NJ
          NM: NM
          NY: NY
          NC: NC
          ND: ND
          OH: OH
          OK: OK
          OR: OR
          PA: PA
          RI: RI
          SC: SC
          SD: SD
          TN: TN
          TX: TX
          UT: UT
          VT: VT
          VA: VA
          WA: WA
          WV: WV
          WI: WI
          WY: WY
        enum:
          - AL
          - AK
          - AZ
          - AR
          - CA
          - CO
          - CT
          - DE
          - DC
          - FL
          - GA
          - HI
          - ID
          - IL
          - IN
          - IA
          - KS
          - KY
          - LA
          - ME
          - MD
          - MA
          - MI
          - MN
          - MS
          - MO
          - MT
          - NE
          - NV
          - NH
          - NJ
          - NM
          - NY
          - NC
          - ND
          - OH
          - OK
          - OR
          - PA
          - RI
          - SC
          - SD
          - TN
          - TX
          - UT
          - VT
          - VA
          - WA
          - WV
          - WI
          - WY
      postal_code:
        type: string
        format: zip
        title: ZIP/Postal Code
        example: "90210"
        pattern: '^(\d{5}([\-]\d{4})?)$'
      country:
        type: string
        title: Country
        x-nullable: true
        example: "United States"
        default: United States
    required:
      - street_address_1
      - city
      - state
      - postal_code
  CreateReimbursement:
    type: object
    x-nullable: true
    properties:
      requested_amount:
        type: integer
        format: cents
        minimum: 0
        title: Requested Amount
        description: unit is cents
      method_of_receipt:
        $ref: "#/definitions/MethodOfReceipt"
    required:
      - requested_amount
      - method_of_receipt
  Reimbursement:
    type: object
    x-nullable: true
    properties:
      id:
        type: string
        format: uuid
        example: c56a4180-65aa-42ec-a945-5fd21dec0538
      requested_amount:
        type: integer
        format: cents
        minimum: 0
        title: Requested Amount
        description: unit is cents
      method_of_receipt:
        $ref: "#/definitions/MethodOfReceipt"
      status:
        $ref: "#/definitions/ReimbursementStatus"
      requested_date:
        x-nullable: true
        type: string
        example: "2018-04-26"
        format: date
        title: Requested Date
    required:
      - requested_amount
      - method_of_receipt
  ReimbursementStatus:
    x-nullable: true
    type: string
    title: Reimbursement
    enum:
      - DRAFT
      - REQUESTED
      - APPROVED
      - REJECTED
      - PAID
  MethodOfReceipt:
    x-nullable: true
    type: string
    title: Method of Receipt
    enum:
      - MIL_PAY
      - OTHER_DD
      - GTCC
    x-display-value:
      MIL_PAY: Direct deposit to MilPay
      OTHER_DD: Direct deposit to other account
      GTCC: GTCC
  MoveStatus:
    type: string
    title: Move status
    enum:
      - DRAFT
      - SUBMITTED
      - APPROVED
      - COMPLETED
      - CANCELED
    x-display-value:
      DRAFT: Draft
      SUBMITTED: Submitted
      APPROVED: Approved
      COMPLETED: Completed
      CANCELED: Canceled
  PPMStatus:
    type: string
    title: Move status
    enum:
      - DRAFT
      - SUBMITTED
      - APPROVED
      - IN_PROGRESS
      - COMPLETED
      - CANCELED
    x-display-value:
      DRAFT: Draft
      SUBMITTED: Submitted
      APPROVED: Approved
      IN_PROGRESS: In Progress
      COMPLETED: Completed
      CANCELED: Canceled
  OrdersStatus:
    type: string
    title: Move status
    enum:
      - DRAFT
      - SUBMITTED
      - APPROVED
      - CANCELED
    x-display-value:
      DRAFT: Draft
      SUBMITTED: Submitted
      APPROVED: Approved
      CANCELED: Canceled
  OrdersType:
    type: string
    title: Orders type
    enum:
      - PERMANENT_CHANGE_OF_STATION
      - SEPARATION
      - RETIREMENT
      - LOCAL_MOVE
      - TEMPORARY_DUTY
      - DEPENDENT_TRAVEL
      - BLUEBARK
      - VARIOUS
    x-display-value:
      PERMANENT_CHANGE_OF_STATION: Permanent Change Of Station
      SEPARATION: Separation
      RETIREMENT: Retirement
      LOCAL_MOVE: Local Move
      TEMPORARY_DUTY: Temporary Duty
      DEPENDENT_TRAVEL: Dependent Travel
      BLUEBARK: Bluebark
      VARIOUS: Various
  OrdersTypeDetail:
    type: string
    title: Orders type detail
    enum:
      - HHG_PERMITTED
      - PCS_TDY
      - HHG_RESTRICTED_PROHIBITED
      - HHG_RESTRICTED_AREA
      - INSTRUCTION_20_WEEKS
      - HHG_PROHIBITED_20_WEEKS
      - DELAYED_APPROVAL
    x-display-value:
      HHG_PERMITTED: Shipment of HHG Permitted
      PCS_TDY: PCS with TDY Enroute
      HHG_RESTRICTED_PROHIBITED: Shipment of HHG Restricted or Prohibited
      HHG_RESTRICTED_AREA: HHG Restricted Area-HHG Prohibited
      INSTRUCTION_20_WEEKS: Course of Instruction 20 Weeks or More
      HHG_PROHIBITED_20_WEEKS: Shipment of HHG Prohibited but Authorized within 20 weeks
      DELAYED_APPROVAL: Delayed Approval 20 Weeks or More
    x-nullable: true
  Orders:
    type: object
    properties:
      id:
        type: string
        format: uuid
        example: c56a4180-65aa-42ec-a945-5fd21dec0538
      service_member_id:
        type: string
        format: uuid
        example: c56a4180-65aa-42ec-a945-5fd21dec0538
      issue_date:
        type: string
        description: The date and time that these orders were cut.
        format: date
        example: "2018-04-26"
        title: Date issued
      report_by_date:
        type: string
        description: Report By Date
        format: date
        example: "2018-04-26"
        title:  Report by
      status:
        $ref: '#/definitions/OrdersStatus'
      orders_type:
        $ref: "#/definitions/OrdersType"
      orders_type_detail:
        $ref: "#/definitions/OrdersTypeDetail"
      has_dependents:
        type: boolean
        title: Are dependents included in your orders?
      spouse_has_pro_gear:
        type: boolean
        title: Do you have a spouse who will need to move items related to their occupation (also known as spouse pro-gear)?
      new_duty_station:
        $ref: '#/definitions/DutyStationPayload'
      uploaded_orders:
        $ref: '#/definitions/DocumentPayload'
      moves:
        $ref: '#/definitions/IndexMovesPayload'
      orders_number:
        type: string
        title: Orders Number
        x-nullable: true
        example: "030-00362"
      created_at:
        type: string
        format: date-time
      updated_at:
        type: string
        format: date-time
      tac:
        type: string
        example: "F8J1"
        x-nullable: true
      department_indicator:
        $ref: '#/definitions/DeptIndicator'
    required:
      - id
      - service_member_id
      - issue_date
      - report_by_date
      - orders_type
      - has_dependents
      - spouse_has_pro_gear
      - new_duty_station
      - uploaded_orders
      - created_at
      - updated_at
  CreateUpdateOrders:
    type: object
    properties:
      service_member_id:
        type: string
        format: uuid
        example: c56a4180-65aa-42ec-a945-5fd21dec0538
      issue_date:
        type: string
        description: The date and time that these orders were cut.
        format: date
        example: "2018-04-26"
        title: Orders date
      report_by_date:
        type: string
        description: Report By Date
        format: date
        example: "2018-04-26"
        title:  Report-by date
      orders_type:
        $ref: "#/definitions/OrdersType"
      orders_type_detail:
        $ref: "#/definitions/OrdersTypeDetail"
      has_dependents:
        type: boolean
        title: Are dependents included in your orders?
      spouse_has_pro_gear:
        type: boolean
        title: Do you have a spouse who will need to move items related to their occupation (also known as spouse pro-gear)?
      new_duty_station_id:
        type: string
        format: uuid
        example: c56a4180-65aa-42ec-a945-5fd21dec0538
      current_duty_station_id:
        type: string
        format: uuid
        example: c53a4180-65aa-42ec-a945-5fd21dec0538
      orders_number:
        type: string
        title: Orders Number
        x-nullable: true
        example: "030-00362"
      tac:
        type: string
        example: "F8J1"
        x-nullable: true
      department_indicator:
        $ref: '#/definitions/DeptIndicator'
    required:
      - service_member_id
      - issue_date
      - report_by_date
      - orders_type
      - has_dependents
      - spouse_has_pro_gear
      - new_duty_station_id
  InvalidRequestResponsePayload:
    type: object
    properties:
      errors:
        type: object
        additionalProperties:
          type: string
  MoveQueueItem:
    type: object
    properties:
      id:
        type: string
        format: uuid
        example: c56a4180-65aa-42ec-a945-5fd21dec0538
      status:
        type: string
        example: Booked - Awaiting Review
      locator:
        type: string
        example: "12432"
      customer_name:
        type: string
        example: Thedog, Nino
        title: Customer Name
      edipi:
        type: string
        format: edipi
        pattern: '^[0-9]{10}$'
        example: '5789345789'
        title: 'DoD ID #'
      rank:
        $ref: '#/definitions/ServiceMemberRank'
      orders_type:
        type: string
        title: Move Type
        enum:
          - PCS - OCONUS
          - PCS - CONUS
          - PCS + TDY - OCONUS
          - PCS + TDY - CONUS
      move_date:
        type: string
        format: date
        example: 2018-04-25
      customer_deadline:
        type: string
        format: date
        example: 2018-07-20
      last_modified_date:
        type: string
        format: date-time
        example: 2018-04-25 11:25
      last_modified_name:
        type: string
        example: Bollinger, Sam
      created_at:
        type: string
        format: date-time
    required:
      - id
      - status
      - locator
      - customer_name
      - edipi
      - rank
      - orders_type
      - move_date
      - customer_deadline
      - last_modified_date
      - last_modified_name
      - created_at
paths:
  /estimates/ppm:
    get:
      summary: Return a PPM cost estimate
      description: Calculates a reimbursement range for a PPM move (excluding SIT)
      operationId: showPPMEstimate
      tags:
        - ppm
      parameters:
        - in: query
          name: planned_move_date
          type: string
          format: date
          required: true
        - in: query
          name: origin_zip
          type: string
          format: zip
          pattern: '^(\d{5}([\-]\d{4})?)$'
          required: true
        - in: query
          name: destination_zip
          type: string
          format: zip
          pattern: '^(\d{5}([\-]\d{4})?)$'
          required: true
        - in: query
          name: weight_estimate
          type: integer
          required: true
      responses:
        200:
          description: Made estimate of PPM cost range
          schema:
            $ref: '#/definitions/PPMEstimateRange'
        400:
          description: invalid request
        401:
          description: request requires user authentication
        403:
          description: user is not authorized
        500:
          description: internal server error
  /estimates/ppm_sit:
    get:
      summary: Return a PPM move's SIT cost estimate
      description: Calculates a reimbursment for a PPM move's SIT
      operationId: showPPMSitEstimate
      tags:
        - ppm
      parameters:
        - in: query
          name: planned_move_date
          type: string
          format: date
          required: true
        - in: query
          name: days_in_storage
          type: integer
          required: true
        - in: query
          name: origin_zip
          type: string
          format: zip
          pattern: '^(\d{5}([\-]\d{4})?)$'
          required: true
        - in: query
          name: destination_zip
          type: string
          format: zip
          pattern: '^(\d{5}([\-]\d{4})?)$'
          required: true
        - in: query
          name: weight_estimate
          type: integer
          required: true
      responses:
        200:
          description: show PPM SIT estimate
          schema:
            $ref: '#/definitions/PPMSitEstimate'
        400:
          description: invalid request
        401:
          description: request requires user authentication
        403:
          description: user is not authorized
        500:
          description: internal server error
  /issues:
    post:
      summary: Create a new issue
      description: Issues represent problems or suggestions for the app, this creates a new one.
      operationId: createIssue
      tags:
        - issues
      parameters:
        - in: body
          name: createIssuePayload
          required: true
          schema:
            $ref: '#/definitions/CreateIssuePayload'
      responses:
        201:
          description: created issue
          schema:
            $ref: '#/definitions/IssuePayload'
        400:
          description: invalid request
    get:
      summary: List all issues
      description: List all issues
      operationId: indexIssues
      tags:
        - issues
      responses:
        200:
          description: list of issues
          schema:
            $ref: '#/definitions/IndexIssuesPayload'
        400:
          description: invalid request
  /users/logged_in:
    get:
      summary: Returns the user info for the currently logged in user
      description: Returns the user info for the currently logged in user
      operationId: showLoggedInUser
      tags:
        - users
      responses:
        200:
          description: Currently logged in user
          schema:
            $ref: '#/definitions/LoggedInUserPayload'
        400:
          description: invalid request
        401:
          description: request requires user authentication
        500:
          description: server error
  /orders:
    post:
      summary: Creates an orders model for a logged-in user
      description: Creates an instance of orders tied to a service member
      operationId: createOrders
      tags:
        - orders
      parameters:
        - in: body
          name: createOrders
          required: true
          schema:
            $ref: '#/definitions/CreateUpdateOrders'
      responses:
        201:
          description: created instance of orders
          schema:
            $ref: '#/definitions/Orders'
        400:
          description: invalid request
        401:
          description: request requires user authentication
        403:
          description: user is not authorized
        500:
          description: internal server error
  /orders/{ordersId}:
    put:
      summary: Updates orders
      description: All fields sent in this request will be set on the orders referenced
      operationId: updateOrders
      tags:
        - orders
      parameters:
        - in: path
          name: ordersId
          type: string
          format: uuid
          required: true
          description: UUID of the orders model
        - in: body
          name: updateOrders
          required: true
          schema:
            $ref: '#/definitions/CreateUpdateOrders'
      responses:
        200:
          description: updated instance of orders
          schema:
            $ref: '#/definitions/Orders'
        400:
          description: invalid request
        401:
          description: request requires user authentication
        403:
          description: user is not authorized
        404:
          description: orders not found
        500:
          description: internal server error
    get:
      summary: Returns the given order
      description: Returns the given order
      operationId: showOrders
      tags:
        - orders
      parameters:
        - in: path
          name: ordersId
          type: string
          format: uuid
          required: true
          description: UUID of the order
      responses:
        200:
          description: the instance of the order
          schema:
            $ref: '#/definitions/Orders'
        400:
          description: invalid request
        401:
          description: request requires user authentication
        403:
          description: user is not authorized
        404:
          description: order is not found
        500:
          description: internal server error
    patch:
      summary: Updates orders information
      description: All fields sent in this request will be set on the orders referenced
      operationId: patchOrders
      tags:
        - orders
      parameters:
        - in: path
          name: ordersId
          type: string
          format: uuid
          required: true
          description: UUID of the orders model
        - in: body
          name: patchOrders
          required: true
          schema:
            $ref: '#/definitions/CreateUpdateOrders'
      responses:
        200:
          description: updated instance of orders
          schema:
            $ref: '#/definitions/Orders'
        400:
          description: invalid request
        401:
          description: request requires user authentication
        403:
          description: user is not authorized
        404:
          description: move not found
        500:
          description: internal server error
  /orders/{ordersId}/moves:
    post:
      summary: Creates a move tied to service member orders
      description: Creates an instance of a move tied to a service member's orders
      operationId: createMove
      tags:
        - moves
      parameters:
        - in: path
          name: ordersId
          type: string
          format: uuid
          required: true
          description: UUID of the order
        - in: body
          name: createMovePayload
          required: true
          schema:
            $ref: '#/definitions/CreateMovePayload'
      responses:
        201:
          description: created instance of move
          schema:
            $ref: '#/definitions/MovePayload'
        400:
          description: invalid request
        401:
          description: request requires user authentication
        403:
          description: user is not authorized to sign for this move
  /moves:
    get:
      summary: List all moves for a set of orders
      description: List all moves for a set of orders
      operationId: indexMoves
      tags:
        - moves
      responses:
        200:
          description: list of moves
          schema:
            $ref: '#/definitions/IndexMovesPayload'
        400:
          description: invalid request
        404:
          description: moves not found for given orders
        401:
          description: request requires user authentication
  /moves/{moveId}:
    patch:
      summary: Patches the move
      description: Any fields sent in this request will be set on the move referenced
      operationId: patchMove
      tags:
        - moves
      parameters:
        - in: path
          name: moveId
          type: string
          format: uuid
          required: true
          description: UUID of the move
        - in: body
          name: patchMovePayload
          required: true
          schema:
            $ref: '#/definitions/PatchMovePayload'
      responses:
        201:
          description: updated instance of move
          schema:
            $ref: '#/definitions/MovePayload'
        400:
          description: invalid request
        401:
          description: request requires user authentication
        403:
          description: user is not authorized
        404:
          description: move is not found
        500:
          description: internal server error
    get:
      summary: Returns the given move
      description: Returns the given move
      operationId: showMove
      tags:
        - moves
      parameters:
        - in: path
          name: moveId
          type: string
          format: uuid
          required: true
          description: UUID of the move
      responses:
        200:
          description: the instance of the move
          schema:
            $ref: '#/definitions/MovePayload'
        400:
          description: invalid request
        401:
          description: request requires user authentication
        403:
          description: user is not authorized
        404:
          description: move is not found
        500:
          description: internal server error
  /moves/{moveId}/signed_certifications:
    get:
      summary: Returns signed certifications for the given move
      description: Returns signed certifications for the given move
      operationId: indexSignedCertifications
      tags:
        - certification
      parameters:
        - in: path
          name: moveId
          type: string
          format: uuid
          required: true
          description: UUID of the move
        - in: query
          name: limit
          type: integer
          required: false
          description: Number of certifications to return
      responses:
        200:
          description: the instance of the move
          schema:
            $ref: '#/definitions/IndexSignedCertificationsPayload'
        400:
          description: invalid request
        401:
          description: request requires user authentication
        403:
          description: user is not authorized
        404:
          description: move is not found
        500:
          description: internal server error
    post:
      summary: Submits signed certification for the given move ID
      description: Create an instance of signed_certification tied to the move ID
      operationId: createSignedCertification
      tags:
        - certification
      parameters:
        - in: path
          name: moveId
          type: string
          format: uuid
          required: true
          description: UUID of the move being signed for
        - in: body
          name: createSignedCertificationPayload
          required: true
          schema:
            $ref: '#/definitions/CreateSignedCertificationPayload'
      responses:
        201:
          description: created instance of signed_certification
        400:
          description: invalid request
        401:
          description: request requires user authentication
        403:
          description: user is not authorized to sign for this move
        404:
          description: move not found
        500:
          description: internal server error
  /moves/{moveId}/personally_procured_move:
    post:
      summary: Creates a new PPM for the given move
      description: Create an instance of personally_procured_move tied to the move ID
      operationId: createPersonallyProcuredMove
      tags:
        - ppm
      parameters:
        - in: path
          name: moveId
          type: string
          format: uuid
          required: true
          description: UUID of the move this PPM is associated with
        - in: body
          name: createPersonallyProcuredMovePayload
          required: true
          schema:
            $ref: '#/definitions/CreatePersonallyProcuredMovePayload'
      responses:
        201:
          description: created instance of personally_procured_move
          schema:
            $ref: '#/definitions/PersonallyProcuredMovePayload'
        400:
          description: invalid request
        401:
          description: request requires user authentication
        403:
          description: user is not authorized
        404:
          description: move not found
        500:
          description: server error
    get:
      summary: Returns a list of all PPMs associated with this move
      description: Returns a list of all PPMs associated with this move
      operationId: indexPersonallyProcuredMoves
      tags:
        - ppm
      parameters:
        - in: path
          name: moveId
          type: string
          format: uuid
          required: true
          description: UUID of the move these PPMs are associated with
      responses:
        200:
          description: returns list of personally_procured_move
          schema:
            $ref: '#/definitions/IndexPersonallyProcuredMovePayload'
        400:
          description: invalid request
        401:
          description: request requires user authentication
        403:
          description: user is not authorized
  /moves/{moveId}/personally_procured_move/{personallyProcuredMoveId}:
    put:
      summary: Updates the PPM
      description: This replaces the current version of the PPM with the version sent.
      operationId: updatePersonallyProcuredMove
      tags:
        - ppm
      parameters:
        - in: path
          name: moveId
          type: string
          format: uuid
          required: true
          description: UUID of the move
        - in: path
          name: personallyProcuredMoveId
          type: string
          format: uuid
          required: true
          description: UUID of the PPM being updated
        - in: body
          name: updatePersonallyProcuredMovePayload
          required: true
          schema:
            $ref: '#/definitions/UpdatePersonallyProcuredMovePayload'
      responses:
        201:
          description: updated instance of personally_procured_move
          schema:
            $ref: '#/definitions/PersonallyProcuredMovePayload'
        400:
          description: invalid request
        401:
          description: request requires user authentication
        403:
          description: user is not authorized
        500:
          description: internal server error
    patch:
      summary: Patches the PPM
      description: Any fields sent in this request will be set on the PPM referenced
      operationId: patchPersonallyProcuredMove
      tags:
        - ppm
      parameters:
        - in: path
          name: moveId
          type: string
          format: uuid
          required: true
          description: UUID of the move
        - in: path
          name: personallyProcuredMoveId
          type: string
          format: uuid
          required: true
          description: UUID of the PPM being patched
        - in: body
          name: patchPersonallyProcuredMovePayload
          required: true
          schema:
            $ref: '#/definitions/PatchPersonallyProcuredMovePayload'
      responses:
        201:
          description: updated instance of personally_procured_move
          schema:
            $ref: '#/definitions/PersonallyProcuredMovePayload'
        400:
          description: invalid request
        401:
          description: request requires user authentication
        403:
          description: user is not authorized
        404:
          description: ppm is not found
        500:
          description: internal server error
    get:
      summary: Returns the given PPM
      description: Returns the given PPM
      operationId: showPersonallyProcuredMove
      tags:
        - ppm
      parameters:
        - in: path
          name: moveId
          type: string
          format: uuid
          required: true
          description: UUID of the move being signed for
        - in: path
          name: personallyProcuredMoveId
          type: string
          format: uuid
          required: true
          description: UUID of the PPM
      responses:
        200:
          description: the instance of personally_procured_move
          schema:
            $ref: '#/definitions/IndexPersonallyProcuredMovePayload'
        400:
          description: invalid request
        401:
          description: request requires user authentication
        403:
          description: user is not authorized
  /moves/{moveId}/shipment:
    post:
      summary: Creates a new Shipment for the given move
      description: Create a Shipment tied to the move ID
      operationId: createShipment
      tags:
        - shipments
      parameters:
        - in: path
          name: moveId
          type: string
          format: uuid
          required: true
          description: UUID of the move this Shipment is associated with
        - in: body
          name: shipment
          required: true
          schema:
            $ref: '#/definitions/Shipment'
      responses:
        201:
          description: created Shipment
          schema:
            $ref: '#/definitions/Shipment'
        400:
          description: invalid request
        401:
          description: request requires user authentication
        403:
          description: user is not authorized
        404:
          description: move not found
        500:
          description: server error
  /reimbursement/{reimbursementId}/approve:
    post:
      summary: Approves the reimbursement
      description: Sets the status of the reimbursement to APPROVED.
      operationId: approveReimbursement
      tags:
        - office
      parameters:
        - in: path
          name: reimbursementId
          type: string
          format: uuid
          required: true
          description: UUID of the reimbursement being approved
      responses:
        200:
          description: updated instance of reimbursement
          schema:
            $ref: '#/definitions/Reimbursement'
        400:
          description: invalid request
        401:
          description: request requires user authentication
        403:
          description: user is not authorized
        500:
          description: internal server error
  /moves/{moveId}/orders:
    get:
      summary: Returns orders information for a move for office use
      description: Returns orders information for a move for office use
      operationId: showOfficeOrders
      tags:
        - office
      parameters:
        - in: path
          name: moveId
          type: string
          format: uuid
          required: true
          description: UUID of the move
      responses:
        200:
          description: the orders information for a move for office use
          schema:
            $ref: '#/definitions/Orders'
        400:
          description: invalid request
        401:
          description: request requires user authentication
        403:
          description: user is not authorized
        404:
          description: move not found
        500:
          description: internal server error
  /moves/{moveId}/documents:
    get:
      summary: Returns a list of all Move Documents associated with this move
      description: Returns a list of all Move Documents associated with this move
      operationId: indexMoveDocuments
      tags:
        - move_docs
      parameters:
        - in: path
          name: moveId
          type: string
          format: uuid
          required: true
          description: UUID of the move
      responses:
        200:
          description: returns list of move douments
          schema:
            $ref: '#/definitions/IndexMoveDocumentPayload'
        400:
          description: invalid request
        401:
          description: request requires user authentication
        403:
          description: user is not authorized
    post:
      summary: Creates a move document
      description: Created a move document with the given information
      operationId: createMoveDocument
      tags:
        - move_docs
      parameters:
        - name: moveId
          in: path
          type: string
          format: uuid
          required: true
          description: UUID of the move
        - in: body
          name: createMoveDocumentPayload
          required: true
          schema:
            $ref: '#/definitions/CreateMoveDocumentPayload'
      responses:
        200:
          description: returns new move document object
          schema:
            $ref: '#/definitions/MoveDocumentPayload'
        400:
          description: invalid request
        401:
          description: must be authenticated to use this endpoint
        403:
          description: not authorized to modify this move
        500:
          description: server error
<<<<<<< HEAD
  /moves/{moveId}/moving_expense_documents:
    get:
      summary: Returns a list of all Moving Expense Documents associated with this move
      description: Returns a list of all Moving Expense Documents associated with this move
      operationId: indexMovingExpenseDocuments
      tags:
        - move_docs
=======
  /moves/{moveId}/documents/{moveDocumentId}:
    put:
      summary: Updates a move document
      description: Update a move document with the given information
      operationId: updateMoveDocument
      tags:
        - moves
>>>>>>> dda8d661
      parameters:
        - in: path
          name: moveId
          type: string
          format: uuid
          required: true
<<<<<<< HEAD
          description: UUID of the move
      responses:
        200:
          description: returns list of move douments
          schema:
            $ref: '#/definitions/IndexMovingExpenseDocumentPayload'
        400:
          description: invalid request
        401:
          description: request requires user authentication
        403:
          description: user is not authorized
    post:
      summary: Creates a moving expense document
      description: Created a moving expense document with the given information
      operationId: createMovingExpenseDocument
      tags:
        - move_docs
      parameters:
        - name: moveId
          in: path
          type: string
          format: uuid
          required: true
          description: UUID of the move
        - in: body
          name: createMovingExpenseDocumentPayload
          required: true
          schema:
            $ref: '#/definitions/CreateMovingExpenseDocumentPayload'
      responses:
        200:
          description: returns new move document object
          schema:
            $ref: '#/definitions/MovingExpenseDocumentPayload'
        400:
          description: invalid request
        401:
          description: must be authenticated to use this endpoint
        403:
          description: not authorized to modify this move
        500:
          description: server error
=======
          description: UUID of the move associated with the move document
        - in: path
          name: moveDocumentId
          type: string
          format: uuid
          required: true
          description: UUID of the move document model
        - in: body
          name: updateMoveDocument
          required: true
          schema:
            $ref: '#/definitions/UpdateMoveDocumentPayload'
      responses:
        200:
          description: updated instance of move document
          schema:
            $ref: '#/definitions/MoveDocumentPayload'
        400:
          description: invalid request
        401:
          description: request requires user authentication
        403:
          description: user is not authorized
        404:
          description: move document not found
        500:
          description: internal server error
>>>>>>> dda8d661
  /moves/{moveId}/approve:
    post:
      summary: Approves a move to proceed
      description: Approves the basic details of a move. The status of the move will be updated to APPROVED
      operationId: approveMove
      tags:
        - office
      parameters:
        - name: moveId
          in: path
          type: string
          format: uuid
          required: true
          description: UUID of the move
      responses:
        200:
          description: returns updated (approved) move object
          schema:
            $ref: '#/definitions/MovePayload'
        400:
          description: invalid request
        401:
          description: must be authenticated to use this endpoint
        403:
          description: not authorized to approve this move
        409:
          description: the move is not in a state to be approved
          schema:
            $ref: '#/definitions/MovePayload'
        500:
          description: server error
  /moves/{moveId}/submit:
    post:
      summary: Submits a move for approval
      description: Submits a move for approval by the office. The status of the move will be updated to SUBMITTED
      operationId: submitMoveForApproval
      tags:
        - moves
      parameters:
        - name: moveId
          in: path
          type: string
          format: uuid
          required: true
          description: UUID of the move
      responses:
        200:
          description: returns updated (submitted) move object
          schema:
            $ref: '#/definitions/MovePayload'
        400:
          description: invalid request
        401:
          description: must be authenticated to use this endpoint
        403:
          description: not authorized to approve this move
        409:
          description: the move is not in a state to be approved
          schema:
            $ref: '#/definitions/MovePayload'
        500:
          description: server error
  /moves/{moveId}/cancel:
    post:
      summary: Cancels a move
      description: Cancels the basic details of a move. The status of the move will be updated to CANCELED
      operationId: cancelMove
      tags:
        - office
      parameters:
        - name: moveId
          in: path
          type: string
          format: uuid
          required: true
          description: UUID of the move
        - in: body
          name: cancelMove
          required: true
          schema:
            $ref: '#/definitions/CancelMove'
      responses:
        200:
          description: returns updated (canceled) move object
          schema:
            $ref: '#/definitions/MovePayload'
        400:
          description: invalid request
        401:
          description: must be authenticated to use this endpoint
        403:
          description: not authorized to cancel this move
        409:
          description: the move is not in a state to be canceled
          schema:
            $ref: '#/definitions/MovePayload'
        500:
          description: server error
  /personally_procured_moves/{personallyProcuredMoveId}/approve:
    post:
      summary: Approves the PPM
      description: Sets the status of the PPM to APPROVED.
      operationId: approvePPM
      tags:
        - office
      parameters:
        - in: path
          name: personallyProcuredMoveId
          type: string
          format: uuid
          required: true
          description: UUID of the PPM being updated
      responses:
        200:
          description: updated instance of personally_procured_move
          schema:
            $ref: '#/definitions/PersonallyProcuredMovePayload'
        400:
          description: invalid request
        401:
          description: request requires user authentication
        403:
          description: user is not authorized
        500:
          description: internal server error
  /personally_procured_moves/incentive:
    get:
      summary: Return a PPM incentive value
      description: Calculates incentive for a PPM move (excluding SIT)
      operationId: showPPMIncentive
      tags:
        - ppm
      parameters:
        - in: query
          name: planned_move_date
          type: string
          format: date
          required: true
        - in: query
          name: origin_zip
          type: string
          format: zip
          pattern: '^(\d{5}([\-]\d{4})?)$'
          required: true
        - in: query
          name: destination_zip
          type: string
          format: zip
          pattern: '^(\d{5}([\-]\d{4})?)$'
          required: true
        - in: query
          name: weight
          type: integer
          required: true
      responses:
        200:
          description: Made calculation of PPM incentive
          schema:
            $ref: '#/definitions/PPMIncentive'
        400:
          description: invalid request
        401:
          description: request requires user authentication
        403:
          description: user is not authorized
        500:
          description: internal server error
  /documents:
    post:
      summary: Create a new document
      description: Documents represent a physical artifact such as a scanned document or a PDF file
      operationId: createDocument
      tags:
        - documents
      parameters:
        - in: body
          name: documentPayload
          required: true
          schema:
            $ref: '#/definitions/PostDocumentPayload'
      responses:
        201:
          description: created document
          schema:
            $ref: '#/definitions/DocumentPayload'
        400:
          description: invalid request
        500:
          description: server error
  /documents/{documentId}:
    get:
      summary: Returns a document
      description: Returns a document and its uploads
      operationId: showDocument
      tags:
        - documents
      parameters:
        - in: path
          name: documentId
          type: string
          format: uuid
          required: true
          description: UUID of the document to return
      responses:
        200:
          description: the requested document
          schema:
            $ref: '#/definitions/DocumentPayload'
        400:
          description: invalid request
          schema:
            $ref: '#/definitions/InvalidRequestResponsePayload'
        403:
          description: not authorized
        404:
          description: not found
        500:
          description: server error
  /uploads/{uploadId}:
    delete:
      summary: Deletes an upload
      description: Uploads represent a single digital file, such as a JPEG or PDF.
      operationId: deleteUpload
      tags:
        - uploads
      parameters:
        - in: path
          name: uploadId
          type: string
          format: uuid
          required: true
          description: UUID of the upload to be deleted
      responses:
        204:
          description: deleted
        400:
          description: invalid request
          schema:
            $ref: '#/definitions/InvalidRequestResponsePayload'
        403:
          description: not authorized
        404:
          description: not found
        500:
          description: server error
  /uploads:
    post:
      summary: Create a new upload
      description: Uploads represent a single digital file, such as a JPEG or PDF.
      operationId: createUpload
      tags:
        - uploads
      consumes:
        - multipart/form-data
      parameters:
        - in: query
          name: documentId
          type: string
          format: uuid
          required: false
          description: UUID of the document to add an upload to
        - in: formData
          name: file
          type: file
          description: The file to upload.
          required: true
      responses:
        201:
          description: created upload
          schema:
            $ref: '#/definitions/UploadPayload'
        400:
          description: invalid request
          schema:
            $ref: '#/definitions/InvalidRequestResponsePayload'
        403:
          description: not authorized
        404:
          description: not found
        500:
          description: server error
    delete:
      summary: Deletes a collection of uploads
      description: Uploads represent a single digital file, such as a JPEG or PDF.
      operationId: deleteUploads
      tags:
        - uploads
      parameters:
        - in: query
          name: uploadIds
          type: array
          items:
            type: string
            format: uuid
          required: true
          description: Array of UUIDs to be deleted
      responses:
        204:
          description: deleted
        400:
          description: invalid request
          schema:
            $ref: '#/definitions/InvalidRequestResponsePayload'
        403:
          description: not authorized
        404:
          description: not found
        500:
          description: server error
  /service_members:
    post:
      summary: Creates service member for a logged-in user
      description: Creates an instance of a service member tied to a user
      operationId: createServiceMember
      tags:
        - service_members
      parameters:
        - in: body
          name: createServiceMemberPayload
          required: true
          schema:
            $ref: '#/definitions/CreateServiceMemberPayload'
      responses:
        201:
          description: created instance of service member
          schema:
            $ref: '#/definitions/ServiceMemberPayload'
        400:
          description: invalid request
        401:
          description: request requires user authentication
        403:
          description: user is not authorized
        404:
          description: service member not found
        500:
          description: internal server error
  /service_members/{serviceMemberId}:
    get:
      summary: Returns the given service member
      description: Returns the given service member
      operationId: showServiceMember
      tags:
        - service_members
      parameters:
        - in: path
          name: serviceMemberId
          type: string
          format: uuid
          required: true
          description: UUID of the service member
      responses:
        200:
          description: the instance of the service member
          schema:
            $ref: '#/definitions/ServiceMemberPayload'
        400:
          description: invalid request
        401:
          description: request requires user authentication
        403:
          description: user is not authorized
        404:
          description: service member not found
        500:
          description: internal server error
    patch:
      summary: Patches the service member
      description: Any fields sent in this request will be set on the service member referenced
      operationId: patchServiceMember
      tags:
        - service_members
      parameters:
        - in: path
          name: serviceMemberId
          type: string
          format: uuid
          required: true
          description: UUID of the service member
        - in: body
          name: patchServiceMemberPayload
          required: true
          schema:
            $ref: '#/definitions/PatchServiceMemberPayload'
      responses:
        200:
          description: updated instance of service member
          schema:
            $ref: '#/definitions/ServiceMemberPayload'
        400:
          description: invalid request
        401:
          description: request requires user authentication
        403:
          description: user is not authorized
        404:
          description: service member not found
        500:
          description: internal server error
  /service_members/{serviceMemberId}/current_orders:
    get:
      summary: Returns the latest orders for a given service member
      description: Returns orders
      operationId: showServiceMemberOrders
      tags:
        - service_members
      parameters:
        - in: path
          name: serviceMemberId
          type: string
          format: uuid
          required: true
          description: UUID of the service member
      responses:
        200:
          description: the instance of the service member
          schema:
            $ref: '#/definitions/Orders'
        400:
          description: invalid request
        401:
          description: request requires user authentication
        403:
          description: user is not authorized
        404:
          description: service member not found
        500:
          description: internal server error
  /service_members/{serviceMemberId}/backup_contacts:
    post:
      summary: Submits backup contact for a logged-in user
      description: Creates an instance of a backup contact tied to a service member user
      operationId: createServiceMemberBackupContact
      tags:
        - backup_contacts
      parameters:
        - in: body
          name: createBackupContactPayload
          required: true
          schema:
            $ref: '#/definitions/CreateServiceMemberBackupContactPayload'
        - in: path
          name: serviceMemberId
          type: string
          format: uuid
          required: true
          description: UUID of the service member
      responses:
        201:
          description: created instance of service member backup contact
          schema:
            $ref: '#/definitions/ServiceMemberBackupContactPayload'
        400:
          description: invalid request
        401:
          description: request requires user authentication
        403:
          description: user is not authorized to create this backup contact
        404:
          description: contact not found
        500:
          description: internal server error
    get:
      summary: List all service member backup contacts
      description: List all service member backup contacts
      operationId: indexServiceMemberBackupContacts
      tags:
        - backup_contacts
      parameters:
        - in: path
          name: serviceMemberId
          type: string
          format: uuid
          required: true
          description: UUID of the service member
      responses:
        200:
          description: list of service member backup contacts
          schema:
            $ref: '#/definitions/IndexServiceMemberBackupContactsPayload'
        400:
          description: invalid request
        401:
          description: request requires user authentication
        403:
          description: user is not authorized to see this backup contact
        404:
          description: contact not found
        500:
          description: internal server error
  /backup_contacts/{backupContactId}:
    get:
      summary: Returns the given service member backup contact
      description: Returns the given service member backup contact
      operationId: showServiceMemberBackupContact
      tags:
        - backup_contacts
      parameters:
        - in: path
          name: backupContactId
          type: string
          format: uuid
          required: true
          description: UUID of the service member backup contact
      responses:
        200:
          description: the instance of the service member backup contact
          schema:
            $ref: '#/definitions/ServiceMemberBackupContactPayload'
        400:
          description: invalid request
        401:
          description: request requires user authentication
        403:
          description: user is not authorized
        404:
          description: backup contact not found
        500:
          description: internal server error
    put:
      summary: Updates a service member backup contact
      description: Any fields sent in this request will be set on the backup contact referenced
      operationId: updateServiceMemberBackupContact
      tags:
        - backup_contacts
      parameters:
        - in: body
          name: updateServiceMemberBackupContactPayload
          required: true
          schema:
            $ref: '#/definitions/UpdateServiceMemberBackupContactPayload'
        - in: path
          name: backupContactId
          type: string
          format: uuid
          required: true
          description: UUID of the service member backup contact
      responses:
        201:
          description: updated instance of backup contact
          schema:
            $ref: '#/definitions/ServiceMemberBackupContactPayload'
        400:
          description: invalid request
        401:
          description: request requires user authentication
        403:
          description: user is not authorized
        404:
          description: backup contact not found
        500:
          description: internal server error
  /duty_stations:
    get:
      summary: Returns the duty stations matching the search query
      description: Returns the duty stations matching the search query
      operationId: searchDutyStations
      tags:
        - duty_stations
      parameters:
        - in: query
          name: search
          type: string
          format: string
          required: true
          description: Search string for duty stations
      responses:
        200:
          description: the instance of the duty station
          schema:
            $ref: '#/definitions/DutyStationsPayload'
        400:
          description: invalid request
        401:
          description: request requires user authentication
        403:
          description: user is not authorized
        404:
          description: matching duty station not found
        500:
          description: internal server error
  /duty_stations/{dutyStationId}/transportation_office:
    get:
      summary: Returns the transportation office for a given duty station
      description: Returns the given duty station's transportation office
      operationId: showDutyStationTransportationOffice
      tags:
        - transportation_offices
      parameters:
        - in: path
          name: dutyStationId
          type: string
          format: uuid
          required: true
          description: UUID of the duty station
      responses:
        200:
          description: the instance of the transportation office for a duty station
          schema:
            $ref: '#/definitions/TransportationOffice'
        400:
          description: invalid request
        401:
          description: request requires user authentication
        403:
          description: user is not authorized
        404:
          description: transportation office not found
        500:
          description: internal server error
  /queues/{queueType}:
    get:
      summary: Show all moves in a queue
      description: Show all moves in a queue
      operationId: showQueue
      tags:
        - queues
      parameters:
        - in: path
          name: queueType
          type: string
          enum:
          - new
          - troubleshooting
          - ppm
          - all
          required: true
          description: Queue type to show
      responses:
        200:
          description: list all moves in the specified queue
          schema:
            type: array
            items:
              $ref: '#/definitions/MoveQueueItem'
        400:
          description: invalid request
        401:
          description: request requires user authentication
        403:
          description: user is not authorized to access this queue
  /entitlements/{moveId}:
    get:
      summary: Validates that the stored weight estimate is below the allotted entitlement range for a service member
      description: Determine whether weight estimate is below entitlement
      operationId: validateEntitlement
      tags:
        - entitlements
      parameters:
        - name: moveId
          in: path
          type: string
          format: uuid
          required: true
          description: UUID of the move
      responses:
        200:
          description: weight estimate is below allotted entitlement
        404:
          description: personally procured move not found
        409:
          description: Requested weight estimate is above allotted entitlement<|MERGE_RESOLUTION|>--- conflicted
+++ resolved
@@ -2686,7 +2686,46 @@
           description: not authorized to modify this move
         500:
           description: server error
-<<<<<<< HEAD
+  /moves/{moveId}/documents/{moveDocumentId}:
+    put:
+      summary: Updates a move document
+      description: Update a move document with the given information
+      operationId: updateMoveDocument
+      tags:
+        - move_docs
+      parameters:
+        - in: path
+          name: moveId
+          type: string
+          format: uuid
+          required: true
+          description: UUID of the move associated with the move document
+        - in: path
+          name: moveDocumentId
+          type: string
+          format: uuid
+          required: true
+          description: UUID of the move document model
+        - in: body
+          name: updateMoveDocument
+          required: true
+          schema:
+            $ref: '#/definitions/UpdateMoveDocumentPayload'
+      responses:
+        200:
+          description: updated instance of move document
+          schema:
+            $ref: '#/definitions/MoveDocumentPayload'
+        400:
+          description: invalid request
+        401:
+          description: request requires user authentication
+        403:
+          description: user is not authorized
+        404:
+          description: move document not found
+        500:
+          description: internal server error
   /moves/{moveId}/moving_expense_documents:
     get:
       summary: Returns a list of all Moving Expense Documents associated with this move
@@ -2694,22 +2733,12 @@
       operationId: indexMovingExpenseDocuments
       tags:
         - move_docs
-=======
-  /moves/{moveId}/documents/{moveDocumentId}:
-    put:
-      summary: Updates a move document
-      description: Update a move document with the given information
-      operationId: updateMoveDocument
-      tags:
-        - moves
->>>>>>> dda8d661
       parameters:
         - in: path
           name: moveId
           type: string
           format: uuid
           required: true
-<<<<<<< HEAD
           description: UUID of the move
       responses:
         200:
@@ -2753,35 +2782,6 @@
           description: not authorized to modify this move
         500:
           description: server error
-=======
-          description: UUID of the move associated with the move document
-        - in: path
-          name: moveDocumentId
-          type: string
-          format: uuid
-          required: true
-          description: UUID of the move document model
-        - in: body
-          name: updateMoveDocument
-          required: true
-          schema:
-            $ref: '#/definitions/UpdateMoveDocumentPayload'
-      responses:
-        200:
-          description: updated instance of move document
-          schema:
-            $ref: '#/definitions/MoveDocumentPayload'
-        400:
-          description: invalid request
-        401:
-          description: request requires user authentication
-        403:
-          description: user is not authorized
-        404:
-          description: move document not found
-        500:
-          description: internal server error
->>>>>>> dda8d661
   /moves/{moveId}/approve:
     post:
       summary: Approves a move to proceed
