swagger: '2.0'
info:
  description: |
    The Internal API is a RESTful API that enables the Customer application for
    MilMove.

    All endpoints are located under `/internal`.
  version: 0.0.1
  title: MilMove Internal API
  contact:
    email: ppp@truss.works
  license:
    name: MIT
    url: https://opensource.org/licenses/MIT
basePath: /internal
consumes:
  - application/json
produces:
  - application/json
tags:
  - name: responses
  - name: orders
  - name: certification
  - name: moves
  - name: office
  - name: documents
  - name: uploads
  - name: service_members
  - name: backup_contacts
  - name: duty_locations
  - name: transportation_offices
  - name: queues
  - name: entitlements
  - name: calendar
  - name: move_docs
  - name: ppm
  - name: postal_codes
  - name: addresses
  - name: mtoShipment
  - name: featureFlags
  - name: okta_profile
  - name: application_parameters
  - name: registration
definitions:
  ApplicationParameters:
    type: object
    properties:
      validationCode:
        type: string
        format: string
        x-nullable: true
      parameterName:
        type: string
        format: string
        x-nullable: true
      parameterValue:
        type: string
        format: string
        x-nullable: true
  OktaUserProfileData:
    type: object
    properties:
      sub:
        type: string
        format: string
        example: 1duekdue9ekrjghf
      login:
        type: string
        format: x-email
        example: user@email.com
        pattern: ^[a-zA-Z0-9.%+-]+@[a-zA-Z0-9.-]+\.[a-zA-Z]{2,}$
      email:
        type: string
        format: x-email
        example: user@email.com
        pattern: ^[a-zA-Z0-9.%+-]+@[a-zA-Z0-9.-]+\.[a-zA-Z]{2,}$
      firstName:
        type: string
        example: John
      lastName:
        type: string
        example: Doe
      cac_edipi:
        type: string
        example: '1234567890'
        maxLength: 10
        x-nullable: true
  UpdateOktaUserProfileData:
    type: object
    properties:
      profile:
        $ref: '#/definitions/OktaUserProfileData'
  Privilege:
    type: object
    properties:
      id:
        type: string
        format: uuid
        example: c56a4780-65aa-42ec-a945-5fd87dec0538
      privilegeType:
        type: string
        example: supervisor
      privilegeName:
        type: string
        example: Supervisor
      createdAt:
        type: string
        format: date-time
        readOnly: true
      updatedAt:
        type: string
        format: date-time
        readOnly: true
  LoggedInUserPayload:
    type: object
    properties:
      id:
        type: string
        format: uuid
        example: c56a4180-65aa-42ec-a945-5fd21dec0538
      email:
        type: string
        format: x-email
        pattern: ^[a-zA-Z0-9._%+-]+@[a-zA-Z0-9.-]+\.[a-zA-Z]{2,}$
        example: john_bob@example.com
        readOnly: true
      first_name:
        type: string
        example: John
        readOnly: true
      service_member:
        $ref: '#/definitions/ServiceMemberPayload'
      office_user:
        $ref: '#/definitions/OfficeUser'
      activeRole:
        $ref: '#/definitions/Role'
        x-nullable: true
      inactiveRoles:
        type: array
        items:
          $ref: '#/definitions/Role'
        x-nullable: true
      permissions:
        type: array
        items:
          type: string
      privileges:
        type: array
        items:
          $ref: '#/definitions/Privilege'
    required:
      - id
  DutyLocationsPayload:
    type: array
    items:
      $ref: '#/definitions/DutyLocationPayload'
  SubmitMoveForApprovalPayload:
    type: object
    properties:
      certificate:
        $ref: '#/definitions/CreateSignedCertificationPayload'
  PPMEstimateRange:
    type: object
    properties:
      range_min:
        type: integer
        title: Low estimate
      range_max:
        type: integer
        title: High estimate
    required:
      - range_min
      - range_max
  MovePayload:
    type: object
    properties:
      id:
        type: string
        format: uuid
        example: c56a4180-65aa-42ec-a945-5fd21dec0538
      orders_id:
        type: string
        format: uuid
        example: c56a4180-65aa-42ec-a945-5fd21dec0538
      service_member_id:
        type: string
        format: uuid
        example: c56a4180-65aa-42ec-a945-5fd21dec0538
        readOnly: true
      locator:
        type: string
        example: '12432'
      status:
        $ref: '#/definitions/MoveStatus'
      created_at:
        type: string
        format: date-time
      updated_at:
        type: string
        format: date-time
      submitted_at:
        type: string
        format: date-time
        x-nullable: true
      mto_shipments:
        $ref: '#/definitions/MTOShipments'
      closeout_office:
        $ref: '#/definitions/TransportationOffice'
      counseling_office:
        $ref: '#/definitions/TransportationOffice'
      cancel_reason:
        type: string
        example: Change of orders
        x-nullable: true
      eTag:
        type: string
      primeCounselingCompletedAt:
        format: date-time
        type: string
        readOnly: true
      additionalDocuments:
        $ref: '#/definitions/Document'
    required:
      - id
      - orders_id
      - locator
      - created_at
      - updated_at
      - eTag
  CancelMove:
    type: object
    properties:
      cancel_reason:
        type: string
        example: Change of orders
        x-nullable: true
    required:
      - cancel_reason
  PatchMovePayload:
    type: object
    properties:
      closeoutOfficeId:
        type: string
        format: uuid
        description: >-
          The transportation office that will handle the PPM shipment's closeout
          approvals for Army and Air Force service members
    required:
      - closeoutOfficeId
  IndexMovesPayload:
    type: array
    items:
      $ref: '#/definitions/MovePayload'
  MoveDocuments:
    type: array
    items:
      $ref: '#/definitions/MoveDocumentPayload'
  WeightTicketSetType:
    type: string
    x-nullable: true
    title: Select weight ticket type
    enum:
      - CAR
      - CAR_TRAILER
      - BOX_TRUCK
      - PRO_GEAR
    x-display-value:
      CAR: Car
      CAR_TRAILER: Car + Trailer
      BOX_TRUCK: Box truck
      PRO_GEAR: Pro-gear
  UpdateProGearWeightTicket:
    type: object
    properties:
      belongsToSelf:
        description: >-
          Indicates if this information is for the customer's own pro-gear,
          otherwise, it's the spouse's.
        type: boolean
      description:
        description: Describes the pro-gear that was moved.
        type: string
      hasWeightTickets:
        description: >-
          Indicates if the user has a weight ticket for their pro-gear,
          otherwise they have a constructed weight.
        type: boolean
      weight:
        description: Weight of the vehicle not including the pro-gear.
        type: integer
        minimum: 0
  MoveDocumentPayload:
    type: object
    properties:
      id:
        type: string
        format: uuid
        example: c56a4180-65aa-42ec-a945-5fd21dec0538
      move_id:
        type: string
        format: uuid
        example: c56a4180-65aa-42ec-a945-5fd21dec0538
      personally_procured_move_id:
        type: string
        format: uuid
        example: c56a4180-65aa-42ec-a945-5fd21dec0538
        x-nullable: true
      document:
        $ref: '#/definitions/Document'
      title:
        type: string
        example: very_useful_document.pdf
        title: Document title
      move_document_type:
        $ref: '#/definitions/MoveDocumentType'
      status:
        $ref: '#/definitions/MoveDocumentStatus'
      notes:
        type: string
        example: This document is good to go!
        x-nullable: true
        title: Notes
      moving_expense_type:
        $ref: '#/definitions/MovingExpenseType'
      requested_amount_cents:
        type: integer
        format: cents
        minimum: 1
        title: Requested Amount
        description: unit is cents
      payment_method:
        type: string
        title: Payment Method
        enum:
          - OTHER
          - GTCC
        x-display-value:
          OTHER: Other account
          GTCC: GTCC
      receipt_missing:
        title: missing expense receipt
        type: boolean
        x-nullable: true
      weight_ticket_set_type:
        $ref: '#/definitions/WeightTicketSetType'
      vehicle_nickname:
        type: string
        title: Nickname (ex. "15-foot truck")
        x-nullable: true
      vehicle_make:
        type: string
        title: Vehicle make
        x-nullable: true
      vehicle_model:
        type: string
        title: Vehicle model
        x-nullable: true
      empty_weight:
        title: Empty weight
        type: integer
        minimum: 0
        x-nullable: true
        x-formatting: weight
      empty_weight_ticket_missing:
        title: missing empty weight ticket
        type: boolean
        x-nullable: true
      full_weight:
        title: Full weight
        type: integer
        minimum: 0
        x-nullable: true
        x-formatting: weight
      full_weight_ticket_missing:
        title: missing full weight ticket
        type: boolean
        x-nullable: true
      weight_ticket_date:
        title: Weight ticket date
        type: string
        example: '2018-04-26'
        format: date
        x-nullable: true
      trailer_ownership_missing:
        title: missing trailer ownership documentation
        type: boolean
        x-nullable: true
      storage_start_date:
        type: string
        format: date
        title: Start date of storage for storage expenses
        example: '2018-04-26'
        x-nullable: true
      storage_end_date:
        type: string
        format: date
        title: End date of storage for storage expenses
        example: '2018-04-26'
        x-nullable: true
    required:
      - id
      - move_id
      - document
      - title
      - move_document_type
      - status
  CreateGenericMoveDocumentPayload:
    type: object
    properties:
      personally_procured_move_id:
        type: string
        format: uuid
        example: c56a4180-65aa-42ec-a945-5fd21dec0538
        x-nullable: true
      upload_ids:
        type: array
        items:
          type: string
          format: uuid
          example: c56a4180-65aa-42ec-a945-5fd21dec0538
      title:
        type: string
        example: very_useful_document.pdf
      move_document_type:
        $ref: '#/definitions/MoveDocumentType'
      notes:
        type: string
        example: This document is good to go!
        x-nullable: true
        title: Notes
    required:
      - upload_ids
      - title
      - move_document_type
  MoveDocumentType:
    type: string
    title: Document type
    example: EXPENSE
    enum:
      - OTHER
      - WEIGHT_TICKET
      - STORAGE_EXPENSE
      - SHIPMENT_SUMMARY
      - EXPENSE
      - WEIGHT_TICKET_SET
    x-display-value:
      OTHER: Other document type
      WEIGHT_TICKET: Weight ticket
      STORAGE_EXPENSE: Storage expense receipt
      SHIPMENT_SUMMARY: Shipment summary
      EXPENSE: Expense
      WEIGHT_TICKET_SET: Weight ticket set
  UpdateMovingExpense:
    type: object
    properties:
      movingExpenseType:
        $ref: '#/definitions/MovingExpenseType'
      description:
        description: A brief description of the expense
        type: string
      paidWithGTCC:
        description: >-
          Indicates if the service member used their government issued card to
          pay for the expense
        type: boolean
      amount:
        description: The total amount of the expense as indicated on the receipt
        type: integer
      missingReceipt:
        description: Indicates if the customer is missing the receipt for their expense.
        type: boolean
      sitStartDate:
        description: >-
          The date the shipment entered storage, applicable for the `STORAGE`
          movingExpenseType only
        type: string
        format: date
      sitEndDate:
        description: >-
          The date the shipment exited storage, applicable for the `STORAGE`
          movingExpenseType only
        type: string
        format: date
      weightStored:
        description: The total weight stored in PPM SIT
        type: integer
      sitLocation:
        allOf:
          - $ref: '#/definitions/SITLocationType'
          - x-nullable: true
      sitReimburseableAmount:
        description: The amount of SIT that will be reimbursed
        type: integer
        x-nullable: true
      weightShipped:
        description: The total weight shipped for a small package
        type: integer
      trackingNumber:
        description: Tracking number for a small package expense
        type: string
        x-nullable: true
        x-omitempty: false
      isProGear:
        description: Indicates if the customer is claiming an expense as pro-gear or not
        type: boolean
        x-nullable: true
      proGearBelongsToSelf:
        description: Indicates if the pro-gear belongs to the customer or their spouse
        type: boolean
        x-nullable: true
      proGearDescription:
        description: A brief description of the pro-gear
        type: string
    required:
      - movingExpenseType
      - description
      - paidWithGTCC
      - amount
      - missingReceipt
  MoveDocumentStatus:
    type: string
    title: Document status
    enum:
      - AWAITING_REVIEW
      - OK
      - HAS_ISSUE
      - EXCLUDE_FROM_CALCULATION
    x-display-value:
      AWAITING_REVIEW: Awaiting review
      OK: OK
      HAS_ISSUE: Has issue
      EXCLUDE_FROM_CALCULATION: Exclude from calculation
  CreateWeightTicketDocumentsPayload:
    type: object
    properties:
      personally_procured_move_id:
        type: string
        format: uuid
        example: c56a4180-65aa-42ec-a945-5fd21dec0538
      upload_ids:
        type: array
        items:
          type: string
          format: uuid
          example: c56a4180-65aa-42ec-a945-5fd21dec0538
      weight_ticket_set_type:
        $ref: '#/definitions/WeightTicketSetType'
      vehicle_nickname:
        type: string
        title: Vehicle nickname (ex. 'Large box truck')
        x-nullable: true
      vehicle_make:
        type: string
        title: Vehicle make
        x-nullable: true
      vehicle_model:
        type: string
        title: Vehicle model
        x-nullable: true
      empty_weight_ticket_missing:
        title: missing empty weight ticket
        type: boolean
      empty_weight:
        title: empty weight ticket recorded weight
        type: integer
        minimum: 0
      full_weight_ticket_missing:
        title: missing full weight ticket
        type: boolean
      full_weight:
        title: full weight ticket recorded weight
        type: integer
        minimum: 0
      weight_ticket_date:
        title: Full Weight Ticket Date
        type: string
        example: '2018-04-26'
        format: date
        x-nullable: true
      trailer_ownership_missing:
        title: missing trailer ownership documentation
        type: boolean
    required:
      - personally_procured_move_id
      - weight_ticket_set_type
      - full_weight_ticket_missing
      - empty_weight_ticket_missing
      - trailer_ownership_missing
  UpdateWeightTicket:
    type: object
    properties:
      vehicleDescription:
        description: >-
          Description of the vehicle used for the trip. E.g. make/model, type of
          truck/van, etc.
        type: string
      emptyWeight:
        description: Weight of the vehicle when empty.
        type: integer
        minimum: 0
      missingEmptyWeightTicket:
        description: >-
          Indicates if the customer is missing a weight ticket for the vehicle
          weight when empty.
        type: boolean
      fullWeight:
        description: The weight of the vehicle when full.
        type: integer
        minimum: 0
      missingFullWeightTicket:
        description: >-
          Indicates if the customer is missing a weight ticket for the vehicle
          weight when full.
        type: boolean
      ownsTrailer:
        description: Indicates if the customer used a trailer they own for the move.
        type: boolean
      trailerMeetsCriteria:
        description: >-
          Indicates if the trailer that the customer used meets all the criteria
          to be claimable.
        type: boolean
      adjustedNetWeight:
        description: Indicates the adjusted net weight of the vehicle
        type: integer
        minimum: 0
      netWeightRemarks:
        description: Remarks explaining any edits made to the net weight
        type: string
  TransportationOffices:
    type: array
    items:
      $ref: '#/definitions/TransportationOffice'
  VLocations:
    type: array
    items:
      $ref: '#/definitions/VLocation'
  OfficeUser:
    type: object
    properties:
      id:
        type: string
        format: uuid
        example: c56a4180-65aa-42ec-a945-5fd21dec0538
      user_id:
        type: string
        format: uuid
        example: c56a4180-65aa-42ec-a945-5fd21dec0538
      first_name:
        type: string
        example: John
        x-nullable: true
        title: First name
      middle_name:
        type: string
        example: L.
        x-nullable: true
        title: Middle name
      last_name:
        type: string
        example: Donut
        x-nullable: true
        title: Last name
      email:
        type: string
        format: x-email
        pattern: ^[a-zA-Z0-9._%+-]+@[a-zA-Z0-9.-]+\.[a-zA-Z]{2,}$
        example: john_bob@example.com
        x-nullable: true
        title: Personal Email Address
      telephone:
        type: string
        format: telephone
        pattern: ^[2-9]\d{2}-\d{3}-\d{4}$
        example: 212-555-5555
        x-nullable: true
        title: Best contact phone
      transportation_office:
        $ref: '#/definitions/TransportationOffice'
      transportation_office_assignments:
        type: array
        items:
          $ref: '#/definitions/TransportationOfficeAssignment'
      created_at:
        type: string
        format: date-time
      updated_at:
        type: string
        format: date-time
  ServiceMemberPayload:
    type: object
    properties:
      id:
        type: string
        format: uuid
        example: c56a4180-65aa-42ec-a945-5fd21dec0538
      user_id:
        type: string
        format: uuid
        example: c56a4180-65aa-42ec-a945-5fd21dec0538
      edipi:
        type: string
        format: edipi
        example: '5789345789'
        pattern: ^\d{10}$
        minLength: 10
        maxLength: 10
        x-nullable: true
        title: DoD ID number
      emplid:
        type: string
        pattern: ^\d{7}$
        minLength: 7
        maxLength: 7
        example: '5789345'
        x-nullable: true
        title: USCG EMPLID
      orders:
        type: array
        items:
          $ref: '#/definitions/Orders'
      affiliation:
        $ref: '#/definitions/Affiliation'
        title: Branch
      grade:
        $ref: '#/definitions/OrderPayGrade'
        title: Grade
      rank:
        $ref: '#/definitions/Rank'
      first_name:
        type: string
        example: John
        x-nullable: true
        title: First name
      middle_name:
        type: string
        example: L.
        x-nullable: true
        title: Middle name
      last_name:
        type: string
        example: Donut
        x-nullable: true
        title: Last name
      suffix:
        type: string
        example: Jr.
        x-nullable: true
        title: Suffix
      telephone:
        type: string
        format: telephone
        pattern: ^[2-9]\d{2}-\d{3}-\d{4}$
        example: 212-555-5555
        x-nullable: true
        title: Best contact phone
      secondary_telephone:
        type: string
        format: telephone
        pattern: ^([2-9]\d{2}-\d{3}-\d{4})?$
        example: 212-555-5555
        x-nullable: true
        title: Secondary Phone
      personal_email:
        type: string
        format: x-email
        pattern: ^[a-zA-Z0-9._%+-]+@[a-zA-Z0-9.-]+\.[a-zA-Z]{2,}$
        example: john_bob@example.com
        x-nullable: true
        title: Personal Email Address
      phone_is_preferred:
        type: boolean
        x-nullable: true
        title: Telephone
      email_is_preferred:
        type: boolean
        x-nullable: true
        title: Email
      residential_address:
        $ref: '#/definitions/Address'
        title: Residential Address
      backup_mailing_address:
        $ref: '#/definitions/Address'
      backup_contacts:
        $ref: '#/definitions/IndexServiceMemberBackupContactsPayload'
      is_profile_complete:
        type: boolean
      cac_validated:
        type: boolean
      created_at:
        type: string
        format: date-time
      updated_at:
        type: string
        format: date-time
      weight_allotment:
        $ref: '#/definitions/WeightAllotment'
    required:
      - id
      - user_id
      - is_profile_complete
      - created_at
      - updated_at
  CreateServiceMemberPayload:
    type: object
    properties:
      user_id:
        type: string
        format: uuid
        example: c56a4180-65aa-42ec-a945-5fd21dec0538
      edipi:
        type: string
        format: edipi
        pattern: ^\d{10}$
        minLength: 10
        maxLength: 10
        example: '5789345789'
        x-nullable: true
        title: DoD ID number
      affiliation:
        $ref: '#/definitions/Affiliation'
      rank:
        $ref: '#/definitions/Rank'
      grade:
        $ref: '#/definitions/OrderPayGrade'
      first_name:
        type: string
        example: John
        x-nullable: true
        title: First name
      middle_name:
        type: string
        example: L.
        x-nullable: true
        title: Middle name
      last_name:
        type: string
        example: Donut
        x-nullable: true
        title: Last name
      suffix:
        type: string
        example: Jr.
        x-nullable: true
        title: Suffix
      telephone:
        type: string
        format: telephone
        pattern: ^[2-9]\d{2}-\d{3}-\d{4}$
        example: 212-555-5555
        x-nullable: true
        title: Best contact phone
      secondary_telephone:
        type: string
        format: telephone
        pattern: ^([2-9]\d{2}-\d{3}-\d{4})?$
        example: 212-555-5555
        x-nullable: true
        title: Alternate phone
      personal_email:
        type: string
        format: x-email
        pattern: ^[a-zA-Z0-9._%+-]+@[a-zA-Z0-9.-]+\.[a-zA-Z]{2,}$
        example: john_bob@example.com
        x-nullable: true
        title: Personal email
      phone_is_preferred:
        type: boolean
        x-nullable: true
        title: Phone
      email_is_preferred:
        type: boolean
        x-nullable: true
        title: Email
      current_location_id:
        type: string
        format: uuid
        example: c56a4180-65aa-42ec-a945-5fd21dec0538
        x-nullable: true
      residential_address:
        $ref: '#/definitions/Address'
      backup_mailing_address:
        $ref: '#/definitions/Address'
  PatchServiceMemberPayload:
    type: object
    properties:
      user_id:
        type: string
        format: uuid
        example: c56a4180-65aa-42ec-a945-5fd21dec0538
      edipi:
        type: string
        format: edipi
        pattern: ^\d{10}$
        minLength: 10
        maxLength: 10
        example: '5789345789'
        x-nullable: true
        title: DoD ID number
      emplid:
        type: string
        pattern: ^\d{7}$
        minLength: 7
        maxLength: 7
        example: '5789345'
        x-nullable: true
        title: USCG EMPLID
      affiliation:
        $ref: '#/definitions/Affiliation'
      first_name:
        type: string
        example: John
        x-nullable: true
        title: First name
      middle_name:
        type: string
        example: L.
        x-nullable: true
        title: Middle name
      last_name:
        type: string
        example: Donut
        x-nullable: true
        title: Last name
      suffix:
        type: string
        example: Jr.
        x-nullable: true
        title: Suffix
      telephone:
        type: string
        format: telephone
        pattern: ^[2-9]\d{2}-\d{3}-\d{4}$
        example: 212-555-5555
        x-nullable: true
        title: Best Contact Phone
      secondary_telephone:
        type: string
        format: telephone
        pattern: ^([2-9]\d{2}-\d{3}-\d{4})?$
        example: 212-555-5555
        x-nullable: true
        title: Alternate Phone
      personal_email:
        type: string
        format: x-email
        pattern: ^[a-zA-Z0-9._%+-]+@[a-zA-Z0-9.-]+\.[a-zA-Z]{2,}$
        example: john_bob@example.com
        x-nullable: true
        title: Personal Email
      phone_is_preferred:
        type: boolean
        x-nullable: true
        title: Phone
      email_is_preferred:
        type: boolean
        x-nullable: true
        title: Email
      current_location_id:
        type: string
        format: uuid
        example: c56a4180-65aa-42ec-a945-5fd21dec0538
        x-nullable: true
      residential_address:
        $ref: '#/definitions/Address'
      backup_mailing_address:
        $ref: '#/definitions/Address'
  ServiceMemberBackupContactPayload:
    type: object
    properties:
      id:
        type: string
        format: uuid
        example: c56a4180-65aa-42ec-a945-5fd21dec0538
      service_member_id:
        type: string
        format: uuid
        example: c56a4180-65aa-42ec-a945-5fd21dec0538
        readOnly: true
      name:
        type: string
        example: Susan Smith
        x-nullable: true
        title: Name
      telephone:
        type: string
        format: telephone
        pattern: ^[2-9]\d{2}-\d{3}-\d{4}$
        example: 212-555-5555
        x-nullable: true
        title: Phone
      email:
        type: string
        format: x-email
        pattern: ^[a-zA-Z0-9._%+-]+@[a-zA-Z0-9.-]+\.[a-zA-Z]{2,}$
        example: john_bob@example.com
        x-nullable: true
        title: Email
      permission:
        $ref: '#/definitions/BackupContactPermission'
      created_at:
        type: string
        format: date-time
      updated_at:
        type: string
        format: date-time
    required:
      - id
      - created_at
      - updated_at
      - name
      - email
      - permission
  BackupContactPermission:
    type: string
    enum:
      - NONE
      - VIEW
      - EDIT
    title: Permissions
    x-display-value:
      NONE: Contact Only
      VIEW: View all move details
      EDIT: View and edit all move details
  CreateServiceMemberBackupContactPayload:
    type: object
    properties:
      name:
        type: string
        example: Susan Smith
        x-nullable: true
        title: Name
      telephone:
        type: string
        format: telephone
        pattern: ^[2-9]\d{2}-\d{3}-\d{4}$
        example: 212-555-5555
        x-nullable: true
        title: Phone
      email:
        type: string
        format: x-email
        pattern: ^[a-zA-Z0-9._%+-]+@[a-zA-Z0-9.-]+\.[a-zA-Z]{2,}$
        example: john_bob@exmaple.com
        x-nullable: true
        title: Email
      permission:
        $ref: '#/definitions/BackupContactPermission'
    required:
      - name
      - email
      - permission
  UpdateServiceMemberBackupContactPayload:
    type: object
    properties:
      name:
        type: string
        example: Susan Smith
        x-nullable: true
      telephone:
        type: string
        format: telephone
        pattern: ^[2-9]\d{2}-\d{3}-\d{4}$
        example: 212-555-5555
        x-nullable: true
      email:
        type: string
        format: x-email
        pattern: ^[a-zA-Z0-9._%+-]+@[a-zA-Z0-9.-]+\.[a-zA-Z]{2,}$
        example: john_bob@example.com
        x-nullable: true
        title: email address
      permission:
        $ref: '#/definitions/BackupContactPermission'
    required:
      - name
      - email
      - permission
  IndexServiceMemberBackupContactsPayload:
    type: array
    items:
      $ref: '#/definitions/ServiceMemberBackupContactPayload'
  SignedCertificationPayload:
    type: object
    properties:
      id:
        type: string
        format: uuid
        example: c56a4180-65aa-42ec-a945-5fd21dec0538
      created_at:
        type: string
        format: date-time
      updated_at:
        type: string
        format: date-time
      date:
        type: string
        format: date-time
        title: Date
      signature:
        type: string
        title: Signature
      certification_text:
        type: string
      move_id:
        type: string
        format: uuid
      personally_procured_move_id:
        type: string
        format: uuid
        x-nullable: true
      ppm_id:
        $ref: '#/definitions/PpmID'
      certification_type:
        $ref: '#/definitions/NullableSignedCertificationType'
    required:
      - id
      - move_id
      - created_at
      - updated_at
      - date
      - signature
      - certification_text
  CreateSignedCertificationPayload:
    type: object
    properties:
      date:
        type: string
        format: date-time
        title: Date
      signature:
        type: string
        title: Signature
      certification_text:
        type: string
      personally_procured_move_id:
        type: string
        format: uuid
        x-nullable: true
      ppm_id:
        $ref: '#/definitions/PpmID'
      certification_type:
        $ref: '#/definitions/SignedCertificationTypeCreate'
    required:
      - date
      - signature
      - certification_text
  SavePPMShipmentSignedCertification:
    type: object
    properties:
      certification_text:
        description: Text that the customer is agreeing to and signing.
        type: string
      signature:
        description: Customer signature
        type: string
      date:
        description: Date of signature
        type: string
        format: date
    required:
      - certification_text
      - signature
      - date
  SignedCertifications:
    type: array
    items:
      $ref: '#/definitions/SignedCertificationPayload'
  NullableSignedCertificationType:
    type: string
    enum:
      - PPM_PAYMENT
      - SHIPMENT
      - PPM
      - HHG
    x-nullable: true
  SignedCertificationTypeCreate:
    type: string
    enum:
      - PPM_PAYMENT
      - SHIPMENT
      - PRE_CLOSEOUT_REVIEWED_PPM_PAYMENT
      - CLOSEOUT_REVIEWED_PPM_PAYMENT
    x-nullable: true
  PostDocumentPayload:
    type: object
    properties:
      service_member_id:
        type: string
        format: uuid
        title: The service member this document belongs to
  DeptIndicator:
    type: string
    x-nullable: true
    title: Dept. indicator
    enum:
      - NAVY_AND_MARINES
      - ARMY
      - ARMY_CORPS_OF_ENGINEERS
      - AIR_AND_SPACE_FORCE
      - COAST_GUARD
      - OFFICE_OF_SECRETARY_OF_DEFENSE
    x-display-value:
      NAVY_AND_MARINES: 17 Navy and Marine Corps
      ARMY: 21 Army
      ARMY_CORPS_OF_ENGINEERS: 96 Army Corps of Engineers
      AIR_AND_SPACE_FORCE: 57 Air Force and Space Force
      COAST_GUARD: 70 Coast Guard
      OFFICE_OF_SECRETARY_OF_DEFENSE: 97 Office of the Secretary of Defense
  Reimbursement:
    type: object
    x-nullable: true
    properties:
      id:
        type: string
        format: uuid
        example: c56a4180-65aa-42ec-a945-5fd21dec0538
      requested_amount:
        type: integer
        format: cents
        minimum: 1
        title: Requested Amount
        description: unit is cents
      method_of_receipt:
        $ref: '#/definitions/MethodOfReceipt'
      status:
        $ref: '#/definitions/ReimbursementStatus'
      requested_date:
        x-nullable: true
        type: string
        example: '2018-04-26'
        format: date
        title: Requested Date
    required:
      - requested_amount
      - method_of_receipt
  ReimbursementStatus:
    x-nullable: true
    type: string
    title: Reimbursement
    enum:
      - DRAFT
      - REQUESTED
      - APPROVED
      - REJECTED
      - PAID
  MethodOfReceipt:
    x-nullable: true
    type: string
    title: Method of Receipt
    enum:
      - MIL_PAY
      - OTHER_DD
      - GTCC
    x-display-value:
      MIL_PAY: MilPay
      OTHER_DD: Other account
      GTCC: GTCC
  MoveStatus:
    type: string
    title: Move status
    enum:
      - DRAFT
      - SUBMITTED
      - APPROVED
      - CANCELED
      - NEEDS SERVICE COUNSELING
      - APPROVALS REQUESTED
    x-display-value:
      DRAFT: Draft
      SUBMITTED: Submitted
      APPROVED: Approved
      CANCELED: Canceled
  OrdersStatus:
    type: string
    title: Move status
    enum:
      - DRAFT
      - SUBMITTED
      - APPROVED
      - CANCELED
    x-display-value:
      DRAFT: Draft
      SUBMITTED: Submitted
      APPROVED: Approved
      CANCELED: Canceled
  OrdersTypeDetail:
    type: string
    title: Orders type detail
    enum:
      - HHG_PERMITTED
      - PCS_TDY
      - HHG_RESTRICTED_PROHIBITED
      - HHG_RESTRICTED_AREA
      - INSTRUCTION_20_WEEKS
      - HHG_PROHIBITED_20_WEEKS
      - DELAYED_APPROVAL
    x-display-value:
      HHG_PERMITTED: Shipment of HHG Permitted
      PCS_TDY: PCS with TDY Enroute
      HHG_RESTRICTED_PROHIBITED: Shipment of HHG Restricted or Prohibited
      HHG_RESTRICTED_AREA: HHG Restricted Area-HHG Prohibited
      INSTRUCTION_20_WEEKS: Course of Instruction 20 Weeks or More
      HHG_PROHIBITED_20_WEEKS: Shipment of HHG Prohibited but Authorized within 20 weeks
      DELAYED_APPROVAL: Delayed Approval 20 Weeks or More
    x-nullable: true
  Orders:
    type: object
    properties:
      id:
        type: string
        format: uuid
        example: c56a4180-65aa-42ec-a945-5fd21dec0538
      service_member_id:
        type: string
        format: uuid
        example: c56a4180-65aa-42ec-a945-5fd21dec0538
      grade:
        $ref: '#/definitions/OrderPayGrade'
      rank:
        $ref: '#/definitions/Rank'
      issue_date:
        type: string
        description: The date and time that these orders were cut.
        format: date
        example: '2018-04-26'
        title: Date issued
      report_by_date:
        type: string
        description: Report By Date
        format: date
        example: '2018-04-26'
        title: Report by
      status:
        $ref: '#/definitions/OrdersStatus'
      orders_type:
        $ref: '#/definitions/OrdersType'
      orders_type_detail:
        $ref: '#/definitions/OrdersTypeDetail'
      has_dependents:
        type: boolean
        title: Are dependents included in your orders?
      spouse_has_pro_gear:
        type: boolean
        title: >-
          Do you have a spouse who will need to move items related to their
          occupation (also known as spouse pro-gear)?
      origin_duty_location:
        $ref: '#/definitions/DutyLocationPayload'
        x-nullable: true
      originDutyLocationGbloc:
        type: string
        title: From what GBLOC do your orders originate?
        x-nullable: true
      new_duty_location:
        $ref: '#/definitions/DutyLocationPayload'
      uploaded_orders:
        $ref: '#/definitions/Document'
      uploaded_amended_orders:
        $ref: '#/definitions/Document'
      uploaded_amended_orders_id:
        type: string
        format: uuid
        example: c56a4180-65aa-42ec-a945-5fd21dec0538
      moves:
        $ref: '#/definitions/IndexMovesPayload'
      orders_number:
        type: string
        title: Orders Number
        x-nullable: true
        example: 030-00362
      created_at:
        type: string
        format: date-time
      updated_at:
        type: string
        format: date-time
      tac:
        type: string
        title: TAC
        example: F8J1
        x-nullable: true
      sac:
        type: string
        title: SAC
        example: N002214CSW32Y9
        x-nullable: true
      department_indicator:
        $ref: '#/definitions/DeptIndicator'
      authorizedWeight:
        type: integer
        example: 7000
        x-nullable: true
      entitlement:
        $ref: '#/definitions/Entitlement'
      providesServicesCounseling:
        type: boolean
        x-omitempty: false
      weightRestriction:
        type: integer
        x-nullable: true
      ubWeightRestriction:
        type: integer
        x-nullable: true
    required:
      - id
      - service_member_id
      - issue_date
      - report_by_date
      - orders_type
      - has_dependents
      - spouse_has_pro_gear
      - new_duty_location
      - uploaded_orders
      - created_at
      - updated_at
  Entitlement:
    type: object
    properties:
      proGear:
        type: integer
        example: 2000
        x-nullable: true
        description: >
          Pro-gear weight limit as set by an Office user, distinct from the
          service member's default weight allotment determined by pay grade
      proGearSpouse:
        type: integer
        example: 500
        x-nullable: true
        description: >
          Spouse's pro-gear weight limit as set by an Office user, distinct from
          the service member's default weight allotment determined by pay grade
      accompanied_tour:
        type: boolean
        example: true
        x-nullable: true
        description: >-
          Indicates if the move entitlement allows dependents to travel to the
          new Permanent Duty Station (PDS). This is only present on OCONUS
          moves.
      dependents_under_twelve:
        type: integer
        example: 5
        x-nullable: true
        description: >-
          Indicates the number of dependents under the age of twelve for a move.
          This is only present on OCONUS moves.
      dependents_twelve_and_over:
        type: integer
        example: 3
        x-nullable: true
        description: >-
          Indicates the number of dependents of the age twelve or older for a
          move. This is only present on OCONUS moves.
      ub_allowance:
        type: integer
        example: 3
        x-nullable: true
        description: >-
          The amount of weight in pounds that the move is entitled for shipment
          types of Unaccompanied Baggage.
      weight_restriction:
        type: integer
        example: 1500
        x-nullable: true
        description: Indicates the weight restricted to a specific location.
      ub_weight_restriction:
        type: integer
        example: 1100
        x-nullable: true
        description: Indicates the UB weight restricted to a specific location.
  CreateUpdateOrders:
    type: object
    properties:
      service_member_id:
        type: string
        format: uuid
        example: c56a4180-65aa-42ec-a945-5fd21dec0538
      issue_date:
        type: string
        description: The date and time that these orders were cut.
        format: date
        example: '2018-04-26'
        title: Orders date
      report_by_date:
        type: string
        description: Report By Date
        format: date
        example: '2018-04-26'
        title: Report-by date
      orders_type:
        $ref: '#/definitions/OrdersType'
      orders_type_detail:
        $ref: '#/definitions/OrdersTypeDetail'
      has_dependents:
        type: boolean
        title: Are dependents included in your orders?
      spouse_has_pro_gear:
        type: boolean
        title: >-
          Do you have a spouse who will need to move items related to their
          occupation (also known as spouse pro-gear)?
      new_duty_location_id:
        type: string
        format: uuid
        example: c56a4180-65aa-42ec-a945-5fd21dec0538
      counseling_office_id:
        type: string
        format: uuid
        example: cf1addea-a4f9-4173-8506-2bb82a064cb7
        x-nullable: true
      move_id:
        type: string
        format: uuid
        example: cf1addea-a4f9-4173-8506-2bb82a064cb7
      orders_number:
        type: string
        title: Orders Number
        x-nullable: true
        example: 030-00362
      tac:
        type: string
        title: TAC
        example: F8J1
        x-nullable: true
      sac:
        type: string
        title: SAC
        example: N002214CSW32Y9
        x-nullable: true
      department_indicator:
        $ref: '#/definitions/DeptIndicator'
      grade:
        $ref: '#/definitions/OrderPayGrade'
      rank:
        type: string
        format: uuid
        example: cf1addea-a4f9-4173-8506-2bb82a064cb7
      origin_duty_location_id:
        type: string
        format: uuid
        example: c56a4180-65aa-42ec-a945-5fd21dec0538
      accompanied_tour:
        type: boolean
        example: true
        x-nullable: true
        description: >-
          Indicates if the move entitlement allows dependents to travel to the
          new Permanent Duty Station (PDS). This is only present on OCONUS
          moves.
      dependents_under_twelve:
        type: integer
        example: 5
        x-nullable: true
        description: >-
          Indicates the number of dependents under the age of twelve for a move.
          This is only present on OCONUS moves.
      dependents_twelve_and_over:
        type: integer
        example: 3
        x-nullable: true
        description: >-
          Indicates the number of dependents of the age twelve or older for a
          move. This is only present on OCONUS moves.
      civilian_tdy_ub_allowance:
        type: integer
        example: 3
        x-nullable: true
        description: >-
          The weight in pounds set by the customer or office user that a
          civilian TDY move is entitled to for Unaccompanied Baggage shipment
          types.
    required:
      - service_member_id
      - issue_date
      - report_by_date
      - orders_type
      - has_dependents
      - spouse_has_pro_gear
      - new_duty_location_id
  InvalidRequestResponsePayload:
    type: object
    properties:
      errors:
        type: object
        additionalProperties:
          type: string
  MoveQueueItem:
    type: object
    properties:
      id:
        type: string
        format: uuid
        example: c56a4180-65aa-42ec-a945-5fd21dec0538
      status:
        type: string
        example: APPROVED
      ppm_status:
        type: string
        example: PAYMENT_REQUESTED
        x-nullable: true
      hhg_status:
        type: string
        example: ACCEPTED
        x-nullable: true
      locator:
        type: string
        example: '12432'
      gbl_number:
        type: string
        example: LNK12345
        title: GBL Number
        x-nullable: true
      customer_name:
        type: string
        example: Thedog, Nino
        title: Customer Name
      edipi:
        type: string
        format: edipi
        pattern: ^\d{10}$
        minLength: 10
        maxLength: 10
        example: '5789345789'
        title: 'DoD ID #'
      grade:
        $ref: '#/definitions/OrderPayGrade'
      orders_type:
        $ref: '#/definitions/OrdersType'
      move_date:
        type: string
        format: date
        example: '2018-04-25'
        x-nullable: true
      submitted_date:
        type: string
        format: date-time
        example: '2018-04-25'
        x-nullable: true
      last_modified_date:
        type: string
        format: date-time
        example: '2017-07-21T17:32:28Z'
      created_at:
        type: string
        format: date-time
      origin_duty_location_name:
        type: string
        example: Dover AFB
        title: Origin
        x-nullable: true
      destination_duty_location_name:
        type: string
        example: Dover AFB
        title: Destination
        x-nullable: true
      pm_survey_conducted_date:
        type: string
        format: date-time
        example: '2017-07-21T17:32:28Z'
        x-nullable: true
      origin_gbloc:
        type: string
        example: LKNQ
        title: Origin GBLOC
        x-nullable: true
      destination_gbloc:
        type: string
        example: LKNQ
        title: Destination GBLOC
        x-nullable: true
      delivered_date:
        type: string
        format: date-time
        example: '2017-07-21T17:32:28Z'
        x-nullable: true
      invoice_approved_date:
        type: string
        format: date-time
        example: '2017-07-21T17:32:28Z'
        x-nullable: true
      weight_allotment:
        $ref: '#/definitions/WeightAllotment'
      branch_of_service:
        type: string
      actual_move_date:
        type: string
        format: date
        example: '2018-04-25'
        x-nullable: true
      original_move_date:
        type: string
        format: date
        example: '2018-04-25'
        x-nullable: true
    required:
      - id
      - status
      - locator
      - customer_name
      - edipi
      - grade
      - orders_type
      - branch_of_service
      - last_modified_date
      - created_at
  AvailableMoveDates:
    type: object
    properties:
      start_date:
        type: string
        format: date
        example: '2018-09-25'
      available:
        type: array
        items:
          type: string
          format: date
          example: '2018-09-25'
    required:
      - start_date
      - available
  WeightAllotment:
    type: object
    properties:
      total_weight_self:
        type: integer
        example: 18000
      total_weight_self_plus_dependents:
        type: integer
        example: 18000
      pro_gear_weight:
        type: integer
        example: 2000
      pro_gear_weight_spouse:
        type: integer
        example: 500
    required:
      - total_weight_self
      - total_weight_self_plus_dependents
      - pro_gear_weight
      - pro_gear_weight_spouse
  IndexEntitlements:
    type: object
    additionalProperties:
      $ref: '#/definitions/WeightAllotment'
  RateEnginePostalCodePayload:
    type: object
    properties:
      valid:
        type: boolean
        example: false
      postal_code:
        type: string
        description: zip code, international allowed
        format: zip
        title: ZIP
        example: '''90210'' or ''N15 3NL'''
      postal_code_type:
        type: string
        enum:
          - origin
          - destination
    required:
      - valid
      - postal_code
      - postal_code_type
  Role:
    type: object
    properties:
      id:
        type: string
        format: uuid
        example: c56a4180-65aa-42ec-a945-5fd21dec0538
      roleType:
        type: string
        example: customer
      createdAt:
        type: string
        format: date-time
      updatedAt:
        type: string
        format: date-time
    required:
      - id
      - roleType
      - createdAt
      - updatedAt
  MTOAgentType:
    type: string
    title: MTO Agent Type
    example: RELEASING_AGENT
    enum:
      - RELEASING_AGENT
      - RECEIVING_AGENT
  MTOAgent:
    properties:
      id:
        example: 1f2270c7-7166-40ae-981e-b200ebdf3054
        format: uuid
        type: string
      mtoShipmentID:
        example: 1f2270c7-7166-40ae-981e-b200ebdf3054
        format: uuid
        type: string
        readOnly: true
      createdAt:
        format: date-time
        type: string
        readOnly: true
      updatedAt:
        format: date-time
        type: string
        readOnly: true
      firstName:
        type: string
        x-nullable: true
      lastName:
        type: string
        x-nullable: true
      email:
        type: string
        format: x-email
        pattern: (^[a-zA-Z0-9._%+-]+@[a-zA-Z0-9.-]+\.[a-zA-Z]{2,}$)|(^$)
        x-nullable: true
      phone:
        type: string
        format: telephone
        pattern: (^[2-9]\d{2}-\d{3}-\d{4}$)|(^$)
        x-nullable: true
      agentType:
        $ref: '#/definitions/MTOAgentType'
    type: object
  MTOAgents:
    items:
      $ref: '#/definitions/MTOAgent'
    type: array
  MTOShipmentType:
    type: string
    title: Shipment Type
    example: HHG
    enum:
      - HHG
      - HHG_INTO_NTS
      - HHG_OUTOF_NTS
      - PPM
      - BOAT_HAUL_AWAY
      - BOAT_TOW_AWAY
      - MOBILE_HOME
      - UNACCOMPANIED_BAGGAGE
    x-display-value:
      HHG: HHG
      HHG_INTO_NTS: NTS
      HHG_OUTOF_NTS: NTS Release
      PPM: PPM
      BOAT_HAUL_AWAY: Boat Haul-Away
      BOAT_TOW_AWAY: Boat Tow-Away
      MOBILE_HOME: Mobile Home
      UNACCOMPANIED_BAGGAGE: Unaccompanied Baggage
  MTOShipment:
    properties:
      moveTaskOrderID:
        example: 1f2270c7-7166-40ae-981e-b200ebdf3054
        format: uuid
        type: string
        readOnly: true
      id:
        example: 1f2270c7-7166-40ae-981e-b200ebdf3054
        format: uuid
        type: string
        readOnly: true
      createdAt:
        format: date-time
        type: string
        readOnly: true
      updatedAt:
        format: date-time
        type: string
        readOnly: true
      requestedPickupDate:
        format: date
        type: string
        readOnly: true
        x-nullable: true
      requestedDeliveryDate:
        format: date
        type: string
        readOnly: true
        x-nullable: true
      agents:
        $ref: '#/definitions/MTOAgents'
      customerRemarks:
        type: string
        readOnly: true
        example: handle with care
        x-nullable: true
      ppmShipment:
        $ref: '#/definitions/PPMShipment'
      boatShipment:
        $ref: '#/definitions/BoatShipment'
      mobileHomeShipment:
        $ref: '#/definitions/MobileHome'
      shipmentType:
        $ref: '#/definitions/MTOShipmentType'
      status:
        $ref: '#/definitions/MTOShipmentStatus'
      pickupAddress:
        $ref: '#/definitions/Address'
      destinationAddress:
        $ref: '#/definitions/Address'
      secondaryPickupAddress:
        $ref: '#/definitions/Address'
      hasSecondaryPickupAddress:
        type: boolean
        x-omitempty: false
        x-nullable: true
      tertiaryPickupAddress:
        $ref: '#/definitions/Address'
      hasTertiaryPickupAddress:
        type: boolean
        x-omitempty: false
        x-nullable: true
      secondaryDeliveryAddress:
        $ref: '#/definitions/Address'
      hasSecondaryDeliveryAddress:
        type: boolean
        x-omitempty: false
        x-nullable: true
      tertiaryDeliveryAddress:
        $ref: '#/definitions/Address'
      hasTertiaryDeliveryAddress:
        type: boolean
        x-omitempty: false
        x-nullable: true
      actualProGearWeight:
        type: integer
        x-nullable: true
        x-omitempty: false
      actualSpouseProGearWeight:
        type: integer
        x-nullable: true
        x-omitempty: false
      eTag:
        type: string
      shipmentLocator:
        type: string
        x-nullable: true
        readOnly: true
        example: 1K43AR-01
      marketCode:
        type: string
        enum:
          - d
          - i
        example: d
        description: >-
          Single-letter designator for domestic (d) or international (i)
          shipments
  MTOShipments:
    items:
      $ref: '#/definitions/MTOShipment'
    type: array
  MTOShipmentStatus:
    type: string
    readOnly: true
    enum:
      - DRAFT
      - APPROVED
      - SUBMITTED
      - REJECTED
  CreateShipment:
    type: object
    properties:
      moveTaskOrderID:
        example: 1f2270c7-7166-40ae-981e-b200ebdf3054
        format: uuid
        type: string
      shipmentType:
        $ref: '#/definitions/MTOShipmentType'
      ppmShipment:
        $ref: '#/definitions/CreatePPMShipment'
      boatShipment:
        $ref: '#/definitions/CreateBoatShipment'
      mobileHomeShipment:
        $ref: '#/definitions/CreateMobileHomeShipment'
      requestedPickupDate:
        format: date
        type: string
      requestedDeliveryDate:
        format: date
        type: string
      customerRemarks:
        type: string
        example: handle with care
        x-nullable: true
      pickupAddress:
        $ref: '#/definitions/Address'
      secondaryPickupAddress:
        $ref: '#/definitions/Address'
      tertiaryPickupAddress:
        $ref: '#/definitions/Address'
      destinationAddress:
        $ref: '#/definitions/Address'
      secondaryDeliveryAddress:
        $ref: '#/definitions/Address'
      tertiaryDeliveryAddress:
        $ref: '#/definitions/Address'
      agents:
        $ref: '#/definitions/MTOAgents'
    required:
      - moveTaskOrderID
      - shipmentType
  CreatePPMShipment:
    description: >-
      A personally procured move is a type of shipment that a service members
      moves themselves.
    properties:
      ppmType:
        $ref: '#/definitions/PPMType'
      expectedDepartureDate:
        description: |
          Date the customer expects to move.
        format: date
        type: string
      pickupAddress:
        $ref: '#/definitions/Address'
      secondaryPickupAddress:
        $ref: '#/definitions/Address'
      destinationAddress:
        $ref: '#/definitions/PPMDestinationAddress'
      secondaryDestinationAddress:
        $ref: '#/definitions/Address'
      tertiaryDestinationAddress:
        $ref: '#/definitions/Address'
      tertiaryPickupAddress:
        $ref: '#/definitions/Address'
      hasTertiaryPickupAddress:
        type: boolean
        x-nullable: true
        x-omitempty: false
      hasTertiaryDestinationAddress:
        type: boolean
        x-nullable: true
        x-omitempty: false
      sitExpected:
        type: boolean
      isActualExpenseReimbursement:
        description: >-
          Denotes if this PPM shipment uses the Actual Expense Reimbursement
          method.
        type: boolean
        example: false
        x-omitempty: false
        x-nullable: true
    required:
      - expectedDepartureDate
      - pickupAddress
      - destinationAddress
      - sitExpected
  UpdatePPMShipment:
    type: object
    properties:
      ppmType:
        $ref: '#/definitions/PPMType'
      expectedDepartureDate:
        description: |
          Date the customer expects to move.
        format: date
        type: string
        x-nullable: true
      actualMoveDate:
        format: date
        type: string
        x-nullable: true
      pickupAddress:
        $ref: '#/definitions/Address'
      secondaryPickupAddress:
        $ref: '#/definitions/Address'
      hasSecondaryPickupAddress:
        type: boolean
        x-omitempty: false
        x-nullable: true
      tertiaryPickupAddress:
        $ref: '#/definitions/Address'
      hasTertiaryPickupAddress:
        type: boolean
        x-omitempty: false
        x-nullable: true
      destinationAddress:
        $ref: '#/definitions/PPMDestinationAddress'
      secondaryDestinationAddress:
        $ref: '#/definitions/Address'
      hasSecondaryDestinationAddress:
        type: boolean
        x-omitempty: false
        x-nullable: true
      tertiaryDestinationAddress:
        $ref: '#/definitions/Address'
      hasTertiaryDestinationAddress:
        type: boolean
        x-omitempty: false
        x-nullable: true
      w2Address:
        x-nullable: true
        $ref: '#/definitions/Address'
      finalIncentive:
        description: >
          The final calculated incentive for the PPM shipment. This does not
          include **SIT** as it is a reimbursement.
        type: integer
        format: cents
        x-nullable: true
        x-omitempty: false
        readOnly: true
      sitExpected:
        type: boolean
        x-nullable: true
      estimatedWeight:
        type: integer
        example: 4200
        x-nullable: true
      hasProGear:
        description: |
          Indicates whether PPM shipment has pro-gear.
        type: boolean
        x-nullable: true
      proGearWeight:
        type: integer
        x-nullable: true
      spouseProGearWeight:
        type: integer
        x-nullable: true
      hasRequestedAdvance:
        description: |
          Indicates whether an advance has been requested for the PPM shipment.
        type: boolean
        x-nullable: true
      advanceAmountRequested:
        description: >
          The amount requested for an advance, or null if no advance is
          requested
        type: integer
        format: cents
        x-nullable: true
      hasReceivedAdvance:
        description: |
          Indicates whether an advance was received for the PPM shipment.
        type: boolean
        x-nullable: true
      advanceAmountReceived:
        description: |
          The amount received for an advance, or null if no advance is received.
        type: integer
        format: cents
        x-nullable: true
      isActualExpenseReimbursement:
        description: >-
          Used for PPM shipments only. Denotes if this shipment uses the Actual
          Expense Reimbursement method.
        type: boolean
        example: false
        x-omitempty: false
        x-nullable: true
      hasGunSafe:
        description: |
          Indicates whether PPM shipment has gun safe.
        type: boolean
        x-nullable: true
      gunSafeWeight:
        type: integer
        x-nullable: true
  CreateBoatShipment:
    description: Boat shipment information for the move.
    properties:
      type:
        type: string
        enum:
          - HAUL_AWAY
          - TOW_AWAY
      year:
        type: integer
        description: Year of the Boat
      make:
        type: string
        description: Make of the Boat
      model:
        type: string
        description: Model of the Boat
      lengthInInches:
        type: integer
        description: Length of the Boat in inches
      widthInInches:
        type: integer
        description: Width of the Boat in inches
      heightInInches:
        type: integer
        description: Height of the Boat in inches
      hasTrailer:
        type: boolean
        description: Does the boat have a trailer
      isRoadworthy:
        type: boolean
        description: Is the trailer roadworthy
        x-nullable: true
    required:
      - type
      - year
      - make
      - model
      - lengthInInches
      - widthInInches
      - heightInInches
      - hasTrailer
  UpdateBoatShipment:
    type: object
    properties:
      type:
        type: string
        enum:
          - HAUL_AWAY
          - TOW_AWAY
        x-nullable: true
      year:
        type: integer
        description: Year of the Boat
        x-nullable: true
      make:
        type: string
        description: Make of the Boat
        x-nullable: true
      model:
        type: string
        description: Model of the Boat
        x-nullable: true
      lengthInInches:
        type: integer
        description: Length of the Boat in inches
        x-nullable: true
      widthInInches:
        type: integer
        description: Width of the Boat in inches
        x-nullable: true
      heightInInches:
        type: integer
        description: Height of the Boat in inches
        x-nullable: true
      hasTrailer:
        type: boolean
        description: Does the boat have a trailer
        x-nullable: true
      isRoadworthy:
        type: boolean
        description: Is the trailer roadworthy
        x-nullable: true
  CreateMobileHomeShipment:
    description: A mobile home shipment that the prime moves for a service member.
    properties:
      make:
        type: string
        description: Make of the Mobile Home
      model:
        type: string
        description: Model of the Mobile Home
      year:
        type: integer
        description: Year of the Mobile Home
      lengthInInches:
        type: integer
        description: Length of the Mobile Home in inches
      heightInInches:
        type: integer
        description: Height of the Mobile Home in inches
      widthInInches:
        type: integer
        description: Width of the Mobile Home in inches
    required:
      - make
      - model
      - year
      - lengthInInches
      - heightInInches
      - widthInInches
  UpdateMobileHomeShipment:
    properties:
      make:
        type: string
        description: Make of the Mobile Home
        x-nullable: true
      model:
        type: string
        description: Model of the Mobile Home
        x-nullable: true
      year:
        type: integer
        description: Year of the Mobile Home
        x-nullable: true
      lengthInInches:
        type: integer
        description: Length of the Mobile Home in inches
        x-nullable: true
      heightInInches:
        type: integer
        description: Height of the Mobile Home in inches
        x-nullable: true
      widthInInches:
        type: integer
        description: Width of the Mobile Home in inches
        x-nullable: true
  UpdateShipment:
    type: object
    properties:
      status:
        $ref: '#/definitions/MTOShipmentStatus'
      shipmentType:
        $ref: '#/definitions/MTOShipmentType'
      ppmShipment:
        $ref: '#/definitions/UpdatePPMShipment'
      boatShipment:
        $ref: '#/definitions/UpdateBoatShipment'
      mobileHomeShipment:
        $ref: '#/definitions/UpdateMobileHomeShipment'
      requestedPickupDate:
        format: date
        type: string
        x-nullable: true
      requestedDeliveryDate:
        format: date
        type: string
        x-nullable: true
      customerRemarks:
        type: string
        example: handle with care
        x-nullable: true
      pickupAddress:
        $ref: '#/definitions/Address'
      secondaryPickupAddress:
        $ref: '#/definitions/Address'
      hasSecondaryPickupAddress:
        type: boolean
        x-nullable: true
        x-omitempty: false
      tertiaryPickupAddress:
        $ref: '#/definitions/Address'
      hasTertiaryPickupAddress:
        type: boolean
        x-nullable: true
        x-omitempty: false
      destinationAddress:
        $ref: '#/definitions/Address'
      secondaryDeliveryAddress:
        $ref: '#/definitions/Address'
      hasSecondaryDeliveryAddress:
        type: boolean
        x-nullable: true
        x-omitempty: false
      tertiaryDeliveryAddress:
        $ref: '#/definitions/Address'
      hasTertiaryDeliveryAddress:
        type: boolean
        x-nullable: true
        x-omitempty: false
      actualProGearWeight:
        type: integer
        x-nullable: true
        x-omitempty: false
      actualSpouseProGearWeight:
        type: integer
        x-nullable: true
        x-omitempty: false
      agents:
        $ref: '#/definitions/MTOAgents'
  ClientError:
    type: object
    properties:
      title:
        type: string
      detail:
        type: string
      instance:
        type: string
        format: uuid
    required:
      - title
      - detail
      - instance
  ValidationError:
    allOf:
      - $ref: '#/definitions/ClientError'
      - type: object
    properties:
      invalidFields:
        type: object
        additionalProperties:
          description: List of errors for the field
          type: array
          items:
            type: string
    required:
      - invalidFields
  Error:
    properties:
      title:
        type: string
      detail:
        type: string
      instance:
        type: string
        format: uuid
    required:
      - title
      - detail
    type: object
  MovesList:
    type: object
    properties:
      currentMove:
        type: array
        items:
          $ref: '#/definitions/InternalMove'
      previousMoves:
        type: array
        items:
          $ref: '#/definitions/InternalMove'
  InternalMove:
    type: object
    properties:
      id:
        example: a502b4f1-b9c4-4faf-8bdd-68292501bf26
        format: uuid
        type: string
      moveCode:
        type: string
        example: HYXFJF
        readOnly: true
      createdAt:
        format: date-time
        type: string
        readOnly: true
      orderID:
        example: c56a4180-65aa-42ec-a945-5fd21dec0538
        format: uuid
        type: string
      orders:
        type: object
      status:
        type: string
        readOnly: true
      updatedAt:
        format: date-time
        type: string
        readOnly: true
      submittedAt:
        format: date-time
        type: string
        readOnly: true
        x-nullable: true
      mtoShipments:
        $ref: '#/definitions/MTOShipments'
      closeoutOffice:
        $ref: '#/definitions/TransportationOffice'
      counselingOffice:
        $ref: '#/definitions/TransportationOffice'
      eTag:
        type: string
        readOnly: true
      primeCounselingCompletedAt:
        format: date-time
        type: string
        readOnly: true
  IsDateWeekendHolidayInfo:
    type: object
    properties:
      country_code:
        type: string
      country_name:
        type: string
      date:
        type: string
        format: date
        example: '2018-09-25'
      is_weekend:
        type: boolean
      is_holiday:
        type: boolean
      details:
        type: string
    required:
      - country_code
      - country_name
      - date
      - is_weekend
      - is_holiday
  CounselingOffices:
    type: array
    items:
      $ref: '#/definitions/CounselingOffice'
  CounselingOffice:
    type: object
    properties:
      id:
        type: string
        format: uuid
        example: c56a4180-65aa-42ec-a945-5fd21dec0538
      name:
        type: string
        example: Fort Bragg North Station
    required:
      - id
      - name
  Affiliation:
    type: string
    x-nullable: true
    title: Branch of service
    description: Military branch of service
    enum:
      - ARMY
      - NAVY
      - MARINES
      - AIR_FORCE
      - COAST_GUARD
      - SPACE_FORCE
      - OTHER
    x-display-value:
      ARMY: Army
      NAVY: Navy
      MARINES: Marine Corps
      AIR_FORCE: Air Force
      COAST_GUARD: Coast Guard
      SPACE_FORCE: Space Force
      OTHER: OTHER
  CreateOktaAndMilMoveUser:
    type: object
    properties:
      affiliation:
        $ref: '#/definitions/Affiliation'
        title: Branch
      email:
        type: string
        example: user@userdomain.com
        title: Email
        x-nullable: false
      edipi:
        type: string
        format: edipi
        example: '5789345789'
        pattern: ^\d{10}$
        minLength: 10
        maxLength: 10
        x-nullable: true
        title: DoD ID number
      emplid:
        type: string
        pattern: ^\d{7}$
        minLength: 7
        maxLength: 7
        example: '1234567'
        x-nullable: true
        title: USCG EMPLID
      firstName:
        type: string
        title: First Name
        x-nullable: false
      middleInitial:
        type: string
        example: L.
        x-nullable: true
        title: Middle Initial
      lastName:
        type: string
        title: Last Name
        x-nullable: false
      telephone:
        type: string
        format: telephone
        pattern: ^[2-9]\d{2}-\d{3}-\d{4}$
        example: 212-555-5555
        x-nullable: false
      secondaryTelephone:
        type: string
        format: telephone
        pattern: ^[2-9]\d{2}-\d{3}-\d{4}$
        example: 212-555-5555
        x-nullable: false
      phoneIsPreferred:
        description: Indicates if phone is the preferred method of contact
        type: boolean
      emailIsPreferred:
        description: Indicates if email is the preferred method of contact
        type: boolean
    required:
      - affiliation
      - email
      - edipi
      - firstName
      - lastName
      - telephone
  FeatureFlagBoolean:
    description: A feature flag
    type: object
    properties:
      entity:
        type: string
        example: 11111111-1111-1111-1111-111111111111
      key:
        type: string
        example: flag
      match:
        type: boolean
        example: true
      namespace:
        type: string
        example: test
    required:
      - entity
      - key
      - match
      - namespace
  FeatureFlagVariant:
    description: A feature flag
    type: object
    properties:
      entity:
        type: string
        example: 11111111-1111-1111-1111-111111111111
      key:
        type: string
        example: flag
      match:
        type: boolean
        example: true
      variant:
        type: string
        example: myval
      namespace:
        type: string
        example: test
    required:
      - entity
      - key
      - match
      - variant
      - namespace
  OrderPayGrade:
    type: string
    x-nullable: true
    title: Grade
    enum:
      - E-1
      - E-2
      - E-3
      - E-4
      - E-5
      - E-6
      - E-7
      - E-8
      - E-9
      - E-9-SPECIAL-SENIOR-ENLISTED
      - O-1
      - O-2
      - O-3
      - O-4
      - O-5
      - O-6
      - O-7
      - O-8
      - O-9
      - O-10
      - W-1
      - W-2
      - W-3
      - W-4
      - W-5
      - AVIATION_CADET
      - CIVILIAN_EMPLOYEE
      - ACADEMY_CADET
      - MIDSHIPMAN
    x-display-value:
      E_1: E-1
      E_2: E-2
      E_3: E-3
      E_4: E-4
      E_5: E-5
      E_6: E-6
      E_7: E-7
      E_8: E-8
      E_9: E-9
      E_9_SPECIAL_SENIOR_ENLISTED: E-9 (Special Senior Enlisted)
      O_1_ACADEMY_GRADUATE: O-1 or Service Academy Graduate
      O_2: O-2
      O_3: O-3
      O_4: O-4
      O_5: O-5
      O_6: O-6
      O_7: O-7
      O_8: O-8
      O_9: O-9
      O_10: O-10
      W_1: W-1
      W_2: W-2
      W_3: W-3
      W_4: W-4
      W_5: W-5
      AVIATION_CADET: Aviation Cadet
      CIVILIAN_EMPLOYEE: Civilian Employee
      ACADEMY_CADET: Service Academy Cadet
      MIDSHIPMAN: Midshipman
<<<<<<< HEAD
  Rank:
    type: object
    x-nullable: true
    title: Rank
    properties:
      id:
        type: string
        format: uuid
        example: c56a4180-65aa-42ec-a945-5fd21dec0538
      paygradeId:
        type: string
        format: uuid
        example: c56a4180-65aa-42ec-a945-5fd21dec0538
      rankName:
        type: string
        x-nullable: true
        example: Seargent
      rankAbbv:
        type: string
        example: SGT
      rankOrder:
        type: integer
        x-nullable: true
=======
>>>>>>> 89b31dba
  OrdersType:
    type: string
    title: Orders type
    enum:
      - PERMANENT_CHANGE_OF_STATION
      - LOCAL_MOVE
      - RETIREMENT
      - SEPARATION
      - WOUNDED_WARRIOR
      - BLUEBARK
      - SAFETY
      - TEMPORARY_DUTY
      - EARLY_RETURN_OF_DEPENDENTS
      - STUDENT_TRAVEL
    x-display-value:
      PERMANENT_CHANGE_OF_STATION: Permanent Change Of Station
      LOCAL_MOVE: Local Move
      RETIREMENT: Retirement
      SEPARATION: Separation
      WOUNDED_WARRIOR: Wounded Warrior
      BLUEBARK: BLUEBARK
      SAFETY: Safety
      TEMPORARY_DUTY: Temporary Duty (TDY)
      EARLY_RETURN_OF_DEPENDENTS: Early Return of Dependents
      STUDENT_TRAVEL: Student Travel
  Address:
    description: A postal address
    type: object
    properties:
      id:
        type: string
        format: uuid
        example: c56a4180-65aa-42ec-a945-5fd21dec0538
      streetAddress1:
        type: string
        example: 123 Main Ave
        title: Street address 1
      streetAddress2:
        type: string
        example: Apartment 9000
        x-nullable: true
        title: Street address 2
      streetAddress3:
        type: string
        example: Montmârtre
        x-nullable: true
        title: Address Line 3
      city:
        type: string
        example: Anytown
        title: City
      eTag:
        type: string
        readOnly: true
      state:
        title: State
        type: string
        x-display-value:
          AL: AL
          AK: AK
          AR: AR
          AZ: AZ
          CA: CA
          CO: CO
          CT: CT
          DC: DC
          DE: DE
          FL: FL
          GA: GA
          HI: HI
          IA: IA
          ID: ID
          IL: IL
          IN: IN
          KS: KS
          KY: KY
          LA: LA
          MA: MA
          MD: MD
          ME: ME
          MI: MI
          MN: MN
          MO: MO
          MS: MS
          MT: MT
          NC: NC
          ND: ND
          NE: NE
          NH: NH
          NJ: NJ
          NM: NM
          NV: NV
          NY: NY
          OH: OH
          OK: OK
          OR: OR
          PA: PA
          RI: RI
          SC: SC
          SD: SD
          TN: TN
          TX: TX
          UT: UT
          VA: VA
          VT: VT
          WA: WA
          WI: WI
          WV: WV
          WY: WY
        enum:
          - AL
          - AK
          - AR
          - AZ
          - CA
          - CO
          - CT
          - DC
          - DE
          - FL
          - GA
          - HI
          - IA
          - ID
          - IL
          - IN
          - KS
          - KY
          - LA
          - MA
          - MD
          - ME
          - MI
          - MN
          - MO
          - MS
          - MT
          - NC
          - ND
          - NE
          - NH
          - NJ
          - NM
          - NV
          - NY
          - OH
          - OK
          - OR
          - PA
          - RI
          - SC
          - SD
          - TN
          - TX
          - UT
          - VA
          - VT
          - WA
          - WI
          - WV
          - WY
      postalCode:
        type: string
        format: zip
        title: ZIP
        example: '90210'
        pattern: ^(\d{5}([\-]\d{4})?)$
      country:
        type: string
        title: Country
        x-nullable: true
        example: US
        default: US
        pattern: ^[A-Z]{2}$
        description: Two-letter country code
      county:
        type: string
        title: County
        x-nullable: true
        example: LOS ANGELES
      isOconus:
        type: boolean
        title: isOconus
        x-nullable: true
        example: false
      usPostRegionCitiesID:
        type: string
        format: uuid
        example: c56a4180-65aa-42ec-a945-5fd21dec0538
      destinationGbloc:
        type: string
        pattern: ^[A-Z]{4}$
        x-nullable: true
    required:
      - streetAddress1
      - city
      - state
      - postalCode
  TransportationOffice:
    type: object
    properties:
      id:
        type: string
        format: uuid
        example: c56a4180-65aa-42ec-a945-5fd21dec0538
      name:
        type: string
        example: Fort Bragg North Station
      address:
        $ref: '#/definitions/Address'
      phone_lines:
        type: array
        items:
          type: string
          format: telephone
          pattern: ^[2-9]\d{2}-\d{3}-\d{4}$
          example: 212-555-5555
      gbloc:
        type: string
        pattern: ^[A-Z]{4}$
        example: JENQ
      latitude:
        type: number
        format: float
        example: 29.382973
      longitude:
        type: number
        format: float
        example: -98.62759
      created_at:
        type: string
        format: date-time
      updated_at:
        type: string
        format: date-time
    required:
      - id
      - name
      - address
      - created_at
      - updated_at
  DutyLocationPayload:
    type: object
    properties:
      id:
        type: string
        format: uuid
        example: c56a4180-65aa-42ec-a945-5fd21dec0538
      name:
        type: string
        example: Fort Bragg North Station
      address:
        $ref: '#/definitions/Address'
      address_id:
        type: string
        format: uuid
        example: c56a4180-65aa-42ec-a945-5fd21dec0538
      affiliation:
        $ref: '#/definitions/Affiliation'
      transportation_office_id:
        type: string
        format: uuid
        example: c56a4180-65aa-42ec-a945-5fd21dec0538
        x-nullable: true
      transportation_office:
        $ref: '#/definitions/TransportationOffice'
      created_at:
        type: string
        format: date-time
      updated_at:
        type: string
        format: date-time
      provides_services_counseling:
        type: boolean
        x-nullable: false
    required:
      - id
      - name
      - address_id
      - affiliation
      - created_at
      - updated_at
  Upload:
    description: An uploaded file.
    type: object
    properties:
      id:
        type: string
        format: uuid
        example: c56a4180-65aa-42ec-a945-5fd21dec0538
        readOnly: true
      url:
        type: string
        format: uri
        example: https://uploads.domain.test/dir/c56a4180-65aa-42ec-a945-5fd21dec0538
        readOnly: true
      filename:
        type: string
        example: filename.pdf
        readOnly: true
      contentType:
        type: string
        format: mime-type
        example: application/pdf
        readOnly: true
      bytes:
        type: integer
        readOnly: true
      rotation:
        type: integer
        readOnly: false
        example: 2
      status:
        type: string
        enum:
          - INFECTED
          - CLEAN
          - PROCESSING
        readOnly: true
      createdAt:
        type: string
        format: date-time
        readOnly: true
      updatedAt:
        type: string
        format: date-time
        readOnly: true
      deletedAt:
        type: string
        format: date-time
        x-nullable: true
        readOnly: true
      isWeightTicket:
        type: boolean
      uploadType:
        type: string
        example: OFFICE
        enum:
          - USER
          - PRIME
          - OFFICE
        readOnly: true
    required:
      - id
      - url
      - filename
      - contentType
      - bytes
      - createdAt
      - updatedAt
  Document:
    type: object
    properties:
      id:
        type: string
        format: uuid
        example: c56a4180-65aa-42ec-a945-5fd21dec0538
      service_member_id:
        type: string
        format: uuid
        title: The service member this document belongs to
      uploads:
        type: array
        items:
          $ref: '#/definitions/Upload'
    required:
      - id
      - service_member_id
      - uploads
  PPMType:
    type: string
    title: PPM Type
    description: Defines a PPM type
    enum:
      - INCENTIVE_BASED
      - ACTUAL_EXPENSE
      - SMALL_PACKAGE
  PPMShipmentStatus:
    description: |
      Status of the PPM Shipment:
        * **DRAFT**: The customer has created the PPM shipment but has not yet submitted their move for counseling.
        * **SUBMITTED**: The shipment belongs to a move that has been submitted by the customer or has been created by a Service Counselor or Prime Contractor for a submitted move.
        * **WAITING_ON_CUSTOMER**: The PPM shipment has been approved and the customer may now provide their actual move closeout information and documentation required to get paid.
        * **NEEDS_ADVANCE_APPROVAL**: The shipment was counseled by the Prime Contractor and approved but an advance was requested so will need further financial approval from the government.
        * **NEEDS_CLOSEOUT**: The customer has provided their closeout weight tickets, receipts, and expenses and certified it for the Service Counselor to approve, exclude or reject.
        * **CLOSEOUT_COMPLETE**: The Service Counselor has reviewed all of the customer's PPM closeout documentation and authorizes the customer can download and submit their finalized SSW packet.
    type: string
    readOnly: true
    enum:
      - DRAFT
      - SUBMITTED
      - WAITING_ON_CUSTOMER
      - NEEDS_ADVANCE_APPROVAL
      - NEEDS_CLOSEOUT
      - CLOSEOUT_COMPLETE
      - CANCELED
  PPMAdvanceStatus:
    type: string
    title: PPM Advance Status
    description: >-
      Indicates whether an advance status has been accepted, rejected, or
      edited, or a prime counseled PPM has been received or not received
    x-nullable: true
    enum:
      - APPROVED
      - REJECTED
      - RECEIVED
      - NOT_RECEIVED
  SITLocationType:
    description: The list of SIT location types.
    type: string
    enum:
      - ORIGIN
      - DESTINATION
  OmittablePPMDocumentStatus:
    description: Status of the PPM document.
    type: string
    enum:
      - APPROVED
      - EXCLUDED
      - REJECTED
    x-display-value:
      APPROVED: Approved
      EXCLUDED: Excluded
      REJECTED: Rejected
    x-nullable: true
    x-omitempty: false
  PPMDocumentStatusReason:
    description: The reason the services counselor has excluded or rejected the item.
    type: string
    x-nullable: true
    x-omitempty: false
  WeightTicket:
    description: >-
      Vehicle and optional trailer information and weight documents used to move
      this PPM shipment.
    type: object
    properties:
      id:
        description: ID of this set of weight tickets.
        type: string
        format: uuid
        example: c56a4180-65aa-42ec-a945-5fd21dec0538
        readOnly: true
      ppmShipmentId:
        description: The ID of the PPM shipment that this set of weight tickets is for.
        type: string
        format: uuid
        example: c56a4180-65aa-42ec-a945-5fd21dec0538
        readOnly: true
      createdAt:
        type: string
        format: date-time
        readOnly: true
      updatedAt:
        type: string
        format: date-time
        readOnly: true
      vehicleDescription:
        description: >-
          Description of the vehicle used for the trip. E.g. make/model, type of
          truck/van, etc.
        type: string
        x-nullable: true
        x-omitempty: false
      emptyWeight:
        description: Weight of the vehicle when empty.
        type: integer
        minimum: 0
        x-nullable: true
        x-omitempty: false
      submittedEmptyWeight:
        description: Customer submitted weight of the vehicle when empty.
        type: integer
        minimum: 0
        x-nullable: true
        x-omitempty: false
      missingEmptyWeightTicket:
        description: >-
          Indicates if the customer is missing a weight ticket for the vehicle
          weight when empty.
        type: boolean
        x-nullable: true
        x-omitempty: false
      emptyDocumentId:
        description: >-
          ID of the document that is associated with the user uploads containing
          the vehicle weight when empty.
        type: string
        format: uuid
        readOnly: true
      emptyDocument:
        allOf:
          - description: >-
              Document that is associated with the user uploads containing the
              vehicle weight when empty.
          - $ref: '#/definitions/Document'
      fullWeight:
        description: The weight of the vehicle when full.
        type: integer
        minimum: 0
        x-nullable: true
        x-omitempty: false
      submittedFullWeight:
        description: Customer submitted weight of the vehicle when full.
        type: integer
        minimum: 0
        x-nullable: true
        x-omitempty: false
      missingFullWeightTicket:
        description: >-
          Indicates if the customer is missing a weight ticket for the vehicle
          weight when full.
        type: boolean
        x-nullable: true
        x-omitempty: false
      fullDocumentId:
        description: >-
          ID of the document that is associated with the user uploads containing
          the vehicle weight when full.
        type: string
        format: uuid
        example: c56a4180-65aa-42ec-a945-5fd21dec0538
        readOnly: true
      fullDocument:
        allOf:
          - description: >-
              Document that is associated with the user uploads containing the
              vehicle weight when full.
          - $ref: '#/definitions/Document'
      ownsTrailer:
        description: Indicates if the customer used a trailer they own for the move.
        type: boolean
        x-nullable: true
        x-omitempty: false
      submittedOwnsTrailer:
        description: Indicates if the customer used a trailer they own for the move.
        type: boolean
        x-nullable: true
        x-omitempty: false
      trailerMeetsCriteria:
        description: >-
          Indicates if the trailer that the customer used meets all the criteria
          to be claimable.
        type: boolean
        x-nullable: true
        x-omitempty: false
      submittedTrailerMeetsCriteria:
        description: >-
          Indicates if the trailer that the customer used meets all the criteria
          to be claimable.
        type: boolean
        x-nullable: true
        x-omitempty: false
      proofOfTrailerOwnershipDocumentId:
        description: >-
          ID of the document that is associated with the user uploads containing
          the proof of trailer ownership.
        type: string
        format: uuid
        example: c56a4180-65aa-42ec-a945-5fd21dec0538
        readOnly: true
      proofOfTrailerOwnershipDocument:
        allOf:
          - description: >-
              Document that is associated with the user uploads containing the
              proof of trailer ownership.
          - $ref: '#/definitions/Document'
      status:
        $ref: '#/definitions/OmittablePPMDocumentStatus'
      reason:
        $ref: '#/definitions/PPMDocumentStatusReason'
      adjustedNetWeight:
        description: Indicates the adjusted net weight of the vehicle
        type: integer
        minimum: 0
        x-nullable: true
        x-omitempty: false
      netWeightRemarks:
        description: Remarks explaining any edits made to the net weight
        type: string
        x-nullable: true
        x-omitempty: false
      eTag:
        description: A hash that should be used as the "If-Match" header for any updates.
        type: string
        readOnly: true
    required:
      - ppmShipmentId
      - createdAt
      - updatedAt
      - emptyDocumentId
      - emptyDocument
      - fullDocument
      - fullDocumentId
      - proofOfTrailerOwnershipDocument
      - proofOfTrailerOwnershipDocumentId
  WeightTickets:
    description: All weight tickets associated with a PPM shipment.
    type: array
    items:
      $ref: '#/definitions/WeightTicket'
    x-omitempty: false
  OmittableMovingExpenseType:
    type: string
    description: Moving Expense Type
    enum:
      - CONTRACTED_EXPENSE
      - GAS
      - OIL
      - OTHER
      - PACKING_MATERIALS
      - RENTAL_EQUIPMENT
      - STORAGE
      - TOLLS
      - WEIGHING_FEE
      - SMALL_PACKAGE
    x-display-value:
      CONTRACTED_EXPENSE: Contracted expense
      GAS: Gas
      OIL: Oil
      OTHER: Other
      PACKING_MATERIALS: Packing materials
      STORAGE: Storage
      RENTAL_EQUIPMENT: Rental equipment
      TOLLS: Tolls
      WEIGHING_FEE: Weighing fee
      SMALL_PACKAGE: Small package reimbursement
    x-nullable: true
    x-omitempty: false
  SubmittedMovingExpenseType:
    type: string
    description: Customer Submitted Moving Expense Type
    enum:
      - CONTRACTED_EXPENSE
      - GAS
      - OIL
      - OTHER
      - PACKING_MATERIALS
      - RENTAL_EQUIPMENT
      - STORAGE
      - TOLLS
      - WEIGHING_FEE
    x-display-value:
      CONTRACTED_EXPENSE: Contracted expense
      GAS: Gas
      OIL: Oil
      OTHER: Other
      PACKING_MATERIALS: Packing materials
      STORAGE: Storage
      RENTAL_EQUIPMENT: Rental equipment
      TOLLS: Tolls
      WEIGHING_FEE: Weighing fee
    x-nullable: true
    x-omitempty: false
  MovingExpense:
    description: >-
      Expense information and receipts of costs incurred that can be reimbursed
      while moving a PPM shipment.
    type: object
    properties:
      id:
        description: Unique primary identifier of the Moving Expense object
        type: string
        format: uuid
        example: c56a4180-65aa-42ec-a945-5fd21dec0538
        readOnly: true
      ppmShipmentId:
        description: The PPM Shipment id that this moving expense belongs to
        type: string
        format: uuid
        example: c56a4180-65aa-42ec-a945-5fd21dec0538
        readOnly: true
      documentId:
        description: The id of the Document that contains all file uploads for this expense
        type: string
        format: uuid
        example: c56a4180-65aa-42ec-a945-5fd21dec0538
        readOnly: true
      document:
        allOf:
          - description: >-
              The Document object that contains all file uploads for this
              expense
          - $ref: '#/definitions/Document'
      movingExpenseType:
        $ref: '#/definitions/OmittableMovingExpenseType'
      submittedMovingExpenseType:
        $ref: '#/definitions/SubmittedMovingExpenseType'
      description:
        description: A brief description of the expense
        type: string
        x-nullable: true
        x-omitempty: false
      submittedDescription:
        description: Customer submitted description of the expense
        type: string
        x-nullable: true
        x-omitempty: false
      paidWithGtcc:
        description: >-
          Indicates if the service member used their government issued card to
          pay for the expense
        type: boolean
        x-nullable: true
        x-omitempty: false
      amount:
        description: The total amount of the expense as indicated on the receipt
        type: integer
        x-nullable: true
        x-omitempty: false
      submittedAmount:
        description: >-
          Customer submitted total amount of the expense as indicated on the
          receipt
        type: integer
        x-nullable: true
        x-omitempty: false
      missingReceipt:
        description: >-
          Indicates if the service member is missing the receipt with the proof
          of expense amount
        type: boolean
        x-nullable: true
        x-omitempty: false
      status:
        $ref: '#/definitions/OmittablePPMDocumentStatus'
      reason:
        $ref: '#/definitions/PPMDocumentStatusReason'
      sitStartDate:
        description: >-
          The date the shipment entered storage, applicable for the `STORAGE`
          movingExpenseType only
        type: string
        example: '2022-04-26'
        format: date
        x-nullable: true
        x-omitempty: false
      submittedSitStartDate:
        description: >-
          Customer submitted date the shipment entered storage, applicable for
          the `STORAGE` movingExpenseType only
        type: string
        example: '2022-04-26'
        format: date
        x-nullable: true
        x-omitempty: false
      sitEndDate:
        description: >-
          The date the shipment exited storage, applicable for the `STORAGE`
          movingExpenseType only
        type: string
        example: '2018-05-26'
        format: date
        x-nullable: true
        x-omitempty: false
      submittedSitEndDate:
        description: >-
          Customer submitted date the shipment exited storage, applicable for
          the `STORAGE` movingExpenseType only
        type: string
        example: '2018-05-26'
        format: date
        x-nullable: true
        x-omitempty: false
      createdAt:
        description: >-
          Timestamp the moving expense object was initially created in the
          system (UTC)
        type: string
        format: date-time
        readOnly: true
      updatedAt:
        description: >-
          Timestamp when a property of this moving expense object was last
          modified (UTC)
        type: string
        format: date-time
        readOnly: true
      eTag:
        description: A hash that should be used as the "If-Match" header for any updates.
        type: string
        readOnly: true
      weightStored:
        description: The total weight stored in PPM SIT
        type: integer
        x-nullable: true
        x-omitempty: false
      sitLocation:
        allOf:
          - $ref: '#/definitions/SITLocationType'
          - x-nullable: true
          - x-omitempty: false
      sitEstimatedCost:
        description: >-
          The estimated amount that the government will pay the service member
          to put their goods into storage. This estimated storage cost is
          separate from the estimated incentive.
        type: integer
        format: cents
        x-nullable: true
        x-omitempty: false
      sitReimburseableAmount:
        description: The amount of SIT that will be reimbursed
        type: integer
        x-nullable: true
        x-omitempty: false
      weightShipped:
        description: The total weight shipped for a small package
        type: integer
        x-nullable: true
        x-omitempty: false
      trackingNumber:
        description: Tracking number for a small package expense
        type: string
        x-nullable: true
        x-omitempty: false
      isProGear:
        description: Indicates if the customer is claiming an expense as pro-gear or not
        type: boolean
        x-nullable: true
      proGearBelongsToSelf:
        description: Indicates if the pro-gear belongs to the customer or their spouse
        type: boolean
        x-nullable: true
      proGearDescription:
        description: A brief description of the pro-gear
        type: string
    required:
      - id
      - createdAt
      - updatedAt
      - ppmShipmentId
      - documentId
      - document
  ProGearWeightTicket:
    description: Pro-gear associated information and weight docs for a PPM shipment
    type: object
    properties:
      id:
        description: The ID of the pro-gear weight ticket.
        type: string
        format: uuid
        example: c56a4180-65aa-42ec-a945-5fd21dec0538
        readOnly: true
      ppmShipmentId:
        description: >-
          The ID of the PPM shipment that this pro-gear weight ticket is
          associated with.
        type: string
        format: uuid
        example: c56a4180-65aa-42ec-a945-5fd21dec0538
        readOnly: true
      updatedAt:
        type: string
        format: date-time
        readOnly: true
      createdAt:
        type: string
        format: date-time
        readOnly: true
      belongsToSelf:
        description: >-
          Indicates if this information is for the customer's own pro-gear,
          otherwise, it's the spouse's.
        type: boolean
        x-nullable: true
        x-omitempty: false
      submittedBelongsToSelf:
        description: >-
          Indicates if this information is for the customer's own pro-gear,
          otherwise, it's the spouse's.
        type: boolean
        x-nullable: true
        x-omitempty: false
      description:
        description: Describes the pro-gear that was moved.
        type: string
        x-nullable: true
        x-omitempty: false
      hasWeightTickets:
        description: >-
          Indicates if the user has a weight ticket for their pro-gear,
          otherwise they have a constructed weight.
        type: boolean
        x-nullable: true
        x-omitempty: false
      submittedHasWeightTickets:
        description: >-
          Indicates if the user has a weight ticket for their pro-gear,
          otherwise they have a constructed weight.
        type: boolean
        x-nullable: true
        x-omitempty: false
      weight:
        description: Weight of the pro-gear.
        type: integer
        minimum: 0
        x-nullable: true
        x-omitempty: false
      submittedWeight:
        description: Customer submitted weight of the pro-gear.
        type: integer
        minimum: 0
        x-nullable: true
        x-omitempty: false
      documentId:
        description: >-
          The ID of the document that is associated with the user uploads
          containing the pro-gear weight.
        type: string
        format: uuid
        example: c56a4180-65aa-42ec-a945-5fd21dec0538
        readOnly: true
      document:
        allOf:
          - description: >-
              Document that is associated with the user uploads containing the
              pro-gear weight.
          - $ref: '#/definitions/Document'
      status:
        $ref: '#/definitions/OmittablePPMDocumentStatus'
      reason:
        $ref: '#/definitions/PPMDocumentStatusReason'
      eTag:
        description: A hash that should be used as the "If-Match" header for any updates.
        type: string
        readOnly: true
      amount:
        description: The total amount of the expense as indicated on the receipt
        type: integer
        x-nullable: true
        x-omitempty: false
      trackingNumber:
        description: Tracking number for a small package expense
        type: string
        x-nullable: true
        x-omitempty: false
    required:
      - ppmShipmentId
      - createdAt
      - updatedAt
      - documentId
      - document
  SignedCertificationType:
    description: |
      The type of signed certification:
        - PPM_PAYMENT: This is used when the customer has a PPM shipment that they have uploaded their documents for and are
            ready to submit their documentation for review. When they submit, they will be asked to sign certifying the
            information is correct.
        - SHIPMENT: This is used when a customer submits their move with their shipments to be reviewed by office users.
        - PRE_CLOSEOUT_REVIEWED_PPM_PAYMENT: This is used when a move has a PPM shipment and is set to
             service-counseling-completed "Submit move details" by service counselor.
        - CLOSEOUT_REVIEWED_PPM_PAYMENT: This is used when a PPM shipment is reviewed by counselor in close out queue.
    type: string
    enum:
      - PPM_PAYMENT
      - SHIPMENT
      - PRE_CLOSEOUT_REVIEWED_PPM_PAYMENT
      - CLOSEOUT_REVIEWED_PPM_PAYMENT
    readOnly: true
  SignedCertification:
    description: Signed certification
    type: object
    properties:
      id:
        description: The ID of the signed certification.
        type: string
        format: uuid
        example: c56a4180-65aa-42ec-a945-5fd21dec0538
        readOnly: true
      submittingUserId:
        description: The ID of the user that signed.
        type: string
        format: uuid
        example: c56a4180-65aa-42ec-a945-5fd21dec0538
        readOnly: true
      moveId:
        description: The ID of the move associated with this signed certification.
        type: string
        format: uuid
        example: c56a4180-65aa-42ec-a945-5fd21dec0538
        readOnly: true
      ppmId:
        description: >-
          The ID of the PPM shipment associated with this signed certification,
          if any.
        type: string
        format: uuid
        example: c56a4180-65aa-42ec-a945-5fd21dec0538
        readOnly: true
        x-nullable: true
        x-omitempty: false
      certificationType:
        $ref: '#/definitions/SignedCertificationType'
      certificationText:
        description: Full text that the customer agreed to and signed.
        type: string
      signature:
        description: The signature that the customer provided.
        type: string
      date:
        description: Date that the customer signed the certification.
        type: string
        format: date
      createdAt:
        type: string
        format: date-time
        readOnly: true
      updatedAt:
        type: string
        format: date-time
        readOnly: true
      eTag:
        description: A hash that should be used as the "If-Match" header for any updates.
        type: string
        readOnly: true
    required:
      - id
      - submittingUserId
      - moveId
      - certificationType
      - certificationText
      - signature
      - date
      - createdAt
      - updatedAt
      - eTag
  PPMShipment:
    description: >-
      A personally procured move is a type of shipment that a service member
      moves themselves.
    x-nullable: true
    properties:
      id:
        description: Primary auto-generated unique identifier of the PPM shipment object
        example: 1f2270c7-7166-40ae-981e-b200ebdf3054
        format: uuid
        type: string
        readOnly: true
      ppmType:
        $ref: '#/definitions/PPMType'
      shipmentId:
        description: The id of the parent MTOShipment object
        example: 1f2270c7-7166-40ae-981e-b200ebdf3054
        format: uuid
        type: string
        readOnly: true
      createdAt:
        description: Timestamp of when the PPM Shipment was initially created (UTC)
        format: date-time
        type: string
        readOnly: true
      updatedAt:
        description: Timestamp of when a property of this object was last updated (UTC)
        format: date-time
        type: string
        readOnly: true
      status:
        $ref: '#/definitions/PPMShipmentStatus'
      w2Address:
        x-nullable: true
        $ref: '#/definitions/Address'
      advanceStatus:
        $ref: '#/definitions/PPMAdvanceStatus'
      expectedDepartureDate:
        description: |
          Date the customer expects to begin their move.
        format: date
        type: string
      actualMoveDate:
        description: The actual start date of when the PPM shipment left the origin.
        format: date
        type: string
        x-nullable: true
        x-omitempty: false
      submittedAt:
        description: >-
          The timestamp of when the customer submitted their PPM documentation
          to the counselor for review.
        format: date-time
        type: string
        x-nullable: true
        x-omitempty: false
      reviewedAt:
        description: >-
          The timestamp of when the Service Counselor has reviewed all of the
          closeout documents.
        format: date-time
        type: string
        x-nullable: true
        x-omitempty: false
      approvedAt:
        description: >-
          The timestamp of when the shipment was approved and the service member
          can begin their move.
        format: date-time
        type: string
        x-nullable: true
        x-omitempty: false
      pickupAddress:
        $ref: '#/definitions/Address'
      secondaryPickupAddress:
        allOf:
          - $ref: '#/definitions/Address'
          - x-nullable: true
          - x-omitempty: false
      hasSecondaryPickupAddress:
        type: boolean
        x-omitempty: false
        x-nullable: true
      tertiaryPickupAddress:
        allOf:
          - $ref: '#/definitions/Address'
          - x-nullable: true
          - x-omitempty: false
      hasTertiaryPickupAddress:
        type: boolean
        x-omitempty: false
        x-nullable: true
      destinationAddress:
        $ref: '#/definitions/Address'
      secondaryDestinationAddress:
        allOf:
          - $ref: '#/definitions/Address'
          - x-nullable: true
          - x-omitempty: false
      hasSecondaryDestinationAddress:
        type: boolean
        x-omitempty: false
        x-nullable: true
      tertiaryDestinationAddress:
        allOf:
          - $ref: '#/definitions/Address'
          - x-nullable: true
          - x-omitempty: false
      hasTertiaryDestinationAddress:
        type: boolean
        x-omitempty: false
        x-nullable: true
      sitExpected:
        description: >
          Captures whether some or all of the PPM shipment will require
          temporary storage at the origin or destination.


          Must be set to `true` when providing `sitLocation`,
          `sitEstimatedWeight`, `sitEstimatedEntryDate`, and
          `sitEstimatedDepartureDate` values to calculate the
          `sitEstimatedCost`.
        type: boolean
      estimatedWeight:
        description: The estimated weight of the PPM shipment goods being moved.
        type: integer
        example: 4200
        x-nullable: true
        x-omitempty: false
      allowableWeight:
        description: The allowable weight of the PPM shipment goods being moved.
        type: integer
        example: 4300
        minimum: 0
        x-nullable: true
        x-omitempty: false
      hasProGear:
        description: >
          Indicates whether PPM shipment has pro gear for themselves or their
          spouse.
        type: boolean
        x-nullable: true
        x-omitempty: false
      proGearWeight:
        description: >-
          The estimated weight of the pro-gear being moved belonging to the
          service member.
        type: integer
        x-nullable: true
        x-omitempty: false
      spouseProGearWeight:
        description: >-
          The estimated weight of the pro-gear being moved belonging to a
          spouse.
        type: integer
        x-nullable: true
        x-omitempty: false
      hasGunSafe:
        description: |
          Indicates whether PPM shipment has gun safe.
        type: boolean
        x-nullable: true
        x-omitempty: false
      gunSafeWeight:
        description: >-
          The estimated weight of the gun safe being moved belonging to the
          service member.
        type: integer
        x-nullable: true
        x-omitempty: false
      estimatedIncentive:
        description: >-
          The estimated amount the government will pay the service member to
          move their belongings based on the moving date, locations, and
          shipment weight.
        type: integer
        format: cents
        x-nullable: true
        x-omitempty: false
      maxIncentive:
        description: >-
          The max amount the government will pay the service member to move
          their belongings based on the moving date, locations, and shipment
          weight.
        type: integer
        format: cents
        x-nullable: true
        x-omitempty: false
      finalIncentive:
        description: >
          The final calculated incentive for the PPM shipment. This does not
          include **SIT** as it is a reimbursement.
        type: integer
        format: cents
        x-nullable: true
        x-omitempty: false
        readOnly: true
      hasRequestedAdvance:
        description: |
          Indicates whether an advance has been requested for the PPM shipment.
        type: boolean
        x-nullable: true
        x-omitempty: false
      advanceAmountRequested:
        description: >
          The amount requested as an advance by the service member up to a
          maximum percentage of the estimated incentive.
        type: integer
        format: cents
        x-nullable: true
        x-omitempty: false
      hasReceivedAdvance:
        description: |
          Indicates whether an advance was received for the PPM shipment.
        type: boolean
        x-nullable: true
        x-omitempty: false
      advanceAmountReceived:
        description: |
          The amount received for an advance, or null if no advance is received.
        type: integer
        format: cents
        x-nullable: true
        x-omitempty: false
      sitLocation:
        allOf:
          - $ref: '#/definitions/SITLocationType'
          - x-nullable: true
          - x-omitempty: false
      sitEstimatedWeight:
        description: The estimated weight of the goods being put into storage.
        type: integer
        example: 2000
        x-nullable: true
        x-omitempty: false
      sitEstimatedEntryDate:
        description: The date that goods will first enter the storage location.
        format: date
        type: string
        x-nullable: true
        x-omitempty: false
      sitEstimatedDepartureDate:
        description: The date that goods will exit the storage location.
        format: date
        type: string
        x-nullable: true
        x-omitempty: false
      sitEstimatedCost:
        description: >-
          The estimated amount that the government will pay the service member
          to put their goods into storage. This estimated storage cost is
          separate from the estimated incentive.
        type: integer
        format: cents
        x-nullable: true
        x-omitempty: false
      weightTickets:
        $ref: '#/definitions/WeightTickets'
      movingExpenses:
        description: All expense documentation receipt records of this PPM shipment.
        items:
          $ref: '#/definitions/MovingExpense'
        type: array
      proGearWeightTickets:
        description: >-
          All pro-gear weight ticket documentation records for this PPM
          shipment.
        type: array
        items:
          $ref: '#/definitions/ProGearWeightTicket'
      isActualExpenseReimbursement:
        description: >-
          Used for PPM shipments only. Denotes if this shipment uses the Actual
          Expense Reimbursement method.
        type: boolean
        example: false
        x-omitempty: false
        x-nullable: true
      signedCertification:
        $ref: '#/definitions/SignedCertification'
      eTag:
        description: >-
          A hash unique to this shipment that should be used as the "If-Match"
          header for any updates.
        type: string
        readOnly: true
    required:
      - id
      - shipmentId
      - createdAt
      - status
      - expectedDepartureDate
      - sitExpected
      - eTag
  BoatShipment:
    x-nullable: true
    properties:
      id:
        description: Primary auto-generated unique identifier of the Boat shipment object
        example: 1f2270c7-7166-40ae-981e-b200ebdf3054
        format: uuid
        type: string
        readOnly: true
      shipmentId:
        description: The id of the parent MTOShipment object
        example: 1f2270c7-7166-40ae-981e-b200ebdf3054
        format: uuid
        type: string
        readOnly: true
      createdAt:
        description: Timestamp of when the Boat Shipment was initially created (UTC)
        format: date-time
        type: string
        readOnly: true
      updatedAt:
        description: Timestamp of when a property of this object was last updated (UTC)
        format: date-time
        type: string
        readOnly: true
      type:
        type: string
        enum:
          - HAUL_AWAY
          - TOW_AWAY
      year:
        type: integer
        description: Year of the Boat
      make:
        type: string
        description: Make of the Boat
      model:
        type: string
        description: Model of the Boat
      lengthInInches:
        type: integer
        description: Length of the Boat in inches
      widthInInches:
        type: integer
        description: Width of the Boat in inches
      heightInInches:
        type: integer
        description: Height of the Boat in inches
      hasTrailer:
        type: boolean
        description: Does the boat have a trailer
      isRoadworthy:
        type: boolean
        description: Is the trailer roadworthy
        x-nullable: true
      eTag:
        description: >-
          A hash unique to this shipment that should be used as the "If-Match"
          header for any updates.
        type: string
        readOnly: true
    required:
      - id
      - shipmentId
      - createdAt
      - type
      - year
      - make
      - model
      - lengthInInches
      - widthInInches
      - heightInInches
      - hasTrailer
      - eTag
  MobileHome:
    description: >-
      A mobile home is a type of shipment that a service member moves a mobile
      home.
    x-nullable: true
    properties:
      id:
        description: Primary auto-generated unique identifier of the Mobile Home object
        example: 1f2270c7-7166-40ae-981e-b200ebdf3054
        format: uuid
        type: string
        readOnly: true
      shipmentId:
        description: The id of the parent MTOShipment object
        example: 1f2270c7-7166-40ae-981e-b200ebdf3054
        format: uuid
        type: string
        readOnly: true
      make:
        description: The make of the mobile home
        type: string
      model:
        description: The model of the mobile home.
        type: string
      year:
        description: The year the mobile home was made.
        type: integer
      lengthInInches:
        type: integer
      widthInInches:
        type: integer
      heightInInches:
        type: integer
      updatedAt:
        description: Timestamp of when a property of this object was last updated (UTC)
        format: date-time
        type: string
        readOnly: true
      createdAt:
        description: Timestamp of when a property of this object was created (UTC)
        format: date-time
        type: string
        readOnly: true
      eTag:
        description: >-
          A hash unique to this shipment that should be used as the "If-Match"
          header for any updates.
        type: string
        readOnly: true
  TransportationOfficeAssignment:
    type: object
    properties:
      officeUserId:
        type: string
        format: uuid
        example: c56a4780-65aa-42ec-a945-5fd87dec0538
      transportationOfficeId:
        type: string
        format: uuid
        example: d67a4780-65aa-42ec-a945-5fd87dec0549
      transportationOffice:
        $ref: '#/definitions/TransportationOffice'
      primaryOffice:
        type: boolean
        x-omitempty: false
      createdAt:
        type: string
        format: date-time
        readOnly: true
      updatedAt:
        type: string
        format: date-time
        readOnly: true
    required:
      - officeUserId
      - transportationOfficeId
      - primaryOffice
  PpmID:
    description: |
      The PPM Shipment ID to associate with the assigned certificate.
    type: string
    format: uuid
    example: c56a4180-65aa-42ec-a945-5fd21dec0538
    x-nullable: true
  MovingExpenseType:
    type: string
    description: Moving Expense Type
    enum:
      - CONTRACTED_EXPENSE
      - GAS
      - OIL
      - OTHER
      - PACKING_MATERIALS
      - SMALL_PACKAGE
      - RENTAL_EQUIPMENT
      - STORAGE
      - TOLLS
      - WEIGHING_FEE
    x-display-value:
      CONTRACTED_EXPENSE: Contracted expense
      GAS: Gas
      OIL: Oil
      OTHER: Other
      PACKING_MATERIALS: Packing materials
      STORAGE: Storage
      RENTAL_EQUIPMENT: Rental equipment
      TOLLS: Tolls
      WEIGHING_FEE: Weighing fee
      SMALL_PACKAGE: Small package
  VLocation:
    description: A postal code, city, and state lookup
    type: object
    properties:
      city:
        type: string
        example: Anytown
        title: City
      state:
        title: State
        type: string
        x-display-value:
          AL: AL
          AK: AK
          AR: AR
          AZ: AZ
          CA: CA
          CO: CO
          CT: CT
          DC: DC
          DE: DE
          FL: FL
          GA: GA
          HI: HI
          IA: IA
          ID: ID
          IL: IL
          IN: IN
          KS: KS
          KY: KY
          LA: LA
          MA: MA
          MD: MD
          ME: ME
          MI: MI
          MN: MN
          MO: MO
          MS: MS
          MT: MT
          NC: NC
          ND: ND
          NE: NE
          NH: NH
          NJ: NJ
          NM: NM
          NV: NV
          NY: NY
          OH: OH
          OK: OK
          OR: OR
          PA: PA
          RI: RI
          SC: SC
          SD: SD
          TN: TN
          TX: TX
          UT: UT
          VA: VA
          VT: VT
          WA: WA
          WI: WI
          WV: WV
          WY: WY
        enum:
          - AL
          - AK
          - AR
          - AZ
          - CA
          - CO
          - CT
          - DC
          - DE
          - FL
          - GA
          - HI
          - IA
          - ID
          - IL
          - IN
          - KS
          - KY
          - LA
          - MA
          - MD
          - ME
          - MI
          - MN
          - MO
          - MS
          - MT
          - NC
          - ND
          - NE
          - NH
          - NJ
          - NM
          - NV
          - NY
          - OH
          - OK
          - OR
          - PA
          - RI
          - SC
          - SD
          - TN
          - TX
          - UT
          - VA
          - VT
          - WA
          - WI
          - WV
          - WY
      postalCode:
        type: string
        format: zip
        title: ZIP
        example: '90210'
        pattern: ^(\d{5}?)$
      county:
        type: string
        title: County
        x-nullable: true
        example: LOS ANGELES
      usPostRegionCitiesID:
        type: string
        format: uuid
        example: c56a4180-65aa-42ec-a945-5fd21dec0538
  PPMDestinationAddress:
    description: A postal address
    type: object
    properties:
      id:
        type: string
        format: uuid
        example: c56a4180-65aa-42ec-a945-5fd21dec0538
      streetAddress1:
        type: string
        example: 123 Main Ave
        x-nullable: true
        title: Street address 1
      streetAddress2:
        type: string
        example: Apartment 9000
        x-nullable: true
        title: Street address 2
      streetAddress3:
        type: string
        example: Montmârtre
        x-nullable: true
        title: Address Line 3
      city:
        type: string
        example: Anytown
        title: City
      eTag:
        type: string
        readOnly: true
      state:
        title: State
        type: string
        x-display-value:
          AL: AL
          AK: AK
          AR: AR
          AZ: AZ
          CA: CA
          CO: CO
          CT: CT
          DC: DC
          DE: DE
          FL: FL
          GA: GA
          HI: HI
          IA: IA
          ID: ID
          IL: IL
          IN: IN
          KS: KS
          KY: KY
          LA: LA
          MA: MA
          MD: MD
          ME: ME
          MI: MI
          MN: MN
          MO: MO
          MS: MS
          MT: MT
          NC: NC
          ND: ND
          NE: NE
          NH: NH
          NJ: NJ
          NM: NM
          NV: NV
          NY: NY
          OH: OH
          OK: OK
          OR: OR
          PA: PA
          RI: RI
          SC: SC
          SD: SD
          TN: TN
          TX: TX
          UT: UT
          VA: VA
          VT: VT
          WA: WA
          WI: WI
          WV: WV
          WY: WY
        enum:
          - AL
          - AK
          - AR
          - AZ
          - CA
          - CO
          - CT
          - DC
          - DE
          - FL
          - GA
          - HI
          - IA
          - ID
          - IL
          - IN
          - KS
          - KY
          - LA
          - MA
          - MD
          - ME
          - MI
          - MN
          - MO
          - MS
          - MT
          - NC
          - ND
          - NE
          - NH
          - NJ
          - NM
          - NV
          - NY
          - OH
          - OK
          - OR
          - PA
          - RI
          - SC
          - SD
          - TN
          - TX
          - UT
          - VA
          - VT
          - WA
          - WI
          - WV
          - WY
      postalCode:
        type: string
        format: zip
        title: ZIP
        example: '90210'
        pattern: ^(\d{5}([\-]\d{4})?)$
      country:
        type: string
        title: Country
        x-nullable: true
        example: USA
        default: USA
      county:
        type: string
        title: County
        x-nullable: true
        example: LOS ANGELES
      usPostRegionCitiesID:
        type: string
        format: uuid
        example: c56a4180-65aa-42ec-a945-5fd21dec0538
    required:
      - city
      - state
      - postalCode
  OrderPayGrades:
    type: object
    properties:
      grade:
        type: string
      description:
        type: string
paths:
  /open/register:
    post:
      summary: >-
        Self registration of a customer. This creates a MilMove and Okta profile
        using the information provided.
      description: >-
        Creates an Okta profile and MilMove profile using the information
        provided.
      operationId: customerRegistration
      tags:
        - registration
      consumes:
        - application/json
      parameters:
        - in: body
          name: registration
          required: true
          description: registration information
          schema:
            $ref: '#/definitions/CreateOktaAndMilMoveUser'
      produces:
        - application/json
      responses:
        '201':
          description: successfully registered service member
        '422':
          $ref: '#/responses/UnprocessableEntity'
        '500':
          description: internal server error
  /open/feature-flags/boolean/{key}:
    post:
      summary: >-
        Determines if a feature flag is enabled. Only used for unauthenticated
        users.
      description: Determines if a feature flag is enabled.
      operationId: booleanFeatureFlagUnauthenticated
      tags:
        - featureFlags
      consumes:
        - application/json
      parameters:
        - in: path
          name: key
          type: string
          required: true
          description: Feature Flag Key
        - in: body
          name: flagContext
          required: true
          description: context for the feature flag request
          schema:
            type: object
            additionalProperties:
              type: string
      produces:
        - application/json
      responses:
        '200':
          description: Boolean Feature Flag Status
          schema:
            $ref: '#/definitions/FeatureFlagBoolean'
        '401':
          description: request requires user authentication
        '500':
          description: internal server error
  /feature-flags/user-boolean/{key}:
    post:
      summary: Determines if a user has a feature flag enabled
      description: >-
        Determines if a user has a feature flag enabled. The flagContext
        contains context used to determine if this flag applies to the logged in
        user.
      operationId: booleanFeatureFlagForUser
      tags:
        - featureFlags
      consumes:
        - application/json
      parameters:
        - in: path
          name: key
          type: string
          required: true
          description: Feature Flag Key
        - in: body
          name: flagContext
          required: true
          description: context for the feature flag request
          schema:
            type: object
            additionalProperties:
              type: string
      produces:
        - application/json
      responses:
        '200':
          description: Boolean Feature Flag Status
          schema:
            $ref: '#/definitions/FeatureFlagBoolean'
        '400':
          description: invalid request
        '401':
          description: request requires user authentication
        '500':
          description: internal server error
  /feature-flags/user-variant/{key}:
    post:
      summary: Determines if a user has a feature flag enabled
      description: >-
        Determines if a user has a feature flag enabled. The flagContext
        contains context used to determine if this flag applies to the logged in
        user.
      operationId: variantFeatureFlagForUser
      tags:
        - featureFlags
      consumes:
        - application/json
      parameters:
        - in: path
          name: key
          type: string
          required: true
          description: Feature Flag Key
        - in: body
          name: flagContext
          required: true
          description: context for the feature flag request
          schema:
            type: object
            additionalProperties:
              type: string
      produces:
        - application/json
      responses:
        '200':
          description: Variant Feature Flag Status
          schema:
            $ref: '#/definitions/FeatureFlagVariant'
        '400':
          description: invalid request
        '401':
          description: request requires user authentication
        '500':
          description: internal server error
  /users/logged_in:
    get:
      summary: Returns the user info for the currently logged in user
      description: Returns the user info for the currently logged in user
      operationId: showLoggedInUser
      tags:
        - users
      responses:
        '200':
          description: Currently logged in user
          schema:
            $ref: '#/definitions/LoggedInUserPayload'
        '400':
          description: invalid request
        '401':
          description: request requires user authentication
        '500':
          description: server error
  /users/is_logged_in:
    get:
      summary: Returns boolean as to whether the user is logged in
      description: Returns boolean as to whether the user is logged in
      operationId: isLoggedInUser
      tags:
        - users
      responses:
        '200':
          description: Currently logged in user
          schema:
            type: object
            required:
              - isLoggedIn
            properties:
              isLoggedIn:
                type: boolean
        '400':
          description: invalid request
        '500':
          description: server error
  /open/validation_code:
    post:
      summary: Verifies if the provided validation code is active
      description: Verifies if the provided validation code is active
      operationId: validateCode
      tags:
        - validation_code
      parameters:
        - in: body
          name: body
          required: true
          schema:
            type: object
            required:
              - validationCode
            properties:
              validationCode:
                type: string
      responses:
        '200':
          description: Application Parameters
          schema:
            $ref: '#/definitions/ApplicationParameters'
        '400':
          description: invalid request
        '401':
          description: >-
            request was not made with a supported session - it must come from
            the customer app
        '500':
          description: server error
  /application_parameters:
    post:
      summary: >-
        Searches for an application parameter by name and value, returns nil if
        not found
      description: >-
        Searches for an application parameter by name and value, returns nil if
        not found
      operationId: validate
      tags:
        - application_parameters
      parameters:
        - in: body
          name: body
          required: true
          schema:
            $ref: '#/definitions/ApplicationParameters'
      responses:
        '200':
          description: Application Parameters
          schema:
            $ref: '#/definitions/ApplicationParameters'
        '400':
          description: invalid request
        '401':
          description: request requires user authentication
        '500':
          description: server error
  /orders:
    post:
      summary: Creates an orders model for a logged-in user
      description: Creates an instance of orders tied to a service member
      operationId: createOrders
      tags:
        - orders
      parameters:
        - in: body
          name: createOrders
          required: true
          schema:
            $ref: '#/definitions/CreateUpdateOrders'
      responses:
        '201':
          description: created instance of orders
          schema:
            $ref: '#/definitions/Orders'
        '400':
          description: invalid request
        '401':
          description: request requires user authentication
        '403':
          description: user is not authorized
        '500':
          description: internal server error
  /orders/{ordersId}:
    put:
      summary: Updates orders
      description: All fields sent in this request will be set on the orders referenced
      operationId: updateOrders
      tags:
        - orders
      parameters:
        - in: path
          name: ordersId
          type: string
          format: uuid
          required: true
          description: UUID of the orders model
        - in: body
          name: updateOrders
          required: true
          schema:
            $ref: '#/definitions/CreateUpdateOrders'
      responses:
        '200':
          description: updated instance of orders
          schema:
            $ref: '#/definitions/Orders'
        '400':
          description: invalid request
        '401':
          description: request requires user authentication
        '403':
          description: user is not authorized
        '404':
          description: orders not found
        '500':
          description: internal server error
    get:
      summary: Returns the given order
      description: Returns the given order
      operationId: showOrders
      tags:
        - orders
      parameters:
        - in: path
          name: ordersId
          type: string
          format: uuid
          required: true
          description: UUID of the order
      responses:
        '200':
          description: the instance of the order
          schema:
            $ref: '#/definitions/Orders'
        '400':
          description: invalid request
        '401':
          description: request requires user authentication
        '403':
          description: user is not authorized
        '404':
          description: order is not found
        '500':
          description: internal server error
  /orders/{ordersId}/upload_amended_orders:
    patch:
      summary: Patch the amended orders for a given order
      description: Patch the amended orders for a given order
      operationId: uploadAmendedOrders
      tags:
        - orders
      consumes:
        - multipart/form-data
      parameters:
        - in: path
          name: ordersId
          type: string
          format: uuid
          required: true
          description: UUID of the order
        - in: formData
          name: file
          type: file
          description: The file to upload.
          required: true
      responses:
        '201':
          description: created upload
          schema:
            $ref: '#/definitions/Upload'
        '400':
          description: invalid request
          schema:
            $ref: '#/definitions/InvalidRequestResponsePayload'
        '403':
          description: not authorized
        '404':
          description: not found
        '413':
          description: payload is too large
        '500':
          description: server error
  /allmoves/{serviceMemberId}:
    get:
      summary: Return the current and previous moves of a service member
      description: >
        This endpoint gets all moves that belongs to the serviceMember by using
        the service members id. In a previous moves array and the current move
        in the current move array. The current move is the move with the latest
        CreatedAt date. All other moves will go into the previous move array.
      operationId: getAllMoves
      tags:
        - moves
      produces:
        - application/json
      parameters:
        - in: path
          name: serviceMemberId
          type: string
          format: uuid
          required: true
          description: UUID of the service member
      responses:
        '200':
          description: >-
            Successfully retrieved moves. A successful fetch might still return
            zero moves.
          schema:
            $ref: '#/definitions/MovesList'
        '401':
          $ref: '#/responses/PermissionDenied'
        '403':
          $ref: '#/responses/PermissionDenied'
        '500':
          $ref: '#/responses/ServerError'
  /moves/{moveId}:
    patch:
      summary: Patches the move
      description: Any fields sent in this request will be set on the move referenced
      operationId: patchMove
      tags:
        - moves
      parameters:
        - in: path
          name: moveId
          type: string
          format: uuid
          required: true
          description: UUID of the move
        - $ref: '#/parameters/ifMatch'
        - in: body
          name: patchMovePayload
          required: true
          schema:
            $ref: '#/definitions/PatchMovePayload'
      responses:
        '200':
          description: updated instance of move
          schema:
            $ref: '#/definitions/MovePayload'
        '400':
          description: invalid request
        '401':
          description: request requires user authentication
        '403':
          description: user is not authorized
        '404':
          description: move or closeout office is not found
        '412':
          description: precondition failed
        '422':
          description: unprocessable entity
        '500':
          description: internal server error
    get:
      summary: Returns the given move
      description: Returns the given move
      operationId: showMove
      tags:
        - moves
      parameters:
        - in: path
          name: moveId
          type: string
          format: uuid
          required: true
          description: UUID of the move
      responses:
        '200':
          description: the instance of the move
          schema:
            $ref: '#/definitions/MovePayload'
        '400':
          description: invalid request
        '401':
          description: request requires user authentication
        '403':
          description: user is not authorized
        '404':
          description: move is not found
        '500':
          description: internal server error
  /moves/{moveId}/signed_certifications:
    post:
      summary: Submits signed certification for the given move ID
      description: Create an instance of signed_certification tied to the move ID
      operationId: createSignedCertification
      tags:
        - certification
      parameters:
        - in: path
          name: moveId
          type: string
          format: uuid
          required: true
          description: UUID of the move being signed for
        - in: body
          name: createSignedCertificationPayload
          required: true
          schema:
            $ref: '#/definitions/CreateSignedCertificationPayload'
      responses:
        '201':
          description: created instance of signed_certification
          schema:
            $ref: '#/definitions/SignedCertificationPayload'
        '400':
          description: invalid request
        '401':
          description: request requires user authentication
        '403':
          description: user is not authorized to sign for this move
        '404':
          description: move not found
        '500':
          description: internal server error
    get:
      summary: gets the signed certifications for the given move ID
      description: returns a list of all signed_certifications associated with the move ID
      operationId: indexSignedCertification
      tags:
        - certification
      parameters:
        - in: path
          name: moveId
          type: string
          format: uuid
          required: true
      responses:
        '200':
          description: returns a list of signed certifications
          schema:
            $ref: '#/definitions/SignedCertifications'
        '400':
          description: invalid request
        '401':
          description: request requires user authentication
        '403':
          description: user is not authorized
        '404':
          description: move not found
        '500':
          description: internal server error
  /reimbursement/{reimbursementId}/approve:
    post:
      summary: Approves the reimbursement
      description: Sets the status of the reimbursement to APPROVED.
      operationId: approveReimbursement
      tags:
        - office
      parameters:
        - in: path
          name: reimbursementId
          type: string
          format: uuid
          required: true
          description: UUID of the reimbursement being approved
      responses:
        '200':
          description: updated instance of reimbursement
          schema:
            $ref: '#/definitions/Reimbursement'
        '400':
          description: invalid request
        '401':
          description: request requires user authentication
        '403':
          description: user is not authorized
        '500':
          description: internal server error
  /moves/{moveId}/orders:
    get:
      summary: Returns orders information for a move for office use
      description: Returns orders information for a move for office use
      operationId: showOfficeOrders
      tags:
        - office
      parameters:
        - in: path
          name: moveId
          type: string
          format: uuid
          required: true
          description: UUID of the move
      responses:
        '200':
          description: the orders information for a move for office use
          schema:
            $ref: '#/definitions/Orders'
        '400':
          description: invalid request
        '401':
          description: request requires user authentication
        '403':
          description: user is not authorized
        '404':
          description: move not found
        '500':
          description: internal server error
  /moves/{moveId}/move_documents:
    get:
      summary: Returns a list of all Move Documents associated with this move
      description: Returns a list of all Move Documents associated with this move
      operationId: indexMoveDocuments
      tags:
        - move_docs
      parameters:
        - in: path
          name: moveId
          type: string
          format: uuid
          required: true
          description: UUID of the move
      responses:
        '200':
          description: returns list of move douments
          schema:
            $ref: '#/definitions/MoveDocuments'
        '400':
          description: invalid request
        '401':
          description: request requires user authentication
        '403':
          description: user is not authorized
    post:
      summary: Creates a move document
      description: Created a move document with the given information
      operationId: createGenericMoveDocument
      tags:
        - move_docs
      parameters:
        - name: moveId
          in: path
          type: string
          format: uuid
          required: true
          description: UUID of the move
        - in: body
          name: createGenericMoveDocumentPayload
          required: true
          schema:
            $ref: '#/definitions/CreateGenericMoveDocumentPayload'
      responses:
        '200':
          description: returns new move document object
          schema:
            $ref: '#/definitions/MoveDocumentPayload'
        '400':
          description: invalid request
        '401':
          description: must be authenticated to use this endpoint
        '403':
          description: not authorized to modify this move
        '500':
          description: server error
  /move_documents/{moveDocumentId}:
    put:
      summary: Updates a move document
      description: Update a move document with the given information
      operationId: updateMoveDocument
      tags:
        - move_docs
      parameters:
        - in: path
          name: moveDocumentId
          type: string
          format: uuid
          required: true
          description: UUID of the move document model
        - in: body
          name: updateMoveDocument
          required: true
          schema:
            $ref: '#/definitions/MoveDocumentPayload'
      responses:
        '200':
          description: updated instance of move document
          schema:
            $ref: '#/definitions/MoveDocumentPayload'
        '400':
          description: invalid request
        '401':
          description: request requires user authentication
        '403':
          description: user is not authorized
        '404':
          description: move document not found
        '500':
          description: internal server error
    delete:
      summary: Deletes a move document
      description: Deletes a move document with the given information
      operationId: deleteMoveDocument
      tags:
        - move_docs
      parameters:
        - in: path
          name: moveDocumentId
          type: string
          format: uuid
          required: true
          description: UUID of the move document model
      responses:
        '204':
          description: deleted
        '400':
          description: invalid request
          schema:
            $ref: '#/definitions/InvalidRequestResponsePayload'
        '403':
          description: not authorized
        '404':
          description: not found
        '500':
          description: server error
  /moves/{moveId}/approve:
    post:
      summary: Approves a move to proceed
      description: >-
        Approves the basic details of a move. The status of the move will be
        updated to APPROVED
      operationId: approveMove
      tags:
        - office
      parameters:
        - name: moveId
          in: path
          type: string
          format: uuid
          required: true
          description: UUID of the move
      responses:
        '200':
          description: returns updated (approved) move object
          schema:
            $ref: '#/definitions/MovePayload'
        '400':
          description: invalid request
        '401':
          description: must be authenticated to use this endpoint
        '403':
          description: not authorized to approve this move
        '409':
          description: the move is not in a state to be approved
          schema:
            $ref: '#/definitions/MovePayload'
        '500':
          description: server error
  /moves/{moveId}/submit:
    post:
      summary: Submits a move for approval
      description: >-
        Submits a move for approval by the office. The status of the move will
        be updated to SUBMITTED
      operationId: submitMoveForApproval
      tags:
        - moves
      parameters:
        - name: moveId
          in: path
          type: string
          format: uuid
          required: true
          description: UUID of the move
        - name: submitMoveForApprovalPayload
          in: body
          required: true
          schema:
            $ref: '#/definitions/SubmitMoveForApprovalPayload'
      responses:
        '200':
          description: returns updated (submitted) move object
          schema:
            $ref: '#/definitions/MovePayload'
        '400':
          description: invalid request
        '401':
          description: must be authenticated to use this endpoint
        '403':
          description: not authorized to approve this move
        '409':
          description: the move is not in a state to be approved
          schema:
            $ref: '#/definitions/MovePayload'
        '500':
          description: server error
  /moves/{moveId}/cancel:
    post:
      summary: Cancels a move
      description: >-
        Cancels the basic details of a move. The status of the move will be
        updated to CANCELED
      operationId: cancelMove
      tags:
        - office
      parameters:
        - name: moveId
          in: path
          type: string
          format: uuid
          required: true
          description: UUID of the move
      responses:
        '200':
          description: returns updated (canceled) move object
          schema:
            $ref: '#/definitions/MovePayload'
        '400':
          description: invalid request
        '401':
          description: must be authenticated to use this endpoint
        '403':
          description: not authorized to cancel this move
        '409':
          description: the move is not in a state to be canceled
          schema:
            $ref: '#/definitions/MovePayload'
        '500':
          description: server error
  /moves/{moveId}/submit_amended_orders:
    post:
      summary: Submits amended orders for review
      description: >-
        Submits amended orders for review by the office. The status of the move
        will be updated to an appropriate status depending on whether it needs
        services counseling or not.
      operationId: submitAmendedOrders
      tags:
        - moves
      parameters:
        - name: moveId
          in: path
          type: string
          format: uuid
          required: true
          description: UUID of the move
      responses:
        '200':
          description: returns updated (submitted) move object
          schema:
            $ref: '#/definitions/MovePayload'
        '400':
          description: invalid request
        '401':
          description: must be authenticated to use this endpoint
        '403':
          description: not authorized to approve this move
        '409':
          description: the move is not in a state to be approved
          schema:
            $ref: '#/definitions/MovePayload'
        '500':
          description: server error
  /ppm-shipments/{ppmShipmentId}/aoa-packet:
    parameters:
      - description: the id for the ppmshipment with aoa to be downloaded
        in: path
        name: ppmShipmentId
        required: true
        type: string
    get:
      summary: Downloads AOA Packet form PPMShipment as a PDF
      description: >
        ### Functionality

        This endpoint downloads all uploaded move order documentation combined
        with the Shipment Summary Worksheet into a single PDF.

        ### Errors

        * The PPMShipment must have requested an AOA.

        * The PPMShipment AOA Request must have been approved.
      operationId: showAOAPacket
      tags:
        - ppm
      produces:
        - application/pdf
      responses:
        '200':
          headers:
            Content-Disposition:
              type: string
              description: File name to download
          description: AOA PDF
          schema:
            format: binary
            type: file
        '400':
          $ref: '#/responses/InvalidRequest'
        '403':
          $ref: '#/responses/PermissionDenied'
        '404':
          $ref: '#/responses/NotFound'
        '422':
          $ref: '#/responses/UnprocessableEntity'
        '500':
          $ref: '#/responses/ServerError'
  /ppm-shipments/{ppmShipmentId}/payment-packet:
    get:
      summary: Returns PPM payment packet
      description: >-
        Generates a PDF containing all user uploaded documentations for PPM.
        Contains SSW form, orders, weight and expense documentations.
      operationId: showPaymentPacket
      tags:
        - ppm
      parameters:
        - in: path
          name: ppmShipmentId
          type: string
          format: uuid
          required: true
          description: UUID of the ppmShipment
      produces:
        - application/pdf
      responses:
        '200':
          headers:
            Content-Disposition:
              type: string
              description: File name to download
          description: PPM Payment Packet PDF
          schema:
            format: binary
            type: file
        '400':
          description: invalid request
        '401':
          description: request requires user authentication
        '403':
          description: user is not authorized
        '404':
          description: ppm not found
        '500':
          description: internal server error
  /documents:
    post:
      summary: Create a new document
      description: >-
        Documents represent a physical artifact such as a scanned document or a
        PDF file
      operationId: createDocument
      tags:
        - documents
      parameters:
        - in: body
          name: documentPayload
          required: true
          schema:
            $ref: '#/definitions/PostDocumentPayload'
      responses:
        '201':
          description: created document
          schema:
            $ref: '#/definitions/Document'
        '400':
          description: invalid request
        '500':
          description: server error
  /documents/{documentId}:
    get:
      summary: Returns a document
      description: Returns a document and its uploads
      operationId: showDocument
      tags:
        - documents
      parameters:
        - in: path
          name: documentId
          type: string
          format: uuid
          required: true
          description: UUID of the document to return
      responses:
        '200':
          description: the requested document
          schema:
            $ref: '#/definitions/Document'
        '400':
          description: invalid request
          schema:
            $ref: '#/definitions/InvalidRequestResponsePayload'
        '403':
          description: not authorized
        '404':
          description: not found
        '500':
          description: server error
  /uploads/{uploadId}:
    delete:
      summary: Deletes an upload
      description: Uploads represent a single digital file, such as a JPEG or PDF.
      operationId: deleteUpload
      tags:
        - uploads
      parameters:
        - in: path
          name: uploadId
          type: string
          format: uuid
          required: true
          description: UUID of the upload to be deleted
        - in: query
          name: orderId
          type: string
          format: uuid
          description: ID of the order that the upload belongs to
        - in: query
          name: moveId
          type: string
          format: uuid
          description: Optional ID of the move that the upload belongs to
        - in: query
          name: ppmId
          type: string
          format: uuid
          description: Optional PPM shipment ID related to the upload
      responses:
        '204':
          description: deleted
        '400':
          description: invalid request
          schema:
            $ref: '#/definitions/InvalidRequestResponsePayload'
        '403':
          description: not authorized
        '404':
          description: not found
        '500':
          description: server error
  /uploads:
    post:
      summary: Create a new upload
      description: Uploads represent a single digital file, such as a JPEG or PDF.
      operationId: createUpload
      tags:
        - uploads
      consumes:
        - multipart/form-data
      parameters:
        - in: query
          name: documentId
          type: string
          format: uuid
          required: false
          description: UUID of the document to add an upload to
        - in: formData
          name: file
          type: file
          description: The file to upload.
          required: true
      responses:
        '201':
          description: created upload
          schema:
            $ref: '#/definitions/Upload'
        '400':
          description: invalid request
          schema:
            $ref: '#/definitions/InvalidRequestResponsePayload'
        '403':
          description: not authorized
        '404':
          description: not found
        '413':
          description: payload is too large
        '500':
          description: server error
    delete:
      summary: Deletes a collection of uploads
      description: Uploads represent a single digital file, such as a JPEG or PDF.
      operationId: deleteUploads
      tags:
        - uploads
      parameters:
        - in: query
          name: uploadIds
          type: array
          items:
            type: string
            format: uuid
          required: true
          description: Array of UUIDs to be deleted
      responses:
        '204':
          description: deleted
        '400':
          description: invalid request
          schema:
            $ref: '#/definitions/InvalidRequestResponsePayload'
        '403':
          description: not authorized
        '404':
          description: not found
        '500':
          description: server error
  /service_members:
    post:
      summary: Creates service member for a logged-in user
      description: Creates an instance of a service member tied to a user
      operationId: createServiceMember
      tags:
        - service_members
      parameters:
        - in: body
          name: createServiceMemberPayload
          required: true
          schema:
            $ref: '#/definitions/CreateServiceMemberPayload'
      responses:
        '201':
          description: created instance of service member
          schema:
            $ref: '#/definitions/ServiceMemberPayload'
        '400':
          description: invalid request
        '401':
          description: request requires user authentication
        '403':
          description: user is not authorized
        '404':
          description: service member not found
        '500':
          description: internal server error
  /service_members/{serviceMemberId}:
    get:
      summary: Returns the given service member
      description: Returns the given service member
      operationId: showServiceMember
      tags:
        - service_members
      parameters:
        - in: path
          name: serviceMemberId
          type: string
          format: uuid
          required: true
          description: UUID of the service member
      responses:
        '200':
          description: the instance of the service member
          schema:
            $ref: '#/definitions/ServiceMemberPayload'
        '400':
          description: invalid request
        '401':
          description: request requires user authentication
        '403':
          description: user is not authorized
        '404':
          description: service member not found
        '500':
          description: internal server error
    patch:
      summary: Patches the service member
      description: >-
        Any fields sent in this request will be set on the service member
        referenced
      operationId: patchServiceMember
      tags:
        - service_members
      parameters:
        - in: path
          name: serviceMemberId
          type: string
          format: uuid
          required: true
          description: UUID of the service member
        - in: body
          name: patchServiceMemberPayload
          required: true
          schema:
            $ref: '#/definitions/PatchServiceMemberPayload'
      responses:
        '200':
          description: updated instance of service member
          schema:
            $ref: '#/definitions/ServiceMemberPayload'
        '400':
          description: invalid request
        '401':
          description: request requires user authentication
        '403':
          description: user is not authorized
        '404':
          description: service member not found
        '500':
          description: internal server error
  /service_members/{serviceMemberId}/current_orders:
    get:
      summary: Returns the latest orders for a given service member
      description: Returns orders
      operationId: showServiceMemberOrders
      tags:
        - service_members
      parameters:
        - in: path
          name: serviceMemberId
          type: string
          format: uuid
          required: true
          description: UUID of the service member
      responses:
        '200':
          description: the instance of the service member
          schema:
            $ref: '#/definitions/Orders'
        '400':
          description: invalid request
        '401':
          description: request requires user authentication
        '403':
          description: user is not authorized
        '404':
          description: service member not found
        '500':
          description: internal server error
  /service_members/{serviceMemberId}/backup_contacts:
    post:
      summary: Submits backup contact for a logged-in user
      description: Creates an instance of a backup contact tied to a service member user
      operationId: createServiceMemberBackupContact
      tags:
        - backup_contacts
      parameters:
        - in: body
          name: createBackupContactPayload
          required: true
          schema:
            $ref: '#/definitions/CreateServiceMemberBackupContactPayload'
        - in: path
          name: serviceMemberId
          type: string
          format: uuid
          required: true
          description: UUID of the service member
      responses:
        '201':
          description: created instance of service member backup contact
          schema:
            $ref: '#/definitions/ServiceMemberBackupContactPayload'
        '400':
          description: invalid request
        '401':
          description: request requires user authentication
        '403':
          description: user is not authorized to create this backup contact
        '404':
          description: contact not found
        '500':
          description: internal server error
    get:
      summary: List all service member backup contacts
      description: List all service member backup contacts
      operationId: indexServiceMemberBackupContacts
      tags:
        - backup_contacts
      parameters:
        - in: path
          name: serviceMemberId
          type: string
          format: uuid
          required: true
          description: UUID of the service member
      responses:
        '200':
          description: list of service member backup contacts
          schema:
            $ref: '#/definitions/IndexServiceMemberBackupContactsPayload'
        '400':
          description: invalid request
        '401':
          description: request requires user authentication
        '403':
          description: user is not authorized to see this backup contact
        '404':
          description: contact not found
        '500':
          description: internal server error
  /backup_contacts/{backupContactId}:
    get:
      summary: Returns the given service member backup contact
      description: Returns the given service member backup contact
      operationId: showServiceMemberBackupContact
      tags:
        - backup_contacts
      parameters:
        - in: path
          name: backupContactId
          type: string
          format: uuid
          required: true
          description: UUID of the service member backup contact
      responses:
        '200':
          description: the instance of the service member backup contact
          schema:
            $ref: '#/definitions/ServiceMemberBackupContactPayload'
        '400':
          description: invalid request
        '401':
          description: request requires user authentication
        '403':
          description: user is not authorized
        '404':
          description: backup contact not found
        '500':
          description: internal server error
    put:
      summary: Updates a service member backup contact
      description: >-
        Any fields sent in this request will be set on the backup contact
        referenced
      operationId: updateServiceMemberBackupContact
      tags:
        - backup_contacts
      parameters:
        - in: body
          name: updateServiceMemberBackupContactPayload
          required: true
          schema:
            $ref: '#/definitions/UpdateServiceMemberBackupContactPayload'
        - in: path
          name: backupContactId
          type: string
          format: uuid
          required: true
          description: UUID of the service member backup contact
      responses:
        '201':
          description: updated instance of backup contact
          schema:
            $ref: '#/definitions/ServiceMemberBackupContactPayload'
        '400':
          description: invalid request
        '401':
          description: request requires user authentication
        '403':
          description: user is not authorized
        '404':
          description: backup contact not found
        '500':
          description: internal server error
  /duty_locations:
    get:
      summary: Returns the duty locations matching the search query
      description: Returns the duty locations matching the search query
      operationId: searchDutyLocations
      tags:
        - duty_locations
      parameters:
        - in: query
          name: search
          type: string
          required: true
          description: Search string for duty locations
      responses:
        '200':
          description: the instance of the duty location
          schema:
            $ref: '#/definitions/DutyLocationsPayload'
        '400':
          description: invalid request
        '401':
          description: request requires user authentication
        '403':
          description: user is not authorized
        '404':
          description: matching duty location not found
        '500':
          description: internal server error
  /transportation_offices/{dutyLocationId}/counseling_offices:
    get:
      summary: Returns the counseling locations in the GBLOC matching the duty location
      description: >-
        Returns the counseling locations matching the GBLOC from the selected
        duty location
      operationId: showCounselingOffices
      tags:
        - transportation_offices
      parameters:
        - in: path
          name: dutyLocationId
          format: uuid
          type: string
          required: true
          description: UUID of the duty location
      produces:
        - application/json
      responses:
        '200':
          description: the instance of the counseling office for a duty location
          schema:
            $ref: '#/definitions/CounselingOffices'
        '500':
          description: internal server error
  /duty_locations/{dutyLocationId}/transportation_office:
    get:
      summary: Returns the transportation office for a given duty location
      description: Returns the given duty location's transportation office
      operationId: showDutyLocationTransportationOffice
      tags:
        - transportation_offices
      parameters:
        - in: path
          name: dutyLocationId
          type: string
          format: uuid
          required: true
          description: UUID of the duty location
      responses:
        '200':
          description: the instance of the transportation office for a duty location
          schema:
            $ref: '#/definitions/TransportationOffice'
        '400':
          description: invalid request
        '401':
          description: request requires user authentication
        '403':
          description: user is not authorized
        '404':
          description: transportation office not found
        '500':
          description: internal server error
  /transportation-offices:
    get:
      produces:
        - application/json
      summary: Returns the transportation offices matching the search query
      description: Returns the transportation offices matching the search query
      operationId: getTransportationOffices
      tags:
        - transportation_offices
      parameters:
        - in: query
          name: search
          type: string
          required: true
          minLength: 2
          description: Search string for transportation offices
      responses:
        '200':
          description: Successfully retrieved transportation offices
          schema:
            $ref: '#/definitions/TransportationOffices'
        '400':
          $ref: '#/responses/InvalidRequest'
        '401':
          $ref: '#/responses/PermissionDenied'
        '403':
          $ref: '#/responses/PermissionDenied'
        '404':
          $ref: '#/responses/NotFound'
        '500':
          $ref: '#/responses/ServerError'
  /queues/{queueType}:
    get:
      summary: Show all moves in a queue
      description: Show all moves in a queue
      operationId: showQueue
      tags:
        - queues
      parameters:
        - in: path
          name: queueType
          type: string
          enum:
            - new
            - ppm_payment_requested
            - all
            - ppm_approved
            - ppm_completed
          required: true
          description: Queue type to show
      responses:
        '200':
          description: list all moves in the specified queue
          schema:
            type: array
            items:
              $ref: '#/definitions/MoveQueueItem'
        '400':
          description: invalid request
        '401':
          description: request requires user authentication
        '403':
          description: user is not authorized to access this queue
        '404':
          description: move queue item is not found
  /entitlements:
    get:
      summary: List weight weights allotted by entitlement
      description: List weight weights allotted by entitlement
      operationId: indexEntitlements
      tags:
        - entitlements
      responses:
        '200':
          description: List of weights allotted entitlement
          schema:
            $ref: '#/definitions/IndexEntitlements'
        '500':
          description: internal server error
  /calendar/available_move_dates:
    get:
      summary: Returns available dates for the move calendar
      description: Returns available dates for the move calendar
      operationId: showAvailableMoveDates
      tags:
        - calendar
      parameters:
        - in: query
          name: startDate
          type: string
          format: date
          required: true
          description: >-
            Look for future available dates starting from (and including) this
            date
      responses:
        '200':
          description: List of available dates
          schema:
            $ref: '#/definitions/AvailableMoveDates'
        '400':
          description: invalid request
        '401':
          description: request requires user authentication
        '403':
          description: user is not authorized
        '500':
          description: internal server error
  /moves/{moveId}/weight_ticket:
    post:
      summary: Creates a weight ticket document
      description: Created a weight ticket document with the given information
      operationId: createWeightTicketDocument
      tags:
        - move_docs
      parameters:
        - name: moveId
          in: path
          type: string
          format: uuid
          required: true
          description: UUID of the move
        - in: body
          name: createWeightTicketDocument
          required: true
          schema:
            $ref: '#/definitions/CreateWeightTicketDocumentsPayload'
      responses:
        '200':
          description: returns new weight ticket document object
          schema:
            $ref: '#/definitions/MoveDocumentPayload'
        '400':
          description: invalid request
        '401':
          description: must be authenticated to use this endpoint
        '403':
          description: not authorized to modify this move
        '500':
          description: server error
  /ppm-shipments/{ppmShipmentId}/pro-gear-weight-tickets:
    parameters:
      - $ref: '#/parameters/ppmShipmentId'
    post:
      summary: Creates a pro-gear weight ticket
      description: >
        Creates a PPM shipment's pro-gear weight ticket. This will only contain
        the minimum necessary fields for a

        pro-gear weight ticket. Data should be filled in using the patch
        endpoint.
      operationId: createProGearWeightTicket
      tags:
        - ppm
      consumes:
        - application/json
      produces:
        - application/json
      responses:
        '201':
          description: returns a new pro-gear weight ticket object
          schema:
            $ref: '#/definitions/ProGearWeightTicket'
        '400':
          $ref: '#/responses/InvalidRequest'
        '401':
          $ref: '#/responses/PermissionDenied'
        '403':
          $ref: '#/responses/PermissionDenied'
        '404':
          $ref: '#/responses/NotFound'
        '412':
          $ref: '#/responses/PreconditionFailed'
        '422':
          $ref: '#/responses/UnprocessableEntity'
        '500':
          $ref: '#/responses/ServerError'
  /ppm-shipments/{ppmShipmentId}/pro-gear-weight-tickets/{proGearWeightTicketId}:
    patch:
      summary: Updates a pro-gear weight ticket
      description: >
        Updates a PPM shipment's pro-gear weight ticket with new information.
        Only some of the fields are editable

        because some have to be set by the customer, e.g. the description.
      operationId: updateProGearWeightTicket
      tags:
        - ppm
      consumes:
        - application/json
      produces:
        - application/json
      parameters:
        - $ref: '#/parameters/ifMatch'
        - $ref: '#/parameters/ppmShipmentId'
        - $ref: '#/parameters/proGearWeightTicketId'
        - in: body
          name: updateProGearWeightTicket
          required: true
          schema:
            $ref: '#/definitions/UpdateProGearWeightTicket'
      responses:
        '200':
          description: returns an updated pro-gear weight ticket object
          schema:
            $ref: '#/definitions/ProGearWeightTicket'
        '400':
          $ref: '#/responses/InvalidRequest'
        '401':
          $ref: '#/responses/PermissionDenied'
        '403':
          $ref: '#/responses/PermissionDenied'
        '404':
          $ref: '#/responses/NotFound'
        '412':
          $ref: '#/responses/PreconditionFailed'
        '422':
          $ref: '#/responses/UnprocessableEntity'
        '500':
          $ref: '#/responses/ServerError'
    delete:
      summary: Soft deletes a pro-gear weight line item by ID
      description: >
        Removes a single pro-gear weight ticket set from the closeout line items
        for a PPM shipment. Soft deleted

        records are not visible in milmove, but are kept in the database.
      operationId: deleteProGearWeightTicket
      tags:
        - ppm
      produces:
        - application/json
      parameters:
        - $ref: '#/parameters/ppmShipmentId'
        - description: ID of the pro-gear weight ticket to be deleted
          in: path
          name: proGearWeightTicketId
          required: true
          format: uuid
          type: string
      responses:
        '204':
          description: Successfully soft deleted the pro-gear weight ticket
        '400':
          $ref: '#/responses/InvalidRequest'
        '401':
          $ref: '#/responses/PermissionDenied'
        '403':
          $ref: '#/responses/PermissionDenied'
        '404':
          $ref: '#/responses/NotFound'
        '409':
          $ref: '#/responses/Conflict'
        '422':
          $ref: '#/responses/UnprocessableEntity'
        '500':
          $ref: '#/responses/ServerError'
  /moves/{moveId}/uploadAdditionalDocuments:
    patch:
      summary: Patch the additional documents for a given move
      description: >-
        Customers will on occaision need the ability to upload additional
        supporting documents, for a variety of reasons. This does not include
        amended order.
      operationId: uploadAdditionalDocuments
      tags:
        - moves
      consumes:
        - multipart/form-data
      parameters:
        - in: path
          name: moveId
          type: string
          format: uuid
          required: true
          description: UUID of the order
        - in: formData
          name: file
          type: file
          description: The file to upload.
          required: true
      responses:
        '201':
          description: created upload
          schema:
            $ref: '#/definitions/Upload'
        '400':
          description: invalid request
          schema:
            $ref: '#/definitions/InvalidRequestResponsePayload'
        '403':
          description: not authorized
        '404':
          description: not found
        '413':
          description: payload is too large
        '500':
          description: server error
  /ppm-shipments/{ppmShipmentId}/moving-expenses:
    post:
      summary: Creates moving expense document
      description: Creates a moving expense document for the PPM shipment
      operationId: createMovingExpense
      tags:
        - ppm
      parameters:
        - $ref: '#/parameters/ppmShipmentId'
      responses:
        '201':
          description: returns new moving expense object
          schema:
            $ref: '#/definitions/MovingExpense'
        '400':
          $ref: '#/responses/InvalidRequest'
        '401':
          $ref: '#/responses/PermissionDenied'
        '403':
          $ref: '#/responses/PermissionDenied'
        '404':
          $ref: '#/responses/NotFound'
        '422':
          $ref: '#/responses/UnprocessableEntity'
        '500':
          $ref: '#/responses/ServerError'
  /ppm-shipments/{ppmShipmentId}/moving-expenses/{movingExpenseId}:
    patch:
      summary: Updates the moving expense
      description: >-
        Any fields sent in this request will be set on the moving expense
        referenced
      operationId: updateMovingExpense
      tags:
        - ppm
      parameters:
        - $ref: '#/parameters/ppmShipmentId'
        - $ref: '#/parameters/movingExpenseId'
        - $ref: '#/parameters/ifMatch'
        - in: body
          name: updateMovingExpense
          required: true
          schema:
            $ref: '#/definitions/UpdateMovingExpense'
      responses:
        '200':
          description: returns an updated moving expense object
          schema:
            $ref: '#/definitions/MovingExpense'
        '400':
          $ref: '#/responses/InvalidRequest'
        '401':
          $ref: '#/responses/PermissionDenied'
        '403':
          $ref: '#/responses/PermissionDenied'
        '404':
          $ref: '#/responses/NotFound'
        '412':
          $ref: '#/responses/PreconditionFailed'
        '422':
          $ref: '#/responses/UnprocessableEntity'
        '500':
          $ref: '#/responses/ServerError'
    delete:
      summary: Soft deletes a moving expense by ID
      description: >
        Removes a single moving expense receipt from the closeout line items for
        a PPM shipment. Soft deleted

        records are not visible in milmove, but are kept in the database.
      operationId: deleteMovingExpense
      tags:
        - ppm
      produces:
        - application/json
      parameters:
        - $ref: '#/parameters/ppmShipmentId'
        - description: ID of the moving expense to be deleted
          in: path
          name: movingExpenseId
          required: true
          format: uuid
          type: string
      responses:
        '204':
          description: Successfully soft deleted the moving expense
        '400':
          $ref: '#/responses/InvalidRequest'
        '401':
          $ref: '#/responses/PermissionDenied'
        '403':
          $ref: '#/responses/PermissionDenied'
        '404':
          $ref: '#/responses/NotFound'
        '409':
          $ref: '#/responses/Conflict'
        '422':
          $ref: '#/responses/UnprocessableEntity'
        '500':
          $ref: '#/responses/ServerError'
  /ppm-shipments/{ppmShipmentId}/weight-ticket:
    post:
      summary: Creates a weight ticket document
      description: Created a weight ticket document with the given information
      operationId: createWeightTicket
      tags:
        - ppm
      parameters:
        - $ref: '#/parameters/ppmShipmentId'
      responses:
        '200':
          description: returns new weight ticket object
          schema:
            $ref: '#/definitions/WeightTicket'
        '400':
          $ref: '#/responses/InvalidRequest'
        '401':
          $ref: '#/responses/PermissionDenied'
        '403':
          $ref: '#/responses/PermissionDenied'
        '404':
          $ref: '#/responses/NotFound'
        '422':
          $ref: '#/responses/UnprocessableEntity'
        '500':
          $ref: '#/responses/ServerError'
  /ppm-shipments/{ppmShipmentId}/weight-ticket/{weightTicketId}:
    patch:
      summary: Updates a weight ticket document
      description: Updates a weight ticket document with the new information
      operationId: updateWeightTicket
      tags:
        - ppm
      parameters:
        - $ref: '#/parameters/ppmShipmentId'
        - $ref: '#/parameters/weightTicketId'
        - $ref: '#/parameters/ifMatch'
        - in: body
          name: updateWeightTicketPayload
          required: true
          schema:
            $ref: '#/definitions/UpdateWeightTicket'
      responses:
        '200':
          description: returns an updated weight ticket object
          schema:
            $ref: '#/definitions/WeightTicket'
        '400':
          $ref: '#/responses/InvalidRequest'
        '401':
          $ref: '#/responses/PermissionDenied'
        '403':
          $ref: '#/responses/PermissionDenied'
        '404':
          $ref: '#/responses/NotFound'
        '412':
          $ref: '#/responses/PreconditionFailed'
        '422':
          $ref: '#/responses/UnprocessableEntity'
        '500':
          $ref: '#/responses/ServerError'
    delete:
      summary: Soft deletes a weight ticket by ID
      description: >
        Removes a single weight ticket from the closeout line items for a PPM
        shipment. Soft deleted

        records are not visible in milmove, but are kept in the database. This
        may change the PPM shipment's final

        incentive.
      operationId: deleteWeightTicket
      tags:
        - ppm
      produces:
        - application/json
      parameters:
        - $ref: '#/parameters/ppmShipmentId'
        - description: ID of the weight ticket to be deleted
          in: path
          name: weightTicketId
          required: true
          format: uuid
          type: string
      responses:
        '204':
          description: Successfully soft deleted the weight ticket
        '400':
          $ref: '#/responses/InvalidRequest'
        '401':
          $ref: '#/responses/PermissionDenied'
        '403':
          $ref: '#/responses/PermissionDenied'
        '404':
          $ref: '#/responses/NotFound'
        '409':
          $ref: '#/responses/Conflict'
        '422':
          $ref: '#/responses/UnprocessableEntity'
        '500':
          $ref: '#/responses/ServerError'
  /ppm-shipments/{ppmShipmentId}/uploads:
    post:
      summary: >-
        Create a new upload for a PPM weight ticket, pro-gear, or moving expense
        document
      description: >-
        Uploads represent a single digital file, such as a PNG, JPEG, PDF, or
        spreadsheet.
      operationId: createPPMUpload
      tags:
        - ppm
      consumes:
        - multipart/form-data
      parameters:
        - in: path
          name: ppmShipmentId
          type: string
          format: uuid
          required: true
          description: UUID of the ppm shipment
        - in: query
          name: documentId
          type: string
          format: uuid
          required: true
          description: UUID of the document to add an upload to
        - in: formData
          name: file
          type: file
          description: The file to upload.
          required: true
        - in: query
          name: weightReceipt
          type: boolean
          description: If the upload is a Weight Receipt
          required: true
      responses:
        '201':
          description: created upload
          schema:
            $ref: '#/definitions/Upload'
        '400':
          description: invalid request
          schema:
            $ref: '#/definitions/InvalidRequestResponsePayload'
        '403':
          $ref: '#/responses/PermissionDenied'
        '404':
          $ref: '#/responses/NotFound'
        '413':
          description: payload is too large
        '422':
          $ref: '#/responses/UnprocessableEntity'
        '500':
          $ref: '#/responses/ServerError'
  /ppm-shipments/{ppmShipmentId}/submit-ppm-shipment-documentation:
    parameters:
      - $ref: '#/parameters/ppmShipmentId'
    post:
      summary: Saves signature and routes PPM shipment to service counselor
      description: >
        Saves customer signature along with the text they agreed to, and then
        routes the PPM shipment to the service

        counselor queue for review.
      operationId: submitPPMShipmentDocumentation
      tags:
        - ppm
      consumes:
        - application/json
      produces:
        - application/json
      parameters:
        - in: body
          name: savePPMShipmentSignedCertificationPayload
          required: true
          schema:
            $ref: '#/definitions/SavePPMShipmentSignedCertification'
      responses:
        '200':
          description: Returns the updated PPM shipment
          schema:
            $ref: '#/definitions/PPMShipment'
        '400':
          $ref: '#/responses/InvalidRequest'
        '401':
          $ref: '#/responses/PermissionDenied'
        '403':
          $ref: '#/responses/PermissionDenied'
        '404':
          $ref: '#/responses/NotFound'
        '409':
          $ref: '#/responses/Conflict'
        '422':
          $ref: '#/responses/UnprocessableEntity'
        '500':
          $ref: '#/responses/ServerError'
  /ppm-shipments/{ppmShipmentId}/resubmit-ppm-shipment-documentation/{signedCertificationId}:
    parameters:
      - $ref: '#/parameters/ppmShipmentId'
    put:
      summary: Updates signature and routes PPM shipment to service counselor
      description: >
        Updates customer signature along with the text they agreed to, and then
        routes the PPM shipment to the service

        counselor queue for review.
      operationId: resubmitPPMShipmentDocumentation
      tags:
        - ppm
      consumes:
        - application/json
      produces:
        - application/json
      parameters:
        - in: path
          name: signedCertificationId
          description: UUID of the signed certification
          type: string
          format: uuid
          required: true
        - $ref: '#/parameters/ifMatch'
        - in: body
          name: savePPMShipmentSignedCertificationPayload
          required: true
          schema:
            $ref: '#/definitions/SavePPMShipmentSignedCertification'
      responses:
        '200':
          description: Returns the updated PPM shipment
          schema:
            $ref: '#/definitions/PPMShipment'
        '400':
          $ref: '#/responses/InvalidRequest'
        '401':
          $ref: '#/responses/PermissionDenied'
        '403':
          $ref: '#/responses/PermissionDenied'
        '404':
          $ref: '#/responses/NotFound'
        '409':
          $ref: '#/responses/Conflict'
        '412':
          $ref: '#/responses/PreconditionFailed'
        '422':
          $ref: '#/responses/UnprocessableEntity'
        '500':
          $ref: '#/responses/ServerError'
  /rate_engine_postal_codes/{postal_code}:
    get:
      summary: >-
        Validate if a zipcode is valid for origin or destination location for a
        move.
      description: >-
        Verifies if a zipcode is valid for origin or destination location for a
        move.
      operationId: validatePostalCodeWithRateData
      tags:
        - postal_codes
      parameters:
        - in: path
          name: postal_code
          type: string
          required: true
          format: zip
          pattern: ^(\d{5}?)$
        - in: query
          name: postal_code_type
          type: string
          required: true
          enum:
            - origin
            - destination
      responses:
        '200':
          description: postal_code is valid or invalid
          schema:
            $ref: '#/definitions/RateEnginePostalCodePayload'
        '400':
          description: invalid request
        '401':
          description: must be authenticated to use this endpoint
        '403':
          description: user is not authorized
        '500':
          description: server error
  /addresses/{addressId}:
    get:
      summary: Returns an address
      description: >-
        Find by API using address ID that returns an address json object
        containing address 1, address 2, address 3, city and postal code.
      operationId: showAddress
      tags:
        - addresses
      parameters:
        - in: path
          name: addressId
          type: string
          format: uuid
          required: true
          description: UUID of the address to return
      responses:
        '200':
          description: the requested address
          schema:
            $ref: '#/definitions/Address'
        '400':
          description: invalid request
        '403':
          description: not authorized
        '404':
          description: not found
        '500':
          description: server error
  /addresses/zip-city-lookup/{search}:
    get:
      summary: >-
        Returns city, state, postal code, and county associated with the
        specified full/partial postal code or city state string
      description: >-
        Find by API using full/partial postal code or city name that returns an
        us_post_region_cities json object containing city, state, county and
        postal code.
      operationId: getLocationByZipCityState
      tags:
        - addresses
      parameters:
        - in: path
          name: search
          type: string
          required: true
      responses:
        '200':
          description: the requested list of city, state, county, and postal code matches
          schema:
            $ref: '#/definitions/VLocations'
        '400':
          $ref: '#/responses/InvalidRequest'
        '403':
          $ref: '#/responses/PermissionDenied'
        '404':
          $ref: '#/responses/NotFound'
        '500':
          $ref: '#/responses/ServerError'
  /mto_shipments:
    post:
      summary: createMTOShipment
      description: |
        Creates a MTO shipment for the specified Move Task Order.
        Required fields include:
        * Shipment Type
        * Customer requested pick-up date
        * Pick-up Address
        * Delivery Address

        Optional fields include:
        * Customer Remarks
        * Releasing / Receiving agents
      consumes:
        - application/json
      produces:
        - application/json
      operationId: createMTOShipment
      tags:
        - mtoShipment
      parameters:
        - in: body
          name: body
          schema:
            $ref: '#/definitions/CreateShipment'
      responses:
        '200':
          description: Successfully created a MTO shipment.
          schema:
            $ref: '#/definitions/MTOShipment'
        '400':
          $ref: '#/responses/InvalidRequest'
        '401':
          $ref: '#/responses/PermissionDenied'
        '403':
          $ref: '#/responses/PermissionDenied'
        '404':
          $ref: '#/responses/NotFound'
        '422':
          $ref: '#/responses/UnprocessableEntity'
        '500':
          $ref: '#/responses/ServerError'
  /mto-shipments/{mtoShipmentId}:
    patch:
      summary: updateMTOShipment
      description: |
        Updates a specified MTO shipment.

        Required fields include:
        * MTO Shipment ID required in path
        * If-Match required in headers
        * Shipment type is required in body

        Optional fields include:
        * New shipment status type
        * Customer requested pick-up date
        * Pick-up Address
        * Delivery Address
        * Customer Remarks
        * Releasing / Receiving agents
        * Actual Pro Gear Weight
        * Actual Spouse Pro Gear Weight
      consumes:
        - application/json
      produces:
        - application/json
      operationId: updateMTOShipment
      tags:
        - mtoShipment
      parameters:
        - in: path
          name: mtoShipmentId
          type: string
          format: uuid
          required: true
          description: UUID of the MTO Shipment to update
        - in: header
          name: If-Match
          type: string
          required: true
          description: >
            Optimistic locking is implemented via the `If-Match` header. If the
            ETag header does not match the value of the resource on the server,
            the server rejects the change with a `412 Precondition Failed`
            error.
        - in: body
          name: body
          schema:
            $ref: '#/definitions/UpdateShipment'
      responses:
        '200':
          description: Successfully updated the specified MTO shipment.
          schema:
            $ref: '#/definitions/MTOShipment'
        '400':
          $ref: '#/responses/InvalidRequest'
        '401':
          $ref: '#/responses/PermissionDenied'
        '403':
          $ref: '#/responses/PermissionDenied'
        '404':
          $ref: '#/responses/NotFound'
        '412':
          $ref: '#/responses/PreconditionFailed'
        '422':
          $ref: '#/responses/UnprocessableEntity'
        '500':
          $ref: '#/responses/ServerError'
    delete:
      summary: Soft deletes a shipment by ID
      description: Soft deletes a shipment by ID
      operationId: deleteShipment
      tags:
        - mtoShipment
      produces:
        - application/json
      parameters:
        - description: ID of the shipment to be deleted
          in: path
          name: mtoShipmentId
          required: true
          format: uuid
          type: string
      responses:
        '204':
          description: Successfully soft deleted the shipment
        '400':
          $ref: '#/responses/InvalidRequest'
        '403':
          $ref: '#/responses/PermissionDenied'
        '404':
          $ref: '#/responses/NotFound'
        '409':
          $ref: '#/responses/Conflict'
        '422':
          $ref: '#/responses/UnprocessableEntity'
        '500':
          $ref: '#/responses/ServerError'
  /moves/{moveTaskOrderID}/mto_shipments:
    get:
      summary: Gets all shipments for a move task order
      description: |
        Gets all MTO shipments for the specified Move Task Order.
      produces:
        - application/json
      operationId: listMTOShipments
      tags:
        - mtoShipment
      parameters:
        - description: ID of move task order for mto shipment to use
          in: path
          name: moveTaskOrderID
          required: true
          format: uuid
          type: string
      responses:
        '200':
          description: Successfully retrieved all mto shipments for a move task order.
          schema:
            $ref: '#/definitions/MTOShipments'
        '400':
          $ref: '#/responses/InvalidRequest'
        '401':
          $ref: '#/responses/PermissionDenied'
        '404':
          $ref: '#/responses/NotFound'
        '500':
          $ref: '#/responses/ServerError'
  /okta-profile:
    get:
      summary: Returns Okta profile values from Okta's Users API
      description: >-
        Calls a GET request to Okta's Users API and returns profile values that
        includes Okta data that the user provided upon registration or most
        recent profile update.
      operationId: showOktaInfo
      tags:
        - okta_profile
      produces:
        - application/json
      responses:
        '200':
          description: okta profile for user
          schema:
            $ref: '#/definitions/OktaUserProfileData'
        '400':
          description: invalid request
        '401':
          description: request requires user authentication
        '403':
          description: user is not authorized
        '404':
          description: service member not found
        '500':
          description: internal server error
    post:
      summary: >-
        Update the user's okta profile with primary data, returns Okta profile
        values from the Okta's Users API reflecting updated values.
      description: >-
        Update the user's okta profile with primary data, returns Okta profile
        values from the Okta's Users API reflecting updated values.
      operationId: updateOktaInfo
      tags:
        - okta_profile
      parameters:
        - in: body
          name: updateOktaUserProfileData
          required: true
          schema:
            $ref: '#/definitions/UpdateOktaUserProfileData'
      consumes:
        - application/json
      produces:
        - application/json
      responses:
        '200':
          description: okta profile for user
          schema:
            $ref: '#/definitions/OktaUserProfileData'
        '400':
          description: invalid request
        '401':
          description: request requires user authentication
        '403':
          description: user is not authorized
        '422':
          description: validation error
          schema:
            $ref: '#/responses/UnprocessableEntity'
        '500':
          description: internal server error
  /calendar/{countryCode}/is-weekend-holiday/{date}:
    get:
      summary: Validate  move date selection
      description: |
        Utility API to determine if input date falls on weekend and/or holiday.
      produces:
        - application/json
      operationId: isDateWeekendHoliday
      tags:
        - calendar
      parameters:
        - description: country code for context of date
          in: path
          name: countryCode
          required: true
          type: string
          enum:
            - US
        - description: input date to determine if weekend/holiday for given country.
          in: path
          name: date
          required: true
          type: string
          format: date
      responses:
        '200':
          description: >-
            Successfully determine if given date is weekend and/or holiday for
            given country.
          schema:
            $ref: '#/definitions/IsDateWeekendHolidayInfo'
        '400':
          $ref: '#/responses/InvalidRequest'
        '401':
          $ref: '#/responses/PermissionDenied'
        '404':
          $ref: '#/responses/NotFound'
        '500':
          $ref: '#/responses/ServerError'
<<<<<<< HEAD
  /ranks/{affiliation}&{grade}:
    get:
      summary: Get ranks for specified affiliation
      description: Get ranks for specified affiliation
      operationId: getRanks
      tags:
        - orders
      parameters:
        - $ref: '#/parameters/AffiliationParam'
        - $ref: '#/parameters/OrderPayGradeParam'
      responses:
        '200':
          description: list all ranks for specified affiliation
          schema:
            type: array
            items:
              $ref: '#/definitions/Rank'
        '400':
          description: invalid request
        '401':
          description: request requires user authentication
        '404':
          description: ranks not found
=======
>>>>>>> 89b31dba
  /paygrade/{affiliation}:
    get:
      summary: Get pay grades for specified affiliation
      description: Get pay grades for specified affiliation
      operationId: getPayGrades
      tags:
        - orders
      parameters:
        - $ref: '#/parameters/AffiliationParam'
      responses:
        '200':
<<<<<<< HEAD
          description: list all pay grades for specified affiliation
=======
          description: list all ranks for specified affiliation
>>>>>>> 89b31dba
          schema:
            type: array
            items:
              $ref: '#/definitions/OrderPayGrades'
        '400':
          description: invalid request
        '401':
          description: request requires user authentication
        '404':
<<<<<<< HEAD
          description: pay grades not found
=======
          description: ranks not found
>>>>>>> 89b31dba
responses:
  InvalidRequest:
    description: The request payload is invalid.
    schema:
      $ref: '#/definitions/ClientError'
  NotFound:
    description: The requested resource wasn't found.
    schema:
      $ref: '#/definitions/ClientError'
  Conflict:
    description: >-
      The request could not be processed because of conflict in the current
      state of the resource.
    schema:
      $ref: '#/definitions/ClientError'
  PermissionDenied:
    description: The request was denied.
    schema:
      $ref: '#/definitions/ClientError'
  ServerError:
    description: A server error occurred.
    schema:
      $ref: '#/definitions/Error'
  PreconditionFailed:
    description: >-
      Precondition failed, likely due to a stale eTag (If-Match). Fetch the
      request again to get the updated eTag value.
    schema:
      $ref: '#/definitions/ClientError'
  UnprocessableEntity:
    description: The payload was unprocessable.
    schema:
      $ref: '#/definitions/ValidationError'
parameters:
  ifMatch:
    in: header
    name: If-Match
    type: string
    required: true
    description: >
      Optimistic locking is implemented via the `If-Match` header. If the ETag
      header does not match the value of the resource on the server, the server
      rejects the change with a `412 Precondition Failed` error.
  ppmShipmentId:
    name: ppmShipmentId
    in: path
    type: string
    format: uuid
    required: true
    description: UUID of the PPM shipment
  proGearWeightTicketId:
    name: proGearWeightTicketId
    in: path
    type: string
    format: uuid
    required: true
    description: UUID of the pro-gear weight ticket
  movingExpenseId:
    name: movingExpenseId
    in: path
    type: string
    format: uuid
    required: true
    description: UUID of the moving expense
  weightTicketId:
    name: weightTicketId
    in: path
    type: string
    format: uuid
    required: true
    description: UUID of the weight ticket
  AffiliationParam:
    name: affiliation
    in: path
    required: true
    type: string
    enum:
      - ARMY
      - NAVY
      - MARINES
      - AIR_FORCE
      - COAST_GUARD
      - SPACE_FORCE
      - OTHER
    x-nullable: true
<<<<<<< HEAD
    description: Military branch of service
  OrderPayGradeParam:
    name: grade
    type: string
    x-nullable: true
    in: path
    required: true
    enum:
      - E-1
      - E-2
      - E-3
      - E-4
      - E-5
      - E-6
      - E-7
      - E-8
      - E-9
      - E-9-SPECIAL-SENIOR-ENLISTED
      - O-1
      - O-2
      - O-3
      - O-4
      - O-5
      - O-6
      - O-7
      - O-8
      - O-9
      - O-10
      - W-1
      - W-2
      - W-3
      - W-4
      - W-5
      - AVIATION_CADET
      - CIVILIAN_EMPLOYEE
      - ACADEMY_CADET
      - MIDSHIPMAN
    x-display-value:
      E-1: E-1
      E-2: E-2
      E-3: E-3
      E-4: E-4
      E-5: E-5
      E-6: E-6
      E-7: E-7
      E-8: E-8
      E-9: E-9
      E-9-SPECIAL-SENIOR-ENLISTED: E-9 (Special Senior Enlisted)
      O-1: O-1
      O-2: O-2
      O-3: O-3
      O-4: O-4
      O-5: O-5
      O-6: O-6
      O-7: O-7
      O-8: O-8
      O-9: O-9
      O-10: O-10
      W-1: W-1
      W-2: W-2
      W-3: W-3
      W-4: W-4
      W-5: W-5
      AVIATION_CADET: Aviation Cadet
      CIVILIAN_EMPLOYEE: Civilian Employee
      ACADEMY_CADET: Service Academy Cadet
      MIDSHIPMAN: Midshipman
=======
    description: Military branch of service
>>>>>>> 89b31dba
<|MERGE_RESOLUTION|>--- conflicted
+++ resolved
@@ -2705,7 +2705,6 @@
       CIVILIAN_EMPLOYEE: Civilian Employee
       ACADEMY_CADET: Service Academy Cadet
       MIDSHIPMAN: Midshipman
-<<<<<<< HEAD
   Rank:
     type: object
     x-nullable: true
@@ -2729,8 +2728,6 @@
       rankOrder:
         type: integer
         x-nullable: true
-=======
->>>>>>> 89b31dba
   OrdersType:
     type: string
     title: Orders type
@@ -6963,7 +6960,6 @@
           $ref: '#/responses/NotFound'
         '500':
           $ref: '#/responses/ServerError'
-<<<<<<< HEAD
   /ranks/{affiliation}&{grade}:
     get:
       summary: Get ranks for specified affiliation
@@ -6987,8 +6983,6 @@
           description: request requires user authentication
         '404':
           description: ranks not found
-=======
->>>>>>> 89b31dba
   /paygrade/{affiliation}:
     get:
       summary: Get pay grades for specified affiliation
@@ -7000,11 +6994,7 @@
         - $ref: '#/parameters/AffiliationParam'
       responses:
         '200':
-<<<<<<< HEAD
           description: list all pay grades for specified affiliation
-=======
-          description: list all ranks for specified affiliation
->>>>>>> 89b31dba
           schema:
             type: array
             items:
@@ -7014,11 +7004,7 @@
         '401':
           description: request requires user authentication
         '404':
-<<<<<<< HEAD
           description: pay grades not found
-=======
-          description: ranks not found
->>>>>>> 89b31dba
 responses:
   InvalidRequest:
     description: The request payload is invalid.
@@ -7104,7 +7090,6 @@
       - SPACE_FORCE
       - OTHER
     x-nullable: true
-<<<<<<< HEAD
     description: Military branch of service
   OrderPayGradeParam:
     name: grade
@@ -7171,7 +7156,4 @@
       AVIATION_CADET: Aviation Cadet
       CIVILIAN_EMPLOYEE: Civilian Employee
       ACADEMY_CADET: Service Academy Cadet
-      MIDSHIPMAN: Midshipman
-=======
-    description: Military branch of service
->>>>>>> 89b31dba
+      MIDSHIPMAN: Midshipman