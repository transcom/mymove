--- conflicted
+++ resolved
@@ -328,7 +328,6 @@
           description: user is not authorized
 
 definitions:
-<<<<<<< HEAD
   CreatePersonallyProcuredMovePayload:
     type: object
     properties:
@@ -389,7 +388,6 @@
     type: array
     items:
       $ref: '#/definitions/PersonallyProcuredMovePayload'
-=======
   CreateMovePayload:
    type: object
    properties:
@@ -431,7 +429,6 @@
       HHG: Household Goods Move
       PPM: Personal Property Move
       COMBO: Both HHG and PPM
->>>>>>> c4cf47e1
   CreateSignedCertificationPayload:
     type: object
     properties:
