--- conflicted
+++ resolved
@@ -3078,14 +3078,11 @@
         format: cents
         x-nullable: true
         x-omitempty: false
-<<<<<<< HEAD
       sitReimburseableAmount:
         description: The amount of SIT that will be reimbursed
         type: integer
         x-nullable: true
         x-omitempty: false
-=======
->>>>>>> 0e76ae97
     required:
       - id
       - createdAt
@@ -4487,15 +4484,15 @@
           format: uuid
           description: ID of the order that the upload belongs to
         - in: query
+          name: moveId
+          type: string
+          format: uuid
+          description: Optional ID of the move that the upload belongs to
+        - in: query
           name: ppmId
           type: string
           format: uuid
           description: Optional PPM shipment ID related to the upload
-        - in: query
-          name: moveId
-          type: string
-          format: uuid
-          description: Optional ID of the move that the upload belongs to
       responses:
         '204':
           description: deleted
