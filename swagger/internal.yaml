swagger: '2.0'
info:
  description: |
    The Internal API is a RESTful API that enables the Customer application for
    MilMove.

    All endpoints are located under `/internal`.
  version: 0.0.1
  title: MilMove Internal API
  contact:
    email: ppp@truss.works
  license:
    name: MIT
    url: https://opensource.org/licenses/MIT
basePath: /internal
consumes:
  - application/json
produces:
  - application/json
tags:
  - name: responses
  - name: orders
  - name: certification
  - name: moves
  - name: office
  - name: documents
  - name: uploads
  - name: service_members
  - name: backup_contacts
  - name: duty_locations
  - name: transportation_offices
  - name: queues
  - name: entitlements
  - name: calendar
  - name: move_docs
  - name: ppm
  - name: postal_codes
  - name: addresses
  - name: mtoShipment
  - name: featureFlags
  - name: okta_profile
  - name: application_parameters
definitions:
  ApplicationParameters:
    type: object
    properties:
      validationCode:
        type: string
        format: string
        x-nullable: true
      parameterName:
        type: string
        format: string
        x-nullable: true
      parameterValue:
        type: string
        format: string
        x-nullable: true
  OktaUserProfileData:
    type: object
    properties:
      sub:
        type: string
        format: string
        example: 1duekdue9ekrjghf
      login:
        type: string
        format: x-email
        example: user@email.com
        pattern: ^[a-zA-Z0-9.%+-]+@[a-zA-Z0-9.-]+\.[a-zA-Z]{2,}$
      email:
        type: string
        format: x-email
        example: user@email.com
        pattern: ^[a-zA-Z0-9.%+-]+@[a-zA-Z0-9.-]+\.[a-zA-Z]{2,}$
      firstName:
        type: string
        example: John
      lastName:
        type: string
        example: Doe
      cac_edipi:
        type: string
        example: '1234567890'
        maxLength: 10
        x-nullable: true
  UpdateOktaUserProfileData:
    type: object
    properties:
      profile:
        $ref: '#/definitions/OktaUserProfileData'
  Privilege:
    type: object
    properties:
      id:
        type: string
        format: uuid
        example: c56a4780-65aa-42ec-a945-5fd87dec0538
      privilegeType:
        type: string
        example: supervisor
      privilegeName:
        type: string
        example: Supervisor
      createdAt:
        type: string
        format: date-time
        readOnly: true
      updatedAt:
        type: string
        format: date-time
        readOnly: true
  LoggedInUserPayload:
    type: object
    properties:
      id:
        type: string
        format: uuid
        example: c56a4180-65aa-42ec-a945-5fd21dec0538
      email:
        type: string
        format: x-email
        pattern: ^[a-zA-Z0-9._%+-]+@[a-zA-Z0-9.-]+\.[a-zA-Z]{2,}$
        example: john_bob@example.com
        readOnly: true
      first_name:
        type: string
        example: John
        readOnly: true
      service_member:
        $ref: '#/definitions/ServiceMemberPayload'
      office_user:
        $ref: '#/definitions/OfficeUser'
      roles:
        type: array
        items:
          $ref: '#/definitions/Role'
        x-nullable: true
      permissions:
        type: array
        items:
          type: string
      privileges:
        type: array
        items:
          $ref: '#/definitions/Privilege'
    required:
      - id
  DutyLocationsPayload:
    type: array
    items:
      $ref: '#/definitions/DutyLocationPayload'
  SubmitMoveForApprovalPayload:
    type: object
    properties:
      certificate:
        $ref: '#/definitions/CreateSignedCertificationPayload'
  PPMEstimateRange:
    type: object
    properties:
      range_min:
        type: integer
        title: Low estimate
      range_max:
        type: integer
        title: High estimate
    required:
      - range_min
      - range_max
  MovePayload:
    type: object
    properties:
      id:
        type: string
        format: uuid
        example: c56a4180-65aa-42ec-a945-5fd21dec0538
      orders_id:
        type: string
        format: uuid
        example: c56a4180-65aa-42ec-a945-5fd21dec0538
      service_member_id:
        type: string
        format: uuid
        example: c56a4180-65aa-42ec-a945-5fd21dec0538
        readOnly: true
      locator:
        type: string
        example: '12432'
      status:
        $ref: '#/definitions/MoveStatus'
      created_at:
        type: string
        format: date-time
      updated_at:
        type: string
        format: date-time
      submitted_at:
        type: string
        format: date-time
        x-nullable: true
      mto_shipments:
        $ref: '#/definitions/MTOShipments'
      closeout_office:
        $ref: '#/definitions/TransportationOffice'
      cancel_reason:
        type: string
        example: Change of orders
        x-nullable: true
      eTag:
        type: string
      primeCounselingCompletedAt:
        format: date-time
        type: string
        readOnly: true
      additionalDocuments:
        $ref: '#/definitions/Document'
    required:
      - id
      - orders_id
      - locator
      - created_at
      - updated_at
      - eTag
  CancelMove:
    type: object
    properties:
      cancel_reason:
        type: string
        example: Change of orders
        x-nullable: true
    required:
      - cancel_reason
  PatchMovePayload:
    type: object
    properties:
      closeoutOfficeId:
        type: string
        format: uuid
        description: >-
          The transportation office that will handle the PPM shipment's closeout
          approvals for Army and Air Force service members
    required:
      - closeoutOfficeId
  IndexMovesPayload:
    type: array
    items:
      $ref: '#/definitions/MovePayload'
  MoveDocuments:
    type: array
    items:
      $ref: '#/definitions/MoveDocumentPayload'
  WeightTicketSetType:
    type: string
    x-nullable: true
    title: Select weight ticket type
    enum:
      - CAR
      - CAR_TRAILER
      - BOX_TRUCK
      - PRO_GEAR
    x-display-value:
      CAR: Car
      CAR_TRAILER: Car + Trailer
      BOX_TRUCK: Box truck
      PRO_GEAR: Pro-gear
  UpdateProGearWeightTicket:
    type: object
    properties:
      belongsToSelf:
        description: >-
          Indicates if this information is for the customer's own pro-gear,
          otherwise, it's the spouse's.
        type: boolean
      description:
        description: Describes the pro-gear that was moved.
        type: string
      hasWeightTickets:
        description: >-
          Indicates if the user has a weight ticket for their pro-gear,
          otherwise they have a constructed weight.
        type: boolean
      weight:
        description: Weight of the vehicle not including the pro-gear.
        type: integer
        minimum: 0
  MoveDocumentPayload:
    type: object
    properties:
      id:
        type: string
        format: uuid
        example: c56a4180-65aa-42ec-a945-5fd21dec0538
      move_id:
        type: string
        format: uuid
        example: c56a4180-65aa-42ec-a945-5fd21dec0538
      personally_procured_move_id:
        type: string
        format: uuid
        example: c56a4180-65aa-42ec-a945-5fd21dec0538
        x-nullable: true
      document:
        $ref: '#/definitions/Document'
      title:
        type: string
        example: very_useful_document.pdf
        title: Document title
      move_document_type:
        $ref: '#/definitions/MoveDocumentType'
      status:
        $ref: '#/definitions/MoveDocumentStatus'
      notes:
        type: string
        example: This document is good to go!
        x-nullable: true
        title: Notes
      moving_expense_type:
        $ref: '#/definitions/MovingExpenseType'
      requested_amount_cents:
        type: integer
        format: cents
        minimum: 1
        title: Requested Amount
        description: unit is cents
      payment_method:
        type: string
        title: Payment Method
        enum:
          - OTHER
          - GTCC
        x-display-value:
          OTHER: Other account
          GTCC: GTCC
      receipt_missing:
        title: missing expense receipt
        type: boolean
        x-nullable: true
      weight_ticket_set_type:
        $ref: '#/definitions/WeightTicketSetType'
      vehicle_nickname:
        type: string
        title: Nickname (ex. "15-foot truck")
        x-nullable: true
      vehicle_make:
        type: string
        title: Vehicle make
        x-nullable: true
      vehicle_model:
        type: string
        title: Vehicle model
        x-nullable: true
      empty_weight:
        title: Empty weight
        type: integer
        minimum: 0
        x-nullable: true
        x-formatting: weight
      empty_weight_ticket_missing:
        title: missing empty weight ticket
        type: boolean
        x-nullable: true
      full_weight:
        title: Full weight
        type: integer
        minimum: 0
        x-nullable: true
        x-formatting: weight
      full_weight_ticket_missing:
        title: missing full weight ticket
        type: boolean
        x-nullable: true
      weight_ticket_date:
        title: Weight ticket date
        type: string
        example: '2018-04-26'
        format: date
        x-nullable: true
      trailer_ownership_missing:
        title: missing trailer ownership documentation
        type: boolean
        x-nullable: true
      storage_start_date:
        type: string
        format: date
        title: Start date of storage for storage expenses
        example: '2018-04-26'
        x-nullable: true
      storage_end_date:
        type: string
        format: date
        title: End date of storage for storage expenses
        example: '2018-04-26'
        x-nullable: true
    required:
      - id
      - move_id
      - document
      - title
      - move_document_type
      - status
  CreateGenericMoveDocumentPayload:
    type: object
    properties:
      personally_procured_move_id:
        type: string
        format: uuid
        example: c56a4180-65aa-42ec-a945-5fd21dec0538
        x-nullable: true
      upload_ids:
        type: array
        items:
          type: string
          format: uuid
          example: c56a4180-65aa-42ec-a945-5fd21dec0538
      title:
        type: string
        example: very_useful_document.pdf
      move_document_type:
        $ref: '#/definitions/MoveDocumentType'
      notes:
        type: string
        example: This document is good to go!
        x-nullable: true
        title: Notes
    required:
      - upload_ids
      - title
      - move_document_type
  MoveDocumentType:
    type: string
    title: Document type
    example: EXPENSE
    enum:
      - OTHER
      - WEIGHT_TICKET
      - STORAGE_EXPENSE
      - SHIPMENT_SUMMARY
      - EXPENSE
      - WEIGHT_TICKET_SET
    x-display-value:
      OTHER: Other document type
      WEIGHT_TICKET: Weight ticket
      STORAGE_EXPENSE: Storage expense receipt
      SHIPMENT_SUMMARY: Shipment summary
      EXPENSE: Expense
      WEIGHT_TICKET_SET: Weight ticket set
  UpdateMovingExpense:
    type: object
    properties:
      movingExpenseType:
        $ref: '#/definitions/MovingExpenseType'
      description:
        description: A brief description of the expense
        type: string
      paidWithGTCC:
        description: >-
          Indicates if the service member used their government issued card to
          pay for the expense
        type: boolean
      amount:
        description: The total amount of the expense as indicated on the receipt
        type: integer
      missingReceipt:
        description: Indicates if the customer is missing the receipt for their expense.
        type: boolean
      sitStartDate:
        description: >-
          The date the shipment entered storage, applicable for the `STORAGE`
          movingExpenseType only
        type: string
        format: date
      sitEndDate:
        description: >-
          The date the shipment exited storage, applicable for the `STORAGE`
          movingExpenseType only
        type: string
        format: date
      weightStored:
        description: The total weight stored in PPM SIT
        type: integer
      sitLocation:
        allOf:
          - $ref: '#/definitions/SITLocationType'
          - x-nullable: true
      sitReimburseableAmount:
        description: The amount of SIT that will be reimbursed
        type: integer
        x-nullable: true
    required:
      - movingExpenseType
      - description
      - paidWithGTCC
      - amount
      - missingReceipt
  MoveDocumentStatus:
    type: string
    title: Document status
    enum:
      - AWAITING_REVIEW
      - OK
      - HAS_ISSUE
      - EXCLUDE_FROM_CALCULATION
    x-display-value:
      AWAITING_REVIEW: Awaiting review
      OK: OK
      HAS_ISSUE: Has issue
      EXCLUDE_FROM_CALCULATION: Exclude from calculation
  CreateWeightTicketDocumentsPayload:
    type: object
    properties:
      personally_procured_move_id:
        type: string
        format: uuid
        example: c56a4180-65aa-42ec-a945-5fd21dec0538
      upload_ids:
        type: array
        items:
          type: string
          format: uuid
          example: c56a4180-65aa-42ec-a945-5fd21dec0538
      weight_ticket_set_type:
        $ref: '#/definitions/WeightTicketSetType'
      vehicle_nickname:
        type: string
        title: Vehicle nickname (ex. 'Large box truck')
        x-nullable: true
      vehicle_make:
        type: string
        title: Vehicle make
        x-nullable: true
      vehicle_model:
        type: string
        title: Vehicle model
        x-nullable: true
      empty_weight_ticket_missing:
        title: missing empty weight ticket
        type: boolean
      empty_weight:
        title: empty weight ticket recorded weight
        type: integer
        minimum: 0
      full_weight_ticket_missing:
        title: missing full weight ticket
        type: boolean
      full_weight:
        title: full weight ticket recorded weight
        type: integer
        minimum: 0
      weight_ticket_date:
        title: Full Weight Ticket Date
        type: string
        example: '2018-04-26'
        format: date
        x-nullable: true
      trailer_ownership_missing:
        title: missing trailer ownership documentation
        type: boolean
    required:
      - personally_procured_move_id
      - weight_ticket_set_type
      - full_weight_ticket_missing
      - empty_weight_ticket_missing
      - trailer_ownership_missing
  UpdateWeightTicket:
    type: object
    properties:
      vehicleDescription:
        description: >-
          Description of the vehicle used for the trip. E.g. make/model, type of
          truck/van, etc.
        type: string
      emptyWeight:
        description: Weight of the vehicle when empty.
        type: integer
        minimum: 0
      missingEmptyWeightTicket:
        description: >-
          Indicates if the customer is missing a weight ticket for the vehicle
          weight when empty.
        type: boolean
      fullWeight:
        description: The weight of the vehicle when full.
        type: integer
        minimum: 0
      missingFullWeightTicket:
        description: >-
          Indicates if the customer is missing a weight ticket for the vehicle
          weight when full.
        type: boolean
      ownsTrailer:
        description: Indicates if the customer used a trailer they own for the move.
        type: boolean
      trailerMeetsCriteria:
        description: >-
          Indicates if the trailer that the customer used meets all the criteria
          to be claimable.
        type: boolean
      adjustedNetWeight:
        description: Indicates the adjusted net weight of the vehicle
        type: integer
        minimum: 0
      netWeightRemarks:
        description: Remarks explaining any edits made to the net weight
        type: string
      allowableWeight:
        description: Indicates the maximum reimbursable weight of the shipment
        type: integer
        minimum: 0
  TransportationOffices:
    type: array
    items:
      $ref: '#/definitions/TransportationOffice'
  OfficeUser:
    type: object
    properties:
      id:
        type: string
        format: uuid
        example: c56a4180-65aa-42ec-a945-5fd21dec0538
      user_id:
        type: string
        format: uuid
        example: c56a4180-65aa-42ec-a945-5fd21dec0538
      first_name:
        type: string
        example: John
        x-nullable: true
        title: First name
      middle_name:
        type: string
        example: L.
        x-nullable: true
        title: Middle name
      last_name:
        type: string
        example: Donut
        x-nullable: true
        title: Last name
      email:
        type: string
        format: x-email
        pattern: ^[a-zA-Z0-9._%+-]+@[a-zA-Z0-9.-]+\.[a-zA-Z]{2,}$
        example: john_bob@example.com
        x-nullable: true
        title: Personal Email Address
      telephone:
        type: string
        format: telephone
        pattern: ^[2-9]\d{2}-\d{3}-\d{4}$
        example: 212-555-5555
        x-nullable: true
        title: Best contact phone
      transportation_office:
        $ref: '#/definitions/TransportationOffice'
      created_at:
        type: string
        format: date-time
      updated_at:
        type: string
        format: date-time
  ServiceMemberPayload:
    type: object
    properties:
      id:
        type: string
        format: uuid
        example: c56a4180-65aa-42ec-a945-5fd21dec0538
      user_id:
        type: string
        format: uuid
        example: c56a4180-65aa-42ec-a945-5fd21dec0538
      edipi:
        type: string
        format: edipi
        example: '5789345789'
        pattern: ^\d{10}$
        minLength: 10
        maxLength: 10
        x-nullable: true
        title: DoD ID number
      emplid:
        type: string
        pattern: ^\d{7}$
        minLength: 7
        maxLength: 7
        example: '5789345'
        x-nullable: true
        title: USCG EMPLID
      orders:
        type: array
        items:
          $ref: '#/definitions/Orders'
      affiliation:
        $ref: '#/definitions/Affiliation'
        title: Branch
      grade:
        $ref: '#/definitions/OrderPayGrade'
        title: Grade
      first_name:
        type: string
        example: John
        x-nullable: true
        title: First name
      middle_name:
        type: string
        example: L.
        x-nullable: true
        title: Middle name
      last_name:
        type: string
        example: Donut
        x-nullable: true
        title: Last name
      suffix:
        type: string
        example: Jr.
        x-nullable: true
        title: Suffix
      telephone:
        type: string
        format: telephone
        pattern: ^[2-9]\d{2}-\d{3}-\d{4}$
        example: 212-555-5555
        x-nullable: true
        title: Best contact phone
      secondary_telephone:
        type: string
        format: telephone
        pattern: ^[2-9]\d{2}-\d{3}-\d{4}$
        example: 212-555-5555
        x-nullable: true
        title: Secondary Phone
      personal_email:
        type: string
        format: x-email
        pattern: ^[a-zA-Z0-9._%+-]+@[a-zA-Z0-9.-]+\.[a-zA-Z]{2,}$
        example: john_bob@example.com
        x-nullable: true
        title: Personal Email Address
      phone_is_preferred:
        type: boolean
        x-nullable: true
        title: Telephone
      email_is_preferred:
        type: boolean
        x-nullable: true
        title: Email
      residential_address:
        $ref: '#/definitions/Address'
        title: Residential Address
      backup_mailing_address:
        $ref: '#/definitions/Address'
      backup_contacts:
        $ref: '#/definitions/IndexServiceMemberBackupContactsPayload'
      is_profile_complete:
        type: boolean
      cac_validated:
        type: boolean
      created_at:
        type: string
        format: date-time
      updated_at:
        type: string
        format: date-time
      weight_allotment:
        $ref: '#/definitions/WeightAllotment'
    required:
      - id
      - user_id
      - is_profile_complete
      - created_at
      - updated_at
  CreateServiceMemberPayload:
    type: object
    properties:
      user_id:
        type: string
        format: uuid
        example: c56a4180-65aa-42ec-a945-5fd21dec0538
      edipi:
        type: string
        format: edipi
        pattern: ^\d{10}$
        minLength: 10
        maxLength: 10
        example: '5789345789'
        x-nullable: true
        title: DoD ID number
      affiliation:
        $ref: '#/definitions/Affiliation'
      grade:
        $ref: '#/definitions/OrderPayGrade'
      first_name:
        type: string
        example: John
        x-nullable: true
        title: First name
      middle_name:
        type: string
        example: L.
        x-nullable: true
        title: Middle name
      last_name:
        type: string
        example: Donut
        x-nullable: true
        title: Last name
      suffix:
        type: string
        example: Jr.
        x-nullable: true
        title: Suffix
      telephone:
        type: string
        format: telephone
        pattern: ^[2-9]\d{2}-\d{3}-\d{4}$
        example: 212-555-5555
        x-nullable: true
        title: Best contact phone
      secondary_telephone:
        type: string
        format: telephone
        pattern: ^[2-9]\d{2}-\d{3}-\d{4}$
        example: 212-555-5555
        x-nullable: true
        title: Alternate phone
      personal_email:
        type: string
        format: x-email
        pattern: ^[a-zA-Z0-9._%+-]+@[a-zA-Z0-9.-]+\.[a-zA-Z]{2,}$
        example: john_bob@example.com
        x-nullable: true
        title: Personal email
      phone_is_preferred:
        type: boolean
        x-nullable: true
        title: Phone
      email_is_preferred:
        type: boolean
        x-nullable: true
        title: Email
      current_location_id:
        type: string
        format: uuid
        example: c56a4180-65aa-42ec-a945-5fd21dec0538
        x-nullable: true
      residential_address:
        $ref: '#/definitions/Address'
      backup_mailing_address:
        $ref: '#/definitions/Address'
  PatchServiceMemberPayload:
    type: object
    properties:
      user_id:
        type: string
        format: uuid
        example: c56a4180-65aa-42ec-a945-5fd21dec0538
      edipi:
        type: string
        format: edipi
        pattern: ^\d{10}$
        minLength: 10
        maxLength: 10
        example: '5789345789'
        x-nullable: true
        title: DoD ID number
      emplid:
        type: string
        pattern: ^\d{7}$
        minLength: 7
        maxLength: 7
        example: '5789345'
        x-nullable: true
        title: USCG EMPLID
      affiliation:
        $ref: '#/definitions/Affiliation'
      first_name:
        type: string
        example: John
        x-nullable: true
        title: First name
      middle_name:
        type: string
        example: L.
        x-nullable: true
        title: Middle name
      last_name:
        type: string
        example: Donut
        x-nullable: true
        title: Last name
      suffix:
        type: string
        example: Jr.
        x-nullable: true
        title: Suffix
      telephone:
        type: string
        format: telephone
        pattern: ^[2-9]\d{2}-\d{3}-\d{4}$
        example: 212-555-5555
        x-nullable: true
        title: Best Contact Phone
      secondary_telephone:
        type: string
        format: telephone
        pattern: ^[2-9]\d{2}-\d{3}-\d{4}$
        example: 212-555-5555
        x-nullable: true
        title: Alternate Phone
      personal_email:
        type: string
        format: x-email
        pattern: ^[a-zA-Z0-9._%+-]+@[a-zA-Z0-9.-]+\.[a-zA-Z]{2,}$
        example: john_bob@example.com
        x-nullable: true
        title: Personal Email
      phone_is_preferred:
        type: boolean
        x-nullable: true
        title: Phone
      email_is_preferred:
        type: boolean
        x-nullable: true
        title: Email
      current_location_id:
        type: string
        format: uuid
        example: c56a4180-65aa-42ec-a945-5fd21dec0538
        x-nullable: true
      residential_address:
        $ref: '#/definitions/Address'
      backup_mailing_address:
        $ref: '#/definitions/Address'
  ServiceMemberBackupContactPayload:
    type: object
    properties:
      id:
        type: string
        format: uuid
        example: c56a4180-65aa-42ec-a945-5fd21dec0538
      service_member_id:
        type: string
        format: uuid
        example: c56a4180-65aa-42ec-a945-5fd21dec0538
        readOnly: true
      name:
        type: string
        example: Susan Smith
        x-nullable: true
        title: Name
      telephone:
        type: string
        format: telephone
        pattern: ^[2-9]\d{2}-\d{3}-\d{4}$
        example: 212-555-5555
        x-nullable: true
        title: Phone
      email:
        type: string
        format: x-email
        pattern: ^[a-zA-Z0-9._%+-]+@[a-zA-Z0-9.-]+\.[a-zA-Z]{2,}$
        example: john_bob@example.com
        x-nullable: true
        title: Email
      permission:
        $ref: '#/definitions/BackupContactPermission'
      created_at:
        type: string
        format: date-time
      updated_at:
        type: string
        format: date-time
    required:
      - id
      - created_at
      - updated_at
      - name
      - email
      - permission
  BackupContactPermission:
    type: string
    enum:
      - NONE
      - VIEW
      - EDIT
    title: Permissions
    x-display-value:
      NONE: Contact Only
      VIEW: View all move details
      EDIT: View and edit all move details
  CreateServiceMemberBackupContactPayload:
    type: object
    properties:
      name:
        type: string
        example: Susan Smith
        x-nullable: true
        title: Name
      telephone:
        type: string
        format: telephone
        pattern: ^[2-9]\d{2}-\d{3}-\d{4}$
        example: 212-555-5555
        x-nullable: true
        title: Phone
      email:
        type: string
        format: x-email
        pattern: ^[a-zA-Z0-9._%+-]+@[a-zA-Z0-9.-]+\.[a-zA-Z]{2,}$
        example: john_bob@exmaple.com
        x-nullable: true
        title: Email
      permission:
        $ref: '#/definitions/BackupContactPermission'
    required:
      - name
      - email
      - permission
  UpdateServiceMemberBackupContactPayload:
    type: object
    properties:
      name:
        type: string
        example: Susan Smith
        x-nullable: true
      telephone:
        type: string
        format: telephone
        pattern: ^[2-9]\d{2}-\d{3}-\d{4}$
        example: 212-555-5555
        x-nullable: true
      email:
        type: string
        format: x-email
        pattern: ^[a-zA-Z0-9._%+-]+@[a-zA-Z0-9.-]+\.[a-zA-Z]{2,}$
        example: john_bob@example.com
        x-nullable: true
        title: email address
      permission:
        $ref: '#/definitions/BackupContactPermission'
    required:
      - name
      - email
      - permission
  IndexServiceMemberBackupContactsPayload:
    type: array
    items:
      $ref: '#/definitions/ServiceMemberBackupContactPayload'
  SignedCertificationPayload:
    type: object
    properties:
      id:
        type: string
        format: uuid
        example: c56a4180-65aa-42ec-a945-5fd21dec0538
      created_at:
        type: string
        format: date-time
      updated_at:
        type: string
        format: date-time
      date:
        type: string
        format: date-time
        title: Date
      signature:
        type: string
        title: Signature
      certification_text:
        type: string
      move_id:
        type: string
        format: uuid
      personally_procured_move_id:
        type: string
        format: uuid
        x-nullable: true
      ppm_id:
        $ref: '#/definitions/PpmID'
      certification_type:
        $ref: '#/definitions/NullableSignedCertificationType'
    required:
      - id
      - move_id
      - created_at
      - updated_at
      - date
      - signature
      - certification_text
  CreateSignedCertificationPayload:
    type: object
    properties:
      date:
        type: string
        format: date-time
        title: Date
      signature:
        type: string
        title: Signature
      certification_text:
        type: string
      personally_procured_move_id:
        type: string
        format: uuid
        x-nullable: true
      ppm_id:
        $ref: '#/definitions/PpmID'
      certification_type:
        $ref: '#/definitions/SignedCertificationTypeCreate'
    required:
      - date
      - signature
      - certification_text
  SavePPMShipmentSignedCertification:
    type: object
    properties:
      certification_text:
        description: Text that the customer is agreeing to and signing.
        type: string
      signature:
        description: Customer signature
        type: string
      date:
        description: Date of signature
        type: string
        format: date
    required:
      - certification_text
      - signature
      - date
  SignedCertifications:
    type: array
    items:
      $ref: '#/definitions/SignedCertificationPayload'
  NullableSignedCertificationType:
    type: string
    enum:
      - PPM_PAYMENT
      - SHIPMENT
      - PPM
      - HHG
    x-nullable: true
  SignedCertificationTypeCreate:
    type: string
    enum:
      - PPM_PAYMENT
      - SHIPMENT
      - PRE_CLOSEOUT_REVIEWED_PPM_PAYMENT
      - CLOSEOUT_REVIEWED_PPM_PAYMENT
    x-nullable: true
  PostDocumentPayload:
    type: object
    properties:
      service_member_id:
        type: string
        format: uuid
        title: The service member this document belongs to
  OrderPayGrade:
    type: string
    x-nullable: true
    title: Grade
    enum:
      - E_1
      - E_2
      - E_3
      - E_4
      - E_5
      - E_6
      - E_7
      - E_8
      - E_9
      - E_9_SPECIAL_SENIOR_ENLISTED
      - O_1_ACADEMY_GRADUATE
      - O_2
      - O_3
      - O_4
      - O_5
      - O_6
      - O_7
      - O_8
      - O_9
      - O_10
      - W_1
      - W_2
      - W_3
      - W_4
      - W_5
      - AVIATION_CADET
      - CIVILIAN_EMPLOYEE
      - ACADEMY_CADET
      - MIDSHIPMAN
    x-display-value:
      E_1: E-1
      E_2: E-2
      E_3: E-3
      E_4: E-4
      E_5: E-5
      E_6: E-6
      E_7: E-7
      E_8: E-8
      E_9: E-9
      E_9_SPECIAL_SENIOR_ENLISTED: E-9 (Special Senior Enlisted)
      O_1_ACADEMY_GRADUATE: O-1 or Service Academy Graduate
      O_2: O-2
      O_3: O-3
      O_4: O-4
      O_5: O-5
      O_6: O-6
      O_7: O-7
      O_8: O-8
      O_9: O-9
      O_10: O-10
      W_1: W-1
      W_2: W-2
      W_3: W-3
      W_4: W-4
      W_5: W-5
      AVIATION_CADET: Aviation Cadet
      CIVILIAN_EMPLOYEE: Civilian Employee
      ACADEMY_CADET: Service Academy Cadet
      MIDSHIPMAN: Midshipman
  DeptIndicator:
    type: string
    x-nullable: true
    title: Dept. indicator
    enum:
      - NAVY_AND_MARINES
      - ARMY
      - ARMY_CORPS_OF_ENGINEERS
      - AIR_AND_SPACE_FORCE
      - COAST_GUARD
      - OFFICE_OF_SECRETARY_OF_DEFENSE
    x-display-value:
      NAVY_AND_MARINES: 17 Navy and Marine Corps
      ARMY: 21 Army
      ARMY_CORPS_OF_ENGINEERS: 96 Army Corps of Engineers
      AIR_AND_SPACE_FORCE: 57 Air Force and Space Force
      COAST_GUARD: 70 Coast Guard
      OFFICE_OF_SECRETARY_OF_DEFENSE: 97 Office of the Secretary of Defense
  Reimbursement:
    type: object
    x-nullable: true
    properties:
      id:
        type: string
        format: uuid
        example: c56a4180-65aa-42ec-a945-5fd21dec0538
      requested_amount:
        type: integer
        format: cents
        minimum: 1
        title: Requested Amount
        description: unit is cents
      method_of_receipt:
        $ref: '#/definitions/MethodOfReceipt'
      status:
        $ref: '#/definitions/ReimbursementStatus'
      requested_date:
        x-nullable: true
        type: string
        example: '2018-04-26'
        format: date
        title: Requested Date
    required:
      - requested_amount
      - method_of_receipt
  ReimbursementStatus:
    x-nullable: true
    type: string
    title: Reimbursement
    enum:
      - DRAFT
      - REQUESTED
      - APPROVED
      - REJECTED
      - PAID
  MethodOfReceipt:
    x-nullable: true
    type: string
    title: Method of Receipt
    enum:
      - MIL_PAY
      - OTHER_DD
      - GTCC
    x-display-value:
      MIL_PAY: MilPay
      OTHER_DD: Other account
      GTCC: GTCC
  MoveStatus:
    type: string
    title: Move status
    enum:
      - DRAFT
      - SUBMITTED
      - APPROVED
      - CANCELED
      - NEEDS SERVICE COUNSELING
      - APPROVALS REQUESTED
    x-display-value:
      DRAFT: Draft
      SUBMITTED: Submitted
      APPROVED: Approved
      CANCELED: Canceled
  OrdersStatus:
    type: string
    title: Move status
    enum:
      - DRAFT
      - SUBMITTED
      - APPROVED
      - CANCELED
    x-display-value:
      DRAFT: Draft
      SUBMITTED: Submitted
      APPROVED: Approved
      CANCELED: Canceled
  OrdersTypeDetail:
    type: string
    title: Orders type detail
    enum:
      - HHG_PERMITTED
      - PCS_TDY
      - HHG_RESTRICTED_PROHIBITED
      - HHG_RESTRICTED_AREA
      - INSTRUCTION_20_WEEKS
      - HHG_PROHIBITED_20_WEEKS
      - DELAYED_APPROVAL
    x-display-value:
      HHG_PERMITTED: Shipment of HHG Permitted
      PCS_TDY: PCS with TDY Enroute
      HHG_RESTRICTED_PROHIBITED: Shipment of HHG Restricted or Prohibited
      HHG_RESTRICTED_AREA: HHG Restricted Area-HHG Prohibited
      INSTRUCTION_20_WEEKS: Course of Instruction 20 Weeks or More
      HHG_PROHIBITED_20_WEEKS: Shipment of HHG Prohibited but Authorized within 20 weeks
      DELAYED_APPROVAL: Delayed Approval 20 Weeks or More
    x-nullable: true
  Orders:
    type: object
    properties:
      id:
        type: string
        format: uuid
        example: c56a4180-65aa-42ec-a945-5fd21dec0538
      service_member_id:
        type: string
        format: uuid
        example: c56a4180-65aa-42ec-a945-5fd21dec0538
      grade:
        $ref: '#/definitions/OrderPayGrade'
      issue_date:
        type: string
        description: The date and time that these orders were cut.
        format: date
        example: '2018-04-26'
        title: Date issued
      report_by_date:
        type: string
        description: Report By Date
        format: date
        example: '2018-04-26'
        title: Report by
      status:
        $ref: '#/definitions/OrdersStatus'
      orders_type:
        $ref: '#/definitions/OrdersType'
      orders_type_detail:
        $ref: '#/definitions/OrdersTypeDetail'
      has_dependents:
        type: boolean
        title: Are dependents included in your orders?
      spouse_has_pro_gear:
        type: boolean
        title: >-
          Do you have a spouse who will need to move items related to their
          occupation (also known as spouse pro-gear)?
      origin_duty_location:
        $ref: '#/definitions/DutyLocationPayload'
        x-nullable: true
      originDutyLocationGbloc:
        type: string
        title: From what GBLOC do your orders originate?
        x-nullable: true
      new_duty_location:
        $ref: '#/definitions/DutyLocationPayload'
      uploaded_orders:
        $ref: '#/definitions/Document'
      uploaded_amended_orders:
        $ref: '#/definitions/Document'
      uploaded_amended_orders_id:
        type: string
        format: uuid
        example: c56a4180-65aa-42ec-a945-5fd21dec0538
      moves:
        $ref: '#/definitions/IndexMovesPayload'
      orders_number:
        type: string
        title: Orders Number
        x-nullable: true
        example: 030-00362
      created_at:
        type: string
        format: date-time
      updated_at:
        type: string
        format: date-time
      tac:
        type: string
        title: TAC
        example: F8J1
        x-nullable: true
      sac:
        type: string
        title: SAC
        example: N002214CSW32Y9
        x-nullable: true
      department_indicator:
        $ref: '#/definitions/DeptIndicator'
      authorizedWeight:
        type: integer
        example: 7000
        x-nullable: true
      entitlement:
        $ref: '#/definitions/Entitlement'
      providesServicesCounseling:
        type: boolean
        x-omitempty: false
    required:
      - id
      - service_member_id
      - issue_date
      - report_by_date
      - orders_type
      - has_dependents
      - spouse_has_pro_gear
      - new_duty_location
      - uploaded_orders
      - created_at
      - updated_at
  Entitlement:
    type: object
    properties:
      proGear:
        type: integer
        example: 2000
        x-nullable: true
        description: >
          Pro-gear weight limit as set by an Office user, distinct from the
          service member's default weight allotment determined by pay grade
      proGearSpouse:
        type: integer
        example: 500
        x-nullable: true
        description: >
          Spouse's pro-gear weight limit as set by an Office user, distinct from
          the service member's default weight allotment determined by pay grade
  CreateUpdateOrders:
    type: object
    properties:
      service_member_id:
        type: string
        format: uuid
        example: c56a4180-65aa-42ec-a945-5fd21dec0538
      issue_date:
        type: string
        description: The date and time that these orders were cut.
        format: date
        example: '2018-04-26'
        title: Orders date
      report_by_date:
        type: string
        description: Report By Date
        format: date
        example: '2018-04-26'
        title: Report-by date
      orders_type:
        $ref: '#/definitions/OrdersType'
      orders_type_detail:
        $ref: '#/definitions/OrdersTypeDetail'
      has_dependents:
        type: boolean
        title: Are dependents included in your orders?
      spouse_has_pro_gear:
        type: boolean
        title: >-
          Do you have a spouse who will need to move items related to their
          occupation (also known as spouse pro-gear)?
      new_duty_location_id:
        type: string
        format: uuid
        example: c56a4180-65aa-42ec-a945-5fd21dec0538
      orders_number:
        type: string
        title: Orders Number
        x-nullable: true
        example: 030-00362
      tac:
        type: string
        title: TAC
        example: F8J1
        x-nullable: true
      sac:
        type: string
        title: SAC
        example: N002214CSW32Y9
        x-nullable: true
      department_indicator:
        $ref: '#/definitions/DeptIndicator'
      grade:
        $ref: '#/definitions/OrderPayGrade'
      origin_duty_location_id:
        type: string
        format: uuid
        example: c56a4180-65aa-42ec-a945-5fd21dec0538
    required:
      - service_member_id
      - issue_date
      - report_by_date
      - orders_type
      - has_dependents
      - spouse_has_pro_gear
      - new_duty_location_id
  InvalidRequestResponsePayload:
    type: object
    properties:
      errors:
        type: object
        additionalProperties:
          type: string
  MoveQueueItem:
    type: object
    properties:
      id:
        type: string
        format: uuid
        example: c56a4180-65aa-42ec-a945-5fd21dec0538
      status:
        type: string
        example: APPROVED
      ppm_status:
        type: string
        example: PAYMENT_REQUESTED
        x-nullable: true
      hhg_status:
        type: string
        example: ACCEPTED
        x-nullable: true
      locator:
        type: string
        example: '12432'
      gbl_number:
        type: string
        example: LNK12345
        title: GBL Number
        x-nullable: true
      customer_name:
        type: string
        example: Thedog, Nino
        title: Customer Name
      edipi:
        type: string
        format: edipi
        pattern: ^\d{10}$
        minLength: 10
        maxLength: 10
        example: '5789345789'
        title: 'DoD ID #'
      grade:
        $ref: '#/definitions/OrderPayGrade'
      orders_type:
        type: string
        title: Move Type
        enum:
          - PCS - OCONUS
          - PCS - CONUS
          - PCS + TDY - OCONUS
          - PCS + TDY - CONUS
      move_date:
        type: string
        format: date
        example: '2018-04-25'
        x-nullable: true
      submitted_date:
        type: string
        format: date-time
        example: '2018-04-25'
        x-nullable: true
      last_modified_date:
        type: string
        format: date-time
        example: '2017-07-21T17:32:28Z'
      created_at:
        type: string
        format: date-time
      origin_duty_location_name:
        type: string
        example: Dover AFB
        title: Origin
        x-nullable: true
      destination_duty_location_name:
        type: string
        example: Dover AFB
        title: Destination
        x-nullable: true
      pm_survey_conducted_date:
        type: string
        format: date-time
        example: '2017-07-21T17:32:28Z'
        x-nullable: true
      origin_gbloc:
        type: string
        example: LKNQ
        title: Origin GBLOC
        x-nullable: true
      destination_gbloc:
        type: string
        example: LKNQ
        title: Destination GBLOC
        x-nullable: true
      delivered_date:
        type: string
        format: date-time
        example: '2017-07-21T17:32:28Z'
        x-nullable: true
      invoice_approved_date:
        type: string
        format: date-time
        example: '2017-07-21T17:32:28Z'
        x-nullable: true
      weight_allotment:
        $ref: '#/definitions/WeightAllotment'
      branch_of_service:
        type: string
      actual_move_date:
        type: string
        format: date
        example: '2018-04-25'
        x-nullable: true
      original_move_date:
        type: string
        format: date
        example: '2018-04-25'
        x-nullable: true
    required:
      - id
      - status
      - locator
      - customer_name
      - edipi
      - grade
      - orders_type
      - branch_of_service
      - last_modified_date
      - created_at
  AvailableMoveDates:
    type: object
    properties:
      start_date:
        type: string
        format: date
        example: '2018-09-25'
      available:
        type: array
        items:
          type: string
          format: date
          example: '2018-09-25'
    required:
      - start_date
      - available
  WeightAllotment:
    type: object
    properties:
      total_weight_self:
        type: integer
        example: 18000
      total_weight_self_plus_dependents:
        type: integer
        example: 18000
      pro_gear_weight:
        type: integer
        example: 2000
      pro_gear_weight_spouse:
        type: integer
        example: 500
    required:
      - total_weight_self
      - total_weight_self_plus_dependents
      - pro_gear_weight
      - pro_gear_weight_spouse
  IndexEntitlements:
    type: object
    additionalProperties:
      $ref: '#/definitions/WeightAllotment'
  RateEnginePostalCodePayload:
    type: object
    properties:
      valid:
        type: boolean
        example: false
      postal_code:
        type: string
        description: zip code, international allowed
        format: zip
        title: ZIP
        example: '''90210'' or ''N15 3NL'''
      postal_code_type:
        type: string
        enum:
          - origin
          - destination
    required:
      - valid
      - postal_code
      - postal_code_type
  Role:
    type: object
    properties:
      id:
        type: string
        format: uuid
        example: c56a4180-65aa-42ec-a945-5fd21dec0538
      roleType:
        type: string
        example: customer
      createdAt:
        type: string
        format: date-time
      updatedAt:
        type: string
        format: date-time
    required:
      - id
      - roleType
      - createdAt
      - updatedAt
  MTOAgentType:
    type: string
    title: MTO Agent Type
    example: RELEASING_AGENT
    enum:
      - RELEASING_AGENT
      - RECEIVING_AGENT
  MTOAgent:
    properties:
      id:
        example: 1f2270c7-7166-40ae-981e-b200ebdf3054
        format: uuid
        type: string
      mtoShipmentID:
        example: 1f2270c7-7166-40ae-981e-b200ebdf3054
        format: uuid
        type: string
        readOnly: true
      createdAt:
        format: date-time
        type: string
        readOnly: true
      updatedAt:
        format: date-time
        type: string
        readOnly: true
      firstName:
        type: string
        x-nullable: true
      lastName:
        type: string
        x-nullable: true
      email:
        type: string
        format: x-email
        pattern: (^[a-zA-Z0-9._%+-]+@[a-zA-Z0-9.-]+\.[a-zA-Z]{2,}$)|(^$)
        x-nullable: true
      phone:
        type: string
        format: telephone
        pattern: (^[2-9]\d{2}-\d{3}-\d{4}$)|(^$)
        x-nullable: true
      agentType:
        $ref: '#/definitions/MTOAgentType'
    type: object
  MTOAgents:
    items:
      $ref: '#/definitions/MTOAgent'
    type: array
  MTOShipmentType:
    type: string
    title: Shipment Type
    example: HHG
    enum:
      - HHG
      - HHG_INTO_NTS_DOMESTIC
      - HHG_OUTOF_NTS_DOMESTIC
      - PPM
      - BOAT_HAUL_AWAY
      - BOAT_TOW_AWAY
      - MOBILE_HOME
    x-display-value:
      HHG: HHG
      INTERNATIONAL_HHG: International HHG
      INTERNATIONAL_UB: International UB
      PPM: PPM
      BOAT_HAUL_AWAY: Boat Haul-Away
      BOAT_TOW_AWAY: Boat Tow-Away
      MOBILE_HOME: Mobile Home
  MTOShipment:
    properties:
      moveTaskOrderID:
        example: 1f2270c7-7166-40ae-981e-b200ebdf3054
        format: uuid
        type: string
        readOnly: true
      id:
        example: 1f2270c7-7166-40ae-981e-b200ebdf3054
        format: uuid
        type: string
        readOnly: true
      createdAt:
        format: date-time
        type: string
        readOnly: true
      updatedAt:
        format: date-time
        type: string
        readOnly: true
      requestedPickupDate:
        format: date
        type: string
        readOnly: true
        x-nullable: true
      requestedDeliveryDate:
        format: date
        type: string
        readOnly: true
        x-nullable: true
      agents:
        $ref: '#/definitions/MTOAgents'
      customerRemarks:
        type: string
        readOnly: true
        example: handle with care
        x-nullable: true
      ppmShipment:
        $ref: '#/definitions/PPMShipment'
      boatShipment:
        $ref: '#/definitions/BoatShipment'
      mobileHomeShipment:
        $ref: '#/definitions/MobileHome'
      shipmentType:
        $ref: '#/definitions/MTOShipmentType'
      status:
        $ref: '#/definitions/MTOShipmentStatus'
      pickupAddress:
        $ref: '#/definitions/Address'
      destinationAddress:
        $ref: '#/definitions/Address'
      secondaryPickupAddress:
        $ref: '#/definitions/Address'
      hasSecondaryPickupAddress:
        type: boolean
        x-omitempty: false
        x-nullable: true
      tertiaryPickupAddress:
        $ref: '#/definitions/Address'
      hasTertiaryPickupAddress:
        type: boolean
        x-omitempty: false
        x-nullable: true
      secondaryDeliveryAddress:
        $ref: '#/definitions/Address'
      hasSecondaryDeliveryAddress:
        type: boolean
        x-omitempty: false
        x-nullable: true
      tertiaryDeliveryAddress:
        $ref: '#/definitions/Address'
      hasTertiaryDeliveryAddress:
        type: boolean
        x-omitempty: false
        x-nullable: true
      actualProGearWeight:
        type: integer
        x-nullable: true
        x-omitempty: false
      actualSpouseProGearWeight:
        type: integer
        x-nullable: true
        x-omitempty: false
      eTag:
        type: string
      shipmentLocator:
        type: string
        x-nullable: true
        readOnly: true
        example: 1K43AR-01
  MTOShipments:
    items:
      $ref: '#/definitions/MTOShipment'
    type: array
  MTOShipmentStatus:
    type: string
    readOnly: true
    enum:
      - DRAFT
      - APPROVED
      - SUBMITTED
      - REJECTED
  CreateShipment:
    type: object
    properties:
      moveTaskOrderID:
        example: 1f2270c7-7166-40ae-981e-b200ebdf3054
        format: uuid
        type: string
      shipmentType:
        $ref: '#/definitions/MTOShipmentType'
      ppmShipment:
        $ref: '#/definitions/CreatePPMShipment'
      boatShipment:
        $ref: '#/definitions/CreateBoatShipment'
      mobileHomeShipment:
        $ref: '#/definitions/CreateMobileHomeShipment'
      requestedPickupDate:
        format: date
        type: string
      requestedDeliveryDate:
        format: date
        type: string
      customerRemarks:
        type: string
        example: handle with care
        x-nullable: true
      pickupAddress:
        $ref: '#/definitions/Address'
      secondaryPickupAddress:
        $ref: '#/definitions/Address'
      tertiaryPickupAddress:
        $ref: '#/definitions/Address'
      destinationAddress:
        $ref: '#/definitions/Address'
      secondaryDeliveryAddress:
        $ref: '#/definitions/Address'
      tertiaryDeliveryAddress:
        $ref: '#/definitions/Address'
      agents:
        $ref: '#/definitions/MTOAgents'
    required:
      - moveTaskOrderID
      - shipmentType
  CreatePPMShipment:
    description: >-
      A personally procured move is a type of shipment that a service members
      moves themselves.
    properties:
      expectedDepartureDate:
        description: |
          Date the customer expects to move.
        format: date
        type: string
      pickupAddress:
        $ref: '#/definitions/Address'
      secondaryPickupAddress:
        $ref: '#/definitions/Address'
      destinationAddress:
        $ref: '#/definitions/Address'
      secondaryDestinationAddress:
        $ref: '#/definitions/Address'
      tertiaryDestinationAddress:
        $ref: '#/definitions/Address'
      tertiaryPickupAddress:
        $ref: '#/definitions/Address'
      hasTertiaryPickupAddress:
        type: boolean
        x-nullable: true
        x-omitempty: false
      hasTertiaryDestinationAddress:
        type: boolean
        x-nullable: true
        x-omitempty: false
      sitExpected:
        type: boolean
    required:
      - expectedDepartureDate
      - pickupAddress
      - destinationAddress
      - sitExpected
  UpdatePPMShipment:
    type: object
    properties:
      expectedDepartureDate:
        description: |
          Date the customer expects to move.
        format: date
        type: string
        x-nullable: true
      actualMoveDate:
        format: date
        type: string
        x-nullable: true
      pickupAddress:
        $ref: '#/definitions/Address'
      secondaryPickupAddress:
        $ref: '#/definitions/Address'
      hasSecondaryPickupAddress:
        type: boolean
        x-omitempty: false
        x-nullable: true
      tertiaryPickupAddress:
        $ref: '#/definitions/Address'
      hasTertiaryPickupAddress:
        type: boolean
        x-omitempty: false
        x-nullable: true
      actualPickupPostalCode:
        description: >
          The actual postal code where the PPM shipment started. To be filled
          once the customer has moved the shipment.
        format: zip
        type: string
        title: ZIP
        example: '90210'
        pattern: ^(\d{5})$
        x-nullable: true
      destinationAddress:
        $ref: '#/definitions/Address'
      secondaryDestinationAddress:
        $ref: '#/definitions/Address'
      hasSecondaryDestinationAddress:
        type: boolean
        x-omitempty: false
        x-nullable: true
      tertiaryDestinationAddress:
        $ref: '#/definitions/Address'
      hasTertiaryDestinationAddress:
        type: boolean
        x-omitempty: false
        x-nullable: true
      actualDestinationPostalCode:
        description: >
          The actual postal code where the PPM shipment ended. To be filled once
          the customer has moved the shipment.
        format: zip
        type: string
        title: ZIP
        example: '90210'
        pattern: ^(\d{5})$
        x-nullable: true
      w2Address:
        x-nullable: true
        $ref: '#/definitions/Address'
      finalIncentive:
        description: >
          The final calculated incentive for the PPM shipment. This does not
          include **SIT** as it is a reimbursement.
        type: integer
        format: cents
        x-nullable: true
        x-omitempty: false
        readOnly: true
      sitExpected:
        type: boolean
        x-nullable: true
      estimatedWeight:
        type: integer
        example: 4200
        x-nullable: true
      hasProGear:
        description: |
          Indicates whether PPM shipment has pro gear.
        type: boolean
        x-nullable: true
      proGearWeight:
        type: integer
        x-nullable: true
      spouseProGearWeight:
        type: integer
        x-nullable: true
      hasRequestedAdvance:
        description: |
          Indicates whether an advance has been requested for the PPM shipment.
        type: boolean
        x-nullable: true
      advanceAmountRequested:
        description: >
          The amount requested for an advance, or null if no advance is
          requested
        type: integer
        format: cents
        x-nullable: true
      hasReceivedAdvance:
        description: |
          Indicates whether an advance was received for the PPM shipment.
        type: boolean
        x-nullable: true
      advanceAmountReceived:
        description: |
          The amount received for an advance, or null if no advance is received.
        type: integer
        format: cents
        x-nullable: true
  CreateBoatShipment:
    description: Boat shipment information for the move.
    properties:
      type:
        type: string
        enum:
          - HAUL_AWAY
          - TOW_AWAY
      year:
        type: integer
        description: Year of the Boat
      make:
        type: string
        description: Make of the Boat
      model:
        type: string
        description: Model of the Boat
      lengthInInches:
        type: integer
        description: Length of the Boat in inches
      widthInInches:
        type: integer
        description: Width of the Boat in inches
      heightInInches:
        type: integer
        description: Height of the Boat in inches
      hasTrailer:
        type: boolean
        description: Does the boat have a trailer
      isRoadworthy:
        type: boolean
        description: Is the trailer roadworthy
        x-nullable: true
    required:
      - type
      - year
      - make
      - model
      - lengthInInches
      - widthInInches
      - heightInInches
      - hasTrailer
  UpdateBoatShipment:
    type: object
    properties:
      type:
        type: string
        enum:
          - HAUL_AWAY
          - TOW_AWAY
        x-nullable: true
      year:
        type: integer
        description: Year of the Boat
        x-nullable: true
      make:
        type: string
        description: Make of the Boat
        x-nullable: true
      model:
        type: string
        description: Model of the Boat
        x-nullable: true
      lengthInInches:
        type: integer
        description: Length of the Boat in inches
        x-nullable: true
      widthInInches:
        type: integer
        description: Width of the Boat in inches
        x-nullable: true
      heightInInches:
        type: integer
        description: Height of the Boat in inches
        x-nullable: true
      hasTrailer:
        type: boolean
        description: Does the boat have a trailer
        x-nullable: true
      isRoadworthy:
        type: boolean
        description: Is the trailer roadworthy
        x-nullable: true
  CreateMobileHomeShipment:
    description: A mobile home shipment that the prime moves for a service member.
    properties:
      make:
        type: string
        description: Make of the Mobile Home
      model:
        type: string
        description: Model of the Mobile Home
      year:
        type: integer
        description: Year of the Mobile Home
      lengthInInches:
        type: integer
        description: Length of the Mobile Home in inches
      heightInInches:
        type: integer
        description: Height of the Mobile Home in inches
      widthInInches:
        type: integer
        description: Width of the Mobile Home in inches
    required:
      - make
      - model
      - year
      - lengthInInches
      - heightInInches
      - widthInInches
  UpdateMobileHomeShipment:
    properties:
      make:
        type: string
        description: Make of the Mobile Home
        x-nullable: true
      model:
        type: string
        description: Model of the Mobile Home
        x-nullable: true
      year:
        type: integer
        description: Year of the Mobile Home
        x-nullable: true
      lengthInInches:
        type: integer
        description: Length of the Mobile Home in inches
        x-nullable: true
      heightInInches:
        type: integer
        description: Height of the Mobile Home in inches
        x-nullable: true
      widthInInches:
        type: integer
        description: Width of the Mobile Home in inches
        x-nullable: true
  UpdateShipment:
    type: object
    properties:
      status:
        $ref: '#/definitions/MTOShipmentStatus'
      shipmentType:
        $ref: '#/definitions/MTOShipmentType'
      ppmShipment:
        $ref: '#/definitions/UpdatePPMShipment'
      boatShipment:
        $ref: '#/definitions/UpdateBoatShipment'
      mobileHomeShipment:
        $ref: '#/definitions/UpdateMobileHomeShipment'
      requestedPickupDate:
        format: date
        type: string
        x-nullable: true
      requestedDeliveryDate:
        format: date
        type: string
        x-nullable: true
      customerRemarks:
        type: string
        example: handle with care
        x-nullable: true
      pickupAddress:
        $ref: '#/definitions/Address'
      secondaryPickupAddress:
        $ref: '#/definitions/Address'
      hasSecondaryPickupAddress:
        type: boolean
        x-nullable: true
        x-omitempty: false
      tertiaryPickupAddress:
        $ref: '#/definitions/Address'
      hasTertiaryPickupAddress:
        type: boolean
        x-nullable: true
        x-omitempty: false
      destinationAddress:
        $ref: '#/definitions/Address'
      secondaryDeliveryAddress:
        $ref: '#/definitions/Address'
      hasSecondaryDeliveryAddress:
        type: boolean
        x-nullable: true
        x-omitempty: false
      tertiaryDeliveryAddress:
        $ref: '#/definitions/Address'
      hasTertiaryDeliveryAddress:
        type: boolean
        x-nullable: true
        x-omitempty: false
      actualProGearWeight:
        type: integer
        x-nullable: true
        x-omitempty: false
      actualSpouseProGearWeight:
        type: integer
        x-nullable: true
        x-omitempty: false
      agents:
        $ref: '#/definitions/MTOAgents'
  ClientError:
    type: object
    properties:
      title:
        type: string
      detail:
        type: string
      instance:
        type: string
        format: uuid
    required:
      - title
      - detail
      - instance
  ValidationError:
    allOf:
      - $ref: '#/definitions/ClientError'
      - type: object
    properties:
      invalidFields:
        type: object
        additionalProperties:
          description: List of errors for the field
          type: array
          items:
            type: string
    required:
      - invalidFields
  Error:
    properties:
      title:
        type: string
      detail:
        type: string
      instance:
        type: string
        format: uuid
    required:
      - title
      - detail
    type: object
  MovesList:
    type: object
    properties:
      currentMove:
        type: array
        items:
          $ref: '#/definitions/InternalMove'
      previousMoves:
        type: array
        items:
          $ref: '#/definitions/InternalMove'
  InternalMove:
    type: object
    properties:
      id:
        example: a502b4f1-b9c4-4faf-8bdd-68292501bf26
        format: uuid
        type: string
      moveCode:
        type: string
        example: HYXFJF
        readOnly: true
      createdAt:
        format: date-time
        type: string
        readOnly: true
      orderID:
        example: c56a4180-65aa-42ec-a945-5fd21dec0538
        format: uuid
        type: string
      orders:
        type: object
      status:
        type: string
        readOnly: true
      updatedAt:
        format: date-time
        type: string
        readOnly: true
      submittedAt:
        format: date-time
        type: string
        readOnly: true
        x-nullable: true
      mtoShipments:
        $ref: '#/definitions/MTOShipments'
      closeoutOffice:
        $ref: '#/definitions/TransportationOffice'
      eTag:
        type: string
        readOnly: true
      primeCounselingCompletedAt:
        format: date-time
        type: string
        readOnly: true
<<<<<<< HEAD
  CounselingOffices:
    type: array
    items:
      $ref: '#/definitions/CounselingOffice'
  CounselingOffice:
    type: object
    properties:
      id:
        type: string
        format: uuid
        example: c56a4180-65aa-42ec-a945-5fd21dec0538
      name:
        type: string
        example: Fort Bragg North Station
    required:
      - id
      - name
=======
  IsDateWeekendHolidayInfo:
    type: object
    properties:
      country_code:
        type: string
      country_name:
        type: string
      date:
        type: string
        format: date
        example: '2018-09-25'
      is_weekend:
        type: boolean
      is_holiday:
        type: boolean
      details:
        type: string
    required:
      - country_code
      - country_name
      - date
      - is_weekend
      - is_holiday
>>>>>>> 4854a386
  FeatureFlagBoolean:
    description: A feature flag
    type: object
    properties:
      entity:
        type: string
        example: 11111111-1111-1111-1111-111111111111
      key:
        type: string
        example: flag
      match:
        type: boolean
        example: true
      namespace:
        type: string
        example: test
    required:
      - entity
      - key
      - match
      - namespace
  FeatureFlagVariant:
    description: A feature flag
    type: object
    properties:
      entity:
        type: string
        example: 11111111-1111-1111-1111-111111111111
      key:
        type: string
        example: flag
      match:
        type: boolean
        example: true
      variant:
        type: string
        example: myval
      namespace:
        type: string
        example: test
    required:
      - entity
      - key
      - match
      - variant
      - namespace
  OrdersType:
    type: string
    title: Orders type
    enum:
      - PERMANENT_CHANGE_OF_STATION
      - LOCAL_MOVE
      - RETIREMENT
      - SEPARATION
      - WOUNDED_WARRIOR
      - BLUEBARK
      - SAFETY
    x-display-value:
      PERMANENT_CHANGE_OF_STATION: Permanent Change Of Station
      LOCAL_MOVE: Local Move
      RETIREMENT: Retirement
      SEPARATION: Separation
      WOUNDED_WARRIOR: Wounded Warrior
      BLUEBARK: BLUEBARK
      SAFETY: Safety
  Address:
    description: A postal address
    type: object
    properties:
      id:
        type: string
        format: uuid
        example: c56a4180-65aa-42ec-a945-5fd21dec0538
      streetAddress1:
        type: string
        example: 123 Main Ave
        title: Street address 1
      streetAddress2:
        type: string
        example: Apartment 9000
        x-nullable: true
        title: Street address 2
      streetAddress3:
        type: string
        example: Montmârtre
        x-nullable: true
        title: Address Line 3
      city:
        type: string
        example: Anytown
        title: City
      eTag:
        type: string
        readOnly: true
      state:
        title: State
        type: string
        x-display-value:
          AL: AL
          AK: AK
          AR: AR
          AZ: AZ
          CA: CA
          CO: CO
          CT: CT
          DC: DC
          DE: DE
          FL: FL
          GA: GA
          HI: HI
          IA: IA
          ID: ID
          IL: IL
          IN: IN
          KS: KS
          KY: KY
          LA: LA
          MA: MA
          MD: MD
          ME: ME
          MI: MI
          MN: MN
          MO: MO
          MS: MS
          MT: MT
          NC: NC
          ND: ND
          NE: NE
          NH: NH
          NJ: NJ
          NM: NM
          NV: NV
          NY: NY
          OH: OH
          OK: OK
          OR: OR
          PA: PA
          RI: RI
          SC: SC
          SD: SD
          TN: TN
          TX: TX
          UT: UT
          VA: VA
          VT: VT
          WA: WA
          WI: WI
          WV: WV
          WY: WY
        enum:
          - AL
          - AK
          - AR
          - AZ
          - CA
          - CO
          - CT
          - DC
          - DE
          - FL
          - GA
          - HI
          - IA
          - ID
          - IL
          - IN
          - KS
          - KY
          - LA
          - MA
          - MD
          - ME
          - MI
          - MN
          - MO
          - MS
          - MT
          - NC
          - ND
          - NE
          - NH
          - NJ
          - NM
          - NV
          - NY
          - OH
          - OK
          - OR
          - PA
          - RI
          - SC
          - SD
          - TN
          - TX
          - UT
          - VA
          - VT
          - WA
          - WI
          - WV
          - WY
      postalCode:
        type: string
        format: zip
        title: ZIP
        example: '90210'
        pattern: ^(\d{5}([\-]\d{4})?)$
      country:
        type: string
        title: Country
        x-nullable: true
        example: USA
        default: USA
      county:
        type: string
        title: County
        x-nullable: true
        example: LOS ANGELES
    required:
      - streetAddress1
      - city
      - state
      - postalCode
  Affiliation:
    type: string
    x-nullable: true
    title: Branch of service
    description: Military branch of service
    enum:
      - ARMY
      - NAVY
      - MARINES
      - AIR_FORCE
      - COAST_GUARD
      - SPACE_FORCE
      - NAVY_AND_MARINES
      - AIR_AND_SPACE_FORCE
      - OTHER
    x-display-value:
      ARMY: Army
      NAVY: Navy
      MARINES: Marine Corps
      AIR_FORCE: Air Force
      COAST_GUARD: Coast Guard
      SPACE_FORCE: Space Force
      OTHER: OTHER
  TransportationOffice:
    type: object
    properties:
      id:
        type: string
        format: uuid
        example: c56a4180-65aa-42ec-a945-5fd21dec0538
      name:
        type: string
        example: Fort Bragg North Station
      address:
        $ref: '#/definitions/Address'
      phone_lines:
        type: array
        items:
          type: string
          format: telephone
          pattern: ^[2-9]\d{2}-\d{3}-\d{4}$
          example: 212-555-5555
      gbloc:
        type: string
        pattern: ^[A-Z]{4}$
        example: JENQ
      latitude:
        type: number
        format: float
        example: 29.382973
      longitude:
        type: number
        format: float
        example: -98.62759
      created_at:
        type: string
        format: date-time
      updated_at:
        type: string
        format: date-time
    required:
      - id
      - name
      - address
      - created_at
      - updated_at
  DutyLocationPayload:
    type: object
    properties:
      id:
        type: string
        format: uuid
        example: c56a4180-65aa-42ec-a945-5fd21dec0538
      name:
        type: string
        example: Fort Bragg North Station
      address:
        $ref: '#/definitions/Address'
      address_id:
        type: string
        format: uuid
        example: c56a4180-65aa-42ec-a945-5fd21dec0538
      affiliation:
        $ref: '#/definitions/Affiliation'
      transportation_office_id:
        type: string
        format: uuid
        example: c56a4180-65aa-42ec-a945-5fd21dec0538
        x-nullable: true
      transportation_office:
        $ref: '#/definitions/TransportationOffice'
      created_at:
        type: string
        format: date-time
      updated_at:
        type: string
        format: date-time
    required:
      - id
      - name
      - address_id
      - affiliation
      - created_at
      - updated_at
  Upload:
    description: An uploaded file.
    type: object
    properties:
      id:
        type: string
        format: uuid
        example: c56a4180-65aa-42ec-a945-5fd21dec0538
        readOnly: true
      url:
        type: string
        format: uri
        example: https://uploads.domain.test/dir/c56a4180-65aa-42ec-a945-5fd21dec0538
        readOnly: true
      filename:
        type: string
        example: filename.pdf
        readOnly: true
      contentType:
        type: string
        format: mime-type
        example: application/pdf
        readOnly: true
      bytes:
        type: integer
        readOnly: true
      status:
        type: string
        enum:
          - INFECTED
          - CLEAN
          - PROCESSING
        readOnly: true
      createdAt:
        type: string
        format: date-time
        readOnly: true
      updatedAt:
        type: string
        format: date-time
        readOnly: true
      deletedAt:
        type: string
        format: date-time
        x-nullable: true
        readOnly: true
      isWeightTicket:
        type: boolean
      uploadType:
        type: string
        example: OFFICE
        enum:
          - USER
          - PRIME
          - OFFICE
        readOnly: true
    required:
      - id
      - url
      - filename
      - contentType
      - bytes
      - createdAt
      - updatedAt
  Document:
    type: object
    properties:
      id:
        type: string
        format: uuid
        example: c56a4180-65aa-42ec-a945-5fd21dec0538
      service_member_id:
        type: string
        format: uuid
        title: The service member this document belongs to
      uploads:
        type: array
        items:
          $ref: '#/definitions/Upload'
    required:
      - id
      - service_member_id
      - uploads
  PPMShipmentStatus:
    description: |
      Status of the PPM Shipment:
        * **DRAFT**: The customer has created the PPM shipment but has not yet submitted their move for counseling.
        * **SUBMITTED**: The shipment belongs to a move that has been submitted by the customer or has been created by a Service Counselor or Prime Contractor for a submitted move.
        * **WAITING_ON_CUSTOMER**: The PPM shipment has been approved and the customer may now provide their actual move closeout information and documentation required to get paid.
        * **NEEDS_ADVANCE_APPROVAL**: The shipment was counseled by the Prime Contractor and approved but an advance was requested so will need further financial approval from the government.
        * **NEEDS_CLOSEOUT**: The customer has provided their closeout weight tickets, receipts, and expenses and certified it for the Service Counselor to approve, exclude or reject.
        * **CLOSEOUT_COMPLETE**: The Service Counselor has reviewed all of the customer's PPM closeout documentation and authorizes the customer can download and submit their finalized SSW packet.
    type: string
    readOnly: true
    enum:
      - DRAFT
      - SUBMITTED
      - WAITING_ON_CUSTOMER
      - NEEDS_ADVANCE_APPROVAL
      - NEEDS_CLOSEOUT
      - CLOSEOUT_COMPLETE
  PPMAdvanceStatus:
    type: string
    title: PPM Advance Status
    description: >-
      Indicates whether an advance status has been accepted, rejected, or
      edited, or a prime counseled PPM has been received or not received
    x-nullable: true
    enum:
      - APPROVED
      - REJECTED
      - EDITED
      - RECEIVED
      - NOT_RECEIVED
  SITLocationType:
    description: The list of SIT location types.
    type: string
    enum:
      - ORIGIN
      - DESTINATION
  OmittablePPMDocumentStatus:
    description: Status of the PPM document.
    type: string
    enum:
      - APPROVED
      - EXCLUDED
      - REJECTED
    x-display-value:
      APPROVED: Approved
      EXCLUDED: Excluded
      REJECTED: Rejected
    x-nullable: true
    x-omitempty: false
  PPMDocumentStatusReason:
    description: The reason the services counselor has excluded or rejected the item.
    type: string
    x-nullable: true
    x-omitempty: false
  WeightTicket:
    description: >-
      Vehicle and optional trailer information and weight documents used to move
      this PPM shipment.
    type: object
    properties:
      id:
        description: ID of this set of weight tickets.
        type: string
        format: uuid
        example: c56a4180-65aa-42ec-a945-5fd21dec0538
        readOnly: true
      ppmShipmentId:
        description: The ID of the PPM shipment that this set of weight tickets is for.
        type: string
        format: uuid
        example: c56a4180-65aa-42ec-a945-5fd21dec0538
        readOnly: true
      createdAt:
        type: string
        format: date-time
        readOnly: true
      updatedAt:
        type: string
        format: date-time
        readOnly: true
      vehicleDescription:
        description: >-
          Description of the vehicle used for the trip. E.g. make/model, type of
          truck/van, etc.
        type: string
        x-nullable: true
        x-omitempty: false
      emptyWeight:
        description: Weight of the vehicle when empty.
        type: integer
        minimum: 0
        x-nullable: true
        x-omitempty: false
      submittedEmptyWeight:
        description: Customer submitted weight of the vehicle when empty.
        type: integer
        minimum: 0
        x-nullable: true
        x-omitempty: false
      missingEmptyWeightTicket:
        description: >-
          Indicates if the customer is missing a weight ticket for the vehicle
          weight when empty.
        type: boolean
        x-nullable: true
        x-omitempty: false
      emptyDocumentId:
        description: >-
          ID of the document that is associated with the user uploads containing
          the vehicle weight when empty.
        type: string
        format: uuid
        readOnly: true
      emptyDocument:
        allOf:
          - description: >-
              Document that is associated with the user uploads containing the
              vehicle weight when empty.
          - $ref: '#/definitions/Document'
      fullWeight:
        description: The weight of the vehicle when full.
        type: integer
        minimum: 0
        x-nullable: true
        x-omitempty: false
      submittedFullWeight:
        description: Customer submitted weight of the vehicle when full.
        type: integer
        minimum: 0
        x-nullable: true
        x-omitempty: false
      missingFullWeightTicket:
        description: >-
          Indicates if the customer is missing a weight ticket for the vehicle
          weight when full.
        type: boolean
        x-nullable: true
        x-omitempty: false
      fullDocumentId:
        description: >-
          ID of the document that is associated with the user uploads containing
          the vehicle weight when full.
        type: string
        format: uuid
        example: c56a4180-65aa-42ec-a945-5fd21dec0538
        readOnly: true
      fullDocument:
        allOf:
          - description: >-
              Document that is associated with the user uploads containing the
              vehicle weight when full.
          - $ref: '#/definitions/Document'
      ownsTrailer:
        description: Indicates if the customer used a trailer they own for the move.
        type: boolean
        x-nullable: true
        x-omitempty: false
      submittedOwnsTrailer:
        description: Indicates if the customer used a trailer they own for the move.
        type: boolean
        x-nullable: true
        x-omitempty: false
      trailerMeetsCriteria:
        description: >-
          Indicates if the trailer that the customer used meets all the criteria
          to be claimable.
        type: boolean
        x-nullable: true
        x-omitempty: false
      submittedTrailerMeetsCriteria:
        description: >-
          Indicates if the trailer that the customer used meets all the criteria
          to be claimable.
        type: boolean
        x-nullable: true
        x-omitempty: false
      proofOfTrailerOwnershipDocumentId:
        description: >-
          ID of the document that is associated with the user uploads containing
          the proof of trailer ownership.
        type: string
        format: uuid
        example: c56a4180-65aa-42ec-a945-5fd21dec0538
        readOnly: true
      proofOfTrailerOwnershipDocument:
        allOf:
          - description: >-
              Document that is associated with the user uploads containing the
              proof of trailer ownership.
          - $ref: '#/definitions/Document'
      status:
        $ref: '#/definitions/OmittablePPMDocumentStatus'
      reason:
        $ref: '#/definitions/PPMDocumentStatusReason'
      adjustedNetWeight:
        description: Indicates the adjusted net weight of the vehicle
        type: integer
        minimum: 0
        x-nullable: true
        x-omitempty: false
      netWeightRemarks:
        description: Remarks explaining any edits made to the net weight
        type: string
        x-nullable: true
        x-omitempty: false
      eTag:
        description: A hash that should be used as the "If-Match" header for any updates.
        type: string
        readOnly: true
      allowableWeight:
        description: Maximum reimbursable weight.
        type: integer
        minimum: 0
        x-nullable: true
        x-omitempty: false
    required:
      - ppmShipmentId
      - createdAt
      - updatedAt
      - emptyDocumentId
      - emptyDocument
      - fullDocument
      - fullDocumentId
      - proofOfTrailerOwnershipDocument
      - proofOfTrailerOwnershipDocumentId
  WeightTickets:
    description: All weight tickets associated with a PPM shipment.
    type: array
    items:
      $ref: '#/definitions/WeightTicket'
    x-omitempty: false
  OmittableMovingExpenseType:
    type: string
    description: Moving Expense Type
    enum:
      - CONTRACTED_EXPENSE
      - GAS
      - OIL
      - OTHER
      - PACKING_MATERIALS
      - RENTAL_EQUIPMENT
      - STORAGE
      - TOLLS
      - WEIGHING_FEE
    x-display-value:
      CONTRACTED_EXPENSE: Contracted expense
      GAS: Gas
      OIL: Oil
      OTHER: Other
      PACKING_MATERIALS: Packing materials
      STORAGE: Storage
      RENTAL_EQUIPMENT: Rental equipment
      TOLLS: Tolls
      WEIGHING_FEE: Weighing fee
    x-nullable: true
    x-omitempty: false
  SubmittedMovingExpenseType:
    type: string
    description: Customer Submitted Moving Expense Type
    enum:
      - CONTRACTED_EXPENSE
      - GAS
      - OIL
      - OTHER
      - PACKING_MATERIALS
      - RENTAL_EQUIPMENT
      - STORAGE
      - TOLLS
      - WEIGHING_FEE
    x-display-value:
      CONTRACTED_EXPENSE: Contracted expense
      GAS: Gas
      OIL: Oil
      OTHER: Other
      PACKING_MATERIALS: Packing materials
      STORAGE: Storage
      RENTAL_EQUIPMENT: Rental equipment
      TOLLS: Tolls
      WEIGHING_FEE: Weighing fee
    x-nullable: true
    x-omitempty: false
  MovingExpense:
    description: >-
      Expense information and receipts of costs incurred that can be reimbursed
      while moving a PPM shipment.
    type: object
    properties:
      id:
        description: Unique primary identifier of the Moving Expense object
        type: string
        format: uuid
        example: c56a4180-65aa-42ec-a945-5fd21dec0538
        readOnly: true
      ppmShipmentId:
        description: The PPM Shipment id that this moving expense belongs to
        type: string
        format: uuid
        example: c56a4180-65aa-42ec-a945-5fd21dec0538
        readOnly: true
      documentId:
        description: The id of the Document that contains all file uploads for this expense
        type: string
        format: uuid
        example: c56a4180-65aa-42ec-a945-5fd21dec0538
        readOnly: true
      document:
        allOf:
          - description: >-
              The Document object that contains all file uploads for this
              expense
          - $ref: '#/definitions/Document'
      movingExpenseType:
        $ref: '#/definitions/OmittableMovingExpenseType'
      submittedMovingExpenseType:
        $ref: '#/definitions/SubmittedMovingExpenseType'
      description:
        description: A brief description of the expense
        type: string
        x-nullable: true
        x-omitempty: false
      submittedDescription:
        description: Customer submitted description of the expense
        type: string
        x-nullable: true
        x-omitempty: false
      paidWithGtcc:
        description: >-
          Indicates if the service member used their government issued card to
          pay for the expense
        type: boolean
        x-nullable: true
        x-omitempty: false
      amount:
        description: The total amount of the expense as indicated on the receipt
        type: integer
        x-nullable: true
        x-omitempty: false
      submittedAmount:
        description: >-
          Customer submitted total amount of the expense as indicated on the
          receipt
        type: integer
        x-nullable: true
        x-omitempty: false
      missingReceipt:
        description: >-
          Indicates if the service member is missing the receipt with the proof
          of expense amount
        type: boolean
        x-nullable: true
        x-omitempty: false
      status:
        $ref: '#/definitions/OmittablePPMDocumentStatus'
      reason:
        $ref: '#/definitions/PPMDocumentStatusReason'
      sitStartDate:
        description: >-
          The date the shipment entered storage, applicable for the `STORAGE`
          movingExpenseType only
        type: string
        example: '2022-04-26'
        format: date
        x-nullable: true
        x-omitempty: false
      submittedSitStartDate:
        description: >-
          Customer submitted date the shipment entered storage, applicable for
          the `STORAGE` movingExpenseType only
        type: string
        example: '2022-04-26'
        format: date
        x-nullable: true
        x-omitempty: false
      sitEndDate:
        description: >-
          The date the shipment exited storage, applicable for the `STORAGE`
          movingExpenseType only
        type: string
        example: '2018-05-26'
        format: date
        x-nullable: true
        x-omitempty: false
      submittedSitEndDate:
        description: >-
          Customer submitted date the shipment exited storage, applicable for
          the `STORAGE` movingExpenseType only
        type: string
        example: '2018-05-26'
        format: date
        x-nullable: true
        x-omitempty: false
      createdAt:
        description: >-
          Timestamp the moving expense object was initially created in the
          system (UTC)
        type: string
        format: date-time
        readOnly: true
      updatedAt:
        description: >-
          Timestamp when a property of this moving expense object was last
          modified (UTC)
        type: string
        format: date-time
        readOnly: true
      eTag:
        description: A hash that should be used as the "If-Match" header for any updates.
        type: string
        readOnly: true
      weightStored:
        description: The total weight stored in PPM SIT
        type: integer
        x-nullable: true
        x-omitempty: false
      sitLocation:
        allOf:
          - $ref: '#/definitions/SITLocationType'
          - x-nullable: true
          - x-omitempty: false
      sitEstimatedCost:
        description: >-
          The estimated amount that the government will pay the service member
          to put their goods into storage. This estimated storage cost is
          separate from the estimated incentive.
        type: integer
        format: cents
        x-nullable: true
        x-omitempty: false
      sitReimburseableAmount:
        description: The amount of SIT that will be reimbursed
        type: integer
        x-nullable: true
        x-omitempty: false
    required:
      - id
      - createdAt
      - updatedAt
      - ppmShipmentId
      - documentId
      - document
  ProGearWeightTicket:
    description: Pro-gear associated information and weight docs for a PPM shipment
    type: object
    properties:
      id:
        description: The ID of the pro-gear weight ticket.
        type: string
        format: uuid
        example: c56a4180-65aa-42ec-a945-5fd21dec0538
        readOnly: true
      ppmShipmentId:
        description: >-
          The ID of the PPM shipment that this pro-gear weight ticket is
          associated with.
        type: string
        format: uuid
        example: c56a4180-65aa-42ec-a945-5fd21dec0538
        readOnly: true
      updatedAt:
        type: string
        format: date-time
        readOnly: true
      createdAt:
        type: string
        format: date-time
        readOnly: true
      belongsToSelf:
        description: >-
          Indicates if this information is for the customer's own pro-gear,
          otherwise, it's the spouse's.
        type: boolean
        x-nullable: true
        x-omitempty: false
      submittedBelongsToSelf:
        description: >-
          Indicates if this information is for the customer's own pro-gear,
          otherwise, it's the spouse's.
        type: boolean
        x-nullable: true
        x-omitempty: false
      description:
        description: Describes the pro-gear that was moved.
        type: string
        x-nullable: true
        x-omitempty: false
      hasWeightTickets:
        description: >-
          Indicates if the user has a weight ticket for their pro-gear,
          otherwise they have a constructed weight.
        type: boolean
        x-nullable: true
        x-omitempty: false
      submittedHasWeightTickets:
        description: >-
          Indicates if the user has a weight ticket for their pro-gear,
          otherwise they have a constructed weight.
        type: boolean
        x-nullable: true
        x-omitempty: false
      weight:
        description: Weight of the pro-gear.
        type: integer
        minimum: 0
        x-nullable: true
        x-omitempty: false
      submittedWeight:
        description: Customer submitted weight of the pro-gear.
        type: integer
        minimum: 0
        x-nullable: true
        x-omitempty: false
      documentId:
        description: >-
          The ID of the document that is associated with the user uploads
          containing the pro-gear weight.
        type: string
        format: uuid
        example: c56a4180-65aa-42ec-a945-5fd21dec0538
        readOnly: true
      document:
        allOf:
          - description: >-
              Document that is associated with the user uploads containing the
              pro-gear weight.
          - $ref: '#/definitions/Document'
      status:
        $ref: '#/definitions/OmittablePPMDocumentStatus'
      reason:
        $ref: '#/definitions/PPMDocumentStatusReason'
      eTag:
        description: A hash that should be used as the "If-Match" header for any updates.
        type: string
        readOnly: true
    required:
      - ppmShipmentId
      - createdAt
      - updatedAt
      - documentId
      - document
  SignedCertificationType:
    description: |
      The type of signed certification:
        - PPM_PAYMENT: This is used when the customer has a PPM shipment that they have uploaded their documents for and are
            ready to submit their documentation for review. When they submit, they will be asked to sign certifying the
            information is correct.
        - SHIPMENT: This is used when a customer submits their move with their shipments to be reviewed by office users.
        - PRE_CLOSEOUT_REVIEWED_PPM_PAYMENT: This is used when a move has a PPM shipment and is set to
             service-counseling-completed "Submit move details" by service counselor.
        - CLOSEOUT_REVIEWED_PPM_PAYMENT: This is used when a PPM shipment is reviewed by counselor in close out queue.
    type: string
    enum:
      - PPM_PAYMENT
      - SHIPMENT
      - PRE_CLOSEOUT_REVIEWED_PPM_PAYMENT
      - CLOSEOUT_REVIEWED_PPM_PAYMENT
    readOnly: true
  SignedCertification:
    description: Signed certification
    type: object
    properties:
      id:
        description: The ID of the signed certification.
        type: string
        format: uuid
        example: c56a4180-65aa-42ec-a945-5fd21dec0538
        readOnly: true
      submittingUserId:
        description: The ID of the user that signed.
        type: string
        format: uuid
        example: c56a4180-65aa-42ec-a945-5fd21dec0538
        readOnly: true
      moveId:
        description: The ID of the move associated with this signed certification.
        type: string
        format: uuid
        example: c56a4180-65aa-42ec-a945-5fd21dec0538
        readOnly: true
      ppmId:
        description: >-
          The ID of the PPM shipment associated with this signed certification,
          if any.
        type: string
        format: uuid
        example: c56a4180-65aa-42ec-a945-5fd21dec0538
        readOnly: true
        x-nullable: true
        x-omitempty: false
      certificationType:
        $ref: '#/definitions/SignedCertificationType'
      certificationText:
        description: Full text that the customer agreed to and signed.
        type: string
      signature:
        description: The signature that the customer provided.
        type: string
      date:
        description: Date that the customer signed the certification.
        type: string
        format: date
      createdAt:
        type: string
        format: date-time
        readOnly: true
      updatedAt:
        type: string
        format: date-time
        readOnly: true
      eTag:
        description: A hash that should be used as the "If-Match" header for any updates.
        type: string
        readOnly: true
    required:
      - id
      - submittingUserId
      - moveId
      - certificationType
      - certificationText
      - signature
      - date
      - createdAt
      - updatedAt
      - eTag
  PPMShipment:
    description: >-
      A personally procured move is a type of shipment that a service member
      moves themselves.
    x-nullable: true
    properties:
      id:
        description: Primary auto-generated unique identifier of the PPM shipment object
        example: 1f2270c7-7166-40ae-981e-b200ebdf3054
        format: uuid
        type: string
        readOnly: true
      shipmentId:
        description: The id of the parent MTOShipment object
        example: 1f2270c7-7166-40ae-981e-b200ebdf3054
        format: uuid
        type: string
        readOnly: true
      createdAt:
        description: Timestamp of when the PPM Shipment was initially created (UTC)
        format: date-time
        type: string
        readOnly: true
      updatedAt:
        description: Timestamp of when a property of this object was last updated (UTC)
        format: date-time
        type: string
        readOnly: true
      status:
        $ref: '#/definitions/PPMShipmentStatus'
      w2Address:
        x-nullable: true
        $ref: '#/definitions/Address'
      advanceStatus:
        $ref: '#/definitions/PPMAdvanceStatus'
      expectedDepartureDate:
        description: |
          Date the customer expects to begin their move.
        format: date
        type: string
      actualMoveDate:
        description: The actual start date of when the PPM shipment left the origin.
        format: date
        type: string
        x-nullable: true
        x-omitempty: false
      submittedAt:
        description: >-
          The timestamp of when the customer submitted their PPM documentation
          to the counselor for review.
        format: date-time
        type: string
        x-nullable: true
        x-omitempty: false
      reviewedAt:
        description: >-
          The timestamp of when the Service Counselor has reviewed all of the
          closeout documents.
        format: date-time
        type: string
        x-nullable: true
        x-omitempty: false
      approvedAt:
        description: >-
          The timestamp of when the shipment was approved and the service member
          can begin their move.
        format: date-time
        type: string
        x-nullable: true
        x-omitempty: false
      pickupAddress:
        $ref: '#/definitions/Address'
      secondaryPickupAddress:
        allOf:
          - $ref: '#/definitions/Address'
          - x-nullable: true
          - x-omitempty: false
      hasSecondaryPickupAddress:
        type: boolean
        x-omitempty: false
        x-nullable: true
      tertiaryPickupAddress:
        allOf:
          - $ref: '#/definitions/Address'
          - x-nullable: true
          - x-omitempty: false
      hasTertiaryPickupAddress:
        type: boolean
        x-omitempty: false
        x-nullable: true
      actualPickupPostalCode:
        description: >
          The actual postal code where the PPM shipment started. To be filled
          once the customer has moved the shipment.
        format: zip
        type: string
        title: ZIP
        example: '90210'
        pattern: ^(\d{5})$
        x-nullable: true
        x-omitempty: false
      destinationAddress:
        $ref: '#/definitions/Address'
      secondaryDestinationAddress:
        allOf:
          - $ref: '#/definitions/Address'
          - x-nullable: true
          - x-omitempty: false
      hasSecondaryDestinationAddress:
        type: boolean
        x-omitempty: false
        x-nullable: true
      tertiaryDestinationAddress:
        allOf:
          - $ref: '#/definitions/Address'
          - x-nullable: true
          - x-omitempty: false
      hasTertiaryDestinationAddress:
        type: boolean
        x-omitempty: false
        x-nullable: true
      actualDestinationPostalCode:
        description: >
          The actual postal code where the PPM shipment ended. To be filled once
          the customer has moved the shipment.
        format: zip
        type: string
        title: ZIP
        example: '90210'
        pattern: ^(\d{5})$
        x-nullable: true
        x-omitempty: false
      sitExpected:
        description: >
          Captures whether some or all of the PPM shipment will require
          temporary storage at the origin or destination.


          Must be set to `true` when providing `sitLocation`,
          `sitEstimatedWeight`, `sitEstimatedEntryDate`, and
          `sitEstimatedDepartureDate` values to calculate the
          `sitEstimatedCost`.
        type: boolean
      estimatedWeight:
        description: The estimated weight of the PPM shipment goods being moved.
        type: integer
        example: 4200
        x-nullable: true
        x-omitempty: false
      hasProGear:
        description: >
          Indicates whether PPM shipment has pro gear for themselves or their
          spouse.
        type: boolean
        x-nullable: true
        x-omitempty: false
      proGearWeight:
        description: >-
          The estimated weight of the pro-gear being moved belonging to the
          service member.
        type: integer
        x-nullable: true
        x-omitempty: false
      spouseProGearWeight:
        description: >-
          The estimated weight of the pro-gear being moved belonging to a
          spouse.
        type: integer
        x-nullable: true
        x-omitempty: false
      estimatedIncentive:
        description: >-
          The estimated amount the government will pay the service member to
          move their belongings based on the moving date, locations, and
          shipment weight.
        type: integer
        format: cents
        x-nullable: true
        x-omitempty: false
      finalIncentive:
        description: >
          The final calculated incentive for the PPM shipment. This does not
          include **SIT** as it is a reimbursement.
        type: integer
        format: cents
        x-nullable: true
        x-omitempty: false
        readOnly: true
      hasRequestedAdvance:
        description: |
          Indicates whether an advance has been requested for the PPM shipment.
        type: boolean
        x-nullable: true
        x-omitempty: false
      advanceAmountRequested:
        description: >
          The amount requested as an advance by the service member up to a
          maximum percentage of the estimated incentive.
        type: integer
        format: cents
        x-nullable: true
        x-omitempty: false
      hasReceivedAdvance:
        description: |
          Indicates whether an advance was received for the PPM shipment.
        type: boolean
        x-nullable: true
        x-omitempty: false
      advanceAmountReceived:
        description: |
          The amount received for an advance, or null if no advance is received.
        type: integer
        format: cents
        x-nullable: true
        x-omitempty: false
      sitLocation:
        allOf:
          - $ref: '#/definitions/SITLocationType'
          - x-nullable: true
          - x-omitempty: false
      sitEstimatedWeight:
        description: The estimated weight of the goods being put into storage.
        type: integer
        example: 2000
        x-nullable: true
        x-omitempty: false
      sitEstimatedEntryDate:
        description: The date that goods will first enter the storage location.
        format: date
        type: string
        x-nullable: true
        x-omitempty: false
      sitEstimatedDepartureDate:
        description: The date that goods will exit the storage location.
        format: date
        type: string
        x-nullable: true
        x-omitempty: false
      sitEstimatedCost:
        description: >-
          The estimated amount that the government will pay the service member
          to put their goods into storage. This estimated storage cost is
          separate from the estimated incentive.
        type: integer
        format: cents
        x-nullable: true
        x-omitempty: false
      weightTickets:
        $ref: '#/definitions/WeightTickets'
      movingExpenses:
        description: All expense documentation receipt records of this PPM shipment.
        items:
          $ref: '#/definitions/MovingExpense'
        type: array
      proGearWeightTickets:
        description: >-
          All pro-gear weight ticket documentation records for this PPM
          shipment.
        type: array
        items:
          $ref: '#/definitions/ProGearWeightTicket'
      signedCertification:
        $ref: '#/definitions/SignedCertification'
      eTag:
        description: >-
          A hash unique to this shipment that should be used as the "If-Match"
          header for any updates.
        type: string
        readOnly: true
    required:
      - id
      - shipmentId
      - createdAt
      - status
      - expectedDepartureDate
      - sitExpected
      - eTag
  BoatShipment:
    x-nullable: true
    properties:
      id:
        description: Primary auto-generated unique identifier of the Boat shipment object
        example: 1f2270c7-7166-40ae-981e-b200ebdf3054
        format: uuid
        type: string
        readOnly: true
      shipmentId:
        description: The id of the parent MTOShipment object
        example: 1f2270c7-7166-40ae-981e-b200ebdf3054
        format: uuid
        type: string
        readOnly: true
      createdAt:
        description: Timestamp of when the Boat Shipment was initially created (UTC)
        format: date-time
        type: string
        readOnly: true
      updatedAt:
        description: Timestamp of when a property of this object was last updated (UTC)
        format: date-time
        type: string
        readOnly: true
      type:
        type: string
        enum:
          - HAUL_AWAY
          - TOW_AWAY
      year:
        type: integer
        description: Year of the Boat
      make:
        type: string
        description: Make of the Boat
      model:
        type: string
        description: Model of the Boat
      lengthInInches:
        type: integer
        description: Length of the Boat in inches
      widthInInches:
        type: integer
        description: Width of the Boat in inches
      heightInInches:
        type: integer
        description: Height of the Boat in inches
      hasTrailer:
        type: boolean
        description: Does the boat have a trailer
      isRoadworthy:
        type: boolean
        description: Is the trailer roadworthy
        x-nullable: true
      eTag:
        description: >-
          A hash unique to this shipment that should be used as the "If-Match"
          header for any updates.
        type: string
        readOnly: true
    required:
      - id
      - shipmentId
      - createdAt
      - type
      - year
      - make
      - model
      - lengthInInches
      - widthInInches
      - heightInInches
      - hasTrailer
      - eTag
  MobileHome:
    description: >-
      A mobile home is a type of shipment that a service member moves a mobile
      home.
    x-nullable: true
    properties:
      id:
        description: Primary auto-generated unique identifier of the Mobile Home object
        example: 1f2270c7-7166-40ae-981e-b200ebdf3054
        format: uuid
        type: string
        readOnly: true
      shipmentId:
        description: The id of the parent MTOShipment object
        example: 1f2270c7-7166-40ae-981e-b200ebdf3054
        format: uuid
        type: string
        readOnly: true
      make:
        description: The make of the mobile home
        type: string
      model:
        description: The model of the mobile home.
        type: string
      year:
        description: The year the mobile home was made.
        type: integer
      lengthInInches:
        type: integer
      widthInInches:
        type: integer
      heightInInches:
        type: integer
      updatedAt:
        description: Timestamp of when a property of this object was last updated (UTC)
        format: date-time
        type: string
        readOnly: true
      createdAt:
        description: Timestamp of when a property of this object was created (UTC)
        format: date-time
        type: string
        readOnly: true
      eTag:
        description: >-
          A hash unique to this shipment that should be used as the "If-Match"
          header for any updates.
        type: string
        readOnly: true
  PpmID:
    description: |
      The PPM Shipment ID to associate with the assigned certificate.
    type: string
    format: uuid
    example: c56a4180-65aa-42ec-a945-5fd21dec0538
    x-nullable: true
  MovingExpenseType:
    type: string
    description: Moving Expense Type
    enum:
      - CONTRACTED_EXPENSE
      - GAS
      - OIL
      - OTHER
      - PACKING_MATERIALS
      - RENTAL_EQUIPMENT
      - STORAGE
      - TOLLS
      - WEIGHING_FEE
    x-display-value:
      CONTRACTED_EXPENSE: Contracted expense
      GAS: Gas
      OIL: Oil
      OTHER: Other
      PACKING_MATERIALS: Packing materials
      STORAGE: Storage
      RENTAL_EQUIPMENT: Rental equipment
      TOLLS: Tolls
      WEIGHING_FEE: Weighing fee
paths:
  /feature-flags/user-boolean/{key}:
    post:
      summary: Determines if a user has a feature flag enabled
      description: >-
        Determines if a user has a feature flag enabled. The flagContext
        contains context used to determine if this flag applies to the logged in
        user.
      operationId: booleanFeatureFlagForUser
      tags:
        - featureFlags
      consumes:
        - application/json
      parameters:
        - in: path
          name: key
          type: string
          required: true
          description: Feature Flag Key
        - in: body
          name: flagContext
          required: true
          description: context for the feature flag request
          schema:
            type: object
            additionalProperties:
              type: string
      produces:
        - application/json
      responses:
        '200':
          description: Boolean Feature Flag Status
          schema:
            $ref: '#/definitions/FeatureFlagBoolean'
        '400':
          description: invalid request
        '401':
          description: request requires user authentication
        '500':
          description: internal server error
  /feature-flags/user-variant/{key}:
    post:
      summary: Determines if a user has a feature flag enabled
      description: >-
        Determines if a user has a feature flag enabled. The flagContext
        contains context used to determine if this flag applies to the logged in
        user.
      operationId: variantFeatureFlagForUser
      tags:
        - featureFlags
      consumes:
        - application/json
      parameters:
        - in: path
          name: key
          type: string
          required: true
          description: Feature Flag Key
        - in: body
          name: flagContext
          required: true
          description: context for the feature flag request
          schema:
            type: object
            additionalProperties:
              type: string
      produces:
        - application/json
      responses:
        '200':
          description: Variant Feature Flag Status
          schema:
            $ref: '#/definitions/FeatureFlagVariant'
        '400':
          description: invalid request
        '401':
          description: request requires user authentication
        '500':
          description: internal server error
  /users/logged_in:
    get:
      summary: Returns the user info for the currently logged in user
      description: Returns the user info for the currently logged in user
      operationId: showLoggedInUser
      tags:
        - users
      responses:
        '200':
          description: Currently logged in user
          schema:
            $ref: '#/definitions/LoggedInUserPayload'
        '400':
          description: invalid request
        '401':
          description: request requires user authentication
        '500':
          description: server error
  /users/is_logged_in:
    get:
      summary: Returns boolean as to whether the user is logged in
      description: Returns boolean as to whether the user is logged in
      operationId: isLoggedInUser
      tags:
        - users
      responses:
        '200':
          description: Currently logged in user
          schema:
            type: object
            required:
              - isLoggedIn
            properties:
              isLoggedIn:
                type: boolean
        '400':
          description: invalid request
        '500':
          description: server error
  /application_parameters:
    post:
      summary: >-
        Searches for an application parameter by name and value, returns nil if
        not found
      description: >-
        Searches for an application parameter by name and value, returns nil if
        not found
      operationId: validate
      tags:
        - application_parameters
      parameters:
        - in: body
          name: body
          required: true
          schema:
            $ref: '#/definitions/ApplicationParameters'
      responses:
        '200':
          description: Application Parameters
          schema:
            $ref: '#/definitions/ApplicationParameters'
        '400':
          description: invalid request
        '401':
          description: request requires user authentication
        '500':
          description: server error
  /orders:
    post:
      summary: Creates an orders model for a logged-in user
      description: Creates an instance of orders tied to a service member
      operationId: createOrders
      tags:
        - orders
      parameters:
        - in: body
          name: createOrders
          required: true
          schema:
            $ref: '#/definitions/CreateUpdateOrders'
      responses:
        '201':
          description: created instance of orders
          schema:
            $ref: '#/definitions/Orders'
        '400':
          description: invalid request
        '401':
          description: request requires user authentication
        '403':
          description: user is not authorized
        '500':
          description: internal server error
  /orders/{ordersId}:
    put:
      summary: Updates orders
      description: All fields sent in this request will be set on the orders referenced
      operationId: updateOrders
      tags:
        - orders
      parameters:
        - in: path
          name: ordersId
          type: string
          format: uuid
          required: true
          description: UUID of the orders model
        - in: body
          name: updateOrders
          required: true
          schema:
            $ref: '#/definitions/CreateUpdateOrders'
      responses:
        '200':
          description: updated instance of orders
          schema:
            $ref: '#/definitions/Orders'
        '400':
          description: invalid request
        '401':
          description: request requires user authentication
        '403':
          description: user is not authorized
        '404':
          description: orders not found
        '500':
          description: internal server error
    get:
      summary: Returns the given order
      description: Returns the given order
      operationId: showOrders
      tags:
        - orders
      parameters:
        - in: path
          name: ordersId
          type: string
          format: uuid
          required: true
          description: UUID of the order
      responses:
        '200':
          description: the instance of the order
          schema:
            $ref: '#/definitions/Orders'
        '400':
          description: invalid request
        '401':
          description: request requires user authentication
        '403':
          description: user is not authorized
        '404':
          description: order is not found
        '500':
          description: internal server error
  /orders/{ordersId}/upload_amended_orders:
    patch:
      summary: Patch the amended orders for a given order
      description: Patch the amended orders for a given order
      operationId: uploadAmendedOrders
      tags:
        - orders
      consumes:
        - multipart/form-data
      parameters:
        - in: path
          name: ordersId
          type: string
          format: uuid
          required: true
          description: UUID of the order
        - in: formData
          name: file
          type: file
          description: The file to upload.
          required: true
      responses:
        '201':
          description: created upload
          schema:
            $ref: '#/definitions/Upload'
        '400':
          description: invalid request
          schema:
            $ref: '#/definitions/InvalidRequestResponsePayload'
        '403':
          description: not authorized
        '404':
          description: not found
        '413':
          description: payload is too large
        '500':
          description: server error
  /allmoves/{serviceMemberId}:
    get:
      summary: Return the current and previous moves of a service member
      description: >
        This endpoint gets all moves that belongs to the serviceMember by using
        the service members id. In a previous moves array and the current move
        in the current move array. The current move is the move with the latest
        CreatedAt date. All other moves will go into the previous move array.
      operationId: getAllMoves
      tags:
        - moves
      produces:
        - application/json
      parameters:
        - in: path
          name: serviceMemberId
          type: string
          format: uuid
          required: true
          description: UUID of the service member
      responses:
        '200':
          description: >-
            Successfully retrieved moves. A successful fetch might still return
            zero moves.
          schema:
            $ref: '#/definitions/MovesList'
        '401':
          $ref: '#/responses/PermissionDenied'
        '403':
          $ref: '#/responses/PermissionDenied'
        '500':
          $ref: '#/responses/ServerError'
  /moves/{moveId}:
    patch:
      summary: Patches the move
      description: Any fields sent in this request will be set on the move referenced
      operationId: patchMove
      tags:
        - moves
      parameters:
        - in: path
          name: moveId
          type: string
          format: uuid
          required: true
          description: UUID of the move
        - $ref: '#/parameters/ifMatch'
        - in: body
          name: patchMovePayload
          required: true
          schema:
            $ref: '#/definitions/PatchMovePayload'
      responses:
        '200':
          description: updated instance of move
          schema:
            $ref: '#/definitions/MovePayload'
        '400':
          description: invalid request
        '401':
          description: request requires user authentication
        '403':
          description: user is not authorized
        '404':
          description: move or closeout office is not found
        '412':
          description: precondition failed
        '422':
          description: unprocessable entity
        '500':
          description: internal server error
    get:
      summary: Returns the given move
      description: Returns the given move
      operationId: showMove
      tags:
        - moves
      parameters:
        - in: path
          name: moveId
          type: string
          format: uuid
          required: true
          description: UUID of the move
      responses:
        '200':
          description: the instance of the move
          schema:
            $ref: '#/definitions/MovePayload'
        '400':
          description: invalid request
        '401':
          description: request requires user authentication
        '403':
          description: user is not authorized
        '404':
          description: move is not found
        '500':
          description: internal server error
  /moves/{moveId}/signed_certifications:
    post:
      summary: Submits signed certification for the given move ID
      description: Create an instance of signed_certification tied to the move ID
      operationId: createSignedCertification
      tags:
        - certification
      parameters:
        - in: path
          name: moveId
          type: string
          format: uuid
          required: true
          description: UUID of the move being signed for
        - in: body
          name: createSignedCertificationPayload
          required: true
          schema:
            $ref: '#/definitions/CreateSignedCertificationPayload'
      responses:
        '201':
          description: created instance of signed_certification
          schema:
            $ref: '#/definitions/SignedCertificationPayload'
        '400':
          description: invalid request
        '401':
          description: request requires user authentication
        '403':
          description: user is not authorized to sign for this move
        '404':
          description: move not found
        '500':
          description: internal server error
    get:
      summary: gets the signed certifications for the given move ID
      description: returns a list of all signed_certifications associated with the move ID
      operationId: indexSignedCertification
      tags:
        - certification
      parameters:
        - in: path
          name: moveId
          type: string
          format: uuid
          required: true
      responses:
        '200':
          description: returns a list of signed certifications
          schema:
            $ref: '#/definitions/SignedCertifications'
        '400':
          description: invalid request
        '401':
          description: request requires user authentication
        '403':
          description: user is not authorized
        '404':
          description: move not found
        '500':
          description: internal server error
  /reimbursement/{reimbursementId}/approve:
    post:
      summary: Approves the reimbursement
      description: Sets the status of the reimbursement to APPROVED.
      operationId: approveReimbursement
      tags:
        - office
      parameters:
        - in: path
          name: reimbursementId
          type: string
          format: uuid
          required: true
          description: UUID of the reimbursement being approved
      responses:
        '200':
          description: updated instance of reimbursement
          schema:
            $ref: '#/definitions/Reimbursement'
        '400':
          description: invalid request
        '401':
          description: request requires user authentication
        '403':
          description: user is not authorized
        '500':
          description: internal server error
  /moves/{moveId}/orders:
    get:
      summary: Returns orders information for a move for office use
      description: Returns orders information for a move for office use
      operationId: showOfficeOrders
      tags:
        - office
      parameters:
        - in: path
          name: moveId
          type: string
          format: uuid
          required: true
          description: UUID of the move
      responses:
        '200':
          description: the orders information for a move for office use
          schema:
            $ref: '#/definitions/Orders'
        '400':
          description: invalid request
        '401':
          description: request requires user authentication
        '403':
          description: user is not authorized
        '404':
          description: move not found
        '500':
          description: internal server error
  /moves/{moveId}/move_documents:
    get:
      summary: Returns a list of all Move Documents associated with this move
      description: Returns a list of all Move Documents associated with this move
      operationId: indexMoveDocuments
      tags:
        - move_docs
      parameters:
        - in: path
          name: moveId
          type: string
          format: uuid
          required: true
          description: UUID of the move
      responses:
        '200':
          description: returns list of move douments
          schema:
            $ref: '#/definitions/MoveDocuments'
        '400':
          description: invalid request
        '401':
          description: request requires user authentication
        '403':
          description: user is not authorized
    post:
      summary: Creates a move document
      description: Created a move document with the given information
      operationId: createGenericMoveDocument
      tags:
        - move_docs
      parameters:
        - name: moveId
          in: path
          type: string
          format: uuid
          required: true
          description: UUID of the move
        - in: body
          name: createGenericMoveDocumentPayload
          required: true
          schema:
            $ref: '#/definitions/CreateGenericMoveDocumentPayload'
      responses:
        '200':
          description: returns new move document object
          schema:
            $ref: '#/definitions/MoveDocumentPayload'
        '400':
          description: invalid request
        '401':
          description: must be authenticated to use this endpoint
        '403':
          description: not authorized to modify this move
        '500':
          description: server error
  /move_documents/{moveDocumentId}:
    put:
      summary: Updates a move document
      description: Update a move document with the given information
      operationId: updateMoveDocument
      tags:
        - move_docs
      parameters:
        - in: path
          name: moveDocumentId
          type: string
          format: uuid
          required: true
          description: UUID of the move document model
        - in: body
          name: updateMoveDocument
          required: true
          schema:
            $ref: '#/definitions/MoveDocumentPayload'
      responses:
        '200':
          description: updated instance of move document
          schema:
            $ref: '#/definitions/MoveDocumentPayload'
        '400':
          description: invalid request
        '401':
          description: request requires user authentication
        '403':
          description: user is not authorized
        '404':
          description: move document not found
        '500':
          description: internal server error
    delete:
      summary: Deletes a move document
      description: Deletes a move document with the given information
      operationId: deleteMoveDocument
      tags:
        - move_docs
      parameters:
        - in: path
          name: moveDocumentId
          type: string
          format: uuid
          required: true
          description: UUID of the move document model
      responses:
        '204':
          description: deleted
        '400':
          description: invalid request
          schema:
            $ref: '#/definitions/InvalidRequestResponsePayload'
        '403':
          description: not authorized
        '404':
          description: not found
        '500':
          description: server error
  /moves/{moveId}/approve:
    post:
      summary: Approves a move to proceed
      description: >-
        Approves the basic details of a move. The status of the move will be
        updated to APPROVED
      operationId: approveMove
      tags:
        - office
      parameters:
        - name: moveId
          in: path
          type: string
          format: uuid
          required: true
          description: UUID of the move
      responses:
        '200':
          description: returns updated (approved) move object
          schema:
            $ref: '#/definitions/MovePayload'
        '400':
          description: invalid request
        '401':
          description: must be authenticated to use this endpoint
        '403':
          description: not authorized to approve this move
        '409':
          description: the move is not in a state to be approved
          schema:
            $ref: '#/definitions/MovePayload'
        '500':
          description: server error
  /moves/{moveId}/submit:
    post:
      summary: Submits a move for approval
      description: >-
        Submits a move for approval by the office. The status of the move will
        be updated to SUBMITTED
      operationId: submitMoveForApproval
      tags:
        - moves
      parameters:
        - name: moveId
          in: path
          type: string
          format: uuid
          required: true
          description: UUID of the move
        - name: submitMoveForApprovalPayload
          in: body
          required: true
          schema:
            $ref: '#/definitions/SubmitMoveForApprovalPayload'
      responses:
        '200':
          description: returns updated (submitted) move object
          schema:
            $ref: '#/definitions/MovePayload'
        '400':
          description: invalid request
        '401':
          description: must be authenticated to use this endpoint
        '403':
          description: not authorized to approve this move
        '409':
          description: the move is not in a state to be approved
          schema:
            $ref: '#/definitions/MovePayload'
        '500':
          description: server error
  /moves/{moveId}/cancel:
    post:
      summary: Cancels a move
      description: >-
        Cancels the basic details of a move. The status of the move will be
        updated to CANCELED
      operationId: cancelMove
      tags:
        - office
      parameters:
        - name: moveId
          in: path
          type: string
          format: uuid
          required: true
          description: UUID of the move
        - in: body
          name: cancelMove
          required: true
          schema:
            $ref: '#/definitions/CancelMove'
      responses:
        '200':
          description: returns updated (canceled) move object
          schema:
            $ref: '#/definitions/MovePayload'
        '400':
          description: invalid request
        '401':
          description: must be authenticated to use this endpoint
        '403':
          description: not authorized to cancel this move
        '409':
          description: the move is not in a state to be canceled
          schema:
            $ref: '#/definitions/MovePayload'
        '500':
          description: server error
  /moves/{moveId}/submit_amended_orders:
    post:
      summary: Submits amended orders for review
      description: >-
        Submits amended orders for review by the office. The status of the move
        will be updated to an appropriate status depending on whether it needs
        services counseling or not.
      operationId: submitAmendedOrders
      tags:
        - moves
      parameters:
        - name: moveId
          in: path
          type: string
          format: uuid
          required: true
          description: UUID of the move
      responses:
        '200':
          description: returns updated (submitted) move object
          schema:
            $ref: '#/definitions/MovePayload'
        '400':
          description: invalid request
        '401':
          description: must be authenticated to use this endpoint
        '403':
          description: not authorized to approve this move
        '409':
          description: the move is not in a state to be approved
          schema:
            $ref: '#/definitions/MovePayload'
        '500':
          description: server error
  /ppm-shipments/{ppmShipmentId}/aoa-packet:
    parameters:
      - description: the id for the ppmshipment with aoa to be downloaded
        in: path
        name: ppmShipmentId
        required: true
        type: string
    get:
      summary: Downloads AOA Packet form PPMShipment as a PDF
      description: >
        ### Functionality

        This endpoint downloads all uploaded move order documentation combined
        with the Shipment Summary Worksheet into a single PDF.

        ### Errors

        * The PPMShipment must have requested an AOA.

        * The PPMShipment AOA Request must have been approved.
      operationId: showAOAPacket
      tags:
        - ppm
      produces:
        - application/pdf
      responses:
        '200':
          headers:
            Content-Disposition:
              type: string
              description: File name to download
          description: AOA PDF
          schema:
            format: binary
            type: file
        '400':
          $ref: '#/responses/InvalidRequest'
        '403':
          $ref: '#/responses/PermissionDenied'
        '404':
          $ref: '#/responses/NotFound'
        '422':
          $ref: '#/responses/UnprocessableEntity'
        '500':
          $ref: '#/responses/ServerError'
  /ppm-shipments/{ppmShipmentId}/payment-packet:
    get:
      summary: Returns PPM payment packet
      description: >-
        Generates a PDF containing all user uploaded documentations for PPM.
        Contains SSW form, orders, weight and expense documentations.
      operationId: showPaymentPacket
      tags:
        - ppm
      parameters:
        - in: path
          name: ppmShipmentId
          type: string
          format: uuid
          required: true
          description: UUID of the ppmShipment
      produces:
        - application/pdf
      responses:
        '200':
          headers:
            Content-Disposition:
              type: string
              description: File name to download
          description: PPM Payment Packet PDF
          schema:
            format: binary
            type: file
        '400':
          description: invalid request
        '401':
          description: request requires user authentication
        '403':
          description: user is not authorized
        '404':
          description: ppm not found
        '500':
          description: internal server error
  /documents:
    post:
      summary: Create a new document
      description: >-
        Documents represent a physical artifact such as a scanned document or a
        PDF file
      operationId: createDocument
      tags:
        - documents
      parameters:
        - in: body
          name: documentPayload
          required: true
          schema:
            $ref: '#/definitions/PostDocumentPayload'
      responses:
        '201':
          description: created document
          schema:
            $ref: '#/definitions/Document'
        '400':
          description: invalid request
        '500':
          description: server error
  /documents/{documentId}:
    get:
      summary: Returns a document
      description: Returns a document and its uploads
      operationId: showDocument
      tags:
        - documents
      parameters:
        - in: path
          name: documentId
          type: string
          format: uuid
          required: true
          description: UUID of the document to return
      responses:
        '200':
          description: the requested document
          schema:
            $ref: '#/definitions/Document'
        '400':
          description: invalid request
          schema:
            $ref: '#/definitions/InvalidRequestResponsePayload'
        '403':
          description: not authorized
        '404':
          description: not found
        '500':
          description: server error
  /uploads/{uploadId}:
    delete:
      summary: Deletes an upload
      description: Uploads represent a single digital file, such as a JPEG or PDF.
      operationId: deleteUpload
      tags:
        - uploads
      parameters:
        - in: path
          name: uploadId
          type: string
          format: uuid
          required: true
          description: UUID of the upload to be deleted
        - in: query
          name: orderId
          type: string
          format: uuid
          description: ID of the order that the upload belongs to
        - in: query
          name: moveId
          type: string
          format: uuid
          description: Optional ID of the move that the upload belongs to
        - in: query
          name: ppmId
          type: string
          format: uuid
          description: Optional PPM shipment ID related to the upload
      responses:
        '204':
          description: deleted
        '400':
          description: invalid request
          schema:
            $ref: '#/definitions/InvalidRequestResponsePayload'
        '403':
          description: not authorized
        '404':
          description: not found
        '500':
          description: server error
  /uploads:
    post:
      summary: Create a new upload
      description: Uploads represent a single digital file, such as a JPEG or PDF.
      operationId: createUpload
      tags:
        - uploads
      consumes:
        - multipart/form-data
      parameters:
        - in: query
          name: documentId
          type: string
          format: uuid
          required: false
          description: UUID of the document to add an upload to
        - in: formData
          name: file
          type: file
          description: The file to upload.
          required: true
      responses:
        '201':
          description: created upload
          schema:
            $ref: '#/definitions/Upload'
        '400':
          description: invalid request
          schema:
            $ref: '#/definitions/InvalidRequestResponsePayload'
        '403':
          description: not authorized
        '404':
          description: not found
        '413':
          description: payload is too large
        '500':
          description: server error
    delete:
      summary: Deletes a collection of uploads
      description: Uploads represent a single digital file, such as a JPEG or PDF.
      operationId: deleteUploads
      tags:
        - uploads
      parameters:
        - in: query
          name: uploadIds
          type: array
          items:
            type: string
            format: uuid
          required: true
          description: Array of UUIDs to be deleted
      responses:
        '204':
          description: deleted
        '400':
          description: invalid request
          schema:
            $ref: '#/definitions/InvalidRequestResponsePayload'
        '403':
          description: not authorized
        '404':
          description: not found
        '500':
          description: server error
  /service_members:
    post:
      summary: Creates service member for a logged-in user
      description: Creates an instance of a service member tied to a user
      operationId: createServiceMember
      tags:
        - service_members
      parameters:
        - in: body
          name: createServiceMemberPayload
          required: true
          schema:
            $ref: '#/definitions/CreateServiceMemberPayload'
      responses:
        '201':
          description: created instance of service member
          schema:
            $ref: '#/definitions/ServiceMemberPayload'
        '400':
          description: invalid request
        '401':
          description: request requires user authentication
        '403':
          description: user is not authorized
        '404':
          description: service member not found
        '500':
          description: internal server error
  /service_members/{serviceMemberId}:
    get:
      summary: Returns the given service member
      description: Returns the given service member
      operationId: showServiceMember
      tags:
        - service_members
      parameters:
        - in: path
          name: serviceMemberId
          type: string
          format: uuid
          required: true
          description: UUID of the service member
      responses:
        '200':
          description: the instance of the service member
          schema:
            $ref: '#/definitions/ServiceMemberPayload'
        '400':
          description: invalid request
        '401':
          description: request requires user authentication
        '403':
          description: user is not authorized
        '404':
          description: service member not found
        '500':
          description: internal server error
    patch:
      summary: Patches the service member
      description: >-
        Any fields sent in this request will be set on the service member
        referenced
      operationId: patchServiceMember
      tags:
        - service_members
      parameters:
        - in: path
          name: serviceMemberId
          type: string
          format: uuid
          required: true
          description: UUID of the service member
        - in: body
          name: patchServiceMemberPayload
          required: true
          schema:
            $ref: '#/definitions/PatchServiceMemberPayload'
      responses:
        '200':
          description: updated instance of service member
          schema:
            $ref: '#/definitions/ServiceMemberPayload'
        '400':
          description: invalid request
        '401':
          description: request requires user authentication
        '403':
          description: user is not authorized
        '404':
          description: service member not found
        '500':
          description: internal server error
  /service_members/{serviceMemberId}/current_orders:
    get:
      summary: Returns the latest orders for a given service member
      description: Returns orders
      operationId: showServiceMemberOrders
      tags:
        - service_members
      parameters:
        - in: path
          name: serviceMemberId
          type: string
          format: uuid
          required: true
          description: UUID of the service member
      responses:
        '200':
          description: the instance of the service member
          schema:
            $ref: '#/definitions/Orders'
        '400':
          description: invalid request
        '401':
          description: request requires user authentication
        '403':
          description: user is not authorized
        '404':
          description: service member not found
        '500':
          description: internal server error
  /service_members/{serviceMemberId}/backup_contacts:
    post:
      summary: Submits backup contact for a logged-in user
      description: Creates an instance of a backup contact tied to a service member user
      operationId: createServiceMemberBackupContact
      tags:
        - backup_contacts
      parameters:
        - in: body
          name: createBackupContactPayload
          required: true
          schema:
            $ref: '#/definitions/CreateServiceMemberBackupContactPayload'
        - in: path
          name: serviceMemberId
          type: string
          format: uuid
          required: true
          description: UUID of the service member
      responses:
        '201':
          description: created instance of service member backup contact
          schema:
            $ref: '#/definitions/ServiceMemberBackupContactPayload'
        '400':
          description: invalid request
        '401':
          description: request requires user authentication
        '403':
          description: user is not authorized to create this backup contact
        '404':
          description: contact not found
        '500':
          description: internal server error
    get:
      summary: List all service member backup contacts
      description: List all service member backup contacts
      operationId: indexServiceMemberBackupContacts
      tags:
        - backup_contacts
      parameters:
        - in: path
          name: serviceMemberId
          type: string
          format: uuid
          required: true
          description: UUID of the service member
      responses:
        '200':
          description: list of service member backup contacts
          schema:
            $ref: '#/definitions/IndexServiceMemberBackupContactsPayload'
        '400':
          description: invalid request
        '401':
          description: request requires user authentication
        '403':
          description: user is not authorized to see this backup contact
        '404':
          description: contact not found
        '500':
          description: internal server error
  /backup_contacts/{backupContactId}:
    get:
      summary: Returns the given service member backup contact
      description: Returns the given service member backup contact
      operationId: showServiceMemberBackupContact
      tags:
        - backup_contacts
      parameters:
        - in: path
          name: backupContactId
          type: string
          format: uuid
          required: true
          description: UUID of the service member backup contact
      responses:
        '200':
          description: the instance of the service member backup contact
          schema:
            $ref: '#/definitions/ServiceMemberBackupContactPayload'
        '400':
          description: invalid request
        '401':
          description: request requires user authentication
        '403':
          description: user is not authorized
        '404':
          description: backup contact not found
        '500':
          description: internal server error
    put:
      summary: Updates a service member backup contact
      description: >-
        Any fields sent in this request will be set on the backup contact
        referenced
      operationId: updateServiceMemberBackupContact
      tags:
        - backup_contacts
      parameters:
        - in: body
          name: updateServiceMemberBackupContactPayload
          required: true
          schema:
            $ref: '#/definitions/UpdateServiceMemberBackupContactPayload'
        - in: path
          name: backupContactId
          type: string
          format: uuid
          required: true
          description: UUID of the service member backup contact
      responses:
        '201':
          description: updated instance of backup contact
          schema:
            $ref: '#/definitions/ServiceMemberBackupContactPayload'
        '400':
          description: invalid request
        '401':
          description: request requires user authentication
        '403':
          description: user is not authorized
        '404':
          description: backup contact not found
        '500':
          description: internal server error
  /duty_locations:
    get:
      summary: Returns the duty locations matching the search query
      description: Returns the duty locations matching the search query
      operationId: searchDutyLocations
      tags:
        - duty_locations
      parameters:
        - in: query
          name: search
          type: string
          required: true
          description: Search string for duty locations
      responses:
        '200':
          description: the instance of the duty location
          schema:
            $ref: '#/definitions/DutyLocationsPayload'
        '400':
          description: invalid request
        '401':
          description: request requires user authentication
        '403':
          description: user is not authorized
        '404':
          description: matching duty location not found
        '500':
          description: internal server error
  /transportation_offices/{dutyLocationId}/counseling_offices:
    get:
      summary: Returns the counseling locations in the GBLOC matching the duty location
      description: >-
        Returns the counseling locations matching the GBLOC from the selected
        duty location
      operationId: showCounselingOffices
      tags:
        - transportation_offices
      parameters:
        - in: path
          name: dutyLocationId
          format: uuid
          type: string
          required: true
          description: UUID of the duty location
      produces:
        - application/json
      responses:
        '200':
          description: the instance of the counseling office for a duty location
          schema:
            $ref: '#/definitions/CounselingOffices'
        '500':
          description: internal server error
  /duty_locations/{dutyLocationId}/transportation_office:
    get:
      summary: Returns the transportation office for a given duty location
      description: Returns the given duty location's transportation office
      operationId: showDutyLocationTransportationOffice
      tags:
        - transportation_offices
      parameters:
        - in: path
          name: dutyLocationId
          type: string
          format: uuid
          required: true
          description: UUID of the duty location
      responses:
        '200':
          description: the instance of the transportation office for a duty location
          schema:
            $ref: '#/definitions/TransportationOffice'
        '400':
          description: invalid request
        '401':
          description: request requires user authentication
        '403':
          description: user is not authorized
        '404':
          description: transportation office not found
        '500':
          description: internal server error
  /transportation-offices:
    get:
      produces:
        - application/json
      summary: Returns the transportation offices matching the search query
      description: Returns the transportation offices matching the search query
      operationId: getTransportationOffices
      tags:
        - transportation_offices
      parameters:
        - in: query
          name: search
          type: string
          required: true
          minLength: 2
          description: Search string for transportation offices
      responses:
        '200':
          description: Successfully retrieved transportation offices
          schema:
            $ref: '#/definitions/TransportationOffices'
        '400':
          $ref: '#/responses/InvalidRequest'
        '401':
          $ref: '#/responses/PermissionDenied'
        '403':
          $ref: '#/responses/PermissionDenied'
        '404':
          $ref: '#/responses/NotFound'
        '500':
          $ref: '#/responses/ServerError'
  /queues/{queueType}:
    get:
      summary: Show all moves in a queue
      description: Show all moves in a queue
      operationId: showQueue
      tags:
        - queues
      parameters:
        - in: path
          name: queueType
          type: string
          enum:
            - new
            - ppm_payment_requested
            - all
            - ppm_approved
            - ppm_completed
          required: true
          description: Queue type to show
      responses:
        '200':
          description: list all moves in the specified queue
          schema:
            type: array
            items:
              $ref: '#/definitions/MoveQueueItem'
        '400':
          description: invalid request
        '401':
          description: request requires user authentication
        '403':
          description: user is not authorized to access this queue
        '404':
          description: move queue item is not found
  /entitlements:
    get:
      summary: List weight weights allotted by entitlement
      description: List weight weights allotted by entitlement
      operationId: indexEntitlements
      tags:
        - entitlements
      responses:
        '200':
          description: List of weights allotted entitlement
          schema:
            $ref: '#/definitions/IndexEntitlements'
  /calendar/available_move_dates:
    get:
      summary: Returns available dates for the move calendar
      description: Returns available dates for the move calendar
      operationId: showAvailableMoveDates
      tags:
        - calendar
      parameters:
        - in: query
          name: startDate
          type: string
          format: date
          required: true
          description: >-
            Look for future available dates starting from (and including) this
            date
      responses:
        '200':
          description: List of available dates
          schema:
            $ref: '#/definitions/AvailableMoveDates'
        '400':
          description: invalid request
        '401':
          description: request requires user authentication
        '403':
          description: user is not authorized
        '500':
          description: internal server error
  /moves/{moveId}/weight_ticket:
    post:
      summary: Creates a weight ticket document
      description: Created a weight ticket document with the given information
      operationId: createWeightTicketDocument
      tags:
        - move_docs
      parameters:
        - name: moveId
          in: path
          type: string
          format: uuid
          required: true
          description: UUID of the move
        - in: body
          name: createWeightTicketDocument
          required: true
          schema:
            $ref: '#/definitions/CreateWeightTicketDocumentsPayload'
      responses:
        '200':
          description: returns new weight ticket document object
          schema:
            $ref: '#/definitions/MoveDocumentPayload'
        '400':
          description: invalid request
        '401':
          description: must be authenticated to use this endpoint
        '403':
          description: not authorized to modify this move
        '500':
          description: server error
  /ppm-shipments/{ppmShipmentId}/pro-gear-weight-tickets:
    parameters:
      - $ref: '#/parameters/ppmShipmentId'
    post:
      summary: Creates a pro-gear weight ticket
      description: >
        Creates a PPM shipment's pro-gear weight ticket. This will only contain
        the minimum necessary fields for a

        pro-gear weight ticket. Data should be filled in using the patch
        endpoint.
      operationId: createProGearWeightTicket
      tags:
        - ppm
      consumes:
        - application/json
      produces:
        - application/json
      responses:
        '201':
          description: returns a new pro-gear weight ticket object
          schema:
            $ref: '#/definitions/ProGearWeightTicket'
        '400':
          $ref: '#/responses/InvalidRequest'
        '401':
          $ref: '#/responses/PermissionDenied'
        '403':
          $ref: '#/responses/PermissionDenied'
        '404':
          $ref: '#/responses/NotFound'
        '412':
          $ref: '#/responses/PreconditionFailed'
        '422':
          $ref: '#/responses/UnprocessableEntity'
        '500':
          $ref: '#/responses/ServerError'
  /ppm-shipments/{ppmShipmentId}/pro-gear-weight-tickets/{proGearWeightTicketId}:
    patch:
      summary: Updates a pro-gear weight ticket
      description: >
        Updates a PPM shipment's pro-gear weight ticket with new information.
        Only some of the fields are editable

        because some have to be set by the customer, e.g. the description.
      operationId: updateProGearWeightTicket
      tags:
        - ppm
      consumes:
        - application/json
      produces:
        - application/json
      parameters:
        - $ref: '#/parameters/ifMatch'
        - $ref: '#/parameters/ppmShipmentId'
        - $ref: '#/parameters/proGearWeightTicketId'
        - in: body
          name: updateProGearWeightTicket
          required: true
          schema:
            $ref: '#/definitions/UpdateProGearWeightTicket'
      responses:
        '200':
          description: returns an updated pro-gear weight ticket object
          schema:
            $ref: '#/definitions/ProGearWeightTicket'
        '400':
          $ref: '#/responses/InvalidRequest'
        '401':
          $ref: '#/responses/PermissionDenied'
        '403':
          $ref: '#/responses/PermissionDenied'
        '404':
          $ref: '#/responses/NotFound'
        '412':
          $ref: '#/responses/PreconditionFailed'
        '422':
          $ref: '#/responses/UnprocessableEntity'
        '500':
          $ref: '#/responses/ServerError'
    delete:
      summary: Soft deletes a pro-gear weight line item by ID
      description: >
        Removes a single pro-gear weight ticket set from the closeout line items
        for a PPM shipment. Soft deleted

        records are not visible in milmove, but are kept in the database.
      operationId: deleteProGearWeightTicket
      tags:
        - ppm
      produces:
        - application/json
      parameters:
        - $ref: '#/parameters/ppmShipmentId'
        - description: ID of the pro-gear weight ticket to be deleted
          in: path
          name: proGearWeightTicketId
          required: true
          format: uuid
          type: string
      responses:
        '204':
          description: Successfully soft deleted the pro-gear weight ticket
        '400':
          $ref: '#/responses/InvalidRequest'
        '401':
          $ref: '#/responses/PermissionDenied'
        '403':
          $ref: '#/responses/PermissionDenied'
        '404':
          $ref: '#/responses/NotFound'
        '409':
          $ref: '#/responses/Conflict'
        '422':
          $ref: '#/responses/UnprocessableEntity'
        '500':
          $ref: '#/responses/ServerError'
  /moves/{moveId}/uploadAdditionalDocuments:
    patch:
      summary: Patch the additional documents for a given move
      description: >-
        Customers will on occaision need the ability to upload additional
        supporting documents, for a variety of reasons. This does not include
        amended order.
      operationId: uploadAdditionalDocuments
      tags:
        - moves
      consumes:
        - multipart/form-data
      parameters:
        - in: path
          name: moveId
          type: string
          format: uuid
          required: true
          description: UUID of the order
        - in: formData
          name: file
          type: file
          description: The file to upload.
          required: true
      responses:
        '201':
          description: created upload
          schema:
            $ref: '#/definitions/Upload'
        '400':
          description: invalid request
          schema:
            $ref: '#/definitions/InvalidRequestResponsePayload'
        '403':
          description: not authorized
        '404':
          description: not found
        '413':
          description: payload is too large
        '500':
          description: server error
  /ppm-shipments/{ppmShipmentId}/moving-expenses:
    post:
      summary: Creates moving expense document
      description: Creates a moving expense document for the PPM shipment
      operationId: createMovingExpense
      tags:
        - ppm
      parameters:
        - $ref: '#/parameters/ppmShipmentId'
      responses:
        '201':
          description: returns new moving expense object
          schema:
            $ref: '#/definitions/MovingExpense'
        '400':
          $ref: '#/responses/InvalidRequest'
        '401':
          $ref: '#/responses/PermissionDenied'
        '403':
          $ref: '#/responses/PermissionDenied'
        '404':
          $ref: '#/responses/NotFound'
        '422':
          $ref: '#/responses/UnprocessableEntity'
        '500':
          $ref: '#/responses/ServerError'
  /ppm-shipments/{ppmShipmentId}/moving-expenses/{movingExpenseId}:
    patch:
      summary: Updates the moving expense
      description: >-
        Any fields sent in this request will be set on the moving expense
        referenced
      operationId: updateMovingExpense
      tags:
        - ppm
      parameters:
        - $ref: '#/parameters/ppmShipmentId'
        - $ref: '#/parameters/movingExpenseId'
        - $ref: '#/parameters/ifMatch'
        - in: body
          name: updateMovingExpense
          required: true
          schema:
            $ref: '#/definitions/UpdateMovingExpense'
      responses:
        '200':
          description: returns an updated moving expense object
          schema:
            $ref: '#/definitions/MovingExpense'
        '400':
          $ref: '#/responses/InvalidRequest'
        '401':
          $ref: '#/responses/PermissionDenied'
        '403':
          $ref: '#/responses/PermissionDenied'
        '404':
          $ref: '#/responses/NotFound'
        '412':
          $ref: '#/responses/PreconditionFailed'
        '422':
          $ref: '#/responses/UnprocessableEntity'
        '500':
          $ref: '#/responses/ServerError'
    delete:
      summary: Soft deletes a moving expense by ID
      description: >
        Removes a single moving expense receipt from the closeout line items for
        a PPM shipment. Soft deleted

        records are not visible in milmove, but are kept in the database.
      operationId: deleteMovingExpense
      tags:
        - ppm
      produces:
        - application/json
      parameters:
        - $ref: '#/parameters/ppmShipmentId'
        - description: ID of the moving expense to be deleted
          in: path
          name: movingExpenseId
          required: true
          format: uuid
          type: string
      responses:
        '204':
          description: Successfully soft deleted the moving expense
        '400':
          $ref: '#/responses/InvalidRequest'
        '401':
          $ref: '#/responses/PermissionDenied'
        '403':
          $ref: '#/responses/PermissionDenied'
        '404':
          $ref: '#/responses/NotFound'
        '409':
          $ref: '#/responses/Conflict'
        '422':
          $ref: '#/responses/UnprocessableEntity'
        '500':
          $ref: '#/responses/ServerError'
  /ppm-shipments/{ppmShipmentId}/weight-ticket:
    post:
      summary: Creates a weight ticket document
      description: Created a weight ticket document with the given information
      operationId: createWeightTicket
      tags:
        - ppm
      parameters:
        - $ref: '#/parameters/ppmShipmentId'
      responses:
        '200':
          description: returns new weight ticket object
          schema:
            $ref: '#/definitions/WeightTicket'
        '400':
          $ref: '#/responses/InvalidRequest'
        '401':
          $ref: '#/responses/PermissionDenied'
        '403':
          $ref: '#/responses/PermissionDenied'
        '404':
          $ref: '#/responses/NotFound'
        '422':
          $ref: '#/responses/UnprocessableEntity'
        '500':
          $ref: '#/responses/ServerError'
  /ppm-shipments/{ppmShipmentId}/weight-ticket/{weightTicketId}:
    patch:
      summary: Updates a weight ticket document
      description: Updates a weight ticket document with the new information
      operationId: updateWeightTicket
      tags:
        - ppm
      parameters:
        - $ref: '#/parameters/ppmShipmentId'
        - $ref: '#/parameters/weightTicketId'
        - $ref: '#/parameters/ifMatch'
        - in: body
          name: updateWeightTicketPayload
          required: true
          schema:
            $ref: '#/definitions/UpdateWeightTicket'
      responses:
        '200':
          description: returns an updated weight ticket object
          schema:
            $ref: '#/definitions/WeightTicket'
        '400':
          $ref: '#/responses/InvalidRequest'
        '401':
          $ref: '#/responses/PermissionDenied'
        '403':
          $ref: '#/responses/PermissionDenied'
        '404':
          $ref: '#/responses/NotFound'
        '412':
          $ref: '#/responses/PreconditionFailed'
        '422':
          $ref: '#/responses/UnprocessableEntity'
        '500':
          $ref: '#/responses/ServerError'
    delete:
      summary: Soft deletes a weight ticket by ID
      description: >
        Removes a single weight ticket from the closeout line items for a PPM
        shipment. Soft deleted

        records are not visible in milmove, but are kept in the database. This
        may change the PPM shipment's final

        incentive.
      operationId: deleteWeightTicket
      tags:
        - ppm
      produces:
        - application/json
      parameters:
        - $ref: '#/parameters/ppmShipmentId'
        - description: ID of the weight ticket to be deleted
          in: path
          name: weightTicketId
          required: true
          format: uuid
          type: string
      responses:
        '204':
          description: Successfully soft deleted the weight ticket
        '400':
          $ref: '#/responses/InvalidRequest'
        '401':
          $ref: '#/responses/PermissionDenied'
        '403':
          $ref: '#/responses/PermissionDenied'
        '404':
          $ref: '#/responses/NotFound'
        '409':
          $ref: '#/responses/Conflict'
        '422':
          $ref: '#/responses/UnprocessableEntity'
        '500':
          $ref: '#/responses/ServerError'
  /ppm-shipments/{ppmShipmentId}/uploads:
    post:
      summary: >-
        Create a new upload for a PPM weight ticket, pro-gear, or moving expense
        document
      description: >-
        Uploads represent a single digital file, such as a PNG, JPEG, PDF, or
        spreadsheet.
      operationId: createPPMUpload
      tags:
        - ppm
      consumes:
        - multipart/form-data
      parameters:
        - in: path
          name: ppmShipmentId
          type: string
          format: uuid
          required: true
          description: UUID of the ppm shipment
        - in: query
          name: documentId
          type: string
          format: uuid
          required: true
          description: UUID of the document to add an upload to
        - in: formData
          name: file
          type: file
          description: The file to upload.
          required: true
        - in: query
          name: weightReceipt
          type: boolean
          description: If the upload is a Weight Receipt
          required: true
      responses:
        '201':
          description: created upload
          schema:
            $ref: '#/definitions/Upload'
        '400':
          description: invalid request
          schema:
            $ref: '#/definitions/InvalidRequestResponsePayload'
        '403':
          $ref: '#/responses/PermissionDenied'
        '404':
          $ref: '#/responses/NotFound'
        '413':
          description: payload is too large
        '422':
          $ref: '#/responses/UnprocessableEntity'
        '500':
          $ref: '#/responses/ServerError'
  /ppm-shipments/{ppmShipmentId}/submit-ppm-shipment-documentation:
    parameters:
      - $ref: '#/parameters/ppmShipmentId'
    post:
      summary: Saves signature and routes PPM shipment to service counselor
      description: >
        Saves customer signature along with the text they agreed to, and then
        routes the PPM shipment to the service

        counselor queue for review.
      operationId: submitPPMShipmentDocumentation
      tags:
        - ppm
      consumes:
        - application/json
      produces:
        - application/json
      parameters:
        - in: body
          name: savePPMShipmentSignedCertificationPayload
          required: true
          schema:
            $ref: '#/definitions/SavePPMShipmentSignedCertification'
      responses:
        '200':
          description: Returns the updated PPM shipment
          schema:
            $ref: '#/definitions/PPMShipment'
        '400':
          $ref: '#/responses/InvalidRequest'
        '401':
          $ref: '#/responses/PermissionDenied'
        '403':
          $ref: '#/responses/PermissionDenied'
        '404':
          $ref: '#/responses/NotFound'
        '409':
          $ref: '#/responses/Conflict'
        '422':
          $ref: '#/responses/UnprocessableEntity'
        '500':
          $ref: '#/responses/ServerError'
  /ppm-shipments/{ppmShipmentId}/resubmit-ppm-shipment-documentation/{signedCertificationId}:
    parameters:
      - $ref: '#/parameters/ppmShipmentId'
    put:
      summary: Updates signature and routes PPM shipment to service counselor
      description: >
        Updates customer signature along with the text they agreed to, and then
        routes the PPM shipment to the service

        counselor queue for review.
      operationId: resubmitPPMShipmentDocumentation
      tags:
        - ppm
      consumes:
        - application/json
      produces:
        - application/json
      parameters:
        - in: path
          name: signedCertificationId
          description: UUID of the signed certification
          type: string
          format: uuid
          required: true
        - $ref: '#/parameters/ifMatch'
        - in: body
          name: savePPMShipmentSignedCertificationPayload
          required: true
          schema:
            $ref: '#/definitions/SavePPMShipmentSignedCertification'
      responses:
        '200':
          description: Returns the updated PPM shipment
          schema:
            $ref: '#/definitions/PPMShipment'
        '400':
          $ref: '#/responses/InvalidRequest'
        '401':
          $ref: '#/responses/PermissionDenied'
        '403':
          $ref: '#/responses/PermissionDenied'
        '404':
          $ref: '#/responses/NotFound'
        '409':
          $ref: '#/responses/Conflict'
        '412':
          $ref: '#/responses/PreconditionFailed'
        '422':
          $ref: '#/responses/UnprocessableEntity'
        '500':
          $ref: '#/responses/ServerError'
  /rate_engine_postal_codes/{postal_code}:
    get:
      summary: >-
        Validate if a zipcode is valid for origin or destination location for a
        move.
      description: >-
        Verifies if a zipcode is valid for origin or destination location for a
        move.
      operationId: validatePostalCodeWithRateData
      tags:
        - postal_codes
      parameters:
        - in: path
          name: postal_code
          type: string
          required: true
          format: zip
          pattern: ^(\d{5}?)$
        - in: query
          name: postal_code_type
          type: string
          required: true
          enum:
            - origin
            - destination
      responses:
        '200':
          description: postal_code is valid or invalid
          schema:
            $ref: '#/definitions/RateEnginePostalCodePayload'
        '400':
          description: invalid request
        '401':
          description: must be authenticated to use this endpoint
        '403':
          description: user is not authorized
        '500':
          description: server error
  /addresses/{addressId}:
    get:
      summary: Returns an address
      description: >-
        Find by API using address ID that returns an address json object
        containing address 1, address 2, address 3, city and postal code.
      operationId: showAddress
      tags:
        - addresses
      parameters:
        - in: path
          name: addressId
          type: string
          format: uuid
          required: true
          description: UUID of the address to return
      responses:
        '200':
          description: the requested address
          schema:
            $ref: '#/definitions/Address'
        '400':
          description: invalid request
        '403':
          description: not authorized
        '404':
          description: not found
        '500':
          description: server error
  /mto_shipments:
    post:
      summary: createMTOShipment
      description: |
        Creates a MTO shipment for the specified Move Task Order.
        Required fields include:
        * Shipment Type
        * Customer requested pick-up date
        * Pick-up Address
        * Delivery Address

        Optional fields include:
        * Customer Remarks
        * Releasing / Receiving agents
      consumes:
        - application/json
      produces:
        - application/json
      operationId: createMTOShipment
      tags:
        - mtoShipment
      parameters:
        - in: body
          name: body
          schema:
            $ref: '#/definitions/CreateShipment'
      responses:
        '200':
          description: Successfully created a MTO shipment.
          schema:
            $ref: '#/definitions/MTOShipment'
        '400':
          $ref: '#/responses/InvalidRequest'
        '401':
          $ref: '#/responses/PermissionDenied'
        '403':
          $ref: '#/responses/PermissionDenied'
        '404':
          $ref: '#/responses/NotFound'
        '422':
          $ref: '#/responses/UnprocessableEntity'
        '500':
          $ref: '#/responses/ServerError'
  /mto-shipments/{mtoShipmentId}:
    patch:
      summary: updateMTOShipment
      description: |
        Updates a specified MTO shipment.

        Required fields include:
        * MTO Shipment ID required in path
        * If-Match required in headers
        * Shipment type is required in body

        Optional fields include:
        * New shipment status type
        * Customer requested pick-up date
        * Pick-up Address
        * Delivery Address
        * Customer Remarks
        * Releasing / Receiving agents
        * Actual Pro Gear Weight
        * Actual Spouse Pro Gear Weight
      consumes:
        - application/json
      produces:
        - application/json
      operationId: updateMTOShipment
      tags:
        - mtoShipment
      parameters:
        - in: path
          name: mtoShipmentId
          type: string
          format: uuid
          required: true
          description: UUID of the MTO Shipment to update
        - in: header
          name: If-Match
          type: string
          required: true
          description: >
            Optimistic locking is implemented via the `If-Match` header. If the
            ETag header does not match the value of the resource on the server,
            the server rejects the change with a `412 Precondition Failed`
            error.
        - in: body
          name: body
          schema:
            $ref: '#/definitions/UpdateShipment'
      responses:
        '200':
          description: Successfully updated the specified MTO shipment.
          schema:
            $ref: '#/definitions/MTOShipment'
        '400':
          $ref: '#/responses/InvalidRequest'
        '401':
          $ref: '#/responses/PermissionDenied'
        '403':
          $ref: '#/responses/PermissionDenied'
        '404':
          $ref: '#/responses/NotFound'
        '412':
          $ref: '#/responses/PreconditionFailed'
        '422':
          $ref: '#/responses/UnprocessableEntity'
        '500':
          $ref: '#/responses/ServerError'
    delete:
      summary: Soft deletes a shipment by ID
      description: Soft deletes a shipment by ID
      operationId: deleteShipment
      tags:
        - mtoShipment
      produces:
        - application/json
      parameters:
        - description: ID of the shipment to be deleted
          in: path
          name: mtoShipmentId
          required: true
          format: uuid
          type: string
      responses:
        '204':
          description: Successfully soft deleted the shipment
        '400':
          $ref: '#/responses/InvalidRequest'
        '403':
          $ref: '#/responses/PermissionDenied'
        '404':
          $ref: '#/responses/NotFound'
        '409':
          $ref: '#/responses/Conflict'
        '422':
          $ref: '#/responses/UnprocessableEntity'
        '500':
          $ref: '#/responses/ServerError'
  /moves/{moveTaskOrderID}/mto_shipments:
    get:
      summary: Gets all shipments for a move task order
      description: |
        Gets all MTO shipments for the specified Move Task Order.
      produces:
        - application/json
      operationId: listMTOShipments
      tags:
        - mtoShipment
      parameters:
        - description: ID of move task order for mto shipment to use
          in: path
          name: moveTaskOrderID
          required: true
          format: uuid
          type: string
      responses:
        '200':
          description: Successfully retrieved all mto shipments for a move task order.
          schema:
            $ref: '#/definitions/MTOShipments'
        '400':
          $ref: '#/responses/InvalidRequest'
        '401':
          $ref: '#/responses/PermissionDenied'
        '404':
          $ref: '#/responses/NotFound'
        '500':
          $ref: '#/responses/ServerError'
  /okta-profile:
    get:
      summary: Returns Okta profile values from Okta's Users API
      description: >-
        Calls a GET request to Okta's Users API and returns profile values that
        includes Okta data that the user provided upon registration or most
        recent profile update.
      operationId: showOktaInfo
      tags:
        - okta_profile
      produces:
        - application/json
      responses:
        '200':
          description: okta profile for user
          schema:
            $ref: '#/definitions/OktaUserProfileData'
        '400':
          description: invalid request
        '401':
          description: request requires user authentication
        '403':
          description: user is not authorized
        '404':
          description: service member not found
        '500':
          description: internal server error
    post:
      summary: >-
        Update the user's okta profile with primary data, returns Okta profile
        values from the Okta's Users API reflecting updated values.
      description: >-
        Update the user's okta profile with primary data, returns Okta profile
        values from the Okta's Users API reflecting updated values.
      operationId: updateOktaInfo
      tags:
        - okta_profile
      parameters:
        - in: body
          name: updateOktaUserProfileData
          required: true
          schema:
            $ref: '#/definitions/UpdateOktaUserProfileData'
      consumes:
        - application/json
      produces:
        - application/json
      responses:
        '200':
          description: okta profile for user
          schema:
            $ref: '#/definitions/OktaUserProfileData'
        '400':
          description: invalid request
        '401':
          description: request requires user authentication
        '403':
          description: user is not authorized
        '422':
          description: validation error
          schema:
            $ref: '#/responses/UnprocessableEntity'
        '500':
          description: internal server error
  /calendar/{countryCode}/is-weekend-holiday/{date}:
    get:
      summary: Validate  move date selection
      description: |
        Utility API to determine if input date falls on weekend and/or holiday.
      produces:
        - application/json
      operationId: isDateWeekendHoliday
      tags:
        - calendar
      parameters:
        - description: country code for context of date
          in: path
          name: countryCode
          required: true
          type: string
          enum:
            - US
        - description: input date to determine if weekend/holiday for given country.
          in: path
          name: date
          required: true
          type: string
          format: date
      responses:
        '200':
          description: >-
            Successfully determine if given date is weekend and/or holiday for
            given country.
          schema:
            $ref: '#/definitions/IsDateWeekendHolidayInfo'
        '400':
          $ref: '#/responses/InvalidRequest'
        '401':
          $ref: '#/responses/PermissionDenied'
        '404':
          $ref: '#/responses/NotFound'
        '500':
          $ref: '#/responses/ServerError'
responses:
  InvalidRequest:
    description: The request payload is invalid.
    schema:
      $ref: '#/definitions/ClientError'
  NotFound:
    description: The requested resource wasn't found.
    schema:
      $ref: '#/definitions/ClientError'
  Conflict:
    description: >-
      The request could not be processed because of conflict in the current
      state of the resource.
    schema:
      $ref: '#/definitions/ClientError'
  PermissionDenied:
    description: The request was denied.
    schema:
      $ref: '#/definitions/ClientError'
  ServerError:
    description: A server error occurred.
    schema:
      $ref: '#/definitions/Error'
  PreconditionFailed:
    description: >-
      Precondition failed, likely due to a stale eTag (If-Match). Fetch the
      request again to get the updated eTag value.
    schema:
      $ref: '#/definitions/ClientError'
  UnprocessableEntity:
    description: The payload was unprocessable.
    schema:
      $ref: '#/definitions/ValidationError'
parameters:
  ifMatch:
    in: header
    name: If-Match
    type: string
    required: true
    description: >
      Optimistic locking is implemented via the `If-Match` header. If the ETag
      header does not match the value of the resource on the server, the server
      rejects the change with a `412 Precondition Failed` error.
  ppmShipmentId:
    name: ppmShipmentId
    in: path
    type: string
    format: uuid
    required: true
    description: UUID of the PPM shipment
  proGearWeightTicketId:
    name: proGearWeightTicketId
    in: path
    type: string
    format: uuid
    required: true
    description: UUID of the pro-gear weight ticket
  movingExpenseId:
    name: movingExpenseId
    in: path
    type: string
    format: uuid
    required: true
    description: UUID of the moving expense
  weightTicketId:
    name: weightTicketId
    in: path
    type: string
    format: uuid
    required: true
    description: UUID of the weight ticket<|MERGE_RESOLUTION|>--- conflicted
+++ resolved
@@ -2394,7 +2394,29 @@
         format: date-time
         type: string
         readOnly: true
-<<<<<<< HEAD
+  IsDateWeekendHolidayInfo:
+    type: object
+    properties:
+      country_code:
+        type: string
+      country_name:
+        type: string
+      date:
+        type: string
+        format: date
+        example: '2018-09-25'
+      is_weekend:
+        type: boolean
+      is_holiday:
+        type: boolean
+      details:
+        type: string
+    required:
+      - country_code
+      - country_name
+      - date
+      - is_weekend
+      - is_holiday
   CounselingOffices:
     type: array
     items:
@@ -2412,31 +2434,6 @@
     required:
       - id
       - name
-=======
-  IsDateWeekendHolidayInfo:
-    type: object
-    properties:
-      country_code:
-        type: string
-      country_name:
-        type: string
-      date:
-        type: string
-        format: date
-        example: '2018-09-25'
-      is_weekend:
-        type: boolean
-      is_holiday:
-        type: boolean
-      details:
-        type: string
-    required:
-      - country_code
-      - country_name
-      - date
-      - is_weekend
-      - is_holiday
->>>>>>> 4854a386
   FeatureFlagBoolean:
     description: A feature flag
     type: object
