--- conflicted
+++ resolved
@@ -374,7 +374,7 @@
       orders:
         type: array
         items:
-          $ref: '#/definitions/OrdersPayload'
+          $ref: '#/definitions/Orders'
       affiliation:
         $ref: '#/definitions/Affiliation'
       rank:
@@ -1603,7 +1603,6 @@
           description: order is not found
         500:
           description: internal server error
-<<<<<<< HEAD
     patch:
       summary: Updates orders information
       description: All fields sent in this request will be set on the orders referenced
@@ -1637,10 +1636,7 @@
           description: move not found
         500:
           description: internal server error
-  /moves:
-=======
   /orders/{ordersId}/moves:
->>>>>>> 58058dcc
     post:
       summary: Creates a move tied to service member orders
       description: Creates an instance of a move tied to a service member's orders
