--- conflicted
+++ resolved
@@ -654,13 +654,10 @@
     type: array
     items:
       $ref: '#/definitions/VLocation'
-<<<<<<< HEAD
   VIntlLocations:
     type: array
     items:
       $ref: '#/definitions/VIntlLocation'
-=======
->>>>>>> 56f72db4
   Countries:
     type: array
     items:
@@ -4495,7 +4492,6 @@
         type: string
         format: uuid
         example: c56a4180-65aa-42ec-a945-5fd21dec0538
-<<<<<<< HEAD
   VIntlLocation:
     description: An Oconus city and principal division lookup
     type: object
@@ -4512,8 +4508,6 @@
         type: string
         format: uuid
         example: c56a4180-65aa-42ec-a945-5fd21dec0538
-=======
->>>>>>> 56f72db4
   Country:
     description: Country code and name
     type: object
@@ -7524,7 +7518,6 @@
           $ref: '#/responses/NotFound'
         '500':
           $ref: '#/responses/ServerError'
-<<<<<<< HEAD
   /addresses/oconus-lookup/{country}/{search}:
     get:
       summary: >-
@@ -7560,8 +7553,6 @@
           $ref: '#/responses/NotFound'
         '500':
           $ref: '#/responses/ServerError'
-=======
->>>>>>> 56f72db4
   /addresses/countries:
     get:
       summary: Returns the countries matching the search query
