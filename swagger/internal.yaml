--- conflicted
+++ resolved
@@ -2194,8 +2194,7 @@
       - street_address_1
       - city
       - state
-<<<<<<< HEAD
-      - zip
+      - postal_code
   SocialSecurityNumber:
     type: object
     properties:
@@ -2204,7 +2203,4 @@
         title: Social Security Number
         x-nullable: true
     required:
-      - encrypted_hash
-=======
-      - postal_code
->>>>>>> 2ede10a1
+      - encrypted_hash