swagger: '2.0'
info:
  description: |
    The Internal API is a RESTful API that enables the Customer application for
    MilMove.

    All endpoints are located under `/internal`.
  version: 0.0.1
  title: MilMove Internal API
  contact:
    email: ppp@truss.works
  license:
    name: MIT
    url: https://opensource.org/licenses/MIT
basePath: /internal
consumes:
  - application/json
produces:
  - application/json
tags:
  - name: responses
  - name: orders
  - name: certification
  - name: moves
  - name: office
  - name: documents
  - name: uploads
  - name: service_members
  - name: backup_contacts
  - name: duty_locations
  - name: transportation_offices
  - name: queues
  - name: entitlements
  - name: calendar
  - name: move_docs
  - name: ppm
  - name: postal_codes
  - name: addresses
  - name: mtoShipment
  - name: featureFlags
  - name: okta_profile
definitions:
  OktaUserProfileData:
    type: object
    properties:
      sub:
        type: string
        format: string
        example: 1duekdue9ekrjghf
      login:
        type: string
        format: x-email
        example: user@email.com
        pattern: ^[a-zA-Z0-9.%+-]+@[a-zA-Z0-9.-]+\.[a-zA-Z]{2,}$
      email:
        type: string
        format: x-email
        example: user@email.com
        pattern: ^[a-zA-Z0-9.%+-]+@[a-zA-Z0-9.-]+\.[a-zA-Z]{2,}$
      firstName:
        type: string
        example: John
      lastName:
        type: string
        example: Doe
      cac_edipi:
        type: string
        example: '1234567890'
        maxLength: 10
        x-nullable: true
  UpdateOktaUserProfileData:
    type: object
    properties:
      profile:
        $ref: '#/definitions/OktaUserProfileData'
  LoggedInUserPayload:
    type: object
    properties:
      id:
        type: string
        format: uuid
        example: c56a4180-65aa-42ec-a945-5fd21dec0538
      email:
        type: string
        format: x-email
        pattern: ^[a-zA-Z0-9._%+-]+@[a-zA-Z0-9.-]+\.[a-zA-Z]{2,}$
        example: john_bob@example.com
        readOnly: true
      first_name:
        type: string
        example: John
        readOnly: true
      service_member:
        $ref: '#/definitions/ServiceMemberPayload'
      office_user:
        $ref: '#/definitions/OfficeUser'
      roles:
        type: array
        items:
          $ref: '#/definitions/Role'
        x-nullable: true
      permissions:
        type: array
        items:
          type: string
    required:
      - id
  DutyLocationsPayload:
    type: array
    items:
      $ref: '#/definitions/DutyLocationPayload'
  SubmitMoveForApprovalPayload:
    type: object
    properties:
      certificate:
        $ref: '#/definitions/CreateSignedCertificationPayload'
  PPMSitEstimate:
    type: object
    properties:
      estimate:
        type: integer
        title: Value in cents of SIT estimate for PPM
    required:
      - estimate
  PPMEstimateRange:
    type: object
    properties:
      range_min:
        type: integer
        title: Low estimate
      range_max:
        type: integer
        title: High estimate
    required:
      - range_min
      - range_max
  MovePayload:
    type: object
    properties:
      id:
        type: string
        format: uuid
        example: c56a4180-65aa-42ec-a945-5fd21dec0538
      orders_id:
        type: string
        format: uuid
        example: c56a4180-65aa-42ec-a945-5fd21dec0538
      service_member_id:
        type: string
        format: uuid
        example: c56a4180-65aa-42ec-a945-5fd21dec0538
        readOnly: true
      locator:
        type: string
        example: '12432'
      status:
        $ref: '#/definitions/MoveStatus'
      created_at:
        type: string
        format: date-time
      updated_at:
        type: string
        format: date-time
      submitted_at:
        type: string
        format: date-time
        x-nullable: true
      mto_shipments:
        $ref: '#/definitions/MTOShipments'
      closeout_office:
        $ref: '#/definitions/TransportationOffice'
      cancel_reason:
        type: string
        example: Change of orders
        x-nullable: true
      eTag:
        type: string
    required:
      - id
      - orders_id
      - locator
      - created_at
      - updated_at
      - eTag
  CancelMove:
    type: object
    properties:
      cancel_reason:
        type: string
        example: Change of orders
        x-nullable: true
    required:
      - cancel_reason
  PatchMovePayload:
    type: object
    properties:
      closeoutOfficeId:
        type: string
        format: uuid
        description: >-
          The transportation office that will handle the PPM shipment's closeout
          approvals for Army and Air Force service members
    required:
      - closeoutOfficeId
  IndexMovesPayload:
    type: array
    items:
      $ref: '#/definitions/MovePayload'
  MoveDocuments:
    type: array
    items:
      $ref: '#/definitions/MoveDocumentPayload'
  WeightTicketSetType:
    type: string
    x-nullable: true
    title: Select weight ticket type
    enum:
      - CAR
      - CAR_TRAILER
      - BOX_TRUCK
      - PRO_GEAR
    x-display-value:
      CAR: Car
      CAR_TRAILER: Car + Trailer
      BOX_TRUCK: Box truck
      PRO_GEAR: Pro-gear
  UpdateProGearWeightTicket:
    type: object
    properties:
      belongsToSelf:
        description: >-
          Indicates if this information is for the customer's own pro-gear,
          otherwise, it's the spouse's.
        type: boolean
      description:
        description: Describes the pro-gear that was moved.
        type: string
      hasWeightTickets:
        description: >-
          Indicates if the user has a weight ticket for their pro-gear,
          otherwise they have a constructed weight.
        type: boolean
      weight:
        description: Weight of the vehicle not including the pro-gear.
        type: integer
        minimum: 0
  MoveDocumentPayload:
    type: object
    properties:
      id:
        type: string
        format: uuid
        example: c56a4180-65aa-42ec-a945-5fd21dec0538
      move_id:
        type: string
        format: uuid
        example: c56a4180-65aa-42ec-a945-5fd21dec0538
      personally_procured_move_id:
        type: string
        format: uuid
        example: c56a4180-65aa-42ec-a945-5fd21dec0538
        x-nullable: true
      document:
        $ref: '#/definitions/Document'
      title:
        type: string
        example: very_useful_document.pdf
        title: Document title
      move_document_type:
        $ref: '#/definitions/MoveDocumentType'
      status:
        $ref: '#/definitions/MoveDocumentStatus'
      notes:
        type: string
        example: This document is good to go!
        x-nullable: true
        title: Notes
      moving_expense_type:
        $ref: '#/definitions/MovingExpenseType'
      requested_amount_cents:
        type: integer
        format: cents
        minimum: 1
        title: Requested Amount
        description: unit is cents
      payment_method:
        type: string
        title: Payment Method
        enum:
          - OTHER
          - GTCC
        x-display-value:
          OTHER: Other account
          GTCC: GTCC
      receipt_missing:
        title: missing expense receipt
        type: boolean
        x-nullable: true
      weight_ticket_set_type:
        $ref: '#/definitions/WeightTicketSetType'
      vehicle_nickname:
        type: string
        title: Nickname (ex. "15-foot truck")
        x-nullable: true
      vehicle_make:
        type: string
        title: Vehicle make
        x-nullable: true
      vehicle_model:
        type: string
        title: Vehicle model
        x-nullable: true
      empty_weight:
        title: Empty weight
        type: integer
        minimum: 0
        x-nullable: true
        x-formatting: weight
      empty_weight_ticket_missing:
        title: missing empty weight ticket
        type: boolean
        x-nullable: true
      full_weight:
        title: Full weight
        type: integer
        minimum: 0
        x-nullable: true
        x-formatting: weight
      full_weight_ticket_missing:
        title: missing full weight ticket
        type: boolean
        x-nullable: true
      weight_ticket_date:
        title: Weight ticket date
        type: string
        example: '2018-04-26'
        format: date
        x-nullable: true
      trailer_ownership_missing:
        title: missing trailer ownership documentation
        type: boolean
        x-nullable: true
      storage_start_date:
        type: string
        format: date
        title: Start date of storage for storage expenses
        example: '2018-04-26'
        x-nullable: true
      storage_end_date:
        type: string
        format: date
        title: End date of storage for storage expenses
        example: '2018-04-26'
        x-nullable: true
    required:
      - id
      - move_id
      - document
      - title
      - move_document_type
      - status
  CreateGenericMoveDocumentPayload:
    type: object
    properties:
      personally_procured_move_id:
        type: string
        format: uuid
        example: c56a4180-65aa-42ec-a945-5fd21dec0538
        x-nullable: true
      upload_ids:
        type: array
        items:
          type: string
          format: uuid
          example: c56a4180-65aa-42ec-a945-5fd21dec0538
      title:
        type: string
        example: very_useful_document.pdf
      move_document_type:
        $ref: '#/definitions/MoveDocumentType'
      notes:
        type: string
        example: This document is good to go!
        x-nullable: true
        title: Notes
    required:
      - upload_ids
      - title
      - move_document_type
  MoveDocumentType:
    type: string
    title: Document type
    example: EXPENSE
    enum:
      - OTHER
      - WEIGHT_TICKET
      - STORAGE_EXPENSE
      - SHIPMENT_SUMMARY
      - EXPENSE
      - WEIGHT_TICKET_SET
    x-display-value:
      OTHER: Other document type
      WEIGHT_TICKET: Weight ticket
      STORAGE_EXPENSE: Storage expense receipt
      SHIPMENT_SUMMARY: Shipment summary
      EXPENSE: Expense
      WEIGHT_TICKET_SET: Weight ticket set
  UpdateMovingExpense:
    type: object
    properties:
      movingExpenseType:
        $ref: '#/definitions/MovingExpenseType'
      description:
        description: A brief description of the expense
        type: string
      paidWithGTCC:
        description: >-
          Indicates if the service member used their government issued card to
          pay for the expense
        type: boolean
      amount:
        description: The total amount of the expense as indicated on the receipt
        type: integer
      missingReceipt:
        description: Indicates if the customer is missing the receipt for their expense.
        type: boolean
      sitStartDate:
        description: >-
          The date the shipment entered storage, applicable for the `STORAGE`
          movingExpenseType only
        type: string
        example: '2022-04-26'
        format: date
      sitEndDate:
        description: >-
          The date the shipment exited storage, applicable for the `STORAGE`
          movingExpenseType only
        type: string
        example: '2018-05-26'
        format: date
    required:
      - movingExpenseType
      - description
      - paidWithGTCC
      - amount
      - missingReceipt
  MoveDocumentStatus:
    type: string
    title: Document status
    enum:
      - AWAITING_REVIEW
      - OK
      - HAS_ISSUE
      - EXCLUDE_FROM_CALCULATION
    x-display-value:
      AWAITING_REVIEW: Awaiting review
      OK: OK
      HAS_ISSUE: Has issue
      EXCLUDE_FROM_CALCULATION: Exclude from calculation
  CreateWeightTicketDocumentsPayload:
    type: object
    properties:
      personally_procured_move_id:
        type: string
        format: uuid
        example: c56a4180-65aa-42ec-a945-5fd21dec0538
      upload_ids:
        type: array
        items:
          type: string
          format: uuid
          example: c56a4180-65aa-42ec-a945-5fd21dec0538
      weight_ticket_set_type:
        $ref: '#/definitions/WeightTicketSetType'
      vehicle_nickname:
        type: string
        title: Vehicle nickname (ex. 'Large box truck')
        x-nullable: true
      vehicle_make:
        type: string
        title: Vehicle make
        x-nullable: true
      vehicle_model:
        type: string
        title: Vehicle model
        x-nullable: true
      empty_weight_ticket_missing:
        title: missing empty weight ticket
        type: boolean
      empty_weight:
        title: empty weight ticket recorded weight
        type: integer
        minimum: 0
      full_weight_ticket_missing:
        title: missing full weight ticket
        type: boolean
      full_weight:
        title: full weight ticket recorded weight
        type: integer
        minimum: 0
      weight_ticket_date:
        title: Full Weight Ticket Date
        type: string
        example: '2018-04-26'
        format: date
        x-nullable: true
      trailer_ownership_missing:
        title: missing trailer ownership documentation
        type: boolean
    required:
      - personally_procured_move_id
      - weight_ticket_set_type
      - full_weight_ticket_missing
      - empty_weight_ticket_missing
      - trailer_ownership_missing
  UpdateWeightTicket:
    type: object
    properties:
      vehicleDescription:
        description: >-
          Description of the vehicle used for the trip. E.g. make/model, type of
          truck/van, etc.
        type: string
      emptyWeight:
        description: Weight of the vehicle when empty.
        type: integer
        minimum: 0
      missingEmptyWeightTicket:
        description: >-
          Indicates if the customer is missing a weight ticket for the vehicle
          weight when empty.
        type: boolean
      fullWeight:
        description: The weight of the vehicle when full.
        type: integer
        minimum: 0
      missingFullWeightTicket:
        description: >-
          Indicates if the customer is missing a weight ticket for the vehicle
          weight when full.
        type: boolean
      ownsTrailer:
        description: Indicates if the customer used a trailer they own for the move.
        type: boolean
      trailerMeetsCriteria:
        description: >-
          Indicates if the trailer that the customer used meets all the criteria
          to be claimable.
        type: boolean
      adjustedNetWeight:
        description: Indicates the adjusted net weight of the vehicle
        type: integer
        minimum: 0
      netWeightRemarks:
        description: Remarks explaining any edits made to the net weight
        type: string
      allowableWeight:
        description: Indicates the maximum reimbursable weight of the shipment
        type: integer
        minimum: 0
  TransportationOffices:
    type: array
    items:
      $ref: '#/definitions/TransportationOffice'
  OfficeUser:
    type: object
    properties:
      id:
        type: string
        format: uuid
        example: c56a4180-65aa-42ec-a945-5fd21dec0538
      user_id:
        type: string
        format: uuid
        example: c56a4180-65aa-42ec-a945-5fd21dec0538
      first_name:
        type: string
        example: John
        x-nullable: true
        title: First name
      middle_name:
        type: string
        example: L.
        x-nullable: true
        title: Middle name
      last_name:
        type: string
        example: Donut
        x-nullable: true
        title: Last name
      email:
        type: string
        format: x-email
        pattern: ^[a-zA-Z0-9._%+-]+@[a-zA-Z0-9.-]+\.[a-zA-Z]{2,}$
        example: john_bob@example.com
        x-nullable: true
        title: Personal Email Address
      telephone:
        type: string
        format: telephone
        pattern: ^[2-9]\d{2}-\d{3}-\d{4}$
        example: 212-555-5555
        x-nullable: true
        title: Best contact phone
      transportation_office:
        $ref: '#/definitions/TransportationOffice'
      created_at:
        type: string
        format: date-time
      updated_at:
        type: string
        format: date-time
  ServiceMemberPayload:
    type: object
    properties:
      id:
        type: string
        format: uuid
        example: c56a4180-65aa-42ec-a945-5fd21dec0538
      user_id:
        type: string
        format: uuid
        example: c56a4180-65aa-42ec-a945-5fd21dec0538
      edipi:
        type: string
        format: edipi
        example: '5789345789'
        pattern: ^\d{10}$
        minLength: 10
        maxLength: 10
        x-nullable: true
        title: DoD ID number
      orders:
        type: array
        items:
          $ref: '#/definitions/Orders'
      affiliation:
        $ref: '#/definitions/Affiliation'
        title: Branch
      grade:
        $ref: '#/definitions/OrderPayGrade'
        title: Grade
      first_name:
        type: string
        example: John
        x-nullable: true
        title: First name
      middle_name:
        type: string
        example: L.
        x-nullable: true
        title: Middle name
      last_name:
        type: string
        example: Donut
        x-nullable: true
        title: Last name
      suffix:
        type: string
        example: Jr.
        x-nullable: true
        title: Suffix
      telephone:
        type: string
        format: telephone
        pattern: ^[2-9]\d{2}-\d{3}-\d{4}$
        example: 212-555-5555
        x-nullable: true
        title: Best contact phone
      secondary_telephone:
        type: string
        format: telephone
        pattern: ^[2-9]\d{2}-\d{3}-\d{4}$
        example: 212-555-5555
        x-nullable: true
        title: Secondary Phone
      personal_email:
        type: string
        format: x-email
        pattern: ^[a-zA-Z0-9._%+-]+@[a-zA-Z0-9.-]+\.[a-zA-Z]{2,}$
        example: john_bob@example.com
        x-nullable: true
        title: Personal Email Address
      phone_is_preferred:
        type: boolean
        x-nullable: true
        title: Telephone
      email_is_preferred:
        type: boolean
        x-nullable: true
        title: Email
      residential_address:
        $ref: '#/definitions/Address'
        title: Residential Address
      backup_mailing_address:
        $ref: '#/definitions/Address'
      backup_contacts:
        $ref: '#/definitions/IndexServiceMemberBackupContactsPayload'
      is_profile_complete:
        type: boolean
      created_at:
        type: string
        format: date-time
      updated_at:
        type: string
        format: date-time
      weight_allotment:
        $ref: '#/definitions/WeightAllotment'
    required:
      - id
      - user_id
      - is_profile_complete
      - created_at
      - updated_at
  CreateServiceMemberPayload:
    type: object
    properties:
      user_id:
        type: string
        format: uuid
        example: c56a4180-65aa-42ec-a945-5fd21dec0538
      edipi:
        type: string
        format: edipi
        pattern: ^\d{10}$
        minLength: 10
        maxLength: 10
        example: '5789345789'
        x-nullable: true
        title: DoD ID number
      affiliation:
        $ref: '#/definitions/Affiliation'
      grade:
        $ref: '#/definitions/OrderPayGrade'
      first_name:
        type: string
        example: John
        x-nullable: true
        title: First name
      middle_name:
        type: string
        example: L.
        x-nullable: true
        title: Middle name
      last_name:
        type: string
        example: Donut
        x-nullable: true
        title: Last name
      suffix:
        type: string
        example: Jr.
        x-nullable: true
        title: Suffix
      telephone:
        type: string
        format: telephone
        pattern: ^[2-9]\d{2}-\d{3}-\d{4}$
        example: 212-555-5555
        x-nullable: true
        title: Best contact phone
      secondary_telephone:
        type: string
        format: telephone
        pattern: ^[2-9]\d{2}-\d{3}-\d{4}$
        example: 212-555-5555
        x-nullable: true
        title: Alternate phone
      personal_email:
        type: string
        format: x-email
        pattern: ^[a-zA-Z0-9._%+-]+@[a-zA-Z0-9.-]+\.[a-zA-Z]{2,}$
        example: john_bob@example.com
        x-nullable: true
        title: Personal email
      phone_is_preferred:
        type: boolean
        x-nullable: true
        title: Phone
      email_is_preferred:
        type: boolean
        x-nullable: true
        title: Email
      current_location_id:
        type: string
        format: uuid
        example: c56a4180-65aa-42ec-a945-5fd21dec0538
        x-nullable: true
      residential_address:
        $ref: '#/definitions/Address'
      backup_mailing_address:
        $ref: '#/definitions/Address'
  PatchServiceMemberPayload:
    type: object
    properties:
      user_id:
        type: string
        format: uuid
        example: c56a4180-65aa-42ec-a945-5fd21dec0538
      edipi:
        type: string
        format: edipi
        pattern: ^\d{10}$
        minLength: 10
        maxLength: 10
        example: '5789345789'
        x-nullable: true
        title: DoD ID number
      affiliation:
        $ref: '#/definitions/Affiliation'
      first_name:
        type: string
        example: John
        x-nullable: true
        title: First name
      middle_name:
        type: string
        example: L.
        x-nullable: true
        title: Middle name
      last_name:
        type: string
        example: Donut
        x-nullable: true
        title: Last name
      suffix:
        type: string
        example: Jr.
        x-nullable: true
        title: Suffix
      telephone:
        type: string
        format: telephone
        pattern: ^[2-9]\d{2}-\d{3}-\d{4}$
        example: 212-555-5555
        x-nullable: true
        title: Best Contact Phone
      secondary_telephone:
        type: string
        format: telephone
        pattern: ^[2-9]\d{2}-\d{3}-\d{4}$
        example: 212-555-5555
        x-nullable: true
        title: Alternate Phone
      personal_email:
        type: string
        format: x-email
        pattern: ^[a-zA-Z0-9._%+-]+@[a-zA-Z0-9.-]+\.[a-zA-Z]{2,}$
        example: john_bob@example.com
        x-nullable: true
        title: Personal Email
      phone_is_preferred:
        type: boolean
        x-nullable: true
        title: Phone
      email_is_preferred:
        type: boolean
        x-nullable: true
        title: Email
      current_location_id:
        type: string
        format: uuid
        example: c56a4180-65aa-42ec-a945-5fd21dec0538
        x-nullable: true
      residential_address:
        $ref: '#/definitions/Address'
      backup_mailing_address:
        $ref: '#/definitions/Address'
  ServiceMemberBackupContactPayload:
    type: object
    properties:
      id:
        type: string
        format: uuid
        example: c56a4180-65aa-42ec-a945-5fd21dec0538
      service_member_id:
        type: string
        format: uuid
        example: c56a4180-65aa-42ec-a945-5fd21dec0538
        readOnly: true
      name:
        type: string
        example: Susan Smith
        x-nullable: true
        title: Name
      telephone:
        type: string
        format: telephone
        pattern: ^[2-9]\d{2}-\d{3}-\d{4}$
        example: 212-555-5555
        x-nullable: true
        title: Phone
      email:
        type: string
        format: x-email
        pattern: ^[a-zA-Z0-9._%+-]+@[a-zA-Z0-9.-]+\.[a-zA-Z]{2,}$
        example: john_bob@example.com
        x-nullable: true
        title: Email
      permission:
        $ref: '#/definitions/BackupContactPermission'
      created_at:
        type: string
        format: date-time
      updated_at:
        type: string
        format: date-time
    required:
      - id
      - created_at
      - updated_at
      - name
      - email
      - permission
  BackupContactPermission:
    type: string
    enum:
      - NONE
      - VIEW
      - EDIT
    title: Permissions
    x-display-value:
      NONE: Contact Only
      VIEW: View all move details
      EDIT: View and edit all move details
  CreateServiceMemberBackupContactPayload:
    type: object
    properties:
      name:
        type: string
        example: Susan Smith
        x-nullable: true
        title: Name
      telephone:
        type: string
        format: telephone
        pattern: ^[2-9]\d{2}-\d{3}-\d{4}$
        example: 212-555-5555
        x-nullable: true
        title: Phone
      email:
        type: string
        format: x-email
        pattern: ^[a-zA-Z0-9._%+-]+@[a-zA-Z0-9.-]+\.[a-zA-Z]{2,}$
        example: john_bob@exmaple.com
        x-nullable: true
        title: Email
      permission:
        $ref: '#/definitions/BackupContactPermission'
    required:
      - name
      - email
      - permission
  UpdateServiceMemberBackupContactPayload:
    type: object
    properties:
      name:
        type: string
        example: Susan Smith
        x-nullable: true
      telephone:
        type: string
        format: telephone
        pattern: ^[2-9]\d{2}-\d{3}-\d{4}$
        example: 212-555-5555
        x-nullable: true
      email:
        type: string
        format: x-email
        pattern: ^[a-zA-Z0-9._%+-]+@[a-zA-Z0-9.-]+\.[a-zA-Z]{2,}$
        example: john_bob@example.com
        x-nullable: true
        title: email address
      permission:
        $ref: '#/definitions/BackupContactPermission'
    required:
      - name
      - email
      - permission
  IndexServiceMemberBackupContactsPayload:
    type: array
    items:
      $ref: '#/definitions/ServiceMemberBackupContactPayload'
  SignedCertificationPayload:
    type: object
    properties:
      id:
        type: string
        format: uuid
        example: c56a4180-65aa-42ec-a945-5fd21dec0538
      created_at:
        type: string
        format: date-time
      updated_at:
        type: string
        format: date-time
      date:
        type: string
        format: date-time
        title: Date
      signature:
        type: string
        title: Signature
      certification_text:
        type: string
      move_id:
        type: string
        format: uuid
      personally_procured_move_id:
        type: string
        format: uuid
        x-nullable: true
      ppm_id:
        $ref: '#/definitions/PpmID'
      certification_type:
        $ref: '#/definitions/NullableSignedCertificationType'
    required:
      - id
      - move_id
      - created_at
      - updated_at
      - date
      - signature
      - certification_text
  CreateSignedCertificationPayload:
    type: object
    properties:
      date:
        type: string
        format: date-time
        title: Date
      signature:
        type: string
        title: Signature
      certification_text:
        type: string
      personally_procured_move_id:
        type: string
        format: uuid
        x-nullable: true
      ppm_id:
        $ref: '#/definitions/PpmID'
      certification_type:
        $ref: '#/definitions/SignedCertificationTypeCreate'
    required:
      - date
      - signature
      - certification_text
  SavePPMShipmentSignedCertification:
    type: object
    properties:
      certification_text:
        description: Text that the customer is agreeing to and signing.
        type: string
      signature:
        description: Customer signature
        type: string
      date:
        description: Date of signature
        type: string
        format: date
    required:
      - certification_text
      - signature
      - date
  SignedCertifications:
    type: array
    items:
      $ref: '#/definitions/SignedCertificationPayload'
  NullableSignedCertificationType:
    type: string
    enum:
      - PPM_PAYMENT
      - SHIPMENT
      - PPM
      - HHG
    x-nullable: true
  SignedCertificationTypeCreate:
    type: string
    enum:
      - PPM_PAYMENT
      - SHIPMENT
    x-nullable: true
  PostDocumentPayload:
    type: object
    properties:
      service_member_id:
        type: string
        format: uuid
        title: The service member this document belongs to
  OrderPayGrade:
    type: string
    x-nullable: true
    title: Grade
    enum:
      - E_1
      - E_2
      - E_3
      - E_4
      - E_5
      - E_6
      - E_7
      - E_8
      - E_9
      - E_9_SPECIAL_SENIOR_ENLISTED
      - O_1_ACADEMY_GRADUATE
      - O_2
      - O_3
      - O_4
      - O_5
      - O_6
      - O_7
      - O_8
      - O_9
      - O_10
      - W_1
      - W_2
      - W_3
      - W_4
      - W_5
      - AVIATION_CADET
      - CIVILIAN_EMPLOYEE
      - ACADEMY_CADET
      - MIDSHIPMAN
    x-display-value:
      E_1: E-1
      E_2: E-2
      E_3: E-3
      E_4: E-4
      E_5: E-5
      E_6: E-6
      E_7: E-7
      E_8: E-8
      E_9: E-9
      E_9_SPECIAL_SENIOR_ENLISTED: E-9 (Special Senior Enlisted)
      O_1_ACADEMY_GRADUATE: O-1 or Service Academy Graduate
      O_2: O-2
      O_3: O-3
      O_4: O-4
      O_5: O-5
      O_6: O-6
      O_7: O-7
      O_8: O-8
      O_9: O-9
      O_10: O-10
      W_1: W-1
      W_2: W-2
      W_3: W-3
      W_4: W-4
      W_5: W-5
      AVIATION_CADET: Aviation Cadet
      CIVILIAN_EMPLOYEE: Civilian Employee
      ACADEMY_CADET: Service Academy Cadet
      MIDSHIPMAN: Midshipman
  DeptIndicator:
    type: string
    x-nullable: true
    title: Dept. indicator
    enum:
      - NAVY_AND_MARINES
      - ARMY
      - ARMY_CORPS_OF_ENGINEERS
      - AIR_AND_SPACE_FORCE
      - COAST_GUARD
      - OFFICE_OF_SECRETARY_OF_DEFENSE
    x-display-value:
      NAVY_AND_MARINES: 17 Navy and Marine Corps
      ARMY: 21 Army
      ARMY_CORPS_OF_ENGINEERS: 96 Army Corps of Engineers
      AIR_AND_SPACE_FORCE: 57 Air Force and Space Force
      COAST_GUARD: 70 Coast Guard
      OFFICE_OF_SECRETARY_OF_DEFENSE: 97 Office of the Secretary of Defense
  Reimbursement:
    type: object
    x-nullable: true
    properties:
      id:
        type: string
        format: uuid
        example: c56a4180-65aa-42ec-a945-5fd21dec0538
      requested_amount:
        type: integer
        format: cents
        minimum: 1
        title: Requested Amount
        description: unit is cents
      method_of_receipt:
        $ref: '#/definitions/MethodOfReceipt'
      status:
        $ref: '#/definitions/ReimbursementStatus'
      requested_date:
        x-nullable: true
        type: string
        example: '2018-04-26'
        format: date
        title: Requested Date
    required:
      - requested_amount
      - method_of_receipt
  ReimbursementStatus:
    x-nullable: true
    type: string
    title: Reimbursement
    enum:
      - DRAFT
      - REQUESTED
      - APPROVED
      - REJECTED
      - PAID
  MethodOfReceipt:
    x-nullable: true
    type: string
    title: Method of Receipt
    enum:
      - MIL_PAY
      - OTHER_DD
      - GTCC
    x-display-value:
      MIL_PAY: MilPay
      OTHER_DD: Other account
      GTCC: GTCC
  MoveStatus:
    type: string
    title: Move status
    enum:
      - DRAFT
      - SUBMITTED
      - APPROVED
      - CANCELED
      - NEEDS SERVICE COUNSELING
      - APPROVALS REQUESTED
    x-display-value:
      DRAFT: Draft
      SUBMITTED: Submitted
      APPROVED: Approved
      CANCELED: Canceled
  OrdersStatus:
    type: string
    title: Move status
    enum:
      - DRAFT
      - SUBMITTED
      - APPROVED
      - CANCELED
    x-display-value:
      DRAFT: Draft
      SUBMITTED: Submitted
      APPROVED: Approved
      CANCELED: Canceled
  OrdersTypeDetail:
    type: string
    title: Orders type detail
    enum:
      - HHG_PERMITTED
      - PCS_TDY
      - HHG_RESTRICTED_PROHIBITED
      - HHG_RESTRICTED_AREA
      - INSTRUCTION_20_WEEKS
      - HHG_PROHIBITED_20_WEEKS
      - DELAYED_APPROVAL
    x-display-value:
      HHG_PERMITTED: Shipment of HHG Permitted
      PCS_TDY: PCS with TDY Enroute
      HHG_RESTRICTED_PROHIBITED: Shipment of HHG Restricted or Prohibited
      HHG_RESTRICTED_AREA: HHG Restricted Area-HHG Prohibited
      INSTRUCTION_20_WEEKS: Course of Instruction 20 Weeks or More
      HHG_PROHIBITED_20_WEEKS: Shipment of HHG Prohibited but Authorized within 20 weeks
      DELAYED_APPROVAL: Delayed Approval 20 Weeks or More
    x-nullable: true
  Orders:
    type: object
    properties:
      id:
        type: string
        format: uuid
        example: c56a4180-65aa-42ec-a945-5fd21dec0538
      service_member_id:
        type: string
        format: uuid
        example: c56a4180-65aa-42ec-a945-5fd21dec0538
      grade:
        $ref: '#/definitions/OrderPayGrade'
      issue_date:
        type: string
        description: The date and time that these orders were cut.
        format: date
        example: '2018-04-26'
        title: Date issued
      report_by_date:
        type: string
        description: Report By Date
        format: date
        example: '2018-04-26'
        title: Report by
      status:
        $ref: '#/definitions/OrdersStatus'
      orders_type:
        $ref: '#/definitions/OrdersType'
      orders_type_detail:
        $ref: '#/definitions/OrdersTypeDetail'
      has_dependents:
        type: boolean
        title: Are dependents included in your orders?
      spouse_has_pro_gear:
        type: boolean
        title: >-
          Do you have a spouse who will need to move items related to their
          occupation (also known as spouse pro-gear)?
      origin_duty_location:
        $ref: '#/definitions/DutyLocationPayload'
        x-nullable: true
      originDutyLocationGbloc:
        type: string
        title: From what GBLOC do your orders originate?
        x-nullable: true
      new_duty_location:
        $ref: '#/definitions/DutyLocationPayload'
      uploaded_orders:
        $ref: '#/definitions/Document'
      uploaded_amended_orders:
        $ref: '#/definitions/Document'
      uploaded_amended_orders_id:
        type: string
        format: uuid
        example: c56a4180-65aa-42ec-a945-5fd21dec0538
      moves:
        $ref: '#/definitions/IndexMovesPayload'
      orders_number:
        type: string
        title: Orders Number
        x-nullable: true
        example: 030-00362
      created_at:
        type: string
        format: date-time
      updated_at:
        type: string
        format: date-time
      tac:
        type: string
        title: TAC
        example: F8J1
        x-nullable: true
      sac:
        type: string
        title: SAC
        example: N002214CSW32Y9
        x-nullable: true
      department_indicator:
        $ref: '#/definitions/DeptIndicator'
      authorizedWeight:
        type: integer
        example: 7000
        x-nullable: true
      entitlement:
        $ref: '#/definitions/Entitlement'
    required:
      - id
      - service_member_id
      - issue_date
      - report_by_date
      - orders_type
      - has_dependents
      - spouse_has_pro_gear
      - new_duty_location
      - uploaded_orders
      - created_at
      - updated_at
  Entitlement:
    type: object
    properties:
      proGear:
        type: integer
        example: 2000
        x-nullable: true
        description: >
          Pro-gear weight limit as set by an Office user, distinct from the
          service member's default weight allotment determined by pay grade
      proGearSpouse:
        type: integer
        example: 500
        x-nullable: true
        description: >
          Spouse's pro-gear weight limit as set by an Office user, distinct from
          the service member's default weight allotment determined by pay grade
  CreateUpdateOrders:
    type: object
    properties:
      service_member_id:
        type: string
        format: uuid
        example: c56a4180-65aa-42ec-a945-5fd21dec0538
      issue_date:
        type: string
        description: The date and time that these orders were cut.
        format: date
        example: '2018-04-26'
        title: Orders date
      report_by_date:
        type: string
        description: Report By Date
        format: date
        example: '2018-04-26'
        title: Report-by date
      orders_type:
        $ref: '#/definitions/OrdersType'
      orders_type_detail:
        $ref: '#/definitions/OrdersTypeDetail'
      has_dependents:
        type: boolean
        title: Are dependents included in your orders?
      spouse_has_pro_gear:
        type: boolean
        title: >-
          Do you have a spouse who will need to move items related to their
          occupation (also known as spouse pro-gear)?
      new_duty_location_id:
        type: string
        format: uuid
        example: c56a4180-65aa-42ec-a945-5fd21dec0538
      orders_number:
        type: string
        title: Orders Number
        x-nullable: true
        example: 030-00362
      tac:
        type: string
        title: TAC
        example: F8J1
        x-nullable: true
      sac:
        type: string
        title: SAC
        example: N002214CSW32Y9
        x-nullable: true
      department_indicator:
        $ref: '#/definitions/DeptIndicator'
      grade:
        $ref: '#/definitions/OrderPayGrade'
      origin_duty_location_id:
        type: string
        format: uuid
        example: c56a4180-65aa-42ec-a945-5fd21dec0538
    required:
      - service_member_id
      - issue_date
      - report_by_date
      - orders_type
      - has_dependents
      - spouse_has_pro_gear
      - new_duty_location_id
  InvalidRequestResponsePayload:
    type: object
    properties:
      errors:
        type: object
        additionalProperties:
          type: string
  MoveQueueItem:
    type: object
    properties:
      id:
        type: string
        format: uuid
        example: c56a4180-65aa-42ec-a945-5fd21dec0538
      status:
        type: string
        example: APPROVED
      ppm_status:
        type: string
        example: PAYMENT_REQUESTED
        x-nullable: true
      hhg_status:
        type: string
        example: ACCEPTED
        x-nullable: true
      locator:
        type: string
        example: '12432'
      gbl_number:
        type: string
        example: LNK12345
        title: GBL Number
        x-nullable: true
      customer_name:
        type: string
        example: Thedog, Nino
        title: Customer Name
      edipi:
        type: string
        format: edipi
        pattern: ^\d{10}$
        minLength: 10
        maxLength: 10
        example: '5789345789'
        title: 'DoD ID #'
      grade:
        $ref: '#/definitions/OrderPayGrade'
      orders_type:
        type: string
        title: Move Type
        enum:
          - PCS - OCONUS
          - PCS - CONUS
          - PCS + TDY - OCONUS
          - PCS + TDY - CONUS
      move_date:
        type: string
        format: date
        example: '2018-04-25'
        x-nullable: true
      submitted_date:
        type: string
        format: date-time
        example: '2018-04-25'
        x-nullable: true
      last_modified_date:
        type: string
        format: date-time
        example: '2017-07-21T17:32:28Z'
      created_at:
        type: string
        format: date-time
      origin_duty_location_name:
        type: string
        example: Dover AFB
        title: Origin
        x-nullable: true
      destination_duty_location_name:
        type: string
        example: Dover AFB
        title: Destination
        x-nullable: true
      pm_survey_conducted_date:
        type: string
        format: date-time
        example: '2017-07-21T17:32:28Z'
        x-nullable: true
      origin_gbloc:
        type: string
        example: LKNQ
        title: Origin GBLOC
        x-nullable: true
      destination_gbloc:
        type: string
        example: LKNQ
        title: Destination GBLOC
        x-nullable: true
      delivered_date:
        type: string
        format: date-time
        example: '2017-07-21T17:32:28Z'
        x-nullable: true
      invoice_approved_date:
        type: string
        format: date-time
        example: '2017-07-21T17:32:28Z'
        x-nullable: true
      weight_allotment:
        $ref: '#/definitions/WeightAllotment'
      branch_of_service:
        type: string
      actual_move_date:
        type: string
        format: date
        example: '2018-04-25'
        x-nullable: true
      original_move_date:
        type: string
        format: date
        example: '2018-04-25'
        x-nullable: true
    required:
      - id
      - status
      - locator
      - customer_name
      - edipi
      - grade
      - orders_type
      - branch_of_service
      - last_modified_date
      - created_at
  AvailableMoveDates:
    type: object
    properties:
      start_date:
        type: string
        format: date
        example: '2018-09-25'
      available:
        type: array
        items:
          type: string
          format: date
          example: '2018-09-25'
    required:
      - start_date
      - available
  WeightAllotment:
    type: object
    properties:
      total_weight_self:
        type: integer
        example: 18000
      total_weight_self_plus_dependents:
        type: integer
        example: 18000
      pro_gear_weight:
        type: integer
        example: 2000
      pro_gear_weight_spouse:
        type: integer
        example: 500
    required:
      - total_weight_self
      - total_weight_self_plus_dependents
      - pro_gear_weight
      - pro_gear_weight_spouse
  IndexEntitlements:
    type: object
    additionalProperties:
      $ref: '#/definitions/WeightAllotment'
  RateEnginePostalCodePayload:
    type: object
    properties:
      valid:
        type: boolean
        example: false
      postal_code:
        type: string
        description: zip code, international allowed
        format: zip
        title: ZIP
        example: '''90210'' or ''N15 3NL'''
      postal_code_type:
        type: string
        enum:
          - origin
          - destination
    required:
      - valid
      - postal_code
      - postal_code_type
  Role:
    type: object
    properties:
      id:
        type: string
        format: uuid
        example: c56a4180-65aa-42ec-a945-5fd21dec0538
      roleType:
        type: string
        example: customer
      createdAt:
        type: string
        format: date-time
      updatedAt:
        type: string
        format: date-time
    required:
      - id
      - roleType
      - createdAt
      - updatedAt
  MTOAgentType:
    type: string
    title: MTO Agent Type
    example: RELEASING_AGENT
    enum:
      - RELEASING_AGENT
      - RECEIVING_AGENT
  MTOAgent:
    properties:
      id:
        example: 1f2270c7-7166-40ae-981e-b200ebdf3054
        format: uuid
        type: string
      mtoShipmentID:
        example: 1f2270c7-7166-40ae-981e-b200ebdf3054
        format: uuid
        type: string
        readOnly: true
      createdAt:
        format: date-time
        type: string
        readOnly: true
      updatedAt:
        format: date-time
        type: string
        readOnly: true
      firstName:
        type: string
        x-nullable: true
      lastName:
        type: string
        x-nullable: true
      email:
        type: string
        format: x-email
        pattern: (^[a-zA-Z0-9._%+-]+@[a-zA-Z0-9.-]+\.[a-zA-Z]{2,}$)|(^$)
        x-nullable: true
      phone:
        type: string
        format: telephone
        pattern: (^[2-9]\d{2}-\d{3}-\d{4}$)|(^$)
        x-nullable: true
      agentType:
        $ref: '#/definitions/MTOAgentType'
    type: object
  MTOAgents:
    items:
      $ref: '#/definitions/MTOAgent'
    type: array
  MTOShipmentType:
    type: string
    title: Shipment Type
    example: HHG
    enum:
      - HHG
      - HHG_INTO_NTS_DOMESTIC
      - HHG_OUTOF_NTS_DOMESTIC
      - PPM
    x-display-value:
      HHG: HHG
      INTERNATIONAL_HHG: International HHG
      INTERNATIONAL_UB: International UB
      PPM: PPM
  MTOShipment:
    properties:
      moveTaskOrderID:
        example: 1f2270c7-7166-40ae-981e-b200ebdf3054
        format: uuid
        type: string
        readOnly: true
      id:
        example: 1f2270c7-7166-40ae-981e-b200ebdf3054
        format: uuid
        type: string
        readOnly: true
      createdAt:
        format: date-time
        type: string
        readOnly: true
      updatedAt:
        format: date-time
        type: string
        readOnly: true
      requestedPickupDate:
        format: date
        type: string
        readOnly: true
        x-nullable: true
      requestedDeliveryDate:
        format: date
        type: string
        readOnly: true
        x-nullable: true
      agents:
        $ref: '#/definitions/MTOAgents'
      customerRemarks:
        type: string
        readOnly: true
        example: handle with care
        x-nullable: true
      ppmShipment:
        $ref: '#/definitions/PPMShipment'
      shipmentType:
        $ref: '#/definitions/MTOShipmentType'
      status:
        $ref: '#/definitions/MTOShipmentStatus'
      pickupAddress:
        $ref: '#/definitions/Address'
      destinationAddress:
        $ref: '#/definitions/Address'
      secondaryPickupAddress:
        $ref: '#/definitions/Address'
      hasSecondaryPickupAddress:
        type: boolean
        x-omitempty: false
        x-nullable: true
      secondaryDeliveryAddress:
        $ref: '#/definitions/Address'
      hasSecondaryDeliveryAddress:
        type: boolean
        x-omitempty: false
        x-nullable: true
      actualProGearWeight:
        type: integer
        x-nullable: true
        x-omitempty: false
      actualSpouseProGearWeight:
        type: integer
        x-nullable: true
        x-omitempty: false
      eTag:
        type: string
  MTOShipments:
    items:
      $ref: '#/definitions/MTOShipment'
    type: array
  MTOShipmentStatus:
    type: string
    readOnly: true
    enum:
      - DRAFT
      - APPROVED
      - SUBMITTED
      - REJECTED
  CreateShipment:
    type: object
    properties:
      moveTaskOrderID:
        example: 1f2270c7-7166-40ae-981e-b200ebdf3054
        format: uuid
        type: string
      shipmentType:
        $ref: '#/definitions/MTOShipmentType'
      ppmShipment:
        $ref: '#/definitions/CreatePPMShipment'
      requestedPickupDate:
        format: date
        type: string
      requestedDeliveryDate:
        format: date
        type: string
      customerRemarks:
        type: string
        example: handle with care
        x-nullable: true
      pickupAddress:
        $ref: '#/definitions/Address'
      secondaryPickupAddress:
        $ref: '#/definitions/Address'
      destinationAddress:
        $ref: '#/definitions/Address'
      secondaryDeliveryAddress:
        $ref: '#/definitions/Address'
      agents:
        $ref: '#/definitions/MTOAgents'
    required:
      - moveTaskOrderID
      - shipmentType
  CreatePPMShipment:
    description: >-
      A personally procured move is a type of shipment that a service members
      moves themselves.
    properties:
      expectedDepartureDate:
        description: |
          Date the customer expects to move.
        format: date
        type: string
      pickupPostalCode:
        description: zip code
        format: zip
        type: string
        title: ZIP
        example: '90210'
        pattern: ^(\d{5})$
      pickupAddress:
        $ref: '#/definitions/Address'
      secondaryPickupPostalCode:
        format: zip
        title: ZIP
        example: '90210'
        pattern: ^(\d{5})$
        $ref: '#/definitions/NullableString'
      secondaryPickupAddress:
        $ref: '#/definitions/Address'
      destinationPostalCode:
        format: zip
        type: string
        title: ZIP
        example: '90210'
        pattern: ^(\d{5})$
      destinationAddress:
        $ref: '#/definitions/Address'
      secondaryDestinationPostalCode:
        format: zip
        title: ZIP
        example: '90210'
        pattern: ^(\d{5})$
        $ref: '#/definitions/NullableString'
      secondaryDestinationAddress:
        $ref: '#/definitions/Address'
      sitExpected:
        type: boolean
    required:
      - expectedDepartureDate
      - pickupPostalCode
      - pickupAddress
      - destinationPostalCode
      - destinationAddress
      - sitExpected
  UpdatePPMShipment:
    type: object
    properties:
      expectedDepartureDate:
        description: |
          Date the customer expects to move.
        format: date
        type: string
        x-nullable: true
      actualMoveDate:
        format: date
        type: string
        x-nullable: true
      pickupPostalCode:
        description: zip code
        format: zip
        type: string
        title: ZIP
        example: '90210'
        pattern: ^(\d{5})$
        x-nullable: true
      pickupAddress:
        $ref: '#/definitions/Address'
      secondaryPickupPostalCode:
        format: zip
        title: ZIP
        example: '90210'
        pattern: ^(\d{5})$
        $ref: '#/definitions/NullableString'
      secondaryPickupAddress:
        $ref: '#/definitions/Address'
<<<<<<< HEAD
=======
      hasSecondaryPickupAddress:
        type: boolean
        x-omitempty: false
        x-nullable: true
>>>>>>> a94e3bbe
      actualPickupPostalCode:
        description: >
          The actual postal code where the PPM shipment started. To be filled
          once the customer has moved the shipment.
        format: zip
        type: string
        title: ZIP
        example: '90210'
        pattern: ^(\d{5})$
        x-nullable: true
      destinationPostalCode:
        format: zip
        type: string
        title: ZIP
        example: '90210'
        pattern: ^(\d{5})$
        x-nullable: true
      destinationAddress:
        $ref: '#/definitions/Address'
      secondaryDestinationPostalCode:
        format: zip
        title: ZIP
        example: '90210'
        pattern: ^(\d{5})$
        $ref: '#/definitions/NullableString'
      secondaryDestinationAddress:
        $ref: '#/definitions/Address'
<<<<<<< HEAD
=======
      hasSecondaryDestinationAddress:
        type: boolean
        x-omitempty: false
        x-nullable: true
>>>>>>> a94e3bbe
      actualDestinationPostalCode:
        description: >
          The actual postal code where the PPM shipment ended. To be filled once
          the customer has moved the shipment.
        format: zip
        type: string
        title: ZIP
        example: '90210'
        pattern: ^(\d{5})$
        x-nullable: true
      w2Address:
        x-nullable: true
        $ref: '#/definitions/Address'
      finalIncentive:
        description: >
          The final calculated incentive for the PPM shipment. This does not
          include **SIT** as it is a reimbursement.
        type: integer
        format: cents
        x-nullable: true
        x-omitempty: false
        readOnly: true
      sitExpected:
        type: boolean
        x-nullable: true
      estimatedWeight:
        type: integer
        example: 4200
        x-nullable: true
      hasProGear:
        description: |
          Indicates whether PPM shipment has pro gear.
        type: boolean
        x-nullable: true
      proGearWeight:
        type: integer
        x-nullable: true
      spouseProGearWeight:
        type: integer
        x-nullable: true
      hasRequestedAdvance:
        description: |
          Indicates whether an advance has been requested for the PPM shipment.
        type: boolean
        x-nullable: true
      advanceAmountRequested:
        description: >
          The amount requested for an advance, or null if no advance is
          requested
        type: integer
        format: cents
        x-nullable: true
      hasReceivedAdvance:
        description: |
          Indicates whether an advance was received for the PPM shipment.
        type: boolean
        x-nullable: true
      advanceAmountReceived:
        description: |
          The amount received for an advance, or null if no advance is received.
        type: integer
        format: cents
        x-nullable: true
  UpdateShipment:
    type: object
    properties:
      status:
        $ref: '#/definitions/MTOShipmentStatus'
      shipmentType:
        $ref: '#/definitions/MTOShipmentType'
      ppmShipment:
        $ref: '#/definitions/UpdatePPMShipment'
      requestedPickupDate:
        format: date
        type: string
        x-nullable: true
      requestedDeliveryDate:
        format: date
        type: string
        x-nullable: true
      customerRemarks:
        type: string
        example: handle with care
        x-nullable: true
      pickupAddress:
        $ref: '#/definitions/Address'
      secondaryPickupAddress:
        $ref: '#/definitions/Address'
      hasSecondaryPickupAddress:
        type: boolean
        x-nullable: true
        x-omitempty: false
      destinationAddress:
        $ref: '#/definitions/Address'
      secondaryDeliveryAddress:
        $ref: '#/definitions/Address'
      hasSecondaryDeliveryAddress:
        type: boolean
        x-nullable: true
        x-omitempty: false
      actualProGearWeight:
        type: integer
        x-nullable: true
        x-omitempty: false
      actualSpouseProGearWeight:
        type: integer
        x-nullable: true
        x-omitempty: false
      agents:
        $ref: '#/definitions/MTOAgents'
  ClientError:
    type: object
    properties:
      title:
        type: string
      detail:
        type: string
      instance:
        type: string
        format: uuid
    required:
      - title
      - detail
      - instance
  ValidationError:
    allOf:
      - $ref: '#/definitions/ClientError'
      - type: object
    properties:
      invalidFields:
        type: object
        additionalProperties:
          description: List of errors for the field
          type: array
          items:
            type: string
    required:
      - invalidFields
  Error:
    properties:
      title:
        type: string
      detail:
        type: string
      instance:
        type: string
        format: uuid
    required:
      - title
      - detail
    type: object
  MovesList:
    type: object
    properties:
      currentMove:
        type: array
        items:
          $ref: '#/definitions/InternalMove'
      previousMoves:
        type: array
        items:
          $ref: '#/definitions/InternalMove'
  InternalMove:
    type: object
    properties:
      id:
        example: a502b4f1-b9c4-4faf-8bdd-68292501bf26
        format: uuid
        type: string
      moveCode:
        type: string
        example: HYXFJF
        readOnly: true
      createdAt:
        format: date-time
        type: string
        readOnly: true
      orderID:
        example: c56a4180-65aa-42ec-a945-5fd21dec0538
        format: uuid
        type: string
      orders:
        type: object
      status:
        type: string
        readOnly: true
      updatedAt:
        format: date-time
        type: string
        readOnly: true
      submittedAt:
        format: date-time
        type: string
        readOnly: true
      mtoShipments:
        $ref: '#/definitions/MTOShipments'
      closeoutOffice:
        $ref: '#/definitions/TransportationOffice'
      eTag:
        type: string
        readOnly: true
  FeatureFlagBoolean:
    description: A feature flag
    type: object
    properties:
      entity:
        type: string
        example: 11111111-1111-1111-1111-111111111111
      key:
        type: string
        example: flag
      match:
        type: boolean
        example: true
      namespace:
        type: string
        example: test
    required:
      - entity
      - key
      - match
      - namespace
  FeatureFlagVariant:
    description: A feature flag
    type: object
    properties:
      entity:
        type: string
        example: 11111111-1111-1111-1111-111111111111
      key:
        type: string
        example: flag
      match:
        type: boolean
        example: true
      variant:
        type: string
        example: myval
      namespace:
        type: string
        example: test
    required:
      - entity
      - key
      - match
      - variant
      - namespace
  OrdersType:
    type: string
    title: Orders type
    enum:
      - PERMANENT_CHANGE_OF_STATION
      - LOCAL_MOVE
      - RETIREMENT
      - SEPARATION
      - BLUEBARK
    x-display-value:
      PERMANENT_CHANGE_OF_STATION: Permanent Change Of Station
      LOCAL_MOVE: Local Move
      RETIREMENT: Retirement
      SEPARATION: Separation
      BLUEBARK: BLUEBARK
  Address:
    description: A postal address
    type: object
    properties:
      id:
        type: string
        format: uuid
        example: c56a4180-65aa-42ec-a945-5fd21dec0538
      streetAddress1:
        type: string
        example: 123 Main Ave
        title: Street address 1
      streetAddress2:
        type: string
        example: Apartment 9000
        x-nullable: true
        title: Street address 2
      streetAddress3:
        type: string
        example: Montmârtre
        x-nullable: true
        title: Address Line 3
      city:
        type: string
        example: Anytown
        title: City
      eTag:
        type: string
        readOnly: true
      state:
        title: State
        type: string
        x-display-value:
          AL: AL
          AK: AK
          AR: AR
          AZ: AZ
          CA: CA
          CO: CO
          CT: CT
          DC: DC
          DE: DE
          FL: FL
          GA: GA
          HI: HI
          IA: IA
          ID: ID
          IL: IL
          IN: IN
          KS: KS
          KY: KY
          LA: LA
          MA: MA
          MD: MD
          ME: ME
          MI: MI
          MN: MN
          MO: MO
          MS: MS
          MT: MT
          NC: NC
          ND: ND
          NE: NE
          NH: NH
          NJ: NJ
          NM: NM
          NV: NV
          NY: NY
          OH: OH
          OK: OK
          OR: OR
          PA: PA
          RI: RI
          SC: SC
          SD: SD
          TN: TN
          TX: TX
          UT: UT
          VA: VA
          VT: VT
          WA: WA
          WI: WI
          WV: WV
          WY: WY
        enum:
          - AL
          - AK
          - AR
          - AZ
          - CA
          - CO
          - CT
          - DC
          - DE
          - FL
          - GA
          - HI
          - IA
          - ID
          - IL
          - IN
          - KS
          - KY
          - LA
          - MA
          - MD
          - ME
          - MI
          - MN
          - MO
          - MS
          - MT
          - NC
          - ND
          - NE
          - NH
          - NJ
          - NM
          - NV
          - NY
          - OH
          - OK
          - OR
          - PA
          - RI
          - SC
          - SD
          - TN
          - TX
          - UT
          - VA
          - VT
          - WA
          - WI
          - WV
          - WY
      postalCode:
        type: string
        format: zip
        title: ZIP
        example: '90210'
        pattern: ^(\d{5}([\-]\d{4})?)$
      country:
        type: string
        title: Country
        x-nullable: true
        example: USA
        default: USA
    required:
      - streetAddress1
      - city
      - state
      - postalCode
  Affiliation:
    type: string
    x-nullable: true
    title: Branch of service
    description: Military branch of service
    enum:
      - ARMY
      - NAVY
      - MARINES
      - AIR_FORCE
      - COAST_GUARD
      - SPACE_FORCE
      - OTHER
    x-display-value:
      ARMY: Army
      NAVY: Navy
      MARINES: Marine Corps
      AIR_FORCE: Air Force
      COAST_GUARD: Coast Guard
      SPACE_FORCE: Space Force
      OTHER: OTHER
  TransportationOffice:
    type: object
    properties:
      id:
        type: string
        format: uuid
        example: c56a4180-65aa-42ec-a945-5fd21dec0538
      name:
        type: string
        example: Fort Bragg North Station
      address:
        $ref: '#/definitions/Address'
      phone_lines:
        type: array
        items:
          type: string
          format: telephone
          pattern: ^[2-9]\d{2}-\d{3}-\d{4}$
          example: 212-555-5555
      gbloc:
        type: string
        pattern: ^[A-Z]{4}$
        example: JENQ
      latitude:
        type: number
        format: float
        example: 29.382973
      longitude:
        type: number
        format: float
        example: -98.62759
      created_at:
        type: string
        format: date-time
      updated_at:
        type: string
        format: date-time
    required:
      - id
      - name
      - address
      - created_at
      - updated_at
  DutyLocationPayload:
    type: object
    properties:
      id:
        type: string
        format: uuid
        example: c56a4180-65aa-42ec-a945-5fd21dec0538
      name:
        type: string
        example: Fort Bragg North Station
      address:
        $ref: '#/definitions/Address'
      address_id:
        type: string
        format: uuid
        example: c56a4180-65aa-42ec-a945-5fd21dec0538
      affiliation:
        $ref: '#/definitions/Affiliation'
      transportation_office_id:
        type: string
        format: uuid
        example: c56a4180-65aa-42ec-a945-5fd21dec0538
        x-nullable: true
      transportation_office:
        $ref: '#/definitions/TransportationOffice'
      created_at:
        type: string
        format: date-time
      updated_at:
        type: string
        format: date-time
    required:
      - id
      - name
      - address_id
      - affiliation
      - created_at
      - updated_at
  Upload:
    description: An uploaded file.
    type: object
    properties:
      id:
        type: string
        format: uuid
        example: c56a4180-65aa-42ec-a945-5fd21dec0538
        readOnly: true
      url:
        type: string
        format: uri
        example: https://uploads.domain.test/dir/c56a4180-65aa-42ec-a945-5fd21dec0538
        readOnly: true
      filename:
        type: string
        example: filename.pdf
        readOnly: true
      contentType:
        type: string
        format: mime-type
        example: application/pdf
        readOnly: true
      bytes:
        type: integer
        readOnly: true
      status:
        type: string
        enum:
          - INFECTED
          - CLEAN
          - PROCESSING
        readOnly: true
      createdAt:
        type: string
        format: date-time
        readOnly: true
      updatedAt:
        type: string
        format: date-time
        readOnly: true
      isWeightTicket:
        type: boolean
    required:
      - id
      - url
      - filename
      - contentType
      - bytes
      - createdAt
      - updatedAt
  Document:
    type: object
    properties:
      id:
        type: string
        format: uuid
        example: c56a4180-65aa-42ec-a945-5fd21dec0538
      service_member_id:
        type: string
        format: uuid
        title: The service member this document belongs to
      uploads:
        type: array
        items:
          $ref: '#/definitions/Upload'
    required:
      - id
      - service_member_id
      - uploads
  PPMShipmentStatus:
    description: |
      Status of the PPM Shipment:
        * **DRAFT**: The customer has created the PPM shipment but has not yet submitted their move for counseling.
        * **SUBMITTED**: The shipment belongs to a move that has been submitted by the customer or has been created by a Service Counselor or Prime Contractor for a submitted move.
        * **WAITING_ON_CUSTOMER**: The PPM shipment has been approved and the customer may now provide their actual move closeout information and documentation required to get paid.
        * **NEEDS_ADVANCE_APPROVAL**: The shipment was counseled by the Prime Contractor and approved but an advance was requested so will need further financial approval from the government.
        * **NEEDS_PAYMENT_APPROVAL**: The customer has provided their closeout weight tickets, receipts, and expenses and certified it for the Service Counselor to approve, exclude or reject.
        * **PAYMENT_APPROVED**: The Service Counselor has reviewed all of the customer's PPM closeout documentation and authorizes the customer can download and submit their finalized SSW packet.
    type: string
    readOnly: true
    enum:
      - DRAFT
      - SUBMITTED
      - WAITING_ON_CUSTOMER
      - NEEDS_ADVANCE_APPROVAL
      - NEEDS_PAYMENT_APPROVAL
      - PAYMENT_APPROVED
  PPMAdvanceStatus:
    type: string
    title: PPM Advance Status
    description: >-
      Indicates whether an advance status has been accepted, rejected, or
      edited.
    x-nullable: true
    enum:
      - APPROVED
      - REJECTED
      - EDITED
  SITLocationType:
    description: The list of SIT location types.
    type: string
    enum:
      - ORIGIN
      - DESTINATION
  OmittablePPMDocumentStatus:
    description: Status of the PPM document.
    type: string
    enum:
      - APPROVED
      - EXCLUDED
      - REJECTED
    x-display-value:
      APPROVED: Approved
      EXCLUDED: Excluded
      REJECTED: Rejected
    x-nullable: true
    x-omitempty: false
  PPMDocumentStatusReason:
    description: The reason the services counselor has excluded or rejected the item.
    type: string
    x-nullable: true
    x-omitempty: false
  WeightTicket:
    description: >-
      Vehicle and optional trailer information and weight documents used to move
      this PPM shipment.
    type: object
    properties:
      id:
        description: ID of this set of weight tickets.
        type: string
        format: uuid
        example: c56a4180-65aa-42ec-a945-5fd21dec0538
        readOnly: true
      ppmShipmentId:
        description: The ID of the PPM shipment that this set of weight tickets is for.
        type: string
        format: uuid
        example: c56a4180-65aa-42ec-a945-5fd21dec0538
        readOnly: true
      createdAt:
        type: string
        format: date-time
        readOnly: true
      updatedAt:
        type: string
        format: date-time
        readOnly: true
      vehicleDescription:
        description: >-
          Description of the vehicle used for the trip. E.g. make/model, type of
          truck/van, etc.
        type: string
        x-nullable: true
        x-omitempty: false
      emptyWeight:
        description: Weight of the vehicle when empty.
        type: integer
        minimum: 0
        x-nullable: true
        x-omitempty: false
      missingEmptyWeightTicket:
        description: >-
          Indicates if the customer is missing a weight ticket for the vehicle
          weight when empty.
        type: boolean
        x-nullable: true
        x-omitempty: false
      emptyDocumentId:
        description: >-
          ID of the document that is associated with the user uploads containing
          the vehicle weight when empty.
        type: string
        format: uuid
        readOnly: true
      emptyDocument:
        allOf:
          - description: >-
              Document that is associated with the user uploads containing the
              vehicle weight when empty.
          - $ref: '#/definitions/Document'
      fullWeight:
        description: The weight of the vehicle when full.
        type: integer
        minimum: 0
        x-nullable: true
        x-omitempty: false
      missingFullWeightTicket:
        description: >-
          Indicates if the customer is missing a weight ticket for the vehicle
          weight when full.
        type: boolean
        x-nullable: true
        x-omitempty: false
      fullDocumentId:
        description: >-
          ID of the document that is associated with the user uploads containing
          the vehicle weight when full.
        type: string
        format: uuid
        example: c56a4180-65aa-42ec-a945-5fd21dec0538
        readOnly: true
      fullDocument:
        allOf:
          - description: >-
              Document that is associated with the user uploads containing the
              vehicle weight when full.
          - $ref: '#/definitions/Document'
      ownsTrailer:
        description: Indicates if the customer used a trailer they own for the move.
        type: boolean
        x-nullable: true
        x-omitempty: false
      trailerMeetsCriteria:
        description: >-
          Indicates if the trailer that the customer used meets all the criteria
          to be claimable.
        type: boolean
        x-nullable: true
        x-omitempty: false
      proofOfTrailerOwnershipDocumentId:
        description: >-
          ID of the document that is associated with the user uploads containing
          the proof of trailer ownership.
        type: string
        format: uuid
        example: c56a4180-65aa-42ec-a945-5fd21dec0538
        readOnly: true
      proofOfTrailerOwnershipDocument:
        allOf:
          - description: >-
              Document that is associated with the user uploads containing the
              proof of trailer ownership.
          - $ref: '#/definitions/Document'
      status:
        $ref: '#/definitions/OmittablePPMDocumentStatus'
      reason:
        $ref: '#/definitions/PPMDocumentStatusReason'
      adjustedNetWeight:
        description: Indicates the adjusted net weight of the vehicle
        type: integer
        minimum: 0
        x-nullable: true
        x-omitempty: false
      netWeightRemarks:
        description: Remarks explaining any edits made to the net weight
        type: string
        x-nullable: true
        x-omitempty: false
      eTag:
        description: A hash that should be used as the "If-Match" header for any updates.
        type: string
        readOnly: true
      allowableWeight:
        description: Maximum reimbursable weight.
        type: integer
        minimum: 0
        x-nullable: true
        x-omitempty: false
    required:
      - ppmShipmentId
      - createdAt
      - updatedAt
      - emptyDocumentId
      - emptyDocument
      - fullDocument
      - fullDocumentId
      - proofOfTrailerOwnershipDocument
      - proofOfTrailerOwnershipDocumentId
  WeightTickets:
    description: All weight tickets associated with a PPM shipment.
    type: array
    items:
      $ref: '#/definitions/WeightTicket'
    x-omitempty: false
  OmittableMovingExpenseType:
    type: string
    description: Moving Expense Type
    enum:
      - CONTRACTED_EXPENSE
      - GAS
      - OIL
      - OTHER
      - PACKING_MATERIALS
      - RENTAL_EQUIPMENT
      - STORAGE
      - TOLLS
      - WEIGHING_FEE
    x-display-value:
      CONTRACTED_EXPENSE: Contracted expense
      GAS: Gas
      OIL: Oil
      OTHER: Other
      PACKING_MATERIALS: Packing materials
      STORAGE: Storage
      RENTAL_EQUIPMENT: Rental equipment
      TOLLS: Tolls
      WEIGHING_FEE: Weighing fee
    x-nullable: true
    x-omitempty: false
  MovingExpense:
    description: >-
      Expense information and receipts of costs incurred that can be reimbursed
      while moving a PPM shipment.
    type: object
    properties:
      id:
        description: Unique primary identifier of the Moving Expense object
        type: string
        format: uuid
        example: c56a4180-65aa-42ec-a945-5fd21dec0538
        readOnly: true
      ppmShipmentId:
        description: The PPM Shipment id that this moving expense belongs to
        type: string
        format: uuid
        example: c56a4180-65aa-42ec-a945-5fd21dec0538
        readOnly: true
      documentId:
        description: The id of the Document that contains all file uploads for this expense
        type: string
        format: uuid
        example: c56a4180-65aa-42ec-a945-5fd21dec0538
        readOnly: true
      document:
        allOf:
          - description: >-
              The Document object that contains all file uploads for this
              expense
          - $ref: '#/definitions/Document'
      movingExpenseType:
        $ref: '#/definitions/OmittableMovingExpenseType'
      description:
        description: A brief description of the expense
        type: string
        x-nullable: true
        x-omitempty: false
      paidWithGtcc:
        description: >-
          Indicates if the service member used their government issued card to
          pay for the expense
        type: boolean
        x-nullable: true
        x-omitempty: false
      amount:
        description: The total amount of the expense as indicated on the receipt
        type: integer
        x-nullable: true
        x-omitempty: false
      missingReceipt:
        description: >-
          Indicates if the service member is missing the receipt with the proof
          of expense amount
        type: boolean
        x-nullable: true
        x-omitempty: false
      status:
        $ref: '#/definitions/OmittablePPMDocumentStatus'
      reason:
        $ref: '#/definitions/PPMDocumentStatusReason'
      sitStartDate:
        description: >-
          The date the shipment entered storage, applicable for the `STORAGE`
          movingExpenseType only
        type: string
        example: '2022-04-26'
        format: date
        x-nullable: true
        x-omitempty: false
      sitEndDate:
        description: >-
          The date the shipment exited storage, applicable for the `STORAGE`
          movingExpenseType only
        type: string
        example: '2018-05-26'
        format: date
        x-nullable: true
        x-omitempty: false
      createdAt:
        description: >-
          Timestamp the moving expense object was initially created in the
          system (UTC)
        type: string
        format: date-time
        readOnly: true
      updatedAt:
        description: >-
          Timestamp when a property of this moving expense object was last
          modified (UTC)
        type: string
        format: date-time
        readOnly: true
      eTag:
        description: A hash that should be used as the "If-Match" header for any updates.
        type: string
        readOnly: true
    required:
      - id
      - createdAt
      - updatedAt
      - ppmShipmentId
      - documentId
      - document
  ProGearWeightTicket:
    description: Pro-gear associated information and weight docs for a PPM shipment
    type: object
    properties:
      id:
        description: The ID of the pro-gear weight ticket.
        type: string
        format: uuid
        example: c56a4180-65aa-42ec-a945-5fd21dec0538
        readOnly: true
      ppmShipmentId:
        description: >-
          The ID of the PPM shipment that this pro-gear weight ticket is
          associated with.
        type: string
        format: uuid
        example: c56a4180-65aa-42ec-a945-5fd21dec0538
        readOnly: true
      updatedAt:
        type: string
        format: date-time
        readOnly: true
      createdAt:
        type: string
        format: date-time
        readOnly: true
      belongsToSelf:
        description: >-
          Indicates if this information is for the customer's own pro-gear,
          otherwise, it's the spouse's.
        type: boolean
        x-nullable: true
        x-omitempty: false
      description:
        description: Describes the pro-gear that was moved.
        type: string
        x-nullable: true
        x-omitempty: false
      hasWeightTickets:
        description: >-
          Indicates if the user has a weight ticket for their pro-gear,
          otherwise they have a constructed weight.
        type: boolean
        x-nullable: true
        x-omitempty: false
      weight:
        description: Weight of the pro-gear.
        type: integer
        minimum: 0
        x-nullable: true
        x-omitempty: false
      documentId:
        description: >-
          The ID of the document that is associated with the user uploads
          containing the pro-gear weight.
        type: string
        format: uuid
        example: c56a4180-65aa-42ec-a945-5fd21dec0538
        readOnly: true
      document:
        allOf:
          - description: >-
              Document that is associated with the user uploads containing the
              pro-gear weight.
          - $ref: '#/definitions/Document'
      status:
        $ref: '#/definitions/OmittablePPMDocumentStatus'
      reason:
        $ref: '#/definitions/PPMDocumentStatusReason'
      eTag:
        description: A hash that should be used as the "If-Match" header for any updates.
        type: string
        readOnly: true
    required:
      - ppmShipmentId
      - createdAt
      - updatedAt
      - documentId
      - document
  SignedCertificationType:
    description: |
      The type of signed certification:
        - PPM_PAYMENT: This is used when the customer has a PPM shipment that they have uploaded their documents for and are
            ready to submit their documentation for review. When they submit, they will be asked to sign certifying the
            information is correct.
        - SHIPMENT: This is used when a customer submits their move with their shipments to be reviewed by office users.
    type: string
    enum:
      - PPM_PAYMENT
      - SHIPMENT
    readOnly: true
  SignedCertification:
    description: Signed certification
    type: object
    properties:
      id:
        description: The ID of the signed certification.
        type: string
        format: uuid
        example: c56a4180-65aa-42ec-a945-5fd21dec0538
        readOnly: true
      submittingUserId:
        description: The ID of the user that signed.
        type: string
        format: uuid
        example: c56a4180-65aa-42ec-a945-5fd21dec0538
        readOnly: true
      moveId:
        description: The ID of the move associated with this signed certification.
        type: string
        format: uuid
        example: c56a4180-65aa-42ec-a945-5fd21dec0538
        readOnly: true
      ppmId:
        description: >-
          The ID of the PPM shipment associated with this signed certification,
          if any.
        type: string
        format: uuid
        example: c56a4180-65aa-42ec-a945-5fd21dec0538
        readOnly: true
        x-nullable: true
        x-omitempty: false
      certificationType:
        $ref: '#/definitions/SignedCertificationType'
      certificationText:
        description: Full text that the customer agreed to and signed.
        type: string
      signature:
        description: The signature that the customer provided.
        type: string
      date:
        description: Date that the customer signed the certification.
        type: string
        format: date
      createdAt:
        type: string
        format: date-time
        readOnly: true
      updatedAt:
        type: string
        format: date-time
        readOnly: true
      eTag:
        description: A hash that should be used as the "If-Match" header for any updates.
        type: string
        readOnly: true
    required:
      - id
      - submittingUserId
      - moveId
      - certificationType
      - certificationText
      - signature
      - date
      - createdAt
      - updatedAt
      - eTag
  PPMShipment:
    description: >-
      A personally procured move is a type of shipment that a service member
      moves themselves.
    x-nullable: true
    properties:
      id:
        description: Primary auto-generated unique identifier of the PPM shipment object
        example: 1f2270c7-7166-40ae-981e-b200ebdf3054
        format: uuid
        type: string
        readOnly: true
      shipmentId:
        description: The id of the parent MTOShipment object
        example: 1f2270c7-7166-40ae-981e-b200ebdf3054
        format: uuid
        type: string
        readOnly: true
      createdAt:
        description: Timestamp of when the PPM Shipment was initially created (UTC)
        format: date-time
        type: string
        readOnly: true
      updatedAt:
        description: Timestamp of when a property of this object was last updated (UTC)
        format: date-time
        type: string
        readOnly: true
      status:
        $ref: '#/definitions/PPMShipmentStatus'
      w2Address:
        x-nullable: true
        $ref: '#/definitions/Address'
      advanceStatus:
        $ref: '#/definitions/PPMAdvanceStatus'
      expectedDepartureDate:
        description: |
          Date the customer expects to begin their move.
        format: date
        type: string
      actualMoveDate:
        description: The actual start date of when the PPM shipment left the origin.
        format: date
        type: string
        x-nullable: true
        x-omitempty: false
      submittedAt:
        description: >-
          The timestamp of when the customer submitted their PPM documentation
          to the counselor for review.
        format: date-time
        type: string
        x-nullable: true
        x-omitempty: false
      reviewedAt:
        description: >-
          The timestamp of when the Service Counselor has reviewed all of the
          closeout documents.
        format: date-time
        type: string
        x-nullable: true
        x-omitempty: false
      approvedAt:
        description: >-
          The timestamp of when the shipment was approved and the service member
          can begin their move.
        format: date-time
        type: string
        x-nullable: true
        x-omitempty: false
      pickupPostalCode:
        description: >-
          The postal code of the origin location where goods are being moved
          from.
        format: zip
        type: string
        title: ZIP
        example: '90210'
        pattern: ^(\d{5})$
      pickupAddress:
        $ref: '#/definitions/Address'
      secondaryPickupPostalCode:
        format: >-
          An optional secondary pickup location near the origin where additional
          goods exist.
        type: string
        title: ZIP
        example: '90210'
        pattern: ^(\d{5})$
        x-nullable: true
        x-omitempty: false
<<<<<<< HEAD
=======
      hasSecondaryPickupAddress:
        type: boolean
        x-omitempty: false
        x-nullable: true
>>>>>>> a94e3bbe
      secondaryPickupAddress:
        allOf:
          - $ref: '#/definitions/Address'
          - x-nullable: true
          - x-omitempty: false
      actualPickupPostalCode:
        description: >
          The actual postal code where the PPM shipment started. To be filled
          once the customer has moved the shipment.
        format: zip
        type: string
        title: ZIP
        example: '90210'
        pattern: ^(\d{5})$
        x-nullable: true
        x-omitempty: false
      destinationPostalCode:
        description: >-
          The postal code of the destination location where goods are being
          delivered to.
        format: zip
        type: string
        title: ZIP
        example: '90210'
        pattern: ^(\d{5})$
      destinationAddress:
        $ref: '#/definitions/Address'
      secondaryDestinationPostalCode:
        description: >-
          An optional secondary location near the destination where goods will
          be dropped off.
        format: zip
        type: string
        title: ZIP
        example: '90210'
        pattern: ^(\d{5})$
        x-nullable: true
        x-omitempty: false
<<<<<<< HEAD
=======
      hasSecondaryDestinationAddress:
        type: boolean
        x-omitempty: false
        x-nullable: true
>>>>>>> a94e3bbe
      secondaryDestinationAddress:
        allOf:
          - $ref: '#/definitions/Address'
          - x-nullable: true
          - x-omitempty: false
      actualDestinationPostalCode:
        description: >
          The actual postal code where the PPM shipment ended. To be filled once
          the customer has moved the shipment.
        format: zip
        type: string
        title: ZIP
        example: '90210'
        pattern: ^(\d{5})$
        x-nullable: true
        x-omitempty: false
      sitExpected:
        description: >
          Captures whether some or all of the PPM shipment will require
          temporary storage at the origin or destination.


          Must be set to `true` when providing `sitLocation`,
          `sitEstimatedWeight`, `sitEstimatedEntryDate`, and
          `sitEstimatedDepartureDate` values to calculate the
          `sitEstimatedCost`.
        type: boolean
      estimatedWeight:
        description: The estimated weight of the PPM shipment goods being moved.
        type: integer
        example: 4200
        x-nullable: true
        x-omitempty: false
      hasProGear:
        description: >
          Indicates whether PPM shipment has pro gear for themselves or their
          spouse.
        type: boolean
        x-nullable: true
        x-omitempty: false
      proGearWeight:
        description: >-
          The estimated weight of the pro-gear being moved belonging to the
          service member.
        type: integer
        x-nullable: true
        x-omitempty: false
      spouseProGearWeight:
        description: >-
          The estimated weight of the pro-gear being moved belonging to a
          spouse.
        type: integer
        x-nullable: true
        x-omitempty: false
      estimatedIncentive:
        description: >-
          The estimated amount the government will pay the service member to
          move their belongings based on the moving date, locations, and
          shipment weight.
        type: integer
        format: cents
        x-nullable: true
        x-omitempty: false
      finalIncentive:
        description: >
          The final calculated incentive for the PPM shipment. This does not
          include **SIT** as it is a reimbursement.
        type: integer
        format: cents
        x-nullable: true
        x-omitempty: false
        readOnly: true
      hasRequestedAdvance:
        description: |
          Indicates whether an advance has been requested for the PPM shipment.
        type: boolean
        x-nullable: true
        x-omitempty: false
      advanceAmountRequested:
        description: >
          The amount requested as an advance by the service member up to a
          maximum percentage of the estimated incentive.
        type: integer
        format: cents
        x-nullable: true
        x-omitempty: false
      hasReceivedAdvance:
        description: |
          Indicates whether an advance was received for the PPM shipment.
        type: boolean
        x-nullable: true
        x-omitempty: false
      advanceAmountReceived:
        description: |
          The amount received for an advance, or null if no advance is received.
        type: integer
        format: cents
        x-nullable: true
        x-omitempty: false
      sitLocation:
        allOf:
          - $ref: '#/definitions/SITLocationType'
          - x-nullable: true
          - x-omitempty: false
      sitEstimatedWeight:
        description: The estimated weight of the goods being put into storage.
        type: integer
        example: 2000
        x-nullable: true
        x-omitempty: false
      sitEstimatedEntryDate:
        description: The date that goods will first enter the storage location.
        format: date
        type: string
        x-nullable: true
        x-omitempty: false
      sitEstimatedDepartureDate:
        description: The date that goods will exit the storage location.
        format: date
        type: string
        x-nullable: true
        x-omitempty: false
      sitEstimatedCost:
        description: >-
          The estimated amount that the government will pay the service member
          to put their goods into storage. This estimated storage cost is
          separate from the estimated incentive.
        type: integer
        format: cents
        x-nullable: true
        x-omitempty: false
      weightTickets:
        $ref: '#/definitions/WeightTickets'
      movingExpenses:
        description: All expense documentation receipt records of this PPM shipment.
        items:
          $ref: '#/definitions/MovingExpense'
        type: array
      proGearWeightTickets:
        description: >-
          All pro-gear weight ticket documentation records for this PPM
          shipment.
        type: array
        items:
          $ref: '#/definitions/ProGearWeightTicket'
      signedCertification:
        $ref: '#/definitions/SignedCertification'
      eTag:
        description: >-
          A hash unique to this shipment that should be used as the "If-Match"
          header for any updates.
        type: string
        readOnly: true
    required:
      - id
      - shipmentId
      - createdAt
      - status
      - expectedDepartureDate
      - pickupPostalCode
      - destinationPostalCode
      - sitExpected
      - eTag
  PpmID:
    description: |
      The PPM Shipment ID to associate with the assigned certificate.
    type: string
    format: uuid
    example: c56a4180-65aa-42ec-a945-5fd21dec0538
    x-nullable: true
  MovingExpenseType:
    type: string
    description: Moving Expense Type
    enum:
      - CONTRACTED_EXPENSE
      - GAS
      - OIL
      - OTHER
      - PACKING_MATERIALS
      - RENTAL_EQUIPMENT
      - STORAGE
      - TOLLS
      - WEIGHING_FEE
    x-display-value:
      CONTRACTED_EXPENSE: Contracted expense
      GAS: Gas
      OIL: Oil
      OTHER: Other
      PACKING_MATERIALS: Packing materials
      STORAGE: Storage
      RENTAL_EQUIPMENT: Rental equipment
      TOLLS: Tolls
      WEIGHING_FEE: Weighing fee
  NullableString:
    type: string
    x-go-type:
      import:
        package: github.com/transcom/mymove/pkg/swagger/nullable
      type: String
paths:
  /estimates/ppm:
    get:
      summary: Return a PPM cost estimate
      description: Calculates a reimbursement range for a PPM move (excluding SIT)
      operationId: showPPMEstimate
      tags:
        - ppm
      parameters:
        - in: query
          name: original_move_date
          type: string
          format: date
          required: true
        - in: query
          name: origin_zip
          type: string
          format: zip
          pattern: ^(\d{5}([\-]\d{4})?)$
          required: true
        - in: query
          name: origin_duty_location_zip
          type: string
          format: zip
          pattern: ^(\d{5}([\-]\d{4})?)$
          required: true
        - in: query
          name: orders_id
          type: string
          format: uuid
          required: true
        - in: query
          name: weight_estimate
          type: integer
          required: true
      responses:
        '200':
          description: Made estimate of PPM cost range
          schema:
            $ref: '#/definitions/PPMEstimateRange'
        '400':
          description: invalid request
        '401':
          description: request requires user authentication
        '403':
          description: user is not authorized
        '404':
          description: >-
            ppm discount not found for provided postal codes and original move
            date
        '409':
          description: distance is less than 50 miles (no short haul moves)
        '422':
          description: cannot process request with given information
        '500':
          description: internal server error
  /estimates/ppm_sit:
    get:
      summary: Return a PPM move's SIT cost estimate
      description: Calculates a reimbursment for a PPM move's SIT
      operationId: showPPMSitEstimate
      tags:
        - ppm
      parameters:
        - in: query
          name: personally_procured_move_id
          type: string
          format: uuid
          required: true
        - in: query
          name: original_move_date
          type: string
          format: date
          required: true
        - in: query
          name: days_in_storage
          type: integer
          required: true
        - in: query
          name: origin_zip
          type: string
          format: zip
          pattern: ^(\d{5}([\-]\d{4})?)$
          required: true
        - in: query
          name: orders_id
          type: string
          format: uuid
          required: true
        - in: query
          name: weight_estimate
          type: integer
          required: true
      responses:
        '200':
          description: show PPM SIT estimate
          schema:
            $ref: '#/definitions/PPMSitEstimate'
        '400':
          description: invalid request
        '401':
          description: request requires user authentication
        '403':
          description: user is not authorized
        '409':
          description: distance is less than 50 miles (no short haul moves)
        '422':
          description: the payload was unprocessable
        '500':
          description: internal server error
  /feature-flags/user-boolean/{key}:
    post:
      summary: Determines if a user has a feature flag enabled
      description: >-
        Determines if a user has a feature flag enabled. The flagContext
        contains context used to determine if this flag applies to the logged in
        user.
      operationId: booleanFeatureFlagForUser
      tags:
        - featureFlags
      consumes:
        - application/json
      parameters:
        - in: path
          name: key
          type: string
          required: true
          description: Feature Flag Key
        - in: body
          name: flagContext
          required: true
          description: context for the feature flag request
          schema:
            type: object
            additionalProperties:
              type: string
      produces:
        - application/json
      responses:
        '200':
          description: Boolean Feature Flag Status
          schema:
            $ref: '#/definitions/FeatureFlagBoolean'
        '400':
          description: invalid request
        '401':
          description: request requires user authentication
        '500':
          description: internal server error
  /feature-flags/user-variant/{key}:
    post:
      summary: Determines if a user has a feature flag enabled
      description: >-
        Determines if a user has a feature flag enabled. The flagContext
        contains context used to determine if this flag applies to the logged in
        user.
      operationId: variantFeatureFlagForUser
      tags:
        - featureFlags
      consumes:
        - application/json
      parameters:
        - in: path
          name: key
          type: string
          required: true
          description: Feature Flag Key
        - in: body
          name: flagContext
          required: true
          description: context for the feature flag request
          schema:
            type: object
            additionalProperties:
              type: string
      produces:
        - application/json
      responses:
        '200':
          description: Variant Feature Flag Status
          schema:
            $ref: '#/definitions/FeatureFlagVariant'
        '400':
          description: invalid request
        '401':
          description: request requires user authentication
        '500':
          description: internal server error
  /users/logged_in:
    get:
      summary: Returns the user info for the currently logged in user
      description: Returns the user info for the currently logged in user
      operationId: showLoggedInUser
      tags:
        - users
      responses:
        '200':
          description: Currently logged in user
          schema:
            $ref: '#/definitions/LoggedInUserPayload'
        '400':
          description: invalid request
        '401':
          description: request requires user authentication
        '500':
          description: server error
  /users/is_logged_in:
    get:
      summary: Returns boolean as to whether the user is logged in
      description: Returns boolean as to whether the user is logged in
      operationId: isLoggedInUser
      tags:
        - users
      responses:
        '200':
          description: Currently logged in user
          schema:
            type: object
            required:
              - isLoggedIn
            properties:
              isLoggedIn:
                type: boolean
        '400':
          description: invalid request
        '500':
          description: server error
  /orders:
    post:
      summary: Creates an orders model for a logged-in user
      description: Creates an instance of orders tied to a service member
      operationId: createOrders
      tags:
        - orders
      parameters:
        - in: body
          name: createOrders
          required: true
          schema:
            $ref: '#/definitions/CreateUpdateOrders'
      responses:
        '201':
          description: created instance of orders
          schema:
            $ref: '#/definitions/Orders'
        '400':
          description: invalid request
        '401':
          description: request requires user authentication
        '403':
          description: user is not authorized
        '500':
          description: internal server error
  /orders/{ordersId}:
    put:
      summary: Updates orders
      description: All fields sent in this request will be set on the orders referenced
      operationId: updateOrders
      tags:
        - orders
      parameters:
        - in: path
          name: ordersId
          type: string
          format: uuid
          required: true
          description: UUID of the orders model
        - in: body
          name: updateOrders
          required: true
          schema:
            $ref: '#/definitions/CreateUpdateOrders'
      responses:
        '200':
          description: updated instance of orders
          schema:
            $ref: '#/definitions/Orders'
        '400':
          description: invalid request
        '401':
          description: request requires user authentication
        '403':
          description: user is not authorized
        '404':
          description: orders not found
        '500':
          description: internal server error
    get:
      summary: Returns the given order
      description: Returns the given order
      operationId: showOrders
      tags:
        - orders
      parameters:
        - in: path
          name: ordersId
          type: string
          format: uuid
          required: true
          description: UUID of the order
      responses:
        '200':
          description: the instance of the order
          schema:
            $ref: '#/definitions/Orders'
        '400':
          description: invalid request
        '401':
          description: request requires user authentication
        '403':
          description: user is not authorized
        '404':
          description: order is not found
        '500':
          description: internal server error
  /orders/{ordersId}/upload_amended_orders:
    patch:
      summary: Patch the amended orders for a given order
      description: Patch the amended orders for a given order
      operationId: uploadAmendedOrders
      tags:
        - orders
      consumes:
        - multipart/form-data
      parameters:
        - in: path
          name: ordersId
          type: string
          format: uuid
          required: true
          description: UUID of the order
        - in: formData
          name: file
          type: file
          description: The file to upload.
          required: true
      responses:
        '201':
          description: created upload
          schema:
            $ref: '#/definitions/Upload'
        '400':
          description: invalid request
          schema:
            $ref: '#/definitions/InvalidRequestResponsePayload'
        '403':
          description: not authorized
        '404':
          description: not found
        '413':
          description: payload is too large
        '500':
          description: server error
  /allmoves/{serviceMemberId}:
    get:
      summary: Return the current and previous moves of a service member
      description: >
        This endpoint gets all moves that belongs to the serviceMember by using
        the service members id. In a previous moves array and the current move
        in the current move array. The current move is the move with the latest
        CreatedAt date. All other moves will go into the previous move array.
      operationId: getAllMoves
      tags:
        - moves
      produces:
        - application/json
      parameters:
        - in: path
          name: serviceMemberId
          type: string
          format: uuid
          required: true
          description: UUID of the service member
      responses:
        '200':
          description: >-
            Successfully retrieved moves. A successful fetch might still return
            zero moves.
          schema:
            $ref: '#/definitions/MovesList'
        '401':
          $ref: '#/responses/PermissionDenied'
        '403':
          $ref: '#/responses/PermissionDenied'
        '500':
          $ref: '#/responses/ServerError'
  /moves/{moveId}:
    patch:
      summary: Patches the move
      description: Any fields sent in this request will be set on the move referenced
      operationId: patchMove
      tags:
        - moves
      parameters:
        - in: path
          name: moveId
          type: string
          format: uuid
          required: true
          description: UUID of the move
        - $ref: '#/parameters/ifMatch'
        - in: body
          name: patchMovePayload
          required: true
          schema:
            $ref: '#/definitions/PatchMovePayload'
      responses:
        '200':
          description: updated instance of move
          schema:
            $ref: '#/definitions/MovePayload'
        '400':
          description: invalid request
        '401':
          description: request requires user authentication
        '403':
          description: user is not authorized
        '404':
          description: move or closeout office is not found
        '412':
          description: precondition failed
        '422':
          description: unprocessable entity
        '500':
          description: internal server error
    get:
      summary: Returns the given move
      description: Returns the given move
      operationId: showMove
      tags:
        - moves
      parameters:
        - in: path
          name: moveId
          type: string
          format: uuid
          required: true
          description: UUID of the move
      responses:
        '200':
          description: the instance of the move
          schema:
            $ref: '#/definitions/MovePayload'
        '400':
          description: invalid request
        '401':
          description: request requires user authentication
        '403':
          description: user is not authorized
        '404':
          description: move is not found
        '500':
          description: internal server error
  /moves/{moveId}/signed_certifications:
    post:
      summary: Submits signed certification for the given move ID
      description: Create an instance of signed_certification tied to the move ID
      operationId: createSignedCertification
      tags:
        - certification
      parameters:
        - in: path
          name: moveId
          type: string
          format: uuid
          required: true
          description: UUID of the move being signed for
        - in: body
          name: createSignedCertificationPayload
          required: true
          schema:
            $ref: '#/definitions/CreateSignedCertificationPayload'
      responses:
        '201':
          description: created instance of signed_certification
          schema:
            $ref: '#/definitions/SignedCertificationPayload'
        '400':
          description: invalid request
        '401':
          description: request requires user authentication
        '403':
          description: user is not authorized to sign for this move
        '404':
          description: move not found
        '500':
          description: internal server error
    get:
      summary: gets the signed certifications for the given move ID
      description: returns a list of all signed_certifications associated with the move ID
      operationId: indexSignedCertification
      tags:
        - certification
      parameters:
        - in: path
          name: moveId
          type: string
          format: uuid
          required: true
      responses:
        '200':
          description: returns a list of signed certifications
          schema:
            $ref: '#/definitions/SignedCertifications'
        '400':
          description: invalid request
        '401':
          description: request requires user authentication
        '403':
          description: user is not authorized
        '404':
          description: move not found
        '500':
          description: internal server error
  /reimbursement/{reimbursementId}/approve:
    post:
      summary: Approves the reimbursement
      description: Sets the status of the reimbursement to APPROVED.
      operationId: approveReimbursement
      tags:
        - office
      parameters:
        - in: path
          name: reimbursementId
          type: string
          format: uuid
          required: true
          description: UUID of the reimbursement being approved
      responses:
        '200':
          description: updated instance of reimbursement
          schema:
            $ref: '#/definitions/Reimbursement'
        '400':
          description: invalid request
        '401':
          description: request requires user authentication
        '403':
          description: user is not authorized
        '500':
          description: internal server error
  /moves/{moveId}/orders:
    get:
      summary: Returns orders information for a move for office use
      description: Returns orders information for a move for office use
      operationId: showOfficeOrders
      tags:
        - office
      parameters:
        - in: path
          name: moveId
          type: string
          format: uuid
          required: true
          description: UUID of the move
      responses:
        '200':
          description: the orders information for a move for office use
          schema:
            $ref: '#/definitions/Orders'
        '400':
          description: invalid request
        '401':
          description: request requires user authentication
        '403':
          description: user is not authorized
        '404':
          description: move not found
        '500':
          description: internal server error
  /moves/{moveId}/move_documents:
    get:
      summary: Returns a list of all Move Documents associated with this move
      description: Returns a list of all Move Documents associated with this move
      operationId: indexMoveDocuments
      tags:
        - move_docs
      parameters:
        - in: path
          name: moveId
          type: string
          format: uuid
          required: true
          description: UUID of the move
      responses:
        '200':
          description: returns list of move douments
          schema:
            $ref: '#/definitions/MoveDocuments'
        '400':
          description: invalid request
        '401':
          description: request requires user authentication
        '403':
          description: user is not authorized
    post:
      summary: Creates a move document
      description: Created a move document with the given information
      operationId: createGenericMoveDocument
      tags:
        - move_docs
      parameters:
        - name: moveId
          in: path
          type: string
          format: uuid
          required: true
          description: UUID of the move
        - in: body
          name: createGenericMoveDocumentPayload
          required: true
          schema:
            $ref: '#/definitions/CreateGenericMoveDocumentPayload'
      responses:
        '200':
          description: returns new move document object
          schema:
            $ref: '#/definitions/MoveDocumentPayload'
        '400':
          description: invalid request
        '401':
          description: must be authenticated to use this endpoint
        '403':
          description: not authorized to modify this move
        '500':
          description: server error
  /move_documents/{moveDocumentId}:
    put:
      summary: Updates a move document
      description: Update a move document with the given information
      operationId: updateMoveDocument
      tags:
        - move_docs
      parameters:
        - in: path
          name: moveDocumentId
          type: string
          format: uuid
          required: true
          description: UUID of the move document model
        - in: body
          name: updateMoveDocument
          required: true
          schema:
            $ref: '#/definitions/MoveDocumentPayload'
      responses:
        '200':
          description: updated instance of move document
          schema:
            $ref: '#/definitions/MoveDocumentPayload'
        '400':
          description: invalid request
        '401':
          description: request requires user authentication
        '403':
          description: user is not authorized
        '404':
          description: move document not found
        '500':
          description: internal server error
    delete:
      summary: Deletes a move document
      description: Deletes a move document with the given information
      operationId: deleteMoveDocument
      tags:
        - move_docs
      parameters:
        - in: path
          name: moveDocumentId
          type: string
          format: uuid
          required: true
          description: UUID of the move document model
      responses:
        '204':
          description: deleted
        '400':
          description: invalid request
          schema:
            $ref: '#/definitions/InvalidRequestResponsePayload'
        '403':
          description: not authorized
        '404':
          description: not found
        '500':
          description: server error
  /moves/{moveId}/approve:
    post:
      summary: Approves a move to proceed
      description: >-
        Approves the basic details of a move. The status of the move will be
        updated to APPROVED
      operationId: approveMove
      tags:
        - office
      parameters:
        - name: moveId
          in: path
          type: string
          format: uuid
          required: true
          description: UUID of the move
      responses:
        '200':
          description: returns updated (approved) move object
          schema:
            $ref: '#/definitions/MovePayload'
        '400':
          description: invalid request
        '401':
          description: must be authenticated to use this endpoint
        '403':
          description: not authorized to approve this move
        '409':
          description: the move is not in a state to be approved
          schema:
            $ref: '#/definitions/MovePayload'
        '500':
          description: server error
  /moves/{moveId}/submit:
    post:
      summary: Submits a move for approval
      description: >-
        Submits a move for approval by the office. The status of the move will
        be updated to SUBMITTED
      operationId: submitMoveForApproval
      tags:
        - moves
      parameters:
        - name: moveId
          in: path
          type: string
          format: uuid
          required: true
          description: UUID of the move
        - name: submitMoveForApprovalPayload
          in: body
          required: true
          schema:
            $ref: '#/definitions/SubmitMoveForApprovalPayload'
      responses:
        '200':
          description: returns updated (submitted) move object
          schema:
            $ref: '#/definitions/MovePayload'
        '400':
          description: invalid request
        '401':
          description: must be authenticated to use this endpoint
        '403':
          description: not authorized to approve this move
        '409':
          description: the move is not in a state to be approved
          schema:
            $ref: '#/definitions/MovePayload'
        '500':
          description: server error
  /moves/{moveId}/cancel:
    post:
      summary: Cancels a move
      description: >-
        Cancels the basic details of a move. The status of the move will be
        updated to CANCELED
      operationId: cancelMove
      tags:
        - office
      parameters:
        - name: moveId
          in: path
          type: string
          format: uuid
          required: true
          description: UUID of the move
        - in: body
          name: cancelMove
          required: true
          schema:
            $ref: '#/definitions/CancelMove'
      responses:
        '200':
          description: returns updated (canceled) move object
          schema:
            $ref: '#/definitions/MovePayload'
        '400':
          description: invalid request
        '401':
          description: must be authenticated to use this endpoint
        '403':
          description: not authorized to cancel this move
        '409':
          description: the move is not in a state to be canceled
          schema:
            $ref: '#/definitions/MovePayload'
        '500':
          description: server error
  /moves/{moveId}/submit_amended_orders:
    post:
      summary: Submits amended orders for review
      description: >-
        Submits amended orders for review by the office. The status of the move
        will be updated to an appropriate status depending on whether it needs
        services counseling or not.
      operationId: submitAmendedOrders
      tags:
        - moves
      parameters:
        - name: moveId
          in: path
          type: string
          format: uuid
          required: true
          description: UUID of the move
      responses:
        '200':
          description: returns updated (submitted) move object
          schema:
            $ref: '#/definitions/MovePayload'
        '400':
          description: invalid request
        '401':
          description: must be authenticated to use this endpoint
        '403':
          description: not authorized to approve this move
        '409':
          description: the move is not in a state to be approved
          schema:
            $ref: '#/definitions/MovePayload'
        '500':
          description: server error
  /ppm-shipments/{ppmShipmentId}/aoa-packet:
    parameters:
      - description: the id for the ppmshipment with aoa to be downloaded
        in: path
        name: ppmShipmentId
        required: true
        type: string
    get:
      summary: Downloads AOA Packet form PPMShipment as a PDF
      description: >
        ### Functionality

        This endpoint downloads all uploaded move order documentation combined
        with the Shipment Summary Worksheet into a single PDF.

        ### Errors

        * The PPMShipment must have requested an AOA.

        * The PPMShipment AOA Request must have been approved.
      operationId: showAOAPacket
      tags:
        - ppm
      produces:
        - application/pdf
      responses:
        '200':
          headers:
            Content-Disposition:
              type: string
              description: File name to download
          description: AOA PDF
          schema:
            format: binary
            type: file
        '400':
          $ref: '#/responses/InvalidRequest'
        '403':
          $ref: '#/responses/PermissionDenied'
        '404':
          $ref: '#/responses/NotFound'
        '422':
          $ref: '#/responses/UnprocessableEntity'
        '500':
          $ref: '#/responses/ServerError'
  /documents:
    post:
      summary: Create a new document
      description: >-
        Documents represent a physical artifact such as a scanned document or a
        PDF file
      operationId: createDocument
      tags:
        - documents
      parameters:
        - in: body
          name: documentPayload
          required: true
          schema:
            $ref: '#/definitions/PostDocumentPayload'
      responses:
        '201':
          description: created document
          schema:
            $ref: '#/definitions/Document'
        '400':
          description: invalid request
        '500':
          description: server error
  /documents/{documentId}:
    get:
      summary: Returns a document
      description: Returns a document and its uploads
      operationId: showDocument
      tags:
        - documents
      parameters:
        - in: path
          name: documentId
          type: string
          format: uuid
          required: true
          description: UUID of the document to return
      responses:
        '200':
          description: the requested document
          schema:
            $ref: '#/definitions/Document'
        '400':
          description: invalid request
          schema:
            $ref: '#/definitions/InvalidRequestResponsePayload'
        '403':
          description: not authorized
        '404':
          description: not found
        '500':
          description: server error
  /uploads/{uploadId}:
    delete:
      summary: Deletes an upload
      description: Uploads represent a single digital file, such as a JPEG or PDF.
      operationId: deleteUpload
      tags:
        - uploads
      parameters:
        - in: path
          name: uploadId
          type: string
          format: uuid
          required: true
          description: UUID of the upload to be deleted
        - in: query
          name: orderId
          type: string
          format: uuid
          description: ID of the order that the upload belongs to
      responses:
        '204':
          description: deleted
        '400':
          description: invalid request
          schema:
            $ref: '#/definitions/InvalidRequestResponsePayload'
        '403':
          description: not authorized
        '404':
          description: not found
        '500':
          description: server error
  /uploads:
    post:
      summary: Create a new upload
      description: Uploads represent a single digital file, such as a JPEG or PDF.
      operationId: createUpload
      tags:
        - uploads
      consumes:
        - multipart/form-data
      parameters:
        - in: query
          name: documentId
          type: string
          format: uuid
          required: false
          description: UUID of the document to add an upload to
        - in: formData
          name: file
          type: file
          description: The file to upload.
          required: true
      responses:
        '201':
          description: created upload
          schema:
            $ref: '#/definitions/Upload'
        '400':
          description: invalid request
          schema:
            $ref: '#/definitions/InvalidRequestResponsePayload'
        '403':
          description: not authorized
        '404':
          description: not found
        '413':
          description: payload is too large
        '500':
          description: server error
    delete:
      summary: Deletes a collection of uploads
      description: Uploads represent a single digital file, such as a JPEG or PDF.
      operationId: deleteUploads
      tags:
        - uploads
      parameters:
        - in: query
          name: uploadIds
          type: array
          items:
            type: string
            format: uuid
          required: true
          description: Array of UUIDs to be deleted
      responses:
        '204':
          description: deleted
        '400':
          description: invalid request
          schema:
            $ref: '#/definitions/InvalidRequestResponsePayload'
        '403':
          description: not authorized
        '404':
          description: not found
        '500':
          description: server error
  /service_members:
    post:
      summary: Creates service member for a logged-in user
      description: Creates an instance of a service member tied to a user
      operationId: createServiceMember
      tags:
        - service_members
      parameters:
        - in: body
          name: createServiceMemberPayload
          required: true
          schema:
            $ref: '#/definitions/CreateServiceMemberPayload'
      responses:
        '201':
          description: created instance of service member
          schema:
            $ref: '#/definitions/ServiceMemberPayload'
        '400':
          description: invalid request
        '401':
          description: request requires user authentication
        '403':
          description: user is not authorized
        '404':
          description: service member not found
        '500':
          description: internal server error
  /service_members/{serviceMemberId}:
    get:
      summary: Returns the given service member
      description: Returns the given service member
      operationId: showServiceMember
      tags:
        - service_members
      parameters:
        - in: path
          name: serviceMemberId
          type: string
          format: uuid
          required: true
          description: UUID of the service member
      responses:
        '200':
          description: the instance of the service member
          schema:
            $ref: '#/definitions/ServiceMemberPayload'
        '400':
          description: invalid request
        '401':
          description: request requires user authentication
        '403':
          description: user is not authorized
        '404':
          description: service member not found
        '500':
          description: internal server error
    patch:
      summary: Patches the service member
      description: >-
        Any fields sent in this request will be set on the service member
        referenced
      operationId: patchServiceMember
      tags:
        - service_members
      parameters:
        - in: path
          name: serviceMemberId
          type: string
          format: uuid
          required: true
          description: UUID of the service member
        - in: body
          name: patchServiceMemberPayload
          required: true
          schema:
            $ref: '#/definitions/PatchServiceMemberPayload'
      responses:
        '200':
          description: updated instance of service member
          schema:
            $ref: '#/definitions/ServiceMemberPayload'
        '400':
          description: invalid request
        '401':
          description: request requires user authentication
        '403':
          description: user is not authorized
        '404':
          description: service member not found
        '500':
          description: internal server error
  /service_members/{serviceMemberId}/current_orders:
    get:
      summary: Returns the latest orders for a given service member
      description: Returns orders
      operationId: showServiceMemberOrders
      tags:
        - service_members
      parameters:
        - in: path
          name: serviceMemberId
          type: string
          format: uuid
          required: true
          description: UUID of the service member
      responses:
        '200':
          description: the instance of the service member
          schema:
            $ref: '#/definitions/Orders'
        '400':
          description: invalid request
        '401':
          description: request requires user authentication
        '403':
          description: user is not authorized
        '404':
          description: service member not found
        '500':
          description: internal server error
  /service_members/{serviceMemberId}/backup_contacts:
    post:
      summary: Submits backup contact for a logged-in user
      description: Creates an instance of a backup contact tied to a service member user
      operationId: createServiceMemberBackupContact
      tags:
        - backup_contacts
      parameters:
        - in: body
          name: createBackupContactPayload
          required: true
          schema:
            $ref: '#/definitions/CreateServiceMemberBackupContactPayload'
        - in: path
          name: serviceMemberId
          type: string
          format: uuid
          required: true
          description: UUID of the service member
      responses:
        '201':
          description: created instance of service member backup contact
          schema:
            $ref: '#/definitions/ServiceMemberBackupContactPayload'
        '400':
          description: invalid request
        '401':
          description: request requires user authentication
        '403':
          description: user is not authorized to create this backup contact
        '404':
          description: contact not found
        '500':
          description: internal server error
    get:
      summary: List all service member backup contacts
      description: List all service member backup contacts
      operationId: indexServiceMemberBackupContacts
      tags:
        - backup_contacts
      parameters:
        - in: path
          name: serviceMemberId
          type: string
          format: uuid
          required: true
          description: UUID of the service member
      responses:
        '200':
          description: list of service member backup contacts
          schema:
            $ref: '#/definitions/IndexServiceMemberBackupContactsPayload'
        '400':
          description: invalid request
        '401':
          description: request requires user authentication
        '403':
          description: user is not authorized to see this backup contact
        '404':
          description: contact not found
        '500':
          description: internal server error
  /backup_contacts/{backupContactId}:
    get:
      summary: Returns the given service member backup contact
      description: Returns the given service member backup contact
      operationId: showServiceMemberBackupContact
      tags:
        - backup_contacts
      parameters:
        - in: path
          name: backupContactId
          type: string
          format: uuid
          required: true
          description: UUID of the service member backup contact
      responses:
        '200':
          description: the instance of the service member backup contact
          schema:
            $ref: '#/definitions/ServiceMemberBackupContactPayload'
        '400':
          description: invalid request
        '401':
          description: request requires user authentication
        '403':
          description: user is not authorized
        '404':
          description: backup contact not found
        '500':
          description: internal server error
    put:
      summary: Updates a service member backup contact
      description: >-
        Any fields sent in this request will be set on the backup contact
        referenced
      operationId: updateServiceMemberBackupContact
      tags:
        - backup_contacts
      parameters:
        - in: body
          name: updateServiceMemberBackupContactPayload
          required: true
          schema:
            $ref: '#/definitions/UpdateServiceMemberBackupContactPayload'
        - in: path
          name: backupContactId
          type: string
          format: uuid
          required: true
          description: UUID of the service member backup contact
      responses:
        '201':
          description: updated instance of backup contact
          schema:
            $ref: '#/definitions/ServiceMemberBackupContactPayload'
        '400':
          description: invalid request
        '401':
          description: request requires user authentication
        '403':
          description: user is not authorized
        '404':
          description: backup contact not found
        '500':
          description: internal server error
  /duty_locations:
    get:
      summary: Returns the duty locations matching the search query
      description: Returns the duty locations matching the search query
      operationId: searchDutyLocations
      tags:
        - duty_locations
      parameters:
        - in: query
          name: search
          type: string
          required: true
          description: Search string for duty locations
      responses:
        '200':
          description: the instance of the duty location
          schema:
            $ref: '#/definitions/DutyLocationsPayload'
        '400':
          description: invalid request
        '401':
          description: request requires user authentication
        '403':
          description: user is not authorized
        '404':
          description: matching duty location not found
        '500':
          description: internal server error
  /duty_locations/{dutyLocationId}/transportation_office:
    get:
      summary: Returns the transportation office for a given duty location
      description: Returns the given duty location's transportation office
      operationId: showDutyLocationTransportationOffice
      tags:
        - transportation_offices
      parameters:
        - in: path
          name: dutyLocationId
          type: string
          format: uuid
          required: true
          description: UUID of the duty location
      responses:
        '200':
          description: the instance of the transportation office for a duty location
          schema:
            $ref: '#/definitions/TransportationOffice'
        '400':
          description: invalid request
        '401':
          description: request requires user authentication
        '403':
          description: user is not authorized
        '404':
          description: transportation office not found
        '500':
          description: internal server error
  /transportation-offices:
    get:
      produces:
        - application/json
      summary: Returns the transportation offices matching the search query
      description: Returns the transportation offices matching the search query
      operationId: getTransportationOffices
      tags:
        - transportation_offices
      parameters:
        - in: query
          name: search
          type: string
          required: true
          minLength: 2
          description: Search string for transportation offices
      responses:
        '200':
          description: Successfully retrieved transportation offices
          schema:
            $ref: '#/definitions/TransportationOffices'
        '400':
          $ref: '#/responses/InvalidRequest'
        '401':
          $ref: '#/responses/PermissionDenied'
        '403':
          $ref: '#/responses/PermissionDenied'
        '404':
          $ref: '#/responses/NotFound'
        '500':
          $ref: '#/responses/ServerError'
  /queues/{queueType}:
    get:
      summary: Show all moves in a queue
      description: Show all moves in a queue
      operationId: showQueue
      tags:
        - queues
      parameters:
        - in: path
          name: queueType
          type: string
          enum:
            - new
            - ppm_payment_requested
            - all
            - ppm_approved
            - ppm_completed
          required: true
          description: Queue type to show
      responses:
        '200':
          description: list all moves in the specified queue
          schema:
            type: array
            items:
              $ref: '#/definitions/MoveQueueItem'
        '400':
          description: invalid request
        '401':
          description: request requires user authentication
        '403':
          description: user is not authorized to access this queue
        '404':
          description: move queue item is not found
  /entitlements:
    get:
      summary: List weight weights allotted by entitlement
      description: List weight weights allotted by entitlement
      operationId: indexEntitlements
      tags:
        - entitlements
      responses:
        '200':
          description: List of weights allotted entitlement
          schema:
            $ref: '#/definitions/IndexEntitlements'
  /calendar/available_move_dates:
    get:
      summary: Returns available dates for the move calendar
      description: Returns available dates for the move calendar
      operationId: showAvailableMoveDates
      tags:
        - calendar
      parameters:
        - in: query
          name: startDate
          type: string
          format: date
          required: true
          description: >-
            Look for future available dates starting from (and including) this
            date
      responses:
        '200':
          description: List of available dates
          schema:
            $ref: '#/definitions/AvailableMoveDates'
        '400':
          description: invalid request
        '401':
          description: request requires user authentication
        '403':
          description: user is not authorized
        '500':
          description: internal server error
  /moves/{moveId}/weight_ticket:
    post:
      summary: Creates a weight ticket document
      description: Created a weight ticket document with the given information
      operationId: createWeightTicketDocument
      tags:
        - move_docs
      parameters:
        - name: moveId
          in: path
          type: string
          format: uuid
          required: true
          description: UUID of the move
        - in: body
          name: createWeightTicketDocument
          required: true
          schema:
            $ref: '#/definitions/CreateWeightTicketDocumentsPayload'
      responses:
        '200':
          description: returns new weight ticket document object
          schema:
            $ref: '#/definitions/MoveDocumentPayload'
        '400':
          description: invalid request
        '401':
          description: must be authenticated to use this endpoint
        '403':
          description: not authorized to modify this move
        '500':
          description: server error
  /ppm-shipments/{ppmShipmentId}/pro-gear-weight-tickets:
    parameters:
      - $ref: '#/parameters/ppmShipmentId'
    post:
      summary: Creates a pro-gear weight ticket
      description: >
        Creates a PPM shipment's pro-gear weight ticket. This will only contain
        the minimum necessary fields for a

        pro-gear weight ticket. Data should be filled in using the patch
        endpoint.
      operationId: createProGearWeightTicket
      tags:
        - ppm
      consumes:
        - application/json
      produces:
        - application/json
      responses:
        '201':
          description: returns a new pro-gear weight ticket object
          schema:
            $ref: '#/definitions/ProGearWeightTicket'
        '400':
          $ref: '#/responses/InvalidRequest'
        '401':
          $ref: '#/responses/PermissionDenied'
        '403':
          $ref: '#/responses/PermissionDenied'
        '404':
          $ref: '#/responses/NotFound'
        '412':
          $ref: '#/responses/PreconditionFailed'
        '422':
          $ref: '#/responses/UnprocessableEntity'
        '500':
          $ref: '#/responses/ServerError'
  /ppm-shipments/{ppmShipmentId}/pro-gear-weight-tickets/{proGearWeightTicketId}:
    patch:
      summary: Updates a pro-gear weight ticket
      description: >
        Updates a PPM shipment's pro-gear weight ticket with new information.
        Only some of the fields are editable

        because some have to be set by the customer, e.g. the description.
      operationId: updateProGearWeightTicket
      tags:
        - ppm
      consumes:
        - application/json
      produces:
        - application/json
      parameters:
        - $ref: '#/parameters/ifMatch'
        - $ref: '#/parameters/ppmShipmentId'
        - $ref: '#/parameters/proGearWeightTicketId'
        - in: body
          name: updateProGearWeightTicket
          required: true
          schema:
            $ref: '#/definitions/UpdateProGearWeightTicket'
      responses:
        '200':
          description: returns an updated pro-gear weight ticket object
          schema:
            $ref: '#/definitions/ProGearWeightTicket'
        '400':
          $ref: '#/responses/InvalidRequest'
        '401':
          $ref: '#/responses/PermissionDenied'
        '403':
          $ref: '#/responses/PermissionDenied'
        '404':
          $ref: '#/responses/NotFound'
        '412':
          $ref: '#/responses/PreconditionFailed'
        '422':
          $ref: '#/responses/UnprocessableEntity'
        '500':
          $ref: '#/responses/ServerError'
    delete:
      summary: Soft deletes a pro-gear weight line item by ID
      description: >
        Removes a single pro-gear weight ticket set from the closeout line items
        for a PPM shipment. Soft deleted

        records are not visible in milmove, but are kept in the database.
      operationId: deleteProGearWeightTicket
      tags:
        - ppm
      produces:
        - application/json
      parameters:
        - $ref: '#/parameters/ppmShipmentId'
        - description: ID of the pro-gear weight ticket to be deleted
          in: path
          name: proGearWeightTicketId
          required: true
          format: uuid
          type: string
      responses:
        '204':
          description: Successfully soft deleted the pro-gear weight ticket
        '400':
          $ref: '#/responses/InvalidRequest'
        '401':
          $ref: '#/responses/PermissionDenied'
        '403':
          $ref: '#/responses/PermissionDenied'
        '404':
          $ref: '#/responses/NotFound'
        '409':
          $ref: '#/responses/Conflict'
        '422':
          $ref: '#/responses/UnprocessableEntity'
        '500':
          $ref: '#/responses/ServerError'
  /ppm-shipments/{ppmShipmentId}/moving-expenses:
    post:
      summary: Creates moving expense document
      description: Creates a moving expense document for the PPM shipment
      operationId: createMovingExpense
      tags:
        - ppm
      parameters:
        - $ref: '#/parameters/ppmShipmentId'
      responses:
        '201':
          description: returns new moving expense object
          schema:
            $ref: '#/definitions/MovingExpense'
        '400':
          $ref: '#/responses/InvalidRequest'
        '401':
          $ref: '#/responses/PermissionDenied'
        '403':
          $ref: '#/responses/PermissionDenied'
        '404':
          $ref: '#/responses/NotFound'
        '422':
          $ref: '#/responses/UnprocessableEntity'
        '500':
          $ref: '#/responses/ServerError'
  /ppm-shipments/{ppmShipmentId}/moving-expenses/{movingExpenseId}:
    patch:
      summary: Updates the moving expense
      description: >-
        Any fields sent in this request will be set on the moving expense
        referenced
      operationId: updateMovingExpense
      tags:
        - ppm
      parameters:
        - $ref: '#/parameters/ppmShipmentId'
        - $ref: '#/parameters/movingExpenseId'
        - $ref: '#/parameters/ifMatch'
        - in: body
          name: updateMovingExpense
          required: true
          schema:
            $ref: '#/definitions/UpdateMovingExpense'
      responses:
        '200':
          description: returns an updated moving expense object
          schema:
            $ref: '#/definitions/MovingExpense'
        '400':
          $ref: '#/responses/InvalidRequest'
        '401':
          $ref: '#/responses/PermissionDenied'
        '403':
          $ref: '#/responses/PermissionDenied'
        '404':
          $ref: '#/responses/NotFound'
        '412':
          $ref: '#/responses/PreconditionFailed'
        '422':
          $ref: '#/responses/UnprocessableEntity'
        '500':
          $ref: '#/responses/ServerError'
    delete:
      summary: Soft deletes a moving expense by ID
      description: >
        Removes a single moving expense receipt from the closeout line items for
        a PPM shipment. Soft deleted

        records are not visible in milmove, but are kept in the database.
      operationId: deleteMovingExpense
      tags:
        - ppm
      produces:
        - application/json
      parameters:
        - $ref: '#/parameters/ppmShipmentId'
        - description: ID of the moving expense to be deleted
          in: path
          name: movingExpenseId
          required: true
          format: uuid
          type: string
      responses:
        '204':
          description: Successfully soft deleted the moving expense
        '400':
          $ref: '#/responses/InvalidRequest'
        '401':
          $ref: '#/responses/PermissionDenied'
        '403':
          $ref: '#/responses/PermissionDenied'
        '404':
          $ref: '#/responses/NotFound'
        '409':
          $ref: '#/responses/Conflict'
        '422':
          $ref: '#/responses/UnprocessableEntity'
        '500':
          $ref: '#/responses/ServerError'
  /ppm-shipments/{ppmShipmentId}/weight-ticket:
    post:
      summary: Creates a weight ticket document
      description: Created a weight ticket document with the given information
      operationId: createWeightTicket
      tags:
        - ppm
      parameters:
        - $ref: '#/parameters/ppmShipmentId'
      responses:
        '200':
          description: returns new weight ticket object
          schema:
            $ref: '#/definitions/WeightTicket'
        '400':
          $ref: '#/responses/InvalidRequest'
        '401':
          $ref: '#/responses/PermissionDenied'
        '403':
          $ref: '#/responses/PermissionDenied'
        '404':
          $ref: '#/responses/NotFound'
        '422':
          $ref: '#/responses/UnprocessableEntity'
        '500':
          $ref: '#/responses/ServerError'
  /ppm-shipments/{ppmShipmentId}/weight-ticket/{weightTicketId}:
    patch:
      summary: Updates a weight ticket document
      description: Updates a weight ticket document with the new information
      operationId: updateWeightTicket
      tags:
        - ppm
      parameters:
        - $ref: '#/parameters/ppmShipmentId'
        - $ref: '#/parameters/weightTicketId'
        - $ref: '#/parameters/ifMatch'
        - in: body
          name: updateWeightTicketPayload
          required: true
          schema:
            $ref: '#/definitions/UpdateWeightTicket'
      responses:
        '200':
          description: returns an updated weight ticket object
          schema:
            $ref: '#/definitions/WeightTicket'
        '400':
          $ref: '#/responses/InvalidRequest'
        '401':
          $ref: '#/responses/PermissionDenied'
        '403':
          $ref: '#/responses/PermissionDenied'
        '404':
          $ref: '#/responses/NotFound'
        '412':
          $ref: '#/responses/PreconditionFailed'
        '422':
          $ref: '#/responses/UnprocessableEntity'
        '500':
          $ref: '#/responses/ServerError'
    delete:
      summary: Soft deletes a weight ticket by ID
      description: >
        Removes a single weight ticket from the closeout line items for a PPM
        shipment. Soft deleted

        records are not visible in milmove, but are kept in the database. This
        may change the PPM shipment's final

        incentive.
      operationId: deleteWeightTicket
      tags:
        - ppm
      produces:
        - application/json
      parameters:
        - $ref: '#/parameters/ppmShipmentId'
        - description: ID of the weight ticket to be deleted
          in: path
          name: weightTicketId
          required: true
          format: uuid
          type: string
      responses:
        '204':
          description: Successfully soft deleted the weight ticket
        '400':
          $ref: '#/responses/InvalidRequest'
        '401':
          $ref: '#/responses/PermissionDenied'
        '403':
          $ref: '#/responses/PermissionDenied'
        '404':
          $ref: '#/responses/NotFound'
        '409':
          $ref: '#/responses/Conflict'
        '422':
          $ref: '#/responses/UnprocessableEntity'
        '500':
          $ref: '#/responses/ServerError'
  /ppm-shipments/{ppmShipmentId}/uploads:
    post:
      summary: >-
        Create a new upload for a PPM weight ticket, pro-gear, or moving expense
        document
      description: >-
        Uploads represent a single digital file, such as a PNG, JPEG, PDF, or
        spreadsheet.
      operationId: createPPMUpload
      tags:
        - ppm
      consumes:
        - multipart/form-data
      parameters:
        - in: path
          name: ppmShipmentId
          type: string
          format: uuid
          required: true
          description: UUID of the ppm shipment
        - in: query
          name: documentId
          type: string
          format: uuid
          required: true
          description: UUID of the document to add an upload to
        - in: formData
          name: file
          type: file
          description: The file to upload.
          required: true
      responses:
        '201':
          description: created upload
          schema:
            $ref: '#/definitions/Upload'
        '400':
          description: invalid request
          schema:
            $ref: '#/definitions/InvalidRequestResponsePayload'
        '403':
          $ref: '#/responses/PermissionDenied'
        '404':
          $ref: '#/responses/NotFound'
        '413':
          description: payload is too large
        '422':
          $ref: '#/responses/UnprocessableEntity'
        '500':
          $ref: '#/responses/ServerError'
  /ppm-shipments/{ppmShipmentId}/submit-ppm-shipment-documentation:
    parameters:
      - $ref: '#/parameters/ppmShipmentId'
    post:
      summary: Saves signature and routes PPM shipment to service counselor
      description: >
        Saves customer signature along with the text they agreed to, and then
        routes the PPM shipment to the service

        counselor queue for review.
      operationId: submitPPMShipmentDocumentation
      tags:
        - ppm
      consumes:
        - application/json
      produces:
        - application/json
      parameters:
        - in: body
          name: savePPMShipmentSignedCertificationPayload
          required: true
          schema:
            $ref: '#/definitions/SavePPMShipmentSignedCertification'
      responses:
        '200':
          description: Returns the updated PPM shipment
          schema:
            $ref: '#/definitions/PPMShipment'
        '400':
          $ref: '#/responses/InvalidRequest'
        '401':
          $ref: '#/responses/PermissionDenied'
        '403':
          $ref: '#/responses/PermissionDenied'
        '404':
          $ref: '#/responses/NotFound'
        '409':
          $ref: '#/responses/Conflict'
        '422':
          $ref: '#/responses/UnprocessableEntity'
        '500':
          $ref: '#/responses/ServerError'
  /ppm-shipments/{ppmShipmentId}/resubmit-ppm-shipment-documentation/{signedCertificationId}:
    parameters:
      - $ref: '#/parameters/ppmShipmentId'
    put:
      summary: Updates signature and routes PPM shipment to service counselor
      description: >
        Updates customer signature along with the text they agreed to, and then
        routes the PPM shipment to the service

        counselor queue for review.
      operationId: resubmitPPMShipmentDocumentation
      tags:
        - ppm
      consumes:
        - application/json
      produces:
        - application/json
      parameters:
        - in: path
          name: signedCertificationId
          description: UUID of the signed certification
          type: string
          format: uuid
          required: true
        - $ref: '#/parameters/ifMatch'
        - in: body
          name: savePPMShipmentSignedCertificationPayload
          required: true
          schema:
            $ref: '#/definitions/SavePPMShipmentSignedCertification'
      responses:
        '200':
          description: Returns the updated PPM shipment
          schema:
            $ref: '#/definitions/PPMShipment'
        '400':
          $ref: '#/responses/InvalidRequest'
        '401':
          $ref: '#/responses/PermissionDenied'
        '403':
          $ref: '#/responses/PermissionDenied'
        '404':
          $ref: '#/responses/NotFound'
        '409':
          $ref: '#/responses/Conflict'
        '412':
          $ref: '#/responses/PreconditionFailed'
        '422':
          $ref: '#/responses/UnprocessableEntity'
        '500':
          $ref: '#/responses/ServerError'
  /rate_engine_postal_codes/{postal_code}:
    get:
      summary: >-
        Validate if a zipcode is valid for origin or destination location for a
        move.
      description: >-
        Verifies if a zipcode is valid for origin or destination location for a
        move.
      operationId: validatePostalCodeWithRateData
      tags:
        - postal_codes
      parameters:
        - in: path
          name: postal_code
          type: string
          required: true
          format: zip
          pattern: ^(\d{5}?)$
        - in: query
          name: postal_code_type
          type: string
          required: true
          enum:
            - origin
            - destination
      responses:
        '200':
          description: postal_code is valid or invalid
          schema:
            $ref: '#/definitions/RateEnginePostalCodePayload'
        '400':
          description: invalid request
        '401':
          description: must be authenticated to use this endpoint
        '403':
          description: user is not authorized
        '500':
          description: server error
  /addresses/{addressId}:
    get:
      summary: Returns an address
      description: Returns an address
      operationId: showAddress
      tags:
        - addresses
      parameters:
        - in: path
          name: addressId
          type: string
          format: uuid
          required: true
          description: UUID of the address to return
      responses:
        '200':
          description: the requested address
          schema:
            $ref: '#/definitions/Address'
        '400':
          description: invalid request
        '403':
          description: not authorized
        '404':
          description: not found
        '500':
          description: server error
  /mto_shipments:
    post:
      summary: createMTOShipment
      description: |
        Creates a MTO shipment for the specified Move Task Order.
        Required fields include:
        * Shipment Type
        * Customer requested pick-up date
        * Pick-up Address
        * Delivery Address

        Optional fields include:
        * Customer Remarks
        * Releasing / Receiving agents
      consumes:
        - application/json
      produces:
        - application/json
      operationId: createMTOShipment
      tags:
        - mtoShipment
      parameters:
        - in: body
          name: body
          schema:
            $ref: '#/definitions/CreateShipment'
      responses:
        '200':
          description: Successfully created a MTO shipment.
          schema:
            $ref: '#/definitions/MTOShipment'
        '400':
          $ref: '#/responses/InvalidRequest'
        '401':
          $ref: '#/responses/PermissionDenied'
        '403':
          $ref: '#/responses/PermissionDenied'
        '404':
          $ref: '#/responses/NotFound'
        '422':
          $ref: '#/responses/UnprocessableEntity'
        '500':
          $ref: '#/responses/ServerError'
  /mto-shipments/{mtoShipmentId}:
    patch:
      summary: updateMTOShipment
      description: |
        Updates a specified MTO shipment.

        Required fields include:
        * MTO Shipment ID required in path
        * If-Match required in headers
        * Shipment type is required in body

        Optional fields include:
        * New shipment status type
        * Customer requested pick-up date
        * Pick-up Address
        * Delivery Address
        * Customer Remarks
        * Releasing / Receiving agents
        * Actual Pro Gear Weight
        * Actual Spouse Pro Gear Weight
      consumes:
        - application/json
      produces:
        - application/json
      operationId: updateMTOShipment
      tags:
        - mtoShipment
      parameters:
        - in: path
          name: mtoShipmentId
          type: string
          format: uuid
          required: true
          description: UUID of the MTO Shipment to update
        - in: header
          name: If-Match
          type: string
          required: true
          description: >
            Optimistic locking is implemented via the `If-Match` header. If the
            ETag header does not match the value of the resource on the server,
            the server rejects the change with a `412 Precondition Failed`
            error.
        - in: body
          name: body
          schema:
            $ref: '#/definitions/UpdateShipment'
      responses:
        '200':
          description: Successfully updated the specified MTO shipment.
          schema:
            $ref: '#/definitions/MTOShipment'
        '400':
          $ref: '#/responses/InvalidRequest'
        '401':
          $ref: '#/responses/PermissionDenied'
        '403':
          $ref: '#/responses/PermissionDenied'
        '404':
          $ref: '#/responses/NotFound'
        '412':
          $ref: '#/responses/PreconditionFailed'
        '422':
          $ref: '#/responses/UnprocessableEntity'
        '500':
          $ref: '#/responses/ServerError'
    delete:
      summary: Soft deletes a shipment by ID
      description: Soft deletes a shipment by ID
      operationId: deleteShipment
      tags:
        - mtoShipment
      produces:
        - application/json
      parameters:
        - description: ID of the shipment to be deleted
          in: path
          name: mtoShipmentId
          required: true
          format: uuid
          type: string
      responses:
        '204':
          description: Successfully soft deleted the shipment
        '400':
          $ref: '#/responses/InvalidRequest'
        '403':
          $ref: '#/responses/PermissionDenied'
        '404':
          $ref: '#/responses/NotFound'
        '409':
          $ref: '#/responses/Conflict'
        '422':
          $ref: '#/responses/UnprocessableEntity'
        '500':
          $ref: '#/responses/ServerError'
  /moves/{moveTaskOrderID}/mto_shipments:
    get:
      summary: Gets all shipments for a move task order
      description: |
        Gets all MTO shipments for the specified Move Task Order.
      produces:
        - application/json
      operationId: listMTOShipments
      tags:
        - mtoShipment
      parameters:
        - description: ID of move task order for mto shipment to use
          in: path
          name: moveTaskOrderID
          required: true
          format: uuid
          type: string
      responses:
        '200':
          description: Successfully retrieved all mto shipments for a move task order.
          schema:
            $ref: '#/definitions/MTOShipments'
        '400':
          $ref: '#/responses/InvalidRequest'
        '401':
          $ref: '#/responses/PermissionDenied'
        '404':
          $ref: '#/responses/NotFound'
        '500':
          $ref: '#/responses/ServerError'
  /okta-profile:
    get:
      summary: Returns Okta profile values from Okta's Users API
      description: >-
        Calls a GET request to Okta's Users API and returns profile values that
        includes Okta data that the user provided upon registration or most
        recent profile update.
      operationId: showOktaInfo
      tags:
        - okta_profile
      produces:
        - application/json
      responses:
        '200':
          description: okta profile for user
          schema:
            $ref: '#/definitions/OktaUserProfileData'
        '400':
          description: invalid request
        '401':
          description: request requires user authentication
        '403':
          description: user is not authorized
        '404':
          description: service member not found
        '500':
          description: internal server error
    post:
      summary: >-
        Update the user's okta profile with primary data, returns Okta profile
        values from the Okta's Users API reflecting updated values.
      description: >-
        Update the user's okta profile with primary data, returns Okta profile
        values from the Okta's Users API reflecting updated values.
      operationId: updateOktaInfo
      tags:
        - okta_profile
      parameters:
        - in: body
          name: updateOktaUserProfileData
          required: true
          schema:
            $ref: '#/definitions/UpdateOktaUserProfileData'
      consumes:
        - application/json
      produces:
        - application/json
      responses:
        '200':
          description: okta profile for user
          schema:
            $ref: '#/definitions/OktaUserProfileData'
        '400':
          description: invalid request
        '401':
          description: request requires user authentication
        '403':
          description: user is not authorized
        '422':
          description: validation error
          schema:
            $ref: '#/responses/UnprocessableEntity'
        '500':
          description: internal server error
responses:
  InvalidRequest:
    description: The request payload is invalid.
    schema:
      $ref: '#/definitions/ClientError'
  NotFound:
    description: The requested resource wasn't found.
    schema:
      $ref: '#/definitions/ClientError'
  Conflict:
    description: >-
      The request could not be processed because of conflict in the current
      state of the resource.
    schema:
      $ref: '#/definitions/ClientError'
  PermissionDenied:
    description: The request was denied.
    schema:
      $ref: '#/definitions/ClientError'
  ServerError:
    description: A server error occurred.
    schema:
      $ref: '#/definitions/Error'
  PreconditionFailed:
    description: >-
      Precondition failed, likely due to a stale eTag (If-Match). Fetch the
      request again to get the updated eTag value.
    schema:
      $ref: '#/definitions/ClientError'
  UnprocessableEntity:
    description: The payload was unprocessable.
    schema:
      $ref: '#/definitions/ValidationError'
parameters:
  ifMatch:
    in: header
    name: If-Match
    type: string
    required: true
    description: >
      Optimistic locking is implemented via the `If-Match` header. If the ETag
      header does not match the value of the resource on the server, the server
      rejects the change with a `412 Precondition Failed` error.
  ppmShipmentId:
    name: ppmShipmentId
    in: path
    type: string
    format: uuid
    required: true
    description: UUID of the PPM shipment
  proGearWeightTicketId:
    name: proGearWeightTicketId
    in: path
    type: string
    format: uuid
    required: true
    description: UUID of the pro-gear weight ticket
  movingExpenseId:
    name: movingExpenseId
    in: path
    type: string
    format: uuid
    required: true
    description: UUID of the moving expense
  weightTicketId:
    name: weightTicketId
    in: path
    type: string
    format: uuid
    required: true
    description: UUID of the weight ticket<|MERGE_RESOLUTION|>--- conflicted
+++ resolved
@@ -1924,13 +1924,10 @@
         $ref: '#/definitions/NullableString'
       secondaryPickupAddress:
         $ref: '#/definitions/Address'
-<<<<<<< HEAD
-=======
       hasSecondaryPickupAddress:
         type: boolean
         x-omitempty: false
         x-nullable: true
->>>>>>> a94e3bbe
       actualPickupPostalCode:
         description: >
           The actual postal code where the PPM shipment started. To be filled
@@ -1958,13 +1955,10 @@
         $ref: '#/definitions/NullableString'
       secondaryDestinationAddress:
         $ref: '#/definitions/Address'
-<<<<<<< HEAD
-=======
       hasSecondaryDestinationAddress:
         type: boolean
         x-omitempty: false
         x-nullable: true
->>>>>>> a94e3bbe
       actualDestinationPostalCode:
         description: >
           The actual postal code where the PPM shipment ended. To be filled once
@@ -3135,13 +3129,10 @@
         pattern: ^(\d{5})$
         x-nullable: true
         x-omitempty: false
-<<<<<<< HEAD
-=======
       hasSecondaryPickupAddress:
         type: boolean
         x-omitempty: false
         x-nullable: true
->>>>>>> a94e3bbe
       secondaryPickupAddress:
         allOf:
           - $ref: '#/definitions/Address'
@@ -3180,13 +3171,10 @@
         pattern: ^(\d{5})$
         x-nullable: true
         x-omitempty: false
-<<<<<<< HEAD
-=======
       hasSecondaryDestinationAddress:
         type: boolean
         x-omitempty: false
         x-nullable: true
->>>>>>> a94e3bbe
       secondaryDestinationAddress:
         allOf:
           - $ref: '#/definitions/Address'
