swagger: '2.0'
info:
  description: The internal/website API for my.move.mil
  version: 0.0.1
  title: my.move.mil
  contact:
    email: ppp@truss.works
  license:
    name: MIT
    url: https://opensource.org/licenses/MIT
basePath: /internal
consumes:
  - application/json
produces:
  - application/json
definitions:
  LoggedInUserPayload:
    type: object
    properties:
      id:
        type: string
        format: uuid
        example: c56a4180-65aa-42ec-a945-5fd21dec0538
      service_member:
        $ref: "#/definitions/ServiceMemberPayload"
        x-nullable: true
    required:
      - id
  Affiliation:
    type: string
    x-nullable: true
    title: Branch of service
    enum: &AFFILIATION
      - ARMY
      - NAVY
      - MARINES
      - AIR_FORCE
      - COAST_GUARD
    x-display-value:
      ARMY: Army
      NAVY: Navy
      MARINES: Marines
      AIR_FORCE: Air Force
      COAST_GUARD: Coast Guard
  DutyStationPayload:
    type: object
    properties:
      id:
        type: string
        format: uuid
        example: c56a4180-65aa-42ec-a945-5fd21dec0538
      name:
        type: string
        format: string
        example: Fort Bragg North Station
      address:
        $ref: '#/definitions/Address'
      affiliation:
        $ref: '#/definitions/Affiliation'
      transportation_office:
        $ref: '#/definitions/TransportationOffice'
      created_at:
        type: string
        format: date-time
      updated_at:
        type: string
        format: date-time
    required:
      - id
      - name
      - address
      - affiliation
      - created_at
      - updated_at
  TransportationOffice:
    type: object
    properties:
      id:
        type: string
        format: uuid
        example: c56a4180-65aa-42ec-a945-5fd21dec0538
      name:
        type: string
        format: string
        example: Fort Bragg North Station
      address:
        $ref: '#/definitions/Address'
      phone_lines:
        type: array
        items:
          type: string
          format: telephone
          pattern: '^[2-9]\d{2}-\d{3}-\d{4}$'
          example: 212-555-5555
      gbloc:
        type: string
        format: string
        pattern: '^[A-Z]{4}$'
        example: JENQ
      latitude:
        type: number
        format: float
        example: 29.382973
      longitude:
        type: number
        format: float
        example: -98.62759
      created_at:
        type: string
        format: date-time
      updated_at:
        type: string
        format: date-time
    required:
      - id
      - name
      - address
      - created_at
      - updated_at
  DutyStationsPayload:
    type: array
    items:
      $ref: '#/definitions/DutyStationPayload'
  CreatePersonallyProcuredMovePayload:
    type: object
    properties:
      size:
        $ref: '#/definitions/TShirtSize'
      planned_move_date:
        type: string
        example: "2018-04-26"
        format: date
        title: When do you plan to move?
        x-nullable: true
      pickup_postal_code:
        type: string
        format: zip
        title: ZIP/Postal Code
        example: "90210"
        pattern: '^(\d{5}([\-]\d{4})?)$'
        x-nullable: true
      has_additional_postal_code:
        type: boolean
        x-nullable: true
        title: Do you have stuff at another pickup location?
      additional_pickup_postal_code:
        type: string
        format: zip
        title: ZIP/Postal Code
        example: "90210"
        pattern: '^(\d{5}([\-]\d{4})?)$'
        x-nullable: true
      destination_postal_code:
        type: string
        format: zip
        title: ZIP/Postal Code
        example: "90210"
        pattern: '^(\d{5}([\-]\d{4})?)$'
        x-nullable: true
      has_sit:
        type: boolean
        x-nullable: true
        title: Are you going to put your stuff in temporary storage before moving into your new home?
      days_in_storage:
        type: integer
        title: How many days do you plan to put your stuff in storage?
        minimum: 0
        maximum: 90
        x-nullable: true
      estimated_storage_reimbursement:
        type: string
        title: Estimated Storage Reimbursement
        x-nullable: true
      weight_estimate:
        type: integer
        minimum: 1
        title: Weight Estimate
        x-nullable: true
      has_requested_advance:
        type: boolean
        title: Would you like an advance of up to 60% of your PPM incentive?
      advance:
        $ref: '#/definitions/CreateReimbursement'
      advance_worksheet:
        $ref: '#/definitions/DocumentPayload'
  UpdatePersonallyProcuredMovePayload:
    type: object
    properties:
      size:
        $ref: '#/definitions/TShirtSize'
      planned_move_date:
        type: string
        format: date
        example: "2018-04-26"
        title: When do you plan to move?
        x-nullable: true
      pickup_postal_code:
        type: string
        format: zip
        title: ZIP/Postal Code
        example: "90210"
        pattern: '^(\d{5}([\-]\d{4})?)$'
        x-nullable: true
      has_additional_postal_code:
        type: boolean
        x-nullable: true
        title: Do you have stuff at another pickup location?
      additional_pickup_postal_code:
        type: string
        format: zip
        title: ZIP/Postal Code
        example: "90210"
        pattern: '^(\d{5}([\-]\d{4})?)$'
        x-nullable: true
      destination_postal_code:
        type: string
        format: zip
        title: ZIP/Postal Code
        example: "90210"
        pattern: '^(\d{5}([\-]\d{4})?)$'
        x-nullable: true
      has_sit:
        type: boolean
        x-nullable: true
        title: Are you going to put your stuff in temporary storage before moving into your new home?
      days_in_storage:
        type: integer
        title: How many days do you plan to put your stuff in storage?
        minimum: 0
        maximum: 90
        x-nullable: true
      estimated_storage_reimbursement:
        type: string
        title: Estimated Storage Reimbursement
        x-nullable: true
      weight_estimate:
        type: integer
        minimum: 1
        title: Weight Estimate
        x-nullable: true
      has_requested_advance:
        type: boolean
        default: false
        title: Would you like an advance of up to 60% of your PPM incentive?
      advance:
        $ref: '#/definitions/Reimbursement'
      advance_worksheet:
        $ref: '#/definitions/DocumentPayload'
  PatchPersonallyProcuredMovePayload:
    type: object
    properties:
      size:
        $ref: '#/definitions/TShirtSize'
      planned_move_date:
        type: string
        example: "2018-04-26"
        format: date
        title: When do you plan to move?
        x-nullable: true
      pickup_postal_code:
        type: string
        format: zip
        title: ZIP/Postal Code
        example: "90210"
        pattern: '^(\d{5}([\-]\d{4})?)$'
        x-nullable: true
      has_additional_postal_code:
        type: boolean
        x-nullable: true
        title: Do you have stuff at another pickup location?
      additional_pickup_postal_code:
        type: string
        format: zip
        title: ZIP/Postal Code
        example: "90210"
        pattern: '^(\d{5}([\-]\d{4})?)$'
        x-nullable: true
      destination_postal_code:
        type: string
        format: zip
        title: ZIP/Postal Code
        example: "90210"
        pattern: '^(\d{5}([\-]\d{4})?)$'
        x-nullable: true
      has_sit:
        type: boolean
        x-nullable: true
        title: Are you going to put your stuff in temporary storage before moving into your new home?
      days_in_storage:
        type: integer
        title: How many days do you plan to put your stuff in storage?
        minimum: 0
        maximum: 90
        x-nullable: true
      weight_estimate:
        type: integer
        minimum: 1
        title: Weight Estimate
        x-nullable: true
      has_requested_advance:
        type: boolean
        default: false
        title: Would you like an advance of up to 60% of your PPM incentive?
      advance:
        $ref: '#/definitions/Reimbursement'
      advance_worksheet:
        $ref: '#/definitions/DocumentPayload'
  PersonallyProcuredMovePayload:
    type: object
    properties:
      id:
        type: string
        format: uuid
        example: c56a4180-65aa-42ec-a945-5fd21dec0538
      size:
        $ref: '#/definitions/TShirtSize'
      planned_move_date:
        type: string
        format: date
        title: When do you plan to move?
        example: "2018-04-26"
        x-nullable: true
      pickup_postal_code:
        type: string
        format: zip
        title: ZIP/Postal Code
        example: "90210"
        pattern: '^(\d{5}([\-]\d{4})?)$'
        x-nullable: true
      has_additional_postal_code:
        type: boolean
        x-nullable: true
        title: Do you have stuff at another pickup location?
      additional_pickup_postal_code:
        type: string
        format: zip
        title: ZIP/Postal Code
        example: "90210"
        pattern: '^(\d{5}([\-]\d{4})?)$'
        x-nullable: true
      destination_postal_code:
        type: string
        format: zip
        title: ZIP/Postal Code
        example: "90210"
        pattern: '^(\d{5}([\-]\d{4})?)$'
        x-nullable: true
      has_sit:
        type: boolean
        x-nullable: true
        title: Are you going to put your stuff in temporary storage before moving into your new home?
      days_in_storage:
        type: integer
        title: How many days do you plan to put your stuff in storage?
        minimum: 0
        maximum: 90
        x-nullable: true
      estimated_storage_reimbursement:
        type: string
        title: Estimated Storage Reimbursement
        x-nullable: true
      weight_estimate:
        type: integer
        minimum: 1
        title: Weight Estimate
        x-nullable: true
        x-formatting: weight
      mileage:
        type: integer
        title: Distance between origin and destination in miles
        x-nullable: true
      planned_sit_max:
        type: integer
        title: Maximum SIT reimbursement for the planned SIT duration
        x-nullable: true
      sit_max:
        type: integer
        title: Maximum SIT reimbursement for maximum SIT duration
        x-nullable: true
      incentive_estimate_min:
        type: integer
        title: Estimated incentive minimum in cents
        x-nullable: true
      incentive_estimate_max:
        type: integer
        title: Estimated incentive maximum in cents
        x-nullable: true
      status:
        $ref: '#/definitions/PPMStatus'
      has_requested_advance:
        type: boolean
        default: false
        title: Would you like an advance of up to 60% of your PPM incentive?
      advance:
        $ref: '#/definitions/Reimbursement'
      advance_worksheet:
        $ref: '#/definitions/DocumentPayload'
      created_at:
        type: string
        format: date-time
      updated_at:
        type: string
        format: date-time
    required:
      - id
      - created_at
      - updated_at
  PPMSitEstimate:
    type: object
    properties:
      estimate:
        type: integer
        title: Value in cents of SIT estimate for PPM
    required:
      - estimate
  PPMEstimateRange:
    type: object
    properties:
      range_min:
        type: integer
        title: Low estimate
      range_max:
        type: integer
        title: High estimate
    required:
      - range_min
      - range_max
  PPMIncentive:
    type: object
    properties:
      gcc:
        type: integer
        title: GCC
      incentive_percentage:
        type: integer
        title: PPM Incentive @ 95%
    required:
      - gcc
      - incentive_percentage
  ExpenseSummaryPayload:
    type: object
    properties:
      categories:
        type: array
        items:
          $ref: '#/definitions/CategoryExpenseSummary'
      grand_total:
        type: object
        properties:
          payment_method_totals:
            $ref: '#/definitions/PaymentMethodsTotals'
          total:
            type: integer
  CategoryExpenseSummary:
    type: object
    properties:
      category:
        $ref: '#/definitions/MovingExpenseType'
      payment_methods:
        $ref: '#/definitions/PaymentMethodsTotals'
      total:
        type: integer
  PaymentMethodsTotals:
    type: object
    properties:
      MIL_PAY:
        type: integer
      OTHER:
        type: integer
      GTCC:
        type: integer
  IndexPersonallyProcuredMovePayload:
    type: array
    items:
      $ref: '#/definitions/PersonallyProcuredMovePayload'
  CreateMovePayload:
    type: object
    properties:
      selected_move_type:
        $ref: '#/definitions/SelectedMoveType'
  MovePayload:
    type: object
    properties:
      id:
        type: string
        format: uuid
        example: c56a4180-65aa-42ec-a945-5fd21dec0538
      orders_id:
        type: string
        format: uuid
        example: c56a4180-65aa-42ec-a945-5fd21dec0538
      locator:
        type: string
        example: "12432"
      selected_move_type:
        $ref: '#/definitions/SelectedMoveType'
      status:
        $ref: '#/definitions/MoveStatus'
      created_at:
        type: string
        format: date-time
      updated_at:
        type: string
        format: date-time
      personally_procured_moves:
        $ref: '#/definitions/IndexPersonallyProcuredMovePayload'
      shipments:
        type: array
        items:
          $ref: '#/definitions/Shipment'
      cancel_reason:
        type: string
        example: "Change of orders"
        x-nullable: true
    required:
      - id
      - orders_id
      - locator
      - created_at
      - updated_at
  CancelMove:
    type: object
    properties:
      cancel_reason:
        type: string
        example: "Change of orders"
        x-nullable: true
    required:
      - cancel_reason
  PatchMovePayload:
    type: object
    properties:
      selected_move_type:
        $ref: '#/definitions/SelectedMoveType'
  SelectedMoveType:
    type: string
    title: Selected Move Type
    enum:
      - HHG
      - PPM
      - COMBO
    x-nullable: true
    x-display-value:
      HHG: Household Goods Move
      PPM: Personal Procured Move
      COMBO: Both HHG and PPM
  IndexMovesPayload:
    type: array
    items:
      $ref: '#/definitions/MovePayload'
  IndexMoveDocumentPayload:
    type: array
    items:
      $ref: '#/definitions/MoveDocumentPayload'
  MoveDocumentPayload:
    type: object
    properties:
      id:
        type: string
        format: uuid
        example: c56a4180-65aa-42ec-a945-5fd21dec0538
      move_id:
        type: string
        format: uuid
        example: c56a4180-65aa-42ec-a945-5fd21dec0538
      personally_procured_move_id:
        type: string
        format: uuid
        example: c56a4180-65aa-42ec-a945-5fd21dec0538
        x-nullable: true
      document:
        $ref: '#/definitions/DocumentPayload'
      title:
        type: string
        example: very_useful_document.pdf
        title: Document Title
      move_document_type:
        $ref: '#/definitions/MoveDocumentType'
      status:
        $ref: '#/definitions/MoveDocumentStatus'
      notes:
        type: string
        example: This document is good to go!
        x-nullable: true
        title: Notes
      moving_expense_type:
        $ref: '#/definitions/MovingExpenseType'
      requested_amount_cents:
        type: integer
        format: cents
        minimum: 1
        title: Requested Amount
        description: unit is cents
      payment_method:
        type: string
        title: Payment Method
        enum:
          - OTHER
          - GTCC
        x-display-value:
          OTHER: Other account
          GTCC: GTCC
    required:
      - id
      - move_id
      - document
      - title
      - move_document_type
      - status
  CreateGenericMoveDocumentPayload:
    type: object
    properties:
      personally_procured_move_id:
        type: string
        format: uuid
        example: c56a4180-65aa-42ec-a945-5fd21dec0538
        x-nullable: true
      upload_ids:
        type: array
        items:
          type: string
          format: uuid
          example: c56a4180-65aa-42ec-a945-5fd21dec0538
      title:
        type: string
        example: very_useful_document.pdf
      move_document_type:
        $ref: '#/definitions/MoveDocumentType'
      notes:
        type: string
        example: This document is good to go!
        x-nullable: true
        title: Notes
    required:
      - upload_ids
      - title
      - move_document_type
  MoveDocumentType:
    type: string
    title: Document Type
    example: EXPENSE
    enum: &MOVEDOCUMENTTYPE
      - OTHER
      - WEIGHT_TICKET
      - STORAGE_EXPENSE
      - SHIPMENT_SUMMARY
      - EXPENSE
    x-display-value:
      OTHER: Other document type
      WEIGHT_TICKET: Weight ticket
      STORAGE_EXPENSE: Storage expense receipt
      SHIPMENT_SUMMARY: Shipment summary
      EXPENSE: Expense
  CreateMovingExpenseDocumentPayload:
    type: object
    properties:
      personally_procured_move_id:
        type: string
        format: uuid
        example: c56a4180-65aa-42ec-a945-5fd21dec0538
        x-nullable: true
      upload_ids:
        type: array
        items:
          type: string
          format: uuid
          example: c56a4180-65aa-42ec-a945-5fd21dec0538
      title:
        type: string
        example: very_useful_document.pdf
      moving_expense_type:
        $ref: '#/definitions/MovingExpenseType'
      move_document_type:
        $ref: '#/definitions/MoveDocumentType'
      requested_amount_cents:
        type: integer
        format: cents
        minimum: 1
        title: Requested Amount
        description: unit is cents
      payment_method:
        type: string
        title: Method of Payment
        enum:
          - OTHER
          - GTCC
        x-display-value:
          OTHER: Other payment method
          GTCC: GTCC
      notes:
        type: string
        example: This document is good to go!
        x-nullable: true
        title: Notes
    required:
      - upload_ids
      - title
      - move_document_type
      - moving_expense_type
      - requested_amount_cents
      - payment_method
  MovingExpenseType:
    type: string
    title: Moving Expense Type
    enum:
      - CONTRACTED_EXPENSE
      - RENTAL_EQUIPMENT
      - PACKING_MATERIALS
      - WEIGHING_FEES
      - GAS
      - TOLLS
      - OIL
      - OTHER
    x-display-value:
      CONTRACTED_EXPENSE: Contracted Expense
      RENTAL_EQUIPMENT: Rental Equipment
      PACKING_MATERIALS: Packing Materials
      WEIGHING_FEES: Weighing Fees
      GAS: Gas
      TOLLS: Tolls
      OIL: Oil
      OTHER: Other
  MoveDocumentStatus:
    type: string
    title: Document Status
    enum:
      - AWAITING_REVIEW
      - OK
      - HAS_ISSUE
    x-display-value:
      AWAITING_REVIEW: Awaiting review
      OK: OK
      HAS_ISSUE: Has issue
  ServiceMemberPayload:
    type: object
    properties:
      id:
        type: string
        format: uuid
        example: c56a4180-65aa-42ec-a945-5fd21dec0538
      user_id:
        type: string
        format: uuid
        example: c56a4180-65aa-42ec-a945-5fd21dec0538
      edipi:
        type: string
        format: edipi
        example: '5789345789'
        pattern: '^[0-9]{10}$'
        x-nullable: true
        title: DoD ID number
      orders:
        type: array
        items:
          $ref: '#/definitions/Orders'
      affiliation:
        $ref: '#/definitions/Affiliation'
        title: Branch
      rank:
        $ref: '#/definitions/ServiceMemberRank'
        title: Rank
      has_social_security_number:
        type: boolean
      first_name:
        type: string
        example: John
        x-nullable: true
        title: First Name
      middle_name:
        type: string
        example: L.
        x-nullable: true
        title: Middle Name
      last_name:
        type: string
        example: Donut
        x-nullable: true
        title: Last Name
      suffix:
        type: string
        example: Jr.
        x-nullable: true
        title: Suffix
      telephone:
        type: string
        format: telephone
        pattern: '^[2-9]\d{2}-\d{3}-\d{4}$'
        example: 212-555-5555
        x-nullable: true
        title: Best Contact Phone
      secondary_telephone:
        type: string
        format: telephone
        pattern: '^[2-9]\d{2}-\d{3}-\d{4}$'
        example: 212-555-5555
        x-nullable: true
        title: Secondary Phone
      personal_email:
        type: string
        format: x-email
        pattern: '^[a-zA-Z0-9._%+-]+@[a-zA-Z0-9.-]+\.[a-zA-Z]{2,}$'
        example: john_bob@example.com
        x-nullable: true
        title: Personal Email Address
      phone_is_preferred:
        type: boolean
        x-nullable: true
        title: Telephone
      text_message_is_preferred:
        type: boolean
        x-nullable: true
        title: Text Message - Coming Soon!
      email_is_preferred:
        type: boolean
        x-nullable: true
        title: Email
      current_station:
        $ref: '#/definitions/DutyStationPayload'
      residential_address:
        $ref: '#/definitions/Address'
        title: Residential Address
      backup_mailing_address:
        $ref: '#/definitions/Address'
      backup_contacts:
        $ref: '#/definitions/IndexServiceMemberBackupContactsPayload'
      is_profile_complete:
        type: boolean
      created_at:
        type: string
        format: date-time
      updated_at:
        type: string
        format: date-time
    required:
      - id
      - user_id
      - is_profile_complete
      - has_social_security_number
      - created_at
      - updated_at
  CreateServiceMemberPayload:
    type: object
    properties:
      user_id:
        type: string
        format: uuid
        example: c56a4180-65aa-42ec-a945-5fd21dec0538
      edipi:
        type: string
        format: edipi
        pattern: '^[0-9]{10}$'
        example: '5789345789'
        x-nullable: true
        title: 'DoD ID number'
      affiliation:
        $ref: '#/definitions/Affiliation'
      rank:
        $ref: '#/definitions/ServiceMemberRank'
      social_security_number:
        type: string
        format: ssn
        x-nullable: true
        title: 'Social security number'
        example: '555-55-5555'
      first_name:
        type: string
        example: John
        x-nullable: true
        title: First Name
      middle_name:
        type: string
        example: L.
        x-nullable: true
        title: Middle Name
      last_name:
        type: string
        example: Donut
        x-nullable: true
        title: Last Name
      suffix:
        type: string
        example: Jr.
        x-nullable: true
        title: Suffix
      telephone:
        type: string
        format: telephone
        pattern: '^[2-9]\d{2}-\d{3}-\d{4}$'
        example: 212-555-5555
        x-nullable: true
        title: Best Contact Phone
      secondary_telephone:
        type: string
        format: telephone
        pattern: '^[2-9]\d{2}-\d{3}-\d{4}$'
        example: 212-555-5555
        x-nullable: true
        title: Alternate Phone
      personal_email:
        type: string
        format: x-email
        pattern: '^[a-zA-Z0-9._%+-]+@[a-zA-Z0-9.-]+\.[a-zA-Z]{2,}$'
        example: john_bob@example.com
        x-nullable: true
        title: Personal Email
      phone_is_preferred:
        type: boolean
        x-nullable: true
        title: Phone
      text_message_is_preferred:
        type: boolean
        x-nullable: true
        title: Text Message - Coming Soon!
      email_is_preferred:
        type: boolean
        x-nullable: true
        title: Email
      current_station_id:
        type: string
        format: uuid
        example: c56a4180-65aa-42ec-a945-5fd21dec0538
        x-nullable: true
      residential_address:
        $ref: '#/definitions/Address'
        title: Residential Address
      backup_mailing_address:
        $ref: '#/definitions/Address'
        title: Backup Mailing Address
  PatchServiceMemberPayload:
    type: object
    properties:
      user_id:
        type: string
        format: uuid
        example: c56a4180-65aa-42ec-a945-5fd21dec0538
      edipi:
        type: string
        format: edipi
        pattern: '^[0-9]{10}$'
        example: '5789345789'
        x-nullable: true
        title: DoD ID number
      affiliation:
        $ref: '#/definitions/Affiliation'
      rank:
        $ref: '#/definitions/ServiceMemberRank'
      social_security_number:
        type: string
        format: ssn
        x-nullable: true
        title: Social security number
        example: '555-55-5555'
      first_name:
        type: string
        example: John
        x-nullable: true
        title: First Name
      middle_name:
        type: string
        example: L.
        x-nullable: true
        title: Middle Name
      last_name:
        type: string
        example: Donut
        x-nullable: true
        title: Last Name
      suffix:
        type: string
        example: Jr.
        x-nullable: true
        title: Suffix
      telephone:
        type: string
        format: telephone
        pattern: '^[2-9]\d{2}-\d{3}-\d{4}$'
        example: 212-555-5555
        x-nullable: true
        title: Best Contact Phone
      secondary_telephone:
        type: string
        format: telephone
        pattern: '^[2-9]\d{2}-\d{3}-\d{4}$'
        example: 212-555-5555
        x-nullable: true
        title: Alternate Phone
      personal_email:
        type: string
        format: x-email
        pattern: '^[a-zA-Z0-9._%+-]+@[a-zA-Z0-9.-]+\.[a-zA-Z]{2,}$'
        example: john_bob@example.com
        x-nullable: true
        title: Personal Email
      phone_is_preferred:
        type: boolean
        x-nullable: true
        title: Phone
      text_message_is_preferred:
        type: boolean
        x-nullable: true
        title: Text Message - Coming Soon!
      email_is_preferred:
        type: boolean
        x-nullable: true
        title: Email
      current_station_id:
        type: string
        format: uuid
        example: c56a4180-65aa-42ec-a945-5fd21dec0538
        x-nullable: true
      residential_address:
        $ref: '#/definitions/Address'
        title: Residential Address
      backup_mailing_address:
        $ref: '#/definitions/Address'
        title: Backup Mailing Address
  ServiceMemberBackupContactPayload:
    type: object
    properties:
      id:
        type: string
        format: uuid
        example: c56a4180-65aa-42ec-a945-5fd21dec0538
      name:
        type: string
        example: Susan Smith
        x-nullable: true
        title: Name
      telephone:
        type: string
        format: telephone
        pattern: '^[2-9]\d{2}-\d{3}-\d{4}$'
        example: 212-555-5555
        x-nullable: true
        title: Phone
      email:
        type: string
        format: x-email
        pattern: '^[a-zA-Z0-9._%+-]+@[a-zA-Z0-9.-]+\.[a-zA-Z]{2,}$'
        example: john_bob@example.com
        x-nullable: true
        title: Email
      permission:
        $ref: '#/definitions/BackupContactPermission'
      created_at:
        type: string
        format: date-time
      updated_at:
        type: string
        format: date-time
    required:
      - id
      - created_at
      - updated_at
      - name
      - email
      - permission
  BackupContactPermission:
    type: string
    enum:
    - NONE
    - VIEW
    - EDIT
    title: Permissions
    x-display-value:
      NONE: Contact Only
      VIEW: View all move details
      EDIT: View and edit all move details
  CreateServiceMemberBackupContactPayload:
    type: object
    properties:
      name:
        type: string
        example: Susan Smith
        x-nullable: true
        title: Name
      telephone:
        type: string
        format: telephone
        pattern: '^[2-9]\d{2}-\d{3}-\d{4}$'
        example: 212-555-5555
        x-nullable: true
        title: Phone
      email:
        type: string
        format: x-email
        pattern: '^[a-zA-Z0-9._%+-]+@[a-zA-Z0-9.-]+\.[a-zA-Z]{2,}$'
        example: john_bob@exmaple.com
        x-nullable: true
        title: Email
      permission:
        $ref: '#/definitions/BackupContactPermission'
    required:
      - name
      - email
      - permission
  UpdateServiceMemberBackupContactPayload:
    type: object
    properties:
      name:
        type: string
        example: Susan Smith
        x-nullable: true
      telephone:
        type: string
        format: telephone
        pattern: '^[2-9]\d{2}-\d{3}-\d{4}$'
        example: 212-555-5555
        x-nullable: true
      email:
        type: string
        format: x-email
        pattern: '^[a-zA-Z0-9._%+-]+@[a-zA-Z0-9.-]+\.[a-zA-Z]{2,}$'
        example: john_bob@example.com
        x-nullable: true
        title: email address
      permission:
        $ref: '#/definitions/BackupContactPermission'
    required:
      - name
      - email
      - permission
  IndexServiceMemberBackupContactsPayload:
    type: array
    items:
      $ref: '#/definitions/ServiceMemberBackupContactPayload'
  SignedCertificationPayload:
    type: object
    properties:
      id:
        type: string
        format: uuid
        example: c56a4180-65aa-42ec-a945-5fd21dec0538
      created_at:
        type: string
        format: date-time
      updated_at:
        type: string
        format: date-time
      date:
        type: string
        format: date
        title: Date
      signature:
        type: string
        title: Signature
      certification_text:
        type: string
    required:
      - id
      - created_at
      - updated_at
      - date
      - signature
      - certification_text
  CreateSignedCertificationPayload:
    type: object
    properties:
      date:
        type: string
        format: date
        title: Date
      signature:
        type: string
        title: Signature
      certification_text:
        type: string
    required:
      - date
      - signature
      - certification_text
  IndexSignedCertificationsPayload:
    type: array
    items:
      $ref: '#/definitions/SignedCertificationPayload'
  DocumentPayload:
    type: object
    properties:
      id:
        type: string
        format: uuid
        example: c56a4180-65aa-42ec-a945-5fd21dec0538
      service_member_id:
        type: string
        format: uuid
        title: The service member this document belongs to
      uploads:
        type: array
        items:
          $ref: '#/definitions/UploadPayload'
    required:
      - id
      - service_member_id
      - uploads
  PostDocumentPayload:
    type: object
    properties:
      service_member_id:
        type: string
        format: uuid
        title: The service member this document belongs to
  UploadPayload:
    type: object
    properties:
      id:
        type: string
        format: uuid
        example: c56a4180-65aa-42ec-a945-5fd21dec0538
      url:
        type: string
        format: uri
        example: https://uploads.domain.test/dir/c56a4180-65aa-42ec-a945-5fd21dec0538
      filename:
        type: string
        format: string
        example: filename.pdf
      content_type:
        type: string
        format: mime-type
        example: application/pdf
      bytes:
        type: integer
      created_at:
        type: string
        format: date-time
      updated_at:
        type: string
        format: date-time
    required:
      - id
      - url
      - filename
      - content_type
      - bytes
      - created_at
      - updated_at
  CreateIssuePayload:
    type: object
    properties:
      description:
        type: string
        example: This is a test issue
        format: textarea
        minLength: 1
        maxLength: 1024
        title: Description
      reporter_name:
        type: string
        example: Jane Doe
        x-nullable: true
        title: Reporter Name
      due_date:
        type: string
        format: date
        example: 2019-03-15
        x-nullable: true
        title: Due Date
    required:
      - description
  IndexIssuesPayload:
    type: array
    items:
      $ref: '#/definitions/IssuePayload'
  IssuePayload:
    type: object
    properties:
      id:
        type: string
        format: uuid
        example: c56a4180-65aa-42ec-a945-5fd21dec0538
      description:
        type: string
        example: This is a test issue
        minLength: 1
        maxLength: 1024
      reporter_name:
        type: string
        example: Jane Doe
        x-nullable: true
      due_date:
        type: string
        format: date
        example: 2019-03-15
        x-nullable: true
      created_at:
        type: string
        format: date-time
      updated_at:
        type: string
        format: date-time
    required:
      - id
      - description
      - created_at
      - updated_at
  SendGexRequestPayload:
    type: object
    properties:
      transaction_name:
        type: string
        title: Transaction Name
        example: 858-1.edi
      transaction_body:
        type: string
        title: Transaction Body
        format: textarea
    required:
      - transaction_name
      - transaction_body
  GexResponsePayload:
    type: object
    properties:
      gex_response:
        type: string
        title: The HTTP response body received from GEX
  TShirtSize:
    type: string
    x-nullable: true
    title: Size
    enum:
      - S
      - M
      - L
  ServiceMemberRank:
    type: string
    x-nullable: true
    title: Rank
    enum:
      - E_1
      - E_2
      - E_3
      - E_4
      - E_5
      - E_6
      - E_7
      - E_8
      - E_9
      - O_1_W_1_ACADEMY_GRADUATE
      - O_2_W_2
      - O_3_W_3
      - O_4_W_4
      - O_5_W_5
      - O_6
      - O_7
      - O_8
      - O_9
      - O_10
      - AVIATION_CADET
      - CIVILIAN_EMPLOYEE
      - ACADEMY_CADET_MIDSHIPMAN
    x-display-value:
      E_1: E-1
      E_2: E-2
      E_3: E-3
      E_4: E-4
      E_5: E-5
      E_6: E-6
      E_7: E-7
      E_8: E-8
      E_9: E-9
      O_1_W_1_ACADEMY_GRADUATE: O-1/W-1/Service Academy Graduate
      O_2_W_2: O-2/W-2
      O_3_W_3: O-3/W-3
      O_4_W_4: O-4/W-4
      O_5_W_5: O-5/W-5
      O_6: O-6
      O_7: O-7
      O_8: O-8
      O_9: O-9
      O_10: O-10
      AVIATION_CADET: Aviation Cadet
      CIVILIAN_EMPLOYEE: Civilian Employee
      ACADEMY_CADET_MIDSHIPMAN: Service Academy Cadet/Midshipman
  DeptIndicator:
    type: string
    x-nullable: true
    title: Dept. indicator
    enum:
      - AIR_FORCE
      - MARINES
    x-display-value:
      AIR_FORCE: 57 - United States Air Force
      MARINES: 17 - United States Marines
  Shipment:
    type: object
    properties:
      id:
        type: string
        format: uuid
        example: c56a4180-65aa-42ec-a945-5fd21dec0538
        readOnly: true
      move_id:
        type: string
        format: uuid
        example: d56a4180-65aa-42ec-a945-5fd21dec0538
        readOnly: true
      traffic_distribution_list_id:
        type: string
        format: uuid
        example: d56a4180-65aa-42ec-a945-5fd21dec0538
        x-nullable: true
        readOnly: true
      service_member_id:
        type: string
        format: uuid
        example: d56a4180-65aa-42ec-a945-5fd21dec0538
        readOnly: true
      source_gbloc:
        type: string
        pattern: '^[A-Z]{4}$'
        example: LHNQ
        title: Channel
        format: string
        x-nullable: true
        readOnly: true
      destination_gbloc:
        type: string
        pattern: '^[A-Z]{4}$'
        example: LHNQ
        format: string
        x-nullable: true
        readOnly: true
      market:
        type: string
        x-nullable: true
        title: Shipment market
        readOnly: true
      code_of_service:
        type: string
        x-nullable: true
        title: Code of service
        readOnly: true
      status:
        $ref: '#/definitions/ShipmentStatus'
      book_date:
        type: string
        format: date
        example: "2018-04-26"
        readOnly: true
        x-nullable: true
      requested_pickup_date:
        type: string
        format: date
        example: "2018-04-26"
        x-nullable: true
      actual_pickup_date:
        type: string
        format: date
        example: "2018-04-26"
        readOnly: true
        x-nullable: true
      delivery_date:
        type: string
        format: date
        example: "2018-04-26"
        readOnly: true
        x-nullable: true
      estimated_pack_days:
        type: integer
        minimum: 0
        example: 3
        x-nullable: true
      estimated_transit_days:
        type: integer
        minimum: 0
        example: 30
        x-nullable: true
      pickup_address_id:
        type: string
        format: uuid
        example: f56a4180-65aa-42ec-a945-5fd21dec0538
        x-nullable: true
      pickup_address:
        $ref: '#/definitions/Address'
        title: Pickup Address
      secondary_pickup_address_id:
        type: string
        format: uuid
        example: f56a4180-65aa-42ec-a945-5fd21dec0538
        x-nullable: true
      secondary_pickup_address:
        $ref: '#/definitions/Address'
        title: Secondary Pickup Address
        x-nullable: true
      delivery_address_id:
        type: string
        format: uuid
        example: f56a4180-65aa-42ec-a945-5fd21dec0538
        x-nullable: true
      delivery_address:
        $ref: '#/definitions/Address'
        title: Delivery Address
        x-nullable: true
      partial_sit_delivery_address_id:
        type: string
        format: uuid
        example: f56a4180-65aa-42ec-a945-5fd21dec0538
        x-nullable: true
      partial_sit_delivery_address:
        $ref: '#/definitions/Address'
        title: Partial SIT Delivery Address
        x-nullable: true
      has_secondary_pickup_address:
        type: boolean
        title: 'Do you have household goods at any other pickup location?'
      has_delivery_address:
        type: boolean
        title: 'Do you know your home address at your destination yet?'
      has_partial_sit_delivery_address:
        type: boolean
      weight_estimate:
        type: integer
        minimum: 0
        example: 10000
        title: Weight
        x-nullable: true
        x-formatting: weight
      progear_weight_estimate:
        type: integer
        minimum: 0
        example: 500
        title: Pro-Gear Weight
        x-nullable: true
        x-formatting: weight
      spouse_progear_weight_estimate:
        type: integer
        minimum: 0
        example: 200
        title: Spouse's Pro-Gear
        x-nullable: true
        x-formatting: weight
      pm_survey_planned_pack_date:
        type: string
        format: date
        example: "2018-04-26"
        title: "Planned pack date"
        x-nullable: true
      pm_survey_planned_pickup_date:
        type: string
        format: date
        example: "2018-04-26"
        title: "Planned pickup date"
        x-nullable: true
      pm_survey_planned_delivery_date:
        type: string
        format: date
        example: "2018-04-26"
        title: "Planned delivery date"
        x-nullable: true
      pm_survey_earliest_delivery_date:
        type: string
        format: date
        example: "2018-04-26"
        title: "Earliest delivery date"
        x-nullable: true
      pm_survey_latest_delivery_date:
        type: string
        format: date
        example: "2018-04-26"
        title: "Latest delivery date"
        x-nullable: true
      pm_survey_weight_estimate:
        type: integer
        minimum: 0
        example: 10000
        title: Weight
        x-nullable: true
        x-formatting: weight
      pm_survey_progear_weight_estimate:
        type: integer
        minimum: 0
        example: 10000
        title: Pro-Gear weight
        x-nullable: true
        x-formatting: weight
      pm_survey_spouse_progear_weight_estimate:
        type: integer
        minimum: 0
        example: 10000
        title: Spouse's pro-gear
        x-nullable: true
        x-formatting: weight
      pm_survey_notes:
        type: string
        example: This document is good to go!
        x-nullable: true
        title: Notes
      pm_survey_method:
        type: string
        title: Survey method
        enum:
          - IN_PERSON
          - PHONE
          - VIDEO
        x-display-value:
          IN_PERSON: In person
          PHONE: Phone
          VIDEO: Video
      service_agents:
        type: array
        items:
          $ref: '#/definitions/ServiceAgent'
      created_at:
        type: string
        format: date-time
      updated_at:
        type: string
        format: date-time
  ServiceAgentRole:
    type: string
    title: Service Agent Role
    enum:
      - ORIGIN
      - DESTINATION
    x-display-value:
      ORIGIN: Origin
      DESTINATION: Destination
  ServiceAgent:
    type: object
    properties:
      id:
        type: string
        format: uuid
        example: c56a4180-65aa-42ec-a945-5fd21dec0538
        readOnly: true
      shipment_id:
        type: string
        format: uuid
        readOnly: true
      role:
        $ref: '#/definitions/ServiceAgentRole'
      company:
        type: string
        example: ACME Movers
        title: Company
      email:
        type: string
        format: x-email
        pattern: '^[a-zA-Z0-9._%+-]+@[a-zA-Z0-9.-]+\.[a-zA-Z]{2,}$'
        description: Email used to contact shipping agent
        example: jenny_acme@example.com
        x-nullable: true
        title: Email
      phone_number:
        type: string
        format: telephone
        pattern: '^[2-9]\d{2}-\d{3}-\d{4}$'
        example: 303-867-5309
        x-nullable: true
        title: Phone Number
      fax_number:
        type: string
        format: telephone
        pattern: '^[2-9]\d{2}-\d{3}-\d{4}$'
        example: 303-867-5310
        x-nullable: true
        title: Fax Number
      email_is_preferred:
        type: boolean
        x-nullable: true
        title: Email Is Preferred
      phone_is_preferred:
        type: boolean
        x-nullable: true
        title: Phone Is Preferred
      notes:
        type: string
        x-nullable: true
        example: This service agent is available at all hours
        title: Notes
      created_at:
        type: string
        format: date-time
      updated_at:
        type: string
        format: date-time
    required:
      - role
      - company
  Address:
    type: object
    properties:
      id:
        type: string
        format: uuid
        example: c56a4180-65aa-42ec-a945-5fd21dec0538
      street_address_1:
        type: string
        example: 123 Main Ave
        title: Address Line 1
      street_address_2:
        type: string
        example: Apartment 9000
        x-nullable: true
        title: Address Line 2
      street_address_3:
        type: string
        example: Montmârtre
        x-nullable: true
        title: Address Line 3
      city:
        type: string
        example: Anytown
        title: City
      state:
        title: State
        type: string
        x-display-value:
          AL: AL
          AK: AK
          AZ: AZ
          AR: AR
          CA: CA
          CO: CO
          CT: CT
          DE: DE
          DC: DC
          FL: FL
          GA: GA
          HI: HI
          ID: ID
          IL: IL
          IN: IN
          IA: IA
          KS: KS
          KY: KY
          LA: LA
          ME: ME
          MD: MD
          MA: MA
          MI: MI
          MN: MN
          MS: MS
          MO: MO
          MT: MT
          NE: NE
          NV: NV
          NH: NH
          NJ: NJ
          NM: NM
          NY: NY
          NC: NC
          ND: ND
          OH: OH
          OK: OK
          OR: OR
          PA: PA
          RI: RI
          SC: SC
          SD: SD
          TN: TN
          TX: TX
          UT: UT
          VT: VT
          VA: VA
          WA: WA
          WV: WV
          WI: WI
          WY: WY
        enum:
          - AL
          - AK
          - AZ
          - AR
          - CA
          - CO
          - CT
          - DE
          - DC
          - FL
          - GA
          - HI
          - ID
          - IL
          - IN
          - IA
          - KS
          - KY
          - LA
          - ME
          - MD
          - MA
          - MI
          - MN
          - MS
          - MO
          - MT
          - NE
          - NV
          - NH
          - NJ
          - NM
          - NY
          - NC
          - ND
          - OH
          - OK
          - OR
          - PA
          - RI
          - SC
          - SD
          - TN
          - TX
          - UT
          - VT
          - VA
          - WA
          - WV
          - WI
          - WY
      postal_code:
        type: string
        format: zip
        title: ZIP/Postal Code
        example: "90210"
        pattern: '^(\d{5}([\-]\d{4})?)$'
      country:
        type: string
        title: Country
        x-nullable: true
        example: "United States"
        default: United States
    required:
      - street_address_1
      - city
      - state
      - postal_code
  CreateReimbursement:
    type: object
    x-nullable: true
    properties:
      requested_amount:
        type: integer
        format: cents
        minimum: 1
        title: Requested Amount
        description: unit is cents
      method_of_receipt:
        $ref: "#/definitions/MethodOfReceipt"
    required:
      - requested_amount
      - method_of_receipt
  Reimbursement:
    type: object
    x-nullable: true
    properties:
      id:
        type: string
        format: uuid
        example: c56a4180-65aa-42ec-a945-5fd21dec0538
      requested_amount:
        type: integer
        format: cents
        minimum: 1
        title: Requested Amount
        description: unit is cents
      method_of_receipt:
        $ref: "#/definitions/MethodOfReceipt"
      status:
        $ref: "#/definitions/ReimbursementStatus"
      requested_date:
        x-nullable: true
        type: string
        example: "2018-04-26"
        format: date
        title: Requested Date
    required:
      - requested_amount
      - method_of_receipt
  ReimbursementStatus:
    x-nullable: true
    type: string
    title: Reimbursement
    enum:
      - DRAFT
      - REQUESTED
      - APPROVED
      - REJECTED
      - PAID
  MethodOfReceipt:
    x-nullable: true
    type: string
    title: Method of Receipt
    enum:
      - MIL_PAY
      - OTHER_DD
      - GTCC
    x-display-value:
      MIL_PAY: MilPay
      OTHER_DD: Other account
      GTCC: GTCC
  MoveStatus:
    type: string
    title: Move status
    enum:
      - DRAFT
      - SUBMITTED
      - APPROVED
      - COMPLETED
      - CANCELED
    x-display-value:
      DRAFT: Draft
      SUBMITTED: Submitted
      APPROVED: Approved
      COMPLETED: Completed
      CANCELED: Canceled
  ShipmentStatus:
    type: string
    title: Shipment status
    enum:
      - DRAFT
      - SUBMITTED
      - AWARDED
      - APPROVED
      - IN_TRANSIT
      - DELIVERED
      - COMPLETED
    x-display-value:
      DRAFT: Draft
      SUBMITTED: Submitted
      AWARDED: Awarded
      APPROVED: Approved
      IN_TRANSIT: In Transit
      DELIVERED: Delivered
      COMPLETED: Completed
  PPMStatus:
    type: string
    title: PPM status
    enum:
      - DRAFT
      - SUBMITTED
      - APPROVED
      - COMPLETED
      - CANCELED
      - PAYMENT_REQUESTED
    x-display-value:
      DRAFT: Draft
      SUBMITTED: Submitted
      APPROVED: Approved
      COMPLETED: Completed
      CANCELED: Canceled
      PAYMENT_REQUESTED: Payment Requested
  OrdersStatus:
    type: string
    title: Move status
    enum:
      - DRAFT
      - SUBMITTED
      - APPROVED
      - CANCELED
    x-display-value:
      DRAFT: Draft
      SUBMITTED: Submitted
      APPROVED: Approved
      CANCELED: Canceled
  OrdersType:
    type: string
    title: Orders type
    enum:
      - PERMANENT_CHANGE_OF_STATION
      - SEPARATION
      - RETIREMENT
      - LOCAL_MOVE
      - TEMPORARY_DUTY
      - DEPENDENT_TRAVEL
      - BLUEBARK
      - VARIOUS
    x-display-value:
      PERMANENT_CHANGE_OF_STATION: Permanent Change Of Station
      SEPARATION: Separation
      RETIREMENT: Retirement
      LOCAL_MOVE: Local Move
      TEMPORARY_DUTY: Temporary Duty
      DEPENDENT_TRAVEL: Dependent Travel
      BLUEBARK: Bluebark
      VARIOUS: Various
  OrdersTypeDetail:
    type: string
    title: Orders type detail
    enum:
      - HHG_PERMITTED
      - PCS_TDY
      - HHG_RESTRICTED_PROHIBITED
      - HHG_RESTRICTED_AREA
      - INSTRUCTION_20_WEEKS
      - HHG_PROHIBITED_20_WEEKS
      - DELAYED_APPROVAL
    x-display-value:
      HHG_PERMITTED: Shipment of HHG Permitted
      PCS_TDY: PCS with TDY Enroute
      HHG_RESTRICTED_PROHIBITED: Shipment of HHG Restricted or Prohibited
      HHG_RESTRICTED_AREA: HHG Restricted Area-HHG Prohibited
      INSTRUCTION_20_WEEKS: Course of Instruction 20 Weeks or More
      HHG_PROHIBITED_20_WEEKS: Shipment of HHG Prohibited but Authorized within 20 weeks
      DELAYED_APPROVAL: Delayed Approval 20 Weeks or More
    x-nullable: true
  Orders:
    type: object
    properties:
      id:
        type: string
        format: uuid
        example: c56a4180-65aa-42ec-a945-5fd21dec0538
      service_member_id:
        type: string
        format: uuid
        example: c56a4180-65aa-42ec-a945-5fd21dec0538
      issue_date:
        type: string
        description: The date and time that these orders were cut.
        format: date
        example: "2018-04-26"
        title: Date issued
      report_by_date:
        type: string
        description: Report By Date
        format: date
        example: "2018-04-26"
        title:  Report by
      status:
        $ref: '#/definitions/OrdersStatus'
      orders_type:
        $ref: "#/definitions/OrdersType"
      orders_type_detail:
        $ref: "#/definitions/OrdersTypeDetail"
      has_dependents:
        type: boolean
        title: Are dependents included in your orders?
      spouse_has_pro_gear:
        type: boolean
        title: Do you have a spouse who will need to move items related to their occupation (also known as spouse pro-gear)?
      new_duty_station:
        $ref: '#/definitions/DutyStationPayload'
      uploaded_orders:
        $ref: '#/definitions/DocumentPayload'
      moves:
        $ref: '#/definitions/IndexMovesPayload'
      orders_number:
        type: string
        title: Orders Number
        x-nullable: true
        example: "030-00362"
      paragraph_number:
        type: string
        title: Paragraph Number
        x-nullable: true
        example: "RI-JP"
      orders_issuing_agency:
        type: string
        title: Orders Issuing Agency
        x-nullable: true
        example: "COMNAVPERSCOM MILLINGTON"
      created_at:
        type: string
        format: date-time
      updated_at:
        type: string
        format: date-time
      tac:
        type: string
        title: TAC
        example: "F8J1"
        x-nullable: true
      sac:
        type: string
        title: SAC
        example: "N002214CSW32Y9"
        x-nullable: true
      department_indicator:
        $ref: '#/definitions/DeptIndicator'
    required:
      - id
      - service_member_id
      - issue_date
      - report_by_date
      - orders_type
      - has_dependents
      - spouse_has_pro_gear
      - new_duty_station
      - uploaded_orders
      - created_at
      - updated_at
  CreateUpdateOrders:
    type: object
    properties:
      service_member_id:
        type: string
        format: uuid
        example: c56a4180-65aa-42ec-a945-5fd21dec0538
      issue_date:
        type: string
        description: The date and time that these orders were cut.
        format: date
        example: "2018-04-26"
        title: Orders date
      report_by_date:
        type: string
        description: Report By Date
        format: date
        example: "2018-04-26"
        title:  Report-by date
      orders_type:
        $ref: "#/definitions/OrdersType"
      orders_type_detail:
        $ref: "#/definitions/OrdersTypeDetail"
      has_dependents:
        type: boolean
        title: Are dependents included in your orders?
      spouse_has_pro_gear:
        type: boolean
        title: Do you have a spouse who will need to move items related to their occupation (also known as spouse pro-gear)?
      new_duty_station_id:
        type: string
        format: uuid
        example: c56a4180-65aa-42ec-a945-5fd21dec0538
      current_duty_station_id:
        type: string
        format: uuid
        example: c53a4180-65aa-42ec-a945-5fd21dec0538
      orders_number:
        type: string
        title: Orders Number
        x-nullable: true
        example: "030-00362"
      paragraph_number:
        type: string
        title: Paragraph Number
        x-nullable: true
      orders_issuing_agency:
        type: string
        title: Orders Issuing Agency
        x-nullable: true
      tac:
        type: string
        title: TAC
        example: "F8J1"
        x-nullable: true
      sac:
        type: string
        title: SAC
        example: "N002214CSW32Y9"
        x-nullable: true
      department_indicator:
        $ref: '#/definitions/DeptIndicator'
    required:
      - service_member_id
      - issue_date
      - report_by_date
      - orders_type
      - has_dependents
      - spouse_has_pro_gear
      - new_duty_station_id
  InvalidRequestResponsePayload:
    type: object
    properties:
      errors:
        type: object
        additionalProperties:
          type: string
  MoveQueueItem:
    type: object
    properties:
      id:
        type: string
        format: uuid
        example: c56a4180-65aa-42ec-a945-5fd21dec0538
      status:
        type: string
        example: APPROVED
      ppm_status:
        type: string
        example: PAYMENT_REQUESTED
      hhg_status:
        type: string
        example: ACCEPTED
      locator:
        type: string
        example: "12432"
      customer_name:
        type: string
        example: Thedog, Nino
        title: Customer Name
      edipi:
        type: string
        format: edipi
        pattern: '^[0-9]{10}$'
        example: '5789345789'
        title: 'DoD ID #'
      rank:
        $ref: '#/definitions/ServiceMemberRank'
      orders_type:
        type: string
        title: Move Type
        enum:
          - PCS - OCONUS
          - PCS - CONUS
          - PCS + TDY - OCONUS
          - PCS + TDY - CONUS
      move_date:
        type: string
        format: date
        example: 2018-04-25
      customer_deadline:
        type: string
        format: date
        example: 2018-07-20
      last_modified_date:
        type: string
        format: date-time
        example: 2017-07-21T17:32:28Z
      last_modified_name:
        type: string
        example: Bollinger, Sam
      created_at:
        type: string
        format: date-time
    required:
      - id
      - status
      - ppm_status
      - hhg_status
      - locator
      - customer_name
      - edipi
      - rank
      - orders_type
      - move_date
      - customer_deadline
      - last_modified_date
      - last_modified_name
      - created_at
paths:
  /estimates/ppm:
    get:
      summary: Return a PPM cost estimate
      description: Calculates a reimbursement range for a PPM move (excluding SIT)
      operationId: showPPMEstimate
      tags:
        - ppm
      parameters:
        - in: query
          name: planned_move_date
          type: string
          format: date
          required: true
        - in: query
          name: origin_zip
          type: string
          format: zip
          pattern: '^(\d{5}([\-]\d{4})?)$'
          required: true
        - in: query
          name: destination_zip
          type: string
          format: zip
          pattern: '^(\d{5}([\-]\d{4})?)$'
          required: true
        - in: query
          name: weight_estimate
          type: integer
          required: true
      responses:
        200:
          description: Made estimate of PPM cost range
          schema:
            $ref: '#/definitions/PPMEstimateRange'
        400:
          description: invalid request
        401:
          description: request requires user authentication
        403:
          description: user is not authorized
        500:
          description: internal server error
  /estimates/ppm_sit:
    get:
      summary: Return a PPM move's SIT cost estimate
      description: Calculates a reimbursment for a PPM move's SIT
      operationId: showPPMSitEstimate
      tags:
        - ppm
      parameters:
        - in: query
          name: planned_move_date
          type: string
          format: date
          required: true
        - in: query
          name: days_in_storage
          type: integer
          required: true
        - in: query
          name: origin_zip
          type: string
          format: zip
          pattern: '^(\d{5}([\-]\d{4})?)$'
          required: true
        - in: query
          name: destination_zip
          type: string
          format: zip
          pattern: '^(\d{5}([\-]\d{4})?)$'
          required: true
        - in: query
          name: weight_estimate
          type: integer
          required: true
      responses:
        200:
          description: show PPM SIT estimate
          schema:
            $ref: '#/definitions/PPMSitEstimate'
        400:
          description: invalid request
        401:
          description: request requires user authentication
        403:
          description: user is not authorized
        500:
          description: internal server error
  /issues:
    post:
      summary: Create a new issue
      description: Issues represent problems or suggestions for the app, this creates a new one.
      operationId: createIssue
      tags:
        - issues
      parameters:
        - in: body
          name: createIssuePayload
          required: true
          schema:
            $ref: '#/definitions/CreateIssuePayload'
      responses:
        201:
          description: created issue
          schema:
            $ref: '#/definitions/IssuePayload'
        400:
          description: invalid request
    get:
      summary: List all issues
      description: List all issues
      operationId: indexIssues
      tags:
        - issues
      responses:
        200:
          description: list of issues
          schema:
            $ref: '#/definitions/IndexIssuesPayload'
        400:
          description: invalid request
  /users/logged_in:
    get:
      summary: Returns the user info for the currently logged in user
      description: Returns the user info for the currently logged in user
      operationId: showLoggedInUser
      tags:
        - users
      responses:
        200:
          description: Currently logged in user
          schema:
            $ref: '#/definitions/LoggedInUserPayload'
        400:
          description: invalid request
        401:
          description: request requires user authentication
        500:
          description: server error
  /orders:
    post:
      summary: Creates an orders model for a logged-in user
      description: Creates an instance of orders tied to a service member
      operationId: createOrders
      tags:
        - orders
      parameters:
        - in: body
          name: createOrders
          required: true
          schema:
            $ref: '#/definitions/CreateUpdateOrders'
      responses:
        201:
          description: created instance of orders
          schema:
            $ref: '#/definitions/Orders'
        400:
          description: invalid request
        401:
          description: request requires user authentication
        403:
          description: user is not authorized
        500:
          description: internal server error
  /orders/{ordersId}:
    put:
      summary: Updates orders
      description: All fields sent in this request will be set on the orders referenced
      operationId: updateOrders
      tags:
        - orders
      parameters:
        - in: path
          name: ordersId
          type: string
          format: uuid
          required: true
          description: UUID of the orders model
        - in: body
          name: updateOrders
          required: true
          schema:
            $ref: '#/definitions/CreateUpdateOrders'
      responses:
        200:
          description: updated instance of orders
          schema:
            $ref: '#/definitions/Orders'
        400:
          description: invalid request
        401:
          description: request requires user authentication
        403:
          description: user is not authorized
        404:
          description: orders not found
        500:
          description: internal server error
    get:
      summary: Returns the given order
      description: Returns the given order
      operationId: showOrders
      tags:
        - orders
      parameters:
        - in: path
          name: ordersId
          type: string
          format: uuid
          required: true
          description: UUID of the order
      responses:
        200:
          description: the instance of the order
          schema:
            $ref: '#/definitions/Orders'
        400:
          description: invalid request
        401:
          description: request requires user authentication
        403:
          description: user is not authorized
        404:
          description: order is not found
        500:
          description: internal server error
    patch:
      summary: Updates orders information
      description: All fields sent in this request will be set on the orders referenced
      operationId: patchOrders
      tags:
        - orders
      parameters:
        - in: path
          name: ordersId
          type: string
          format: uuid
          required: true
          description: UUID of the orders model
        - in: body
          name: patchOrders
          required: true
          schema:
            $ref: '#/definitions/CreateUpdateOrders'
      responses:
        200:
          description: updated instance of orders
          schema:
            $ref: '#/definitions/Orders'
        400:
          description: invalid request
        401:
          description: request requires user authentication
        403:
          description: user is not authorized
        404:
          description: move not found
        500:
          description: internal server error
  /orders/{ordersId}/moves:
    post:
      summary: Creates a move tied to service member orders
      description: Creates an instance of a move tied to a service member's orders
      operationId: createMove
      tags:
        - moves
      parameters:
        - in: path
          name: ordersId
          type: string
          format: uuid
          required: true
          description: UUID of the order
        - in: body
          name: createMovePayload
          required: true
          schema:
            $ref: '#/definitions/CreateMovePayload'
      responses:
        201:
          description: created instance of move
          schema:
            $ref: '#/definitions/MovePayload'
        400:
          description: invalid request
        401:
          description: request requires user authentication
        403:
          description: user is not authorized to sign for this move
  /moves:
    get:
      summary: List all moves for a set of orders
      description: List all moves for a set of orders
      operationId: indexMoves
      tags:
        - moves
      responses:
        200:
          description: list of moves
          schema:
            $ref: '#/definitions/IndexMovesPayload'
        400:
          description: invalid request
        404:
          description: moves not found for given orders
        401:
          description: request requires user authentication
  /moves/{moveId}:
    patch:
      summary: Patches the move
      description: Any fields sent in this request will be set on the move referenced
      operationId: patchMove
      tags:
        - moves
      parameters:
        - in: path
          name: moveId
          type: string
          format: uuid
          required: true
          description: UUID of the move
        - in: body
          name: patchMovePayload
          required: true
          schema:
            $ref: '#/definitions/PatchMovePayload'
      responses:
        201:
          description: updated instance of move
          schema:
            $ref: '#/definitions/MovePayload'
        400:
          description: invalid request
        401:
          description: request requires user authentication
        403:
          description: user is not authorized
        404:
          description: move is not found
        500:
          description: internal server error
    get:
      summary: Returns the given move
      description: Returns the given move
      operationId: showMove
      tags:
        - moves
      parameters:
        - in: path
          name: moveId
          type: string
          format: uuid
          required: true
          description: UUID of the move
      responses:
        200:
          description: the instance of the move
          schema:
            $ref: '#/definitions/MovePayload'
        400:
          description: invalid request
        401:
          description: request requires user authentication
        403:
          description: user is not authorized
        404:
          description: move is not found
        500:
          description: internal server error
  /moves/{moveId}/signed_certifications:
    get:
      summary: Returns signed certifications for the given move
      description: Returns signed certifications for the given move
      operationId: indexSignedCertifications
      tags:
        - certification
      parameters:
        - in: path
          name: moveId
          type: string
          format: uuid
          required: true
          description: UUID of the move
        - in: query
          name: limit
          type: integer
          required: false
          description: Number of certifications to return
      responses:
        200:
          description: the instance of the move
          schema:
            $ref: '#/definitions/IndexSignedCertificationsPayload'
        400:
          description: invalid request
        401:
          description: request requires user authentication
        403:
          description: user is not authorized
        404:
          description: move is not found
        500:
          description: internal server error
    post:
      summary: Submits signed certification for the given move ID
      description: Create an instance of signed_certification tied to the move ID
      operationId: createSignedCertification
      tags:
        - certification
      parameters:
        - in: path
          name: moveId
          type: string
          format: uuid
          required: true
          description: UUID of the move being signed for
        - in: body
          name: createSignedCertificationPayload
          required: true
          schema:
            $ref: '#/definitions/CreateSignedCertificationPayload'
      responses:
        201:
          description: created instance of signed_certification
        400:
          description: invalid request
        401:
          description: request requires user authentication
        403:
          description: user is not authorized to sign for this move
        404:
          description: move not found
        500:
          description: internal server error
  /moves/{moveId}/personally_procured_move:
    post:
      summary: Creates a new PPM for the given move
      description: Create an instance of personally_procured_move tied to the move ID
      operationId: createPersonallyProcuredMove
      tags:
        - ppm
      parameters:
        - in: path
          name: moveId
          type: string
          format: uuid
          required: true
          description: UUID of the move this PPM is associated with
        - in: body
          name: createPersonallyProcuredMovePayload
          required: true
          schema:
            $ref: '#/definitions/CreatePersonallyProcuredMovePayload'
      responses:
        201:
          description: created instance of personally_procured_move
          schema:
            $ref: '#/definitions/PersonallyProcuredMovePayload'
        400:
          description: invalid request
        401:
          description: request requires user authentication
        403:
          description: user is not authorized
        404:
          description: move not found
        500:
          description: server error
    get:
      summary: Returns a list of all PPMs associated with this move
      description: Returns a list of all PPMs associated with this move
      operationId: indexPersonallyProcuredMoves
      tags:
        - ppm
      parameters:
        - in: path
          name: moveId
          type: string
          format: uuid
          required: true
          description: UUID of the move these PPMs are associated with
      responses:
        200:
          description: returns list of personally_procured_move
          schema:
            $ref: '#/definitions/IndexPersonallyProcuredMovePayload'
        400:
          description: invalid request
        401:
          description: request requires user authentication
        403:
          description: user is not authorized
  /moves/{moveId}/personally_procured_move/{personallyProcuredMoveId}:
    put:
      summary: Updates the PPM
      description: This replaces the current version of the PPM with the version sent.
      operationId: updatePersonallyProcuredMove
      tags:
        - ppm
      parameters:
        - in: path
          name: moveId
          type: string
          format: uuid
          required: true
          description: UUID of the move
        - in: path
          name: personallyProcuredMoveId
          type: string
          format: uuid
          required: true
          description: UUID of the PPM being updated
        - in: body
          name: updatePersonallyProcuredMovePayload
          required: true
          schema:
            $ref: '#/definitions/UpdatePersonallyProcuredMovePayload'
      responses:
        200:
          description: updated instance of personally_procured_move
          schema:
            $ref: '#/definitions/PersonallyProcuredMovePayload'
        400:
          description: invalid request
        401:
          description: request requires user authentication
        403:
          description: user is not authorized
        500:
          description: internal server error
    patch:
      summary: Patches the PPM
      description: Any fields sent in this request will be set on the PPM referenced
      operationId: patchPersonallyProcuredMove
      tags:
        - ppm
      parameters:
        - in: path
          name: moveId
          type: string
          format: uuid
          required: true
          description: UUID of the move
        - in: path
          name: personallyProcuredMoveId
          type: string
          format: uuid
          required: true
          description: UUID of the PPM being patched
        - in: body
          name: patchPersonallyProcuredMovePayload
          required: true
          schema:
            $ref: '#/definitions/PatchPersonallyProcuredMovePayload'
      responses:
        200:
          description: updated instance of personally_procured_move
          schema:
            $ref: '#/definitions/PersonallyProcuredMovePayload'
        400:
          description: invalid request
        401:
          description: request requires user authentication
        403:
          description: user is not authorized
        404:
          description: ppm is not found
        500:
          description: internal server error
    get:
      summary: Returns the given PPM
      description: Returns the given PPM
      operationId: showPersonallyProcuredMove
      tags:
        - ppm
      parameters:
        - in: path
          name: moveId
          type: string
          format: uuid
          required: true
          description: UUID of the move being signed for
        - in: path
          name: personallyProcuredMoveId
          type: string
          format: uuid
          required: true
          description: UUID of the PPM
      responses:
        200:
          description: the instance of personally_procured_move
          schema:
            $ref: '#/definitions/IndexPersonallyProcuredMovePayload'
        400:
          description: invalid request
        401:
          description: request requires user authentication
        403:
          description: user is not authorized
  /personally_procured_move/{personallyProcuredMoveId}/expense_summary:
    get:
      summary: Returns an expense summary organized by expense type
      description: Calculates and returns an expense summary organized by expense type
      operationId: requestPPMExpenseSummary
      tags:
        - ppm
      parameters:
        - in: path
          name: personallyProcuredMoveId
          type: string
          format: uuid
          required: true
          description: UUID of the PPM
      responses:
        200:
          description: Successfully calculated expense summary
          schema:
            $ref: '#/definitions/ExpenseSummaryPayload'
        400:
          description: invalid request
        401:
          description: request requires user authentication
        403:
          description: user is not authorized
        404:
          description: personally procured move not found
        500:
          description: server error
  /personally_procured_move/{personallyProcuredMoveId}/request_payment:
    post:
      summary: Moves the PPM and the move into the PAYMENT_REQUESTED state
      description: Moves the PPM and the move into the PAYMENT_REQUESTED state
      operationId: requestPPMPayment
      tags:
        - ppm
      parameters:
        - in: path
          name: personallyProcuredMoveId
          type: string
          format: uuid
          required: true
          description: UUID of the PPM
      responses:
        200:
          description: Sucesssfully requested payment
          schema:
            $ref: '#/definitions/PersonallyProcuredMovePayload'
        400:
          description: invalid request
        401:
          description: request requires user authentication
        403:
          description: user is not authorized
        404:
          description: move not found
        500:
          description: server error
  /moves/{moveId}/shipment:
    post:
      summary: Creates a new Shipment for the given move
      description: Create a Shipment tied to the move ID
      operationId: createShipment
      tags:
        - shipments
      parameters:
        - in: path
          name: moveId
          type: string
          format: uuid
          required: true
          description: UUID of the move this Shipment is associated with
        - in: body
          name: shipment
          required: true
          schema:
            $ref: '#/definitions/Shipment'
      responses:
        201:
          description: created Shipment
          schema:
            $ref: '#/definitions/Shipment'
        400:
          description: invalid request
        401:
          description: request requires user authentication
        403:
          description: user is not authorized
        404:
          description: move not found
        500:
          description: server error
  /shipments/{shipmentId}:
    patch:
      summary: Updates a Shipment for the given move
      description: Update a Shipment tied to the move ID
      operationId: patchShipment
      tags:
        - shipments
      parameters:
        - in: path
          name: shipmentId
          type: string
          format: uuid
          required: true
          description: UUID of the Shipment being updated
        - in: body
          name: shipment
          required: true
          schema:
            $ref: '#/definitions/Shipment'
      responses:
        200:
          description: updated Shipment
          schema:
            $ref: '#/definitions/Shipment'
        400:
          description: invalid request
        401:
          description: request requires user authentication
        403:
          description: user is not authorized
        404:
          description: shipment not found
        500:
          description: server error
    get:
      summary: Returns a Shipment for the given move
      description: Returns a Shipment tied to the move ID
      operationId: getShipment
      tags:
        - shipments
      parameters:
        - in: path
          name: shipmentId
          type: string
          format: uuid
          required: true
          description: UUID of the Shipment being updated
      responses:
        200:
          description: Returns Shipment for hhg move
          schema:
            $ref: '#/definitions/Shipment'
        400:
          description: invalid request
        401:
          description: request requires user authentication
        403:
          description: user is not authorized
        404:
          description: shipment not found
        500:
          description: server error
  /shipments/{shipmentId}/approve:
    post:
      summary: Approves an accepted shipment
      description: Approves a shipment accepted by a TSP. The status of the Shipment will be updated to APPROVED.
      operationId: approveHHG
      tags:
        - shipments
      parameters:
        - name: shipmentId
          in: path
          type: string
          format: uuid
          required: true
          description: UUID of the shipment
      responses:
        200:
          description: returns updated (approved) shipment object
          schema:
            $ref: '#/definitions/Shipment'
        400:
          description: invalid request
        401:
          description: must be authenticated to use this endpoint
        403:
          description: not authorized to approve this shipment
        409:
          description: the shipment is not in a state to be approved
          schema:
            $ref: '#/definitions/Shipment'
        500:
          description: server error
<<<<<<< HEAD
  /shipments/{shipmentId}/invoice:
    post:
      summary: Sends an invoice to Syncada through GEX
      description: Generates an EDI from the shipment and rate engine costs and sends an invoice.
      operationId: sendHHGInvoice
      tags:
      - shipments
      parameters:
      - name: shipmentId
        in: path
        type: string
        format: uuid
        required: true
        description: UUID of the shipment
      responses:
        200:
          description: invoice was submitted successfully
=======
  /shipments/{shipmentId}/complete:
    post:
      summary: Completes a delivered shipment
      description: Completes a shipment delivered by a TSP. The status of the Shipment will be updated to COMPLETED.
      operationId: completeHHG
      tags:
        - shipments
      parameters:
        - name: shipmentId
          in: path
          type: string
          format: uuid
          required: true
          description: UUID of the shipment
      responses:
        200:
          description: returns updated (completed) shipment object
          schema:
            $ref: '#/definitions/Shipment'
>>>>>>> cd77f079
        400:
          description: invalid request
        401:
          description: must be authenticated to use this endpoint
        403:
<<<<<<< HEAD
          description: not authorized to send this invoice
        409:
          description: the shipment is not in a state to be invoiced
=======
          description: not authorized to complete this shipment
        409:
          description: the shipment is not in a state to be completed
>>>>>>> cd77f079
          schema:
            $ref: '#/definitions/Shipment'
        500:
          description: server error
  /reimbursement/{reimbursementId}/approve:
    post:
      summary: Approves the reimbursement
      description: Sets the status of the reimbursement to APPROVED.
      operationId: approveReimbursement
      tags:
        - office
      parameters:
        - in: path
          name: reimbursementId
          type: string
          format: uuid
          required: true
          description: UUID of the reimbursement being approved
      responses:
        200:
          description: updated instance of reimbursement
          schema:
            $ref: '#/definitions/Reimbursement'
        400:
          description: invalid request
        401:
          description: request requires user authentication
        403:
          description: user is not authorized
        500:
          description: internal server error
  /moves/{moveId}/orders:
    get:
      summary: Returns orders information for a move for office use
      description: Returns orders information for a move for office use
      operationId: showOfficeOrders
      tags:
        - office
      parameters:
        - in: path
          name: moveId
          type: string
          format: uuid
          required: true
          description: UUID of the move
      responses:
        200:
          description: the orders information for a move for office use
          schema:
            $ref: '#/definitions/Orders'
        400:
          description: invalid request
        401:
          description: request requires user authentication
        403:
          description: user is not authorized
        404:
          description: move not found
        500:
          description: internal server error
  /moves/{moveId}/move_documents:
    get:
      summary: Returns a list of all Move Documents associated with this move
      description: Returns a list of all Move Documents associated with this move
      operationId: indexMoveDocuments
      tags:
        - move_docs
      parameters:
        - in: path
          name: moveId
          type: string
          format: uuid
          required: true
          description: UUID of the move
      responses:
        200:
          description: returns list of move douments
          schema:
            $ref: '#/definitions/IndexMoveDocumentPayload'
        400:
          description: invalid request
        401:
          description: request requires user authentication
        403:
          description: user is not authorized
    post:
      summary: Creates a move document
      description: Created a move document with the given information
      operationId: createGenericMoveDocument
      tags:
        - move_docs
      parameters:
        - name: moveId
          in: path
          type: string
          format: uuid
          required: true
          description: UUID of the move
        - in: body
          name: createGenericMoveDocumentPayload
          required: true
          schema:
            $ref: '#/definitions/CreateGenericMoveDocumentPayload'
      responses:
        200:
          description: returns new move document object
          schema:
            $ref: '#/definitions/MoveDocumentPayload'
        400:
          description: invalid request
        401:
          description: must be authenticated to use this endpoint
        403:
          description: not authorized to modify this move
        500:
          description: server error
  /move_documents/{moveDocumentId}:
    put:
      summary: Updates a move document
      description: Update a move document with the given information
      operationId: updateMoveDocument
      tags:
        - move_docs
      parameters:
        - in: path
          name: moveDocumentId
          type: string
          format: uuid
          required: true
          description: UUID of the move document model
        - in: body
          name: updateMoveDocument
          required: true
          schema:
            $ref: '#/definitions/MoveDocumentPayload'
      responses:
        200:
          description: updated instance of move document
          schema:
            $ref: '#/definitions/MoveDocumentPayload'
        400:
          description: invalid request
        401:
          description: request requires user authentication
        403:
          description: user is not authorized
        404:
          description: move document not found
        500:
          description: internal server error
  /moves/{moveId}/moving_expense_documents:
    post:
      summary: Creates a moving expense document
      description: Created a moving expense document with the given information
      operationId: createMovingExpenseDocument
      tags:
        - move_docs
      parameters:
        - name: moveId
          in: path
          type: string
          format: uuid
          required: true
          description: UUID of the move
        - in: body
          name: createMovingExpenseDocumentPayload
          required: true
          schema:
            $ref: '#/definitions/CreateMovingExpenseDocumentPayload'
      responses:
        200:
          description: returns new moving expense document object
          schema:
            $ref: '#/definitions/MoveDocumentPayload'
        400:
          description: invalid request
        401:
          description: must be authenticated to use this endpoint
        403:
          description: not authorized to modify this move
        500:
          description: server error
  /moves/{moveId}/approve:
    post:
      summary: Approves a move to proceed
      description: Approves the basic details of a move. The status of the move will be updated to APPROVED
      operationId: approveMove
      tags:
        - office
      parameters:
        - name: moveId
          in: path
          type: string
          format: uuid
          required: true
          description: UUID of the move
      responses:
        200:
          description: returns updated (approved) move object
          schema:
            $ref: '#/definitions/MovePayload'
        400:
          description: invalid request
        401:
          description: must be authenticated to use this endpoint
        403:
          description: not authorized to approve this move
        409:
          description: the move is not in a state to be approved
          schema:
            $ref: '#/definitions/MovePayload'
        500:
          description: server error
  /moves/{moveId}/submit:
    post:
      summary: Submits a move for approval
      description: Submits a move for approval by the office. The status of the move will be updated to SUBMITTED
      operationId: submitMoveForApproval
      tags:
        - moves
      parameters:
        - name: moveId
          in: path
          type: string
          format: uuid
          required: true
          description: UUID of the move
      responses:
        200:
          description: returns updated (submitted) move object
          schema:
            $ref: '#/definitions/MovePayload'
        400:
          description: invalid request
        401:
          description: must be authenticated to use this endpoint
        403:
          description: not authorized to approve this move
        409:
          description: the move is not in a state to be approved
          schema:
            $ref: '#/definitions/MovePayload'
        500:
          description: server error
  /moves/{moveId}/cancel:
    post:
      summary: Cancels a move
      description: Cancels the basic details of a move. The status of the move will be updated to CANCELED
      operationId: cancelMove
      tags:
        - office
      parameters:
        - name: moveId
          in: path
          type: string
          format: uuid
          required: true
          description: UUID of the move
        - in: body
          name: cancelMove
          required: true
          schema:
            $ref: '#/definitions/CancelMove'
      responses:
        200:
          description: returns updated (canceled) move object
          schema:
            $ref: '#/definitions/MovePayload'
        400:
          description: invalid request
        401:
          description: must be authenticated to use this endpoint
        403:
          description: not authorized to cancel this move
        409:
          description: the move is not in a state to be canceled
          schema:
            $ref: '#/definitions/MovePayload'
        500:
          description: server error
  /personally_procured_moves/{personallyProcuredMoveId}/create_ppm_attachments:
    post:
      summary: Creates PPM attachments PDF
      description: Creates a PPM attachments PDF
      operationId: createPPMAttachments
      tags:
        - ppm
      parameters:
        - in: path
          name: personallyProcuredMoveId
          type: string
          format: uuid
          required: true
          description: UUID of the PPM to create an attachments PDF for
        - name: docTypes
          in: query
          type: array
          required: true
          items:
            type: string
            enum: *MOVEDOCUMENTTYPE
          collectionFormat: csv
          description: Restrict the list to documents with matching docType.
      responses:
        200:
          description: returns a PPM attachments upload
          schema:
            $ref: '#/definitions/UploadPayload'
        400:
          description: invalid request
        401:
          description: must be authenticated to use this endpoint
        403:
          description: not authorized to perform this action
        422:
          description: malformed PDF contained in uploads
        424:
          description: no files to be processed into attachments PDF
        500:
          description: server error
  /personally_procured_moves/{personallyProcuredMoveId}/approve:
    post:
      summary: Approves the PPM
      description: Sets the status of the PPM to APPROVED.
      operationId: approvePPM
      tags:
        - office
      parameters:
        - in: path
          name: personallyProcuredMoveId
          type: string
          format: uuid
          required: true
          description: UUID of the PPM being updated
      responses:
        200:
          description: updated instance of personally_procured_move
          schema:
            $ref: '#/definitions/PersonallyProcuredMovePayload'
        400:
          description: invalid request
        401:
          description: request requires user authentication
        403:
          description: user is not authorized
        500:
          description: internal server error
  /personally_procured_moves/incentive:
    get:
      summary: Return a PPM incentive value
      description: Calculates incentive for a PPM move (excluding SIT)
      operationId: showPPMIncentive
      tags:
        - ppm
      parameters:
        - in: query
          name: planned_move_date
          type: string
          format: date
          required: true
        - in: query
          name: origin_zip
          type: string
          format: zip
          pattern: '^(\d{5}([\-]\d{4})?)$'
          required: true
        - in: query
          name: destination_zip
          type: string
          format: zip
          pattern: '^(\d{5}([\-]\d{4})?)$'
          required: true
        - in: query
          name: weight
          type: integer
          required: true
      responses:
        200:
          description: Made calculation of PPM incentive
          schema:
            $ref: '#/definitions/PPMIncentive'
        400:
          description: invalid request
        401:
          description: request requires user authentication
        403:
          description: user is not authorized
        500:
          description: internal server error
  /documents:
    post:
      summary: Create a new document
      description: Documents represent a physical artifact such as a scanned document or a PDF file
      operationId: createDocument
      tags:
        - documents
      parameters:
        - in: body
          name: documentPayload
          required: true
          schema:
            $ref: '#/definitions/PostDocumentPayload'
      responses:
        201:
          description: created document
          schema:
            $ref: '#/definitions/DocumentPayload'
        400:
          description: invalid request
        500:
          description: server error
  /documents/{documentId}:
    get:
      summary: Returns a document
      description: Returns a document and its uploads
      operationId: showDocument
      tags:
        - documents
      parameters:
        - in: path
          name: documentId
          type: string
          format: uuid
          required: true
          description: UUID of the document to return
      responses:
        200:
          description: the requested document
          schema:
            $ref: '#/definitions/DocumentPayload'
        400:
          description: invalid request
          schema:
            $ref: '#/definitions/InvalidRequestResponsePayload'
        403:
          description: not authorized
        404:
          description: not found
        500:
          description: server error
  /uploads/{uploadId}:
    delete:
      summary: Deletes an upload
      description: Uploads represent a single digital file, such as a JPEG or PDF.
      operationId: deleteUpload
      tags:
        - uploads
      parameters:
        - in: path
          name: uploadId
          type: string
          format: uuid
          required: true
          description: UUID of the upload to be deleted
      responses:
        204:
          description: deleted
        400:
          description: invalid request
          schema:
            $ref: '#/definitions/InvalidRequestResponsePayload'
        403:
          description: not authorized
        404:
          description: not found
        500:
          description: server error
  /uploads:
    post:
      summary: Create a new upload
      description: Uploads represent a single digital file, such as a JPEG or PDF.
      operationId: createUpload
      tags:
        - uploads
      consumes:
        - multipart/form-data
      parameters:
        - in: query
          name: documentId
          type: string
          format: uuid
          required: false
          description: UUID of the document to add an upload to
        - in: formData
          name: file
          type: file
          description: The file to upload.
          required: true
      responses:
        201:
          description: created upload
          schema:
            $ref: '#/definitions/UploadPayload'
        400:
          description: invalid request
          schema:
            $ref: '#/definitions/InvalidRequestResponsePayload'
        403:
          description: not authorized
        404:
          description: not found
        500:
          description: server error
    delete:
      summary: Deletes a collection of uploads
      description: Uploads represent a single digital file, such as a JPEG or PDF.
      operationId: deleteUploads
      tags:
        - uploads
      parameters:
        - in: query
          name: uploadIds
          type: array
          items:
            type: string
            format: uuid
          required: true
          description: Array of UUIDs to be deleted
      responses:
        204:
          description: deleted
        400:
          description: invalid request
          schema:
            $ref: '#/definitions/InvalidRequestResponsePayload'
        403:
          description: not authorized
        404:
          description: not found
        500:
          description: server error
  /service_members:
    post:
      summary: Creates service member for a logged-in user
      description: Creates an instance of a service member tied to a user
      operationId: createServiceMember
      tags:
        - service_members
      parameters:
        - in: body
          name: createServiceMemberPayload
          required: true
          schema:
            $ref: '#/definitions/CreateServiceMemberPayload'
      responses:
        201:
          description: created instance of service member
          schema:
            $ref: '#/definitions/ServiceMemberPayload'
        400:
          description: invalid request
        401:
          description: request requires user authentication
        403:
          description: user is not authorized
        404:
          description: service member not found
        500:
          description: internal server error
  /service_members/{serviceMemberId}:
    get:
      summary: Returns the given service member
      description: Returns the given service member
      operationId: showServiceMember
      tags:
        - service_members
      parameters:
        - in: path
          name: serviceMemberId
          type: string
          format: uuid
          required: true
          description: UUID of the service member
      responses:
        200:
          description: the instance of the service member
          schema:
            $ref: '#/definitions/ServiceMemberPayload'
        400:
          description: invalid request
        401:
          description: request requires user authentication
        403:
          description: user is not authorized
        404:
          description: service member not found
        500:
          description: internal server error
    patch:
      summary: Patches the service member
      description: Any fields sent in this request will be set on the service member referenced
      operationId: patchServiceMember
      tags:
        - service_members
      parameters:
        - in: path
          name: serviceMemberId
          type: string
          format: uuid
          required: true
          description: UUID of the service member
        - in: body
          name: patchServiceMemberPayload
          required: true
          schema:
            $ref: '#/definitions/PatchServiceMemberPayload'
      responses:
        200:
          description: updated instance of service member
          schema:
            $ref: '#/definitions/ServiceMemberPayload'
        400:
          description: invalid request
        401:
          description: request requires user authentication
        403:
          description: user is not authorized
        404:
          description: service member not found
        500:
          description: internal server error
  /service_members/{serviceMemberId}/current_orders:
    get:
      summary: Returns the latest orders for a given service member
      description: Returns orders
      operationId: showServiceMemberOrders
      tags:
        - service_members
      parameters:
        - in: path
          name: serviceMemberId
          type: string
          format: uuid
          required: true
          description: UUID of the service member
      responses:
        200:
          description: the instance of the service member
          schema:
            $ref: '#/definitions/Orders'
        400:
          description: invalid request
        401:
          description: request requires user authentication
        403:
          description: user is not authorized
        404:
          description: service member not found
        500:
          description: internal server error
  /service_members/{serviceMemberId}/backup_contacts:
    post:
      summary: Submits backup contact for a logged-in user
      description: Creates an instance of a backup contact tied to a service member user
      operationId: createServiceMemberBackupContact
      tags:
        - backup_contacts
      parameters:
        - in: body
          name: createBackupContactPayload
          required: true
          schema:
            $ref: '#/definitions/CreateServiceMemberBackupContactPayload'
        - in: path
          name: serviceMemberId
          type: string
          format: uuid
          required: true
          description: UUID of the service member
      responses:
        201:
          description: created instance of service member backup contact
          schema:
            $ref: '#/definitions/ServiceMemberBackupContactPayload'
        400:
          description: invalid request
        401:
          description: request requires user authentication
        403:
          description: user is not authorized to create this backup contact
        404:
          description: contact not found
        500:
          description: internal server error
    get:
      summary: List all service member backup contacts
      description: List all service member backup contacts
      operationId: indexServiceMemberBackupContacts
      tags:
        - backup_contacts
      parameters:
        - in: path
          name: serviceMemberId
          type: string
          format: uuid
          required: true
          description: UUID of the service member
      responses:
        200:
          description: list of service member backup contacts
          schema:
            $ref: '#/definitions/IndexServiceMemberBackupContactsPayload'
        400:
          description: invalid request
        401:
          description: request requires user authentication
        403:
          description: user is not authorized to see this backup contact
        404:
          description: contact not found
        500:
          description: internal server error
  /backup_contacts/{backupContactId}:
    get:
      summary: Returns the given service member backup contact
      description: Returns the given service member backup contact
      operationId: showServiceMemberBackupContact
      tags:
        - backup_contacts
      parameters:
        - in: path
          name: backupContactId
          type: string
          format: uuid
          required: true
          description: UUID of the service member backup contact
      responses:
        200:
          description: the instance of the service member backup contact
          schema:
            $ref: '#/definitions/ServiceMemberBackupContactPayload'
        400:
          description: invalid request
        401:
          description: request requires user authentication
        403:
          description: user is not authorized
        404:
          description: backup contact not found
        500:
          description: internal server error
    put:
      summary: Updates a service member backup contact
      description: Any fields sent in this request will be set on the backup contact referenced
      operationId: updateServiceMemberBackupContact
      tags:
        - backup_contacts
      parameters:
        - in: body
          name: updateServiceMemberBackupContactPayload
          required: true
          schema:
            $ref: '#/definitions/UpdateServiceMemberBackupContactPayload'
        - in: path
          name: backupContactId
          type: string
          format: uuid
          required: true
          description: UUID of the service member backup contact
      responses:
        201:
          description: updated instance of backup contact
          schema:
            $ref: '#/definitions/ServiceMemberBackupContactPayload'
        400:
          description: invalid request
        401:
          description: request requires user authentication
        403:
          description: user is not authorized
        404:
          description: backup contact not found
        500:
          description: internal server error
  /duty_stations:
    get:
      summary: Returns the duty stations matching the search query
      description: Returns the duty stations matching the search query
      operationId: searchDutyStations
      tags:
        - duty_stations
      parameters:
        - in: query
          name: search
          type: string
          format: string
          required: true
          description: Search string for duty stations
      responses:
        200:
          description: the instance of the duty station
          schema:
            $ref: '#/definitions/DutyStationsPayload'
        400:
          description: invalid request
        401:
          description: request requires user authentication
        403:
          description: user is not authorized
        404:
          description: matching duty station not found
        500:
          description: internal server error
  /duty_stations/{dutyStationId}/transportation_office:
    get:
      summary: Returns the transportation office for a given duty station
      description: Returns the given duty station's transportation office
      operationId: showDutyStationTransportationOffice
      tags:
        - transportation_offices
      parameters:
        - in: path
          name: dutyStationId
          type: string
          format: uuid
          required: true
          description: UUID of the duty station
      responses:
        200:
          description: the instance of the transportation office for a duty station
          schema:
            $ref: '#/definitions/TransportationOffice'
        400:
          description: invalid request
        401:
          description: request requires user authentication
        403:
          description: user is not authorized
        404:
          description: transportation office not found
        500:
          description: internal server error
  /queues/{queueType}:
    get:
      summary: Show all moves in a queue
      description: Show all moves in a queue
      operationId: showQueue
      tags:
        - queues
      parameters:
        - in: path
          name: queueType
          type: string
          enum:
          - new
          - troubleshooting
          - ppm
          - hhg_accepted
          - hhg_delivered
          - hhg_completed
          - all
          required: true
          description: Queue type to show
      responses:
        200:
          description: list all moves in the specified queue
          schema:
            type: array
            items:
              $ref: '#/definitions/MoveQueueItem'
        400:
          description: invalid request
        401:
          description: request requires user authentication
        403:
          description: user is not authorized to access this queue
  /entitlements/{moveId}:
    get:
      summary: Validates that the stored weight estimate is below the allotted entitlement range for a service member
      description: Determine whether weight estimate is below entitlement
      operationId: validateEntitlement
      tags:
        - entitlements
      parameters:
        - name: moveId
          in: path
          type: string
          format: uuid
          required: true
          description: UUID of the move
      responses:
        200:
          description: weight estimate is below allotted entitlement
        404:
          description: personally procured move not found
        409:
          description: Requested weight estimate is above allotted entitlement
  /gex/send_request:
    post:
      summary: Sends a request to GEX
      description: Sends a request to GEX
      operationId: sendGexRequest
      tags:
        - gex
      parameters:
        - in: body
          name: sendGexRequestPayload
          required: true
          schema:
            $ref: '#/definitions/SendGexRequestPayload'
      responses:
        200:
          description: sent request
          schema:
            $ref: '#/definitions/GexResponsePayload'
        400:
          description: invalid request
        500:
          description: internal server error<|MERGE_RESOLUTION|>--- conflicted
+++ resolved
@@ -3016,7 +3016,37 @@
             $ref: '#/definitions/Shipment'
         500:
           description: server error
-<<<<<<< HEAD
+  /shipments/{shipmentId}/complete:
+    post:
+      summary: Completes a delivered shipment
+      description: Completes a shipment delivered by a TSP. The status of the Shipment will be updated to COMPLETED.
+      operationId: completeHHG
+      tags:
+        - shipments
+      parameters:
+        - name: shipmentId
+          in: path
+          type: string
+          format: uuid
+          required: true
+          description: UUID of the shipment
+      responses:
+        200:
+          description: returns updated (completed) shipment object
+          schema:
+            $ref: '#/definitions/Shipment'
+        400:
+          description: invalid request
+        401:
+          description: must be authenticated to use this endpoint
+        403:
+          description: not authorized to complete this shipment
+        409:
+          description: the shipment is not in a state to be completed
+          schema:
+            $ref: '#/definitions/Shipment'
+        500:
+          description: server error
   /shipments/{shipmentId}/invoice:
     post:
       summary: Sends an invoice to Syncada through GEX
@@ -3034,41 +3064,14 @@
       responses:
         200:
           description: invoice was submitted successfully
-=======
-  /shipments/{shipmentId}/complete:
-    post:
-      summary: Completes a delivered shipment
-      description: Completes a shipment delivered by a TSP. The status of the Shipment will be updated to COMPLETED.
-      operationId: completeHHG
-      tags:
-        - shipments
-      parameters:
-        - name: shipmentId
-          in: path
-          type: string
-          format: uuid
-          required: true
-          description: UUID of the shipment
-      responses:
-        200:
-          description: returns updated (completed) shipment object
-          schema:
-            $ref: '#/definitions/Shipment'
->>>>>>> cd77f079
         400:
           description: invalid request
         401:
           description: must be authenticated to use this endpoint
         403:
-<<<<<<< HEAD
           description: not authorized to send this invoice
         409:
           description: the shipment is not in a state to be invoiced
-=======
-          description: not authorized to complete this shipment
-        409:
-          description: the shipment is not in a state to be completed
->>>>>>> cd77f079
           schema:
             $ref: '#/definitions/Shipment'
         500:
