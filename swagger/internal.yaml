--- conflicted
+++ resolved
@@ -2332,7 +2332,6 @@
         format: date-time
         type: string
         readOnly: true
-<<<<<<< HEAD
   IsDateWeekendHolidayInfo:
     type: object
     properties:
@@ -2356,8 +2355,6 @@
       - date
       - is_weekend
       - is_holiday
-=======
->>>>>>> 09c7f717
   CounselingOffices:
     type: array
     items:
