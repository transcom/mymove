swagger: '2.0'
info:
  description: The internal/website API for my.move.mil
  version: 0.0.1
  title: my.move.mil
  contact:
    email: ppp@truss.works
  license:
    name: MIT
    url: https://opensource.org/licenses/MIT
basePath: /internal
consumes:
  - application/json
produces:
  - application/json
paths:
  /issues:
    post:
      summary: Create a new issue
      description: Issues represent problems or suggestions for the app, this creates a new one.
      operationId: createIssue
      tags:
        - issues
      parameters:
        - in: body
          name: createIssuePayload
          required: true
          schema:
            $ref: '#/definitions/CreateIssuePayload'
      responses:
        201:
          description: created issue
          schema:
            $ref: '#/definitions/IssuePayload'
        400:
          description: invalid request
    get:
      summary: List all issues
      description: List all issues
      operationId: indexIssues
      tags:
        - issues
      responses:
        200:
          description: list of issues
          schema:
            $ref: '#/definitions/IndexIssuesPayload'
        400:
          description: invalid request
  /form1299s:
    post:
      summary: Create a new shipment or storage of personal property application
      description: Create an instance of form 1299
      operationId: createForm1299
      tags:
        - form1299s
      parameters:
        - in: body
          name: createForm1299Payload
          required: true
          schema:
            $ref: '#/definitions/CreateForm1299Payload'
      responses:
        201:
          description: created instance of form 1299
          schema:
            $ref: '#/definitions/Form1299Payload'
        400:
          description: invalid request
    get:
      summary: List all submitted 1299 forms
      description: List all submitted 1299 forms
      operationId: indexForm1299s
      tags:
        - form1299s
      responses:
        200:
          description: list of submitted forms 1299
          schema:
            $ref: '#/definitions/IndexForm1299sPayload'
        400:
          description: invalid request
  /shipments:
    get:
      summary: List all shipments
      description: List all shipments
      operationId: indexShipments
      tags:
        - shipments
      responses:
        200:
          description: list of all shipments
          schema:
            $ref: '#/definitions/IndexShipmentsPayload'
        400:
          description: invalid request
  /form1299s/{form1299Id}:
    get:
      summary: Gets a 1299 form by Id
      operationId: showForm1299
      tags:
        - form1299s
      parameters:
        - in: path
          name: form1299Id
          type: string
          format: uuid
          required: true
          description: UUID of the form to get
      responses:
        200:
          description: a 1299 form
          schema:
            $ref: '#/definitions/Form1299Payload'
        400:
          description: invalid request
        404:
          description: unknown form1299Id
        500:
          description: server error
  /moves:
    post:
      summary: Submits move for a logged-in user
      description: Creates an instance of a move tied to a user
      operationId: createMove
      tags:
        - moves
      parameters:
        - in: body
          name: createMovePayload
          required: true
          schema:
            $ref: '#/definitions/CreateMovePayload'
      responses:
        201:
          description: created instance of move
          schema:
            $ref: '#/definitions/MovePayload'
        400:
          description: invalid request
        401:
          description: request requires user authentication
        403:
          description: user is not authorized to sign for this move
  /moves/{moveId}/signed_certification:
    post:
      summary: Submits signed certification for the given move ID
      description: Create an instance of signed_certification tied to the move ID
      operationId: createSignedCertification
      tags:
        - certification
      parameters:
        - in: path
          name: moveId
          type: string
          format: uuid
          required: true
          description: UUID of the move being signed for
        - in: body
          name: createSignedCertificationPayload
          required: true
          schema:
            $ref: '#/definitions/CreateSignedCertificationPayload'
      responses:
        201:
          description: created instance of signed_certification
        400:
          description: invalid request
        401:
          description: request requires user authentication
        403:
          description: user is not authorized to sign for this move

  /moves/{moveId}/personally_procured_move:
    post:
      summary: Creates a new PPM for the given move
      description: Create an instance of personally_procured_move tied to the move ID
      operationId: createPersonallyProcuredMove
      tags:
        - ppm
      parameters:
        - in: path
          name: moveId
          type: string
          format: uuid
          required: true
<<<<<<< HEAD
          description: UUID of the move being signed for
=======
          description: UUID of the move this PPM is associated with
>>>>>>> 77080c02
        - in: body
          name: createPersonallyProcuredMovePayload
          required: true
          schema:
            $ref: '#/definitions/CreatePersonallyProcuredMovePayload'
      responses:
        201:
          description: created instance of personally_procured_move
          schema:
            $ref: '#/definitions/PersonallyProcuredMovePayload'
        400:
          description: invalid request
        401:
          description: request requires user authentication
        403:
<<<<<<< HEAD
          description: user is not authorized to sign for this move
=======
          description: user is not authorized
>>>>>>> 77080c02
    get:
      summary: Returns a list of all PPMs associated with this move
      description: Returns a list of all PPMs associated with this move
      operationId: indexPersonallyProcuredMoves
      tags:
        - ppm
      parameters:
        - in: path
          name: moveId
          type: string
          format: uuid
          required: true
<<<<<<< HEAD
          description: UUID of the move being signed for
=======
          description: UUID of the move these PPMs are associated with
>>>>>>> 77080c02
      responses:
        200:
          description: created instance of personally_procured_move
          schema:
            $ref: '#/definitions/IndexPersonallyProcuredMovePayload'
        400:
          description: invalid request
        401:
          description: request requires user authentication
        403:
<<<<<<< HEAD
          description: user is not authorized to sign for this move
=======
          description: user is not authorized
  /moves/{moveId}/personally_procured_move{personallyProcuredMoveId}:
    post:
      summary: Updates the PPM
      description: This replaces the current version of the PPM with the version sent.
      operationId: updatePersonallyProcuredMove
      tags:
        - ppm
      parameters:
        - in: path
          name: moveId
          type: string
          format: uuid
          required: true
          description: UUID of the move
        - in: path
          name: personallyProcuredMoveId
          type: string
          format: uuid
          required: true
          description: UUID of the PPM being updated
        - in: body
          name: personallyProcuredMovePayload
          required: true
          schema:
            $ref: '#/definitions/UpdatePersonallyProcuredMovePayload'
      responses:
        201:
          description: updated instance of personally_procured_move
          schema:
            $ref: '#/definitions/PersonallyProcuredMovePayload'
        400:
          description: invalid request
        401:
          description: request requires user authentication
        403:
          description: user is not authorized
    patch:
      summary: Patches the PPM
      description: Any fields sent in this request will be set on the PPM referenced
      operationId: patchPersonallyProcuredMove
      tags:
        - ppm
      parameters:
        - in: path
          name: moveId
          type: string
          format: uuid
          required: true
          description: UUID of the move
        - in: path
          name: personallyProcuredMoveId
          type: string
          format: uuid
          required: true
          description: UUID of the PPM being patched
        - in: body
          name: personallyProcuredMovePayload
          required: true
          schema:
            $ref: '#/definitions/PatchPersonallyProcuredMovePayload'
      responses:
        201:
          description: updated instance of personally_procured_move
          schema:
            $ref: '#/definitions/PersonallyProcuredMovePayload'
        400:
          description: invalid request
        401:
          description: request requires user authentication
        403:
          description: user is not authorized
    get:
      summary: Returns the given PPM
      description: Returns the given PPM
      operationId: showPersonallyProcuredMove
      tags:
        - ppm
      parameters:
        - in: path
          name: moveId
          type: string
          format: uuid
          required: true
          description: UUID of the move being signed for
        - in: path
          name: personallyProcuredMoveId
          type: string
          format: uuid
          required: true
          description: UUID of the PPM
      responses:
        200:
          description: the instance of personally_procured_move
          schema:
            $ref: '#/definitions/IndexPersonallyProcuredMovePayload'
        400:
          description: invalid request
        401:
          description: request requires user authentication
        403:
          description: user is not authorized
>>>>>>> 77080c02

definitions:
  CreatePersonallyProcuredMovePayload:
    type: object
    properties:
      size:
        $ref: '#/definitions/TShirtSize'
      weightEstimate:
        type: integer
        title: Weight Estimate
<<<<<<< HEAD
=======
  UpdatePersonallyProcuredMovePayload:
    type: object
    properties:
      id:
        type: string
        format: uuid
        example: c56a4180-65aa-42ec-a945-5fd21dec0538
      size:
        $ref: '#/definitions/TShirtSize'
      weightEstimate:
        type: integer
        title: Weight Estimate
      created_at:
        type: string
        format: date-time
      updated_at:
        type: string
        format: date-time
  PatchPersonallyProcuredMovePayload:
    type: object
    properties:
      size:
        $ref: '#/definitions/TShirtSize'
      weightEstimate:
        type: integer
        title: Weight Estimate
>>>>>>> 77080c02
  PersonallyProcuredMovePayload:
    type: object
    properties:
      id:
        type: string
        format: uuid
        example: c56a4180-65aa-42ec-a945-5fd21dec0538
      size:
        $ref: '#/definitions/TShirtSize'
      weightEstimate:
        type: integer
        title: Weight Estimate
      created_at:
        type: string
        format: date-time
      updated_at:
        type: string
        format: date-time
    required:
      - id
      - created_at
      - updated_at
  IndexPersonallyProcuredMovePayload:
    type: array
    items:
      $ref: '#/definitions/PersonallyProcuredMovePayload'
  CreateMovePayload:
   type: object
   properties:
      selected_move_type:
        $ref: '#/definitions/SelectedMoveType'
  MovePayload:
   type: object
   properties:
     id:
       type: string
       format: uuid
       example: c56a4180-65aa-42ec-a945-5fd21dec0538
     user_id:
       type: string
       format: uuid
       example: c56a4180-65aa-42ec-a945-5fd21dec0538
     selected_move_type:
       $ref: '#/definitions/SelectedMoveType'
     created_at:
       type: string
       format: date-time
     updated_at:
       type: string
       format: date-time
   required:
    - id
    - user_id
    - selected_move_type
    - created_at
    - updated_at
  SelectedMoveType:
    type: string
    title: Selected Move Type
    enum:
      - HHG
      - PPM
      - COMBO
    x-display-value:
      HHG: Household Goods Move
      PPM: Personal Property Move
      COMBO: Both HHG and PPM
  CreateSignedCertificationPayload:
    type: object
    properties:
      date:
        type: string
        format: date
        title: Date
      signature:
        type: string
        title: Signature
      certification_text:
        type: string
    required:
      - date
      - signature
      - certification_text
  CreateIssuePayload:
    type: object
    properties:
      description:
        type: string
        example: This is a test issue
        format: textarea
        minLength: 1
        maxLength: 1024
        title: Description
      reporter_name:
        type: string
        example: Jane Doe
        x-nullable: true
        title: Reporter Name
      due_date:
        type: string
        format: date
        example: 2019-03-15
        x-nullable: true
        title: Due Date
    required:
      - description
  IndexIssuesPayload:
    type: array
    items:
      $ref: '#/definitions/IssuePayload'
  IssuePayload:
    type: object
    properties:
      id:
        type: string
        format: uuid
        example: c56a4180-65aa-42ec-a945-5fd21dec0538
      description:
        type: string
        example: This is a test issue
        minLength: 1
        maxLength: 1024
      reporter_name:
        type: string
        example: Jane Doe
        x-nullable: true
      due_date:
        type: string
        format: date
        example: 2019-03-15
        x-nullable: true
      created_at:
        type: string
        format: date-time
      updated_at:
        type: string
        format: date-time
    required:
      - id
      - description
      - created_at
      - updated_at
  CreateForm1299Payload:
    type: object
    title: Application For Shipment And Or Storage Of Personal Property (DD1299)
    properties:
      date_prepared:
        type: string
        format: date
        example: 2018-01-03
        x-nullable: true
        title: Date Prepared
      shipment_number:
        type: string
        example: "4550"
        x-nullable: true
        title: Shipment Number
      name_of_preparing_office:
        type: string
        example: pumpernickel office
        x-nullable: true
        title: Name of Preparing Office
      dest_office_name:
        type: string
        example: pecan office
        title: Name of Destination Personal Property Shipping Office
        x-nullable: true
      origin_office_address_name:
        type: string
        example: Office manager John Dough
        x-nullable: true
        title: Name
      origin_office_address:
        $ref: '#/definitions/Address'
      service_member_first_name:
        type: string
        example: Focaccia
        x-nullable: true
        title: First Name
      service_member_middle_initial:
        type: string
        example: L.
        x-nullable: true
        title: Middle Initial
      service_member_last_name:
        type: string
        example: Roll
        x-nullable: true
        title: Last Name
      service_member_rank:
        $ref: '#/definitions/ServiceMemberRank'
      service_member_ssn:
        type: string
        format: ssn
        pattern: '^\d{3}-\d{2}-\d{4}$'
        example: 555-55-5555
        x-nullable: true
        title: SSN
      service_member_agency:
        type: string
        example: Air Force
        x-nullable: true
        title: Agency
      hhg_total_pounds:
        type: integer
        example: 10000
        x-nullable: true
        title: Pounds
      hhg_progear_pounds:
        type: integer
        example: 350
        x-nullable: true
        title: PBP&E Pounds
      hhg_valuable_items_cartons:
        type: integer
        example: 3
        x-nullable: true
        title: Expensive And Valuable Items Number Of Cartons
      mobile_home_serial_number:
        type: string
        example: 45kljs98kljlkwj5
        x-nullable: true
        title: Serial Number
      mobile_home_length_ft:
        type: integer
        example: 72
        x-nullable: true
        title: Length (ft)
      mobile_home_length_inches:
        type: integer
        example: 4
        x-nullable: true
        title: Length (in)
      mobile_home_width_ft:
        type: integer
        example: 15
        x-nullable: true
        title: Width (ft)
      mobile_home_width_inches:
        type: integer
        example: 4
        x-nullable: true
        title: Width (in)
      mobile_home_height_ft:
        type: integer
        example: 10
        x-nullable: true
        title: Height (ft)
      mobile_home_height_inches:
        type: integer
        example: 3
        x-nullable: true
        title: Height (in)
      mobile_home_type_expando:
        type: string
        example: bathroom and shower unit
        x-nullable: true
        title: Type Expando
      mobile_home_contents_packed_requested:
        type: boolean
        x-nullable: true
        title: Mobile Home Contents Packed
      mobile_home_blocked_requested:
        type: boolean
        x-nullable: true
        title: Mobile Home Blocked
      mobile_home_unblocked_requested:
        type: boolean
        x-nullable: true
        title: Mobile Home Unblocked
      mobile_home_stored_at_origin_requested:
        type: boolean
        x-nullable: true
        title: Mobile Home Stored At Origin
      mobile_home_stored_at_destination_requested:
        type: boolean
        x-nullable: true
        title: Mobile Home Stored At Destination
      station_orders_type:
        type: string
        enum:
        - PERMANENT
        - TEMPORARY
        x-display-value:
          PERMANENT: permanent
          TEMPORARY: temporary
        x-nullable: true
        title: Type Orders
      station_orders_issued_by:
        type: string
        example: Sergeant Naan
        x-nullable: true
        title: Issued By
      station_orders_new_assignment:
        type: string
        example: ACCOUNTING OPS
        x-nullable: true
        title: New Duty Assignment
      station_orders_date:
        type: string
        format: date
        example: 2018-03-15
        x-nullable: true
        title: Date of Orders
      station_orders_number:
        type: string
        example: "98374"
        x-nullable: true
        title: Orders Number
      station_orders_paragraph_number:
        type: string
        example: "5"
        x-nullable: true
        title: Paragraph Number
      station_orders_in_transit_telephone:
        type: string
        format: telephone
        pattern: '^[2-9]\d{2}-\d{3}-\d{4}$'
        example: 212-666-6666
        x-nullable: true
        title: In Transit Telephone No
      in_transit_address:
        $ref: '#/definitions/Address'
      pickup_address:
        $ref: '#/definitions/Address'
      pickup_telephone:
        type: string
        format: telephone
        pattern: '^[2-9]\d{2}-\d{3}-\d{4}$'
        example: 212-555-5555
        x-nullable: true
        title: Pickup telephone
      dest_address:
        $ref: '#/definitions/Address'
      agent_to_receive_hhg:
        type: string
        x-nullable: true
        title: Agent Designated To Receive Property
      extra_address:
        $ref: '#/definitions/Address'
      pack_scheduled_date:
        type: string
        format: date
        example: 2018-03-08
        x-nullable: true
        title: Pack
      pickup_scheduled_date:
        type: string
        format: date
        example: 2018-03-09
        x-nullable: true
        title: Pickup
      delivery_scheduled_date:
        type: string
        format: date
        example: 2018-03-10
        x-nullable: true
        title: Delivery
      remarks:
        type: string
        example: please be careful with my stuff
        x-nullable: true
        title: Remarks
      other_move_1_from:
        type: string
        x-nullable: true
        title: From
      other_move_1_to:
        type: string
        x-nullable: true
        title: To
      other_move_1_net_pounds:
        type: integer
        example: 2000
        x-nullable: true
        title: Total Pounds
      other_move_1_progear_pounds:
        type: integer
        example: 100
        x-nullable: true
        title: PBP&E Pounds
      other_move_2_from:
        type: string
        x-nullable: true
        title: From
      other_move_2_to:
        type: string
        x-nullable: true
        title: To
      other_move_2_net_pounds:
        type: integer
        example: 2000
        x-nullable: true
        title: Total Pounds
      other_move_2_progear_pounds:
        type: integer
        example: 100
        x-nullable: true
        title: PBP&E Pounds
      service_member_signature:
        type: string
        example: Focaccia Roll
        x-nullable: true
        title: Signature Of Member/Employee
      date_signed:
        type: string
        format: date
        example: 2018-01-23
        x-nullable: true
        title: Date Signed
      contractor_address:
        $ref: '#/definitions/Address'
      contractor_name:
        type: string
        example: Mayflower Transit
        x-nullable: true
        title: Name Of Contractor
      nonavailability_of_signature_reason:
        type: string
        example: service member not present
        x-nullable: true
        title: Reason For Nonavailability Of Signature
      certified_by_signature:
        type: string
        example: Sally Crumpet
        x-nullable: true
        title: Signature
      title_of_certified_by_signature:
        type: string
        example: Colonel Crumpet
        x-nullable: true
        title: Title
    required:
      - mobile_home_contents_packed_requested
      - mobile_home_blocked_requested
      - mobile_home_unblocked_requested
      - mobile_home_stored_at_origin_requested
      - mobile_home_stored_at_destination_requested
  IndexForm1299sPayload:
    type: array
    items:
      $ref: '#/definitions/Form1299Payload'
  Form1299Payload:
    type: object
    properties:
      id:
        type: string
        format: uuid
        example: c56a4180-65aa-42ec-a945-5fd21dec0538
      created_at:
        type: string
        format: date-time
      updated_at:
        type: string
        format: date-time
      form_completed:
        type: boolean
        example: false
        x-nullable: true
      date_prepared:
        type: string
        format: date
        example: 2018-01-03
        x-nullable: true
      shipment_number:
        type: string
        example: "4550"
        x-nullable: true
      name_of_preparing_office:
        type: string
        example: pumpernickel office
        x-nullable: true
      dest_office_name:
        type: string
        x-nullable: true
      origin_office_address_name:
        type: string
        example: Office manager John Dough
        x-nullable: true
      origin_office_address:
        $ref: '#/definitions/Address'
      service_member_first_name:
        type: string
        example: Focaccia
        x-nullable: true
      service_member_middle_initial:
        type: string
        example: L.
        x-nullable: true
      service_member_last_name:
        type: string
        example: Roll
        x-nullable: true
      service_member_rank:
        $ref: '#/definitions/ServiceMemberRank'
      service_member_ssn:
        type: string
        format: ssn
        pattern: '^\d{3}-\d{2}-\d{4}$'
        example: 555-55-5555
        x-nullable: true
      service_member_agency:
        type: string
        example: Air Force
        x-nullable: true
      hhg_total_pounds:
        type: integer
        example: 10000
        x-nullable: true
      hhg_progear_pounds:
        type: integer
        example: 3000
        x-nullable: true
      hhg_valuable_items_cartons:
        type: integer
        example: 3
        x-nullable: true
      mobile_home_serial_number:
        type: string
        example: 45kljs98kljlkwj5
        x-nullable: true
      mobile_home_length_ft:
        type: integer
        example: 72
        x-nullable: true
      mobile_home_length_inches:
        type: integer
        example: 4
        x-nullable: true
      mobile_home_width_ft:
        type: integer
        example: 15
        x-nullable: true
      mobile_home_width_inches:
        type: integer
        example: 4
        x-nullable: true
      mobile_home_height_ft:
        type: integer
        example: 10
        x-nullable: true
      mobile_home_height_inches:
        type: integer
        example: 3
        x-nullable: true
      mobile_home_type_expando:
        type: string
        example: bathroom and shower unit
        x-nullable: true
      mobile_home_contents_packed_requested:
        type: boolean
        title: Mobile Home Contents Packed
      mobile_home_blocked_requested:
        type: boolean
        title: Mobile Home Blocked
      mobile_home_unblocked_requested:
        type: boolean
        title: Mobile Home Unblocked
      mobile_home_stored_at_origin_requested:
        type: boolean
        title: Mobile Home Stored At Origin
      mobile_home_stored_at_destination_requested:
        type: boolean
        title: Mobile Home Stored At Destination
      station_orders_type:
        type: string
        enum:
        - PERMANENT
        - TEMPORARY
        x-display-value:
          PERMANENT: permanent
          TEMPORARY: temporary
        x-nullable: true
      station_orders_issued_by:
        type: string
        example: Sergeant Naan
        x-nullable: true
      station_orders_new_assignment:
        type: string
        example: ACCOUNTING OPS
        x-nullable: true
      station_orders_date:
        type: string
        format: date
        example: 2018-03-15
        x-nullable: true
      station_orders_number:
        type: string
        example: '98374'
        x-nullable: true
      station_orders_paragraph_number:
        type: string
        example: '5'
        x-nullable: true
      station_orders_in_transit_telephone:
        type: string
        format: telephone
        pattern: '^[2-9]\d{2}-\d{3}-\d{4}$'
        example: 212-666-6666
        x-nullable: true
      in_transit_address:
        $ref: '#/definitions/Address'
      pickup_address:
        $ref: '#/definitions/Address'
      pickup_telephone:
        type: string
        format: telephone
        pattern: '^[2-9]\d{2}-\d{3}-\d{4}$'
        example: 212-555-5555
        x-nullable: true
      dest_address:
        $ref: '#/definitions/Address'
      agent_to_receive_hhg:
        type: string
        x-nullable: true
      extra_address:
        $ref: '#/definitions/Address'
      pack_scheduled_date:
        type: string
        format: date
        example: 2018-03-08
        x-nullable: true
      pickup_scheduled_date:
        type: string
        format: date
        example: 2018-03-09
        x-nullable: true
      delivery_scheduled_date:
        type: string
        format: date
        example: 2018-03-10
        x-nullable: true
      remarks:
        type: string
        example: please be careful with my stuff
        x-nullable: true
      other_move_1_from:
        type: string
        x-nullable: true
      other_move_1_to:
        type: string
        x-nullable: true
      other_move_1_net_pounds:
        type: integer
        example: 2000
        x-nullable: true
      other_move_1_progear_pounds:
        type: integer
        example: 100
        x-nullable: true
      other_move_2_from:
        type: string
        x-nullable: true
      other_move_2_to:
        type: string
        x-nullable: true
      other_move_2_net_pounds:
        type: integer
        example: 2000
        x-nullable: true
      other_move_2_progear_pounds:
        type: integer
        example: 100
        x-nullable: true
      service_member_signature:
        type: string
        example: Focaccia Roll
        x-nullable: true
      date_signed:
        type: string
        format: date
        example: 2018-01-23
        x-nullable: true
      contractor_address:
        $ref: '#/definitions/Address'
      contractor_name:
        type: string
        example: Mayflower Transit
        x-nullable: true
      nonavailability_of_signature_reason:
        type: string
        example: service member not present
        x-nullable: true
      certified_by_signature:
        type: string
        example: Sally Crumpet
        x-nullable: true
      title_of_certified_by_signature:
        type: string
        example: Colonel Crumpet
        x-nullable: true
    required:
      - id
      - created_at
      - updated_at
      - mobile_home_contents_packed_requested
      - mobile_home_blocked_requested
      - mobile_home_unblocked_requested
      - mobile_home_stored_at_origin_requested
      - mobile_home_stored_at_destination_requested
  TShirtSize:
    type: string
    x-nullable: true
    title: Size
    enum:
      - S
      - M
      - L
  ServiceMemberRank:
    type: string
    x-nullable: true
    title: Rank
    enum:
      - E_1
      - E_2
      - E_3
      - E_4
      - E_5
      - E_6
      - E_7
      - E_8
      - E_9
      - W_1
      - W_2
      - W_3
      - W_4
      - W_5
      - O_1
      - O_2
      - O_3
      - O_4
      - O_5
      - O_6
      - O_7
      - O_8
      - O_9
      - O_10
      - ACADEMY_CADET
      - ACADEMY_GRADUATE
      - AVIATION_CADET
      - CIVILIAN_EMPLOYEE
      - MIDSHIPMAN
    x-display-value:
      E_1: E-1
      E_2: E-2
      E_3: E-3
      E_4: E-4
      E_5: E-5
      E_6: E-6
      E_7: E-7
      E_8: E-8
      E_9: E-9
      W_1: W-1
      W_2: W-2
      W_3: W-3
      W_4: W-4
      W_5: W-5
      O_1: O-1
      O_2: O-2
      O_3: O-3
      O_4: O-4
      O_5: O-5
      O_6: O-6
      O_7: O-7
      O_8: O-8
      O_9: O-9
      O_10: O-10
      ACADEMY_CADET: Service Academy Cadet
      ACADEMY_GRADUATE: Service Academy Graduate
      AVIATION_CADET: Aviation Cadet
      CIVILIAN_EMPLOYEE: Civilian Employee
      MIDSHIPMAN: Midshipman
  IndexShipmentsPayload:
    type: array
    items:
      $ref: '#/definitions/ShipmentPayload'
  ShipmentPayload:
    type: object
    properties:
      id:
        type: string
        format: uuid
        example: c56a4180-65aa-42ec-a945-5fd21dec0538
      pickup_date:
        type: string
        format: date
      delivery_date:
        type: string
        format: date
      traffic_distribution_list_id:
        type: string
        format: uuid
        example: d56a4180-65aa-42ec-a945-5fd21dec0538
      transportation_service_provider_id:
        type: string
        format: uuid
        example: f56a4180-65aa-42ec-a945-5fd21dec0538
        x-nullable: true
      administrative_shipment:
        type: boolean
        example: false
        x-nullable: true
      created_at:
        type: string
        format: date-time
      updated_at:
        type: string
        format: date-time
    required:
      - id
      - pickup_date
      - delivery_date
      - traffic_distribution_list_id
      - created_at
      - updated_at
  Address:
    type: object
    properties:
      street_address_1:
        type: string
        example: 123 Main Ave
        title: Address Line 1
      street_address_2:
        type: string
        example: Apartment 9000
        x-nullable: true
        title: Address Line 2
      city:
        type: string
        example: Anytown
        title: City
      state:
        title: State
        type: string
        x-display-value:
          AL: AL
          AK: AK
          AZ: AZ
          AR: AR
          CA: CA
          CO: CO
          CT: CT
          DE: DE
          DC: DC
          FL: FL
          GA: GA
          HI: HI
          ID: ID
          IL: IL
          IN: IN
          IA: IA
          KS: KS
          KY: KY
          LA: LA
          ME: ME
          MD: MD
          MA: MA
          MI: MI
          MN: MN
          MS: MS
          MO: MO
          MT: MT
          NE: NE
          NV: NV
          NH: NH
          NJ: NJ
          NM: NM
          NY: NY
          NC: NC
          ND: ND
          OH: OH
          OK: OK
          OR: OR
          PA: PA
          RI: RI
          SC: SC
          SD: SD
          TN: TN
          TX: TX
          UT: UT
          VT: VT
          VA: VA
          WA: WA
          WV: WV
          WI: WI
          WY: WY
        enum:
          - AL
          - AK
          - AZ
          - AR
          - CA
          - CO
          - CT
          - DE
          - DC
          - FL
          - GA
          - HI
          - ID
          - IL
          - IN
          - IA
          - KS
          - KY
          - LA
          - ME
          - MD
          - MA
          - MI
          - MN
          - MS
          - MO
          - MT
          - NE
          - NV
          - NH
          - NJ
          - NM
          - NY
          - NC
          - ND
          - OH
          - OK
          - OR
          - PA
          - RI
          - SC
          - SD
          - TN
          - TX
          - UT
          - VT
          - VA
          - WA
          - WV
          - WI
          - WY
      zip:
        type: string
        format: zip
        title: ZIP/Postal Code
        example: "90210"
        pattern: '^(\d{5}([\-]\d{4})?)$'
    required:
      - street_address_1
      - city
      - state
      - zip<|MERGE_RESOLUTION|>--- conflicted
+++ resolved
@@ -184,11 +184,7 @@
           type: string
           format: uuid
           required: true
-<<<<<<< HEAD
-          description: UUID of the move being signed for
-=======
           description: UUID of the move this PPM is associated with
->>>>>>> 77080c02
         - in: body
           name: createPersonallyProcuredMovePayload
           required: true
@@ -204,11 +200,7 @@
         401:
           description: request requires user authentication
         403:
-<<<<<<< HEAD
-          description: user is not authorized to sign for this move
-=======
           description: user is not authorized
->>>>>>> 77080c02
     get:
       summary: Returns a list of all PPMs associated with this move
       description: Returns a list of all PPMs associated with this move
@@ -221,11 +213,7 @@
           type: string
           format: uuid
           required: true
-<<<<<<< HEAD
-          description: UUID of the move being signed for
-=======
           description: UUID of the move these PPMs are associated with
->>>>>>> 77080c02
       responses:
         200:
           description: created instance of personally_procured_move
@@ -236,9 +224,6 @@
         401:
           description: request requires user authentication
         403:
-<<<<<<< HEAD
-          description: user is not authorized to sign for this move
-=======
           description: user is not authorized
   /moves/{moveId}/personally_procured_move{personallyProcuredMoveId}:
     post:
@@ -341,7 +326,6 @@
           description: request requires user authentication
         403:
           description: user is not authorized
->>>>>>> 77080c02
 
 definitions:
   CreatePersonallyProcuredMovePayload:
@@ -352,8 +336,6 @@
       weightEstimate:
         type: integer
         title: Weight Estimate
-<<<<<<< HEAD
-=======
   UpdatePersonallyProcuredMovePayload:
     type: object
     properties:
@@ -380,7 +362,6 @@
       weightEstimate:
         type: integer
         title: Weight Estimate
->>>>>>> 77080c02
   PersonallyProcuredMovePayload:
     type: object
     properties:
