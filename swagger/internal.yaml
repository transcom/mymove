--- conflicted
+++ resolved
@@ -4479,11 +4479,7 @@
             $ref: '#/definitions/MovePayload'
         '500':
           description: server error
-<<<<<<< HEAD
   /ppm-shipments/{ppmShipmentId}/shipment_summary_worksheet:
-=======
-  /moves/{ppmShipmentId}/shipment_summary_worksheet:
->>>>>>> afaf052c
     get:
       summary: Returns Shipment Summary Worksheet
       description: Generates pre-filled PDF using data already collected
