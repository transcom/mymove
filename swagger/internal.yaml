--- conflicted
+++ resolved
@@ -1633,7 +1633,7 @@
         description: zip code, international allowed
         format: zip
         title: ZIP
-        example: "'90210' or 'N15 3NL'"
+        example: '''90210'' or ''N15 3NL'''
       postal_code_type:
         type: string
         enum:
@@ -2386,11 +2386,7 @@
         type: string
         title: County
         x-nullable: true
-<<<<<<< HEAD
-        example: JESSAMINE
-=======
         example: LOS ANGELES
->>>>>>> 9f73e174
     required:
       - streetAddress1
       - city
