swagger: '2.0'
info:
  description: |
    The Internal API is a RESTful API that enables the Customer application for
    MilMove.

    All endpoints are located under `/internal`.
  version: 0.0.1
  title: MilMove Internal API
  contact:
    email: ppp@truss.works
  license:
    name: MIT
    url: https://opensource.org/licenses/MIT
basePath: /internal
consumes:
  - application/json
produces:
  - application/json
tags:
  - name: responses
  - name: orders
  - name: certification
  - name: moves
  - name: office
  - name: documents
  - name: uploads
  - name: service_members
  - name: backup_contacts
  - name: duty_locations
  - name: transportation_offices
  - name: queues
  - name: entitlements
  - name: calendar
  - name: move_docs
  - name: ppm
  - name: postal_codes
  - name: addresses
  - name: mtoShipment
  - name: featureFlags
  - name: okta_profile
definitions:
  OktaUserProfileData:
    type: object
    properties:
      sub:
        type: string
        format: string
        example: 1duekdue9ekrjghf
      login:
        type: string
        format: x-email
        example: user@email.com
        pattern: ^[a-zA-Z0-9.%+-]+@[a-zA-Z0-9.-]+\.[a-zA-Z]{2,}$
      email:
        type: string
        format: x-email
        example: user@email.com
        pattern: ^[a-zA-Z0-9.%+-]+@[a-zA-Z0-9.-]+\.[a-zA-Z]{2,}$
      firstName:
        type: string
        example: John
      lastName:
        type: string
        example: Doe
      cac_edipi:
        type: string
        example: '1234567890'
        maxLength: 10
        x-nullable: true
  UpdateOktaUserProfileData:
    type: object
    properties:
      profile:
        $ref: '#/definitions/OktaUserProfileData'
  LoggedInUserPayload:
    type: object
    properties:
      id:
        type: string
        format: uuid
        example: c56a4180-65aa-42ec-a945-5fd21dec0538
      email:
        type: string
        format: x-email
        pattern: ^[a-zA-Z0-9._%+-]+@[a-zA-Z0-9.-]+\.[a-zA-Z]{2,}$
        example: john_bob@example.com
        readOnly: true
      first_name:
        type: string
        example: John
        readOnly: true
      service_member:
        $ref: '#/definitions/ServiceMemberPayload'
      office_user:
        $ref: '#/definitions/OfficeUser'
      roles:
        type: array
        items:
          $ref: '#/definitions/Role'
        x-nullable: true
      permissions:
        type: array
        items:
          type: string
    required:
      - id
  DutyLocationsPayload:
    type: array
    items:
      $ref: '#/definitions/DutyLocationPayload'
  PersonallyProcuredMovePayload:
    type: object
    properties:
      id:
        type: string
        format: uuid
        example: c56a4180-65aa-42ec-a945-5fd21dec0538
      move_id:
        type: string
        format: uuid
        example: c56a4180-65aa-42ec-a945-5fd21dec0538
      size:
        $ref: '#/definitions/TShirtSize'
      original_move_date:
        type: string
        format: date
        title: When do you plan to move?
        example: '2018-04-26'
        x-nullable: true
      actual_move_date:
        type: string
        example: '2018-04-26'
        format: date
        title: When did you actually move?
        x-nullable: true
      submit_date:
        type: string
        format: date-time
        title: When was the ppm move submitted?
        example: '2019-03-26T13:19:56-04:00'
        x-nullable: true
      approve_date:
        type: string
        format: date-time
        title: When was the ppm move approved?
        example: '2019-03-26T13:19:56-04:00'
        x-nullable: true
      pickup_postal_code:
        type: string
        format: zip
        title: ZIP code
        example: '90210'
        pattern: ^(\d{5}([\-]\d{4})?)$
        x-nullable: true
      has_additional_postal_code:
        type: boolean
        x-nullable: true
        title: Will you move anything from another pickup location?
      additional_pickup_postal_code:
        type: string
        format: zip
        title: ZIP code
        example: '90210'
        pattern: ^(\d{5}([\-]\d{4})?)$
        x-nullable: true
      destination_postal_code:
        type: string
        format: zip
        title: ZIP code
        example: '90210'
        pattern: ^(\d{5}([\-]\d{4})?)$
        x-nullable: true
      has_sit:
        type: boolean
        x-nullable: true
        title: Will you put anything in storage?
      days_in_storage:
        type: integer
        title: How many days of storage do you think you'll need?
        minimum: 0
        maximum: 90
        x-nullable: true
      estimated_storage_reimbursement:
        type: string
        title: Estimated Storage Reimbursement
        x-nullable: true
      weight_estimate:
        type: integer
        minimum: 0
        title: Weight Estimate
        x-nullable: true
        x-formatting: weight
      net_weight:
        type: integer
        minimum: 1
        title: Net Weight
        x-nullable: true
        x-formatting: weight
      mileage:
        type: integer
        title: Distance between origin and destination in miles
        x-nullable: true
      planned_sit_max:
        type: integer
        title: Maximum SIT reimbursement for the planned SIT duration
        x-nullable: true
      total_sit_cost:
        type: integer
        format: cents
        title: Total cost for the planned SIT duration
        x-nullable: true
      sit_max:
        type: integer
        title: Maximum SIT reimbursement for maximum SIT duration
        x-nullable: true
      incentive_estimate_min:
        type: integer
        title: Estimated incentive minimum in cents
        x-nullable: true
      incentive_estimate_max:
        type: integer
        title: Estimated incentive maximum in cents
        x-nullable: true
      status:
        $ref: '#/definitions/PPMStatus'
      has_requested_advance:
        type: boolean
        default: false
        title: Would you like an advance of up to 60% of your PPM incentive?
      advance:
        $ref: '#/definitions/Reimbursement'
      advance_worksheet:
        $ref: '#/definitions/Document'
      has_pro_gear:
        type: string
        title: Has Pro-Gear
        enum:
          - NOT SURE
          - 'YES'
          - 'NO'
        x-nullable: true
        x-display-value:
          NOT SURE: Not Sure
          'YES': 'Yes'
          'NO': 'No'
      has_pro_gear_over_thousand:
        type: string
        title: Has Pro-Gear Over Thousand Pounds
        enum:
          - NOT SURE
          - 'YES'
          - 'NO'
        x-nullable: true
        x-display-value:
          NOT SURE: Not Sure
          'YES': 'Yes'
          'NO': 'No'
      created_at:
        type: string
        format: date-time
      updated_at:
        type: string
        format: date-time
    required:
      - id
      - created_at
      - updated_at
  SubmitMoveForApprovalPayload:
    type: object
    properties:
      certificate:
        $ref: '#/definitions/CreateSignedCertificationPayload'
  PPMSitEstimate:
    type: object
    properties:
      estimate:
        type: integer
        title: Value in cents of SIT estimate for PPM
    required:
      - estimate
  PPMEstimateRange:
    type: object
    properties:
      range_min:
        type: integer
        title: Low estimate
      range_max:
        type: integer
        title: High estimate
    required:
      - range_min
      - range_max
  CategoryExpenseSummary:
    type: object
    properties:
      category:
        $ref: '#/definitions/MovingExpenseType'
      payment_methods:
        $ref: '#/definitions/PaymentMethodsTotals'
      total:
        type: integer
  PaymentMethodsTotals:
    type: object
    properties:
      MIL_PAY:
        type: integer
      OTHER:
        type: integer
      GTCC:
        type: integer
  IndexPersonallyProcuredMovePayload:
    type: array
    items:
      $ref: '#/definitions/PersonallyProcuredMovePayload'
  MovePayload:
    type: object
    properties:
      id:
        type: string
        format: uuid
        example: c56a4180-65aa-42ec-a945-5fd21dec0538
      orders_id:
        type: string
        format: uuid
        example: c56a4180-65aa-42ec-a945-5fd21dec0538
      service_member_id:
        type: string
        format: uuid
        example: c56a4180-65aa-42ec-a945-5fd21dec0538
        readOnly: true
      locator:
        type: string
        example: '12432'
      status:
        $ref: '#/definitions/MoveStatus'
      created_at:
        type: string
        format: date-time
      updated_at:
        type: string
        format: date-time
      submitted_at:
        type: string
        format: date-time
        x-nullable: true
      personally_procured_moves:
        $ref: '#/definitions/IndexPersonallyProcuredMovePayload'
      mto_shipments:
        $ref: '#/definitions/MTOShipments'
      closeout_office:
        $ref: '#/definitions/TransportationOffice'
      cancel_reason:
        type: string
        example: Change of orders
        x-nullable: true
      eTag:
        type: string
    required:
      - id
      - orders_id
      - locator
      - created_at
      - updated_at
      - eTag
  CancelMove:
    type: object
    properties:
      cancel_reason:
        type: string
        example: Change of orders
        x-nullable: true
    required:
      - cancel_reason
  PatchMovePayload:
    type: object
    properties:
      closeoutOfficeId:
        type: string
        format: uuid
        description: >-
          The transportation office that will handle the PPM shipment's closeout
          approvals for Army and Air Force service members
    required:
      - closeoutOfficeId
  IndexMovesPayload:
    type: array
    items:
      $ref: '#/definitions/MovePayload'
  MoveDocuments:
    type: array
    items:
      $ref: '#/definitions/MoveDocumentPayload'
  WeightTicketSetType:
    type: string
    x-nullable: true
    title: Select weight ticket type
    enum:
      - CAR
      - CAR_TRAILER
      - BOX_TRUCK
      - PRO_GEAR
    x-display-value:
      CAR: Car
      CAR_TRAILER: Car + Trailer
      BOX_TRUCK: Box truck
      PRO_GEAR: Pro-gear
  UpdateProGearWeightTicket:
    type: object
    properties:
      belongsToSelf:
        description: >-
          Indicates if this information is for the customer's own pro-gear,
          otherwise, it's the spouse's.
        type: boolean
      description:
        description: Describes the pro-gear that was moved.
        type: string
      hasWeightTickets:
        description: >-
          Indicates if the user has a weight ticket for their pro-gear,
          otherwise they have a constructed weight.
        type: boolean
      weight:
        description: Weight of the vehicle not including the pro-gear.
        type: integer
        minimum: 0
  MoveDocumentPayload:
    type: object
    properties:
      id:
        type: string
        format: uuid
        example: c56a4180-65aa-42ec-a945-5fd21dec0538
      move_id:
        type: string
        format: uuid
        example: c56a4180-65aa-42ec-a945-5fd21dec0538
      personally_procured_move_id:
        type: string
        format: uuid
        example: c56a4180-65aa-42ec-a945-5fd21dec0538
        x-nullable: true
      document:
        $ref: '#/definitions/Document'
      title:
        type: string
        example: very_useful_document.pdf
        title: Document title
      move_document_type:
        $ref: '#/definitions/MoveDocumentType'
      status:
        $ref: '#/definitions/MoveDocumentStatus'
      notes:
        type: string
        example: This document is good to go!
        x-nullable: true
        title: Notes
      moving_expense_type:
        $ref: '#/definitions/MovingExpenseType'
      requested_amount_cents:
        type: integer
        format: cents
        minimum: 1
        title: Requested Amount
        description: unit is cents
      payment_method:
        type: string
        title: Payment Method
        enum:
          - OTHER
          - GTCC
        x-display-value:
          OTHER: Other account
          GTCC: GTCC
      receipt_missing:
        title: missing expense receipt
        type: boolean
        x-nullable: true
      weight_ticket_set_type:
        $ref: '#/definitions/WeightTicketSetType'
      vehicle_nickname:
        type: string
        title: Nickname (ex. "15-foot truck")
        x-nullable: true
      vehicle_make:
        type: string
        title: Vehicle make
        x-nullable: true
      vehicle_model:
        type: string
        title: Vehicle model
        x-nullable: true
      empty_weight:
        title: Empty weight
        type: integer
        minimum: 0
        x-nullable: true
        x-formatting: weight
      empty_weight_ticket_missing:
        title: missing empty weight ticket
        type: boolean
        x-nullable: true
      full_weight:
        title: Full weight
        type: integer
        minimum: 0
        x-nullable: true
        x-formatting: weight
      full_weight_ticket_missing:
        title: missing full weight ticket
        type: boolean
        x-nullable: true
      weight_ticket_date:
        title: Weight ticket date
        type: string
        example: '2018-04-26'
        format: date
        x-nullable: true
      trailer_ownership_missing:
        title: missing trailer ownership documentation
        type: boolean
        x-nullable: true
      storage_start_date:
        type: string
        format: date
        title: Start date of storage for storage expenses
        example: '2018-04-26'
        x-nullable: true
      storage_end_date:
        type: string
        format: date
        title: End date of storage for storage expenses
        example: '2018-04-26'
        x-nullable: true
    required:
      - id
      - move_id
      - document
      - title
      - move_document_type
      - status
  CreateGenericMoveDocumentPayload:
    type: object
    properties:
      personally_procured_move_id:
        type: string
        format: uuid
        example: c56a4180-65aa-42ec-a945-5fd21dec0538
        x-nullable: true
      upload_ids:
        type: array
        items:
          type: string
          format: uuid
          example: c56a4180-65aa-42ec-a945-5fd21dec0538
      title:
        type: string
        example: very_useful_document.pdf
      move_document_type:
        $ref: '#/definitions/MoveDocumentType'
      notes:
        type: string
        example: This document is good to go!
        x-nullable: true
        title: Notes
    required:
      - upload_ids
      - title
      - move_document_type
  MoveDocumentType:
    type: string
    title: Document type
    example: EXPENSE
    enum:
      - OTHER
      - WEIGHT_TICKET
      - STORAGE_EXPENSE
      - SHIPMENT_SUMMARY
      - EXPENSE
      - WEIGHT_TICKET_SET
    x-display-value:
      OTHER: Other document type
      WEIGHT_TICKET: Weight ticket
      STORAGE_EXPENSE: Storage expense receipt
      SHIPMENT_SUMMARY: Shipment summary
      EXPENSE: Expense
      WEIGHT_TICKET_SET: Weight ticket set
  UpdateMovingExpense:
    type: object
    properties:
      movingExpenseType:
        $ref: '#/definitions/MovingExpenseType'
      description:
        description: A brief description of the expense
        type: string
      paidWithGTCC:
        description: >-
          Indicates if the service member used their government issued card to
          pay for the expense
        type: boolean
      amount:
        description: The total amount of the expense as indicated on the receipt
        type: integer
      missingReceipt:
        description: Indicates if the customer is missing the receipt for their expense.
        type: boolean
      sitStartDate:
        description: >-
          The date the shipment entered storage, applicable for the `STORAGE`
          movingExpenseType only
        type: string
        example: '2022-04-26'
        format: date
      sitEndDate:
        description: >-
          The date the shipment exited storage, applicable for the `STORAGE`
          movingExpenseType only
        type: string
        example: '2018-05-26'
        format: date
    required:
      - movingExpenseType
      - description
      - paidWithGTCC
      - amount
      - missingReceipt
  MoveDocumentStatus:
    type: string
    title: Document status
    enum:
      - AWAITING_REVIEW
      - OK
      - HAS_ISSUE
      - EXCLUDE_FROM_CALCULATION
    x-display-value:
      AWAITING_REVIEW: Awaiting review
      OK: OK
      HAS_ISSUE: Has issue
      EXCLUDE_FROM_CALCULATION: Exclude from calculation
  CreateWeightTicketDocumentsPayload:
    type: object
    properties:
      personally_procured_move_id:
        type: string
        format: uuid
        example: c56a4180-65aa-42ec-a945-5fd21dec0538
      upload_ids:
        type: array
        items:
          type: string
          format: uuid
          example: c56a4180-65aa-42ec-a945-5fd21dec0538
      weight_ticket_set_type:
        $ref: '#/definitions/WeightTicketSetType'
      vehicle_nickname:
        type: string
        title: Vehicle nickname (ex. 'Large box truck')
        x-nullable: true
      vehicle_make:
        type: string
        title: Vehicle make
        x-nullable: true
      vehicle_model:
        type: string
        title: Vehicle model
        x-nullable: true
      empty_weight_ticket_missing:
        title: missing empty weight ticket
        type: boolean
      empty_weight:
        title: empty weight ticket recorded weight
        type: integer
        minimum: 0
      full_weight_ticket_missing:
        title: missing full weight ticket
        type: boolean
      full_weight:
        title: full weight ticket recorded weight
        type: integer
        minimum: 0
      weight_ticket_date:
        title: Full Weight Ticket Date
        type: string
        example: '2018-04-26'
        format: date
        x-nullable: true
      trailer_ownership_missing:
        title: missing trailer ownership documentation
        type: boolean
    required:
      - personally_procured_move_id
      - weight_ticket_set_type
      - full_weight_ticket_missing
      - empty_weight_ticket_missing
      - trailer_ownership_missing
  UpdateWeightTicket:
    type: object
    properties:
      vehicleDescription:
        description: >-
          Description of the vehicle used for the trip. E.g. make/model, type of
          truck/van, etc.
        type: string
      emptyWeight:
        description: Weight of the vehicle when empty.
        type: integer
        minimum: 0
      missingEmptyWeightTicket:
        description: >-
          Indicates if the customer is missing a weight ticket for the vehicle
          weight when empty.
        type: boolean
      fullWeight:
        description: The weight of the vehicle when full.
        type: integer
        minimum: 0
      missingFullWeightTicket:
        description: >-
          Indicates if the customer is missing a weight ticket for the vehicle
          weight when full.
        type: boolean
      ownsTrailer:
        description: Indicates if the customer used a trailer they own for the move.
        type: boolean
      trailerMeetsCriteria:
        description: >-
          Indicates if the trailer that the customer used meets all the criteria
          to be claimable.
        type: boolean
      adjustedNetWeight:
        description: Indicates the adjusted net weight of the vehicle
        type: integer
        minimum: 0
      netWeightRemarks:
        description: Remarks explaining any edits made to the net weight
        type: string
      allowableWeight:
        description: Indicates the maximum reimbursable weight of the shipment
        type: integer
        minimum: 0
  TransportationOffices:
    type: array
    items:
      $ref: '#/definitions/TransportationOffice'
  OfficeUser:
    type: object
    properties:
      id:
        type: string
        format: uuid
        example: c56a4180-65aa-42ec-a945-5fd21dec0538
      user_id:
        type: string
        format: uuid
        example: c56a4180-65aa-42ec-a945-5fd21dec0538
      first_name:
        type: string
        example: John
        x-nullable: true
        title: First name
      middle_name:
        type: string
        example: L.
        x-nullable: true
        title: Middle name
      last_name:
        type: string
        example: Donut
        x-nullable: true
        title: Last name
      email:
        type: string
        format: x-email
        pattern: ^[a-zA-Z0-9._%+-]+@[a-zA-Z0-9.-]+\.[a-zA-Z]{2,}$
        example: john_bob@example.com
        x-nullable: true
        title: Personal Email Address
      telephone:
        type: string
        format: telephone
        pattern: ^[2-9]\d{2}-\d{3}-\d{4}$
        example: 212-555-5555
        x-nullable: true
        title: Best contact phone
      transportation_office:
        $ref: '#/definitions/TransportationOffice'
      created_at:
        type: string
        format: date-time
      updated_at:
        type: string
        format: date-time
  ServiceMemberPayload:
    type: object
    properties:
      id:
        type: string
        format: uuid
        example: c56a4180-65aa-42ec-a945-5fd21dec0538
      user_id:
        type: string
        format: uuid
        example: c56a4180-65aa-42ec-a945-5fd21dec0538
      edipi:
        type: string
        format: edipi
        example: '5789345789'
        pattern: ^\d{10}$
        minLength: 10
        maxLength: 10
        x-nullable: true
        title: DoD ID number
      orders:
        type: array
        items:
          $ref: '#/definitions/Orders'
      affiliation:
        $ref: '#/definitions/Affiliation'
        title: Branch
      grade:
        $ref: '#/definitions/OrderPayGrade'
        title: Grade
      first_name:
        type: string
        example: John
        x-nullable: true
        title: First name
      middle_name:
        type: string
        example: L.
        x-nullable: true
        title: Middle name
      last_name:
        type: string
        example: Donut
        x-nullable: true
        title: Last name
      suffix:
        type: string
        example: Jr.
        x-nullable: true
        title: Suffix
      telephone:
        type: string
        format: telephone
        pattern: ^[2-9]\d{2}-\d{3}-\d{4}$
        example: 212-555-5555
        x-nullable: true
        title: Best contact phone
      secondary_telephone:
        type: string
        format: telephone
        pattern: ^[2-9]\d{2}-\d{3}-\d{4}$
        example: 212-555-5555
        x-nullable: true
        title: Secondary Phone
      personal_email:
        type: string
        format: x-email
        pattern: ^[a-zA-Z0-9._%+-]+@[a-zA-Z0-9.-]+\.[a-zA-Z]{2,}$
        example: john_bob@example.com
        x-nullable: true
        title: Personal Email Address
      phone_is_preferred:
        type: boolean
        x-nullable: true
        title: Telephone
      email_is_preferred:
        type: boolean
        x-nullable: true
        title: Email
      residential_address:
        $ref: '#/definitions/Address'
        title: Residential Address
      backup_mailing_address:
        $ref: '#/definitions/Address'
      backup_contacts:
        $ref: '#/definitions/IndexServiceMemberBackupContactsPayload'
      is_profile_complete:
        type: boolean
      created_at:
        type: string
        format: date-time
      updated_at:
        type: string
        format: date-time
      weight_allotment:
        $ref: '#/definitions/WeightAllotment'
    required:
      - id
      - user_id
      - is_profile_complete
      - created_at
      - updated_at
  CreateServiceMemberPayload:
    type: object
    properties:
      user_id:
        type: string
        format: uuid
        example: c56a4180-65aa-42ec-a945-5fd21dec0538
      edipi:
        type: string
        format: edipi
        pattern: ^\d{10}$
        minLength: 10
        maxLength: 10
        example: '5789345789'
        x-nullable: true
        title: DoD ID number
      affiliation:
        $ref: '#/definitions/Affiliation'
      grade:
        $ref: '#/definitions/OrderPayGrade'
      first_name:
        type: string
        example: John
        x-nullable: true
        title: First name
      middle_name:
        type: string
        example: L.
        x-nullable: true
        title: Middle name
      last_name:
        type: string
        example: Donut
        x-nullable: true
        title: Last name
      suffix:
        type: string
        example: Jr.
        x-nullable: true
        title: Suffix
      telephone:
        type: string
        format: telephone
        pattern: ^[2-9]\d{2}-\d{3}-\d{4}$
        example: 212-555-5555
        x-nullable: true
        title: Best contact phone
      secondary_telephone:
        type: string
        format: telephone
        pattern: ^[2-9]\d{2}-\d{3}-\d{4}$
        example: 212-555-5555
        x-nullable: true
        title: Alternate phone
      personal_email:
        type: string
        format: x-email
        pattern: ^[a-zA-Z0-9._%+-]+@[a-zA-Z0-9.-]+\.[a-zA-Z]{2,}$
        example: john_bob@example.com
        x-nullable: true
        title: Personal email
      phone_is_preferred:
        type: boolean
        x-nullable: true
        title: Phone
      email_is_preferred:
        type: boolean
        x-nullable: true
        title: Email
      current_location_id:
        type: string
        format: uuid
        example: c56a4180-65aa-42ec-a945-5fd21dec0538
        x-nullable: true
      residential_address:
        $ref: '#/definitions/Address'
      backup_mailing_address:
        $ref: '#/definitions/Address'
  PatchServiceMemberPayload:
    type: object
    properties:
      user_id:
        type: string
        format: uuid
        example: c56a4180-65aa-42ec-a945-5fd21dec0538
      edipi:
        type: string
        format: edipi
        pattern: ^\d{10}$
        minLength: 10
        maxLength: 10
        example: '5789345789'
        x-nullable: true
        title: DoD ID number
      affiliation:
        $ref: '#/definitions/Affiliation'
      first_name:
        type: string
        example: John
        x-nullable: true
        title: First name
      middle_name:
        type: string
        example: L.
        x-nullable: true
        title: Middle name
      last_name:
        type: string
        example: Donut
        x-nullable: true
        title: Last name
      suffix:
        type: string
        example: Jr.
        x-nullable: true
        title: Suffix
      telephone:
        type: string
        format: telephone
        pattern: ^[2-9]\d{2}-\d{3}-\d{4}$
        example: 212-555-5555
        x-nullable: true
        title: Best Contact Phone
      secondary_telephone:
        type: string
        format: telephone
        pattern: ^[2-9]\d{2}-\d{3}-\d{4}$
        example: 212-555-5555
        x-nullable: true
        title: Alternate Phone
      personal_email:
        type: string
        format: x-email
        pattern: ^[a-zA-Z0-9._%+-]+@[a-zA-Z0-9.-]+\.[a-zA-Z]{2,}$
        example: john_bob@example.com
        x-nullable: true
        title: Personal Email
      phone_is_preferred:
        type: boolean
        x-nullable: true
        title: Phone
      email_is_preferred:
        type: boolean
        x-nullable: true
        title: Email
      current_location_id:
        type: string
        format: uuid
        example: c56a4180-65aa-42ec-a945-5fd21dec0538
        x-nullable: true
      residential_address:
        $ref: '#/definitions/Address'
      backup_mailing_address:
        $ref: '#/definitions/Address'
  ServiceMemberBackupContactPayload:
    type: object
    properties:
      id:
        type: string
        format: uuid
        example: c56a4180-65aa-42ec-a945-5fd21dec0538
      service_member_id:
        type: string
        format: uuid
        example: c56a4180-65aa-42ec-a945-5fd21dec0538
        readOnly: true
      name:
        type: string
        example: Susan Smith
        x-nullable: true
        title: Name
      telephone:
        type: string
        format: telephone
        pattern: ^[2-9]\d{2}-\d{3}-\d{4}$
        example: 212-555-5555
        x-nullable: true
        title: Phone
      email:
        type: string
        format: x-email
        pattern: ^[a-zA-Z0-9._%+-]+@[a-zA-Z0-9.-]+\.[a-zA-Z]{2,}$
        example: john_bob@example.com
        x-nullable: true
        title: Email
      permission:
        $ref: '#/definitions/BackupContactPermission'
      created_at:
        type: string
        format: date-time
      updated_at:
        type: string
        format: date-time
    required:
      - id
      - created_at
      - updated_at
      - name
      - email
      - permission
  BackupContactPermission:
    type: string
    enum:
      - NONE
      - VIEW
      - EDIT
    title: Permissions
    x-display-value:
      NONE: Contact Only
      VIEW: View all move details
      EDIT: View and edit all move details
  CreateServiceMemberBackupContactPayload:
    type: object
    properties:
      name:
        type: string
        example: Susan Smith
        x-nullable: true
        title: Name
      telephone:
        type: string
        format: telephone
        pattern: ^[2-9]\d{2}-\d{3}-\d{4}$
        example: 212-555-5555
        x-nullable: true
        title: Phone
      email:
        type: string
        format: x-email
        pattern: ^[a-zA-Z0-9._%+-]+@[a-zA-Z0-9.-]+\.[a-zA-Z]{2,}$
        example: john_bob@exmaple.com
        x-nullable: true
        title: Email
      permission:
        $ref: '#/definitions/BackupContactPermission'
    required:
      - name
      - email
      - permission
  UpdateServiceMemberBackupContactPayload:
    type: object
    properties:
      name:
        type: string
        example: Susan Smith
        x-nullable: true
      telephone:
        type: string
        format: telephone
        pattern: ^[2-9]\d{2}-\d{3}-\d{4}$
        example: 212-555-5555
        x-nullable: true
      email:
        type: string
        format: x-email
        pattern: ^[a-zA-Z0-9._%+-]+@[a-zA-Z0-9.-]+\.[a-zA-Z]{2,}$
        example: john_bob@example.com
        x-nullable: true
        title: email address
      permission:
        $ref: '#/definitions/BackupContactPermission'
    required:
      - name
      - email
      - permission
  IndexServiceMemberBackupContactsPayload:
    type: array
    items:
      $ref: '#/definitions/ServiceMemberBackupContactPayload'
  SignedCertificationPayload:
    type: object
    properties:
      id:
        type: string
        format: uuid
        example: c56a4180-65aa-42ec-a945-5fd21dec0538
      created_at:
        type: string
        format: date-time
      updated_at:
        type: string
        format: date-time
      date:
        type: string
        format: date-time
        title: Date
      signature:
        type: string
        title: Signature
      certification_text:
        type: string
      move_id:
        type: string
        format: uuid
      personally_procured_move_id:
        type: string
        format: uuid
        x-nullable: true
      ppm_id:
        $ref: '#/definitions/PpmID'
      certification_type:
        $ref: '#/definitions/NullableSignedCertificationType'
    required:
      - id
      - move_id
      - created_at
      - updated_at
      - date
      - signature
      - certification_text
  CreateSignedCertificationPayload:
    type: object
    properties:
      date:
        type: string
        format: date-time
        title: Date
      signature:
        type: string
        title: Signature
      certification_text:
        type: string
      personally_procured_move_id:
        type: string
        format: uuid
        x-nullable: true
      ppm_id:
        $ref: '#/definitions/PpmID'
      certification_type:
        $ref: '#/definitions/SignedCertificationTypeCreate'
    required:
      - date
      - signature
      - certification_text
  SavePPMShipmentSignedCertification:
    type: object
    properties:
      certification_text:
        description: Text that the customer is agreeing to and signing.
        type: string
      signature:
        description: Customer signature
        type: string
      date:
        description: Date of signature
        type: string
        format: date
    required:
      - certification_text
      - signature
      - date
  SignedCertifications:
    type: array
    items:
      $ref: '#/definitions/SignedCertificationPayload'
  NullableSignedCertificationType:
    type: string
    enum:
      - PPM_PAYMENT
      - SHIPMENT
      - PPM
      - HHG
    x-nullable: true
  SignedCertificationTypeCreate:
    type: string
    enum:
      - PPM_PAYMENT
      - SHIPMENT
    x-nullable: true
  PostDocumentPayload:
    type: object
    properties:
      service_member_id:
        type: string
        format: uuid
        title: The service member this document belongs to
  TShirtSize:
    type: string
    x-nullable: true
    title: Size
    enum:
      - S
      - M
      - L
  OrderPayGrade:
    type: string
    x-nullable: true
<<<<<<< HEAD
    title: Pay grade
=======
    title: Grade
>>>>>>> 32a30bda
    enum:
      - E_1
      - E_2
      - E_3
      - E_4
      - E_5
      - E_6
      - E_7
      - E_8
      - E_9
      - E_9_SPECIAL_SENIOR_ENLISTED
      - O_1_ACADEMY_GRADUATE
      - O_2
      - O_3
      - O_4
      - O_5
      - O_6
      - O_7
      - O_8
      - O_9
      - O_10
      - W_1
      - W_2
      - W_3
      - W_4
      - W_5
      - AVIATION_CADET
      - CIVILIAN_EMPLOYEE
      - ACADEMY_CADET
      - MIDSHIPMAN
    x-display-value:
      E_1: E-1
      E_2: E-2
      E_3: E-3
      E_4: E-4
      E_5: E-5
      E_6: E-6
      E_7: E-7
      E_8: E-8
      E_9: E-9
      E_9_SPECIAL_SENIOR_ENLISTED: E-9 (Special Senior Enlisted)
      O_1_ACADEMY_GRADUATE: O-1 or Service Academy Graduate
      O_2: O-2
      O_3: O-3
      O_4: O-4
      O_5: O-5
      O_6: O-6
      O_7: O-7
      O_8: O-8
      O_9: O-9
      O_10: O-10
      W_1: W-1
      W_2: W-2
      W_3: W-3
      W_4: W-4
      W_5: W-5
      AVIATION_CADET: Aviation Cadet
      CIVILIAN_EMPLOYEE: Civilian Employee
      ACADEMY_CADET: Service Academy Cadet
      MIDSHIPMAN: Midshipman
  DeptIndicator:
    type: string
    x-nullable: true
    title: Dept. indicator
    enum:
      - NAVY_AND_MARINES
      - ARMY
      - ARMY_CORPS_OF_ENGINEERS
      - AIR_AND_SPACE_FORCE
      - COAST_GUARD
      - OFFICE_OF_SECRETARY_OF_DEFENSE
    x-display-value:
      NAVY_AND_MARINES: 17 Navy and Marine Corps
      ARMY: 21 Army
      ARMY_CORPS_OF_ENGINEERS: 96 Army Corps of Engineers
      AIR_AND_SPACE_FORCE: 57 Air Force and Space Force
      COAST_GUARD: 70 Coast Guard
      OFFICE_OF_SECRETARY_OF_DEFENSE: 97 Office of the Secretary of Defense
  CreateReimbursement:
    type: object
    x-nullable: true
    properties:
      requested_amount:
        type: integer
        format: cents
        minimum: 1
        title: Requested Amount
        description: unit is cents
      method_of_receipt:
        $ref: '#/definitions/MethodOfReceipt'
    required:
      - requested_amount
      - method_of_receipt
  Reimbursement:
    type: object
    x-nullable: true
    properties:
      id:
        type: string
        format: uuid
        example: c56a4180-65aa-42ec-a945-5fd21dec0538
      requested_amount:
        type: integer
        format: cents
        minimum: 1
        title: Requested Amount
        description: unit is cents
      method_of_receipt:
        $ref: '#/definitions/MethodOfReceipt'
      status:
        $ref: '#/definitions/ReimbursementStatus'
      requested_date:
        x-nullable: true
        type: string
        example: '2018-04-26'
        format: date
        title: Requested Date
    required:
      - requested_amount
      - method_of_receipt
  ReimbursementStatus:
    x-nullable: true
    type: string
    title: Reimbursement
    enum:
      - DRAFT
      - REQUESTED
      - APPROVED
      - REJECTED
      - PAID
  MethodOfReceipt:
    x-nullable: true
    type: string
    title: Method of Receipt
    enum:
      - MIL_PAY
      - OTHER_DD
      - GTCC
    x-display-value:
      MIL_PAY: MilPay
      OTHER_DD: Other account
      GTCC: GTCC
  MoveStatus:
    type: string
    title: Move status
    enum:
      - DRAFT
      - SUBMITTED
      - APPROVED
      - CANCELED
      - NEEDS SERVICE COUNSELING
      - APPROVALS REQUESTED
    x-display-value:
      DRAFT: Draft
      SUBMITTED: Submitted
      APPROVED: Approved
      CANCELED: Canceled
  PPMStatus:
    type: string
    title: PPM status
    enum:
      - DRAFT
      - SUBMITTED
      - APPROVED
      - COMPLETED
      - CANCELED
      - PAYMENT_REQUESTED
    x-display-value:
      DRAFT: Draft
      SUBMITTED: Submitted
      APPROVED: Approved
      COMPLETED: Completed
      CANCELED: Canceled
      PAYMENT_REQUESTED: Payment Requested
  OrdersStatus:
    type: string
    title: Move status
    enum:
      - DRAFT
      - SUBMITTED
      - APPROVED
      - CANCELED
    x-display-value:
      DRAFT: Draft
      SUBMITTED: Submitted
      APPROVED: Approved
      CANCELED: Canceled
  OrdersTypeDetail:
    type: string
    title: Orders type detail
    enum:
      - HHG_PERMITTED
      - PCS_TDY
      - HHG_RESTRICTED_PROHIBITED
      - HHG_RESTRICTED_AREA
      - INSTRUCTION_20_WEEKS
      - HHG_PROHIBITED_20_WEEKS
      - DELAYED_APPROVAL
    x-display-value:
      HHG_PERMITTED: Shipment of HHG Permitted
      PCS_TDY: PCS with TDY Enroute
      HHG_RESTRICTED_PROHIBITED: Shipment of HHG Restricted or Prohibited
      HHG_RESTRICTED_AREA: HHG Restricted Area-HHG Prohibited
      INSTRUCTION_20_WEEKS: Course of Instruction 20 Weeks or More
      HHG_PROHIBITED_20_WEEKS: Shipment of HHG Prohibited but Authorized within 20 weeks
      DELAYED_APPROVAL: Delayed Approval 20 Weeks or More
    x-nullable: true
  Orders:
    type: object
    properties:
      id:
        type: string
        format: uuid
        example: c56a4180-65aa-42ec-a945-5fd21dec0538
      service_member_id:
        type: string
        format: uuid
        example: c56a4180-65aa-42ec-a945-5fd21dec0538
      grade:
        $ref: '#/definitions/OrderPayGrade'
      issue_date:
        type: string
        description: The date and time that these orders were cut.
        format: date
        example: '2018-04-26'
        title: Date issued
      report_by_date:
        type: string
        description: Report By Date
        format: date
        example: '2018-04-26'
        title: Report by
      status:
        $ref: '#/definitions/OrdersStatus'
      orders_type:
        $ref: '#/definitions/OrdersType'
      orders_type_detail:
        $ref: '#/definitions/OrdersTypeDetail'
      has_dependents:
        type: boolean
        title: Are dependents included in your orders?
      spouse_has_pro_gear:
        type: boolean
        title: >-
          Do you have a spouse who will need to move items related to their
          occupation (also known as spouse pro-gear)?
      origin_duty_location:
        $ref: '#/definitions/DutyLocationPayload'
        x-nullable: true
      originDutyLocationGbloc:
        type: string
        title: From what GBLOC do your orders originate?
        x-nullable: true
      new_duty_location:
        $ref: '#/definitions/DutyLocationPayload'
      uploaded_orders:
        $ref: '#/definitions/Document'
      uploaded_amended_orders:
        $ref: '#/definitions/Document'
      uploaded_amended_orders_id:
        type: string
        format: uuid
        example: c56a4180-65aa-42ec-a945-5fd21dec0538
      moves:
        $ref: '#/definitions/IndexMovesPayload'
      orders_number:
        type: string
        title: Orders Number
        x-nullable: true
        example: 030-00362
      created_at:
        type: string
        format: date-time
      updated_at:
        type: string
        format: date-time
      tac:
        type: string
        title: TAC
        example: F8J1
        x-nullable: true
      sac:
        type: string
        title: SAC
        example: N002214CSW32Y9
        x-nullable: true
      department_indicator:
        $ref: '#/definitions/DeptIndicator'
      authorizedWeight:
        type: integer
        example: 7000
        x-nullable: true
      entitlement:
        $ref: '#/definitions/Entitlement'
    required:
      - id
      - service_member_id
      - issue_date
      - report_by_date
      - orders_type
      - has_dependents
      - spouse_has_pro_gear
      - new_duty_location
      - uploaded_orders
      - created_at
      - updated_at
  Entitlement:
    type: object
    properties:
      proGear:
        type: integer
        example: 2000
        x-nullable: true
        description: >
          Pro-gear weight limit as set by an Office user, distinct from the
          service member's default weight allotment determined by pay grade
      proGearSpouse:
        type: integer
        example: 500
        x-nullable: true
        description: >
          Spouse's pro-gear weight limit as set by an Office user, distinct from
          the service member's default weight allotment determined by pay grade
  CreateUpdateOrders:
    type: object
    properties:
      service_member_id:
        type: string
        format: uuid
        example: c56a4180-65aa-42ec-a945-5fd21dec0538
      issue_date:
        type: string
        description: The date and time that these orders were cut.
        format: date
        example: '2018-04-26'
        title: Orders date
      report_by_date:
        type: string
        description: Report By Date
        format: date
        example: '2018-04-26'
        title: Report-by date
      orders_type:
        $ref: '#/definitions/OrdersType'
      orders_type_detail:
        $ref: '#/definitions/OrdersTypeDetail'
      has_dependents:
        type: boolean
        title: Are dependents included in your orders?
      spouse_has_pro_gear:
        type: boolean
        title: >-
          Do you have a spouse who will need to move items related to their
          occupation (also known as spouse pro-gear)?
      new_duty_location_id:
        type: string
        format: uuid
        example: c56a4180-65aa-42ec-a945-5fd21dec0538
      orders_number:
        type: string
        title: Orders Number
        x-nullable: true
        example: 030-00362
      tac:
        type: string
        title: TAC
        example: F8J1
        x-nullable: true
      sac:
        type: string
        title: SAC
        example: N002214CSW32Y9
        x-nullable: true
      department_indicator:
        $ref: '#/definitions/DeptIndicator'
      grade:
        $ref: '#/definitions/OrderPayGrade'
      origin_duty_location_id:
        type: string
        format: uuid
        example: c56a4180-65aa-42ec-a945-5fd21dec0538
    required:
      - service_member_id
      - issue_date
      - report_by_date
      - orders_type
      - has_dependents
      - spouse_has_pro_gear
      - new_duty_location_id
  InvalidRequestResponsePayload:
    type: object
    properties:
      errors:
        type: object
        additionalProperties:
          type: string
  MoveQueueItem:
    type: object
    properties:
      id:
        type: string
        format: uuid
        example: c56a4180-65aa-42ec-a945-5fd21dec0538
      status:
        type: string
        example: APPROVED
      ppm_status:
        type: string
        example: PAYMENT_REQUESTED
        x-nullable: true
      hhg_status:
        type: string
        example: ACCEPTED
        x-nullable: true
      locator:
        type: string
        example: '12432'
      gbl_number:
        type: string
        example: LNK12345
        title: GBL Number
        x-nullable: true
      customer_name:
        type: string
        example: Thedog, Nino
        title: Customer Name
      edipi:
        type: string
        format: edipi
        pattern: ^\d{10}$
        minLength: 10
        maxLength: 10
        example: '5789345789'
        title: 'DoD ID #'
      grade:
        $ref: '#/definitions/OrderPayGrade'
      orders_type:
        type: string
        title: Move Type
        enum:
          - PCS - OCONUS
          - PCS - CONUS
          - PCS + TDY - OCONUS
          - PCS + TDY - CONUS
      move_date:
        type: string
        format: date
        example: '2018-04-25'
        x-nullable: true
      submitted_date:
        type: string
        format: date-time
        example: '2018-04-25'
        x-nullable: true
      last_modified_date:
        type: string
        format: date-time
        example: '2017-07-21T17:32:28Z'
      created_at:
        type: string
        format: date-time
      origin_duty_location_name:
        type: string
        example: Dover AFB
        title: Origin
        x-nullable: true
      destination_duty_location_name:
        type: string
        example: Dover AFB
        title: Destination
        x-nullable: true
      pm_survey_conducted_date:
        type: string
        format: date-time
        example: '2017-07-21T17:32:28Z'
        x-nullable: true
      origin_gbloc:
        type: string
        example: LKNQ
        title: Origin GBLOC
        x-nullable: true
      destination_gbloc:
        type: string
        example: LKNQ
        title: Destination GBLOC
        x-nullable: true
      delivered_date:
        type: string
        format: date-time
        example: '2017-07-21T17:32:28Z'
        x-nullable: true
      invoice_approved_date:
        type: string
        format: date-time
        example: '2017-07-21T17:32:28Z'
        x-nullable: true
      weight_allotment:
        $ref: '#/definitions/WeightAllotment'
      branch_of_service:
        type: string
      actual_move_date:
        type: string
        format: date
        example: '2018-04-25'
        x-nullable: true
      original_move_date:
        type: string
        format: date
        example: '2018-04-25'
        x-nullable: true
    required:
      - id
      - status
      - locator
      - customer_name
      - edipi
      - grade
      - orders_type
      - branch_of_service
      - last_modified_date
      - created_at
  MoveDatesSummary:
    type: object
    properties:
      id:
        type: string
        example: c56a4180-65aa-42ec-a945-5fd21dec0538:2018-09-25
      move_id:
        type: string
        format: uuid
        example: c56a4180-65aa-42ec-a945-5fd21dec0538
      move_date:
        type: string
        format: date
        example: '2018-09-25'
      pack:
        type: array
        items:
          type: string
          format: date
          example: '2018-09-25'
      pickup:
        type: array
        items:
          type: string
          format: date
          example: '2018-09-25'
      transit:
        type: array
        items:
          type: string
          format: date
          example: '2018-09-25'
      delivery:
        type: array
        items:
          type: string
          format: date
          example: '2018-09-25'
      report:
        type: array
        items:
          type: string
          format: date
          example: '2018-09-25'
    required:
      - id
      - move_id
      - move_date
      - pack
      - pickup
      - transit
      - delivery
      - report
  AvailableMoveDates:
    type: object
    properties:
      start_date:
        type: string
        format: date
        example: '2018-09-25'
      available:
        type: array
        items:
          type: string
          format: date
          example: '2018-09-25'
    required:
      - start_date
      - available
  WeightAllotment:
    type: object
    properties:
      total_weight_self:
        type: integer
        example: 18000
      total_weight_self_plus_dependents:
        type: integer
        example: 18000
      pro_gear_weight:
        type: integer
        example: 2000
      pro_gear_weight_spouse:
        type: integer
        example: 500
    required:
      - total_weight_self
      - total_weight_self_plus_dependents
      - pro_gear_weight
      - pro_gear_weight_spouse
  IndexEntitlements:
    type: object
    additionalProperties:
      $ref: '#/definitions/WeightAllotment'
  RateEnginePostalCodePayload:
    type: object
    properties:
      valid:
        type: boolean
        example: false
      postal_code:
        type: string
        description: zip code, international allowed
        format: zip
        title: ZIP
        example: '''90210'' or ''N15 3NL'''
      postal_code_type:
        type: string
        enum:
          - origin
          - destination
    required:
      - valid
      - postal_code
      - postal_code_type
  Role:
    type: object
    properties:
      id:
        type: string
        format: uuid
        example: c56a4180-65aa-42ec-a945-5fd21dec0538
      roleType:
        type: string
        example: customer
      createdAt:
        type: string
        format: date-time
      updatedAt:
        type: string
        format: date-time
    required:
      - id
      - roleType
      - createdAt
      - updatedAt
  MTOAgentType:
    type: string
    title: MTO Agent Type
    example: RELEASING_AGENT
    enum:
      - RELEASING_AGENT
      - RECEIVING_AGENT
  MTOAgent:
    properties:
      id:
        example: 1f2270c7-7166-40ae-981e-b200ebdf3054
        format: uuid
        type: string
      mtoShipmentID:
        example: 1f2270c7-7166-40ae-981e-b200ebdf3054
        format: uuid
        type: string
        readOnly: true
      createdAt:
        format: date-time
        type: string
        readOnly: true
      updatedAt:
        format: date-time
        type: string
        readOnly: true
      firstName:
        type: string
        x-nullable: true
      lastName:
        type: string
        x-nullable: true
      email:
        type: string
        format: x-email
        pattern: (^[a-zA-Z0-9._%+-]+@[a-zA-Z0-9.-]+\.[a-zA-Z]{2,}$)|(^$)
        x-nullable: true
      phone:
        type: string
        format: telephone
        pattern: (^[2-9]\d{2}-\d{3}-\d{4}$)|(^$)
        x-nullable: true
      agentType:
        $ref: '#/definitions/MTOAgentType'
    type: object
  MTOAgents:
    items:
      $ref: '#/definitions/MTOAgent'
    type: array
  MTOShipmentType:
    type: string
    title: Shipment Type
    example: HHG
    enum:
      - HHG
      - HHG_INTO_NTS_DOMESTIC
      - HHG_OUTOF_NTS_DOMESTIC
      - PPM
    x-display-value:
      HHG: HHG
      INTERNATIONAL_HHG: International HHG
      INTERNATIONAL_UB: International UB
      PPM: PPM
  MTOShipment:
    properties:
      moveTaskOrderID:
        example: 1f2270c7-7166-40ae-981e-b200ebdf3054
        format: uuid
        type: string
        readOnly: true
      id:
        example: 1f2270c7-7166-40ae-981e-b200ebdf3054
        format: uuid
        type: string
        readOnly: true
      createdAt:
        format: date-time
        type: string
        readOnly: true
      updatedAt:
        format: date-time
        type: string
        readOnly: true
      requestedPickupDate:
        format: date
        type: string
        readOnly: true
        x-nullable: true
      requestedDeliveryDate:
        format: date
        type: string
        readOnly: true
        x-nullable: true
      agents:
        $ref: '#/definitions/MTOAgents'
      customerRemarks:
        type: string
        readOnly: true
        example: handle with care
        x-nullable: true
      ppmShipment:
        $ref: '#/definitions/PPMShipment'
      shipmentType:
        $ref: '#/definitions/MTOShipmentType'
      status:
        $ref: '#/definitions/MTOShipmentStatus'
      pickupAddress:
        $ref: '#/definitions/Address'
      destinationAddress:
        $ref: '#/definitions/Address'
      secondaryPickupAddress:
        $ref: '#/definitions/Address'
      hasSecondaryPickupAddress:
        type: boolean
        x-omitempty: false
        x-nullable: true
      secondaryDeliveryAddress:
        $ref: '#/definitions/Address'
      hasSecondaryDeliveryAddress:
        type: boolean
        x-omitempty: false
        x-nullable: true
      eTag:
        type: string
  MTOShipments:
    items:
      $ref: '#/definitions/MTOShipment'
    type: array
  MTOShipmentStatus:
    type: string
    readOnly: true
    enum:
      - DRAFT
      - APPROVED
      - SUBMITTED
      - REJECTED
  CreateShipment:
    type: object
    properties:
      moveTaskOrderID:
        example: 1f2270c7-7166-40ae-981e-b200ebdf3054
        format: uuid
        type: string
      shipmentType:
        $ref: '#/definitions/MTOShipmentType'
      ppmShipment:
        $ref: '#/definitions/CreatePPMShipment'
      requestedPickupDate:
        format: date
        type: string
      requestedDeliveryDate:
        format: date
        type: string
      customerRemarks:
        type: string
        example: handle with care
        x-nullable: true
      pickupAddress:
        $ref: '#/definitions/Address'
      secondaryPickupAddress:
        $ref: '#/definitions/Address'
      destinationAddress:
        $ref: '#/definitions/Address'
      secondaryDeliveryAddress:
        $ref: '#/definitions/Address'
      agents:
        $ref: '#/definitions/MTOAgents'
    required:
      - moveTaskOrderID
      - shipmentType
  CreatePPMShipment:
    description: >-
      A personally procured move is a type of shipment that a service members
      moves themselves.
    properties:
      expectedDepartureDate:
        description: |
          Date the customer expects to move.
        format: date
        type: string
      pickupPostalCode:
        description: zip code
        format: zip
        type: string
        title: ZIP
        example: '90210'
        pattern: ^(\d{5})$
      secondaryPickupPostalCode:
        format: zip
        title: ZIP
        example: '90210'
        pattern: ^(\d{5})$
        $ref: '#/definitions/NullableString'
      destinationPostalCode:
        format: zip
        type: string
        title: ZIP
        example: '90210'
        pattern: ^(\d{5})$
      secondaryDestinationPostalCode:
        format: zip
        title: ZIP
        example: '90210'
        pattern: ^(\d{5})$
        $ref: '#/definitions/NullableString'
      sitExpected:
        type: boolean
    required:
      - expectedDepartureDate
      - pickupPostalCode
      - destinationPostalCode
      - sitExpected
  UpdatePPMShipment:
    type: object
    properties:
      expectedDepartureDate:
        description: |
          Date the customer expects to move.
        format: date
        type: string
        x-nullable: true
      actualMoveDate:
        format: date
        type: string
        x-nullable: true
      pickupPostalCode:
        description: zip code
        format: zip
        type: string
        title: ZIP
        example: '90210'
        pattern: ^(\d{5})$
        x-nullable: true
      secondaryPickupPostalCode:
        format: zip
        title: ZIP
        example: '90210'
        pattern: ^(\d{5})$
        $ref: '#/definitions/NullableString'
      actualPickupPostalCode:
        description: >
          The actual postal code where the PPM shipment started. To be filled
          once the customer has moved the shipment.
        format: zip
        type: string
        title: ZIP
        example: '90210'
        pattern: ^(\d{5})$
        x-nullable: true
      destinationPostalCode:
        format: zip
        type: string
        title: ZIP
        example: '90210'
        pattern: ^(\d{5})$
        x-nullable: true
      secondaryDestinationPostalCode:
        format: zip
        title: ZIP
        example: '90210'
        pattern: ^(\d{5})$
        $ref: '#/definitions/NullableString'
      actualDestinationPostalCode:
        description: >
          The actual postal code where the PPM shipment ended. To be filled once
          the customer has moved the shipment.
        format: zip
        type: string
        title: ZIP
        example: '90210'
        pattern: ^(\d{5})$
        x-nullable: true
      w2Address:
        x-nullable: true
        $ref: '#/definitions/Address'
      finalIncentive:
        description: >
          The final calculated incentive for the PPM shipment. This does not
          include **SIT** as it is a reimbursement.
        type: integer
        format: cents
        x-nullable: true
        x-omitempty: false
        readOnly: true
      sitExpected:
        type: boolean
        x-nullable: true
      estimatedWeight:
        type: integer
        example: 4200
        x-nullable: true
      hasProGear:
        description: |
          Indicates whether PPM shipment has pro gear.
        type: boolean
        x-nullable: true
      proGearWeight:
        type: integer
        x-nullable: true
      spouseProGearWeight:
        type: integer
        x-nullable: true
      hasRequestedAdvance:
        description: |
          Indicates whether an advance has been requested for the PPM shipment.
        type: boolean
        x-nullable: true
      advanceAmountRequested:
        description: >
          The amount requested for an advance, or null if no advance is
          requested
        type: integer
        format: cents
        x-nullable: true
      hasReceivedAdvance:
        description: |
          Indicates whether an advance was received for the PPM shipment.
        type: boolean
        x-nullable: true
      advanceAmountReceived:
        description: |
          The amount received for an advance, or null if no advance is received.
        type: integer
        format: cents
        x-nullable: true
  UpdateShipment:
    type: object
    properties:
      status:
        $ref: '#/definitions/MTOShipmentStatus'
      shipmentType:
        $ref: '#/definitions/MTOShipmentType'
      ppmShipment:
        $ref: '#/definitions/UpdatePPMShipment'
      requestedPickupDate:
        format: date
        type: string
        x-nullable: true
      requestedDeliveryDate:
        format: date
        type: string
        x-nullable: true
      customerRemarks:
        type: string
        example: handle with care
        x-nullable: true
      pickupAddress:
        $ref: '#/definitions/Address'
      secondaryPickupAddress:
        $ref: '#/definitions/Address'
      hasSecondaryPickupAddress:
        type: boolean
        x-nullable: true
        x-omitempty: false
      destinationAddress:
        $ref: '#/definitions/Address'
      secondaryDeliveryAddress:
        $ref: '#/definitions/Address'
      hasSecondaryDeliveryAddress:
        type: boolean
        x-nullable: true
        x-omitempty: false
      agents:
        $ref: '#/definitions/MTOAgents'
  ClientError:
    type: object
    properties:
      title:
        type: string
      detail:
        type: string
      instance:
        type: string
        format: uuid
    required:
      - title
      - detail
      - instance
  ValidationError:
    allOf:
      - $ref: '#/definitions/ClientError'
      - type: object
    properties:
      invalidFields:
        type: object
        additionalProperties:
          description: List of errors for the field
          type: array
          items:
            type: string
    required:
      - invalidFields
  Error:
    properties:
      title:
        type: string
      detail:
        type: string
      instance:
        type: string
        format: uuid
    required:
      - title
      - detail
    type: object
  MovesList:
    type: object
    properties:
      currentMove:
        type: array
        items:
          $ref: '#/definitions/InternalMove'
      previousMoves:
        type: array
        items:
          $ref: '#/definitions/InternalMove'
  InternalMove:
    type: object
    properties:
      id:
        example: a502b4f1-b9c4-4faf-8bdd-68292501bf26
        format: uuid
        type: string
      moveCode:
        type: string
        example: HYXFJF
        readOnly: true
      createdAt:
        format: date-time
        type: string
        readOnly: true
      orderID:
        example: c56a4180-65aa-42ec-a945-5fd21dec0538
        format: uuid
        type: string
      orders:
        type: object
      status:
        type: string
        readOnly: true
      updatedAt:
        format: date-time
        type: string
        readOnly: true
      mtoShipments:
        $ref: '#/definitions/MTOShipments'
      eTag:
        type: string
        readOnly: true
  FeatureFlagBoolean:
    description: A feature flag
    type: object
    properties:
      entity:
        type: string
        example: 11111111-1111-1111-1111-111111111111
      key:
        type: string
        example: flag
      match:
        type: boolean
        example: true
      namespace:
        type: string
        example: test
    required:
      - entity
      - key
      - match
      - namespace
  FeatureFlagVariant:
    description: A feature flag
    type: object
    properties:
      entity:
        type: string
        example: 11111111-1111-1111-1111-111111111111
      key:
        type: string
        example: flag
      match:
        type: boolean
        example: true
      variant:
        type: string
        example: myval
      namespace:
        type: string
        example: test
    required:
      - entity
      - key
      - match
      - variant
      - namespace
  OrdersType:
    type: string
    title: Orders type
    enum:
      - PERMANENT_CHANGE_OF_STATION
      - LOCAL_MOVE
      - RETIREMENT
      - SEPARATION
    x-display-value:
      PERMANENT_CHANGE_OF_STATION: Permanent Change Of Station
      LOCAL_MOVE: Local Move
      RETIREMENT: Retirement
      SEPARATION: Separation
  Address:
    description: A postal address
    type: object
    properties:
      id:
        type: string
        format: uuid
        example: c56a4180-65aa-42ec-a945-5fd21dec0538
      streetAddress1:
        type: string
        example: 123 Main Ave
        title: Street address 1
      streetAddress2:
        type: string
        example: Apartment 9000
        x-nullable: true
        title: Street address 2
      streetAddress3:
        type: string
        example: Montmârtre
        x-nullable: true
        title: Address Line 3
      city:
        type: string
        example: Anytown
        title: City
      eTag:
        type: string
        readOnly: true
      state:
        title: State
        type: string
        x-display-value:
          AL: AL
          AK: AK
          AR: AR
          AZ: AZ
          CA: CA
          CO: CO
          CT: CT
          DC: DC
          DE: DE
          FL: FL
          GA: GA
          HI: HI
          IA: IA
          ID: ID
          IL: IL
          IN: IN
          KS: KS
          KY: KY
          LA: LA
          MA: MA
          MD: MD
          ME: ME
          MI: MI
          MN: MN
          MO: MO
          MS: MS
          MT: MT
          NC: NC
          ND: ND
          NE: NE
          NH: NH
          NJ: NJ
          NM: NM
          NV: NV
          NY: NY
          OH: OH
          OK: OK
          OR: OR
          PA: PA
          RI: RI
          SC: SC
          SD: SD
          TN: TN
          TX: TX
          UT: UT
          VA: VA
          VT: VT
          WA: WA
          WI: WI
          WV: WV
          WY: WY
        enum:
          - AL
          - AK
          - AR
          - AZ
          - CA
          - CO
          - CT
          - DC
          - DE
          - FL
          - GA
          - HI
          - IA
          - ID
          - IL
          - IN
          - KS
          - KY
          - LA
          - MA
          - MD
          - ME
          - MI
          - MN
          - MO
          - MS
          - MT
          - NC
          - ND
          - NE
          - NH
          - NJ
          - NM
          - NV
          - NY
          - OH
          - OK
          - OR
          - PA
          - RI
          - SC
          - SD
          - TN
          - TX
          - UT
          - VA
          - VT
          - WA
          - WI
          - WV
          - WY
      postalCode:
        type: string
        format: zip
        title: ZIP
        example: '90210'
        pattern: ^(\d{5}([\-]\d{4})?)$
      country:
        type: string
        title: Country
        x-nullable: true
        example: USA
        default: USA
    required:
      - streetAddress1
      - city
      - state
      - postalCode
  Affiliation:
    type: string
    x-nullable: true
    title: Branch of service
    description: Military branch of service
    enum:
      - ARMY
      - NAVY
      - MARINES
      - AIR_FORCE
      - COAST_GUARD
      - SPACE_FORCE
      - OTHER
    x-display-value:
      ARMY: Army
      NAVY: Navy
      MARINES: Marine Corps
      AIR_FORCE: Air Force
      COAST_GUARD: Coast Guard
      SPACE_FORCE: Space Force
      OTHER: OTHER
  TransportationOffice:
    type: object
    properties:
      id:
        type: string
        format: uuid
        example: c56a4180-65aa-42ec-a945-5fd21dec0538
      name:
        type: string
        example: Fort Bragg North Station
      address:
        $ref: '#/definitions/Address'
      phone_lines:
        type: array
        items:
          type: string
          format: telephone
          pattern: ^[2-9]\d{2}-\d{3}-\d{4}$
          example: 212-555-5555
      gbloc:
        type: string
        pattern: ^[A-Z]{4}$
        example: JENQ
      latitude:
        type: number
        format: float
        example: 29.382973
      longitude:
        type: number
        format: float
        example: -98.62759
      created_at:
        type: string
        format: date-time
      updated_at:
        type: string
        format: date-time
    required:
      - id
      - name
      - address
      - created_at
      - updated_at
  DutyLocationPayload:
    type: object
    properties:
      id:
        type: string
        format: uuid
        example: c56a4180-65aa-42ec-a945-5fd21dec0538
      name:
        type: string
        example: Fort Bragg North Station
      address:
        $ref: '#/definitions/Address'
      address_id:
        type: string
        format: uuid
        example: c56a4180-65aa-42ec-a945-5fd21dec0538
      affiliation:
        $ref: '#/definitions/Affiliation'
      transportation_office_id:
        type: string
        format: uuid
        example: c56a4180-65aa-42ec-a945-5fd21dec0538
        x-nullable: true
      transportation_office:
        $ref: '#/definitions/TransportationOffice'
      created_at:
        type: string
        format: date-time
      updated_at:
        type: string
        format: date-time
    required:
      - id
      - name
      - address_id
      - affiliation
      - created_at
      - updated_at
  Upload:
    description: An uploaded file.
    type: object
    properties:
      id:
        type: string
        format: uuid
        example: c56a4180-65aa-42ec-a945-5fd21dec0538
        readOnly: true
      url:
        type: string
        format: uri
        example: https://uploads.domain.test/dir/c56a4180-65aa-42ec-a945-5fd21dec0538
        readOnly: true
      filename:
        type: string
        example: filename.pdf
        readOnly: true
      contentType:
        type: string
        format: mime-type
        example: application/pdf
        readOnly: true
      bytes:
        type: integer
        readOnly: true
      status:
        type: string
        enum:
          - INFECTED
          - CLEAN
          - PROCESSING
        readOnly: true
      createdAt:
        type: string
        format: date-time
        readOnly: true
      updatedAt:
        type: string
        format: date-time
        readOnly: true
      isWeightTicket:
        type: boolean
    required:
      - id
      - url
      - filename
      - contentType
      - bytes
      - createdAt
      - updatedAt
  Document:
    type: object
    properties:
      id:
        type: string
        format: uuid
        example: c56a4180-65aa-42ec-a945-5fd21dec0538
      service_member_id:
        type: string
        format: uuid
        title: The service member this document belongs to
      uploads:
        type: array
        items:
          $ref: '#/definitions/Upload'
    required:
      - id
      - service_member_id
      - uploads
  PPMShipmentStatus:
    description: |
      Status of the PPM Shipment:
        * **DRAFT**: The customer has created the PPM shipment but has not yet submitted their move for counseling.
        * **SUBMITTED**: The shipment belongs to a move that has been submitted by the customer or has been created by a Service Counselor or Prime Contractor for a submitted move.
        * **WAITING_ON_CUSTOMER**: The PPM shipment has been approved and the customer may now provide their actual move closeout information and documentation required to get paid.
        * **NEEDS_ADVANCE_APPROVAL**: The shipment was counseled by the Prime Contractor and approved but an advance was requested so will need further financial approval from the government.
        * **NEEDS_PAYMENT_APPROVAL**: The customer has provided their closeout weight tickets, receipts, and expenses and certified it for the Service Counselor to approve, exclude or reject.
        * **PAYMENT_APPROVED**: The Service Counselor has reviewed all of the customer's PPM closeout documentation and authorizes the customer can download and submit their finalized SSW packet.
    type: string
    readOnly: true
    enum:
      - DRAFT
      - SUBMITTED
      - WAITING_ON_CUSTOMER
      - NEEDS_ADVANCE_APPROVAL
      - NEEDS_PAYMENT_APPROVAL
      - PAYMENT_APPROVED
  PPMAdvanceStatus:
    type: string
    title: PPM Advance Status
    description: >-
      Indicates whether an advance status has been accepted, rejected, or
      edited.
    x-nullable: true
    enum:
      - APPROVED
      - REJECTED
      - EDITED
  SITLocationType:
    description: The list of SIT location types.
    type: string
    enum:
      - ORIGIN
      - DESTINATION
  OmittablePPMDocumentStatus:
    description: Status of the PPM document.
    type: string
    enum:
      - APPROVED
      - EXCLUDED
      - REJECTED
    x-display-value:
      APPROVED: Approved
      EXCLUDED: Excluded
      REJECTED: Rejected
    x-nullable: true
    x-omitempty: false
  PPMDocumentStatusReason:
    description: The reason the services counselor has excluded or rejected the item.
    type: string
    x-nullable: true
    x-omitempty: false
  WeightTicket:
    description: >-
      Vehicle and optional trailer information and weight documents used to move
      this PPM shipment.
    type: object
    properties:
      id:
        description: ID of this set of weight tickets.
        type: string
        format: uuid
        example: c56a4180-65aa-42ec-a945-5fd21dec0538
        readOnly: true
      ppmShipmentId:
        description: The ID of the PPM shipment that this set of weight tickets is for.
        type: string
        format: uuid
        example: c56a4180-65aa-42ec-a945-5fd21dec0538
        readOnly: true
      createdAt:
        type: string
        format: date-time
        readOnly: true
      updatedAt:
        type: string
        format: date-time
        readOnly: true
      vehicleDescription:
        description: >-
          Description of the vehicle used for the trip. E.g. make/model, type of
          truck/van, etc.
        type: string
        x-nullable: true
        x-omitempty: false
      emptyWeight:
        description: Weight of the vehicle when empty.
        type: integer
        minimum: 0
        x-nullable: true
        x-omitempty: false
      missingEmptyWeightTicket:
        description: >-
          Indicates if the customer is missing a weight ticket for the vehicle
          weight when empty.
        type: boolean
        x-nullable: true
        x-omitempty: false
      emptyDocumentId:
        description: >-
          ID of the document that is associated with the user uploads containing
          the vehicle weight when empty.
        type: string
        format: uuid
        readOnly: true
      emptyDocument:
        allOf:
          - description: >-
              Document that is associated with the user uploads containing the
              vehicle weight when empty.
          - $ref: '#/definitions/Document'
      fullWeight:
        description: The weight of the vehicle when full.
        type: integer
        minimum: 0
        x-nullable: true
        x-omitempty: false
      missingFullWeightTicket:
        description: >-
          Indicates if the customer is missing a weight ticket for the vehicle
          weight when full.
        type: boolean
        x-nullable: true
        x-omitempty: false
      fullDocumentId:
        description: >-
          ID of the document that is associated with the user uploads containing
          the vehicle weight when full.
        type: string
        format: uuid
        example: c56a4180-65aa-42ec-a945-5fd21dec0538
        readOnly: true
      fullDocument:
        allOf:
          - description: >-
              Document that is associated with the user uploads containing the
              vehicle weight when full.
          - $ref: '#/definitions/Document'
      ownsTrailer:
        description: Indicates if the customer used a trailer they own for the move.
        type: boolean
        x-nullable: true
        x-omitempty: false
      trailerMeetsCriteria:
        description: >-
          Indicates if the trailer that the customer used meets all the criteria
          to be claimable.
        type: boolean
        x-nullable: true
        x-omitempty: false
      proofOfTrailerOwnershipDocumentId:
        description: >-
          ID of the document that is associated with the user uploads containing
          the proof of trailer ownership.
        type: string
        format: uuid
        example: c56a4180-65aa-42ec-a945-5fd21dec0538
        readOnly: true
      proofOfTrailerOwnershipDocument:
        allOf:
          - description: >-
              Document that is associated with the user uploads containing the
              proof of trailer ownership.
          - $ref: '#/definitions/Document'
      status:
        $ref: '#/definitions/OmittablePPMDocumentStatus'
      reason:
        $ref: '#/definitions/PPMDocumentStatusReason'
      adjustedNetWeight:
        description: Indicates the adjusted net weight of the vehicle
        type: integer
        minimum: 0
        x-nullable: true
        x-omitempty: false
      netWeightRemarks:
        description: Remarks explaining any edits made to the net weight
        type: string
        x-nullable: true
        x-omitempty: false
      eTag:
        description: A hash that should be used as the "If-Match" header for any updates.
        type: string
        readOnly: true
      allowableWeight:
        description: Maximum reimbursable weight.
        type: integer
        minimum: 0
        x-nullable: true
        x-omitempty: false
    required:
      - ppmShipmentId
      - createdAt
      - updatedAt
      - emptyDocumentId
      - emptyDocument
      - fullDocument
      - fullDocumentId
      - proofOfTrailerOwnershipDocument
      - proofOfTrailerOwnershipDocumentId
  WeightTickets:
    description: All weight tickets associated with a PPM shipment.
    type: array
    items:
      $ref: '#/definitions/WeightTicket'
    x-omitempty: false
  OmittableMovingExpenseType:
    type: string
    description: Moving Expense Type
    enum:
      - CONTRACTED_EXPENSE
      - GAS
      - OIL
      - OTHER
      - PACKING_MATERIALS
      - RENTAL_EQUIPMENT
      - STORAGE
      - TOLLS
      - WEIGHING_FEE
    x-display-value:
      CONTRACTED_EXPENSE: Contracted expense
      GAS: Gas
      OIL: Oil
      OTHER: Other
      PACKING_MATERIALS: Packing materials
      STORAGE: Storage
      RENTAL_EQUIPMENT: Rental equipment
      TOLLS: Tolls
      WEIGHING_FEE: Weighing fee
    x-nullable: true
    x-omitempty: false
  MovingExpense:
    description: >-
      Expense information and receipts of costs incurred that can be reimbursed
      while moving a PPM shipment.
    type: object
    properties:
      id:
        description: Unique primary identifier of the Moving Expense object
        type: string
        format: uuid
        example: c56a4180-65aa-42ec-a945-5fd21dec0538
        readOnly: true
      ppmShipmentId:
        description: The PPM Shipment id that this moving expense belongs to
        type: string
        format: uuid
        example: c56a4180-65aa-42ec-a945-5fd21dec0538
        readOnly: true
      documentId:
        description: The id of the Document that contains all file uploads for this expense
        type: string
        format: uuid
        example: c56a4180-65aa-42ec-a945-5fd21dec0538
        readOnly: true
      document:
        allOf:
          - description: >-
              The Document object that contains all file uploads for this
              expense
          - $ref: '#/definitions/Document'
      movingExpenseType:
        $ref: '#/definitions/OmittableMovingExpenseType'
      description:
        description: A brief description of the expense
        type: string
        x-nullable: true
        x-omitempty: false
      paidWithGtcc:
        description: >-
          Indicates if the service member used their government issued card to
          pay for the expense
        type: boolean
        x-nullable: true
        x-omitempty: false
      amount:
        description: The total amount of the expense as indicated on the receipt
        type: integer
        x-nullable: true
        x-omitempty: false
      missingReceipt:
        description: >-
          Indicates if the service member is missing the receipt with the proof
          of expense amount
        type: boolean
        x-nullable: true
        x-omitempty: false
      status:
        $ref: '#/definitions/OmittablePPMDocumentStatus'
      reason:
        $ref: '#/definitions/PPMDocumentStatusReason'
      sitStartDate:
        description: >-
          The date the shipment entered storage, applicable for the `STORAGE`
          movingExpenseType only
        type: string
        example: '2022-04-26'
        format: date
        x-nullable: true
        x-omitempty: false
      sitEndDate:
        description: >-
          The date the shipment exited storage, applicable for the `STORAGE`
          movingExpenseType only
        type: string
        example: '2018-05-26'
        format: date
        x-nullable: true
        x-omitempty: false
      createdAt:
        description: >-
          Timestamp the moving expense object was initially created in the
          system (UTC)
        type: string
        format: date-time
        readOnly: true
      updatedAt:
        description: >-
          Timestamp when a property of this moving expense object was last
          modified (UTC)
        type: string
        format: date-time
        readOnly: true
      eTag:
        description: A hash that should be used as the "If-Match" header for any updates.
        type: string
        readOnly: true
    required:
      - id
      - createdAt
      - updatedAt
      - ppmShipmentId
      - documentId
      - document
  ProGearWeightTicket:
    description: Pro-gear associated information and weight docs for a PPM shipment
    type: object
    properties:
      id:
        description: The ID of the pro-gear weight ticket.
        type: string
        format: uuid
        example: c56a4180-65aa-42ec-a945-5fd21dec0538
        readOnly: true
      ppmShipmentId:
        description: >-
          The ID of the PPM shipment that this pro-gear weight ticket is
          associated with.
        type: string
        format: uuid
        example: c56a4180-65aa-42ec-a945-5fd21dec0538
        readOnly: true
      updatedAt:
        type: string
        format: date-time
        readOnly: true
      createdAt:
        type: string
        format: date-time
        readOnly: true
      belongsToSelf:
        description: >-
          Indicates if this information is for the customer's own pro-gear,
          otherwise, it's the spouse's.
        type: boolean
        x-nullable: true
        x-omitempty: false
      description:
        description: Describes the pro-gear that was moved.
        type: string
        x-nullable: true
        x-omitempty: false
      hasWeightTickets:
        description: >-
          Indicates if the user has a weight ticket for their pro-gear,
          otherwise they have a constructed weight.
        type: boolean
        x-nullable: true
        x-omitempty: false
      weight:
        description: Weight of the pro-gear.
        type: integer
        minimum: 0
        x-nullable: true
        x-omitempty: false
      documentId:
        description: >-
          The ID of the document that is associated with the user uploads
          containing the pro-gear weight.
        type: string
        format: uuid
        example: c56a4180-65aa-42ec-a945-5fd21dec0538
        readOnly: true
      document:
        allOf:
          - description: >-
              Document that is associated with the user uploads containing the
              pro-gear weight.
          - $ref: '#/definitions/Document'
      status:
        $ref: '#/definitions/OmittablePPMDocumentStatus'
      reason:
        $ref: '#/definitions/PPMDocumentStatusReason'
      eTag:
        description: A hash that should be used as the "If-Match" header for any updates.
        type: string
        readOnly: true
    required:
      - ppmShipmentId
      - createdAt
      - updatedAt
      - documentId
      - document
  SignedCertificationType:
    description: |
      The type of signed certification:
        - PPM_PAYMENT: This is used when the customer has a PPM shipment that they have uploaded their documents for and are
            ready to submit their documentation for review. When they submit, they will be asked to sign certifying the
            information is correct.
        - SHIPMENT: This is used when a customer submits their move with their shipments to be reviewed by office users.
    type: string
    enum:
      - PPM_PAYMENT
      - SHIPMENT
    readOnly: true
  SignedCertification:
    description: Signed certification
    type: object
    properties:
      id:
        description: The ID of the signed certification.
        type: string
        format: uuid
        example: c56a4180-65aa-42ec-a945-5fd21dec0538
        readOnly: true
      submittingUserId:
        description: The ID of the user that signed.
        type: string
        format: uuid
        example: c56a4180-65aa-42ec-a945-5fd21dec0538
        readOnly: true
      moveId:
        description: The ID of the move associated with this signed certification.
        type: string
        format: uuid
        example: c56a4180-65aa-42ec-a945-5fd21dec0538
        readOnly: true
      ppmId:
        description: >-
          The ID of the PPM shipment associated with this signed certification,
          if any.
        type: string
        format: uuid
        example: c56a4180-65aa-42ec-a945-5fd21dec0538
        readOnly: true
        x-nullable: true
        x-omitempty: false
      certificationType:
        $ref: '#/definitions/SignedCertificationType'
      certificationText:
        description: Full text that the customer agreed to and signed.
        type: string
      signature:
        description: The signature that the customer provided.
        type: string
      date:
        description: Date that the customer signed the certification.
        type: string
        format: date
      createdAt:
        type: string
        format: date-time
        readOnly: true
      updatedAt:
        type: string
        format: date-time
        readOnly: true
      eTag:
        description: A hash that should be used as the "If-Match" header for any updates.
        type: string
        readOnly: true
    required:
      - id
      - submittingUserId
      - moveId
      - certificationType
      - certificationText
      - signature
      - date
      - createdAt
      - updatedAt
      - eTag
  PPMShipment:
    description: >-
      A personally procured move is a type of shipment that a service member
      moves themselves.
    x-nullable: true
    properties:
      id:
        description: Primary auto-generated unique identifier of the PPM shipment object
        example: 1f2270c7-7166-40ae-981e-b200ebdf3054
        format: uuid
        type: string
        readOnly: true
      shipmentId:
        description: The id of the parent MTOShipment object
        example: 1f2270c7-7166-40ae-981e-b200ebdf3054
        format: uuid
        type: string
        readOnly: true
      createdAt:
        description: Timestamp of when the PPM Shipment was initially created (UTC)
        format: date-time
        type: string
        readOnly: true
      updatedAt:
        description: Timestamp of when a property of this object was last updated (UTC)
        format: date-time
        type: string
        readOnly: true
      status:
        $ref: '#/definitions/PPMShipmentStatus'
      w2Address:
        x-nullable: true
        $ref: '#/definitions/Address'
      advanceStatus:
        $ref: '#/definitions/PPMAdvanceStatus'
      expectedDepartureDate:
        description: |
          Date the customer expects to begin their move.
        format: date
        type: string
      actualMoveDate:
        description: The actual start date of when the PPM shipment left the origin.
        format: date
        type: string
        x-nullable: true
        x-omitempty: false
      submittedAt:
        description: >-
          The timestamp of when the customer submitted their PPM documentation
          to the counselor for review.
        format: date-time
        type: string
        x-nullable: true
        x-omitempty: false
      reviewedAt:
        description: >-
          The timestamp of when the Service Counselor has reviewed all of the
          closeout documents.
        format: date-time
        type: string
        x-nullable: true
        x-omitempty: false
      approvedAt:
        description: >-
          The timestamp of when the shipment was approved and the service member
          can begin their move.
        format: date-time
        type: string
        x-nullable: true
        x-omitempty: false
      pickupPostalCode:
        description: >-
          The postal code of the origin location where goods are being moved
          from.
        format: zip
        type: string
        title: ZIP
        example: '90210'
        pattern: ^(\d{5})$
      secondaryPickupPostalCode:
        format: >-
          An optional secondary pickup location near the origin where additional
          goods exist.
        type: string
        title: ZIP
        example: '90210'
        pattern: ^(\d{5})$
        x-nullable: true
        x-omitempty: false
      actualPickupPostalCode:
        description: >
          The actual postal code where the PPM shipment started. To be filled
          once the customer has moved the shipment.
        format: zip
        type: string
        title: ZIP
        example: '90210'
        pattern: ^(\d{5})$
        x-nullable: true
        x-omitempty: false
      destinationPostalCode:
        description: >-
          The postal code of the destination location where goods are being
          delivered to.
        format: zip
        type: string
        title: ZIP
        example: '90210'
        pattern: ^(\d{5})$
      secondaryDestinationPostalCode:
        description: >-
          An optional secondary location near the destination where goods will
          be dropped off.
        format: zip
        type: string
        title: ZIP
        example: '90210'
        pattern: ^(\d{5})$
        x-nullable: true
        x-omitempty: false
      actualDestinationPostalCode:
        description: >
          The actual postal code where the PPM shipment ended. To be filled once
          the customer has moved the shipment.
        format: zip
        type: string
        title: ZIP
        example: '90210'
        pattern: ^(\d{5})$
        x-nullable: true
        x-omitempty: false
      sitExpected:
        description: >
          Captures whether some or all of the PPM shipment will require
          temporary storage at the origin or destination.


          Must be set to `true` when providing `sitLocation`,
          `sitEstimatedWeight`, `sitEstimatedEntryDate`, and
          `sitEstimatedDepartureDate` values to calculate the
          `sitEstimatedCost`.
        type: boolean
      estimatedWeight:
        description: The estimated weight of the PPM shipment goods being moved.
        type: integer
        example: 4200
        x-nullable: true
        x-omitempty: false
      hasProGear:
        description: >
          Indicates whether PPM shipment has pro gear for themselves or their
          spouse.
        type: boolean
        x-nullable: true
        x-omitempty: false
      proGearWeight:
        description: >-
          The estimated weight of the pro-gear being moved belonging to the
          service member.
        type: integer
        x-nullable: true
        x-omitempty: false
      spouseProGearWeight:
        description: >-
          The estimated weight of the pro-gear being moved belonging to a
          spouse.
        type: integer
        x-nullable: true
        x-omitempty: false
      estimatedIncentive:
        description: >-
          The estimated amount the government will pay the service member to
          move their belongings based on the moving date, locations, and
          shipment weight.
        type: integer
        format: cents
        x-nullable: true
        x-omitempty: false
      finalIncentive:
        description: >
          The final calculated incentive for the PPM shipment. This does not
          include **SIT** as it is a reimbursement.
        type: integer
        format: cents
        x-nullable: true
        x-omitempty: false
        readOnly: true
      hasRequestedAdvance:
        description: |
          Indicates whether an advance has been requested for the PPM shipment.
        type: boolean
        x-nullable: true
        x-omitempty: false
      advanceAmountRequested:
        description: >
          The amount requested as an advance by the service member up to a
          maximum percentage of the estimated incentive.
        type: integer
        format: cents
        x-nullable: true
        x-omitempty: false
      hasReceivedAdvance:
        description: |
          Indicates whether an advance was received for the PPM shipment.
        type: boolean
        x-nullable: true
        x-omitempty: false
      advanceAmountReceived:
        description: |
          The amount received for an advance, or null if no advance is received.
        type: integer
        format: cents
        x-nullable: true
        x-omitempty: false
      sitLocation:
        allOf:
          - $ref: '#/definitions/SITLocationType'
          - x-nullable: true
          - x-omitempty: false
      sitEstimatedWeight:
        description: The estimated weight of the goods being put into storage.
        type: integer
        example: 2000
        x-nullable: true
        x-omitempty: false
      sitEstimatedEntryDate:
        description: The date that goods will first enter the storage location.
        format: date
        type: string
        x-nullable: true
        x-omitempty: false
      sitEstimatedDepartureDate:
        description: The date that goods will exit the storage location.
        format: date
        type: string
        x-nullable: true
        x-omitempty: false
      sitEstimatedCost:
        description: >-
          The estimated amount that the government will pay the service member
          to put their goods into storage. This estimated storage cost is
          separate from the estimated incentive.
        type: integer
        format: cents
        x-nullable: true
        x-omitempty: false
      weightTickets:
        $ref: '#/definitions/WeightTickets'
      movingExpenses:
        description: All expense documentation receipt records of this PPM shipment.
        items:
          $ref: '#/definitions/MovingExpense'
        type: array
      proGearWeightTickets:
        description: >-
          All pro-gear weight ticket documentation records for this PPM
          shipment.
        type: array
        items:
          $ref: '#/definitions/ProGearWeightTicket'
      signedCertification:
        $ref: '#/definitions/SignedCertification'
      eTag:
        description: >-
          A hash unique to this shipment that should be used as the "If-Match"
          header for any updates.
        type: string
        readOnly: true
    required:
      - id
      - shipmentId
      - createdAt
      - status
      - expectedDepartureDate
      - pickupPostalCode
      - destinationPostalCode
      - sitExpected
      - eTag
  PpmID:
    description: |
      The PPM Shipment ID to associate with the assigned certificate.
    type: string
    format: uuid
    example: c56a4180-65aa-42ec-a945-5fd21dec0538
    x-nullable: true
  MovingExpenseType:
    type: string
    description: Moving Expense Type
    enum:
      - CONTRACTED_EXPENSE
      - GAS
      - OIL
      - OTHER
      - PACKING_MATERIALS
      - RENTAL_EQUIPMENT
      - STORAGE
      - TOLLS
      - WEIGHING_FEE
    x-display-value:
      CONTRACTED_EXPENSE: Contracted expense
      GAS: Gas
      OIL: Oil
      OTHER: Other
      PACKING_MATERIALS: Packing materials
      STORAGE: Storage
      RENTAL_EQUIPMENT: Rental equipment
      TOLLS: Tolls
      WEIGHING_FEE: Weighing fee
  NullableString:
    type: string
    x-go-type:
      import:
        package: github.com/transcom/mymove/pkg/swagger/nullable
      type: String
paths:
  /estimates/ppm:
    get:
      summary: Return a PPM cost estimate
      description: Calculates a reimbursement range for a PPM move (excluding SIT)
      operationId: showPPMEstimate
      tags:
        - ppm
      parameters:
        - in: query
          name: original_move_date
          type: string
          format: date
          required: true
        - in: query
          name: origin_zip
          type: string
          format: zip
          pattern: ^(\d{5}([\-]\d{4})?)$
          required: true
        - in: query
          name: origin_duty_location_zip
          type: string
          format: zip
          pattern: ^(\d{5}([\-]\d{4})?)$
          required: true
        - in: query
          name: orders_id
          type: string
          format: uuid
          required: true
        - in: query
          name: weight_estimate
          type: integer
          required: true
      responses:
        '200':
          description: Made estimate of PPM cost range
          schema:
            $ref: '#/definitions/PPMEstimateRange'
        '400':
          description: invalid request
        '401':
          description: request requires user authentication
        '403':
          description: user is not authorized
        '404':
          description: >-
            ppm discount not found for provided postal codes and original move
            date
        '409':
          description: distance is less than 50 miles (no short haul moves)
        '422':
          description: cannot process request with given information
        '500':
          description: internal server error
  /estimates/ppm_sit:
    get:
      summary: Return a PPM move's SIT cost estimate
      description: Calculates a reimbursment for a PPM move's SIT
      operationId: showPPMSitEstimate
      tags:
        - ppm
      parameters:
        - in: query
          name: personally_procured_move_id
          type: string
          format: uuid
          required: true
        - in: query
          name: original_move_date
          type: string
          format: date
          required: true
        - in: query
          name: days_in_storage
          type: integer
          required: true
        - in: query
          name: origin_zip
          type: string
          format: zip
          pattern: ^(\d{5}([\-]\d{4})?)$
          required: true
        - in: query
          name: orders_id
          type: string
          format: uuid
          required: true
        - in: query
          name: weight_estimate
          type: integer
          required: true
      responses:
        '200':
          description: show PPM SIT estimate
          schema:
            $ref: '#/definitions/PPMSitEstimate'
        '400':
          description: invalid request
        '401':
          description: request requires user authentication
        '403':
          description: user is not authorized
        '409':
          description: distance is less than 50 miles (no short haul moves)
        '422':
          description: the payload was unprocessable
        '500':
          description: internal server error
  /feature-flags/user-boolean/{key}:
    post:
      summary: Determines if a user has a feature flag enabled
      description: >-
        Determines if a user has a feature flag enabled. The flagContext
        contains context used to determine if this flag applies to the logged in
        user.
      operationId: booleanFeatureFlagForUser
      tags:
        - featureFlags
      consumes:
        - application/json
      parameters:
        - in: path
          name: key
          type: string
          required: true
          description: Feature Flag Key
        - in: body
          name: flagContext
          required: true
          description: context for the feature flag request
          schema:
            type: object
            additionalProperties:
              type: string
      produces:
        - application/json
      responses:
        '200':
          description: Boolean Feature Flag Status
          schema:
            $ref: '#/definitions/FeatureFlagBoolean'
        '400':
          description: invalid request
        '401':
          description: request requires user authentication
        '500':
          description: internal server error
  /feature-flags/user-variant/{key}:
    post:
      summary: Determines if a user has a feature flag enabled
      description: >-
        Determines if a user has a feature flag enabled. The flagContext
        contains context used to determine if this flag applies to the logged in
        user.
      operationId: variantFeatureFlagForUser
      tags:
        - featureFlags
      consumes:
        - application/json
      parameters:
        - in: path
          name: key
          type: string
          required: true
          description: Feature Flag Key
        - in: body
          name: flagContext
          required: true
          description: context for the feature flag request
          schema:
            type: object
            additionalProperties:
              type: string
      produces:
        - application/json
      responses:
        '200':
          description: Variant Feature Flag Status
          schema:
            $ref: '#/definitions/FeatureFlagVariant'
        '400':
          description: invalid request
        '401':
          description: request requires user authentication
        '500':
          description: internal server error
  /users/logged_in:
    get:
      summary: Returns the user info for the currently logged in user
      description: Returns the user info for the currently logged in user
      operationId: showLoggedInUser
      tags:
        - users
      responses:
        '200':
          description: Currently logged in user
          schema:
            $ref: '#/definitions/LoggedInUserPayload'
        '400':
          description: invalid request
        '401':
          description: request requires user authentication
        '500':
          description: server error
  /users/is_logged_in:
    get:
      summary: Returns boolean as to whether the user is logged in
      description: Returns boolean as to whether the user is logged in
      operationId: isLoggedInUser
      tags:
        - users
      responses:
        '200':
          description: Currently logged in user
          schema:
            type: object
            required:
              - isLoggedIn
            properties:
              isLoggedIn:
                type: boolean
        '400':
          description: invalid request
        '500':
          description: server error
  /orders:
    post:
      summary: Creates an orders model for a logged-in user
      description: Creates an instance of orders tied to a service member
      operationId: createOrders
      tags:
        - orders
      parameters:
        - in: body
          name: createOrders
          required: true
          schema:
            $ref: '#/definitions/CreateUpdateOrders'
      responses:
        '201':
          description: created instance of orders
          schema:
            $ref: '#/definitions/Orders'
        '400':
          description: invalid request
        '401':
          description: request requires user authentication
        '403':
          description: user is not authorized
        '500':
          description: internal server error
  /orders/{ordersId}:
    put:
      summary: Updates orders
      description: All fields sent in this request will be set on the orders referenced
      operationId: updateOrders
      tags:
        - orders
      parameters:
        - in: path
          name: ordersId
          type: string
          format: uuid
          required: true
          description: UUID of the orders model
        - in: body
          name: updateOrders
          required: true
          schema:
            $ref: '#/definitions/CreateUpdateOrders'
      responses:
        '200':
          description: updated instance of orders
          schema:
            $ref: '#/definitions/Orders'
        '400':
          description: invalid request
        '401':
          description: request requires user authentication
        '403':
          description: user is not authorized
        '404':
          description: orders not found
        '500':
          description: internal server error
    get:
      summary: Returns the given order
      description: Returns the given order
      operationId: showOrders
      tags:
        - orders
      parameters:
        - in: path
          name: ordersId
          type: string
          format: uuid
          required: true
          description: UUID of the order
      responses:
        '200':
          description: the instance of the order
          schema:
            $ref: '#/definitions/Orders'
        '400':
          description: invalid request
        '401':
          description: request requires user authentication
        '403':
          description: user is not authorized
        '404':
          description: order is not found
        '500':
          description: internal server error
  /orders/{ordersId}/upload_amended_orders:
    patch:
      summary: Patch the amended orders for a given order
      description: Patch the amended orders for a given order
      operationId: uploadAmendedOrders
      tags:
        - orders
      consumes:
        - multipart/form-data
      parameters:
        - in: path
          name: ordersId
          type: string
          format: uuid
          required: true
          description: UUID of the order
        - in: formData
          name: file
          type: file
          description: The file to upload.
          required: true
      responses:
        '201':
          description: created upload
          schema:
            $ref: '#/definitions/Upload'
        '400':
          description: invalid request
          schema:
            $ref: '#/definitions/InvalidRequestResponsePayload'
        '403':
          description: not authorized
        '404':
          description: not found
        '413':
          description: payload is too large
        '500':
          description: server error
  /allmoves/{serviceMemberId}:
    get:
      summary: Return the current and previous moves of a service member
      description: >
        This endpoint gets all moves that belongs to the serviceMember by using
        the service members id. In a previous moves array and the current move
        in the current move array. The current move is the move with the latest
        CreatedAt date. All other moves will go into the previous move array.
      operationId: getAllMoves
      tags:
        - moves
      produces:
        - application/json
      parameters:
        - in: path
          name: serviceMemberId
          type: string
          format: uuid
          required: true
          description: UUID of the service member
      responses:
        '200':
          description: >-
            Successfully retrieved moves. A successful fetch might still return
            zero moves.
          schema:
            $ref: '#/definitions/MovesList'
        '401':
          $ref: '#/responses/PermissionDenied'
        '403':
          $ref: '#/responses/PermissionDenied'
        '500':
          $ref: '#/responses/ServerError'
  /moves/{moveId}:
    patch:
      summary: Patches the move
      description: Any fields sent in this request will be set on the move referenced
      operationId: patchMove
      tags:
        - moves
      parameters:
        - in: path
          name: moveId
          type: string
          format: uuid
          required: true
          description: UUID of the move
        - $ref: '#/parameters/ifMatch'
        - in: body
          name: patchMovePayload
          required: true
          schema:
            $ref: '#/definitions/PatchMovePayload'
      responses:
        '200':
          description: updated instance of move
          schema:
            $ref: '#/definitions/MovePayload'
        '400':
          description: invalid request
        '401':
          description: request requires user authentication
        '403':
          description: user is not authorized
        '404':
          description: move or closeout office is not found
        '412':
          description: precondition failed
        '422':
          description: unprocessable entity
        '500':
          description: internal server error
    get:
      summary: Returns the given move
      description: Returns the given move
      operationId: showMove
      tags:
        - moves
      parameters:
        - in: path
          name: moveId
          type: string
          format: uuid
          required: true
          description: UUID of the move
      responses:
        '200':
          description: the instance of the move
          schema:
            $ref: '#/definitions/MovePayload'
        '400':
          description: invalid request
        '401':
          description: request requires user authentication
        '403':
          description: user is not authorized
        '404':
          description: move is not found
        '500':
          description: internal server error
  /moves/{moveId}/signed_certifications:
    post:
      summary: Submits signed certification for the given move ID
      description: Create an instance of signed_certification tied to the move ID
      operationId: createSignedCertification
      tags:
        - certification
      parameters:
        - in: path
          name: moveId
          type: string
          format: uuid
          required: true
          description: UUID of the move being signed for
        - in: body
          name: createSignedCertificationPayload
          required: true
          schema:
            $ref: '#/definitions/CreateSignedCertificationPayload'
      responses:
        '201':
          description: created instance of signed_certification
          schema:
            $ref: '#/definitions/SignedCertificationPayload'
        '400':
          description: invalid request
        '401':
          description: request requires user authentication
        '403':
          description: user is not authorized to sign for this move
        '404':
          description: move not found
        '500':
          description: internal server error
    get:
      summary: gets the signed certifications for the given move ID
      description: returns a list of all signed_certifications associated with the move ID
      operationId: indexSignedCertification
      tags:
        - certification
      parameters:
        - in: path
          name: moveId
          type: string
          format: uuid
          required: true
      responses:
        '200':
          description: returns a list of signed certifications
          schema:
            $ref: '#/definitions/SignedCertifications'
        '400':
          description: invalid request
        '401':
          description: request requires user authentication
        '403':
          description: user is not authorized
        '404':
          description: move not found
        '500':
          description: internal server error
  /reimbursement/{reimbursementId}/approve:
    post:
      summary: Approves the reimbursement
      description: Sets the status of the reimbursement to APPROVED.
      operationId: approveReimbursement
      tags:
        - office
      parameters:
        - in: path
          name: reimbursementId
          type: string
          format: uuid
          required: true
          description: UUID of the reimbursement being approved
      responses:
        '200':
          description: updated instance of reimbursement
          schema:
            $ref: '#/definitions/Reimbursement'
        '400':
          description: invalid request
        '401':
          description: request requires user authentication
        '403':
          description: user is not authorized
        '500':
          description: internal server error
  /moves/{moveId}/orders:
    get:
      summary: Returns orders information for a move for office use
      description: Returns orders information for a move for office use
      operationId: showOfficeOrders
      tags:
        - office
      parameters:
        - in: path
          name: moveId
          type: string
          format: uuid
          required: true
          description: UUID of the move
      responses:
        '200':
          description: the orders information for a move for office use
          schema:
            $ref: '#/definitions/Orders'
        '400':
          description: invalid request
        '401':
          description: request requires user authentication
        '403':
          description: user is not authorized
        '404':
          description: move not found
        '500':
          description: internal server error
  /moves/{moveId}/move_documents:
    get:
      summary: Returns a list of all Move Documents associated with this move
      description: Returns a list of all Move Documents associated with this move
      operationId: indexMoveDocuments
      tags:
        - move_docs
      parameters:
        - in: path
          name: moveId
          type: string
          format: uuid
          required: true
          description: UUID of the move
      responses:
        '200':
          description: returns list of move douments
          schema:
            $ref: '#/definitions/MoveDocuments'
        '400':
          description: invalid request
        '401':
          description: request requires user authentication
        '403':
          description: user is not authorized
    post:
      summary: Creates a move document
      description: Created a move document with the given information
      operationId: createGenericMoveDocument
      tags:
        - move_docs
      parameters:
        - name: moveId
          in: path
          type: string
          format: uuid
          required: true
          description: UUID of the move
        - in: body
          name: createGenericMoveDocumentPayload
          required: true
          schema:
            $ref: '#/definitions/CreateGenericMoveDocumentPayload'
      responses:
        '200':
          description: returns new move document object
          schema:
            $ref: '#/definitions/MoveDocumentPayload'
        '400':
          description: invalid request
        '401':
          description: must be authenticated to use this endpoint
        '403':
          description: not authorized to modify this move
        '500':
          description: server error
  /move_documents/{moveDocumentId}:
    put:
      summary: Updates a move document
      description: Update a move document with the given information
      operationId: updateMoveDocument
      tags:
        - move_docs
      parameters:
        - in: path
          name: moveDocumentId
          type: string
          format: uuid
          required: true
          description: UUID of the move document model
        - in: body
          name: updateMoveDocument
          required: true
          schema:
            $ref: '#/definitions/MoveDocumentPayload'
      responses:
        '200':
          description: updated instance of move document
          schema:
            $ref: '#/definitions/MoveDocumentPayload'
        '400':
          description: invalid request
        '401':
          description: request requires user authentication
        '403':
          description: user is not authorized
        '404':
          description: move document not found
        '500':
          description: internal server error
    delete:
      summary: Deletes a move document
      description: Deletes a move document with the given information
      operationId: deleteMoveDocument
      tags:
        - move_docs
      parameters:
        - in: path
          name: moveDocumentId
          type: string
          format: uuid
          required: true
          description: UUID of the move document model
      responses:
        '204':
          description: deleted
        '400':
          description: invalid request
          schema:
            $ref: '#/definitions/InvalidRequestResponsePayload'
        '403':
          description: not authorized
        '404':
          description: not found
        '500':
          description: server error
  /moves/{moveId}/approve:
    post:
      summary: Approves a move to proceed
      description: >-
        Approves the basic details of a move. The status of the move will be
        updated to APPROVED
      operationId: approveMove
      tags:
        - office
      parameters:
        - name: moveId
          in: path
          type: string
          format: uuid
          required: true
          description: UUID of the move
      responses:
        '200':
          description: returns updated (approved) move object
          schema:
            $ref: '#/definitions/MovePayload'
        '400':
          description: invalid request
        '401':
          description: must be authenticated to use this endpoint
        '403':
          description: not authorized to approve this move
        '409':
          description: the move is not in a state to be approved
          schema:
            $ref: '#/definitions/MovePayload'
        '500':
          description: server error
  /moves/{moveId}/submit:
    post:
      summary: Submits a move for approval
      description: >-
        Submits a move for approval by the office. The status of the move will
        be updated to SUBMITTED
      operationId: submitMoveForApproval
      tags:
        - moves
      parameters:
        - name: moveId
          in: path
          type: string
          format: uuid
          required: true
          description: UUID of the move
        - name: submitMoveForApprovalPayload
          in: body
          required: true
          schema:
            $ref: '#/definitions/SubmitMoveForApprovalPayload'
      responses:
        '200':
          description: returns updated (submitted) move object
          schema:
            $ref: '#/definitions/MovePayload'
        '400':
          description: invalid request
        '401':
          description: must be authenticated to use this endpoint
        '403':
          description: not authorized to approve this move
        '409':
          description: the move is not in a state to be approved
          schema:
            $ref: '#/definitions/MovePayload'
        '500':
          description: server error
  /moves/{moveId}/cancel:
    post:
      summary: Cancels a move
      description: >-
        Cancels the basic details of a move. The status of the move will be
        updated to CANCELED
      operationId: cancelMove
      tags:
        - office
      parameters:
        - name: moveId
          in: path
          type: string
          format: uuid
          required: true
          description: UUID of the move
        - in: body
          name: cancelMove
          required: true
          schema:
            $ref: '#/definitions/CancelMove'
      responses:
        '200':
          description: returns updated (canceled) move object
          schema:
            $ref: '#/definitions/MovePayload'
        '400':
          description: invalid request
        '401':
          description: must be authenticated to use this endpoint
        '403':
          description: not authorized to cancel this move
        '409':
          description: the move is not in a state to be canceled
          schema:
            $ref: '#/definitions/MovePayload'
        '500':
          description: server error
  /moves/{moveId}/submit_amended_orders:
    post:
      summary: Submits amended orders for review
      description: >-
        Submits amended orders for review by the office. The status of the move
        will be updated to an appropriate status depending on whether it needs
        services counseling or not.
      operationId: submitAmendedOrders
      tags:
        - moves
      parameters:
        - name: moveId
          in: path
          type: string
          format: uuid
          required: true
          description: UUID of the move
      responses:
        '200':
          description: returns updated (submitted) move object
          schema:
            $ref: '#/definitions/MovePayload'
        '400':
          description: invalid request
        '401':
          description: must be authenticated to use this endpoint
        '403':
          description: not authorized to approve this move
        '409':
          description: the move is not in a state to be approved
          schema:
            $ref: '#/definitions/MovePayload'
        '500':
          description: server error
  /moves/{ppmShipmentId}/shipment_summary_worksheet:
    get:
      summary: Returns Shipment Summary Worksheet
      description: Generates pre-filled PDF using data already collected
      operationId: showShipmentSummaryWorksheet
      tags:
        - moves
      parameters:
        - in: path
          name: ppmShipmentId
          type: string
          format: uuid
          required: true
          description: UUID of the ppmShipment
        - in: query
          name: preparationDate
          type: string
          format: date
          required: true
          description: The preparationDate of PDF
      produces:
        - application/pdf
      responses:
        '200':
          headers:
            Content-Disposition:
              type: string
              description: File name to download
          description: Pre-filled worksheet PDF
          schema:
            format: binary
            type: file
        '400':
          description: invalid request
        '401':
          description: request requires user authentication
        '403':
          description: user is not authorized
        '500':
          description: internal server error
  /documents:
    post:
      summary: Create a new document
      description: >-
        Documents represent a physical artifact such as a scanned document or a
        PDF file
      operationId: createDocument
      tags:
        - documents
      parameters:
        - in: body
          name: documentPayload
          required: true
          schema:
            $ref: '#/definitions/PostDocumentPayload'
      responses:
        '201':
          description: created document
          schema:
            $ref: '#/definitions/Document'
        '400':
          description: invalid request
        '500':
          description: server error
  /documents/{documentId}:
    get:
      summary: Returns a document
      description: Returns a document and its uploads
      operationId: showDocument
      tags:
        - documents
      parameters:
        - in: path
          name: documentId
          type: string
          format: uuid
          required: true
          description: UUID of the document to return
      responses:
        '200':
          description: the requested document
          schema:
            $ref: '#/definitions/Document'
        '400':
          description: invalid request
          schema:
            $ref: '#/definitions/InvalidRequestResponsePayload'
        '403':
          description: not authorized
        '404':
          description: not found
        '500':
          description: server error
  /uploads/{uploadId}:
    delete:
      summary: Deletes an upload
      description: Uploads represent a single digital file, such as a JPEG or PDF.
      operationId: deleteUpload
      tags:
        - uploads
      parameters:
        - in: path
          name: uploadId
          type: string
          format: uuid
          required: true
          description: UUID of the upload to be deleted
      responses:
        '204':
          description: deleted
        '400':
          description: invalid request
          schema:
            $ref: '#/definitions/InvalidRequestResponsePayload'
        '403':
          description: not authorized
        '404':
          description: not found
        '500':
          description: server error
  /uploads:
    post:
      summary: Create a new upload
      description: Uploads represent a single digital file, such as a JPEG or PDF.
      operationId: createUpload
      tags:
        - uploads
      consumes:
        - multipart/form-data
      parameters:
        - in: query
          name: documentId
          type: string
          format: uuid
          required: false
          description: UUID of the document to add an upload to
        - in: formData
          name: file
          type: file
          description: The file to upload.
          required: true
      responses:
        '201':
          description: created upload
          schema:
            $ref: '#/definitions/Upload'
        '400':
          description: invalid request
          schema:
            $ref: '#/definitions/InvalidRequestResponsePayload'
        '403':
          description: not authorized
        '404':
          description: not found
        '413':
          description: payload is too large
        '500':
          description: server error
    delete:
      summary: Deletes a collection of uploads
      description: Uploads represent a single digital file, such as a JPEG or PDF.
      operationId: deleteUploads
      tags:
        - uploads
      parameters:
        - in: query
          name: uploadIds
          type: array
          items:
            type: string
            format: uuid
          required: true
          description: Array of UUIDs to be deleted
      responses:
        '204':
          description: deleted
        '400':
          description: invalid request
          schema:
            $ref: '#/definitions/InvalidRequestResponsePayload'
        '403':
          description: not authorized
        '404':
          description: not found
        '500':
          description: server error
  /service_members:
    post:
      summary: Creates service member for a logged-in user
      description: Creates an instance of a service member tied to a user
      operationId: createServiceMember
      tags:
        - service_members
      parameters:
        - in: body
          name: createServiceMemberPayload
          required: true
          schema:
            $ref: '#/definitions/CreateServiceMemberPayload'
      responses:
        '201':
          description: created instance of service member
          schema:
            $ref: '#/definitions/ServiceMemberPayload'
        '400':
          description: invalid request
        '401':
          description: request requires user authentication
        '403':
          description: user is not authorized
        '404':
          description: service member not found
        '500':
          description: internal server error
  /service_members/{serviceMemberId}:
    get:
      summary: Returns the given service member
      description: Returns the given service member
      operationId: showServiceMember
      tags:
        - service_members
      parameters:
        - in: path
          name: serviceMemberId
          type: string
          format: uuid
          required: true
          description: UUID of the service member
      responses:
        '200':
          description: the instance of the service member
          schema:
            $ref: '#/definitions/ServiceMemberPayload'
        '400':
          description: invalid request
        '401':
          description: request requires user authentication
        '403':
          description: user is not authorized
        '404':
          description: service member not found
        '500':
          description: internal server error
    patch:
      summary: Patches the service member
      description: >-
        Any fields sent in this request will be set on the service member
        referenced
      operationId: patchServiceMember
      tags:
        - service_members
      parameters:
        - in: path
          name: serviceMemberId
          type: string
          format: uuid
          required: true
          description: UUID of the service member
        - in: body
          name: patchServiceMemberPayload
          required: true
          schema:
            $ref: '#/definitions/PatchServiceMemberPayload'
      responses:
        '200':
          description: updated instance of service member
          schema:
            $ref: '#/definitions/ServiceMemberPayload'
        '400':
          description: invalid request
        '401':
          description: request requires user authentication
        '403':
          description: user is not authorized
        '404':
          description: service member not found
        '500':
          description: internal server error
  /service_members/{serviceMemberId}/current_orders:
    get:
      summary: Returns the latest orders for a given service member
      description: Returns orders
      operationId: showServiceMemberOrders
      tags:
        - service_members
      parameters:
        - in: path
          name: serviceMemberId
          type: string
          format: uuid
          required: true
          description: UUID of the service member
      responses:
        '200':
          description: the instance of the service member
          schema:
            $ref: '#/definitions/Orders'
        '400':
          description: invalid request
        '401':
          description: request requires user authentication
        '403':
          description: user is not authorized
        '404':
          description: service member not found
        '500':
          description: internal server error
  /service_members/{serviceMemberId}/backup_contacts:
    post:
      summary: Submits backup contact for a logged-in user
      description: Creates an instance of a backup contact tied to a service member user
      operationId: createServiceMemberBackupContact
      tags:
        - backup_contacts
      parameters:
        - in: body
          name: createBackupContactPayload
          required: true
          schema:
            $ref: '#/definitions/CreateServiceMemberBackupContactPayload'
        - in: path
          name: serviceMemberId
          type: string
          format: uuid
          required: true
          description: UUID of the service member
      responses:
        '201':
          description: created instance of service member backup contact
          schema:
            $ref: '#/definitions/ServiceMemberBackupContactPayload'
        '400':
          description: invalid request
        '401':
          description: request requires user authentication
        '403':
          description: user is not authorized to create this backup contact
        '404':
          description: contact not found
        '500':
          description: internal server error
    get:
      summary: List all service member backup contacts
      description: List all service member backup contacts
      operationId: indexServiceMemberBackupContacts
      tags:
        - backup_contacts
      parameters:
        - in: path
          name: serviceMemberId
          type: string
          format: uuid
          required: true
          description: UUID of the service member
      responses:
        '200':
          description: list of service member backup contacts
          schema:
            $ref: '#/definitions/IndexServiceMemberBackupContactsPayload'
        '400':
          description: invalid request
        '401':
          description: request requires user authentication
        '403':
          description: user is not authorized to see this backup contact
        '404':
          description: contact not found
        '500':
          description: internal server error
  /backup_contacts/{backupContactId}:
    get:
      summary: Returns the given service member backup contact
      description: Returns the given service member backup contact
      operationId: showServiceMemberBackupContact
      tags:
        - backup_contacts
      parameters:
        - in: path
          name: backupContactId
          type: string
          format: uuid
          required: true
          description: UUID of the service member backup contact
      responses:
        '200':
          description: the instance of the service member backup contact
          schema:
            $ref: '#/definitions/ServiceMemberBackupContactPayload'
        '400':
          description: invalid request
        '401':
          description: request requires user authentication
        '403':
          description: user is not authorized
        '404':
          description: backup contact not found
        '500':
          description: internal server error
    put:
      summary: Updates a service member backup contact
      description: >-
        Any fields sent in this request will be set on the backup contact
        referenced
      operationId: updateServiceMemberBackupContact
      tags:
        - backup_contacts
      parameters:
        - in: body
          name: updateServiceMemberBackupContactPayload
          required: true
          schema:
            $ref: '#/definitions/UpdateServiceMemberBackupContactPayload'
        - in: path
          name: backupContactId
          type: string
          format: uuid
          required: true
          description: UUID of the service member backup contact
      responses:
        '201':
          description: updated instance of backup contact
          schema:
            $ref: '#/definitions/ServiceMemberBackupContactPayload'
        '400':
          description: invalid request
        '401':
          description: request requires user authentication
        '403':
          description: user is not authorized
        '404':
          description: backup contact not found
        '500':
          description: internal server error
  /duty_locations:
    get:
      summary: Returns the duty locations matching the search query
      description: Returns the duty locations matching the search query
      operationId: searchDutyLocations
      tags:
        - duty_locations
      parameters:
        - in: query
          name: search
          type: string
          required: true
          description: Search string for duty locations
      responses:
        '200':
          description: the instance of the duty location
          schema:
            $ref: '#/definitions/DutyLocationsPayload'
        '400':
          description: invalid request
        '401':
          description: request requires user authentication
        '403':
          description: user is not authorized
        '404':
          description: matching duty location not found
        '500':
          description: internal server error
  /duty_locations/{dutyLocationId}/transportation_office:
    get:
      summary: Returns the transportation office for a given duty location
      description: Returns the given duty location's transportation office
      operationId: showDutyLocationTransportationOffice
      tags:
        - transportation_offices
      parameters:
        - in: path
          name: dutyLocationId
          type: string
          format: uuid
          required: true
          description: UUID of the duty location
      responses:
        '200':
          description: the instance of the transportation office for a duty location
          schema:
            $ref: '#/definitions/TransportationOffice'
        '400':
          description: invalid request
        '401':
          description: request requires user authentication
        '403':
          description: user is not authorized
        '404':
          description: transportation office not found
        '500':
          description: internal server error
  /transportation-offices:
    get:
      produces:
        - application/json
      summary: Returns the transportation offices matching the search query
      description: Returns the transportation offices matching the search query
      operationId: getTransportationOffices
      tags:
        - transportation_offices
      parameters:
        - in: query
          name: search
          type: string
          required: true
          minLength: 2
          description: Search string for transportation offices
      responses:
        '200':
          description: Successfully retrieved transportation offices
          schema:
            $ref: '#/definitions/TransportationOffices'
        '400':
          $ref: '#/responses/InvalidRequest'
        '401':
          $ref: '#/responses/PermissionDenied'
        '403':
          $ref: '#/responses/PermissionDenied'
        '404':
          $ref: '#/responses/NotFound'
        '500':
          $ref: '#/responses/ServerError'
  /queues/{queueType}:
    get:
      summary: Show all moves in a queue
      description: Show all moves in a queue
      operationId: showQueue
      tags:
        - queues
      parameters:
        - in: path
          name: queueType
          type: string
          enum:
            - new
            - ppm_payment_requested
            - all
            - ppm_approved
            - ppm_completed
          required: true
          description: Queue type to show
      responses:
        '200':
          description: list all moves in the specified queue
          schema:
            type: array
            items:
              $ref: '#/definitions/MoveQueueItem'
        '400':
          description: invalid request
        '401':
          description: request requires user authentication
        '403':
          description: user is not authorized to access this queue
        '404':
          description: move queue item is not found
  /entitlements:
    get:
      summary: List weight weights allotted by entitlement
      description: List weight weights allotted by entitlement
      operationId: indexEntitlements
      tags:
        - entitlements
      responses:
        '200':
          description: List of weights allotted entitlement
          schema:
            $ref: '#/definitions/IndexEntitlements'
  /calendar/available_move_dates:
    get:
      summary: Returns available dates for the move calendar
      description: Returns available dates for the move calendar
      operationId: showAvailableMoveDates
      tags:
        - calendar
      parameters:
        - in: query
          name: startDate
          type: string
          format: date
          required: true
          description: >-
            Look for future available dates starting from (and including) this
            date
      responses:
        '200':
          description: List of available dates
          schema:
            $ref: '#/definitions/AvailableMoveDates'
        '400':
          description: invalid request
        '401':
          description: request requires user authentication
        '403':
          description: user is not authorized
        '500':
          description: internal server error
  /moves/{moveId}/weight_ticket:
    post:
      summary: Creates a weight ticket document
      description: Created a weight ticket document with the given information
      operationId: createWeightTicketDocument
      tags:
        - move_docs
      parameters:
        - name: moveId
          in: path
          type: string
          format: uuid
          required: true
          description: UUID of the move
        - in: body
          name: createWeightTicketDocument
          required: true
          schema:
            $ref: '#/definitions/CreateWeightTicketDocumentsPayload'
      responses:
        '200':
          description: returns new weight ticket document object
          schema:
            $ref: '#/definitions/MoveDocumentPayload'
        '400':
          description: invalid request
        '401':
          description: must be authenticated to use this endpoint
        '403':
          description: not authorized to modify this move
        '500':
          description: server error
  /ppm-shipments/{ppmShipmentId}/pro-gear-weight-tickets:
    parameters:
      - $ref: '#/parameters/ppmShipmentId'
    post:
      summary: Creates a pro-gear weight ticket
      description: >
        Creates a PPM shipment's pro-gear weight ticket. This will only contain
        the minimum necessary fields for a

        pro-gear weight ticket. Data should be filled in using the patch
        endpoint.
      operationId: createProGearWeightTicket
      tags:
        - ppm
      consumes:
        - application/json
      produces:
        - application/json
      responses:
        '201':
          description: returns a new pro-gear weight ticket object
          schema:
            $ref: '#/definitions/ProGearWeightTicket'
        '400':
          $ref: '#/responses/InvalidRequest'
        '401':
          $ref: '#/responses/PermissionDenied'
        '403':
          $ref: '#/responses/PermissionDenied'
        '404':
          $ref: '#/responses/NotFound'
        '412':
          $ref: '#/responses/PreconditionFailed'
        '422':
          $ref: '#/responses/UnprocessableEntity'
        '500':
          $ref: '#/responses/ServerError'
  /ppm-shipments/{ppmShipmentId}/pro-gear-weight-tickets/{proGearWeightTicketId}:
    patch:
      summary: Updates a pro-gear weight ticket
      description: >
        Updates a PPM shipment's pro-gear weight ticket with new information.
        Only some of the fields are editable

        because some have to be set by the customer, e.g. the description.
      operationId: updateProGearWeightTicket
      tags:
        - ppm
      consumes:
        - application/json
      produces:
        - application/json
      parameters:
        - $ref: '#/parameters/ifMatch'
        - $ref: '#/parameters/ppmShipmentId'
        - $ref: '#/parameters/proGearWeightTicketId'
        - in: body
          name: updateProGearWeightTicket
          required: true
          schema:
            $ref: '#/definitions/UpdateProGearWeightTicket'
      responses:
        '200':
          description: returns an updated pro-gear weight ticket object
          schema:
            $ref: '#/definitions/ProGearWeightTicket'
        '400':
          $ref: '#/responses/InvalidRequest'
        '401':
          $ref: '#/responses/PermissionDenied'
        '403':
          $ref: '#/responses/PermissionDenied'
        '404':
          $ref: '#/responses/NotFound'
        '412':
          $ref: '#/responses/PreconditionFailed'
        '422':
          $ref: '#/responses/UnprocessableEntity'
        '500':
          $ref: '#/responses/ServerError'
    delete:
      summary: Soft deletes a pro-gear weight line item by ID
      description: >
        Removes a single pro-gear weight ticket set from the closeout line items
        for a PPM shipment. Soft deleted

        records are not visible in milmove, but are kept in the database.
      operationId: deleteProGearWeightTicket
      tags:
        - ppm
      produces:
        - application/json
      parameters:
        - $ref: '#/parameters/ppmShipmentId'
        - description: ID of the pro-gear weight ticket to be deleted
          in: path
          name: proGearWeightTicketId
          required: true
          format: uuid
          type: string
      responses:
        '204':
          description: Successfully soft deleted the pro-gear weight ticket
        '400':
          $ref: '#/responses/InvalidRequest'
        '401':
          $ref: '#/responses/PermissionDenied'
        '403':
          $ref: '#/responses/PermissionDenied'
        '404':
          $ref: '#/responses/NotFound'
        '409':
          $ref: '#/responses/Conflict'
        '422':
          $ref: '#/responses/UnprocessableEntity'
        '500':
          $ref: '#/responses/ServerError'
  /ppm-shipments/{ppmShipmentId}/moving-expenses:
    post:
      summary: Creates moving expense document
      description: Creates a moving expense document for the PPM shipment
      operationId: createMovingExpense
      tags:
        - ppm
      parameters:
        - $ref: '#/parameters/ppmShipmentId'
      responses:
        '201':
          description: returns new moving expense object
          schema:
            $ref: '#/definitions/MovingExpense'
        '400':
          $ref: '#/responses/InvalidRequest'
        '401':
          $ref: '#/responses/PermissionDenied'
        '403':
          $ref: '#/responses/PermissionDenied'
        '404':
          $ref: '#/responses/NotFound'
        '422':
          $ref: '#/responses/UnprocessableEntity'
        '500':
          $ref: '#/responses/ServerError'
  /ppm-shipments/{ppmShipmentId}/moving-expenses/{movingExpenseId}:
    patch:
      summary: Updates the moving expense
      description: >-
        Any fields sent in this request will be set on the moving expense
        referenced
      operationId: updateMovingExpense
      tags:
        - ppm
      parameters:
        - $ref: '#/parameters/ppmShipmentId'
        - $ref: '#/parameters/movingExpenseId'
        - $ref: '#/parameters/ifMatch'
        - in: body
          name: updateMovingExpense
          required: true
          schema:
            $ref: '#/definitions/UpdateMovingExpense'
      responses:
        '200':
          description: returns an updated moving expense object
          schema:
            $ref: '#/definitions/MovingExpense'
        '400':
          $ref: '#/responses/InvalidRequest'
        '401':
          $ref: '#/responses/PermissionDenied'
        '403':
          $ref: '#/responses/PermissionDenied'
        '404':
          $ref: '#/responses/NotFound'
        '412':
          $ref: '#/responses/PreconditionFailed'
        '422':
          $ref: '#/responses/UnprocessableEntity'
        '500':
          $ref: '#/responses/ServerError'
    delete:
      summary: Soft deletes a moving expense by ID
      description: >
        Removes a single moving expense receipt from the closeout line items for
        a PPM shipment. Soft deleted

        records are not visible in milmove, but are kept in the database.
      operationId: deleteMovingExpense
      tags:
        - ppm
      produces:
        - application/json
      parameters:
        - $ref: '#/parameters/ppmShipmentId'
        - description: ID of the moving expense to be deleted
          in: path
          name: movingExpenseId
          required: true
          format: uuid
          type: string
      responses:
        '204':
          description: Successfully soft deleted the moving expense
        '400':
          $ref: '#/responses/InvalidRequest'
        '401':
          $ref: '#/responses/PermissionDenied'
        '403':
          $ref: '#/responses/PermissionDenied'
        '404':
          $ref: '#/responses/NotFound'
        '409':
          $ref: '#/responses/Conflict'
        '422':
          $ref: '#/responses/UnprocessableEntity'
        '500':
          $ref: '#/responses/ServerError'
  /ppm-shipments/{ppmShipmentId}/weight-ticket:
    post:
      summary: Creates a weight ticket document
      description: Created a weight ticket document with the given information
      operationId: createWeightTicket
      tags:
        - ppm
      parameters:
        - $ref: '#/parameters/ppmShipmentId'
      responses:
        '200':
          description: returns new weight ticket object
          schema:
            $ref: '#/definitions/WeightTicket'
        '400':
          $ref: '#/responses/InvalidRequest'
        '401':
          $ref: '#/responses/PermissionDenied'
        '403':
          $ref: '#/responses/PermissionDenied'
        '404':
          $ref: '#/responses/NotFound'
        '422':
          $ref: '#/responses/UnprocessableEntity'
        '500':
          $ref: '#/responses/ServerError'
  /ppm-shipments/{ppmShipmentId}/weight-ticket/{weightTicketId}:
    patch:
      summary: Updates a weight ticket document
      description: Updates a weight ticket document with the new information
      operationId: updateWeightTicket
      tags:
        - ppm
      parameters:
        - $ref: '#/parameters/ppmShipmentId'
        - $ref: '#/parameters/weightTicketId'
        - $ref: '#/parameters/ifMatch'
        - in: body
          name: updateWeightTicketPayload
          required: true
          schema:
            $ref: '#/definitions/UpdateWeightTicket'
      responses:
        '200':
          description: returns an updated weight ticket object
          schema:
            $ref: '#/definitions/WeightTicket'
        '400':
          $ref: '#/responses/InvalidRequest'
        '401':
          $ref: '#/responses/PermissionDenied'
        '403':
          $ref: '#/responses/PermissionDenied'
        '404':
          $ref: '#/responses/NotFound'
        '412':
          $ref: '#/responses/PreconditionFailed'
        '422':
          $ref: '#/responses/UnprocessableEntity'
        '500':
          $ref: '#/responses/ServerError'
    delete:
      summary: Soft deletes a weight ticket by ID
      description: >
        Removes a single weight ticket from the closeout line items for a PPM
        shipment. Soft deleted

        records are not visible in milmove, but are kept in the database. This
        may change the PPM shipment's final

        incentive.
      operationId: deleteWeightTicket
      tags:
        - ppm
      produces:
        - application/json
      parameters:
        - $ref: '#/parameters/ppmShipmentId'
        - description: ID of the weight ticket to be deleted
          in: path
          name: weightTicketId
          required: true
          format: uuid
          type: string
      responses:
        '204':
          description: Successfully soft deleted the weight ticket
        '400':
          $ref: '#/responses/InvalidRequest'
        '401':
          $ref: '#/responses/PermissionDenied'
        '403':
          $ref: '#/responses/PermissionDenied'
        '404':
          $ref: '#/responses/NotFound'
        '409':
          $ref: '#/responses/Conflict'
        '422':
          $ref: '#/responses/UnprocessableEntity'
        '500':
          $ref: '#/responses/ServerError'
  /ppm-shipments/{ppmShipmentId}/uploads:
    post:
      summary: >-
        Create a new upload for a PPM weight ticket, pro-gear, or moving expense
        document
      description: >-
        Uploads represent a single digital file, such as a PNG, JPEG, PDF, or
        spreadsheet.
      operationId: createPPMUpload
      tags:
        - ppm
      consumes:
        - multipart/form-data
      parameters:
        - in: path
          name: ppmShipmentId
          type: string
          format: uuid
          required: true
          description: UUID of the ppm shipment
        - in: query
          name: documentId
          type: string
          format: uuid
          required: true
          description: UUID of the document to add an upload to
        - in: formData
          name: file
          type: file
          description: The file to upload.
          required: true
      responses:
        '201':
          description: created upload
          schema:
            $ref: '#/definitions/Upload'
        '400':
          description: invalid request
          schema:
            $ref: '#/definitions/InvalidRequestResponsePayload'
        '403':
          $ref: '#/responses/PermissionDenied'
        '404':
          $ref: '#/responses/NotFound'
        '413':
          description: payload is too large
        '422':
          $ref: '#/responses/UnprocessableEntity'
        '500':
          $ref: '#/responses/ServerError'
  /ppm-shipments/{ppmShipmentId}/submit-ppm-shipment-documentation:
    parameters:
      - $ref: '#/parameters/ppmShipmentId'
    post:
      summary: Saves signature and routes PPM shipment to service counselor
      description: >
        Saves customer signature along with the text they agreed to, and then
        routes the PPM shipment to the service

        counselor queue for review.
      operationId: submitPPMShipmentDocumentation
      tags:
        - ppm
      consumes:
        - application/json
      produces:
        - application/json
      parameters:
        - in: body
          name: savePPMShipmentSignedCertificationPayload
          required: true
          schema:
            $ref: '#/definitions/SavePPMShipmentSignedCertification'
      responses:
        '200':
          description: Returns the updated PPM shipment
          schema:
            $ref: '#/definitions/PPMShipment'
        '400':
          $ref: '#/responses/InvalidRequest'
        '401':
          $ref: '#/responses/PermissionDenied'
        '403':
          $ref: '#/responses/PermissionDenied'
        '404':
          $ref: '#/responses/NotFound'
        '409':
          $ref: '#/responses/Conflict'
        '422':
          $ref: '#/responses/UnprocessableEntity'
        '500':
          $ref: '#/responses/ServerError'
  /ppm-shipments/{ppmShipmentId}/resubmit-ppm-shipment-documentation/{signedCertificationId}:
    parameters:
      - $ref: '#/parameters/ppmShipmentId'
    put:
      summary: Updates signature and routes PPM shipment to service counselor
      description: >
        Updates customer signature along with the text they agreed to, and then
        routes the PPM shipment to the service

        counselor queue for review.
      operationId: resubmitPPMShipmentDocumentation
      tags:
        - ppm
      consumes:
        - application/json
      produces:
        - application/json
      parameters:
        - in: path
          name: signedCertificationId
          description: UUID of the signed certification
          type: string
          format: uuid
          required: true
        - $ref: '#/parameters/ifMatch'
        - in: body
          name: savePPMShipmentSignedCertificationPayload
          required: true
          schema:
            $ref: '#/definitions/SavePPMShipmentSignedCertification'
      responses:
        '200':
          description: Returns the updated PPM shipment
          schema:
            $ref: '#/definitions/PPMShipment'
        '400':
          $ref: '#/responses/InvalidRequest'
        '401':
          $ref: '#/responses/PermissionDenied'
        '403':
          $ref: '#/responses/PermissionDenied'
        '404':
          $ref: '#/responses/NotFound'
        '409':
          $ref: '#/responses/Conflict'
        '412':
          $ref: '#/responses/PreconditionFailed'
        '422':
          $ref: '#/responses/UnprocessableEntity'
        '500':
          $ref: '#/responses/ServerError'
  /rate_engine_postal_codes/{postal_code}:
    get:
      summary: >-
        Validate if a zipcode is valid for origin or destination location for a
        move.
      description: >-
        Verifies if a zipcode is valid for origin or destination location for a
        move.
      operationId: validatePostalCodeWithRateData
      tags:
        - postal_codes
      parameters:
        - in: path
          name: postal_code
          type: string
          required: true
          format: zip
          pattern: ^(\d{5}?)$
        - in: query
          name: postal_code_type
          type: string
          required: true
          enum:
            - origin
            - destination
      responses:
        '200':
          description: postal_code is valid or invalid
          schema:
            $ref: '#/definitions/RateEnginePostalCodePayload'
        '400':
          description: invalid request
        '401':
          description: must be authenticated to use this endpoint
        '403':
          description: user is not authorized
        '500':
          description: server error
  /addresses/{addressId}:
    get:
      summary: Returns an address
      description: Returns an address
      operationId: showAddress
      tags:
        - addresses
      parameters:
        - in: path
          name: addressId
          type: string
          format: uuid
          required: true
          description: UUID of the address to return
      responses:
        '200':
          description: the requested address
          schema:
            $ref: '#/definitions/Address'
        '400':
          description: invalid request
        '403':
          description: not authorized
        '404':
          description: not found
        '500':
          description: server error
  /mto_shipments:
    post:
      summary: createMTOShipment
      description: |
        Creates a MTO shipment for the specified Move Task Order.
        Required fields include:
        * Shipment Type
        * Customer requested pick-up date
        * Pick-up Address
        * Delivery Address

        Optional fields include:
        * Customer Remarks
        * Releasing / Receiving agents
      consumes:
        - application/json
      produces:
        - application/json
      operationId: createMTOShipment
      tags:
        - mtoShipment
      parameters:
        - in: body
          name: body
          schema:
            $ref: '#/definitions/CreateShipment'
      responses:
        '200':
          description: Successfully created a MTO shipment.
          schema:
            $ref: '#/definitions/MTOShipment'
        '400':
          $ref: '#/responses/InvalidRequest'
        '401':
          $ref: '#/responses/PermissionDenied'
        '403':
          $ref: '#/responses/PermissionDenied'
        '404':
          $ref: '#/responses/NotFound'
        '422':
          $ref: '#/responses/UnprocessableEntity'
        '500':
          $ref: '#/responses/ServerError'
  /mto-shipments/{mtoShipmentId}:
    patch:
      summary: updateMTOShipment
      description: |
        Updates a specified MTO shipment.

        Required fields include:
        * MTO Shipment ID required in path
        * If-Match required in headers
        * Shipment type is required in body

        Optional fields include:
        * New shipment status type
        * Customer requested pick-up date
        * Pick-up Address
        * Delivery Address
        * Customer Remarks
        * Releasing / Receiving agents
      consumes:
        - application/json
      produces:
        - application/json
      operationId: updateMTOShipment
      tags:
        - mtoShipment
      parameters:
        - in: path
          name: mtoShipmentId
          type: string
          format: uuid
          required: true
          description: UUID of the MTO Shipment to update
        - in: header
          name: If-Match
          type: string
          required: true
          description: >
            Optimistic locking is implemented via the `If-Match` header. If the
            ETag header does not match the value of the resource on the server,
            the server rejects the change with a `412 Precondition Failed`
            error.
        - in: body
          name: body
          schema:
            $ref: '#/definitions/UpdateShipment'
      responses:
        '200':
          description: Successfully updated the specified MTO shipment.
          schema:
            $ref: '#/definitions/MTOShipment'
        '400':
          $ref: '#/responses/InvalidRequest'
        '401':
          $ref: '#/responses/PermissionDenied'
        '403':
          $ref: '#/responses/PermissionDenied'
        '404':
          $ref: '#/responses/NotFound'
        '412':
          $ref: '#/responses/PreconditionFailed'
        '422':
          $ref: '#/responses/UnprocessableEntity'
        '500':
          $ref: '#/responses/ServerError'
    delete:
      summary: Soft deletes a shipment by ID
      description: Soft deletes a shipment by ID
      operationId: deleteShipment
      tags:
        - mtoShipment
      produces:
        - application/json
      parameters:
        - description: ID of the shipment to be deleted
          in: path
          name: mtoShipmentId
          required: true
          format: uuid
          type: string
      responses:
        '204':
          description: Successfully soft deleted the shipment
        '400':
          $ref: '#/responses/InvalidRequest'
        '403':
          $ref: '#/responses/PermissionDenied'
        '404':
          $ref: '#/responses/NotFound'
        '409':
          $ref: '#/responses/Conflict'
        '422':
          $ref: '#/responses/UnprocessableEntity'
        '500':
          $ref: '#/responses/ServerError'
  /moves/{moveTaskOrderID}/mto_shipments:
    get:
      summary: Gets all shipments for a move task order
      description: |
        Gets all MTO shipments for the specified Move Task Order.
      produces:
        - application/json
      operationId: listMTOShipments
      tags:
        - mtoShipment
      parameters:
        - description: ID of move task order for mto shipment to use
          in: path
          name: moveTaskOrderID
          required: true
          format: uuid
          type: string
      responses:
        '200':
          description: Successfully retrieved all mto shipments for a move task order.
          schema:
            $ref: '#/definitions/MTOShipments'
        '400':
          $ref: '#/responses/InvalidRequest'
        '401':
          $ref: '#/responses/PermissionDenied'
        '404':
          $ref: '#/responses/NotFound'
        '500':
          $ref: '#/responses/ServerError'
  /okta-profile:
    get:
      summary: Returns Okta profile values from Okta's Users API
      description: >-
        Calls a GET request to Okta's Users API and returns profile values that
        includes Okta data that the user provided upon registration or most
        recent profile update.
      operationId: showOktaInfo
      tags:
        - okta_profile
      produces:
        - application/json
      responses:
        '200':
          description: okta profile for user
          schema:
            $ref: '#/definitions/OktaUserProfileData'
        '400':
          description: invalid request
        '401':
          description: request requires user authentication
        '403':
          description: user is not authorized
        '404':
          description: service member not found
        '500':
          description: internal server error
    post:
      summary: >-
        Update the user's okta profile with primary data, returns Okta profile
        values from the Okta's Users API reflecting updated values.
      description: >-
        Update the user's okta profile with primary data, returns Okta profile
        values from the Okta's Users API reflecting updated values.
      operationId: updateOktaInfo
      tags:
        - okta_profile
      parameters:
        - in: body
          name: updateOktaUserProfileData
          required: true
          schema:
            $ref: '#/definitions/UpdateOktaUserProfileData'
      consumes:
        - application/json
      produces:
        - application/json
      responses:
        '200':
          description: okta profile for user
          schema:
            $ref: '#/definitions/OktaUserProfileData'
        '400':
          description: invalid request
        '401':
          description: request requires user authentication
        '403':
          description: user is not authorized
        '422':
          description: validation error
          schema:
            $ref: '#/responses/UnprocessableEntity'
        '500':
          description: internal server error
responses:
  InvalidRequest:
    description: The request payload is invalid.
    schema:
      $ref: '#/definitions/ClientError'
  NotFound:
    description: The requested resource wasn't found.
    schema:
      $ref: '#/definitions/ClientError'
  Conflict:
    description: >-
      The request could not be processed because of conflict in the current
      state of the resource.
    schema:
      $ref: '#/definitions/ClientError'
  PermissionDenied:
    description: The request was denied.
    schema:
      $ref: '#/definitions/ClientError'
  ServerError:
    description: A server error occurred.
    schema:
      $ref: '#/definitions/Error'
  PreconditionFailed:
    description: >-
      Precondition failed, likely due to a stale eTag (If-Match). Fetch the
      request again to get the updated eTag value.
    schema:
      $ref: '#/definitions/ClientError'
  UnprocessableEntity:
    description: The payload was unprocessable.
    schema:
      $ref: '#/definitions/ValidationError'
parameters:
  ifMatch:
    in: header
    name: If-Match
    type: string
    required: true
    description: >
      Optimistic locking is implemented via the `If-Match` header. If the ETag
      header does not match the value of the resource on the server, the server
      rejects the change with a `412 Precondition Failed` error.
  ppmShipmentId:
    name: ppmShipmentId
    in: path
    type: string
    format: uuid
    required: true
    description: UUID of the PPM shipment
  proGearWeightTicketId:
    name: proGearWeightTicketId
    in: path
    type: string
    format: uuid
    required: true
    description: UUID of the pro-gear weight ticket
  movingExpenseId:
    name: movingExpenseId
    in: path
    type: string
    format: uuid
    required: true
    description: UUID of the moving expense
  weightTicketId:
    name: weightTicketId
    in: path
    type: string
    format: uuid
    required: true
    description: UUID of the weight ticket<|MERGE_RESOLUTION|>--- conflicted
+++ resolved
@@ -1280,11 +1280,8 @@
   OrderPayGrade:
     type: string
     x-nullable: true
-<<<<<<< HEAD
     title: Pay grade
-=======
     title: Grade
->>>>>>> 32a30bda
     enum:
       - E_1
       - E_2
