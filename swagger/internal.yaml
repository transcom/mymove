swagger: '2.0'
info:
  description: The internal/website API for my.move.mil
  version: 0.0.1
  title: my.move.mil
  contact:
    email: ppp@truss.works
  license:
    name: MIT
    url: https://opensource.org/licenses/MIT
basePath: /internal
consumes:
  - application/json
produces:
  - application/json
definitions:
  LoggedInUserPayload:
    type: object
    properties:
      id:
        type: string
        format: uuid
        example: c56a4180-65aa-42ec-a945-5fd21dec0538
      service_member:
        $ref: "#/definitions/ServiceMemberPayload"
        x-nullable: true
      created_at:
        type: string
        format: date-time
      updated_at:
        type: string
        format: date-time
    required:
      - id
      - created_at
      - updated_at
  Affiliation:
    type: string
    x-nullable: true
    title: Branch
    enum: &AFFILIATION
      - ARMY
      - NAVY
      - MARINES
      - AIR_FORCE
      - COAST_GUARD
    x-display-value:
      ARMY: Army
      NAVY: Navy
      MARINES: Marines
      AIR_FORCE: Air Force
      COAST_GUARD: Coast Guard
  DutyStationPayload:
    type: object
    properties:
      id:
        type: string
        format: uuid
        example: c56a4180-65aa-42ec-a945-5fd21dec0538
      name:
        type: string
        format: string
        example: Fort Bragg North Station
      address:
        $ref: '#/definitions/Address'
      affiliation:
        $ref: '#/definitions/Affiliation'
      created_at:
        type: string
        format: date-time
      updated_at:
        type: string
        format: date-time
    required:
      - id
      - name
      - address
      - affiliation
      - created_at
      - updated_at
  DutyStationsPayload:
    type: array
    items:
      $ref: '#/definitions/DutyStationPayload'
  CreatePersonallyProcuredMovePayload:
    type: object
    properties:
      size:
        $ref: '#/definitions/TShirtSize'
      planned_move_date:
        type: string
        example: "2018-04-26"
        format: date
        title: When do you plan to move?
        x-nullable: true
      pickup_postal_code:
        type: string
        format: zip
        title: ZIP/Postal Code
        example: "90210"
        pattern: '^(\d{5}([\-]\d{4})?)$'
        x-nullable: true
      has_additional_postal_code:
        type: boolean
        x-nullable: true
        title: Do you have stuff at another pickup location?
      additional_pickup_postal_code:
        type: string
        format: zip
        title: ZIP/Postal Code
        example: "90210"
        pattern: '^(\d{5}([\-]\d{4})?)$'
        x-nullable: true
      destination_postal_code:
        type: string
        format: zip
        title: ZIP/Postal Code
        example: "90210"
        pattern: '^(\d{5}([\-]\d{4})?)$'
        x-nullable: true
      has_sit:
        type: boolean
        x-nullable: true
        title: Are you going to put your stuff in temporary storage before moving into your new home?
      days_in_storage:
        type: integer
        title: How many days do you plan to put your stuff in storage?
        minimum: 0
        maximum: 90
        x-nullable: true
      estimated_storage_reimbursement:
        type: string
        title: Estimated Storage Reimbursement
        x-nullable: true
      weight_estimate:
        type: integer
        minimum: 1
        title: Weight Estimate
        x-nullable: true
      estimated_incentive:
        type: string
        title: Estimated Incentive
        x-nullable: true
      has_requested_advance:
        type: boolean
        title: Would you like an advance of up to 60% of your PPM incentive?
      advance:
        $ref: '#/definitions/CreateReimbursement'
  UpdatePersonallyProcuredMovePayload:
    type: object
    properties:
      size:
        $ref: '#/definitions/TShirtSize'
      planned_move_date:
        type: string
        format: date
        example: "2018-04-26"
        title: When do you plan to move?
        x-nullable: true
      pickup_postal_code:
        type: string
        format: zip
        title: ZIP/Postal Code
        example: "90210"
        pattern: '^(\d{5}([\-]\d{4})?)$'
        x-nullable: true
      has_additional_postal_code:
        type: boolean
        x-nullable: true
        title: Do you have stuff at another pickup location?
      additional_pickup_postal_code:
        type: string
        format: zip
        title: ZIP/Postal Code
        example: "90210"
        pattern: '^(\d{5}([\-]\d{4})?)$'
        x-nullable: true
      destination_postal_code:
        type: string
        format: zip
        title: ZIP/Postal Code
        example: "90210"
        pattern: '^(\d{5}([\-]\d{4})?)$'
        x-nullable: true
      has_sit:
        type: boolean
        x-nullable: true
        title: Are you going to put your stuff in temporary storage before moving into your new home?
      days_in_storage:
        type: integer
        title: How many days do you plan to put your stuff in storage?
        minimum: 0
        maximum: 90
        x-nullable: true
      estimated_storage_reimbursement:
        type: string
        title: Estimated Storage Reimbursement
        x-nullable: true
      weight_estimate:
        type: integer
        minimum: 1
        title: Weight Estimate
        x-nullable: true
      estimated_incentive:
        type: string
        title: Estimated Incentive
        x-nullable: true
      has_requested_advance:
        type: boolean
        default: false
        title: Would you like an advance of up to 60% of your PPM incentive?
      advance:
        $ref: '#/definitions/Reimbursement'
  PatchPersonallyProcuredMovePayload:
    type: object
    properties:
      size:
        $ref: '#/definitions/TShirtSize'
      planned_move_date:
        type: string
        example: "2018-04-26"
        format: date
        title: When do you plan to move?
        x-nullable: true
      pickup_postal_code:
        type: string
        format: zip
        title: ZIP/Postal Code
        example: "90210"
        pattern: '^(\d{5}([\-]\d{4})?)$'
        x-nullable: true
      has_additional_postal_code:
        type: boolean
        x-nullable: true
        title: Do you have stuff at another pickup location?
      additional_pickup_postal_code:
        type: string
        format: zip
        title: ZIP/Postal Code
        example: "90210"
        pattern: '^(\d{5}([\-]\d{4})?)$'
        x-nullable: true
      destination_postal_code:
        type: string
        format: zip
        title: ZIP/Postal Code
        example: "90210"
        pattern: '^(\d{5}([\-]\d{4})?)$'
        x-nullable: true
      has_sit:
        type: boolean
        x-nullable: true
        title: Are you going to put your stuff in temporary storage before moving into your new home?
      days_in_storage:
        type: integer
        title: How many days do you plan to put your stuff in storage?
        minimum: 0
        maximum: 90
        x-nullable: true
      estimated_storage_reimbursement:
        type: string
        title: Estimated Storage Reimbursement
        x-nullable: true
      weight_estimate:
        type: integer
        minimum: 1
        title: Weight Estimate
        x-nullable: true
      estimated_incentive:
        type: string
        title: Estimated Incentive
        x-nullable: true
      has_requested_advance:
        type: boolean
        default: false
        title: Would you like an advance of up to 60% of your PPM incentive?
      advance:
        $ref: '#/definitions/Reimbursement'
  PersonallyProcuredMovePayload:
    type: object
    properties:
      id:
        type: string
        format: uuid
        example: c56a4180-65aa-42ec-a945-5fd21dec0538
      size:
        $ref: '#/definitions/TShirtSize'
      planned_move_date:
        type: string
        format: date
        title: When do you plan to move?
        example: "2018-04-26"
        x-nullable: true
      pickup_postal_code:
        type: string
        format: zip
        title: ZIP/Postal Code
        example: "90210"
        pattern: '^(\d{5}([\-]\d{4})?)$'
        x-nullable: true
      has_additional_postal_code:
        type: boolean
        x-nullable: true
        title: Do you have stuff at another pickup location?
      additional_pickup_postal_code:
        type: string
        format: zip
        title: ZIP/Postal Code
        example: "90210"
        pattern: '^(\d{5}([\-]\d{4})?)$'
        x-nullable: true
      destination_postal_code:
        type: string
        format: zip
        title: ZIP/Postal Code
        example: "90210"
        pattern: '^(\d{5}([\-]\d{4})?)$'
        x-nullable: true
      has_sit:
        type: boolean
        x-nullable: true
        title: Are you going to put your stuff in temporary storage before moving into your new home?
      days_in_storage:
        type: integer
        title: How many days do you plan to put your stuff in storage?
        minimum: 0
        maximum: 90
        x-nullable: true
      estimated_storage_reimbursement:
        type: string
        title: Estimated Storage Reimbursement
        x-nullable: true
      weight_estimate:
        type: integer
        minimum: 1
        title: Weight Estimate
        x-nullable: true
      estimated_incentive:
        type: string
        title: Estimated Incentive
        x-nullable: true
      status:
        $ref: '#/definitions/PPMStatus'
      has_requested_advance:
        type: boolean
        default: false
        title: Would you like an advance of up to 60% of your PPM incentive?
      advance:
        $ref: '#/definitions/Reimbursement'
      created_at:
        type: string
        format: date-time
      updated_at:
        type: string
        format: date-time
    required:
      - id
      - created_at
      - updated_at
  PPMSitEstimate:
    type: object
    properties:
      estimate:
        type: integer
        title: Value in cents of SIT estimate for PPM
    required:
      - estimate
  PPMEstimateRange:
    type: object
    properties:
      range_min:
        type: integer
        title: Low estimate
      range_max:
        type: integer
        title: High estimate
    required:
      - range_min
      - range_max
  IndexPersonallyProcuredMovePayload:
    type: array
    items:
      $ref: '#/definitions/PersonallyProcuredMovePayload'
  CreateMovePayload:
    type: object
    properties:
      selected_move_type:
        $ref: '#/definitions/SelectedMoveType'
  MovePayload:
    type: object
    properties:
      id:
        type: string
        format: uuid
        example: c56a4180-65aa-42ec-a945-5fd21dec0538
      orders_id:
        type: string
        format: uuid
        example: c56a4180-65aa-42ec-a945-5fd21dec0538
      locator:
        type: string
        example: "12432"
      selected_move_type:
        $ref: '#/definitions/SelectedMoveType'
      status:
        $ref: '#/definitions/MoveStatus'
      created_at:
        type: string
        format: date-time
      updated_at:
        type: string
        format: date-time
      personally_procured_moves:
        $ref: '#/definitions/IndexPersonallyProcuredMovePayload'
    required:
      - id
      - orders_id
      - locator
      - created_at
      - updated_at
  PatchMovePayload:
    type: object
    properties:
      selected_move_type:
        $ref: '#/definitions/SelectedMoveType'
  SelectedMoveType:
    type: string
    title: Selected Move Type
    enum:
      - HHG
      - PPM
      - COMBO
    x-nullable: true
    x-display-value:
      HHG: Household Goods Move
      PPM: Personal Procured Move
      COMBO: Both HHG and PPM
  IndexMovesPayload:
    type: array
    items:
      $ref: '#/definitions/MovePayload'
  ServiceMemberPayload:
    type: object
    properties:
      id:
        type: string
        format: uuid
        example: c56a4180-65aa-42ec-a945-5fd21dec0538
      user_id:
        type: string
        format: uuid
        example: c56a4180-65aa-42ec-a945-5fd21dec0538
      edipi:
        type: string
        format: edipi
        example: '5789345789'
        pattern: '^[0-9]{10}$'
        x-nullable: true
        title: DoD ID
      orders:
        type: array
        items:
          $ref: '#/definitions/Orders'
      affiliation:
        $ref: '#/definitions/Affiliation'
        title: Branch
      rank:
        $ref: '#/definitions/ServiceMemberRank'
        title: Rank
      has_social_security_number:
        type: boolean
      first_name:
        type: string
        example: John
        x-nullable: true
        title: First Name
      middle_name:
        type: string
        example: L.
        x-nullable: true
        title: Middle Name
      last_name:
        type: string
        example: Donut
        x-nullable: true
        title: Last Name
      suffix:
        type: string
        example: Jr.
        x-nullable: true
        title: Suffix
      telephone:
        type: string
        format: telephone
        pattern: '^[2-9]\d{2}-\d{3}-\d{4}$'
        example: 212-555-5555
        x-nullable: true
        title: Best Contact Phone
      secondary_telephone:
        type: string
        format: telephone
        pattern: '^[2-9]\d{2}-\d{3}-\d{4}$'
        example: 212-555-5555
        x-nullable: true
        title: Secondary Phone
      personal_email:
        type: string
        format: x-email
        pattern: '^[a-zA-Z0-9._%+-]+@[a-zA-Z0-9.-]+\.[a-zA-Z]{2,}$'
        example: john_bob@example.com
        x-nullable: true
        title: Personal Email Address
      phone_is_preferred:
        type: boolean
        x-nullable: true
        title: Telephone
      text_message_is_preferred:
        type: boolean
        x-nullable: true
        title: Text Message
      email_is_preferred:
        type: boolean
        x-nullable: true
        title: Email
      current_station:
        $ref: '#/definitions/DutyStationPayload'
      residential_address:
        $ref: '#/definitions/Address'
        title: Residential Address
      backup_mailing_address:
        $ref: '#/definitions/Address'
      backup_contacts:
        $ref: '#/definitions/IndexServiceMemberBackupContactsPayload'
      is_profile_complete:
        type: boolean
      created_at:
        type: string
        format: date-time
      updated_at:
        type: string
        format: date-time
    required:
      - id
      - user_id
      - is_profile_complete
      - has_social_security_number
      - created_at
      - updated_at
  CreateServiceMemberPayload:
    type: object
    properties:
      user_id:
        type: string
        format: uuid
        example: c56a4180-65aa-42ec-a945-5fd21dec0538
      edipi:
        type: string
        format: edipi
        pattern: '^[0-9]{10}$'
        example: '5789345789'
        x-nullable: true
        title: 'DoD ID #'
      affiliation:
        $ref: '#/definitions/Affiliation'
      rank:
        $ref: '#/definitions/ServiceMemberRank'
      social_security_number:
        type: string
        format: ssn
        x-nullable: true
        title: 'Social Security Number'
        example: '555-55-5555'
      first_name:
        type: string
        example: John
        x-nullable: true
        title: First Name
      middle_name:
        type: string
        example: L.
        x-nullable: true
        title: Middle Name
      last_name:
        type: string
        example: Donut
        x-nullable: true
        title: Last Name
      suffix:
        type: string
        example: Jr.
        x-nullable: true
        title: Suffix
      telephone:
        type: string
        format: telephone
        pattern: '^[2-9]\d{2}-\d{3}-\d{4}$'
        example: 212-555-5555
        x-nullable: true
        title: Best Contact Phone
      secondary_telephone:
        type: string
        format: telephone
        pattern: '^[2-9]\d{2}-\d{3}-\d{4}$'
        example: 212-555-5555
        x-nullable: true
        title: Alternate Phone
      personal_email:
        type: string
        format: x-email
        pattern: '^[a-zA-Z0-9._%+-]+@[a-zA-Z0-9.-]+\.[a-zA-Z]{2,}$'
        example: john_bob@example.com
        x-nullable: true
        title: Personal Email
      phone_is_preferred:
        type: boolean
        x-nullable: true
        title: Phone
      text_message_is_preferred:
        type: boolean
        x-nullable: true
        title: Text Message
      email_is_preferred:
        type: boolean
        x-nullable: true
        title: Email
      current_station_id:
        type: string
        format: uuid
        example: c56a4180-65aa-42ec-a945-5fd21dec0538
        x-nullable: true
      residential_address:
        $ref: '#/definitions/Address'
        title: Residential Address
      backup_mailing_address:
        $ref: '#/definitions/Address'
        title: Backup Mailing Address
  PatchServiceMemberPayload:
    type: object
    properties:
      user_id:
        type: string
        format: uuid
        example: c56a4180-65aa-42ec-a945-5fd21dec0538
      edipi:
        type: string
        format: edipi
        pattern: '^[0-9]{10}$'
        example: '5789345789'
        x-nullable: true
        title: DoD ID
      affiliation:
        $ref: '#/definitions/Affiliation'
      rank:
        $ref: '#/definitions/ServiceMemberRank'
      social_security_number:
        type: string
        format: ssn
        x-nullable: true
        title: Social Security Number
        example: '555-55-5555'
      first_name:
        type: string
        example: John
        x-nullable: true
        title: First Name
      middle_name:
        type: string
        example: L.
        x-nullable: true
        title: Middle Name
      last_name:
        type: string
        example: Donut
        x-nullable: true
        title: Last Name
      suffix:
        type: string
        example: Jr.
        x-nullable: true
        title: Suffix
      telephone:
        type: string
        format: telephone
        pattern: '^[2-9]\d{2}-\d{3}-\d{4}$'
        example: 212-555-5555
        x-nullable: true
        title: Best Contact Phone
      secondary_telephone:
        type: string
        format: telephone
        pattern: '^[2-9]\d{2}-\d{3}-\d{4}$'
        example: 212-555-5555
        x-nullable: true
        title: Alternate Phone
      personal_email:
        type: string
        format: x-email
        pattern: '^[a-zA-Z0-9._%+-]+@[a-zA-Z0-9.-]+\.[a-zA-Z]{2,}$'
        example: john_bob@example.com
        x-nullable: true
        title: Personal Email
      phone_is_preferred:
        type: boolean
        x-nullable: true
        title: Phone
      text_message_is_preferred:
        type: boolean
        x-nullable: true
        title: Text Message
      email_is_preferred:
        type: boolean
        x-nullable: true
        title: Email
      current_station_id:
        type: string
        format: uuid
        example: c56a4180-65aa-42ec-a945-5fd21dec0538
        x-nullable: true
      residential_address:
        $ref: '#/definitions/Address'
        title: Residential Address
      backup_mailing_address:
        $ref: '#/definitions/Address'
        title: Backup Mailing Address
  ServiceMemberBackupContactPayload:
    type: object
    properties:
      id:
        type: string
        format: uuid
        example: c56a4180-65aa-42ec-a945-5fd21dec0538
      name:
        type: string
        example: Susan Smith
        x-nullable: true
        title: Name
      telephone:
        type: string
        format: telephone
        pattern: '^[2-9]\d{2}-\d{3}-\d{4}$'
        example: 212-555-5555
        x-nullable: true
        title: Phone
      email:
        type: string
        format: x-email
        pattern: '^[a-zA-Z0-9._%+-]+@[a-zA-Z0-9.-]+\.[a-zA-Z]{2,}$'
        example: john_bob@example.com
        x-nullable: true
        title: Email
      permission:
        $ref: '#/definitions/BackupContactPermission'
      created_at:
        type: string
        format: date-time
      updated_at:
        type: string
        format: date-time
    required:
      - id
      - created_at
      - updated_at
      - name
      - email
      - permission
  BackupContactPermission:
    type: string
    enum:
    - NONE
    - VIEW
    - EDIT
    title: Permissions
    x-display-value:
      NONE: Contact Only
      VIEW: View all move details
      EDIT: View and edit all move details
  CreateServiceMemberBackupContactPayload:
    type: object
    properties:
      name:
        type: string
        example: Susan Smith
        x-nullable: true
        title: Name
      telephone:
        type: string
        format: telephone
        pattern: '^[2-9]\d{2}-\d{3}-\d{4}$'
        example: 212-555-5555
        x-nullable: true
        title: Phone
      email:
        type: string
        format: x-email
        pattern: '^[a-zA-Z0-9._%+-]+@[a-zA-Z0-9.-]+\.[a-zA-Z]{2,}$'
        example: john_bob@exmaple.com
        x-nullable: true
        title: Email
      permission:
        $ref: '#/definitions/BackupContactPermission'
    required:
      - name
      - email
      - permission
  UpdateServiceMemberBackupContactPayload:
    type: object
    properties:
      name:
        type: string
        example: Susan Smith
        x-nullable: true
      telephone:
        type: string
        format: telephone
        pattern: '^[2-9]\d{2}-\d{3}-\d{4}$'
        example: 212-555-5555
        x-nullable: true
      email:
        type: string
        format: x-email
        pattern: '^[a-zA-Z0-9._%+-]+@[a-zA-Z0-9.-]+\.[a-zA-Z]{2,}$'
        example: john_bob@example.com
        x-nullable: true
        title: email address
      permission:
        $ref: '#/definitions/BackupContactPermission'
    required:
      - name
      - email
      - permission
  IndexServiceMemberBackupContactsPayload:
    type: array
    items:
      $ref: '#/definitions/ServiceMemberBackupContactPayload'
  SignedCertificationPayload:
    type: object
    properties:
      id:
        type: string
        format: uuid
        example: c56a4180-65aa-42ec-a945-5fd21dec0538
      created_at:
        type: string
        format: date-time
      updated_at:
        type: string
        format: date-time
      date:
        type: string
        format: date
        title: Date
      signature:
        type: string
        title: Signature
      certification_text:
        type: string
    required:
      - id
      - created_at
      - updated_at
      - date
      - signature
      - certification_text
  CreateSignedCertificationPayload:
    type: object
    properties:
      date:
        type: string
        format: date
        title: Date
      signature:
        type: string
        title: Signature
      certification_text:
        type: string
    required:
      - date
      - signature
      - certification_text
  IndexSignedCertificationsPayload:
    type: array
    items:
      $ref: '#/definitions/SignedCertificationPayload'
  DocumentPayload:
    type: object
    properties:
      id:
        type: string
        format: uuid
        example: c56a4180-65aa-42ec-a945-5fd21dec0538
      name:
        type: string
        title: Human-understandable name for this document
      service_member_id:
        type: string
        format: uuid
        title: The service member this document belongs to
      uploads:
        type: array
        items:
          $ref: '#/definitions/UploadPayload'
    required:
      - id
      - name
      - service_member_id
      - uploads
  PostDocumentPayload:
    type: object
    properties:
      name:
        type: string
        title: Human-understandable name for this document
      service_member_id:
        type: string
        format: uuid
        title: The service member this document belongs to
  UploadPayload:
    type: object
    properties:
      id:
        type: string
        format: uuid
        example: c56a4180-65aa-42ec-a945-5fd21dec0538
      url:
        type: string
        format: uri
        example: https://uploads.domain.test/dir/c56a4180-65aa-42ec-a945-5fd21dec0538
      filename:
        type: string
        format: string
        example: filename.pdf
      content_type:
        type: string
        format: mime-type
        example: application/pdf
      bytes:
        type: integer
      created_at:
        type: string
        format: date-time
      updated_at:
        type: string
        format: date-time
    required:
      - id
      - url
      - filename
      - content_type
      - bytes
      - created_at
      - updated_at
  CreateIssuePayload:
    type: object
    properties:
      description:
        type: string
        example: This is a test issue
        format: textarea
        minLength: 1
        maxLength: 1024
        title: Description
      reporter_name:
        type: string
        example: Jane Doe
        x-nullable: true
        title: Reporter Name
      due_date:
        type: string
        format: date
        example: 2019-03-15
        x-nullable: true
        title: Due Date
    required:
      - description
  IndexIssuesPayload:
    type: array
    items:
      $ref: '#/definitions/IssuePayload'
  IssuePayload:
    type: object
    properties:
      id:
        type: string
        format: uuid
        example: c56a4180-65aa-42ec-a945-5fd21dec0538
      description:
        type: string
        example: This is a test issue
        minLength: 1
        maxLength: 1024
      reporter_name:
        type: string
        example: Jane Doe
        x-nullable: true
      due_date:
        type: string
        format: date
        example: 2019-03-15
        x-nullable: true
      created_at:
        type: string
        format: date-time
      updated_at:
        type: string
        format: date-time
    required:
      - id
      - description
      - created_at
      - updated_at
  TShirtSize:
    type: string
    x-nullable: true
    title: Size
    enum:
      - S
      - M
      - L
  ServiceMemberRank:
    type: string
    x-nullable: true
    title: Rank
    enum:
      - E_1
      - E_2
      - E_3
      - E_4
      - E_5
      - E_6
      - E_7
      - E_8
      - E_9
      - O_1_W_1_ACADEMY_GRADUATE
      - O_2_W_2
      - O_3_W_3
      - O_4_W_4
      - O_5_W_5
      - O_6
      - O_7
      - O_8
      - O_9
      - O_10
      - AVIATION_CADET
      - CIVILIAN_EMPLOYEE
      - ACADEMY_CADET_MIDSHIPMAN
    x-display-value:
      E_1: E-1
      E_2: E-2
      E_3: E-3
      E_4: E-4
      E_5: E-5
      E_6: E-6
      E_7: E-7
      E_8: E-8
      E_9: E-9
      O_1_W_1_ACADEMY_GRADUATE: O-1/W-1/Service Academy Graduate
      O_2_W_2: O-2/W-2
      O_3_W_3: O-3/W-3
      O_4_W_4: O-4/W-4
      O_5_W_5: O-5/W-5
      O_6: O-6
      O_7: O-7
      O_8: O-8
      O_9: O-9
      O_10: O-10
      AVIATION_CADET: Aviation Cadet
      CIVILIAN_EMPLOYEE: Civilian Employee
      ACADEMY_CADET_MIDSHIPMAN: Service Academy Cadet/Midshipman
  DeptIndicator:
    type: string
    x-nullable: true
    title: Dept. indicator
    enum:
      - AIR_FORCE
    x-display-value:
      AIR_FORCE: 57 - United States Air Force
  IndexShipmentsPayload:
    type: array
    items:
      $ref: '#/definitions/ShipmentPayload'
  ShipmentPayload:
    type: object
    properties:
      id:
        type: string
        format: uuid
        example: c56a4180-65aa-42ec-a945-5fd21dec0538
      pickup_date:
        type: string
        format: date
      delivery_date:
        type: string
        format: date
      traffic_distribution_list_id:
        type: string
        format: uuid
        example: d56a4180-65aa-42ec-a945-5fd21dec0538
      transportation_service_provider_id:
        type: string
        format: uuid
        example: f56a4180-65aa-42ec-a945-5fd21dec0538
        x-nullable: true
      administrative_shipment:
        type: boolean
        example: false
        x-nullable: true
      created_at:
        type: string
        format: date-time
      updated_at:
        type: string
        format: date-time
    required:
      - id
      - pickup_date
      - delivery_date
      - traffic_distribution_list_id
      - created_at
      - updated_at
  Address:
    type: object
    properties:
      street_address_1:
        type: string
        example: 123 Main Ave
        title: Address Line 1
      street_address_2:
        type: string
        example: Apartment 9000
        x-nullable: true
        title: Address Line 2
      street_address_3:
        type: string
        example: Montmârtre
        x-nullable: true
        title: Address Line 3
      city:
        type: string
        example: Anytown
        title: City
      state:
        title: State
        type: string
        x-display-value:
          AL: AL
          AK: AK
          AZ: AZ
          AR: AR
          CA: CA
          CO: CO
          CT: CT
          DE: DE
          DC: DC
          FL: FL
          GA: GA
          HI: HI
          ID: ID
          IL: IL
          IN: IN
          IA: IA
          KS: KS
          KY: KY
          LA: LA
          ME: ME
          MD: MD
          MA: MA
          MI: MI
          MN: MN
          MS: MS
          MO: MO
          MT: MT
          NE: NE
          NV: NV
          NH: NH
          NJ: NJ
          NM: NM
          NY: NY
          NC: NC
          ND: ND
          OH: OH
          OK: OK
          OR: OR
          PA: PA
          RI: RI
          SC: SC
          SD: SD
          TN: TN
          TX: TX
          UT: UT
          VT: VT
          VA: VA
          WA: WA
          WV: WV
          WI: WI
          WY: WY
        enum:
          - AL
          - AK
          - AZ
          - AR
          - CA
          - CO
          - CT
          - DE
          - DC
          - FL
          - GA
          - HI
          - ID
          - IL
          - IN
          - IA
          - KS
          - KY
          - LA
          - ME
          - MD
          - MA
          - MI
          - MN
          - MS
          - MO
          - MT
          - NE
          - NV
          - NH
          - NJ
          - NM
          - NY
          - NC
          - ND
          - OH
          - OK
          - OR
          - PA
          - RI
          - SC
          - SD
          - TN
          - TX
          - UT
          - VT
          - VA
          - WA
          - WV
          - WI
          - WY
      postal_code:
        type: string
        format: zip
        title: ZIP/Postal Code
        example: "90210"
        pattern: '^(\d{5}([\-]\d{4})?)$'
      country:
        type: string
        title: Country
        x-nullable: true
        example: "United States"
        default: United States
    required:
      - street_address_1
      - city
      - state
      - postal_code
  CreateReimbursement:
    type: object
    x-nullable: true
    properties:
      requested_amount:
        type: integer
        format: cents
        minimum: 0
        title: Requested Amount
        description: unit is cents
      method_of_receipt:
        $ref: "#/definitions/MethodOfReceipt"
    required:
      - requested_amount
      - method_of_receipt
  Reimbursement:
    type: object
    x-nullable: true
    properties:
      id:
        type: string
        format: uuid
        example: c56a4180-65aa-42ec-a945-5fd21dec0538
      requested_amount:
        type: integer
        format: cents
        minimum: 0
        title: Requested Amount
        description: unit is cents
      method_of_receipt:
        $ref: "#/definitions/MethodOfReceipt"
      status:
        $ref: "#/definitions/ReimbursementStatus"
      requested_date:
        x-nullable: true
        type: string
        example: "2018-04-26"
        format: date
        title: Requested Date
    required:
      - requested_amount
      - method_of_receipt
  ReimbursementStatus:
    x-nullable: true
    type: string
    title: Reimbursement
    enum:
      - DRAFT
      - REQUESTED
      - APPROVED
      - REJECTED
      - PAID
  MethodOfReceipt:
    x-nullable: true
    type: string
    title: Method of Receipt
    enum:
      - MIL_PAY
      - OTHER
      - GTCC
    x-display-value:
      MIL_PAY: Direct deposit to MilPay
      OTHER: Direct deposit to other account
      GTCC: GTCC
  MoveStatus:
    type: string
    title: Move status
    enum:
      - DRAFT
      - SUBMITTED
      - APPROVED
      - COMPLETED
    x-display-value:
      DRAFT: Draft
      SUBMITTED: Submitted
      APPROVED: Approved
      COMPLETED: Completed
  PPMStatus:
    type: string
    title: Move status
    enum:
      - DRAFT
      - SUBMITTED
      - APPROVED
      - IN_PROGRESS
      - COMPLETED
    x-display-value:
      DRAFT: Draft
      SUBMITTED: Submitted
      APPROVED: Approved
      IN_PROGRESS: In Progress
      COMPLETED: Completed
  OrdersStatus:
    type: string
    title: Move status
    enum:
      - DRAFT
      - SUBMITTED
      - APPROVED
    x-display-value:
      DRAFT: Draft
      SUBMITTED: Submitted
      APPROVED: Approved
  OrdersType:
    type: string
    title: Orders type
    enum:
      - PERMANENT_CHANGE_OF_STATION
      - SEPARATION
      - RETIREMENT
      - LOCAL_MOVE
      - TEMPORARY_DUTY
      - DEPENDENT_TRAVEL
      - BLUEBARK
      - VARIOUS
    x-display-value:
      PERMANENT_CHANGE_OF_STATION: Permanent Change Of Station
      SEPARATION: Separation
      RETIREMENT: Retirement
      LOCAL_MOVE: Local Move
      TEMPORARY_DUTY: Temporary Duty
      DEPENDENT_TRAVEL: Dependent Travel
      BLUEBARK: Bluebark
      VARIOUS: Various
  OrdersTypeDetail:
    type: string
    title: Orders type detail
    enum:
      - HHG_PERMITTED
      - PCS_TDY
      - HHG_RESTRICTED_PROHIBITED
      - HHG_RESTRICTED_AREA
      - INSTRUCTION_20_WEEKS
      - HHG_PROHIBITED_20_WEEKS
      - DELAYED_APPROVAL
    x-display-value:
      HHG_PERMITTED: Shipment of HHG Permitted
      PCS_TDY: PCS with TDY Enroute
      HHG_RESTRICTED_PROHIBITED: Shipment of HHG Restricted or Prohibited
      HHG_RESTRICTED_AREA: HHG Restricted Area-HHG Prohibited
      INSTRUCTION_20_WEEKS: Course of Instruction 20 Weeks or More
      HHG_PROHIBITED_20_WEEKS: Shipment of HHG Prohibited but Authorized within 20 weeks
      DELAYED_APPROVAL: Delayed Approval 20 Weeks or More
    x-nullable: true
  Orders:
    type: object
    properties:
      id:
        type: string
        format: uuid
        example: c56a4180-65aa-42ec-a945-5fd21dec0538
      service_member_id:
        type: string
        format: uuid
        example: c56a4180-65aa-42ec-a945-5fd21dec0538
      issue_date:
        type: string
        description: The date and time that these orders were cut.
        format: date
        example: "2018-04-26"
        title: Date issued
      report_by_date:
        type: string
        description: Report By Date
        format: date
        example: "2018-04-26"
        title:  Report by
      orders_status:
        $ref: '#/definitions/OrdersStatus'
      orders_type:
        $ref: "#/definitions/OrdersType"
      orders_type_detail:
        $ref: "#/definitions/OrdersTypeDetail"
      has_dependents:
        type: boolean
        title: Are dependents included in your orders?
      new_duty_station:
        $ref: '#/definitions/DutyStationPayload'
      uploaded_orders:
        $ref: '#/definitions/DocumentPayload'
      moves:
        $ref: '#/definitions/IndexMovesPayload'
      orders_number:
        type: string
        title: Orders Number
        x-nullable: true
        example: "030-00362"
      created_at:
        type: string
        format: date-time
      updated_at:
        type: string
        format: date-time
      tac:
        type: string
        example: "F8J1"
        x-nullable: true
      department_indicator:
        $ref: '#/definitions/DeptIndicator'
    required:
      - id
      - service_member_id
      - issue_date
      - report_by_date
      - orders_type
      - has_dependents
      - new_duty_station
      - uploaded_orders
      - created_at
      - updated_at
  CreateUpdateOrders:
    type: object
    properties:
      service_member_id:
        type: string
        format: uuid
        example: c56a4180-65aa-42ec-a945-5fd21dec0538
      issue_date:
        type: string
        description: The date and time that these orders were cut.
        format: date
        example: "2018-04-26"
        title: Orders date
      report_by_date:
        type: string
        description: Report By Date
        format: date
        example: "2018-04-26"
        title:  Report-by date
      orders_type:
        $ref: "#/definitions/OrdersType"
      orders_type_detail:
        $ref: "#/definitions/OrdersTypeDetail"
      has_dependents:
        type: boolean
        title: Are dependents included in your orders?
      new_duty_station_id:
        type: string
        format: uuid
        example: c56a4180-65aa-42ec-a945-5fd21dec0538
      current_duty_station_id:
        type: string
        format: uuid
        example: c53a4180-65aa-42ec-a945-5fd21dec0538
      orders_number:
        type: string
        title: Orders Number
        x-nullable: true
        example: "030-00362"
      tac:
        type: string
        example: "F8J1"
        x-nullable: true
      department_indicator:
        $ref: '#/definitions/DeptIndicator'
    required:
      - service_member_id
      - issue_date
      - report_by_date
      - orders_type
      - has_dependents
      - new_duty_station_id
  InvalidRequestResponsePayload:
    type: object
    properties:
      errors:
        type: object
        additionalProperties:
          type: string
  MoveQueueItem:
    type: object
    properties:
      id:
        type: string
        format: uuid
        example: c56a4180-65aa-42ec-a945-5fd21dec0538
      status:
        type: string
        example: Booked - Awaiting Review
      locator:
        type: string
        example: "12432"
      customer_name:
        type: string
        example: Thedog, Nino
        title: Customer Name
      edipi:
        type: string
        format: edipi
        pattern: '^[0-9]{10}$'
        example: '5789345789'
        title: 'DoD ID #'
      rank:
        $ref: '#/definitions/ServiceMemberRank'
      orders_type:
        type: string
        title: Move Type
        enum:
          - PCS - OCONUS
          - PCS - CONUS
          - PCS + TDY - OCONUS
          - PCS + TDY - CONUS
      move_date:
        type: string
        format: date
        example: 2018-04-25
      customer_deadline:
        type: string
        format: date
        example: 2018-07-20
      last_modified_date:
        type: string
        format: date-time
        example: 2018-04-25 11:25
      last_modified_name:
        type: string
        example: Bollinger, Sam
      created_at:
        type: string
        format: date-time
    required:
      - id
      - status
      - locator
      - customer_name
      - edipi
      - rank
      - orders_type
      - move_date
      - customer_deadline
      - last_modified_date
      - last_modified_name
      - created_at
paths:
  /estimates/ppm:
    get:
      summary: Return a PPM cost estimate
      description: Calculates a reimbursement range for a PPM move (excluding SIT)
      operationId: showPPMEstimate
      tags:
        - ppm
      parameters:
        - in: query
          name: planned_move_date
          type: string
          format: date
          required: true
        - in: query
          name: origin_zip
          type: string
          format: zip
          pattern: '^(\d{5}([\-]\d{4})?)$'
          required: true
        - in: query
          name: destination_zip
          type: string
          format: zip
          pattern: '^(\d{5}([\-]\d{4})?)$'
          required: true
        - in: query
          name: weight_estimate
          type: integer
          required: true
      responses:
        200:
          description: Made estimate of PPM cost range
          schema:
            $ref: '#/definitions/PPMEstimateRange'
        400:
          description: invalid request
        401:
          description: request requires user authentication
        403:
          description: user is not authorized
        500:
          description: internal server error
  /estimates/ppm_sit:
    get:
      summary: Return a PPM move's SIT cost estimate
      description: Calculates a reimbursment for a PPM move's SIT
      operationId: showPPMSitEstimate
      tags:
        - ppm
      parameters:
        - in: query
          name: planned_move_date
          type: string
          format: date
          required: true
        - in: query
          name: days_in_storage
          type: integer
          required: true
        - in: query
          name: origin_zip
          type: string
          format: zip
          pattern: '^(\d{5}([\-]\d{4})?)$'
          required: true
        - in: query
          name: destination_zip
          type: string
          format: zip
          pattern: '^(\d{5}([\-]\d{4})?)$'
          required: true
        - in: query
          name: weight_estimate
          type: integer
          required: true
      responses:
        200:
          description: show PPM SIT estimate
          schema:
            $ref: '#/definitions/PPMSitEstimate'
        400:
          description: invalid request
        401:
          description: request requires user authentication
        403:
          description: user is not authorized
        500:
          description: internal server error
  /issues:
    post:
      summary: Create a new issue
      description: Issues represent problems or suggestions for the app, this creates a new one.
      operationId: createIssue
      tags:
        - issues
      parameters:
        - in: body
          name: createIssuePayload
          required: true
          schema:
            $ref: '#/definitions/CreateIssuePayload'
      responses:
        201:
          description: created issue
          schema:
            $ref: '#/definitions/IssuePayload'
        400:
          description: invalid request
    get:
      summary: List all issues
      description: List all issues
      operationId: indexIssues
      tags:
        - issues
      responses:
        200:
          description: list of issues
          schema:
            $ref: '#/definitions/IndexIssuesPayload'
        400:
          description: invalid request
  /shipments:
    get:
      summary: List all shipments
      description: List all shipments
      operationId: indexShipments
      tags:
        - shipments
      responses:
        200:
          description: list of all shipments
          schema:
            $ref: '#/definitions/IndexShipmentsPayload'
        400:
          description: invalid request
  /users/logged_in:
    get:
      summary: Returns the user info for the currently logged in user
      description: Returns the user info for the currently logged in user
      operationId: showLoggedInUser
      tags:
        - users
      responses:
        200:
          description: Currently logged in user
          schema:
            $ref: '#/definitions/LoggedInUserPayload'
        400:
          description: invalid request
        401:
          description: request requires user authentication
        500:
          description: server error
  /orders:
    post:
      summary: Creates an orders model for a logged-in user
      description: Creates an instance of orders tied to a service member
      operationId: createOrders
      tags:
        - orders
      parameters:
        - in: body
          name: createOrders
          required: true
          schema:
            $ref: '#/definitions/CreateUpdateOrders'
      responses:
        201:
          description: created instance of orders
          schema:
            $ref: '#/definitions/Orders'
        400:
          description: invalid request
        401:
          description: request requires user authentication
        403:
          description: user is not authorized
        500:
          description: internal server error
  /orders/{ordersId}:
    put:
      summary: Updates orders
      description: All fields sent in this request will be set on the orders referenced
      operationId: updateOrders
      tags:
        - orders
      parameters:
        - in: path
          name: ordersId
          type: string
          format: uuid
          required: true
          description: UUID of the orders model
        - in: body
          name: updateOrders
          required: true
          schema:
            $ref: '#/definitions/CreateUpdateOrders'
      responses:
        200:
          description: updated instance of orders
          schema:
            $ref: '#/definitions/Orders'
        400:
          description: invalid request
        401:
          description: request requires user authentication
        403:
          description: user is not authorized
        404:
          description: orders not found
        500:
          description: internal server error
    get:
      summary: Returns the given order
      description: Returns the given order
      operationId: showOrders
      tags:
        - orders
      parameters:
        - in: path
          name: ordersId
          type: string
          format: uuid
          required: true
          description: UUID of the order
      responses:
        200:
          description: the instance of the order
          schema:
            $ref: '#/definitions/Orders'
        400:
          description: invalid request
        401:
          description: request requires user authentication
        403:
          description: user is not authorized
        404:
          description: order is not found
        500:
          description: internal server error
    patch:
      summary: Updates orders information
      description: All fields sent in this request will be set on the orders referenced
      operationId: patchOrders
      tags:
        - orders
      parameters:
        - in: path
          name: ordersId
          type: string
          format: uuid
          required: true
          description: UUID of the orders model
        - in: body
          name: patchOrders
          required: true
          schema:
            $ref: '#/definitions/CreateUpdateOrders'
      responses:
        200:
          description: updated instance of orders
          schema:
            $ref: '#/definitions/Orders'
        400:
          description: invalid request
        401:
          description: request requires user authentication
        403:
          description: user is not authorized
        404:
          description: move not found
        500:
          description: internal server error
  /orders/{ordersId}/moves:
    post:
      summary: Creates a move tied to service member orders
      description: Creates an instance of a move tied to a service member's orders
      operationId: createMove
      tags:
        - moves
      parameters:
        - in: path
          name: ordersId
          type: string
          format: uuid
          required: true
          description: UUID of the order
        - in: body
          name: createMovePayload
          required: true
          schema:
            $ref: '#/definitions/CreateMovePayload'
      responses:
        201:
          description: created instance of move
          schema:
            $ref: '#/definitions/MovePayload'
        400:
          description: invalid request
        401:
          description: request requires user authentication
        403:
          description: user is not authorized to sign for this move
  /moves:
    get:
      summary: List all moves for a set of orders
      description: List all moves for a set of orders
      operationId: indexMoves
      tags:
        - moves
      responses:
        200:
          description: list of moves
          schema:
            $ref: '#/definitions/IndexMovesPayload'
        400:
          description: invalid request
        404:
          description: moves not found for given orders
        401:
          description: request requires user authentication
  /moves/{moveId}:
    patch:
      summary: Patches the move
      description: Any fields sent in this request will be set on the move referenced
      operationId: patchMove
      tags:
        - moves
      parameters:
        - in: path
          name: moveId
          type: string
          format: uuid
          required: true
          description: UUID of the move
        - in: body
          name: patchMovePayload
          required: true
          schema:
            $ref: '#/definitions/PatchMovePayload'
      responses:
        201:
          description: updated instance of move
          schema:
            $ref: '#/definitions/MovePayload'
        400:
          description: invalid request
        401:
          description: request requires user authentication
        403:
          description: user is not authorized
        404:
          description: move is not found
        500:
          description: internal server error
    get:
      summary: Returns the given move
      description: Returns the given move
      operationId: showMove
      tags:
        - moves
      parameters:
        - in: path
          name: moveId
          type: string
          format: uuid
          required: true
          description: UUID of the move
      responses:
        200:
          description: the instance of the move
          schema:
            $ref: '#/definitions/MovePayload'
        400:
          description: invalid request
        401:
          description: request requires user authentication
        403:
          description: user is not authorized
        404:
          description: move is not found
        500:
          description: internal server error
  /moves/{moveId}/signed_certifications:
    get:
      summary: Returns signed certifications for the given move
      description: Returns signed certifications for the given move
      operationId: indexSignedCertifications
      tags:
        - certification
      parameters:
        - in: path
          name: moveId
          type: string
          format: uuid
          required: true
          description: UUID of the move
        - in: query
          name: limit
          type: integer
          required: false
          description: Number of certifications to return
      responses:
        200:
          description: the instance of the move
          schema:
            $ref: '#/definitions/IndexSignedCertificationsPayload'
        400:
          description: invalid request
        401:
          description: request requires user authentication
        403:
          description: user is not authorized
        404:
          description: move is not found
        500:
          description: internal server error
    post:
      summary: Submits signed certification for the given move ID
      description: Create an instance of signed_certification tied to the move ID
      operationId: createSignedCertification
      tags:
        - certification
      parameters:
        - in: path
          name: moveId
          type: string
          format: uuid
          required: true
          description: UUID of the move being signed for
        - in: body
          name: createSignedCertificationPayload
          required: true
          schema:
            $ref: '#/definitions/CreateSignedCertificationPayload'
      responses:
        201:
          description: created instance of signed_certification
        400:
          description: invalid request
        401:
          description: request requires user authentication
        403:
          description: user is not authorized to sign for this move
        404:
          description: move not found
        500:
          description: internal server error
  /moves/{moveId}/personally_procured_move:
    post:
      summary: Creates a new PPM for the given move
      description: Create an instance of personally_procured_move tied to the move ID
      operationId: createPersonallyProcuredMove
      tags:
        - ppm
      parameters:
        - in: path
          name: moveId
          type: string
          format: uuid
          required: true
          description: UUID of the move this PPM is associated with
        - in: body
          name: createPersonallyProcuredMovePayload
          required: true
          schema:
            $ref: '#/definitions/CreatePersonallyProcuredMovePayload'
      responses:
        201:
          description: created instance of personally_procured_move
          schema:
            $ref: '#/definitions/PersonallyProcuredMovePayload'
        400:
          description: invalid request
        401:
          description: request requires user authentication
        403:
          description: user is not authorized
        404:
          description: move not found
        500:
          description: server error
    get:
      summary: Returns a list of all PPMs associated with this move
      description: Returns a list of all PPMs associated with this move
      operationId: indexPersonallyProcuredMoves
      tags:
        - ppm
      parameters:
        - in: path
          name: moveId
          type: string
          format: uuid
          required: true
          description: UUID of the move these PPMs are associated with
      responses:
        200:
          description: returns list of personally_procured_move
          schema:
            $ref: '#/definitions/IndexPersonallyProcuredMovePayload'
        400:
          description: invalid request
        401:
          description: request requires user authentication
        403:
          description: user is not authorized
  /moves/{moveId}/personally_procured_move/{personallyProcuredMoveId}:
    put:
      summary: Updates the PPM
      description: This replaces the current version of the PPM with the version sent.
      operationId: updatePersonallyProcuredMove
      tags:
        - ppm
      parameters:
        - in: path
          name: moveId
          type: string
          format: uuid
          required: true
          description: UUID of the move
        - in: path
          name: personallyProcuredMoveId
          type: string
          format: uuid
          required: true
          description: UUID of the PPM being updated
        - in: body
          name: updatePersonallyProcuredMovePayload
          required: true
          schema:
            $ref: '#/definitions/UpdatePersonallyProcuredMovePayload'
      responses:
        201:
          description: updated instance of personally_procured_move
          schema:
            $ref: '#/definitions/PersonallyProcuredMovePayload'
        400:
          description: invalid request
        401:
          description: request requires user authentication
        403:
          description: user is not authorized
        500:
          description: internal server error
    patch:
      summary: Patches the PPM
      description: Any fields sent in this request will be set on the PPM referenced
      operationId: patchPersonallyProcuredMove
      tags:
        - ppm
      parameters:
        - in: path
          name: moveId
          type: string
          format: uuid
          required: true
          description: UUID of the move
        - in: path
          name: personallyProcuredMoveId
          type: string
          format: uuid
          required: true
          description: UUID of the PPM being patched
        - in: body
          name: patchPersonallyProcuredMovePayload
          required: true
          schema:
            $ref: '#/definitions/PatchPersonallyProcuredMovePayload'
      responses:
        201:
          description: updated instance of personally_procured_move
          schema:
            $ref: '#/definitions/PersonallyProcuredMovePayload'
        400:
          description: invalid request
        401:
          description: request requires user authentication
        403:
          description: user is not authorized
        404:
          description: ppm is not found
        500:
          description: internal server error
    get:
      summary: Returns the given PPM
      description: Returns the given PPM
      operationId: showPersonallyProcuredMove
      tags:
        - ppm
      parameters:
        - in: path
          name: moveId
          type: string
          format: uuid
          required: true
          description: UUID of the move being signed for
        - in: path
          name: personallyProcuredMoveId
          type: string
          format: uuid
          required: true
          description: UUID of the PPM
      responses:
        200:
          description: the instance of personally_procured_move
          schema:
            $ref: '#/definitions/IndexPersonallyProcuredMovePayload'
        400:
          description: invalid request
        401:
          description: request requires user authentication
        403:
          description: user is not authorized
<<<<<<< HEAD
  /moves/{moveId}/personally_procured_move/{personallyProcuredMoveId}/approve:
    post:
      summary: Approves the PPM
      description: Sets the status of the PPM to APPROVED.
      operationId: approvePPM
      tags:
        - office
      parameters:
        - in: path
          name: moveId
          type: string
          format: uuid
          required: true
          description: UUID of the move
        - in: path
          name: personallyProcuredMoveId
          type: string
          format: uuid
          required: true
          description: UUID of the PPM being updated
      responses:
        200:
          description: updated instance of personally_procured_move
          schema:
            $ref: '#/definitions/PersonallyProcuredMovePayload'
        400:
          description: invalid request
        401:
          description: request requires user authentication
        403:
          description: user is not authorized
        500:
          description: internal server error
  /reimbursement/{reimbursementId}/approve:
    post:
      summary: Approves the reimbursement
      description: Sets the status of the reimbursement to APPROVED.
      operationId: approveReimbursement
      tags:
        - office
      parameters:
        - in: path
          name: reimbursementId
          type: string
          format: uuid
          required: true
          description: UUID of the reimbursement being approved
      responses:
        200:
          description: updated instance of reimbursement
          schema:
            $ref: '#/definitions/Reimbursement'
        400:
          description: invalid request
        401:
          description: request requires user authentication
        403:
          description: user is not authorized
        500:
          description: internal server error
=======
>>>>>>> 0bca4faf
  /moves/{moveId}/orders:
    get:
      summary: Returns orders information for a move for office use
      description: Returns orders information for a move for office use
      operationId: showOfficeOrders
      tags:
        - office
      parameters:
        - in: path
          name: moveId
          type: string
          format: uuid
          required: true
          description: UUID of the move
      responses:
        200:
          description: the orders information for a move for office use
          schema:
            $ref: '#/definitions/Orders'
        400:
          description: invalid request
        401:
          description: request requires user authentication
        403:
          description: user is not authorized
        404:
          description: move not found
        500:
          description: internal server error
  /moves/{moveId}/approve:
    post:
      summary: Approves a move to proceed
      description: Approves the basic details of a move. The status of the move will be updated to APPROVED
      operationId: approveMove
      tags:
        - office
      parameters:
        - name: moveId
          in: path
          type: string
          format: uuid
          required: true
          description: UUID of the move
      responses:
        200:
          description: returns updated (approved) move object
          schema:
            $ref: '#/definitions/MovePayload'
        400:
          description: invalid request
        401:
          description: must be authenticated to use this endpoint
        403:
          description: not authorized to approve this move
        409:
          description: the move is not in a state to be approved
          schema:
            $ref: '#/definitions/MovePayload'
        500:
          description: server error
  /moves/{moveId}/submit:
    post:
      summary: Submits a move for approval
      description: Submits a move for approval by the office. The status of the move will be updated to SUBMITTED
      operationId: submitMoveForApproval
      tags:
        - moves
      parameters:
        - name: moveId
          in: path
          type: string
          format: uuid
          required: true
          description: UUID of the move
      responses:
        200:
          description: returns updated (submitted) move object
          schema:
            $ref: '#/definitions/MovePayload'
        400:
          description: invalid request
        401:
          description: must be authenticated to use this endpoint
        403:
          description: not authorized to approve this move
        409:
          description: the move is not in a state to be approved
          schema:
            $ref: '#/definitions/MovePayload'
        500:
          description: server error
  /personally_procured_moves/{personallyProcuredMoveId}/approve:
    post:
      summary: Approves the PPM
      description: Sets the status of the PPM to APPROVED.
      operationId: approvePPM
      tags:
        - office
      parameters:
        - in: path
          name: personallyProcuredMoveId
          type: string
          format: uuid
          required: true
          description: UUID of the PPM being updated
      responses:
        200:
          description: updated instance of personally_procured_move
          schema:
            $ref: '#/definitions/PersonallyProcuredMovePayload'
        400:
          description: invalid request
        401:
          description: request requires user authentication
        403:
          description: user is not authorized
        500:
          description: internal server error
  /documents:
    post:
      summary: Create a new document
      description: Documents represent a physical artifact such as a scanned document or a PDF file
      operationId: createDocument
      tags:
        - documents
      parameters:
        - in: body
          name: documentPayload
          required: true
          schema:
            $ref: '#/definitions/PostDocumentPayload'
      responses:
        201:
          description: created document
          schema:
            $ref: '#/definitions/DocumentPayload'
        400:
          description: invalid request
        500:
          description: server error
  /documents/{documentId}:
    get:
      summary: Returns a document
      description: Returns a document and its uploads
      operationId: showDocument
      tags:
        - documents
      parameters:
        - in: path
          name: documentId
          type: string
          format: uuid
          required: true
          description: UUID of the document to return
      responses:
        200:
          description: the requested document
          schema:
            $ref: '#/definitions/DocumentPayload'
        400:
          description: invalid request
          schema:
            $ref: '#/definitions/InvalidRequestResponsePayload'
        403:
          description: not authorized
        404:
          description: not found
        500:
          description: server error
  /documents/{documentId}/uploads:
    post:
      summary: Create a new upload
      description: Uploads represent a single digital file, such as a JPEG or PDF.
      operationId: createUpload
      tags:
        - uploads
      consumes:
        - multipart/form-data
      parameters:
        - in: path
          name: documentId
          type: string
          format: uuid
          required: true
          description: UUID of the document to add an upload to
        - in: formData
          name: file
          type: file
          description: The file to upload.
          required: true
      responses:
        201:
          description: created upload
          schema:
            $ref: '#/definitions/UploadPayload'
        400:
          description: invalid request
          schema:
            $ref: '#/definitions/InvalidRequestResponsePayload'
        403:
          description: not authorized
        404:
          description: not found
        500:
          description: server error
  /uploads/{uploadId}:
    delete:
      summary: Deletes an upload
      description: Uploads represent a single digital file, such as a JPEG or PDF.
      operationId: deleteUpload
      tags:
        - uploads
      parameters:
        - in: path
          name: uploadId
          type: string
          format: uuid
          required: true
          description: UUID of the upload to be deleted
      responses:
        201:
          description: deleted upload
        400:
          description: invalid request
          schema:
            $ref: '#/definitions/InvalidRequestResponsePayload'
        403:
          description: not authorized
        404:
          description: not found
        500:
          description: server error
  /uploads:
    delete:
      summary: Deletes a collection of uploads
      description: Uploads represent a single digital file, such as a JPEG or PDF.
      operationId: deleteUploads
      tags:
        - uploads
      parameters:
        - in: query
          name: uploadIds
          type: array
          items:
            type: string
            format: uuid
          required: true
          description: Array of UUIDs to be deleted
      responses:
        201:
          description: deleted uploads
        400:
          description: invalid request
          schema:
            $ref: '#/definitions/InvalidRequestResponsePayload'
        403:
          description: not authorized
        404:
          description: not found
        500:
          description: server error
  /service_members:
    post:
      summary: Creates service member for a logged-in user
      description: Creates an instance of a service member tied to a user
      operationId: createServiceMember
      tags:
        - service_members
      parameters:
        - in: body
          name: createServiceMemberPayload
          required: true
          schema:
            $ref: '#/definitions/CreateServiceMemberPayload'
      responses:
        201:
          description: created instance of service member
          schema:
            $ref: '#/definitions/ServiceMemberPayload'
        400:
          description: invalid request
        401:
          description: request requires user authentication
        403:
          description: user is not authorized
        404:
          description: service member not found
        500:
          description: internal server error
  /service_members/{serviceMemberId}:
    get:
      summary: Returns the given service member
      description: Returns the given service member
      operationId: showServiceMember
      tags:
        - service_members
      parameters:
        - in: path
          name: serviceMemberId
          type: string
          format: uuid
          required: true
          description: UUID of the service member
      responses:
        200:
          description: the instance of the service member
          schema:
            $ref: '#/definitions/ServiceMemberPayload'
        400:
          description: invalid request
        401:
          description: request requires user authentication
        403:
          description: user is not authorized
        404:
          description: service member not found
        500:
          description: internal server error
    patch:
      summary: Patches the service member
      description: Any fields sent in this request will be set on the service member referenced
      operationId: patchServiceMember
      tags:
        - service_members
      parameters:
        - in: path
          name: serviceMemberId
          type: string
          format: uuid
          required: true
          description: UUID of the service member
        - in: body
          name: patchServiceMemberPayload
          required: true
          schema:
            $ref: '#/definitions/PatchServiceMemberPayload'
      responses:
        200:
          description: updated instance of service member
          schema:
            $ref: '#/definitions/ServiceMemberPayload'
        400:
          description: invalid request
        401:
          description: request requires user authentication
        403:
          description: user is not authorized
        404:
          description: service member not found
        500:
          description: internal server error
  /service_members/{serviceMemberId}/current_orders:
    get:
      summary: Returns the latest orders for a given service member
      description: Returns orders
      operationId: showServiceMemberOrders
      tags:
        - service_members
      parameters:
        - in: path
          name: serviceMemberId
          type: string
          format: uuid
          required: true
          description: UUID of the service member
      responses:
        200:
          description: the instance of the service member
          schema:
            $ref: '#/definitions/Orders'
        400:
          description: invalid request
        401:
          description: request requires user authentication
        403:
          description: user is not authorized
        404:
          description: service member not found
        500:
          description: internal server error
  /service_members/{serviceMemberId}/backup_contacts:
    post:
      summary: Submits backup contact for a logged-in user
      description: Creates an instance of a backup contact tied to a service member user
      operationId: createServiceMemberBackupContact
      tags:
        - backup_contacts
      parameters:
        - in: body
          name: createBackupContactPayload
          required: true
          schema:
            $ref: '#/definitions/CreateServiceMemberBackupContactPayload'
        - in: path
          name: serviceMemberId
          type: string
          format: uuid
          required: true
          description: UUID of the service member
      responses:
        201:
          description: created instance of service member backup contact
          schema:
            $ref: '#/definitions/ServiceMemberBackupContactPayload'
        400:
          description: invalid request
        401:
          description: request requires user authentication
        403:
          description: user is not authorized to create this backup contact
        404:
          description: contact not found
        500:
          description: internal server error
    get:
      summary: List all service member backup contacts
      description: List all service member backup contacts
      operationId: indexServiceMemberBackupContacts
      tags:
        - backup_contacts
      parameters:
        - in: path
          name: serviceMemberId
          type: string
          format: uuid
          required: true
          description: UUID of the service member
      responses:
        200:
          description: list of service member backup contacts
          schema:
            $ref: '#/definitions/IndexServiceMemberBackupContactsPayload'
        400:
          description: invalid request
        401:
          description: request requires user authentication
        403:
          description: user is not authorized to see this backup contact
        404:
          description: contact not found
        500:
          description: internal server error
  /backup_contacts/{backupContactId}:
    get:
      summary: Returns the given service member backup contact
      description: Returns the given service member backup contact
      operationId: showServiceMemberBackupContact
      tags:
        - backup_contacts
      parameters:
        - in: path
          name: backupContactId
          type: string
          format: uuid
          required: true
          description: UUID of the service member backup contact
      responses:
        200:
          description: the instance of the service member backup contact
          schema:
            $ref: '#/definitions/ServiceMemberBackupContactPayload'
        400:
          description: invalid request
        401:
          description: request requires user authentication
        403:
          description: user is not authorized
        404:
          description: backup contact not found
        500:
          description: internal server error
    put:
      summary: Updates a service member backup contact
      description: Any fields sent in this request will be set on the backup contact referenced
      operationId: updateServiceMemberBackupContact
      tags:
        - backup_contacts
      parameters:
        - in: body
          name: updateServiceMemberBackupContactPayload
          required: true
          schema:
            $ref: '#/definitions/UpdateServiceMemberBackupContactPayload'
        - in: path
          name: backupContactId
          type: string
          format: uuid
          required: true
          description: UUID of the service member backup contact
      responses:
        201:
          description: updated instance of backup contact
          schema:
            $ref: '#/definitions/ServiceMemberBackupContactPayload'
        400:
          description: invalid request
        401:
          description: request requires user authentication
        403:
          description: user is not authorized
        404:
          description: backup contact not found
        500:
          description: internal server error
  /duty_stations:
    get:
      summary: Returns the duty stations matching the search query
      description: Returns the duty stations matching the search query
      operationId: searchDutyStations
      tags:
        - duty_stations
      parameters:
        - in: query
          name: search
          type: string
          format: string
          required: true
          description: Search string for duty stations
      responses:
        200:
          description: the instance of the service member backup contact
          schema:
            $ref: '#/definitions/DutyStationsPayload'
        400:
          description: invalid request
        401:
          description: request requires user authentication
        403:
          description: user is not authorized
        404:
          description: matching duty station not found
        500:
          description: internal server error
  /queues/{queueType}:
    get:
      summary: Show all moves in a queue
      description: Show all moves in a queue
      operationId: showQueue
      tags:
        - queues
      parameters:
        - in: path
          name: queueType
          type: string
          enum:
          - new
          - troubleshooting
          - ppm
          required: true
          description: Queue type to show
      responses:
        200:
          description: list all moves in the specified queue
          schema:
            type: array
            items:
              $ref: '#/definitions/MoveQueueItem'
        400:
          description: invalid request
        401:
          description: request requires user authentication
        403:
          description: user is not authorized to access this queue<|MERGE_RESOLUTION|>--- conflicted
+++ resolved
@@ -2210,40 +2210,6 @@
           description: request requires user authentication
         403:
           description: user is not authorized
-<<<<<<< HEAD
-  /moves/{moveId}/personally_procured_move/{personallyProcuredMoveId}/approve:
-    post:
-      summary: Approves the PPM
-      description: Sets the status of the PPM to APPROVED.
-      operationId: approvePPM
-      tags:
-        - office
-      parameters:
-        - in: path
-          name: moveId
-          type: string
-          format: uuid
-          required: true
-          description: UUID of the move
-        - in: path
-          name: personallyProcuredMoveId
-          type: string
-          format: uuid
-          required: true
-          description: UUID of the PPM being updated
-      responses:
-        200:
-          description: updated instance of personally_procured_move
-          schema:
-            $ref: '#/definitions/PersonallyProcuredMovePayload'
-        400:
-          description: invalid request
-        401:
-          description: request requires user authentication
-        403:
-          description: user is not authorized
-        500:
-          description: internal server error
   /reimbursement/{reimbursementId}/approve:
     post:
       summary: Approves the reimbursement
@@ -2271,8 +2237,6 @@
           description: user is not authorized
         500:
           description: internal server error
-=======
->>>>>>> 0bca4faf
   /moves/{moveId}/orders:
     get:
       summary: Returns orders information for a move for office use
