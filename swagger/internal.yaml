swagger: '2.0'
info:
  description: |
    The Internal API is a RESTful API that enables the Customer application for
    MilMove.

    All endpoints are located under `/internal`.
  version: 0.0.1
  title: MilMove Internal API
  contact:
    email: ppp@truss.works
  license:
    name: MIT
    url: https://opensource.org/licenses/MIT
basePath: /internal
consumes:
  - application/json
produces:
  - application/json
tags:
  - name: responses
  - name: orders
  - name: certification
  - name: moves
  - name: office
  - name: documents
  - name: uploads
  - name: service_members
  - name: backup_contacts
  - name: duty_locations
  - name: transportation_offices
  - name: queues
  - name: entitlements
  - name: calendar
  - name: move_docs
  - name: ppm
  - name: postal_codes
  - name: addresses
  - name: mtoShipment
  - name: featureFlags
  - name: okta_profile
  - name: application_parameters
  - name: registration
definitions:
  ApplicationParameters:
    type: object
    properties:
      validationCode:
        type: string
        format: string
        x-nullable: true
      parameterName:
        type: string
        format: string
        x-nullable: true
      parameterValue:
        type: string
        format: string
        x-nullable: true
  OktaUserProfileData:
    type: object
    properties:
      sub:
        type: string
        format: string
        example: 1duekdue9ekrjghf
      login:
        type: string
        format: x-email
        example: user@email.com
        pattern: ^[a-zA-Z0-9.%+-]+@[a-zA-Z0-9.-]+\.[a-zA-Z]{2,}$
      email:
        type: string
        format: x-email
        example: user@email.com
        pattern: ^[a-zA-Z0-9.%+-]+@[a-zA-Z0-9.-]+\.[a-zA-Z]{2,}$
      firstName:
        type: string
        example: John
      lastName:
        type: string
        example: Doe
      cac_edipi:
        type: string
        example: '1234567890'
        maxLength: 10
        x-nullable: true
  UpdateOktaUserProfileData:
    type: object
    properties:
      profile:
        $ref: '#/definitions/OktaUserProfileData'
  Privilege:
    type: object
    properties:
      id:
        type: string
        format: uuid
        example: c56a4780-65aa-42ec-a945-5fd87dec0538
      privilegeType:
        type: string
        example: supervisor
      privilegeName:
        type: string
        example: Supervisor
      createdAt:
        type: string
        format: date-time
        readOnly: true
      updatedAt:
        type: string
        format: date-time
        readOnly: true
  LoggedInUserPayload:
    type: object
    properties:
      id:
        type: string
        format: uuid
        example: c56a4180-65aa-42ec-a945-5fd21dec0538
      email:
        type: string
        format: x-email
        pattern: ^[a-zA-Z0-9._%+-]+@[a-zA-Z0-9.-]+\.[a-zA-Z]{2,}$
        example: john_bob@example.com
        readOnly: true
      first_name:
        type: string
        example: John
        readOnly: true
      service_member:
        $ref: '#/definitions/ServiceMemberPayload'
      office_user:
        $ref: '#/definitions/OfficeUser'
      roles:
        type: array
        items:
          $ref: '#/definitions/Role'
        x-nullable: true
      permissions:
        type: array
        items:
          type: string
      privileges:
        type: array
        items:
          $ref: '#/definitions/Privilege'
    required:
      - id
  DutyLocationsPayload:
    type: array
    items:
      $ref: '#/definitions/DutyLocationPayload'
  SubmitMoveForApprovalPayload:
    type: object
    properties:
      certificate:
        $ref: '#/definitions/CreateSignedCertificationPayload'
  PPMEstimateRange:
    type: object
    properties:
      range_min:
        type: integer
        title: Low estimate
      range_max:
        type: integer
        title: High estimate
    required:
      - range_min
      - range_max
  MovePayload:
    type: object
    properties:
      id:
        type: string
        format: uuid
        example: c56a4180-65aa-42ec-a945-5fd21dec0538
      orders_id:
        type: string
        format: uuid
        example: c56a4180-65aa-42ec-a945-5fd21dec0538
      service_member_id:
        type: string
        format: uuid
        example: c56a4180-65aa-42ec-a945-5fd21dec0538
        readOnly: true
      locator:
        type: string
        example: '12432'
      status:
        $ref: '#/definitions/MoveStatus'
      created_at:
        type: string
        format: date-time
      updated_at:
        type: string
        format: date-time
      submitted_at:
        type: string
        format: date-time
        x-nullable: true
      mto_shipments:
        $ref: '#/definitions/MTOShipments'
      closeout_office:
        $ref: '#/definitions/TransportationOffice'
      counseling_office:
        $ref: '#/definitions/TransportationOffice'
      cancel_reason:
        type: string
        example: Change of orders
        x-nullable: true
      eTag:
        type: string
      primeCounselingCompletedAt:
        format: date-time
        type: string
        readOnly: true
      additionalDocuments:
        $ref: '#/definitions/Document'
    required:
      - id
      - orders_id
      - locator
      - created_at
      - updated_at
      - eTag
  CancelMove:
    type: object
    properties:
      cancel_reason:
        type: string
        example: Change of orders
        x-nullable: true
    required:
      - cancel_reason
  PatchMovePayload:
    type: object
    properties:
      closeoutOfficeId:
        type: string
        format: uuid
        description: >-
          The transportation office that will handle the PPM shipment's closeout
          approvals for Army and Air Force service members
    required:
      - closeoutOfficeId
  IndexMovesPayload:
    type: array
    items:
      $ref: '#/definitions/MovePayload'
  MoveDocuments:
    type: array
    items:
      $ref: '#/definitions/MoveDocumentPayload'
  WeightTicketSetType:
    type: string
    x-nullable: true
    title: Select weight ticket type
    enum:
      - CAR
      - CAR_TRAILER
      - BOX_TRUCK
      - PRO_GEAR
    x-display-value:
      CAR: Car
      CAR_TRAILER: Car + Trailer
      BOX_TRUCK: Box truck
      PRO_GEAR: Pro-gear
  UpdateProGearWeightTicket:
    type: object
    properties:
      belongsToSelf:
        description: >-
          Indicates if this information is for the customer's own pro-gear,
          otherwise, it's the spouse's.
        type: boolean
      description:
        description: Describes the pro-gear that was moved.
        type: string
      hasWeightTickets:
        description: >-
          Indicates if the user has a weight ticket for their pro-gear,
          otherwise they have a constructed weight.
        type: boolean
      weight:
        description: Weight of the vehicle not including the pro-gear.
        type: integer
        minimum: 0
  MoveDocumentPayload:
    type: object
    properties:
      id:
        type: string
        format: uuid
        example: c56a4180-65aa-42ec-a945-5fd21dec0538
      move_id:
        type: string
        format: uuid
        example: c56a4180-65aa-42ec-a945-5fd21dec0538
      personally_procured_move_id:
        type: string
        format: uuid
        example: c56a4180-65aa-42ec-a945-5fd21dec0538
        x-nullable: true
      document:
        $ref: '#/definitions/Document'
      title:
        type: string
        example: very_useful_document.pdf
        title: Document title
      move_document_type:
        $ref: '#/definitions/MoveDocumentType'
      status:
        $ref: '#/definitions/MoveDocumentStatus'
      notes:
        type: string
        example: This document is good to go!
        x-nullable: true
        title: Notes
      moving_expense_type:
        $ref: '#/definitions/MovingExpenseType'
      requested_amount_cents:
        type: integer
        format: cents
        minimum: 1
        title: Requested Amount
        description: unit is cents
      payment_method:
        type: string
        title: Payment Method
        enum:
          - OTHER
          - GTCC
        x-display-value:
          OTHER: Other account
          GTCC: GTCC
      receipt_missing:
        title: missing expense receipt
        type: boolean
        x-nullable: true
      weight_ticket_set_type:
        $ref: '#/definitions/WeightTicketSetType'
      vehicle_nickname:
        type: string
        title: Nickname (ex. "15-foot truck")
        x-nullable: true
      vehicle_make:
        type: string
        title: Vehicle make
        x-nullable: true
      vehicle_model:
        type: string
        title: Vehicle model
        x-nullable: true
      empty_weight:
        title: Empty weight
        type: integer
        minimum: 0
        x-nullable: true
        x-formatting: weight
      empty_weight_ticket_missing:
        title: missing empty weight ticket
        type: boolean
        x-nullable: true
      full_weight:
        title: Full weight
        type: integer
        minimum: 0
        x-nullable: true
        x-formatting: weight
      full_weight_ticket_missing:
        title: missing full weight ticket
        type: boolean
        x-nullable: true
      weight_ticket_date:
        title: Weight ticket date
        type: string
        example: '2018-04-26'
        format: date
        x-nullable: true
      trailer_ownership_missing:
        title: missing trailer ownership documentation
        type: boolean
        x-nullable: true
      storage_start_date:
        type: string
        format: date
        title: Start date of storage for storage expenses
        example: '2018-04-26'
        x-nullable: true
      storage_end_date:
        type: string
        format: date
        title: End date of storage for storage expenses
        example: '2018-04-26'
        x-nullable: true
    required:
      - id
      - move_id
      - document
      - title
      - move_document_type
      - status
  CreateGenericMoveDocumentPayload:
    type: object
    properties:
      personally_procured_move_id:
        type: string
        format: uuid
        example: c56a4180-65aa-42ec-a945-5fd21dec0538
        x-nullable: true
      upload_ids:
        type: array
        items:
          type: string
          format: uuid
          example: c56a4180-65aa-42ec-a945-5fd21dec0538
      title:
        type: string
        example: very_useful_document.pdf
      move_document_type:
        $ref: '#/definitions/MoveDocumentType'
      notes:
        type: string
        example: This document is good to go!
        x-nullable: true
        title: Notes
    required:
      - upload_ids
      - title
      - move_document_type
  MoveDocumentType:
    type: string
    title: Document type
    example: EXPENSE
    enum:
      - OTHER
      - WEIGHT_TICKET
      - STORAGE_EXPENSE
      - SHIPMENT_SUMMARY
      - EXPENSE
      - WEIGHT_TICKET_SET
    x-display-value:
      OTHER: Other document type
      WEIGHT_TICKET: Weight ticket
      STORAGE_EXPENSE: Storage expense receipt
      SHIPMENT_SUMMARY: Shipment summary
      EXPENSE: Expense
      WEIGHT_TICKET_SET: Weight ticket set
  UpdateMovingExpense:
    type: object
    properties:
      movingExpenseType:
        $ref: '#/definitions/MovingExpenseType'
      description:
        description: A brief description of the expense
        type: string
      paidWithGTCC:
        description: >-
          Indicates if the service member used their government issued card to
          pay for the expense
        type: boolean
      amount:
        description: The total amount of the expense as indicated on the receipt
        type: integer
      missingReceipt:
        description: Indicates if the customer is missing the receipt for their expense.
        type: boolean
      sitStartDate:
        description: >-
          The date the shipment entered storage, applicable for the `STORAGE`
          movingExpenseType only
        type: string
        format: date
      sitEndDate:
        description: >-
          The date the shipment exited storage, applicable for the `STORAGE`
          movingExpenseType only
        type: string
        format: date
      weightStored:
        description: The total weight stored in PPM SIT
        type: integer
      sitLocation:
        allOf:
          - $ref: '#/definitions/SITLocationType'
          - x-nullable: true
      sitReimburseableAmount:
        description: The amount of SIT that will be reimbursed
        type: integer
        x-nullable: true
    required:
      - movingExpenseType
      - description
      - paidWithGTCC
      - amount
      - missingReceipt
  MoveDocumentStatus:
    type: string
    title: Document status
    enum:
      - AWAITING_REVIEW
      - OK
      - HAS_ISSUE
      - EXCLUDE_FROM_CALCULATION
    x-display-value:
      AWAITING_REVIEW: Awaiting review
      OK: OK
      HAS_ISSUE: Has issue
      EXCLUDE_FROM_CALCULATION: Exclude from calculation
  CreateWeightTicketDocumentsPayload:
    type: object
    properties:
      personally_procured_move_id:
        type: string
        format: uuid
        example: c56a4180-65aa-42ec-a945-5fd21dec0538
      upload_ids:
        type: array
        items:
          type: string
          format: uuid
          example: c56a4180-65aa-42ec-a945-5fd21dec0538
      weight_ticket_set_type:
        $ref: '#/definitions/WeightTicketSetType'
      vehicle_nickname:
        type: string
        title: Vehicle nickname (ex. 'Large box truck')
        x-nullable: true
      vehicle_make:
        type: string
        title: Vehicle make
        x-nullable: true
      vehicle_model:
        type: string
        title: Vehicle model
        x-nullable: true
      empty_weight_ticket_missing:
        title: missing empty weight ticket
        type: boolean
      empty_weight:
        title: empty weight ticket recorded weight
        type: integer
        minimum: 0
      full_weight_ticket_missing:
        title: missing full weight ticket
        type: boolean
      full_weight:
        title: full weight ticket recorded weight
        type: integer
        minimum: 0
      weight_ticket_date:
        title: Full Weight Ticket Date
        type: string
        example: '2018-04-26'
        format: date
        x-nullable: true
      trailer_ownership_missing:
        title: missing trailer ownership documentation
        type: boolean
    required:
      - personally_procured_move_id
      - weight_ticket_set_type
      - full_weight_ticket_missing
      - empty_weight_ticket_missing
      - trailer_ownership_missing
  UpdateWeightTicket:
    type: object
    properties:
      vehicleDescription:
        description: >-
          Description of the vehicle used for the trip. E.g. make/model, type of
          truck/van, etc.
        type: string
      emptyWeight:
        description: Weight of the vehicle when empty.
        type: integer
        minimum: 0
      missingEmptyWeightTicket:
        description: >-
          Indicates if the customer is missing a weight ticket for the vehicle
          weight when empty.
        type: boolean
      fullWeight:
        description: The weight of the vehicle when full.
        type: integer
        minimum: 0
      missingFullWeightTicket:
        description: >-
          Indicates if the customer is missing a weight ticket for the vehicle
          weight when full.
        type: boolean
      ownsTrailer:
        description: Indicates if the customer used a trailer they own for the move.
        type: boolean
      trailerMeetsCriteria:
        description: >-
          Indicates if the trailer that the customer used meets all the criteria
          to be claimable.
        type: boolean
      adjustedNetWeight:
        description: Indicates the adjusted net weight of the vehicle
        type: integer
        minimum: 0
      netWeightRemarks:
        description: Remarks explaining any edits made to the net weight
        type: string
  TransportationOffices:
    type: array
    items:
      $ref: '#/definitions/TransportationOffice'
  VLocations:
    type: array
    items:
      $ref: '#/definitions/VLocation'
  OfficeUser:
    type: object
    properties:
      id:
        type: string
        format: uuid
        example: c56a4180-65aa-42ec-a945-5fd21dec0538
      user_id:
        type: string
        format: uuid
        example: c56a4180-65aa-42ec-a945-5fd21dec0538
      first_name:
        type: string
        example: John
        x-nullable: true
        title: First name
      middle_name:
        type: string
        example: L.
        x-nullable: true
        title: Middle name
      last_name:
        type: string
        example: Donut
        x-nullable: true
        title: Last name
      email:
        type: string
        format: x-email
        pattern: ^[a-zA-Z0-9._%+-]+@[a-zA-Z0-9.-]+\.[a-zA-Z]{2,}$
        example: john_bob@example.com
        x-nullable: true
        title: Personal Email Address
      telephone:
        type: string
        format: telephone
        pattern: ^[2-9]\d{2}-\d{3}-\d{4}$
        example: 212-555-5555
        x-nullable: true
        title: Best contact phone
      transportation_office:
        $ref: '#/definitions/TransportationOffice'
      transportation_office_assignments:
        type: array
        items:
          $ref: '#/definitions/TransportationOfficeAssignment'
      created_at:
        type: string
        format: date-time
      updated_at:
        type: string
        format: date-time
  ServiceMemberPayload:
    type: object
    properties:
      id:
        type: string
        format: uuid
        example: c56a4180-65aa-42ec-a945-5fd21dec0538
      user_id:
        type: string
        format: uuid
        example: c56a4180-65aa-42ec-a945-5fd21dec0538
      edipi:
        type: string
        format: edipi
        example: '5789345789'
        pattern: ^\d{10}$
        minLength: 10
        maxLength: 10
        x-nullable: true
        title: DoD ID number
      emplid:
        type: string
        pattern: ^\d{7}$
        minLength: 7
        maxLength: 7
        example: '5789345'
        x-nullable: true
        title: USCG EMPLID
      orders:
        type: array
        items:
          $ref: '#/definitions/Orders'
      affiliation:
        $ref: '#/definitions/Affiliation'
        title: Branch
      grade:
        $ref: '#/definitions/OrderPayGrade'
        title: Grade
      first_name:
        type: string
        example: John
        x-nullable: true
        title: First name
      middle_name:
        type: string
        example: L.
        x-nullable: true
        title: Middle name
      last_name:
        type: string
        example: Donut
        x-nullable: true
        title: Last name
      suffix:
        type: string
        example: Jr.
        x-nullable: true
        title: Suffix
      telephone:
        type: string
        format: telephone
        pattern: ^[2-9]\d{2}-\d{3}-\d{4}$
        example: 212-555-5555
        x-nullable: true
        title: Best contact phone
      secondary_telephone:
        type: string
        format: telephone
        pattern: ^([2-9]\d{2}-\d{3}-\d{4})?$
        example: 212-555-5555
        x-nullable: true
        title: Secondary Phone
      personal_email:
        type: string
        format: x-email
        pattern: ^[a-zA-Z0-9._%+-]+@[a-zA-Z0-9.-]+\.[a-zA-Z]{2,}$
        example: john_bob@example.com
        x-nullable: true
        title: Personal Email Address
      phone_is_preferred:
        type: boolean
        x-nullable: true
        title: Telephone
      email_is_preferred:
        type: boolean
        x-nullable: true
        title: Email
      residential_address:
        $ref: '#/definitions/Address'
        title: Residential Address
      backup_mailing_address:
        $ref: '#/definitions/Address'
      backup_contacts:
        $ref: '#/definitions/IndexServiceMemberBackupContactsPayload'
      is_profile_complete:
        type: boolean
      cac_validated:
        type: boolean
      created_at:
        type: string
        format: date-time
      updated_at:
        type: string
        format: date-time
      weight_allotment:
        $ref: '#/definitions/WeightAllotment'
    required:
      - id
      - user_id
      - is_profile_complete
      - created_at
      - updated_at
  CreateServiceMemberPayload:
    type: object
    properties:
      user_id:
        type: string
        format: uuid
        example: c56a4180-65aa-42ec-a945-5fd21dec0538
      edipi:
        type: string
        format: edipi
        pattern: ^\d{10}$
        minLength: 10
        maxLength: 10
        example: '5789345789'
        x-nullable: true
        title: DoD ID number
      affiliation:
        $ref: '#/definitions/Affiliation'
      grade:
        $ref: '#/definitions/OrderPayGrade'
      first_name:
        type: string
        example: John
        x-nullable: true
        title: First name
      middle_name:
        type: string
        example: L.
        x-nullable: true
        title: Middle name
      last_name:
        type: string
        example: Donut
        x-nullable: true
        title: Last name
      suffix:
        type: string
        example: Jr.
        x-nullable: true
        title: Suffix
      telephone:
        type: string
        format: telephone
        pattern: ^[2-9]\d{2}-\d{3}-\d{4}$
        example: 212-555-5555
        x-nullable: true
        title: Best contact phone
      secondary_telephone:
        type: string
        format: telephone
        pattern: ^([2-9]\d{2}-\d{3}-\d{4})?$
        example: 212-555-5555
        x-nullable: true
        title: Alternate phone
      personal_email:
        type: string
        format: x-email
        pattern: ^[a-zA-Z0-9._%+-]+@[a-zA-Z0-9.-]+\.[a-zA-Z]{2,}$
        example: john_bob@example.com
        x-nullable: true
        title: Personal email
      phone_is_preferred:
        type: boolean
        x-nullable: true
        title: Phone
      email_is_preferred:
        type: boolean
        x-nullable: true
        title: Email
      current_location_id:
        type: string
        format: uuid
        example: c56a4180-65aa-42ec-a945-5fd21dec0538
        x-nullable: true
      residential_address:
        $ref: '#/definitions/Address'
      backup_mailing_address:
        $ref: '#/definitions/Address'
  PatchServiceMemberPayload:
    type: object
    properties:
      user_id:
        type: string
        format: uuid
        example: c56a4180-65aa-42ec-a945-5fd21dec0538
      edipi:
        type: string
        format: edipi
        pattern: ^\d{10}$
        minLength: 10
        maxLength: 10
        example: '5789345789'
        x-nullable: true
        title: DoD ID number
      emplid:
        type: string
        pattern: ^\d{7}$
        minLength: 7
        maxLength: 7
        example: '5789345'
        x-nullable: true
        title: USCG EMPLID
      affiliation:
        $ref: '#/definitions/Affiliation'
      first_name:
        type: string
        example: John
        x-nullable: true
        title: First name
      middle_name:
        type: string
        example: L.
        x-nullable: true
        title: Middle name
      last_name:
        type: string
        example: Donut
        x-nullable: true
        title: Last name
      suffix:
        type: string
        example: Jr.
        x-nullable: true
        title: Suffix
      telephone:
        type: string
        format: telephone
        pattern: ^[2-9]\d{2}-\d{3}-\d{4}$
        example: 212-555-5555
        x-nullable: true
        title: Best Contact Phone
      secondary_telephone:
        type: string
        format: telephone
        pattern: ^([2-9]\d{2}-\d{3}-\d{4})?$
        example: 212-555-5555
        x-nullable: true
        title: Alternate Phone
      personal_email:
        type: string
        format: x-email
        pattern: ^[a-zA-Z0-9._%+-]+@[a-zA-Z0-9.-]+\.[a-zA-Z]{2,}$
        example: john_bob@example.com
        x-nullable: true
        title: Personal Email
      phone_is_preferred:
        type: boolean
        x-nullable: true
        title: Phone
      email_is_preferred:
        type: boolean
        x-nullable: true
        title: Email
      current_location_id:
        type: string
        format: uuid
        example: c56a4180-65aa-42ec-a945-5fd21dec0538
        x-nullable: true
      residential_address:
        $ref: '#/definitions/Address'
      backup_mailing_address:
        $ref: '#/definitions/Address'
  ServiceMemberBackupContactPayload:
    type: object
    properties:
      id:
        type: string
        format: uuid
        example: c56a4180-65aa-42ec-a945-5fd21dec0538
      service_member_id:
        type: string
        format: uuid
        example: c56a4180-65aa-42ec-a945-5fd21dec0538
        readOnly: true
      name:
        type: string
        example: Susan Smith
        x-nullable: true
        title: Name
      telephone:
        type: string
        format: telephone
        pattern: ^[2-9]\d{2}-\d{3}-\d{4}$
        example: 212-555-5555
        x-nullable: true
        title: Phone
      email:
        type: string
        format: x-email
        pattern: ^[a-zA-Z0-9._%+-]+@[a-zA-Z0-9.-]+\.[a-zA-Z]{2,}$
        example: john_bob@example.com
        x-nullable: true
        title: Email
      permission:
        $ref: '#/definitions/BackupContactPermission'
      created_at:
        type: string
        format: date-time
      updated_at:
        type: string
        format: date-time
    required:
      - id
      - created_at
      - updated_at
      - name
      - email
      - permission
  BackupContactPermission:
    type: string
    enum:
      - NONE
      - VIEW
      - EDIT
    title: Permissions
    x-display-value:
      NONE: Contact Only
      VIEW: View all move details
      EDIT: View and edit all move details
  CreateServiceMemberBackupContactPayload:
    type: object
    properties:
      name:
        type: string
        example: Susan Smith
        x-nullable: true
        title: Name
      telephone:
        type: string
        format: telephone
        pattern: ^[2-9]\d{2}-\d{3}-\d{4}$
        example: 212-555-5555
        x-nullable: true
        title: Phone
      email:
        type: string
        format: x-email
        pattern: ^[a-zA-Z0-9._%+-]+@[a-zA-Z0-9.-]+\.[a-zA-Z]{2,}$
        example: john_bob@exmaple.com
        x-nullable: true
        title: Email
      permission:
        $ref: '#/definitions/BackupContactPermission'
    required:
      - name
      - email
      - permission
  UpdateServiceMemberBackupContactPayload:
    type: object
    properties:
      name:
        type: string
        example: Susan Smith
        x-nullable: true
      telephone:
        type: string
        format: telephone
        pattern: ^[2-9]\d{2}-\d{3}-\d{4}$
        example: 212-555-5555
        x-nullable: true
      email:
        type: string
        format: x-email
        pattern: ^[a-zA-Z0-9._%+-]+@[a-zA-Z0-9.-]+\.[a-zA-Z]{2,}$
        example: john_bob@example.com
        x-nullable: true
        title: email address
      permission:
        $ref: '#/definitions/BackupContactPermission'
    required:
      - name
      - email
      - permission
  IndexServiceMemberBackupContactsPayload:
    type: array
    items:
      $ref: '#/definitions/ServiceMemberBackupContactPayload'
  SignedCertificationPayload:
    type: object
    properties:
      id:
        type: string
        format: uuid
        example: c56a4180-65aa-42ec-a945-5fd21dec0538
      created_at:
        type: string
        format: date-time
      updated_at:
        type: string
        format: date-time
      date:
        type: string
        format: date-time
        title: Date
      signature:
        type: string
        title: Signature
      certification_text:
        type: string
      move_id:
        type: string
        format: uuid
      personally_procured_move_id:
        type: string
        format: uuid
        x-nullable: true
      ppm_id:
        $ref: '#/definitions/PpmID'
      certification_type:
        $ref: '#/definitions/NullableSignedCertificationType'
    required:
      - id
      - move_id
      - created_at
      - updated_at
      - date
      - signature
      - certification_text
  CreateSignedCertificationPayload:
    type: object
    properties:
      date:
        type: string
        format: date-time
        title: Date
      signature:
        type: string
        title: Signature
      certification_text:
        type: string
      personally_procured_move_id:
        type: string
        format: uuid
        x-nullable: true
      ppm_id:
        $ref: '#/definitions/PpmID'
      certification_type:
        $ref: '#/definitions/SignedCertificationTypeCreate'
    required:
      - date
      - signature
      - certification_text
  SavePPMShipmentSignedCertification:
    type: object
    properties:
      certification_text:
        description: Text that the customer is agreeing to and signing.
        type: string
      signature:
        description: Customer signature
        type: string
      date:
        description: Date of signature
        type: string
        format: date
    required:
      - certification_text
      - signature
      - date
  SignedCertifications:
    type: array
    items:
      $ref: '#/definitions/SignedCertificationPayload'
  NullableSignedCertificationType:
    type: string
    enum:
      - PPM_PAYMENT
      - SHIPMENT
      - PPM
      - HHG
    x-nullable: true
  SignedCertificationTypeCreate:
    type: string
    enum:
      - PPM_PAYMENT
      - SHIPMENT
      - PRE_CLOSEOUT_REVIEWED_PPM_PAYMENT
      - CLOSEOUT_REVIEWED_PPM_PAYMENT
    x-nullable: true
  PostDocumentPayload:
    type: object
    properties:
      service_member_id:
        type: string
        format: uuid
        title: The service member this document belongs to
  OrderPayGrade:
    type: string
    x-nullable: true
    title: Grade
    enum:
      - E_1
      - E_2
      - E_3
      - E_4
      - E_5
      - E_6
      - E_7
      - E_8
      - E_9
      - E_9_SPECIAL_SENIOR_ENLISTED
      - O_1_ACADEMY_GRADUATE
      - O_2
      - O_3
      - O_4
      - O_5
      - O_6
      - O_7
      - O_8
      - O_9
      - O_10
      - W_1
      - W_2
      - W_3
      - W_4
      - W_5
      - AVIATION_CADET
      - CIVILIAN_EMPLOYEE
      - ACADEMY_CADET
      - MIDSHIPMAN
    x-display-value:
      E_1: E-1
      E_2: E-2
      E_3: E-3
      E_4: E-4
      E_5: E-5
      E_6: E-6
      E_7: E-7
      E_8: E-8
      E_9: E-9
      E_9_SPECIAL_SENIOR_ENLISTED: E-9 (Special Senior Enlisted)
      O_1_ACADEMY_GRADUATE: O-1 or Service Academy Graduate
      O_2: O-2
      O_3: O-3
      O_4: O-4
      O_5: O-5
      O_6: O-6
      O_7: O-7
      O_8: O-8
      O_9: O-9
      O_10: O-10
      W_1: W-1
      W_2: W-2
      W_3: W-3
      W_4: W-4
      W_5: W-5
      AVIATION_CADET: Aviation Cadet
      CIVILIAN_EMPLOYEE: Civilian Employee
      ACADEMY_CADET: Service Academy Cadet
      MIDSHIPMAN: Midshipman
  DeptIndicator:
    type: string
    x-nullable: true
    title: Dept. indicator
    enum:
      - NAVY_AND_MARINES
      - ARMY
      - ARMY_CORPS_OF_ENGINEERS
      - AIR_AND_SPACE_FORCE
      - COAST_GUARD
      - OFFICE_OF_SECRETARY_OF_DEFENSE
    x-display-value:
      NAVY_AND_MARINES: 17 Navy and Marine Corps
      ARMY: 21 Army
      ARMY_CORPS_OF_ENGINEERS: 96 Army Corps of Engineers
      AIR_AND_SPACE_FORCE: 57 Air Force and Space Force
      COAST_GUARD: 70 Coast Guard
      OFFICE_OF_SECRETARY_OF_DEFENSE: 97 Office of the Secretary of Defense
  Reimbursement:
    type: object
    x-nullable: true
    properties:
      id:
        type: string
        format: uuid
        example: c56a4180-65aa-42ec-a945-5fd21dec0538
      requested_amount:
        type: integer
        format: cents
        minimum: 1
        title: Requested Amount
        description: unit is cents
      method_of_receipt:
        $ref: '#/definitions/MethodOfReceipt'
      status:
        $ref: '#/definitions/ReimbursementStatus'
      requested_date:
        x-nullable: true
        type: string
        example: '2018-04-26'
        format: date
        title: Requested Date
    required:
      - requested_amount
      - method_of_receipt
  ReimbursementStatus:
    x-nullable: true
    type: string
    title: Reimbursement
    enum:
      - DRAFT
      - REQUESTED
      - APPROVED
      - REJECTED
      - PAID
  MethodOfReceipt:
    x-nullable: true
    type: string
    title: Method of Receipt
    enum:
      - MIL_PAY
      - OTHER_DD
      - GTCC
    x-display-value:
      MIL_PAY: MilPay
      OTHER_DD: Other account
      GTCC: GTCC
  MoveStatus:
    type: string
    title: Move status
    enum:
      - DRAFT
      - SUBMITTED
      - APPROVED
      - CANCELED
      - NEEDS SERVICE COUNSELING
      - APPROVALS REQUESTED
    x-display-value:
      DRAFT: Draft
      SUBMITTED: Submitted
      APPROVED: Approved
      CANCELED: Canceled
  OrdersStatus:
    type: string
    title: Move status
    enum:
      - DRAFT
      - SUBMITTED
      - APPROVED
      - CANCELED
    x-display-value:
      DRAFT: Draft
      SUBMITTED: Submitted
      APPROVED: Approved
      CANCELED: Canceled
  OrdersTypeDetail:
    type: string
    title: Orders type detail
    enum:
      - HHG_PERMITTED
      - PCS_TDY
      - HHG_RESTRICTED_PROHIBITED
      - HHG_RESTRICTED_AREA
      - INSTRUCTION_20_WEEKS
      - HHG_PROHIBITED_20_WEEKS
      - DELAYED_APPROVAL
    x-display-value:
      HHG_PERMITTED: Shipment of HHG Permitted
      PCS_TDY: PCS with TDY Enroute
      HHG_RESTRICTED_PROHIBITED: Shipment of HHG Restricted or Prohibited
      HHG_RESTRICTED_AREA: HHG Restricted Area-HHG Prohibited
      INSTRUCTION_20_WEEKS: Course of Instruction 20 Weeks or More
      HHG_PROHIBITED_20_WEEKS: Shipment of HHG Prohibited but Authorized within 20 weeks
      DELAYED_APPROVAL: Delayed Approval 20 Weeks or More
    x-nullable: true
  Orders:
    type: object
    properties:
      id:
        type: string
        format: uuid
        example: c56a4180-65aa-42ec-a945-5fd21dec0538
      service_member_id:
        type: string
        format: uuid
        example: c56a4180-65aa-42ec-a945-5fd21dec0538
      grade:
        $ref: '#/definitions/OrderPayGrade'
      issue_date:
        type: string
        description: The date and time that these orders were cut.
        format: date
        example: '2018-04-26'
        title: Date issued
      report_by_date:
        type: string
        description: Report By Date
        format: date
        example: '2018-04-26'
        title: Report by
      status:
        $ref: '#/definitions/OrdersStatus'
      orders_type:
        $ref: '#/definitions/OrdersType'
      orders_type_detail:
        $ref: '#/definitions/OrdersTypeDetail'
      has_dependents:
        type: boolean
        title: Are dependents included in your orders?
      spouse_has_pro_gear:
        type: boolean
        title: >-
          Do you have a spouse who will need to move items related to their
          occupation (also known as spouse pro-gear)?
      origin_duty_location:
        $ref: '#/definitions/DutyLocationPayload'
        x-nullable: true
      originDutyLocationGbloc:
        type: string
        title: From what GBLOC do your orders originate?
        x-nullable: true
      new_duty_location:
        $ref: '#/definitions/DutyLocationPayload'
      uploaded_orders:
        $ref: '#/definitions/Document'
      uploaded_amended_orders:
        $ref: '#/definitions/Document'
      uploaded_amended_orders_id:
        type: string
        format: uuid
        example: c56a4180-65aa-42ec-a945-5fd21dec0538
      moves:
        $ref: '#/definitions/IndexMovesPayload'
      orders_number:
        type: string
        title: Orders Number
        x-nullable: true
        example: 030-00362
      created_at:
        type: string
        format: date-time
      updated_at:
        type: string
        format: date-time
      tac:
        type: string
        title: TAC
        example: F8J1
        x-nullable: true
      sac:
        type: string
        title: SAC
        example: N002214CSW32Y9
        x-nullable: true
      department_indicator:
        $ref: '#/definitions/DeptIndicator'
      authorizedWeight:
        type: integer
        example: 7000
        x-nullable: true
      entitlement:
        $ref: '#/definitions/Entitlement'
      providesServicesCounseling:
        type: boolean
        x-omitempty: false
      weightRestriction:
        type: integer
        x-nullable: true
      ubWeightRestriction:
        type: integer
        x-nullable: true
    required:
      - id
      - service_member_id
      - issue_date
      - report_by_date
      - orders_type
      - has_dependents
      - spouse_has_pro_gear
      - new_duty_location
      - uploaded_orders
      - created_at
      - updated_at
  Entitlement:
    type: object
    properties:
      proGear:
        type: integer
        example: 2000
        x-nullable: true
        description: >
          Pro-gear weight limit as set by an Office user, distinct from the
          service member's default weight allotment determined by pay grade
      proGearSpouse:
        type: integer
        example: 500
        x-nullable: true
        description: >
          Spouse's pro-gear weight limit as set by an Office user, distinct from
          the service member's default weight allotment determined by pay grade
      accompanied_tour:
        type: boolean
        example: true
        x-nullable: true
        description: >-
          Indicates if the move entitlement allows dependents to travel to the
          new Permanent Duty Station (PDS). This is only present on OCONUS
          moves.
      dependents_under_twelve:
        type: integer
        example: 5
        x-nullable: true
        description: >-
          Indicates the number of dependents under the age of twelve for a move.
          This is only present on OCONUS moves.
      dependents_twelve_and_over:
        type: integer
        example: 3
        x-nullable: true
        description: >-
          Indicates the number of dependents of the age twelve or older for a
          move. This is only present on OCONUS moves.
      ub_allowance:
        type: integer
        example: 3
        x-nullable: true
        description: >-
          The amount of weight in pounds that the move is entitled for shipment
          types of Unaccompanied Baggage.
      weight_restriction:
        type: integer
        example: 1500
        x-nullable: true
        description: Indicates the weight restricted to a specific location.
      ub_weight_restriction:
        type: integer
        example: 1100
        x-nullable: true
        description: Indicates the UB weight restricted to a specific location.
  CreateUpdateOrders:
    type: object
    properties:
      service_member_id:
        type: string
        format: uuid
        example: c56a4180-65aa-42ec-a945-5fd21dec0538
      issue_date:
        type: string
        description: The date and time that these orders were cut.
        format: date
        example: '2018-04-26'
        title: Orders date
      report_by_date:
        type: string
        description: Report By Date
        format: date
        example: '2018-04-26'
        title: Report-by date
      orders_type:
        $ref: '#/definitions/OrdersType'
      orders_type_detail:
        $ref: '#/definitions/OrdersTypeDetail'
      has_dependents:
        type: boolean
        title: Are dependents included in your orders?
      spouse_has_pro_gear:
        type: boolean
        title: >-
          Do you have a spouse who will need to move items related to their
          occupation (also known as spouse pro-gear)?
      new_duty_location_id:
        type: string
        format: uuid
        example: c56a4180-65aa-42ec-a945-5fd21dec0538
      counseling_office_id:
        type: string
        format: uuid
        example: cf1addea-a4f9-4173-8506-2bb82a064cb7
        x-nullable: true
      move_id:
        type: string
        format: uuid
        example: cf1addea-a4f9-4173-8506-2bb82a064cb7
      orders_number:
        type: string
        title: Orders Number
        x-nullable: true
        example: 030-00362
      tac:
        type: string
        title: TAC
        example: F8J1
        x-nullable: true
      sac:
        type: string
        title: SAC
        example: N002214CSW32Y9
        x-nullable: true
      department_indicator:
        $ref: '#/definitions/DeptIndicator'
      grade:
        $ref: '#/definitions/OrderPayGrade'
      origin_duty_location_id:
        type: string
        format: uuid
        example: c56a4180-65aa-42ec-a945-5fd21dec0538
      accompanied_tour:
        type: boolean
        example: true
        x-nullable: true
        description: >-
          Indicates if the move entitlement allows dependents to travel to the
          new Permanent Duty Station (PDS). This is only present on OCONUS
          moves.
      dependents_under_twelve:
        type: integer
        example: 5
        x-nullable: true
        description: >-
          Indicates the number of dependents under the age of twelve for a move.
          This is only present on OCONUS moves.
      dependents_twelve_and_over:
        type: integer
        example: 3
        x-nullable: true
        description: >-
          Indicates the number of dependents of the age twelve or older for a
          move. This is only present on OCONUS moves.
    required:
      - service_member_id
      - issue_date
      - report_by_date
      - orders_type
      - has_dependents
      - spouse_has_pro_gear
      - new_duty_location_id
  InvalidRequestResponsePayload:
    type: object
    properties:
      errors:
        type: object
        additionalProperties:
          type: string
  MoveQueueItem:
    type: object
    properties:
      id:
        type: string
        format: uuid
        example: c56a4180-65aa-42ec-a945-5fd21dec0538
      status:
        type: string
        example: APPROVED
      ppm_status:
        type: string
        example: PAYMENT_REQUESTED
        x-nullable: true
      hhg_status:
        type: string
        example: ACCEPTED
        x-nullable: true
      locator:
        type: string
        example: '12432'
      gbl_number:
        type: string
        example: LNK12345
        title: GBL Number
        x-nullable: true
      customer_name:
        type: string
        example: Thedog, Nino
        title: Customer Name
      edipi:
        type: string
        format: edipi
        pattern: ^\d{10}$
        minLength: 10
        maxLength: 10
        example: '5789345789'
        title: 'DoD ID #'
      grade:
        $ref: '#/definitions/OrderPayGrade'
      orders_type:
        $ref: '#/definitions/OrdersType'
      move_date:
        type: string
        format: date
        example: '2018-04-25'
        x-nullable: true
      submitted_date:
        type: string
        format: date-time
        example: '2018-04-25'
        x-nullable: true
      last_modified_date:
        type: string
        format: date-time
        example: '2017-07-21T17:32:28Z'
      created_at:
        type: string
        format: date-time
      origin_duty_location_name:
        type: string
        example: Dover AFB
        title: Origin
        x-nullable: true
      destination_duty_location_name:
        type: string
        example: Dover AFB
        title: Destination
        x-nullable: true
      pm_survey_conducted_date:
        type: string
        format: date-time
        example: '2017-07-21T17:32:28Z'
        x-nullable: true
      origin_gbloc:
        type: string
        example: LKNQ
        title: Origin GBLOC
        x-nullable: true
      destination_gbloc:
        type: string
        example: LKNQ
        title: Destination GBLOC
        x-nullable: true
      delivered_date:
        type: string
        format: date-time
        example: '2017-07-21T17:32:28Z'
        x-nullable: true
      invoice_approved_date:
        type: string
        format: date-time
        example: '2017-07-21T17:32:28Z'
        x-nullable: true
      weight_allotment:
        $ref: '#/definitions/WeightAllotment'
      branch_of_service:
        type: string
      actual_move_date:
        type: string
        format: date
        example: '2018-04-25'
        x-nullable: true
      original_move_date:
        type: string
        format: date
        example: '2018-04-25'
        x-nullable: true
    required:
      - id
      - status
      - locator
      - customer_name
      - edipi
      - grade
      - orders_type
      - branch_of_service
      - last_modified_date
      - created_at
  AvailableMoveDates:
    type: object
    properties:
      start_date:
        type: string
        format: date
        example: '2018-09-25'
      available:
        type: array
        items:
          type: string
          format: date
          example: '2018-09-25'
    required:
      - start_date
      - available
  WeightAllotment:
    type: object
    properties:
      total_weight_self:
        type: integer
        example: 18000
      total_weight_self_plus_dependents:
        type: integer
        example: 18000
      pro_gear_weight:
        type: integer
        example: 2000
      pro_gear_weight_spouse:
        type: integer
        example: 500
    required:
      - total_weight_self
      - total_weight_self_plus_dependents
      - pro_gear_weight
      - pro_gear_weight_spouse
  IndexEntitlements:
    type: object
    additionalProperties:
      $ref: '#/definitions/WeightAllotment'
  RateEnginePostalCodePayload:
    type: object
    properties:
      valid:
        type: boolean
        example: false
      postal_code:
        type: string
        description: zip code, international allowed
        format: zip
        title: ZIP
        example: '''90210'' or ''N15 3NL'''
      postal_code_type:
        type: string
        enum:
          - origin
          - destination
    required:
      - valid
      - postal_code
      - postal_code_type
  Role:
    type: object
    properties:
      id:
        type: string
        format: uuid
        example: c56a4180-65aa-42ec-a945-5fd21dec0538
      roleType:
        type: string
        example: customer
      createdAt:
        type: string
        format: date-time
      updatedAt:
        type: string
        format: date-time
    required:
      - id
      - roleType
      - createdAt
      - updatedAt
  MTOAgentType:
    type: string
    title: MTO Agent Type
    example: RELEASING_AGENT
    enum:
      - RELEASING_AGENT
      - RECEIVING_AGENT
  MTOAgent:
    properties:
      id:
        example: 1f2270c7-7166-40ae-981e-b200ebdf3054
        format: uuid
        type: string
      mtoShipmentID:
        example: 1f2270c7-7166-40ae-981e-b200ebdf3054
        format: uuid
        type: string
        readOnly: true
      createdAt:
        format: date-time
        type: string
        readOnly: true
      updatedAt:
        format: date-time
        type: string
        readOnly: true
      firstName:
        type: string
        x-nullable: true
      lastName:
        type: string
        x-nullable: true
      email:
        type: string
        format: x-email
        pattern: (^[a-zA-Z0-9._%+-]+@[a-zA-Z0-9.-]+\.[a-zA-Z]{2,}$)|(^$)
        x-nullable: true
      phone:
        type: string
        format: telephone
        pattern: (^[2-9]\d{2}-\d{3}-\d{4}$)|(^$)
        x-nullable: true
      agentType:
        $ref: '#/definitions/MTOAgentType'
    type: object
  MTOAgents:
    items:
      $ref: '#/definitions/MTOAgent'
    type: array
  MTOShipmentType:
    type: string
    title: Shipment Type
    example: HHG
    enum:
      - HHG
      - HHG_INTO_NTS
      - HHG_OUTOF_NTS
      - PPM
      - BOAT_HAUL_AWAY
      - BOAT_TOW_AWAY
      - MOBILE_HOME
      - UNACCOMPANIED_BAGGAGE
    x-display-value:
      HHG: HHG
      HHG_INTO_NTS: NTS
      HHG_OUTOF_NTS: NTS Release
      PPM: PPM
      BOAT_HAUL_AWAY: Boat Haul-Away
      BOAT_TOW_AWAY: Boat Tow-Away
      MOBILE_HOME: Mobile Home
      UNACCOMPANIED_BAGGAGE: Unaccompanied Baggage
  MTOShipment:
    properties:
      moveTaskOrderID:
        example: 1f2270c7-7166-40ae-981e-b200ebdf3054
        format: uuid
        type: string
        readOnly: true
      id:
        example: 1f2270c7-7166-40ae-981e-b200ebdf3054
        format: uuid
        type: string
        readOnly: true
      createdAt:
        format: date-time
        type: string
        readOnly: true
      updatedAt:
        format: date-time
        type: string
        readOnly: true
      requestedPickupDate:
        format: date
        type: string
        readOnly: true
        x-nullable: true
      requestedDeliveryDate:
        format: date
        type: string
        readOnly: true
        x-nullable: true
      agents:
        $ref: '#/definitions/MTOAgents'
      customerRemarks:
        type: string
        readOnly: true
        example: handle with care
        x-nullable: true
      ppmShipment:
        $ref: '#/definitions/PPMShipment'
      boatShipment:
        $ref: '#/definitions/BoatShipment'
      mobileHomeShipment:
        $ref: '#/definitions/MobileHome'
      shipmentType:
        $ref: '#/definitions/MTOShipmentType'
      status:
        $ref: '#/definitions/MTOShipmentStatus'
      pickupAddress:
        $ref: '#/definitions/Address'
      destinationAddress:
        $ref: '#/definitions/Address'
      secondaryPickupAddress:
        $ref: '#/definitions/Address'
      hasSecondaryPickupAddress:
        type: boolean
        x-omitempty: false
        x-nullable: true
      tertiaryPickupAddress:
        $ref: '#/definitions/Address'
      hasTertiaryPickupAddress:
        type: boolean
        x-omitempty: false
        x-nullable: true
      secondaryDeliveryAddress:
        $ref: '#/definitions/Address'
      hasSecondaryDeliveryAddress:
        type: boolean
        x-omitempty: false
        x-nullable: true
      tertiaryDeliveryAddress:
        $ref: '#/definitions/Address'
      hasTertiaryDeliveryAddress:
        type: boolean
        x-omitempty: false
        x-nullable: true
      actualProGearWeight:
        type: integer
        x-nullable: true
        x-omitempty: false
      actualSpouseProGearWeight:
        type: integer
        x-nullable: true
        x-omitempty: false
      eTag:
        type: string
      shipmentLocator:
        type: string
        x-nullable: true
        readOnly: true
        example: 1K43AR-01
      marketCode:
        type: string
        enum:
          - d
          - i
        example: d
        description: >-
          Single-letter designator for domestic (d) or international (i)
          shipments
  MTOShipments:
    items:
      $ref: '#/definitions/MTOShipment'
    type: array
  MTOShipmentStatus:
    type: string
    readOnly: true
    enum:
      - DRAFT
      - APPROVED
      - SUBMITTED
      - REJECTED
  CreateShipment:
    type: object
    properties:
      moveTaskOrderID:
        example: 1f2270c7-7166-40ae-981e-b200ebdf3054
        format: uuid
        type: string
      shipmentType:
        $ref: '#/definitions/MTOShipmentType'
      ppmShipment:
        $ref: '#/definitions/CreatePPMShipment'
      boatShipment:
        $ref: '#/definitions/CreateBoatShipment'
      mobileHomeShipment:
        $ref: '#/definitions/CreateMobileHomeShipment'
      requestedPickupDate:
        format: date
        type: string
      requestedDeliveryDate:
        format: date
        type: string
      customerRemarks:
        type: string
        example: handle with care
        x-nullable: true
      pickupAddress:
        $ref: '#/definitions/Address'
      secondaryPickupAddress:
        $ref: '#/definitions/Address'
      tertiaryPickupAddress:
        $ref: '#/definitions/Address'
      destinationAddress:
        $ref: '#/definitions/Address'
      secondaryDeliveryAddress:
        $ref: '#/definitions/Address'
      tertiaryDeliveryAddress:
        $ref: '#/definitions/Address'
      agents:
        $ref: '#/definitions/MTOAgents'
    required:
      - moveTaskOrderID
      - shipmentType
  CreatePPMShipment:
    description: >-
      A personally procured move is a type of shipment that a service members
      moves themselves.
    properties:
      ppmType:
        $ref: '#/definitions/PPMType'
      expectedDepartureDate:
        description: |
          Date the customer expects to move.
        format: date
        type: string
      pickupAddress:
        $ref: '#/definitions/Address'
      secondaryPickupAddress:
        $ref: '#/definitions/Address'
      destinationAddress:
        $ref: '#/definitions/PPMDestinationAddress'
      secondaryDestinationAddress:
        $ref: '#/definitions/Address'
      tertiaryDestinationAddress:
        $ref: '#/definitions/Address'
      tertiaryPickupAddress:
        $ref: '#/definitions/Address'
      hasTertiaryPickupAddress:
        type: boolean
        x-nullable: true
        x-omitempty: false
      hasTertiaryDestinationAddress:
        type: boolean
        x-nullable: true
        x-omitempty: false
      sitExpected:
        type: boolean
      isActualExpenseReimbursement:
        description: >-
          Denotes if this PPM shipment uses the Actual Expense Reimbursement
          method.
        type: boolean
        example: false
        x-omitempty: false
        x-nullable: true
    required:
      - expectedDepartureDate
      - pickupAddress
      - destinationAddress
      - sitExpected
  UpdatePPMShipment:
    type: object
    properties:
      ppmType:
        $ref: '#/definitions/PPMType'
      expectedDepartureDate:
        description: |
          Date the customer expects to move.
        format: date
        type: string
        x-nullable: true
      actualMoveDate:
        format: date
        type: string
        x-nullable: true
      pickupAddress:
        $ref: '#/definitions/Address'
      secondaryPickupAddress:
        $ref: '#/definitions/Address'
      hasSecondaryPickupAddress:
        type: boolean
        x-omitempty: false
        x-nullable: true
      tertiaryPickupAddress:
        $ref: '#/definitions/Address'
      hasTertiaryPickupAddress:
        type: boolean
        x-omitempty: false
        x-nullable: true
      actualPickupPostalCode:
        description: >
          The actual postal code where the PPM shipment started. To be filled
          once the customer has moved the shipment.
        format: zip
        type: string
        title: ZIP
        example: '90210'
        pattern: ^(\d{5})$
        x-nullable: true
      destinationAddress:
        $ref: '#/definitions/PPMDestinationAddress'
      secondaryDestinationAddress:
        $ref: '#/definitions/Address'
      hasSecondaryDestinationAddress:
        type: boolean
        x-omitempty: false
        x-nullable: true
      tertiaryDestinationAddress:
        $ref: '#/definitions/Address'
      hasTertiaryDestinationAddress:
        type: boolean
        x-omitempty: false
        x-nullable: true
      actualDestinationPostalCode:
        description: >
          The actual postal code where the PPM shipment ended. To be filled once
          the customer has moved the shipment.
        format: zip
        type: string
        title: ZIP
        example: '90210'
        pattern: ^(\d{5})$
        x-nullable: true
      w2Address:
        x-nullable: true
        $ref: '#/definitions/Address'
      finalIncentive:
        description: >
          The final calculated incentive for the PPM shipment. This does not
          include **SIT** as it is a reimbursement.
        type: integer
        format: cents
        x-nullable: true
        x-omitempty: false
        readOnly: true
      sitExpected:
        type: boolean
        x-nullable: true
      estimatedWeight:
        type: integer
        example: 4200
        x-nullable: true
      hasProGear:
        description: |
          Indicates whether PPM shipment has pro gear.
        type: boolean
        x-nullable: true
      proGearWeight:
        type: integer
        x-nullable: true
      spouseProGearWeight:
        type: integer
        x-nullable: true
      hasRequestedAdvance:
        description: |
          Indicates whether an advance has been requested for the PPM shipment.
        type: boolean
        x-nullable: true
      advanceAmountRequested:
        description: >
          The amount requested for an advance, or null if no advance is
          requested
        type: integer
        format: cents
        x-nullable: true
      hasReceivedAdvance:
        description: |
          Indicates whether an advance was received for the PPM shipment.
        type: boolean
        x-nullable: true
      advanceAmountReceived:
        description: |
          The amount received for an advance, or null if no advance is received.
        type: integer
        format: cents
        x-nullable: true
      isActualExpenseReimbursement:
        description: >-
          Used for PPM shipments only. Denotes if this shipment uses the Actual
          Expense Reimbursement method.
        type: boolean
        example: false
        x-omitempty: false
        x-nullable: true
  CreateBoatShipment:
    description: Boat shipment information for the move.
    properties:
      type:
        type: string
        enum:
          - HAUL_AWAY
          - TOW_AWAY
      year:
        type: integer
        description: Year of the Boat
      make:
        type: string
        description: Make of the Boat
      model:
        type: string
        description: Model of the Boat
      lengthInInches:
        type: integer
        description: Length of the Boat in inches
      widthInInches:
        type: integer
        description: Width of the Boat in inches
      heightInInches:
        type: integer
        description: Height of the Boat in inches
      hasTrailer:
        type: boolean
        description: Does the boat have a trailer
      isRoadworthy:
        type: boolean
        description: Is the trailer roadworthy
        x-nullable: true
    required:
      - type
      - year
      - make
      - model
      - lengthInInches
      - widthInInches
      - heightInInches
      - hasTrailer
  UpdateBoatShipment:
    type: object
    properties:
      type:
        type: string
        enum:
          - HAUL_AWAY
          - TOW_AWAY
        x-nullable: true
      year:
        type: integer
        description: Year of the Boat
        x-nullable: true
      make:
        type: string
        description: Make of the Boat
        x-nullable: true
      model:
        type: string
        description: Model of the Boat
        x-nullable: true
      lengthInInches:
        type: integer
        description: Length of the Boat in inches
        x-nullable: true
      widthInInches:
        type: integer
        description: Width of the Boat in inches
        x-nullable: true
      heightInInches:
        type: integer
        description: Height of the Boat in inches
        x-nullable: true
      hasTrailer:
        type: boolean
        description: Does the boat have a trailer
        x-nullable: true
      isRoadworthy:
        type: boolean
        description: Is the trailer roadworthy
        x-nullable: true
  CreateMobileHomeShipment:
    description: A mobile home shipment that the prime moves for a service member.
    properties:
      make:
        type: string
        description: Make of the Mobile Home
      model:
        type: string
        description: Model of the Mobile Home
      year:
        type: integer
        description: Year of the Mobile Home
      lengthInInches:
        type: integer
        description: Length of the Mobile Home in inches
      heightInInches:
        type: integer
        description: Height of the Mobile Home in inches
      widthInInches:
        type: integer
        description: Width of the Mobile Home in inches
    required:
      - make
      - model
      - year
      - lengthInInches
      - heightInInches
      - widthInInches
  UpdateMobileHomeShipment:
    properties:
      make:
        type: string
        description: Make of the Mobile Home
        x-nullable: true
      model:
        type: string
        description: Model of the Mobile Home
        x-nullable: true
      year:
        type: integer
        description: Year of the Mobile Home
        x-nullable: true
      lengthInInches:
        type: integer
        description: Length of the Mobile Home in inches
        x-nullable: true
      heightInInches:
        type: integer
        description: Height of the Mobile Home in inches
        x-nullable: true
      widthInInches:
        type: integer
        description: Width of the Mobile Home in inches
        x-nullable: true
  UpdateShipment:
    type: object
    properties:
      status:
        $ref: '#/definitions/MTOShipmentStatus'
      shipmentType:
        $ref: '#/definitions/MTOShipmentType'
      ppmShipment:
        $ref: '#/definitions/UpdatePPMShipment'
      boatShipment:
        $ref: '#/definitions/UpdateBoatShipment'
      mobileHomeShipment:
        $ref: '#/definitions/UpdateMobileHomeShipment'
      requestedPickupDate:
        format: date
        type: string
        x-nullable: true
      requestedDeliveryDate:
        format: date
        type: string
        x-nullable: true
      customerRemarks:
        type: string
        example: handle with care
        x-nullable: true
      pickupAddress:
        $ref: '#/definitions/Address'
      secondaryPickupAddress:
        $ref: '#/definitions/Address'
      hasSecondaryPickupAddress:
        type: boolean
        x-nullable: true
        x-omitempty: false
      tertiaryPickupAddress:
        $ref: '#/definitions/Address'
      hasTertiaryPickupAddress:
        type: boolean
        x-nullable: true
        x-omitempty: false
      destinationAddress:
        $ref: '#/definitions/Address'
      secondaryDeliveryAddress:
        $ref: '#/definitions/Address'
      hasSecondaryDeliveryAddress:
        type: boolean
        x-nullable: true
        x-omitempty: false
      tertiaryDeliveryAddress:
        $ref: '#/definitions/Address'
      hasTertiaryDeliveryAddress:
        type: boolean
        x-nullable: true
        x-omitempty: false
      actualProGearWeight:
        type: integer
        x-nullable: true
        x-omitempty: false
      actualSpouseProGearWeight:
        type: integer
        x-nullable: true
        x-omitempty: false
      agents:
        $ref: '#/definitions/MTOAgents'
  ClientError:
    type: object
    properties:
      title:
        type: string
      detail:
        type: string
      instance:
        type: string
        format: uuid
    required:
      - title
      - detail
      - instance
  ValidationError:
    allOf:
      - $ref: '#/definitions/ClientError'
      - type: object
    properties:
      invalidFields:
        type: object
        additionalProperties:
          description: List of errors for the field
          type: array
          items:
            type: string
    required:
      - invalidFields
  Error:
    properties:
      title:
        type: string
      detail:
        type: string
      instance:
        type: string
        format: uuid
    required:
      - title
      - detail
    type: object
  MovesList:
    type: object
    properties:
      currentMove:
        type: array
        items:
          $ref: '#/definitions/InternalMove'
      previousMoves:
        type: array
        items:
          $ref: '#/definitions/InternalMove'
  InternalMove:
    type: object
    properties:
      id:
        example: a502b4f1-b9c4-4faf-8bdd-68292501bf26
        format: uuid
        type: string
      moveCode:
        type: string
        example: HYXFJF
        readOnly: true
      createdAt:
        format: date-time
        type: string
        readOnly: true
      orderID:
        example: c56a4180-65aa-42ec-a945-5fd21dec0538
        format: uuid
        type: string
      orders:
        type: object
      status:
        type: string
        readOnly: true
      updatedAt:
        format: date-time
        type: string
        readOnly: true
      submittedAt:
        format: date-time
        type: string
        readOnly: true
        x-nullable: true
      mtoShipments:
        $ref: '#/definitions/MTOShipments'
      closeoutOffice:
        $ref: '#/definitions/TransportationOffice'
      counselingOffice:
        $ref: '#/definitions/TransportationOffice'
      eTag:
        type: string
        readOnly: true
      primeCounselingCompletedAt:
        format: date-time
        type: string
        readOnly: true
  IsDateWeekendHolidayInfo:
    type: object
    properties:
      country_code:
        type: string
      country_name:
        type: string
      date:
        type: string
        format: date
        example: '2018-09-25'
      is_weekend:
        type: boolean
      is_holiday:
        type: boolean
      details:
        type: string
    required:
      - country_code
      - country_name
      - date
      - is_weekend
      - is_holiday
  CounselingOffices:
    type: array
    items:
      $ref: '#/definitions/CounselingOffice'
  CounselingOffice:
    type: object
    properties:
      id:
        type: string
        format: uuid
        example: c56a4180-65aa-42ec-a945-5fd21dec0538
      name:
        type: string
        example: Fort Bragg North Station
    required:
      - id
      - name
  Affiliation:
    type: string
    x-nullable: true
    title: Branch of service
    description: Military branch of service
    enum:
      - ARMY
      - NAVY
      - MARINES
      - AIR_FORCE
      - COAST_GUARD
      - SPACE_FORCE
      - OTHER
    x-display-value:
      ARMY: Army
      NAVY: Navy
      MARINES: Marine Corps
      AIR_FORCE: Air Force
      COAST_GUARD: Coast Guard
      SPACE_FORCE: Space Force
      OTHER: OTHER
  CreateOktaAndMilMoveUser:
    type: object
    properties:
      affiliation:
        $ref: '#/definitions/Affiliation'
        title: Branch
      email:
        type: string
        example: user@userdomain.com
        title: Email
        x-nullable: false
      edipi:
        type: string
        format: edipi
        example: '5789345789'
        pattern: ^\d{10}$
        minLength: 10
        maxLength: 10
        x-nullable: true
        title: DoD ID number
      emplid:
        type: string
        pattern: ^\d{7}$
        minLength: 7
        maxLength: 7
        example: '1234567'
        x-nullable: true
        title: USCG EMPLID
      firstName:
        type: string
        title: First Name
        x-nullable: false
      middleInitial:
        type: string
        example: L.
        x-nullable: true
        title: Middle Initial
      lastName:
        type: string
        title: Last Name
        x-nullable: false
      telephone:
        type: string
        format: telephone
        pattern: ^[2-9]\d{2}-\d{3}-\d{4}$
        example: 212-555-5555
        x-nullable: false
      secondaryTelephone:
        type: string
        format: telephone
        pattern: ^[2-9]\d{2}-\d{3}-\d{4}$
        example: 212-555-5555
        x-nullable: false
      phoneIsPreferred:
        description: Indicates if phone is the preferred method of contact
        type: boolean
      emailIsPreferred:
        description: Indicates if email is the preferred method of contact
        type: boolean
    required:
      - affiliation
      - email
      - edipi
      - firstName
      - lastName
      - telephone
  FeatureFlagBoolean:
    description: A feature flag
    type: object
    properties:
      entity:
        type: string
        example: 11111111-1111-1111-1111-111111111111
      key:
        type: string
        example: flag
      match:
        type: boolean
        example: true
      namespace:
        type: string
        example: test
    required:
      - entity
      - key
      - match
      - namespace
  FeatureFlagVariant:
    description: A feature flag
    type: object
    properties:
      entity:
        type: string
        example: 11111111-1111-1111-1111-111111111111
      key:
        type: string
        example: flag
      match:
        type: boolean
        example: true
      variant:
        type: string
        example: myval
      namespace:
        type: string
        example: test
    required:
      - entity
      - key
      - match
      - variant
      - namespace
  OrdersType:
    type: string
    title: Orders type
    enum:
      - PERMANENT_CHANGE_OF_STATION
      - LOCAL_MOVE
      - RETIREMENT
      - SEPARATION
      - WOUNDED_WARRIOR
      - BLUEBARK
      - SAFETY
      - TEMPORARY_DUTY
      - EARLY_RETURN_OF_DEPENDENTS
      - STUDENT_TRAVEL
    x-display-value:
      PERMANENT_CHANGE_OF_STATION: Permanent Change Of Station
      LOCAL_MOVE: Local Move
      RETIREMENT: Retirement
      SEPARATION: Separation
      WOUNDED_WARRIOR: Wounded Warrior
      BLUEBARK: BLUEBARK
      SAFETY: Safety
      TEMPORARY_DUTY: Temporary Duty (TDY)
      EARLY_RETURN_OF_DEPENDENTS: Early Return of Dependents
      STUDENT_TRAVEL: Student Travel
  Address:
    description: A postal address
    type: object
    properties:
      id:
        type: string
        format: uuid
        example: c56a4180-65aa-42ec-a945-5fd21dec0538
      streetAddress1:
        type: string
        example: 123 Main Ave
        title: Street address 1
      streetAddress2:
        type: string
        example: Apartment 9000
        x-nullable: true
        title: Street address 2
      streetAddress3:
        type: string
        example: Montmârtre
        x-nullable: true
        title: Address Line 3
      city:
        type: string
        example: Anytown
        title: City
      eTag:
        type: string
        readOnly: true
      state:
        title: State
        type: string
        x-display-value:
          AL: AL
          AK: AK
          AR: AR
          AZ: AZ
          CA: CA
          CO: CO
          CT: CT
          DC: DC
          DE: DE
          FL: FL
          GA: GA
          HI: HI
          IA: IA
          ID: ID
          IL: IL
          IN: IN
          KS: KS
          KY: KY
          LA: LA
          MA: MA
          MD: MD
          ME: ME
          MI: MI
          MN: MN
          MO: MO
          MS: MS
          MT: MT
          NC: NC
          ND: ND
          NE: NE
          NH: NH
          NJ: NJ
          NM: NM
          NV: NV
          NY: NY
          OH: OH
          OK: OK
          OR: OR
          PA: PA
          RI: RI
          SC: SC
          SD: SD
          TN: TN
          TX: TX
          UT: UT
          VA: VA
          VT: VT
          WA: WA
          WI: WI
          WV: WV
          WY: WY
        enum:
          - AL
          - AK
          - AR
          - AZ
          - CA
          - CO
          - CT
          - DC
          - DE
          - FL
          - GA
          - HI
          - IA
          - ID
          - IL
          - IN
          - KS
          - KY
          - LA
          - MA
          - MD
          - ME
          - MI
          - MN
          - MO
          - MS
          - MT
          - NC
          - ND
          - NE
          - NH
          - NJ
          - NM
          - NV
          - NY
          - OH
          - OK
          - OR
          - PA
          - RI
          - SC
          - SD
          - TN
          - TX
          - UT
          - VA
          - VT
          - WA
          - WI
          - WV
          - WY
      postalCode:
        type: string
        format: zip
        title: ZIP
        example: '90210'
        pattern: ^(\d{5}([\-]\d{4})?)$
      country:
        type: string
        title: Country
        x-nullable: true
        example: US
        default: US
        pattern: ^[A-Z]{2}$
        description: Two-letter country code
      county:
        type: string
        title: County
        x-nullable: true
        example: LOS ANGELES
      isOconus:
        type: boolean
        title: isOconus
        x-nullable: true
        example: false
      usPostRegionCitiesID:
        type: string
        format: uuid
        example: c56a4180-65aa-42ec-a945-5fd21dec0538
      destinationGbloc:
        type: string
        pattern: ^[A-Z]{4}$
        x-nullable: true
    required:
      - streetAddress1
      - city
      - state
      - postalCode
  TransportationOffice:
    type: object
    properties:
      id:
        type: string
        format: uuid
        example: c56a4180-65aa-42ec-a945-5fd21dec0538
      name:
        type: string
        example: Fort Bragg North Station
      address:
        $ref: '#/definitions/Address'
      phone_lines:
        type: array
        items:
          type: string
          format: telephone
          pattern: ^[2-9]\d{2}-\d{3}-\d{4}$
          example: 212-555-5555
      gbloc:
        type: string
        pattern: ^[A-Z]{4}$
        example: JENQ
      latitude:
        type: number
        format: float
        example: 29.382973
      longitude:
        type: number
        format: float
        example: -98.62759
      created_at:
        type: string
        format: date-time
      updated_at:
        type: string
        format: date-time
    required:
      - id
      - name
      - address
      - created_at
      - updated_at
  DutyLocationPayload:
    type: object
    properties:
      id:
        type: string
        format: uuid
        example: c56a4180-65aa-42ec-a945-5fd21dec0538
      name:
        type: string
        example: Fort Bragg North Station
      address:
        $ref: '#/definitions/Address'
      address_id:
        type: string
        format: uuid
        example: c56a4180-65aa-42ec-a945-5fd21dec0538
      affiliation:
        $ref: '#/definitions/Affiliation'
      transportation_office_id:
        type: string
        format: uuid
        example: c56a4180-65aa-42ec-a945-5fd21dec0538
        x-nullable: true
      transportation_office:
        $ref: '#/definitions/TransportationOffice'
      created_at:
        type: string
        format: date-time
      updated_at:
        type: string
        format: date-time
      provides_services_counseling:
        type: boolean
        x-nullable: false
    required:
      - id
      - name
      - address_id
      - affiliation
      - created_at
      - updated_at
  Upload:
    description: An uploaded file.
    type: object
    properties:
      id:
        type: string
        format: uuid
        example: c56a4180-65aa-42ec-a945-5fd21dec0538
        readOnly: true
      url:
        type: string
        format: uri
        example: https://uploads.domain.test/dir/c56a4180-65aa-42ec-a945-5fd21dec0538
        readOnly: true
      filename:
        type: string
        example: filename.pdf
        readOnly: true
      contentType:
        type: string
        format: mime-type
        example: application/pdf
        readOnly: true
      bytes:
        type: integer
        readOnly: true
      rotation:
        type: integer
        readOnly: false
        example: 2
      status:
        type: string
        enum:
          - INFECTED
          - CLEAN
          - PROCESSING
        readOnly: true
      createdAt:
        type: string
        format: date-time
        readOnly: true
      updatedAt:
        type: string
        format: date-time
        readOnly: true
      deletedAt:
        type: string
        format: date-time
        x-nullable: true
        readOnly: true
      isWeightTicket:
        type: boolean
      uploadType:
        type: string
        example: OFFICE
        enum:
          - USER
          - PRIME
          - OFFICE
        readOnly: true
    required:
      - id
      - url
      - filename
      - contentType
      - bytes
      - createdAt
      - updatedAt
  Document:
    type: object
    properties:
      id:
        type: string
        format: uuid
        example: c56a4180-65aa-42ec-a945-5fd21dec0538
      service_member_id:
        type: string
        format: uuid
        title: The service member this document belongs to
      uploads:
        type: array
        items:
          $ref: '#/definitions/Upload'
    required:
      - id
      - service_member_id
      - uploads
  PPMType:
    type: string
    title: PPM Type
    description: Defines a PPM type
    enum:
      - INCENTIVE_BASED
      - ACTUAL_EXPENSE
      - SMALL_PACKAGE
  PPMShipmentStatus:
    description: |
      Status of the PPM Shipment:
        * **DRAFT**: The customer has created the PPM shipment but has not yet submitted their move for counseling.
        * **SUBMITTED**: The shipment belongs to a move that has been submitted by the customer or has been created by a Service Counselor or Prime Contractor for a submitted move.
        * **WAITING_ON_CUSTOMER**: The PPM shipment has been approved and the customer may now provide their actual move closeout information and documentation required to get paid.
        * **NEEDS_ADVANCE_APPROVAL**: The shipment was counseled by the Prime Contractor and approved but an advance was requested so will need further financial approval from the government.
        * **NEEDS_CLOSEOUT**: The customer has provided their closeout weight tickets, receipts, and expenses and certified it for the Service Counselor to approve, exclude or reject.
        * **CLOSEOUT_COMPLETE**: The Service Counselor has reviewed all of the customer's PPM closeout documentation and authorizes the customer can download and submit their finalized SSW packet.
    type: string
    readOnly: true
    enum:
      - DRAFT
      - SUBMITTED
      - WAITING_ON_CUSTOMER
      - NEEDS_ADVANCE_APPROVAL
      - NEEDS_CLOSEOUT
      - CLOSEOUT_COMPLETE
      - CANCELED
  PPMAdvanceStatus:
    type: string
    title: PPM Advance Status
    description: >-
      Indicates whether an advance status has been accepted, rejected, or
      edited, or a prime counseled PPM has been received or not received
    x-nullable: true
    enum:
      - APPROVED
      - REJECTED
      - EDITED
      - RECEIVED
      - NOT_RECEIVED
  SITLocationType:
    description: The list of SIT location types.
    type: string
    enum:
      - ORIGIN
      - DESTINATION
  OmittablePPMDocumentStatus:
    description: Status of the PPM document.
    type: string
    enum:
      - APPROVED
      - EXCLUDED
      - REJECTED
    x-display-value:
      APPROVED: Approved
      EXCLUDED: Excluded
      REJECTED: Rejected
    x-nullable: true
    x-omitempty: false
  PPMDocumentStatusReason:
    description: The reason the services counselor has excluded or rejected the item.
    type: string
    x-nullable: true
    x-omitempty: false
  WeightTicket:
    description: >-
      Vehicle and optional trailer information and weight documents used to move
      this PPM shipment.
    type: object
    properties:
      id:
        description: ID of this set of weight tickets.
        type: string
        format: uuid
        example: c56a4180-65aa-42ec-a945-5fd21dec0538
        readOnly: true
      ppmShipmentId:
        description: The ID of the PPM shipment that this set of weight tickets is for.
        type: string
        format: uuid
        example: c56a4180-65aa-42ec-a945-5fd21dec0538
        readOnly: true
      createdAt:
        type: string
        format: date-time
        readOnly: true
      updatedAt:
        type: string
        format: date-time
        readOnly: true
      vehicleDescription:
        description: >-
          Description of the vehicle used for the trip. E.g. make/model, type of
          truck/van, etc.
        type: string
        x-nullable: true
        x-omitempty: false
      emptyWeight:
        description: Weight of the vehicle when empty.
        type: integer
        minimum: 0
        x-nullable: true
        x-omitempty: false
      submittedEmptyWeight:
        description: Customer submitted weight of the vehicle when empty.
        type: integer
        minimum: 0
        x-nullable: true
        x-omitempty: false
      missingEmptyWeightTicket:
        description: >-
          Indicates if the customer is missing a weight ticket for the vehicle
          weight when empty.
        type: boolean
        x-nullable: true
        x-omitempty: false
      emptyDocumentId:
        description: >-
          ID of the document that is associated with the user uploads containing
          the vehicle weight when empty.
        type: string
        format: uuid
        readOnly: true
      emptyDocument:
        allOf:
          - description: >-
              Document that is associated with the user uploads containing the
              vehicle weight when empty.
          - $ref: '#/definitions/Document'
      fullWeight:
        description: The weight of the vehicle when full.
        type: integer
        minimum: 0
        x-nullable: true
        x-omitempty: false
      submittedFullWeight:
        description: Customer submitted weight of the vehicle when full.
        type: integer
        minimum: 0
        x-nullable: true
        x-omitempty: false
      missingFullWeightTicket:
        description: >-
          Indicates if the customer is missing a weight ticket for the vehicle
          weight when full.
        type: boolean
        x-nullable: true
        x-omitempty: false
      fullDocumentId:
        description: >-
          ID of the document that is associated with the user uploads containing
          the vehicle weight when full.
        type: string
        format: uuid
        example: c56a4180-65aa-42ec-a945-5fd21dec0538
        readOnly: true
      fullDocument:
        allOf:
          - description: >-
              Document that is associated with the user uploads containing the
              vehicle weight when full.
          - $ref: '#/definitions/Document'
      ownsTrailer:
        description: Indicates if the customer used a trailer they own for the move.
        type: boolean
        x-nullable: true
        x-omitempty: false
      submittedOwnsTrailer:
        description: Indicates if the customer used a trailer they own for the move.
        type: boolean
        x-nullable: true
        x-omitempty: false
      trailerMeetsCriteria:
        description: >-
          Indicates if the trailer that the customer used meets all the criteria
          to be claimable.
        type: boolean
        x-nullable: true
        x-omitempty: false
      submittedTrailerMeetsCriteria:
        description: >-
          Indicates if the trailer that the customer used meets all the criteria
          to be claimable.
        type: boolean
        x-nullable: true
        x-omitempty: false
      proofOfTrailerOwnershipDocumentId:
        description: >-
          ID of the document that is associated with the user uploads containing
          the proof of trailer ownership.
        type: string
        format: uuid
        example: c56a4180-65aa-42ec-a945-5fd21dec0538
        readOnly: true
      proofOfTrailerOwnershipDocument:
        allOf:
          - description: >-
              Document that is associated with the user uploads containing the
              proof of trailer ownership.
          - $ref: '#/definitions/Document'
      status:
        $ref: '#/definitions/OmittablePPMDocumentStatus'
      reason:
        $ref: '#/definitions/PPMDocumentStatusReason'
      adjustedNetWeight:
        description: Indicates the adjusted net weight of the vehicle
        type: integer
        minimum: 0
        x-nullable: true
        x-omitempty: false
      netWeightRemarks:
        description: Remarks explaining any edits made to the net weight
        type: string
        x-nullable: true
        x-omitempty: false
      eTag:
        description: A hash that should be used as the "If-Match" header for any updates.
        type: string
        readOnly: true
    required:
      - ppmShipmentId
      - createdAt
      - updatedAt
      - emptyDocumentId
      - emptyDocument
      - fullDocument
      - fullDocumentId
      - proofOfTrailerOwnershipDocument
      - proofOfTrailerOwnershipDocumentId
  WeightTickets:
    description: All weight tickets associated with a PPM shipment.
    type: array
    items:
      $ref: '#/definitions/WeightTicket'
    x-omitempty: false
  OmittableMovingExpenseType:
    type: string
    description: Moving Expense Type
    enum:
      - CONTRACTED_EXPENSE
      - GAS
      - OIL
      - OTHER
      - PACKING_MATERIALS
      - RENTAL_EQUIPMENT
      - STORAGE
      - TOLLS
      - WEIGHING_FEE
    x-display-value:
      CONTRACTED_EXPENSE: Contracted expense
      GAS: Gas
      OIL: Oil
      OTHER: Other
      PACKING_MATERIALS: Packing materials
      STORAGE: Storage
      RENTAL_EQUIPMENT: Rental equipment
      TOLLS: Tolls
      WEIGHING_FEE: Weighing fee
    x-nullable: true
    x-omitempty: false
  SubmittedMovingExpenseType:
    type: string
    description: Customer Submitted Moving Expense Type
    enum:
      - CONTRACTED_EXPENSE
      - GAS
      - OIL
      - OTHER
      - PACKING_MATERIALS
      - RENTAL_EQUIPMENT
      - STORAGE
      - TOLLS
      - WEIGHING_FEE
    x-display-value:
      CONTRACTED_EXPENSE: Contracted expense
      GAS: Gas
      OIL: Oil
      OTHER: Other
      PACKING_MATERIALS: Packing materials
      STORAGE: Storage
      RENTAL_EQUIPMENT: Rental equipment
      TOLLS: Tolls
      WEIGHING_FEE: Weighing fee
    x-nullable: true
    x-omitempty: false
  MovingExpense:
    description: >-
      Expense information and receipts of costs incurred that can be reimbursed
      while moving a PPM shipment.
    type: object
    properties:
      id:
        description: Unique primary identifier of the Moving Expense object
        type: string
        format: uuid
        example: c56a4180-65aa-42ec-a945-5fd21dec0538
        readOnly: true
      ppmShipmentId:
        description: The PPM Shipment id that this moving expense belongs to
        type: string
        format: uuid
        example: c56a4180-65aa-42ec-a945-5fd21dec0538
        readOnly: true
      documentId:
        description: The id of the Document that contains all file uploads for this expense
        type: string
        format: uuid
        example: c56a4180-65aa-42ec-a945-5fd21dec0538
        readOnly: true
      document:
        allOf:
          - description: >-
              The Document object that contains all file uploads for this
              expense
          - $ref: '#/definitions/Document'
      movingExpenseType:
        $ref: '#/definitions/OmittableMovingExpenseType'
      submittedMovingExpenseType:
        $ref: '#/definitions/SubmittedMovingExpenseType'
      description:
        description: A brief description of the expense
        type: string
        x-nullable: true
        x-omitempty: false
      submittedDescription:
        description: Customer submitted description of the expense
        type: string
        x-nullable: true
        x-omitempty: false
      paidWithGtcc:
        description: >-
          Indicates if the service member used their government issued card to
          pay for the expense
        type: boolean
        x-nullable: true
        x-omitempty: false
      amount:
        description: The total amount of the expense as indicated on the receipt
        type: integer
        x-nullable: true
        x-omitempty: false
      submittedAmount:
        description: >-
          Customer submitted total amount of the expense as indicated on the
          receipt
        type: integer
        x-nullable: true
        x-omitempty: false
      missingReceipt:
        description: >-
          Indicates if the service member is missing the receipt with the proof
          of expense amount
        type: boolean
        x-nullable: true
        x-omitempty: false
      status:
        $ref: '#/definitions/OmittablePPMDocumentStatus'
      reason:
        $ref: '#/definitions/PPMDocumentStatusReason'
      sitStartDate:
        description: >-
          The date the shipment entered storage, applicable for the `STORAGE`
          movingExpenseType only
        type: string
        example: '2022-04-26'
        format: date
        x-nullable: true
        x-omitempty: false
      submittedSitStartDate:
        description: >-
          Customer submitted date the shipment entered storage, applicable for
          the `STORAGE` movingExpenseType only
        type: string
        example: '2022-04-26'
        format: date
        x-nullable: true
        x-omitempty: false
      sitEndDate:
        description: >-
          The date the shipment exited storage, applicable for the `STORAGE`
          movingExpenseType only
        type: string
        example: '2018-05-26'
        format: date
        x-nullable: true
        x-omitempty: false
      submittedSitEndDate:
        description: >-
          Customer submitted date the shipment exited storage, applicable for
          the `STORAGE` movingExpenseType only
        type: string
        example: '2018-05-26'
        format: date
        x-nullable: true
        x-omitempty: false
      createdAt:
        description: >-
          Timestamp the moving expense object was initially created in the
          system (UTC)
        type: string
        format: date-time
        readOnly: true
      updatedAt:
        description: >-
          Timestamp when a property of this moving expense object was last
          modified (UTC)
        type: string
        format: date-time
        readOnly: true
      eTag:
        description: A hash that should be used as the "If-Match" header for any updates.
        type: string
        readOnly: true
      weightStored:
        description: The total weight stored in PPM SIT
        type: integer
        x-nullable: true
        x-omitempty: false
      sitLocation:
        allOf:
          - $ref: '#/definitions/SITLocationType'
          - x-nullable: true
          - x-omitempty: false
      sitEstimatedCost:
        description: >-
          The estimated amount that the government will pay the service member
          to put their goods into storage. This estimated storage cost is
          separate from the estimated incentive.
        type: integer
        format: cents
        x-nullable: true
        x-omitempty: false
      sitReimburseableAmount:
        description: The amount of SIT that will be reimbursed
        type: integer
        x-nullable: true
        x-omitempty: false
    required:
      - id
      - createdAt
      - updatedAt
      - ppmShipmentId
      - documentId
      - document
  ProGearWeightTicket:
    description: Pro-gear associated information and weight docs for a PPM shipment
    type: object
    properties:
      id:
        description: The ID of the pro-gear weight ticket.
        type: string
        format: uuid
        example: c56a4180-65aa-42ec-a945-5fd21dec0538
        readOnly: true
      ppmShipmentId:
        description: >-
          The ID of the PPM shipment that this pro-gear weight ticket is
          associated with.
        type: string
        format: uuid
        example: c56a4180-65aa-42ec-a945-5fd21dec0538
        readOnly: true
      updatedAt:
        type: string
        format: date-time
        readOnly: true
      createdAt:
        type: string
        format: date-time
        readOnly: true
      belongsToSelf:
        description: >-
          Indicates if this information is for the customer's own pro-gear,
          otherwise, it's the spouse's.
        type: boolean
        x-nullable: true
        x-omitempty: false
      submittedBelongsToSelf:
        description: >-
          Indicates if this information is for the customer's own pro-gear,
          otherwise, it's the spouse's.
        type: boolean
        x-nullable: true
        x-omitempty: false
      description:
        description: Describes the pro-gear that was moved.
        type: string
        x-nullable: true
        x-omitempty: false
      hasWeightTickets:
        description: >-
          Indicates if the user has a weight ticket for their pro-gear,
          otherwise they have a constructed weight.
        type: boolean
        x-nullable: true
        x-omitempty: false
      submittedHasWeightTickets:
        description: >-
          Indicates if the user has a weight ticket for their pro-gear,
          otherwise they have a constructed weight.
        type: boolean
        x-nullable: true
        x-omitempty: false
      weight:
        description: Weight of the pro-gear.
        type: integer
        minimum: 0
        x-nullable: true
        x-omitempty: false
      submittedWeight:
        description: Customer submitted weight of the pro-gear.
        type: integer
        minimum: 0
        x-nullable: true
        x-omitempty: false
      documentId:
        description: >-
          The ID of the document that is associated with the user uploads
          containing the pro-gear weight.
        type: string
        format: uuid
        example: c56a4180-65aa-42ec-a945-5fd21dec0538
        readOnly: true
      document:
        allOf:
          - description: >-
              Document that is associated with the user uploads containing the
              pro-gear weight.
          - $ref: '#/definitions/Document'
      status:
        $ref: '#/definitions/OmittablePPMDocumentStatus'
      reason:
        $ref: '#/definitions/PPMDocumentStatusReason'
      eTag:
        description: A hash that should be used as the "If-Match" header for any updates.
        type: string
        readOnly: true
    required:
      - ppmShipmentId
      - createdAt
      - updatedAt
      - documentId
      - document
  SignedCertificationType:
    description: |
      The type of signed certification:
        - PPM_PAYMENT: This is used when the customer has a PPM shipment that they have uploaded their documents for and are
            ready to submit their documentation for review. When they submit, they will be asked to sign certifying the
            information is correct.
        - SHIPMENT: This is used when a customer submits their move with their shipments to be reviewed by office users.
        - PRE_CLOSEOUT_REVIEWED_PPM_PAYMENT: This is used when a move has a PPM shipment and is set to
             service-counseling-completed "Submit move details" by service counselor.
        - CLOSEOUT_REVIEWED_PPM_PAYMENT: This is used when a PPM shipment is reviewed by counselor in close out queue.
    type: string
    enum:
      - PPM_PAYMENT
      - SHIPMENT
      - PRE_CLOSEOUT_REVIEWED_PPM_PAYMENT
      - CLOSEOUT_REVIEWED_PPM_PAYMENT
    readOnly: true
  SignedCertification:
    description: Signed certification
    type: object
    properties:
      id:
        description: The ID of the signed certification.
        type: string
        format: uuid
        example: c56a4180-65aa-42ec-a945-5fd21dec0538
        readOnly: true
      submittingUserId:
        description: The ID of the user that signed.
        type: string
        format: uuid
        example: c56a4180-65aa-42ec-a945-5fd21dec0538
        readOnly: true
      moveId:
        description: The ID of the move associated with this signed certification.
        type: string
        format: uuid
        example: c56a4180-65aa-42ec-a945-5fd21dec0538
        readOnly: true
      ppmId:
        description: >-
          The ID of the PPM shipment associated with this signed certification,
          if any.
        type: string
        format: uuid
        example: c56a4180-65aa-42ec-a945-5fd21dec0538
        readOnly: true
        x-nullable: true
        x-omitempty: false
      certificationType:
        $ref: '#/definitions/SignedCertificationType'
      certificationText:
        description: Full text that the customer agreed to and signed.
        type: string
      signature:
        description: The signature that the customer provided.
        type: string
      date:
        description: Date that the customer signed the certification.
        type: string
        format: date
      createdAt:
        type: string
        format: date-time
        readOnly: true
      updatedAt:
        type: string
        format: date-time
        readOnly: true
      eTag:
        description: A hash that should be used as the "If-Match" header for any updates.
        type: string
        readOnly: true
    required:
      - id
      - submittingUserId
      - moveId
      - certificationType
      - certificationText
      - signature
      - date
      - createdAt
      - updatedAt
      - eTag
  PPMShipment:
    description: >-
      A personally procured move is a type of shipment that a service member
      moves themselves.
    x-nullable: true
    properties:
      id:
        description: Primary auto-generated unique identifier of the PPM shipment object
        example: 1f2270c7-7166-40ae-981e-b200ebdf3054
        format: uuid
        type: string
        readOnly: true
      ppmType:
        $ref: '#/definitions/PPMType'
      shipmentId:
        description: The id of the parent MTOShipment object
        example: 1f2270c7-7166-40ae-981e-b200ebdf3054
        format: uuid
        type: string
        readOnly: true
      createdAt:
        description: Timestamp of when the PPM Shipment was initially created (UTC)
        format: date-time
        type: string
        readOnly: true
      updatedAt:
        description: Timestamp of when a property of this object was last updated (UTC)
        format: date-time
        type: string
        readOnly: true
      status:
        $ref: '#/definitions/PPMShipmentStatus'
      w2Address:
        x-nullable: true
        $ref: '#/definitions/Address'
      advanceStatus:
        $ref: '#/definitions/PPMAdvanceStatus'
      expectedDepartureDate:
        description: |
          Date the customer expects to begin their move.
        format: date
        type: string
      actualMoveDate:
        description: The actual start date of when the PPM shipment left the origin.
        format: date
        type: string
        x-nullable: true
        x-omitempty: false
      submittedAt:
        description: >-
          The timestamp of when the customer submitted their PPM documentation
          to the counselor for review.
        format: date-time
        type: string
        x-nullable: true
        x-omitempty: false
      reviewedAt:
        description: >-
          The timestamp of when the Service Counselor has reviewed all of the
          closeout documents.
        format: date-time
        type: string
        x-nullable: true
        x-omitempty: false
      approvedAt:
        description: >-
          The timestamp of when the shipment was approved and the service member
          can begin their move.
        format: date-time
        type: string
        x-nullable: true
        x-omitempty: false
      pickupAddress:
        $ref: '#/definitions/Address'
      secondaryPickupAddress:
        allOf:
          - $ref: '#/definitions/Address'
          - x-nullable: true
          - x-omitempty: false
      hasSecondaryPickupAddress:
        type: boolean
        x-omitempty: false
        x-nullable: true
      tertiaryPickupAddress:
        allOf:
          - $ref: '#/definitions/Address'
          - x-nullable: true
          - x-omitempty: false
      hasTertiaryPickupAddress:
        type: boolean
        x-omitempty: false
        x-nullable: true
      actualPickupPostalCode:
        description: >
          The actual postal code where the PPM shipment started. To be filled
          once the customer has moved the shipment.
        format: zip
        type: string
        title: ZIP
        example: '90210'
        pattern: ^(\d{5})$
        x-nullable: true
        x-omitempty: false
      destinationAddress:
        $ref: '#/definitions/Address'
      secondaryDestinationAddress:
        allOf:
          - $ref: '#/definitions/Address'
          - x-nullable: true
          - x-omitempty: false
      hasSecondaryDestinationAddress:
        type: boolean
        x-omitempty: false
        x-nullable: true
      tertiaryDestinationAddress:
        allOf:
          - $ref: '#/definitions/Address'
          - x-nullable: true
          - x-omitempty: false
      hasTertiaryDestinationAddress:
        type: boolean
        x-omitempty: false
        x-nullable: true
      actualDestinationPostalCode:
        description: >
          The actual postal code where the PPM shipment ended. To be filled once
          the customer has moved the shipment.
        format: zip
        type: string
        title: ZIP
        example: '90210'
        pattern: ^(\d{5})$
        x-nullable: true
        x-omitempty: false
      sitExpected:
        description: >
          Captures whether some or all of the PPM shipment will require
          temporary storage at the origin or destination.


          Must be set to `true` when providing `sitLocation`,
          `sitEstimatedWeight`, `sitEstimatedEntryDate`, and
          `sitEstimatedDepartureDate` values to calculate the
          `sitEstimatedCost`.
        type: boolean
      estimatedWeight:
        description: The estimated weight of the PPM shipment goods being moved.
        type: integer
        example: 4200
        x-nullable: true
        x-omitempty: false
      allowableWeight:
        description: The allowable weight of the PPM shipment goods being moved.
        type: integer
        example: 4300
        minimum: 0
        x-nullable: true
        x-omitempty: false
      hasProGear:
        description: >
          Indicates whether PPM shipment has pro gear for themselves or their
          spouse.
        type: boolean
        x-nullable: true
        x-omitempty: false
      proGearWeight:
        description: >-
          The estimated weight of the pro-gear being moved belonging to the
          service member.
        type: integer
        x-nullable: true
        x-omitempty: false
      spouseProGearWeight:
        description: >-
          The estimated weight of the pro-gear being moved belonging to a
          spouse.
        type: integer
        x-nullable: true
        x-omitempty: false
      estimatedIncentive:
        description: >-
          The estimated amount the government will pay the service member to
          move their belongings based on the moving date, locations, and
          shipment weight.
        type: integer
        format: cents
        x-nullable: true
        x-omitempty: false
      maxIncentive:
        description: >-
          The max amount the government will pay the service member to move
          their belongings based on the moving date, locations, and shipment
          weight.
        type: integer
        format: cents
        x-nullable: true
        x-omitempty: false
      finalIncentive:
        description: >
          The final calculated incentive for the PPM shipment. This does not
          include **SIT** as it is a reimbursement.
        type: integer
        format: cents
        x-nullable: true
        x-omitempty: false
        readOnly: true
      hasRequestedAdvance:
        description: |
          Indicates whether an advance has been requested for the PPM shipment.
        type: boolean
        x-nullable: true
        x-omitempty: false
      advanceAmountRequested:
        description: >
          The amount requested as an advance by the service member up to a
          maximum percentage of the estimated incentive.
        type: integer
        format: cents
        x-nullable: true
        x-omitempty: false
      hasReceivedAdvance:
        description: |
          Indicates whether an advance was received for the PPM shipment.
        type: boolean
        x-nullable: true
        x-omitempty: false
      advanceAmountReceived:
        description: |
          The amount received for an advance, or null if no advance is received.
        type: integer
        format: cents
        x-nullable: true
        x-omitempty: false
      sitLocation:
        allOf:
          - $ref: '#/definitions/SITLocationType'
          - x-nullable: true
          - x-omitempty: false
      sitEstimatedWeight:
        description: The estimated weight of the goods being put into storage.
        type: integer
        example: 2000
        x-nullable: true
        x-omitempty: false
      sitEstimatedEntryDate:
        description: The date that goods will first enter the storage location.
        format: date
        type: string
        x-nullable: true
        x-omitempty: false
      sitEstimatedDepartureDate:
        description: The date that goods will exit the storage location.
        format: date
        type: string
        x-nullable: true
        x-omitempty: false
      sitEstimatedCost:
        description: >-
          The estimated amount that the government will pay the service member
          to put their goods into storage. This estimated storage cost is
          separate from the estimated incentive.
        type: integer
        format: cents
        x-nullable: true
        x-omitempty: false
      weightTickets:
        $ref: '#/definitions/WeightTickets'
      movingExpenses:
        description: All expense documentation receipt records of this PPM shipment.
        items:
          $ref: '#/definitions/MovingExpense'
        type: array
      proGearWeightTickets:
        description: >-
          All pro-gear weight ticket documentation records for this PPM
          shipment.
        type: array
        items:
          $ref: '#/definitions/ProGearWeightTicket'
      isActualExpenseReimbursement:
        description: >-
          Used for PPM shipments only. Denotes if this shipment uses the Actual
          Expense Reimbursement method.
        type: boolean
        example: false
        x-omitempty: false
        x-nullable: true
      signedCertification:
        $ref: '#/definitions/SignedCertification'
      eTag:
        description: >-
          A hash unique to this shipment that should be used as the "If-Match"
          header for any updates.
        type: string
        readOnly: true
    required:
      - id
      - shipmentId
      - createdAt
      - status
      - expectedDepartureDate
      - sitExpected
      - eTag
  BoatShipment:
    x-nullable: true
    properties:
      id:
        description: Primary auto-generated unique identifier of the Boat shipment object
        example: 1f2270c7-7166-40ae-981e-b200ebdf3054
        format: uuid
        type: string
        readOnly: true
      shipmentId:
        description: The id of the parent MTOShipment object
        example: 1f2270c7-7166-40ae-981e-b200ebdf3054
        format: uuid
        type: string
        readOnly: true
      createdAt:
        description: Timestamp of when the Boat Shipment was initially created (UTC)
        format: date-time
        type: string
        readOnly: true
      updatedAt:
        description: Timestamp of when a property of this object was last updated (UTC)
        format: date-time
        type: string
        readOnly: true
      type:
        type: string
        enum:
          - HAUL_AWAY
          - TOW_AWAY
      year:
        type: integer
        description: Year of the Boat
      make:
        type: string
        description: Make of the Boat
      model:
        type: string
        description: Model of the Boat
      lengthInInches:
        type: integer
        description: Length of the Boat in inches
      widthInInches:
        type: integer
        description: Width of the Boat in inches
      heightInInches:
        type: integer
        description: Height of the Boat in inches
      hasTrailer:
        type: boolean
        description: Does the boat have a trailer
      isRoadworthy:
        type: boolean
        description: Is the trailer roadworthy
        x-nullable: true
      eTag:
        description: >-
          A hash unique to this shipment that should be used as the "If-Match"
          header for any updates.
        type: string
        readOnly: true
    required:
      - id
      - shipmentId
      - createdAt
      - type
      - year
      - make
      - model
      - lengthInInches
      - widthInInches
      - heightInInches
      - hasTrailer
      - eTag
  MobileHome:
    description: >-
      A mobile home is a type of shipment that a service member moves a mobile
      home.
    x-nullable: true
    properties:
      id:
        description: Primary auto-generated unique identifier of the Mobile Home object
        example: 1f2270c7-7166-40ae-981e-b200ebdf3054
        format: uuid
        type: string
        readOnly: true
      shipmentId:
        description: The id of the parent MTOShipment object
        example: 1f2270c7-7166-40ae-981e-b200ebdf3054
        format: uuid
        type: string
        readOnly: true
      make:
        description: The make of the mobile home
        type: string
      model:
        description: The model of the mobile home.
        type: string
      year:
        description: The year the mobile home was made.
        type: integer
      lengthInInches:
        type: integer
      widthInInches:
        type: integer
      heightInInches:
        type: integer
      updatedAt:
        description: Timestamp of when a property of this object was last updated (UTC)
        format: date-time
        type: string
        readOnly: true
      createdAt:
        description: Timestamp of when a property of this object was created (UTC)
        format: date-time
        type: string
        readOnly: true
      eTag:
        description: >-
          A hash unique to this shipment that should be used as the "If-Match"
          header for any updates.
        type: string
        readOnly: true
  TransportationOfficeAssignment:
    type: object
    properties:
      officeUserId:
        type: string
        format: uuid
        example: c56a4780-65aa-42ec-a945-5fd87dec0538
      transportationOfficeId:
        type: string
        format: uuid
        example: d67a4780-65aa-42ec-a945-5fd87dec0549
      transportationOffice:
        $ref: '#/definitions/TransportationOffice'
      primaryOffice:
        type: boolean
        x-omitempty: false
      createdAt:
        type: string
        format: date-time
        readOnly: true
      updatedAt:
        type: string
        format: date-time
        readOnly: true
    required:
      - officeUserId
      - transportationOfficeId
      - primaryOffice
  PpmID:
    description: |
      The PPM Shipment ID to associate with the assigned certificate.
    type: string
    format: uuid
    example: c56a4180-65aa-42ec-a945-5fd21dec0538
    x-nullable: true
  MovingExpenseType:
    type: string
    description: Moving Expense Type
    enum:
      - CONTRACTED_EXPENSE
      - GAS
      - OIL
      - OTHER
      - PACKING_MATERIALS
      - RENTAL_EQUIPMENT
      - STORAGE
      - TOLLS
      - WEIGHING_FEE
    x-display-value:
      CONTRACTED_EXPENSE: Contracted expense
      GAS: Gas
      OIL: Oil
      OTHER: Other
      PACKING_MATERIALS: Packing materials
      STORAGE: Storage
      RENTAL_EQUIPMENT: Rental equipment
      TOLLS: Tolls
      WEIGHING_FEE: Weighing fee
  VLocation:
    description: A postal code, city, and state lookup
    type: object
    properties:
      city:
        type: string
        example: Anytown
        title: City
      state:
        title: State
        type: string
        x-display-value:
          AL: AL
          AK: AK
          AR: AR
          AZ: AZ
          CA: CA
          CO: CO
          CT: CT
          DC: DC
          DE: DE
          FL: FL
          GA: GA
          HI: HI
          IA: IA
          ID: ID
          IL: IL
          IN: IN
          KS: KS
          KY: KY
          LA: LA
          MA: MA
          MD: MD
          ME: ME
          MI: MI
          MN: MN
          MO: MO
          MS: MS
          MT: MT
          NC: NC
          ND: ND
          NE: NE
          NH: NH
          NJ: NJ
          NM: NM
          NV: NV
          NY: NY
          OH: OH
          OK: OK
          OR: OR
          PA: PA
          RI: RI
          SC: SC
          SD: SD
          TN: TN
          TX: TX
          UT: UT
          VA: VA
          VT: VT
          WA: WA
          WI: WI
          WV: WV
          WY: WY
        enum:
          - AL
          - AK
          - AR
          - AZ
          - CA
          - CO
          - CT
          - DC
          - DE
          - FL
          - GA
          - HI
          - IA
          - ID
          - IL
          - IN
          - KS
          - KY
          - LA
          - MA
          - MD
          - ME
          - MI
          - MN
          - MO
          - MS
          - MT
          - NC
          - ND
          - NE
          - NH
          - NJ
          - NM
          - NV
          - NY
          - OH
          - OK
          - OR
          - PA
          - RI
          - SC
          - SD
          - TN
          - TX
          - UT
          - VA
          - VT
          - WA
          - WI
          - WV
          - WY
      postalCode:
        type: string
        format: zip
        title: ZIP
        example: '90210'
        pattern: ^(\d{5}?)$
      county:
        type: string
        title: County
        x-nullable: true
        example: LOS ANGELES
      usPostRegionCitiesID:
        type: string
        format: uuid
        example: c56a4180-65aa-42ec-a945-5fd21dec0538
  PPMDestinationAddress:
    description: A postal address
    type: object
    properties:
      id:
        type: string
        format: uuid
        example: c56a4180-65aa-42ec-a945-5fd21dec0538
      streetAddress1:
        type: string
        example: 123 Main Ave
        x-nullable: true
        title: Street address 1
      streetAddress2:
        type: string
        example: Apartment 9000
        x-nullable: true
        title: Street address 2
      streetAddress3:
        type: string
        example: Montmârtre
        x-nullable: true
        title: Address Line 3
      city:
        type: string
        example: Anytown
        title: City
      eTag:
        type: string
        readOnly: true
      state:
        title: State
        type: string
        x-display-value:
          AL: AL
          AK: AK
          AR: AR
          AZ: AZ
          CA: CA
          CO: CO
          CT: CT
          DC: DC
          DE: DE
          FL: FL
          GA: GA
          HI: HI
          IA: IA
          ID: ID
          IL: IL
          IN: IN
          KS: KS
          KY: KY
          LA: LA
          MA: MA
          MD: MD
          ME: ME
          MI: MI
          MN: MN
          MO: MO
          MS: MS
          MT: MT
          NC: NC
          ND: ND
          NE: NE
          NH: NH
          NJ: NJ
          NM: NM
          NV: NV
          NY: NY
          OH: OH
          OK: OK
          OR: OR
          PA: PA
          RI: RI
          SC: SC
          SD: SD
          TN: TN
          TX: TX
          UT: UT
          VA: VA
          VT: VT
          WA: WA
          WI: WI
          WV: WV
          WY: WY
        enum:
          - AL
          - AK
          - AR
          - AZ
          - CA
          - CO
          - CT
          - DC
          - DE
          - FL
          - GA
          - HI
          - IA
          - ID
          - IL
          - IN
          - KS
          - KY
          - LA
          - MA
          - MD
          - ME
          - MI
          - MN
          - MO
          - MS
          - MT
          - NC
          - ND
          - NE
          - NH
          - NJ
          - NM
          - NV
          - NY
          - OH
          - OK
          - OR
          - PA
          - RI
          - SC
          - SD
          - TN
          - TX
          - UT
          - VA
          - VT
          - WA
          - WI
          - WV
          - WY
      postalCode:
        type: string
        format: zip
        title: ZIP
        example: '90210'
        pattern: ^(\d{5}([\-]\d{4})?)$
      country:
        type: string
        title: Country
        x-nullable: true
        example: USA
        default: USA
      county:
        type: string
        title: County
        x-nullable: true
        example: LOS ANGELES
      usPostRegionCitiesID:
        type: string
        format: uuid
        example: c56a4180-65aa-42ec-a945-5fd21dec0538
    required:
      - city
      - state
      - postalCode
paths:
<<<<<<< HEAD
=======
  /open/register:
    post:
      summary: >-
        Self registration of a customer. This creates a MilMove and Okta profile
        using the information provided.
      description: >-
        Creates an Okta profile and MilMove profile using the information
        provided.
      operationId: customerRegistration
      tags:
        - registration
      consumes:
        - application/json
      parameters:
        - in: body
          name: registration
          required: true
          description: registration information
          schema:
            $ref: '#/definitions/CreateOktaAndMilMoveUser'
      produces:
        - application/json
      responses:
        '201':
          description: successfully registered service member
        '422':
          $ref: '#/responses/UnprocessableEntity'
        '500':
          description: internal server error
>>>>>>> b008c61f
  /open/feature-flags/boolean/{key}:
    post:
      summary: >-
        Determines if a feature flag is enabled. Only used for unauthenticated
        users.
      description: Determines if a feature flag is enabled.
      operationId: booleanFeatureFlagUnauthenticated
      tags:
        - featureFlags
      consumes:
        - application/json
      parameters:
        - in: path
          name: key
          type: string
          required: true
          description: Feature Flag Key
        - in: body
          name: flagContext
          required: true
          description: context for the feature flag request
          schema:
            type: object
            additionalProperties:
              type: string
      produces:
        - application/json
      responses:
        '200':
          description: Boolean Feature Flag Status
          schema:
            $ref: '#/definitions/FeatureFlagBoolean'
        '401':
          description: request requires user authentication
        '500':
          description: internal server error
  /feature-flags/user-boolean/{key}:
    post:
      summary: Determines if a user has a feature flag enabled
      description: >-
        Determines if a user has a feature flag enabled. The flagContext
        contains context used to determine if this flag applies to the logged in
        user.
      operationId: booleanFeatureFlagForUser
      tags:
        - featureFlags
      consumes:
        - application/json
      parameters:
        - in: path
          name: key
          type: string
          required: true
          description: Feature Flag Key
        - in: body
          name: flagContext
          required: true
          description: context for the feature flag request
          schema:
            type: object
            additionalProperties:
              type: string
      produces:
        - application/json
      responses:
        '200':
          description: Boolean Feature Flag Status
          schema:
            $ref: '#/definitions/FeatureFlagBoolean'
        '400':
          description: invalid request
        '401':
          description: request requires user authentication
        '500':
          description: internal server error
  /feature-flags/user-variant/{key}:
    post:
      summary: Determines if a user has a feature flag enabled
      description: >-
        Determines if a user has a feature flag enabled. The flagContext
        contains context used to determine if this flag applies to the logged in
        user.
      operationId: variantFeatureFlagForUser
      tags:
        - featureFlags
      consumes:
        - application/json
      parameters:
        - in: path
          name: key
          type: string
          required: true
          description: Feature Flag Key
        - in: body
          name: flagContext
          required: true
          description: context for the feature flag request
          schema:
            type: object
            additionalProperties:
              type: string
      produces:
        - application/json
      responses:
        '200':
          description: Variant Feature Flag Status
          schema:
            $ref: '#/definitions/FeatureFlagVariant'
        '400':
          description: invalid request
        '401':
          description: request requires user authentication
        '500':
          description: internal server error
  /users/logged_in:
    get:
      summary: Returns the user info for the currently logged in user
      description: Returns the user info for the currently logged in user
      operationId: showLoggedInUser
      tags:
        - users
      responses:
        '200':
          description: Currently logged in user
          schema:
            $ref: '#/definitions/LoggedInUserPayload'
        '400':
          description: invalid request
        '401':
          description: request requires user authentication
        '500':
          description: server error
  /users/is_logged_in:
    get:
      summary: Returns boolean as to whether the user is logged in
      description: Returns boolean as to whether the user is logged in
      operationId: isLoggedInUser
      tags:
        - users
      responses:
        '200':
          description: Currently logged in user
          schema:
            type: object
            required:
              - isLoggedIn
            properties:
              isLoggedIn:
                type: boolean
        '400':
          description: invalid request
        '500':
          description: server error
  /application_parameters:
    post:
      summary: >-
        Searches for an application parameter by name and value, returns nil if
        not found
      description: >-
        Searches for an application parameter by name and value, returns nil if
        not found
      operationId: validate
      tags:
        - application_parameters
      parameters:
        - in: body
          name: body
          required: true
          schema:
            $ref: '#/definitions/ApplicationParameters'
      responses:
        '200':
          description: Application Parameters
          schema:
            $ref: '#/definitions/ApplicationParameters'
        '400':
          description: invalid request
        '401':
          description: request requires user authentication
        '500':
          description: server error
  /orders:
    post:
      summary: Creates an orders model for a logged-in user
      description: Creates an instance of orders tied to a service member
      operationId: createOrders
      tags:
        - orders
      parameters:
        - in: body
          name: createOrders
          required: true
          schema:
            $ref: '#/definitions/CreateUpdateOrders'
      responses:
        '201':
          description: created instance of orders
          schema:
            $ref: '#/definitions/Orders'
        '400':
          description: invalid request
        '401':
          description: request requires user authentication
        '403':
          description: user is not authorized
        '500':
          description: internal server error
  /orders/{ordersId}:
    put:
      summary: Updates orders
      description: All fields sent in this request will be set on the orders referenced
      operationId: updateOrders
      tags:
        - orders
      parameters:
        - in: path
          name: ordersId
          type: string
          format: uuid
          required: true
          description: UUID of the orders model
        - in: body
          name: updateOrders
          required: true
          schema:
            $ref: '#/definitions/CreateUpdateOrders'
      responses:
        '200':
          description: updated instance of orders
          schema:
            $ref: '#/definitions/Orders'
        '400':
          description: invalid request
        '401':
          description: request requires user authentication
        '403':
          description: user is not authorized
        '404':
          description: orders not found
        '500':
          description: internal server error
    get:
      summary: Returns the given order
      description: Returns the given order
      operationId: showOrders
      tags:
        - orders
      parameters:
        - in: path
          name: ordersId
          type: string
          format: uuid
          required: true
          description: UUID of the order
      responses:
        '200':
          description: the instance of the order
          schema:
            $ref: '#/definitions/Orders'
        '400':
          description: invalid request
        '401':
          description: request requires user authentication
        '403':
          description: user is not authorized
        '404':
          description: order is not found
        '500':
          description: internal server error
  /orders/{ordersId}/upload_amended_orders:
    patch:
      summary: Patch the amended orders for a given order
      description: Patch the amended orders for a given order
      operationId: uploadAmendedOrders
      tags:
        - orders
      consumes:
        - multipart/form-data
      parameters:
        - in: path
          name: ordersId
          type: string
          format: uuid
          required: true
          description: UUID of the order
        - in: formData
          name: file
          type: file
          description: The file to upload.
          required: true
      responses:
        '201':
          description: created upload
          schema:
            $ref: '#/definitions/Upload'
        '400':
          description: invalid request
          schema:
            $ref: '#/definitions/InvalidRequestResponsePayload'
        '403':
          description: not authorized
        '404':
          description: not found
        '413':
          description: payload is too large
        '500':
          description: server error
  /allmoves/{serviceMemberId}:
    get:
      summary: Return the current and previous moves of a service member
      description: >
        This endpoint gets all moves that belongs to the serviceMember by using
        the service members id. In a previous moves array and the current move
        in the current move array. The current move is the move with the latest
        CreatedAt date. All other moves will go into the previous move array.
      operationId: getAllMoves
      tags:
        - moves
      produces:
        - application/json
      parameters:
        - in: path
          name: serviceMemberId
          type: string
          format: uuid
          required: true
          description: UUID of the service member
      responses:
        '200':
          description: >-
            Successfully retrieved moves. A successful fetch might still return
            zero moves.
          schema:
            $ref: '#/definitions/MovesList'
        '401':
          $ref: '#/responses/PermissionDenied'
        '403':
          $ref: '#/responses/PermissionDenied'
        '500':
          $ref: '#/responses/ServerError'
  /moves/{moveId}:
    patch:
      summary: Patches the move
      description: Any fields sent in this request will be set on the move referenced
      operationId: patchMove
      tags:
        - moves
      parameters:
        - in: path
          name: moveId
          type: string
          format: uuid
          required: true
          description: UUID of the move
        - $ref: '#/parameters/ifMatch'
        - in: body
          name: patchMovePayload
          required: true
          schema:
            $ref: '#/definitions/PatchMovePayload'
      responses:
        '200':
          description: updated instance of move
          schema:
            $ref: '#/definitions/MovePayload'
        '400':
          description: invalid request
        '401':
          description: request requires user authentication
        '403':
          description: user is not authorized
        '404':
          description: move or closeout office is not found
        '412':
          description: precondition failed
        '422':
          description: unprocessable entity
        '500':
          description: internal server error
    get:
      summary: Returns the given move
      description: Returns the given move
      operationId: showMove
      tags:
        - moves
      parameters:
        - in: path
          name: moveId
          type: string
          format: uuid
          required: true
          description: UUID of the move
      responses:
        '200':
          description: the instance of the move
          schema:
            $ref: '#/definitions/MovePayload'
        '400':
          description: invalid request
        '401':
          description: request requires user authentication
        '403':
          description: user is not authorized
        '404':
          description: move is not found
        '500':
          description: internal server error
  /moves/{moveId}/signed_certifications:
    post:
      summary: Submits signed certification for the given move ID
      description: Create an instance of signed_certification tied to the move ID
      operationId: createSignedCertification
      tags:
        - certification
      parameters:
        - in: path
          name: moveId
          type: string
          format: uuid
          required: true
          description: UUID of the move being signed for
        - in: body
          name: createSignedCertificationPayload
          required: true
          schema:
            $ref: '#/definitions/CreateSignedCertificationPayload'
      responses:
        '201':
          description: created instance of signed_certification
          schema:
            $ref: '#/definitions/SignedCertificationPayload'
        '400':
          description: invalid request
        '401':
          description: request requires user authentication
        '403':
          description: user is not authorized to sign for this move
        '404':
          description: move not found
        '500':
          description: internal server error
    get:
      summary: gets the signed certifications for the given move ID
      description: returns a list of all signed_certifications associated with the move ID
      operationId: indexSignedCertification
      tags:
        - certification
      parameters:
        - in: path
          name: moveId
          type: string
          format: uuid
          required: true
      responses:
        '200':
          description: returns a list of signed certifications
          schema:
            $ref: '#/definitions/SignedCertifications'
        '400':
          description: invalid request
        '401':
          description: request requires user authentication
        '403':
          description: user is not authorized
        '404':
          description: move not found
        '500':
          description: internal server error
  /reimbursement/{reimbursementId}/approve:
    post:
      summary: Approves the reimbursement
      description: Sets the status of the reimbursement to APPROVED.
      operationId: approveReimbursement
      tags:
        - office
      parameters:
        - in: path
          name: reimbursementId
          type: string
          format: uuid
          required: true
          description: UUID of the reimbursement being approved
      responses:
        '200':
          description: updated instance of reimbursement
          schema:
            $ref: '#/definitions/Reimbursement'
        '400':
          description: invalid request
        '401':
          description: request requires user authentication
        '403':
          description: user is not authorized
        '500':
          description: internal server error
  /moves/{moveId}/orders:
    get:
      summary: Returns orders information for a move for office use
      description: Returns orders information for a move for office use
      operationId: showOfficeOrders
      tags:
        - office
      parameters:
        - in: path
          name: moveId
          type: string
          format: uuid
          required: true
          description: UUID of the move
      responses:
        '200':
          description: the orders information for a move for office use
          schema:
            $ref: '#/definitions/Orders'
        '400':
          description: invalid request
        '401':
          description: request requires user authentication
        '403':
          description: user is not authorized
        '404':
          description: move not found
        '500':
          description: internal server error
  /moves/{moveId}/move_documents:
    get:
      summary: Returns a list of all Move Documents associated with this move
      description: Returns a list of all Move Documents associated with this move
      operationId: indexMoveDocuments
      tags:
        - move_docs
      parameters:
        - in: path
          name: moveId
          type: string
          format: uuid
          required: true
          description: UUID of the move
      responses:
        '200':
          description: returns list of move douments
          schema:
            $ref: '#/definitions/MoveDocuments'
        '400':
          description: invalid request
        '401':
          description: request requires user authentication
        '403':
          description: user is not authorized
    post:
      summary: Creates a move document
      description: Created a move document with the given information
      operationId: createGenericMoveDocument
      tags:
        - move_docs
      parameters:
        - name: moveId
          in: path
          type: string
          format: uuid
          required: true
          description: UUID of the move
        - in: body
          name: createGenericMoveDocumentPayload
          required: true
          schema:
            $ref: '#/definitions/CreateGenericMoveDocumentPayload'
      responses:
        '200':
          description: returns new move document object
          schema:
            $ref: '#/definitions/MoveDocumentPayload'
        '400':
          description: invalid request
        '401':
          description: must be authenticated to use this endpoint
        '403':
          description: not authorized to modify this move
        '500':
          description: server error
  /move_documents/{moveDocumentId}:
    put:
      summary: Updates a move document
      description: Update a move document with the given information
      operationId: updateMoveDocument
      tags:
        - move_docs
      parameters:
        - in: path
          name: moveDocumentId
          type: string
          format: uuid
          required: true
          description: UUID of the move document model
        - in: body
          name: updateMoveDocument
          required: true
          schema:
            $ref: '#/definitions/MoveDocumentPayload'
      responses:
        '200':
          description: updated instance of move document
          schema:
            $ref: '#/definitions/MoveDocumentPayload'
        '400':
          description: invalid request
        '401':
          description: request requires user authentication
        '403':
          description: user is not authorized
        '404':
          description: move document not found
        '500':
          description: internal server error
    delete:
      summary: Deletes a move document
      description: Deletes a move document with the given information
      operationId: deleteMoveDocument
      tags:
        - move_docs
      parameters:
        - in: path
          name: moveDocumentId
          type: string
          format: uuid
          required: true
          description: UUID of the move document model
      responses:
        '204':
          description: deleted
        '400':
          description: invalid request
          schema:
            $ref: '#/definitions/InvalidRequestResponsePayload'
        '403':
          description: not authorized
        '404':
          description: not found
        '500':
          description: server error
  /moves/{moveId}/approve:
    post:
      summary: Approves a move to proceed
      description: >-
        Approves the basic details of a move. The status of the move will be
        updated to APPROVED
      operationId: approveMove
      tags:
        - office
      parameters:
        - name: moveId
          in: path
          type: string
          format: uuid
          required: true
          description: UUID of the move
      responses:
        '200':
          description: returns updated (approved) move object
          schema:
            $ref: '#/definitions/MovePayload'
        '400':
          description: invalid request
        '401':
          description: must be authenticated to use this endpoint
        '403':
          description: not authorized to approve this move
        '409':
          description: the move is not in a state to be approved
          schema:
            $ref: '#/definitions/MovePayload'
        '500':
          description: server error
  /moves/{moveId}/submit:
    post:
      summary: Submits a move for approval
      description: >-
        Submits a move for approval by the office. The status of the move will
        be updated to SUBMITTED
      operationId: submitMoveForApproval
      tags:
        - moves
      parameters:
        - name: moveId
          in: path
          type: string
          format: uuid
          required: true
          description: UUID of the move
        - name: submitMoveForApprovalPayload
          in: body
          required: true
          schema:
            $ref: '#/definitions/SubmitMoveForApprovalPayload'
      responses:
        '200':
          description: returns updated (submitted) move object
          schema:
            $ref: '#/definitions/MovePayload'
        '400':
          description: invalid request
        '401':
          description: must be authenticated to use this endpoint
        '403':
          description: not authorized to approve this move
        '409':
          description: the move is not in a state to be approved
          schema:
            $ref: '#/definitions/MovePayload'
        '500':
          description: server error
  /moves/{moveId}/cancel:
    post:
      summary: Cancels a move
      description: >-
        Cancels the basic details of a move. The status of the move will be
        updated to CANCELED
      operationId: cancelMove
      tags:
        - office
      parameters:
        - name: moveId
          in: path
          type: string
          format: uuid
          required: true
          description: UUID of the move
      responses:
        '200':
          description: returns updated (canceled) move object
          schema:
            $ref: '#/definitions/MovePayload'
        '400':
          description: invalid request
        '401':
          description: must be authenticated to use this endpoint
        '403':
          description: not authorized to cancel this move
        '409':
          description: the move is not in a state to be canceled
          schema:
            $ref: '#/definitions/MovePayload'
        '500':
          description: server error
  /moves/{moveId}/submit_amended_orders:
    post:
      summary: Submits amended orders for review
      description: >-
        Submits amended orders for review by the office. The status of the move
        will be updated to an appropriate status depending on whether it needs
        services counseling or not.
      operationId: submitAmendedOrders
      tags:
        - moves
      parameters:
        - name: moveId
          in: path
          type: string
          format: uuid
          required: true
          description: UUID of the move
      responses:
        '200':
          description: returns updated (submitted) move object
          schema:
            $ref: '#/definitions/MovePayload'
        '400':
          description: invalid request
        '401':
          description: must be authenticated to use this endpoint
        '403':
          description: not authorized to approve this move
        '409':
          description: the move is not in a state to be approved
          schema:
            $ref: '#/definitions/MovePayload'
        '500':
          description: server error
  /ppm-shipments/{ppmShipmentId}/aoa-packet:
    parameters:
      - description: the id for the ppmshipment with aoa to be downloaded
        in: path
        name: ppmShipmentId
        required: true
        type: string
    get:
      summary: Downloads AOA Packet form PPMShipment as a PDF
      description: >
        ### Functionality

        This endpoint downloads all uploaded move order documentation combined
        with the Shipment Summary Worksheet into a single PDF.

        ### Errors

        * The PPMShipment must have requested an AOA.

        * The PPMShipment AOA Request must have been approved.
      operationId: showAOAPacket
      tags:
        - ppm
      produces:
        - application/pdf
      responses:
        '200':
          headers:
            Content-Disposition:
              type: string
              description: File name to download
          description: AOA PDF
          schema:
            format: binary
            type: file
        '400':
          $ref: '#/responses/InvalidRequest'
        '403':
          $ref: '#/responses/PermissionDenied'
        '404':
          $ref: '#/responses/NotFound'
        '422':
          $ref: '#/responses/UnprocessableEntity'
        '500':
          $ref: '#/responses/ServerError'
  /ppm-shipments/{ppmShipmentId}/payment-packet:
    get:
      summary: Returns PPM payment packet
      description: >-
        Generates a PDF containing all user uploaded documentations for PPM.
        Contains SSW form, orders, weight and expense documentations.
      operationId: showPaymentPacket
      tags:
        - ppm
      parameters:
        - in: path
          name: ppmShipmentId
          type: string
          format: uuid
          required: true
          description: UUID of the ppmShipment
      produces:
        - application/pdf
      responses:
        '200':
          headers:
            Content-Disposition:
              type: string
              description: File name to download
          description: PPM Payment Packet PDF
          schema:
            format: binary
            type: file
        '400':
          description: invalid request
        '401':
          description: request requires user authentication
        '403':
          description: user is not authorized
        '404':
          description: ppm not found
        '500':
          description: internal server error
  /documents:
    post:
      summary: Create a new document
      description: >-
        Documents represent a physical artifact such as a scanned document or a
        PDF file
      operationId: createDocument
      tags:
        - documents
      parameters:
        - in: body
          name: documentPayload
          required: true
          schema:
            $ref: '#/definitions/PostDocumentPayload'
      responses:
        '201':
          description: created document
          schema:
            $ref: '#/definitions/Document'
        '400':
          description: invalid request
        '500':
          description: server error
  /documents/{documentId}:
    get:
      summary: Returns a document
      description: Returns a document and its uploads
      operationId: showDocument
      tags:
        - documents
      parameters:
        - in: path
          name: documentId
          type: string
          format: uuid
          required: true
          description: UUID of the document to return
      responses:
        '200':
          description: the requested document
          schema:
            $ref: '#/definitions/Document'
        '400':
          description: invalid request
          schema:
            $ref: '#/definitions/InvalidRequestResponsePayload'
        '403':
          description: not authorized
        '404':
          description: not found
        '500':
          description: server error
  /uploads/{uploadId}:
    delete:
      summary: Deletes an upload
      description: Uploads represent a single digital file, such as a JPEG or PDF.
      operationId: deleteUpload
      tags:
        - uploads
      parameters:
        - in: path
          name: uploadId
          type: string
          format: uuid
          required: true
          description: UUID of the upload to be deleted
        - in: query
          name: orderId
          type: string
          format: uuid
          description: ID of the order that the upload belongs to
        - in: query
          name: moveId
          type: string
          format: uuid
          description: Optional ID of the move that the upload belongs to
        - in: query
          name: ppmId
          type: string
          format: uuid
          description: Optional PPM shipment ID related to the upload
      responses:
        '204':
          description: deleted
        '400':
          description: invalid request
          schema:
            $ref: '#/definitions/InvalidRequestResponsePayload'
        '403':
          description: not authorized
        '404':
          description: not found
        '500':
          description: server error
  /uploads:
    post:
      summary: Create a new upload
      description: Uploads represent a single digital file, such as a JPEG or PDF.
      operationId: createUpload
      tags:
        - uploads
      consumes:
        - multipart/form-data
      parameters:
        - in: query
          name: documentId
          type: string
          format: uuid
          required: false
          description: UUID of the document to add an upload to
        - in: formData
          name: file
          type: file
          description: The file to upload.
          required: true
      responses:
        '201':
          description: created upload
          schema:
            $ref: '#/definitions/Upload'
        '400':
          description: invalid request
          schema:
            $ref: '#/definitions/InvalidRequestResponsePayload'
        '403':
          description: not authorized
        '404':
          description: not found
        '413':
          description: payload is too large
        '500':
          description: server error
    delete:
      summary: Deletes a collection of uploads
      description: Uploads represent a single digital file, such as a JPEG or PDF.
      operationId: deleteUploads
      tags:
        - uploads
      parameters:
        - in: query
          name: uploadIds
          type: array
          items:
            type: string
            format: uuid
          required: true
          description: Array of UUIDs to be deleted
      responses:
        '204':
          description: deleted
        '400':
          description: invalid request
          schema:
            $ref: '#/definitions/InvalidRequestResponsePayload'
        '403':
          description: not authorized
        '404':
          description: not found
        '500':
          description: server error
  /service_members:
    post:
      summary: Creates service member for a logged-in user
      description: Creates an instance of a service member tied to a user
      operationId: createServiceMember
      tags:
        - service_members
      parameters:
        - in: body
          name: createServiceMemberPayload
          required: true
          schema:
            $ref: '#/definitions/CreateServiceMemberPayload'
      responses:
        '201':
          description: created instance of service member
          schema:
            $ref: '#/definitions/ServiceMemberPayload'
        '400':
          description: invalid request
        '401':
          description: request requires user authentication
        '403':
          description: user is not authorized
        '404':
          description: service member not found
        '500':
          description: internal server error
  /service_members/{serviceMemberId}:
    get:
      summary: Returns the given service member
      description: Returns the given service member
      operationId: showServiceMember
      tags:
        - service_members
      parameters:
        - in: path
          name: serviceMemberId
          type: string
          format: uuid
          required: true
          description: UUID of the service member
      responses:
        '200':
          description: the instance of the service member
          schema:
            $ref: '#/definitions/ServiceMemberPayload'
        '400':
          description: invalid request
        '401':
          description: request requires user authentication
        '403':
          description: user is not authorized
        '404':
          description: service member not found
        '500':
          description: internal server error
    patch:
      summary: Patches the service member
      description: >-
        Any fields sent in this request will be set on the service member
        referenced
      operationId: patchServiceMember
      tags:
        - service_members
      parameters:
        - in: path
          name: serviceMemberId
          type: string
          format: uuid
          required: true
          description: UUID of the service member
        - in: body
          name: patchServiceMemberPayload
          required: true
          schema:
            $ref: '#/definitions/PatchServiceMemberPayload'
      responses:
        '200':
          description: updated instance of service member
          schema:
            $ref: '#/definitions/ServiceMemberPayload'
        '400':
          description: invalid request
        '401':
          description: request requires user authentication
        '403':
          description: user is not authorized
        '404':
          description: service member not found
        '500':
          description: internal server error
  /service_members/{serviceMemberId}/current_orders:
    get:
      summary: Returns the latest orders for a given service member
      description: Returns orders
      operationId: showServiceMemberOrders
      tags:
        - service_members
      parameters:
        - in: path
          name: serviceMemberId
          type: string
          format: uuid
          required: true
          description: UUID of the service member
      responses:
        '200':
          description: the instance of the service member
          schema:
            $ref: '#/definitions/Orders'
        '400':
          description: invalid request
        '401':
          description: request requires user authentication
        '403':
          description: user is not authorized
        '404':
          description: service member not found
        '500':
          description: internal server error
  /service_members/{serviceMemberId}/backup_contacts:
    post:
      summary: Submits backup contact for a logged-in user
      description: Creates an instance of a backup contact tied to a service member user
      operationId: createServiceMemberBackupContact
      tags:
        - backup_contacts
      parameters:
        - in: body
          name: createBackupContactPayload
          required: true
          schema:
            $ref: '#/definitions/CreateServiceMemberBackupContactPayload'
        - in: path
          name: serviceMemberId
          type: string
          format: uuid
          required: true
          description: UUID of the service member
      responses:
        '201':
          description: created instance of service member backup contact
          schema:
            $ref: '#/definitions/ServiceMemberBackupContactPayload'
        '400':
          description: invalid request
        '401':
          description: request requires user authentication
        '403':
          description: user is not authorized to create this backup contact
        '404':
          description: contact not found
        '500':
          description: internal server error
    get:
      summary: List all service member backup contacts
      description: List all service member backup contacts
      operationId: indexServiceMemberBackupContacts
      tags:
        - backup_contacts
      parameters:
        - in: path
          name: serviceMemberId
          type: string
          format: uuid
          required: true
          description: UUID of the service member
      responses:
        '200':
          description: list of service member backup contacts
          schema:
            $ref: '#/definitions/IndexServiceMemberBackupContactsPayload'
        '400':
          description: invalid request
        '401':
          description: request requires user authentication
        '403':
          description: user is not authorized to see this backup contact
        '404':
          description: contact not found
        '500':
          description: internal server error
  /backup_contacts/{backupContactId}:
    get:
      summary: Returns the given service member backup contact
      description: Returns the given service member backup contact
      operationId: showServiceMemberBackupContact
      tags:
        - backup_contacts
      parameters:
        - in: path
          name: backupContactId
          type: string
          format: uuid
          required: true
          description: UUID of the service member backup contact
      responses:
        '200':
          description: the instance of the service member backup contact
          schema:
            $ref: '#/definitions/ServiceMemberBackupContactPayload'
        '400':
          description: invalid request
        '401':
          description: request requires user authentication
        '403':
          description: user is not authorized
        '404':
          description: backup contact not found
        '500':
          description: internal server error
    put:
      summary: Updates a service member backup contact
      description: >-
        Any fields sent in this request will be set on the backup contact
        referenced
      operationId: updateServiceMemberBackupContact
      tags:
        - backup_contacts
      parameters:
        - in: body
          name: updateServiceMemberBackupContactPayload
          required: true
          schema:
            $ref: '#/definitions/UpdateServiceMemberBackupContactPayload'
        - in: path
          name: backupContactId
          type: string
          format: uuid
          required: true
          description: UUID of the service member backup contact
      responses:
        '201':
          description: updated instance of backup contact
          schema:
            $ref: '#/definitions/ServiceMemberBackupContactPayload'
        '400':
          description: invalid request
        '401':
          description: request requires user authentication
        '403':
          description: user is not authorized
        '404':
          description: backup contact not found
        '500':
          description: internal server error
  /duty_locations:
    get:
      summary: Returns the duty locations matching the search query
      description: Returns the duty locations matching the search query
      operationId: searchDutyLocations
      tags:
        - duty_locations
      parameters:
        - in: query
          name: search
          type: string
          required: true
          description: Search string for duty locations
      responses:
        '200':
          description: the instance of the duty location
          schema:
            $ref: '#/definitions/DutyLocationsPayload'
        '400':
          description: invalid request
        '401':
          description: request requires user authentication
        '403':
          description: user is not authorized
        '404':
          description: matching duty location not found
        '500':
          description: internal server error
  /transportation_offices/{dutyLocationId}/counseling_offices:
    get:
      summary: Returns the counseling locations in the GBLOC matching the duty location
      description: >-
        Returns the counseling locations matching the GBLOC from the selected
        duty location
      operationId: showCounselingOffices
      tags:
        - transportation_offices
      parameters:
        - in: path
          name: dutyLocationId
          format: uuid
          type: string
          required: true
          description: UUID of the duty location
      produces:
        - application/json
      responses:
        '200':
          description: the instance of the counseling office for a duty location
          schema:
            $ref: '#/definitions/CounselingOffices'
        '500':
          description: internal server error
  /duty_locations/{dutyLocationId}/transportation_office:
    get:
      summary: Returns the transportation office for a given duty location
      description: Returns the given duty location's transportation office
      operationId: showDutyLocationTransportationOffice
      tags:
        - transportation_offices
      parameters:
        - in: path
          name: dutyLocationId
          type: string
          format: uuid
          required: true
          description: UUID of the duty location
      responses:
        '200':
          description: the instance of the transportation office for a duty location
          schema:
            $ref: '#/definitions/TransportationOffice'
        '400':
          description: invalid request
        '401':
          description: request requires user authentication
        '403':
          description: user is not authorized
        '404':
          description: transportation office not found
        '500':
          description: internal server error
  /transportation-offices:
    get:
      produces:
        - application/json
      summary: Returns the transportation offices matching the search query
      description: Returns the transportation offices matching the search query
      operationId: getTransportationOffices
      tags:
        - transportation_offices
      parameters:
        - in: query
          name: search
          type: string
          required: true
          minLength: 2
          description: Search string for transportation offices
      responses:
        '200':
          description: Successfully retrieved transportation offices
          schema:
            $ref: '#/definitions/TransportationOffices'
        '400':
          $ref: '#/responses/InvalidRequest'
        '401':
          $ref: '#/responses/PermissionDenied'
        '403':
          $ref: '#/responses/PermissionDenied'
        '404':
          $ref: '#/responses/NotFound'
        '500':
          $ref: '#/responses/ServerError'
  /queues/{queueType}:
    get:
      summary: Show all moves in a queue
      description: Show all moves in a queue
      operationId: showQueue
      tags:
        - queues
      parameters:
        - in: path
          name: queueType
          type: string
          enum:
            - new
            - ppm_payment_requested
            - all
            - ppm_approved
            - ppm_completed
          required: true
          description: Queue type to show
      responses:
        '200':
          description: list all moves in the specified queue
          schema:
            type: array
            items:
              $ref: '#/definitions/MoveQueueItem'
        '400':
          description: invalid request
        '401':
          description: request requires user authentication
        '403':
          description: user is not authorized to access this queue
        '404':
          description: move queue item is not found
  /entitlements:
    get:
      summary: List weight weights allotted by entitlement
      description: List weight weights allotted by entitlement
      operationId: indexEntitlements
      tags:
        - entitlements
      responses:
        '200':
          description: List of weights allotted entitlement
          schema:
            $ref: '#/definitions/IndexEntitlements'
        '500':
          description: internal server error
  /calendar/available_move_dates:
    get:
      summary: Returns available dates for the move calendar
      description: Returns available dates for the move calendar
      operationId: showAvailableMoveDates
      tags:
        - calendar
      parameters:
        - in: query
          name: startDate
          type: string
          format: date
          required: true
          description: >-
            Look for future available dates starting from (and including) this
            date
      responses:
        '200':
          description: List of available dates
          schema:
            $ref: '#/definitions/AvailableMoveDates'
        '400':
          description: invalid request
        '401':
          description: request requires user authentication
        '403':
          description: user is not authorized
        '500':
          description: internal server error
  /moves/{moveId}/weight_ticket:
    post:
      summary: Creates a weight ticket document
      description: Created a weight ticket document with the given information
      operationId: createWeightTicketDocument
      tags:
        - move_docs
      parameters:
        - name: moveId
          in: path
          type: string
          format: uuid
          required: true
          description: UUID of the move
        - in: body
          name: createWeightTicketDocument
          required: true
          schema:
            $ref: '#/definitions/CreateWeightTicketDocumentsPayload'
      responses:
        '200':
          description: returns new weight ticket document object
          schema:
            $ref: '#/definitions/MoveDocumentPayload'
        '400':
          description: invalid request
        '401':
          description: must be authenticated to use this endpoint
        '403':
          description: not authorized to modify this move
        '500':
          description: server error
  /ppm-shipments/{ppmShipmentId}/pro-gear-weight-tickets:
    parameters:
      - $ref: '#/parameters/ppmShipmentId'
    post:
      summary: Creates a pro-gear weight ticket
      description: >
        Creates a PPM shipment's pro-gear weight ticket. This will only contain
        the minimum necessary fields for a

        pro-gear weight ticket. Data should be filled in using the patch
        endpoint.
      operationId: createProGearWeightTicket
      tags:
        - ppm
      consumes:
        - application/json
      produces:
        - application/json
      responses:
        '201':
          description: returns a new pro-gear weight ticket object
          schema:
            $ref: '#/definitions/ProGearWeightTicket'
        '400':
          $ref: '#/responses/InvalidRequest'
        '401':
          $ref: '#/responses/PermissionDenied'
        '403':
          $ref: '#/responses/PermissionDenied'
        '404':
          $ref: '#/responses/NotFound'
        '412':
          $ref: '#/responses/PreconditionFailed'
        '422':
          $ref: '#/responses/UnprocessableEntity'
        '500':
          $ref: '#/responses/ServerError'
  /ppm-shipments/{ppmShipmentId}/pro-gear-weight-tickets/{proGearWeightTicketId}:
    patch:
      summary: Updates a pro-gear weight ticket
      description: >
        Updates a PPM shipment's pro-gear weight ticket with new information.
        Only some of the fields are editable

        because some have to be set by the customer, e.g. the description.
      operationId: updateProGearWeightTicket
      tags:
        - ppm
      consumes:
        - application/json
      produces:
        - application/json
      parameters:
        - $ref: '#/parameters/ifMatch'
        - $ref: '#/parameters/ppmShipmentId'
        - $ref: '#/parameters/proGearWeightTicketId'
        - in: body
          name: updateProGearWeightTicket
          required: true
          schema:
            $ref: '#/definitions/UpdateProGearWeightTicket'
      responses:
        '200':
          description: returns an updated pro-gear weight ticket object
          schema:
            $ref: '#/definitions/ProGearWeightTicket'
        '400':
          $ref: '#/responses/InvalidRequest'
        '401':
          $ref: '#/responses/PermissionDenied'
        '403':
          $ref: '#/responses/PermissionDenied'
        '404':
          $ref: '#/responses/NotFound'
        '412':
          $ref: '#/responses/PreconditionFailed'
        '422':
          $ref: '#/responses/UnprocessableEntity'
        '500':
          $ref: '#/responses/ServerError'
    delete:
      summary: Soft deletes a pro-gear weight line item by ID
      description: >
        Removes a single pro-gear weight ticket set from the closeout line items
        for a PPM shipment. Soft deleted

        records are not visible in milmove, but are kept in the database.
      operationId: deleteProGearWeightTicket
      tags:
        - ppm
      produces:
        - application/json
      parameters:
        - $ref: '#/parameters/ppmShipmentId'
        - description: ID of the pro-gear weight ticket to be deleted
          in: path
          name: proGearWeightTicketId
          required: true
          format: uuid
          type: string
      responses:
        '204':
          description: Successfully soft deleted the pro-gear weight ticket
        '400':
          $ref: '#/responses/InvalidRequest'
        '401':
          $ref: '#/responses/PermissionDenied'
        '403':
          $ref: '#/responses/PermissionDenied'
        '404':
          $ref: '#/responses/NotFound'
        '409':
          $ref: '#/responses/Conflict'
        '422':
          $ref: '#/responses/UnprocessableEntity'
        '500':
          $ref: '#/responses/ServerError'
  /moves/{moveId}/uploadAdditionalDocuments:
    patch:
      summary: Patch the additional documents for a given move
      description: >-
        Customers will on occaision need the ability to upload additional
        supporting documents, for a variety of reasons. This does not include
        amended order.
      operationId: uploadAdditionalDocuments
      tags:
        - moves
      consumes:
        - multipart/form-data
      parameters:
        - in: path
          name: moveId
          type: string
          format: uuid
          required: true
          description: UUID of the order
        - in: formData
          name: file
          type: file
          description: The file to upload.
          required: true
      responses:
        '201':
          description: created upload
          schema:
            $ref: '#/definitions/Upload'
        '400':
          description: invalid request
          schema:
            $ref: '#/definitions/InvalidRequestResponsePayload'
        '403':
          description: not authorized
        '404':
          description: not found
        '413':
          description: payload is too large
        '500':
          description: server error
  /ppm-shipments/{ppmShipmentId}/moving-expenses:
    post:
      summary: Creates moving expense document
      description: Creates a moving expense document for the PPM shipment
      operationId: createMovingExpense
      tags:
        - ppm
      parameters:
        - $ref: '#/parameters/ppmShipmentId'
      responses:
        '201':
          description: returns new moving expense object
          schema:
            $ref: '#/definitions/MovingExpense'
        '400':
          $ref: '#/responses/InvalidRequest'
        '401':
          $ref: '#/responses/PermissionDenied'
        '403':
          $ref: '#/responses/PermissionDenied'
        '404':
          $ref: '#/responses/NotFound'
        '422':
          $ref: '#/responses/UnprocessableEntity'
        '500':
          $ref: '#/responses/ServerError'
  /ppm-shipments/{ppmShipmentId}/moving-expenses/{movingExpenseId}:
    patch:
      summary: Updates the moving expense
      description: >-
        Any fields sent in this request will be set on the moving expense
        referenced
      operationId: updateMovingExpense
      tags:
        - ppm
      parameters:
        - $ref: '#/parameters/ppmShipmentId'
        - $ref: '#/parameters/movingExpenseId'
        - $ref: '#/parameters/ifMatch'
        - in: body
          name: updateMovingExpense
          required: true
          schema:
            $ref: '#/definitions/UpdateMovingExpense'
      responses:
        '200':
          description: returns an updated moving expense object
          schema:
            $ref: '#/definitions/MovingExpense'
        '400':
          $ref: '#/responses/InvalidRequest'
        '401':
          $ref: '#/responses/PermissionDenied'
        '403':
          $ref: '#/responses/PermissionDenied'
        '404':
          $ref: '#/responses/NotFound'
        '412':
          $ref: '#/responses/PreconditionFailed'
        '422':
          $ref: '#/responses/UnprocessableEntity'
        '500':
          $ref: '#/responses/ServerError'
    delete:
      summary: Soft deletes a moving expense by ID
      description: >
        Removes a single moving expense receipt from the closeout line items for
        a PPM shipment. Soft deleted

        records are not visible in milmove, but are kept in the database.
      operationId: deleteMovingExpense
      tags:
        - ppm
      produces:
        - application/json
      parameters:
        - $ref: '#/parameters/ppmShipmentId'
        - description: ID of the moving expense to be deleted
          in: path
          name: movingExpenseId
          required: true
          format: uuid
          type: string
      responses:
        '204':
          description: Successfully soft deleted the moving expense
        '400':
          $ref: '#/responses/InvalidRequest'
        '401':
          $ref: '#/responses/PermissionDenied'
        '403':
          $ref: '#/responses/PermissionDenied'
        '404':
          $ref: '#/responses/NotFound'
        '409':
          $ref: '#/responses/Conflict'
        '422':
          $ref: '#/responses/UnprocessableEntity'
        '500':
          $ref: '#/responses/ServerError'
  /ppm-shipments/{ppmShipmentId}/weight-ticket:
    post:
      summary: Creates a weight ticket document
      description: Created a weight ticket document with the given information
      operationId: createWeightTicket
      tags:
        - ppm
      parameters:
        - $ref: '#/parameters/ppmShipmentId'
      responses:
        '200':
          description: returns new weight ticket object
          schema:
            $ref: '#/definitions/WeightTicket'
        '400':
          $ref: '#/responses/InvalidRequest'
        '401':
          $ref: '#/responses/PermissionDenied'
        '403':
          $ref: '#/responses/PermissionDenied'
        '404':
          $ref: '#/responses/NotFound'
        '422':
          $ref: '#/responses/UnprocessableEntity'
        '500':
          $ref: '#/responses/ServerError'
  /ppm-shipments/{ppmShipmentId}/weight-ticket/{weightTicketId}:
    patch:
      summary: Updates a weight ticket document
      description: Updates a weight ticket document with the new information
      operationId: updateWeightTicket
      tags:
        - ppm
      parameters:
        - $ref: '#/parameters/ppmShipmentId'
        - $ref: '#/parameters/weightTicketId'
        - $ref: '#/parameters/ifMatch'
        - in: body
          name: updateWeightTicketPayload
          required: true
          schema:
            $ref: '#/definitions/UpdateWeightTicket'
      responses:
        '200':
          description: returns an updated weight ticket object
          schema:
            $ref: '#/definitions/WeightTicket'
        '400':
          $ref: '#/responses/InvalidRequest'
        '401':
          $ref: '#/responses/PermissionDenied'
        '403':
          $ref: '#/responses/PermissionDenied'
        '404':
          $ref: '#/responses/NotFound'
        '412':
          $ref: '#/responses/PreconditionFailed'
        '422':
          $ref: '#/responses/UnprocessableEntity'
        '500':
          $ref: '#/responses/ServerError'
    delete:
      summary: Soft deletes a weight ticket by ID
      description: >
        Removes a single weight ticket from the closeout line items for a PPM
        shipment. Soft deleted

        records are not visible in milmove, but are kept in the database. This
        may change the PPM shipment's final

        incentive.
      operationId: deleteWeightTicket
      tags:
        - ppm
      produces:
        - application/json
      parameters:
        - $ref: '#/parameters/ppmShipmentId'
        - description: ID of the weight ticket to be deleted
          in: path
          name: weightTicketId
          required: true
          format: uuid
          type: string
      responses:
        '204':
          description: Successfully soft deleted the weight ticket
        '400':
          $ref: '#/responses/InvalidRequest'
        '401':
          $ref: '#/responses/PermissionDenied'
        '403':
          $ref: '#/responses/PermissionDenied'
        '404':
          $ref: '#/responses/NotFound'
        '409':
          $ref: '#/responses/Conflict'
        '422':
          $ref: '#/responses/UnprocessableEntity'
        '500':
          $ref: '#/responses/ServerError'
  /ppm-shipments/{ppmShipmentId}/uploads:
    post:
      summary: >-
        Create a new upload for a PPM weight ticket, pro-gear, or moving expense
        document
      description: >-
        Uploads represent a single digital file, such as a PNG, JPEG, PDF, or
        spreadsheet.
      operationId: createPPMUpload
      tags:
        - ppm
      consumes:
        - multipart/form-data
      parameters:
        - in: path
          name: ppmShipmentId
          type: string
          format: uuid
          required: true
          description: UUID of the ppm shipment
        - in: query
          name: documentId
          type: string
          format: uuid
          required: true
          description: UUID of the document to add an upload to
        - in: formData
          name: file
          type: file
          description: The file to upload.
          required: true
        - in: query
          name: weightReceipt
          type: boolean
          description: If the upload is a Weight Receipt
          required: true
      responses:
        '201':
          description: created upload
          schema:
            $ref: '#/definitions/Upload'
        '400':
          description: invalid request
          schema:
            $ref: '#/definitions/InvalidRequestResponsePayload'
        '403':
          $ref: '#/responses/PermissionDenied'
        '404':
          $ref: '#/responses/NotFound'
        '413':
          description: payload is too large
        '422':
          $ref: '#/responses/UnprocessableEntity'
        '500':
          $ref: '#/responses/ServerError'
  /ppm-shipments/{ppmShipmentId}/submit-ppm-shipment-documentation:
    parameters:
      - $ref: '#/parameters/ppmShipmentId'
    post:
      summary: Saves signature and routes PPM shipment to service counselor
      description: >
        Saves customer signature along with the text they agreed to, and then
        routes the PPM shipment to the service

        counselor queue for review.
      operationId: submitPPMShipmentDocumentation
      tags:
        - ppm
      consumes:
        - application/json
      produces:
        - application/json
      parameters:
        - in: body
          name: savePPMShipmentSignedCertificationPayload
          required: true
          schema:
            $ref: '#/definitions/SavePPMShipmentSignedCertification'
      responses:
        '200':
          description: Returns the updated PPM shipment
          schema:
            $ref: '#/definitions/PPMShipment'
        '400':
          $ref: '#/responses/InvalidRequest'
        '401':
          $ref: '#/responses/PermissionDenied'
        '403':
          $ref: '#/responses/PermissionDenied'
        '404':
          $ref: '#/responses/NotFound'
        '409':
          $ref: '#/responses/Conflict'
        '422':
          $ref: '#/responses/UnprocessableEntity'
        '500':
          $ref: '#/responses/ServerError'
  /ppm-shipments/{ppmShipmentId}/resubmit-ppm-shipment-documentation/{signedCertificationId}:
    parameters:
      - $ref: '#/parameters/ppmShipmentId'
    put:
      summary: Updates signature and routes PPM shipment to service counselor
      description: >
        Updates customer signature along with the text they agreed to, and then
        routes the PPM shipment to the service

        counselor queue for review.
      operationId: resubmitPPMShipmentDocumentation
      tags:
        - ppm
      consumes:
        - application/json
      produces:
        - application/json
      parameters:
        - in: path
          name: signedCertificationId
          description: UUID of the signed certification
          type: string
          format: uuid
          required: true
        - $ref: '#/parameters/ifMatch'
        - in: body
          name: savePPMShipmentSignedCertificationPayload
          required: true
          schema:
            $ref: '#/definitions/SavePPMShipmentSignedCertification'
      responses:
        '200':
          description: Returns the updated PPM shipment
          schema:
            $ref: '#/definitions/PPMShipment'
        '400':
          $ref: '#/responses/InvalidRequest'
        '401':
          $ref: '#/responses/PermissionDenied'
        '403':
          $ref: '#/responses/PermissionDenied'
        '404':
          $ref: '#/responses/NotFound'
        '409':
          $ref: '#/responses/Conflict'
        '412':
          $ref: '#/responses/PreconditionFailed'
        '422':
          $ref: '#/responses/UnprocessableEntity'
        '500':
          $ref: '#/responses/ServerError'
  /rate_engine_postal_codes/{postal_code}:
    get:
      summary: >-
        Validate if a zipcode is valid for origin or destination location for a
        move.
      description: >-
        Verifies if a zipcode is valid for origin or destination location for a
        move.
      operationId: validatePostalCodeWithRateData
      tags:
        - postal_codes
      parameters:
        - in: path
          name: postal_code
          type: string
          required: true
          format: zip
          pattern: ^(\d{5}?)$
        - in: query
          name: postal_code_type
          type: string
          required: true
          enum:
            - origin
            - destination
      responses:
        '200':
          description: postal_code is valid or invalid
          schema:
            $ref: '#/definitions/RateEnginePostalCodePayload'
        '400':
          description: invalid request
        '401':
          description: must be authenticated to use this endpoint
        '403':
          description: user is not authorized
        '500':
          description: server error
  /addresses/{addressId}:
    get:
      summary: Returns an address
      description: >-
        Find by API using address ID that returns an address json object
        containing address 1, address 2, address 3, city and postal code.
      operationId: showAddress
      tags:
        - addresses
      parameters:
        - in: path
          name: addressId
          type: string
          format: uuid
          required: true
          description: UUID of the address to return
      responses:
        '200':
          description: the requested address
          schema:
            $ref: '#/definitions/Address'
        '400':
          description: invalid request
        '403':
          description: not authorized
        '404':
          description: not found
        '500':
          description: server error
  /addresses/zip-city-lookup/{search}:
    get:
      summary: >-
        Returns city, state, postal code, and county associated with the
        specified full/partial postal code or city state string
      description: >-
        Find by API using full/partial postal code or city name that returns an
        us_post_region_cities json object containing city, state, county and
        postal code.
      operationId: getLocationByZipCityState
      tags:
        - addresses
      parameters:
        - in: path
          name: search
          type: string
          required: true
      responses:
        '200':
          description: the requested list of city, state, county, and postal code matches
          schema:
            $ref: '#/definitions/VLocations'
        '400':
          $ref: '#/responses/InvalidRequest'
        '403':
          $ref: '#/responses/PermissionDenied'
        '404':
          $ref: '#/responses/NotFound'
        '500':
          $ref: '#/responses/ServerError'
  /mto_shipments:
    post:
      summary: createMTOShipment
      description: |
        Creates a MTO shipment for the specified Move Task Order.
        Required fields include:
        * Shipment Type
        * Customer requested pick-up date
        * Pick-up Address
        * Delivery Address

        Optional fields include:
        * Customer Remarks
        * Releasing / Receiving agents
      consumes:
        - application/json
      produces:
        - application/json
      operationId: createMTOShipment
      tags:
        - mtoShipment
      parameters:
        - in: body
          name: body
          schema:
            $ref: '#/definitions/CreateShipment'
      responses:
        '200':
          description: Successfully created a MTO shipment.
          schema:
            $ref: '#/definitions/MTOShipment'
        '400':
          $ref: '#/responses/InvalidRequest'
        '401':
          $ref: '#/responses/PermissionDenied'
        '403':
          $ref: '#/responses/PermissionDenied'
        '404':
          $ref: '#/responses/NotFound'
        '422':
          $ref: '#/responses/UnprocessableEntity'
        '500':
          $ref: '#/responses/ServerError'
  /mto-shipments/{mtoShipmentId}:
    patch:
      summary: updateMTOShipment
      description: |
        Updates a specified MTO shipment.

        Required fields include:
        * MTO Shipment ID required in path
        * If-Match required in headers
        * Shipment type is required in body

        Optional fields include:
        * New shipment status type
        * Customer requested pick-up date
        * Pick-up Address
        * Delivery Address
        * Customer Remarks
        * Releasing / Receiving agents
        * Actual Pro Gear Weight
        * Actual Spouse Pro Gear Weight
      consumes:
        - application/json
      produces:
        - application/json
      operationId: updateMTOShipment
      tags:
        - mtoShipment
      parameters:
        - in: path
          name: mtoShipmentId
          type: string
          format: uuid
          required: true
          description: UUID of the MTO Shipment to update
        - in: header
          name: If-Match
          type: string
          required: true
          description: >
            Optimistic locking is implemented via the `If-Match` header. If the
            ETag header does not match the value of the resource on the server,
            the server rejects the change with a `412 Precondition Failed`
            error.
        - in: body
          name: body
          schema:
            $ref: '#/definitions/UpdateShipment'
      responses:
        '200':
          description: Successfully updated the specified MTO shipment.
          schema:
            $ref: '#/definitions/MTOShipment'
        '400':
          $ref: '#/responses/InvalidRequest'
        '401':
          $ref: '#/responses/PermissionDenied'
        '403':
          $ref: '#/responses/PermissionDenied'
        '404':
          $ref: '#/responses/NotFound'
        '412':
          $ref: '#/responses/PreconditionFailed'
        '422':
          $ref: '#/responses/UnprocessableEntity'
        '500':
          $ref: '#/responses/ServerError'
    delete:
      summary: Soft deletes a shipment by ID
      description: Soft deletes a shipment by ID
      operationId: deleteShipment
      tags:
        - mtoShipment
      produces:
        - application/json
      parameters:
        - description: ID of the shipment to be deleted
          in: path
          name: mtoShipmentId
          required: true
          format: uuid
          type: string
      responses:
        '204':
          description: Successfully soft deleted the shipment
        '400':
          $ref: '#/responses/InvalidRequest'
        '403':
          $ref: '#/responses/PermissionDenied'
        '404':
          $ref: '#/responses/NotFound'
        '409':
          $ref: '#/responses/Conflict'
        '422':
          $ref: '#/responses/UnprocessableEntity'
        '500':
          $ref: '#/responses/ServerError'
  /moves/{moveTaskOrderID}/mto_shipments:
    get:
      summary: Gets all shipments for a move task order
      description: |
        Gets all MTO shipments for the specified Move Task Order.
      produces:
        - application/json
      operationId: listMTOShipments
      tags:
        - mtoShipment
      parameters:
        - description: ID of move task order for mto shipment to use
          in: path
          name: moveTaskOrderID
          required: true
          format: uuid
          type: string
      responses:
        '200':
          description: Successfully retrieved all mto shipments for a move task order.
          schema:
            $ref: '#/definitions/MTOShipments'
        '400':
          $ref: '#/responses/InvalidRequest'
        '401':
          $ref: '#/responses/PermissionDenied'
        '404':
          $ref: '#/responses/NotFound'
        '500':
          $ref: '#/responses/ServerError'
  /okta-profile:
    get:
      summary: Returns Okta profile values from Okta's Users API
      description: >-
        Calls a GET request to Okta's Users API and returns profile values that
        includes Okta data that the user provided upon registration or most
        recent profile update.
      operationId: showOktaInfo
      tags:
        - okta_profile
      produces:
        - application/json
      responses:
        '200':
          description: okta profile for user
          schema:
            $ref: '#/definitions/OktaUserProfileData'
        '400':
          description: invalid request
        '401':
          description: request requires user authentication
        '403':
          description: user is not authorized
        '404':
          description: service member not found
        '500':
          description: internal server error
    post:
      summary: >-
        Update the user's okta profile with primary data, returns Okta profile
        values from the Okta's Users API reflecting updated values.
      description: >-
        Update the user's okta profile with primary data, returns Okta profile
        values from the Okta's Users API reflecting updated values.
      operationId: updateOktaInfo
      tags:
        - okta_profile
      parameters:
        - in: body
          name: updateOktaUserProfileData
          required: true
          schema:
            $ref: '#/definitions/UpdateOktaUserProfileData'
      consumes:
        - application/json
      produces:
        - application/json
      responses:
        '200':
          description: okta profile for user
          schema:
            $ref: '#/definitions/OktaUserProfileData'
        '400':
          description: invalid request
        '401':
          description: request requires user authentication
        '403':
          description: user is not authorized
        '422':
          description: validation error
          schema:
            $ref: '#/responses/UnprocessableEntity'
        '500':
          description: internal server error
  /calendar/{countryCode}/is-weekend-holiday/{date}:
    get:
      summary: Validate  move date selection
      description: |
        Utility API to determine if input date falls on weekend and/or holiday.
      produces:
        - application/json
      operationId: isDateWeekendHoliday
      tags:
        - calendar
      parameters:
        - description: country code for context of date
          in: path
          name: countryCode
          required: true
          type: string
          enum:
            - US
        - description: input date to determine if weekend/holiday for given country.
          in: path
          name: date
          required: true
          type: string
          format: date
      responses:
        '200':
          description: >-
            Successfully determine if given date is weekend and/or holiday for
            given country.
          schema:
            $ref: '#/definitions/IsDateWeekendHolidayInfo'
        '400':
          $ref: '#/responses/InvalidRequest'
        '401':
          $ref: '#/responses/PermissionDenied'
        '404':
          $ref: '#/responses/NotFound'
        '500':
          $ref: '#/responses/ServerError'
responses:
  InvalidRequest:
    description: The request payload is invalid.
    schema:
      $ref: '#/definitions/ClientError'
  NotFound:
    description: The requested resource wasn't found.
    schema:
      $ref: '#/definitions/ClientError'
  Conflict:
    description: >-
      The request could not be processed because of conflict in the current
      state of the resource.
    schema:
      $ref: '#/definitions/ClientError'
  PermissionDenied:
    description: The request was denied.
    schema:
      $ref: '#/definitions/ClientError'
  ServerError:
    description: A server error occurred.
    schema:
      $ref: '#/definitions/Error'
  PreconditionFailed:
    description: >-
      Precondition failed, likely due to a stale eTag (If-Match). Fetch the
      request again to get the updated eTag value.
    schema:
      $ref: '#/definitions/ClientError'
  UnprocessableEntity:
    description: The payload was unprocessable.
    schema:
      $ref: '#/definitions/ValidationError'
parameters:
  ifMatch:
    in: header
    name: If-Match
    type: string
    required: true
    description: >
      Optimistic locking is implemented via the `If-Match` header. If the ETag
      header does not match the value of the resource on the server, the server
      rejects the change with a `412 Precondition Failed` error.
  ppmShipmentId:
    name: ppmShipmentId
    in: path
    type: string
    format: uuid
    required: true
    description: UUID of the PPM shipment
  proGearWeightTicketId:
    name: proGearWeightTicketId
    in: path
    type: string
    format: uuid
    required: true
    description: UUID of the pro-gear weight ticket
  movingExpenseId:
    name: movingExpenseId
    in: path
    type: string
    format: uuid
    required: true
    description: UUID of the moving expense
  weightTicketId:
    name: weightTicketId
    in: path
    type: string
    format: uuid
    required: true
    description: UUID of the weight ticket<|MERGE_RESOLUTION|>--- conflicted
+++ resolved
@@ -4450,8 +4450,6 @@
       - state
       - postalCode
 paths:
-<<<<<<< HEAD
-=======
   /open/register:
     post:
       summary: >-
@@ -4481,7 +4479,6 @@
           $ref: '#/responses/UnprocessableEntity'
         '500':
           description: internal server error
->>>>>>> b008c61f
   /open/feature-flags/boolean/{key}:
     post:
       summary: >-
