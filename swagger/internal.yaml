swagger: '2.0'
info:
  description: The internal/website API for my.move.mil
  version: 0.0.1
  title: my.move.mil
  contact:
    email: ppp@truss.works
  license:
    name: MIT
    url: https://opensource.org/licenses/MIT
basePath: /internal
consumes:
  - application/json
produces:
  - application/json
definitions:
  ShipmentMarket:
    type: string
    description: One of the possible 'Markets' for a shipment
    example: dHHG
    enum:
      - dHHG
      - iHHG
      - iUB
    x-display-value:
      dHHG: Domestic HHG
      iHHG: International HHG
      iUB: International unaccompanied baggage
    x-nullable: true
  GBLOC:
    type: string
    description: Office Codes for Transcom offices originating GBLs
    pattern: '^[A-Z]{4}$'
    example: LHNQ
    x-nullable: true
  LoggedInUserPayload:
    type: object
    properties:
      id:
        type: string
        format: uuid
        example: c56a4180-65aa-42ec-a945-5fd21dec0538
      email:
        type: string
        format: x-email
        pattern: '^[a-zA-Z0-9._%+-]+@[a-zA-Z0-9.-]+\.[a-zA-Z]{2,}$'
        example: john_bob@example.com
        readOnly: true
      first_name:
        type: string
        example: John
        readOnly: true
      service_member:
        $ref: '#/definitions/ServiceMemberPayload'
        x-nullable: true
    required:
      - id
  Affiliation:
    type: string
    x-nullable: true
    title: Branch of service
    enum: &AFFILIATION
      - ARMY
      - NAVY
      - MARINES
      - AIR_FORCE
      - COAST_GUARD
    x-display-value:
      ARMY: Army
      NAVY: Navy
      MARINES: Marines
      AIR_FORCE: Air Force
      COAST_GUARD: Coast Guard
  DutyStationPayload:
    type: object
    properties:
      id:
        type: string
        format: uuid
        example: c56a4180-65aa-42ec-a945-5fd21dec0538
      name:
        type: string
        example: Fort Bragg North Station
      address:
        $ref: '#/definitions/Address'
      affiliation:
        $ref: '#/definitions/Affiliation'
      transportation_office:
        $ref: '#/definitions/TransportationOffice'
      created_at:
        type: string
        format: date-time
      updated_at:
        type: string
        format: date-time
    required:
      - id
      - name
      - address
      - affiliation
      - created_at
      - updated_at
  TransportationOffice:
    type: object
    properties:
      id:
        type: string
        format: uuid
        example: c56a4180-65aa-42ec-a945-5fd21dec0538
      name:
        type: string
        example: Fort Bragg North Station
      address:
        $ref: '#/definitions/Address'
      phone_lines:
        type: array
        items:
          type: string
          format: telephone
          pattern: '^[2-9]\d{2}-\d{3}-\d{4}$'
          example: 212-555-5555
      gbloc:
        type: string
        pattern: '^[A-Z]{4}$'
        example: JENQ
      latitude:
        type: number
        format: float
        example: 29.382973
      longitude:
        type: number
        format: float
        example: -98.62759
      created_at:
        type: string
        format: date-time
      updated_at:
        type: string
        format: date-time
    required:
      - id
      - name
      - address
      - created_at
      - updated_at
  DutyStationsPayload:
    type: array
    items:
      $ref: '#/definitions/DutyStationPayload'
  CreatePersonallyProcuredMovePayload:
    type: object
    properties:
      size:
        $ref: '#/definitions/TShirtSize'
      original_move_date:
        type: string
        example: '2018-04-26'
        format: date
        title: When do you plan to move?
        x-nullable: true
      pickup_postal_code:
        type: string
        format: zip
        title: ZIP/Postal Code
        example: '90210'
        pattern: '^(\d{5}([\-]\d{4})?)$'
        x-nullable: true
      has_additional_postal_code:
        type: boolean
        x-nullable: true
        title: Do you have stuff at another pickup location?
      additional_pickup_postal_code:
        type: string
        format: zip
        title: ZIP/Postal Code
        example: '90210'
        pattern: '^(\d{5}([\-]\d{4})?)$'
        x-nullable: true
      destination_postal_code:
        type: string
        format: zip
        title: ZIP/Postal Code
        example: '90210'
        pattern: '^(\d{5}([\-]\d{4})?)$'
        x-nullable: true
      has_sit:
        type: boolean
        x-nullable: true
        title: Are you going to put your stuff in temporary storage before moving into your new home?
      days_in_storage:
        type: integer
        title: How many days do you plan to put your stuff in storage?
        minimum: 0
        maximum: 90
        x-nullable: true
      estimated_storage_reimbursement:
        type: string
        title: Estimated Storage Reimbursement
        x-nullable: true
      weight_estimate:
        type: integer
        minimum: 0
        title: Weight Estimate
        x-nullable: true
      net_weight:
        type: integer
        minimum: 1
        title: Net Weight
        x-nullable: true
      has_requested_advance:
        type: boolean
        title: Would you like an advance of up to 60% of your PPM incentive?
      advance:
        $ref: '#/definitions/CreateReimbursement'
      advance_worksheet:
        $ref: '#/definitions/DocumentPayload'
  UpdatePersonallyProcuredMovePayload:
    type: object
    properties:
      size:
        $ref: '#/definitions/TShirtSize'
      original_move_date:
        type: string
        format: date
        example: '2018-04-26'
        title: When do you plan to move?
        x-nullable: true
      actual_move_date:
        type: string
        example: '2018-04-26'
        format: date
        title: When did you actually move?
        x-nullable: true
      pickup_postal_code:
        type: string
        format: zip
        title: ZIP/Postal Code
        example: '90210'
        pattern: '^(\d{5}([\-]\d{4})?)$'
        x-nullable: true
      has_additional_postal_code:
        type: boolean
        x-nullable: true
        title: Do you have stuff at another pickup location?
      additional_pickup_postal_code:
        type: string
        format: zip
        title: ZIP/Postal Code
        example: '90210'
        pattern: '^(\d{5}([\-]\d{4})?)$'
        x-nullable: true
      destination_postal_code:
        type: string
        format: zip
        title: ZIP/Postal Code
        example: '90210'
        pattern: '^(\d{5}([\-]\d{4})?)$'
        x-nullable: true
      has_sit:
        type: boolean
        x-nullable: true
        title: Are you going to put your stuff in temporary storage before moving into your new home?
      days_in_storage:
        type: integer
        title: How many days do you plan to put your stuff in storage?
        minimum: 0
        maximum: 90
        x-nullable: true
      total_sit_cost:
        type: integer
        title: How much does your storage cost?
        minimum: 0
        x-nullable: true
      estimated_storage_reimbursement:
        type: string
        title: Estimated Storage Reimbursement
        x-nullable: true
      weight_estimate:
        type: integer
        minimum: 0
        title: Weight Estimate
        x-nullable: true
      net_weight:
        type: integer
        minimum: 1
        title: Net Weight
        x-nullable: true
      has_requested_advance:
        type: boolean
        default: false
        title: Would you like an advance of up to 60% of your PPM incentive?
      advance:
        $ref: '#/definitions/Reimbursement'
      advance_worksheet:
        $ref: '#/definitions/DocumentPayload'
  PatchPersonallyProcuredMovePayload:
    type: object
    properties:
      size:
        $ref: '#/definitions/TShirtSize'
      original_move_date:
        type: string
        example: '2018-04-26'
        format: date
        title: When do you plan to move?
        x-nullable: true
      actual_move_date:
        type: string
        example: '2018-04-26'
        format: date
        title: When did you actually move?
        x-nullable: true
      pickup_postal_code:
        type: string
        format: zip
        title: ZIP/Postal Code
        example: '90210'
        pattern: '^(\d{5}([\-]\d{4})?)$'
        x-nullable: true
      has_additional_postal_code:
        type: boolean
        x-nullable: true
        title: Do you have stuff at another pickup location?
      additional_pickup_postal_code:
        type: string
        format: zip
        title: ZIP/Postal Code
        example: '90210'
        pattern: '^(\d{5}([\-]\d{4})?)$'
        x-nullable: true
      destination_postal_code:
        type: string
        format: zip
        title: ZIP/Postal Code
        example: '90210'
        pattern: '^(\d{5}([\-]\d{4})?)$'
        x-nullable: true
      has_sit:
        type: boolean
        x-nullable: true
        title: Are you going to put your stuff in temporary storage before moving into your new home?
      days_in_storage:
        type: integer
        title: How many days do you plan to put your stuff in storage?
        minimum: 0
        maximum: 90
        x-nullable: true
      total_sit_cost:
        type: integer
        minimum: 1
        title: How much does your storage cost?
        x-nullable: true
      weight_estimate:
        type: integer
        minimum: 0
        title: Weight Estimate
        x-nullable: true
      net_weight:
        type: integer
        minimum: 1
        title: Net Weight
        x-nullable: true
      has_requested_advance:
        type: boolean
        default: false
        title: Would you like an advance of up to 60% of your PPM incentive?
      advance:
        $ref: '#/definitions/Reimbursement'
      advance_worksheet:
        $ref: '#/definitions/DocumentPayload'
  PersonallyProcuredMovePayload:
    type: object
    properties:
      id:
        type: string
        format: uuid
        example: c56a4180-65aa-42ec-a945-5fd21dec0538
      move_id:
        type: string
        format: uuid
        example: c56a4180-65aa-42ec-a945-5fd21dec0538
      size:
        $ref: '#/definitions/TShirtSize'
      original_move_date:
        type: string
        format: date
        title: When do you plan to move?
        example: '2018-04-26'
        x-nullable: true
      actual_move_date:
        type: string
        example: '2018-04-26'
        format: date
        title: When did you actually move?
        x-nullable: true
      submit_date:
        type: string
        format: date-time
        title: When was the ppm move submitted?
        example: '2019-03-26T13:19:56-04:00'
        x-nullable: true
      approve_date:
        type: string
        format: date-time
        title: When was the ppm move approved?
        example: '2019-03-26T13:19:56-04:00'
        x-nullable: true
      pickup_postal_code:
        type: string
        format: zip
        title: ZIP/Postal Code
        example: '90210'
        pattern: '^(\d{5}([\-]\d{4})?)$'
        x-nullable: true
      has_additional_postal_code:
        type: boolean
        x-nullable: true
        title: Do you have stuff at another pickup location?
      additional_pickup_postal_code:
        type: string
        format: zip
        title: ZIP/Postal Code
        example: '90210'
        pattern: '^(\d{5}([\-]\d{4})?)$'
        x-nullable: true
      destination_postal_code:
        type: string
        format: zip
        title: ZIP/Postal Code
        example: '90210'
        pattern: '^(\d{5}([\-]\d{4})?)$'
        x-nullable: true
      has_sit:
        type: boolean
        x-nullable: true
        title: Are you going to put your stuff in temporary storage before moving into your new home?
      days_in_storage:
        type: integer
        title: How many days do you plan to put your stuff in storage?
        minimum: 0
        maximum: 90
        x-nullable: true
      estimated_storage_reimbursement:
        type: string
        title: Estimated Storage Reimbursement
        x-nullable: true
      weight_estimate:
        type: integer
        minimum: 0
        title: Weight Estimate
        x-nullable: true
        x-formatting: weight
      net_weight:
        type: integer
        minimum: 1
        title: Net Weight
        x-nullable: true
        x-formatting: weight
      mileage:
        type: integer
        title: Distance between origin and destination in miles
        x-nullable: true
      planned_sit_max:
        type: integer
        title: Maximum SIT reimbursement for the planned SIT duration
        x-nullable: true
      total_sit_cost:
        type: integer
        format: cents
        title: Total cost for the planned SIT duration
        x-nullable: true
      sit_max:
        type: integer
        title: Maximum SIT reimbursement for maximum SIT duration
        x-nullable: true
      incentive_estimate_min:
        type: integer
        title: Estimated incentive minimum in cents
        x-nullable: true
      incentive_estimate_max:
        type: integer
        title: Estimated incentive maximum in cents
        x-nullable: true
      status:
        $ref: '#/definitions/PPMStatus'
      has_requested_advance:
        type: boolean
        default: false
        title: Would you like an advance of up to 60% of your PPM incentive?
      advance:
        $ref: '#/definitions/Reimbursement'
      advance_worksheet:
        $ref: '#/definitions/DocumentPayload'
      created_at:
        type: string
        format: date-time
      updated_at:
        type: string
        format: date-time
    required:
      - id
      - created_at
      - updated_at
  SubmitMoveForApprovalPayload:
    type: object
    properties:
      ppm_submit_date:
        type: string
        format: date-time
        title: When was the ppm move submitted?
        example: '2019-03-26T13:19:56-04:00'
    required:
      - ppm_submit_date
  SubmitPersonallyProcuredMovePayload:
    type: object
    properties:
      submit_date:
        type: string
        format: date-time
        title: When was the ppm move submitted?
        example: '2019-03-26T13:19:56-04:00'
    required:
      - submit_date
  PPMSitEstimate:
    type: object
    properties:
      estimate:
        type: integer
        title: Value in cents of SIT estimate for PPM
    required:
      - estimate
  PPMEstimateRange:
    type: object
    properties:
      range_min:
        type: integer
        title: Low estimate
      range_max:
        type: integer
        title: High estimate
    required:
      - range_min
      - range_max
  PPMIncentive:
    type: object
    properties:
      gcc:
        type: integer
        title: GCC
      incentive_percentage:
        type: integer
        title: PPM Incentive @ 95%
    required:
      - gcc
      - incentive_percentage
  ExpenseSummaryPayload:
    type: object
    properties:
      categories:
        type: array
        items:
          $ref: '#/definitions/CategoryExpenseSummary'
      grand_total:
        type: object
        properties:
          payment_method_totals:
            $ref: '#/definitions/PaymentMethodsTotals'
          total:
            type: integer
  CategoryExpenseSummary:
    type: object
    properties:
      category:
        $ref: '#/definitions/MovingExpenseType'
      payment_methods:
        $ref: '#/definitions/PaymentMethodsTotals'
      total:
        type: integer
  PaymentMethodsTotals:
    type: object
    properties:
      MIL_PAY:
        type: integer
      OTHER:
        type: integer
      GTCC:
        type: integer
  ApprovePersonallyProcuredMovePayload:
    type: object
    properties:
      approve_date:
        type: string
        format: date-time
        title: When was the ppm move approved?
        example: '2019-03-26T13:19:56-04:00'
    required:
      - approve_date
  IndexPersonallyProcuredMovePayload:
    type: array
    items:
      $ref: '#/definitions/PersonallyProcuredMovePayload'
  ApproveShipmentPayload:
    type: object
    properties:
      approve_date:
        type: string
        format: date-time
        title: When was the shipment approved?
        example: '2019-03-26T13:19:56-04:00'
    required:
      - approve_date
  MovePayload:
    type: object
    properties:
      id:
        type: string
        format: uuid
        example: c56a4180-65aa-42ec-a945-5fd21dec0538
      orders_id:
        type: string
        format: uuid
        example: c56a4180-65aa-42ec-a945-5fd21dec0538
      service_member_id:
        type: string
        format: uuid
        example: c56a4180-65aa-42ec-a945-5fd21dec0538
        readOnly: true
      locator:
        type: string
        example: '12432'
      selected_move_type:
        $ref: '#/definitions/SelectedMoveType'
      status:
        $ref: '#/definitions/MoveStatus'
      created_at:
        type: string
        format: date-time
      updated_at:
        type: string
        format: date-time
      personally_procured_moves:
        $ref: '#/definitions/IndexPersonallyProcuredMovePayload'
      shipments:
        type: array
        items:
          $ref: '#/definitions/Shipment'
      cancel_reason:
        type: string
        example: 'Change of orders'
        x-nullable: true
    required:
      - id
      - orders_id
      - locator
      - created_at
      - updated_at
  CancelMove:
    type: object
    properties:
      cancel_reason:
        type: string
        example: 'Change of orders'
        x-nullable: true
    required:
      - cancel_reason
  PatchMovePayload:
    type: object
    properties:
      selected_move_type:
        $ref: '#/definitions/SelectedMoveType'
  SelectedMoveType:
    type: string
    title: Selected Move Type
    enum:
      - HHG
      - PPM
      - UB
      - POV
      - NTS
      - HHG_PPM
    x-nullable: true
    x-display-value:
      HHG: Household Goods Move
      PPM: Personal Procured Move
      UB: Unaccompanied Baggage
      POV: Privately-Owned Vehicle
      NTS: Non-Temporary Storage
      HHG_PPM: Both HHG and PPM
  IndexMovesPayload:
    type: array
    items:
      $ref: '#/definitions/MovePayload'
  MoveDocuments:
    type: array
    items:
      $ref: '#/definitions/MoveDocumentPayload'
  DistanceCalculation:
    type: object
    properties:
      origin_address:
        $ref: '#/definitions/Address'
      destination_address:
        $ref: '#/definitions/Address'
      distance_miles:
        type: integer
        title: Distance
        description: unit is miles
  VehicleOptions:
    type: string
    x-nullable: true
    title: What type of vehicle are these weight tickets for?
    enum: &VehicleOptions
      - CAR
      - CAR_TRAILER
      - BOX_TRUCK
    x-display-value:
      CAR: Car
      CAR_TRAILER: Car + Trailer
      BOX_TRUCK: Box truck
  MoveDocumentPayload:
    type: object
    properties:
      id:
        type: string
        format: uuid
        example: c56a4180-65aa-42ec-a945-5fd21dec0538
      move_id:
        type: string
        format: uuid
        example: c56a4180-65aa-42ec-a945-5fd21dec0538
      personally_procured_move_id:
        type: string
        format: uuid
        example: c56a4180-65aa-42ec-a945-5fd21dec0538
        x-nullable: true
      document:
        $ref: '#/definitions/DocumentPayload'
      title:
        type: string
        example: very_useful_document.pdf
        title: Document Title
      move_document_type:
        $ref: '#/definitions/MoveDocumentType'
      status:
        $ref: '#/definitions/MoveDocumentStatus'
      notes:
        type: string
        example: This document is good to go!
        x-nullable: true
        title: Notes
      moving_expense_type:
        $ref: '#/definitions/MovingExpenseType'
      requested_amount_cents:
        type: integer
        format: cents
        minimum: 1
        title: Requested Amount
        description: unit is cents
      payment_method:
        type: string
        title: Payment Method
        enum:
          - OTHER
          - GTCC
        x-display-value:
          OTHER: Other account
          GTCC: GTCC
      receipt_missing:
        title: missing expense receipt
        type: boolean
        x-nullable: true
      vehicle_options:
        title: What type of vehicle are these weight tickets for?
        type: string
        enum: *VehicleOptions
      vehicle_nickname:
        type: string
        title: Vehicle nickname (ex. "My car")
      empty_weight:
        title: empty weight ticket recorded weight
        type: integer
        minimum: 0
        x-nullable: true
      empty_weight_ticket_missing:
        title: missing empty weight ticket
        type: boolean
        x-nullable: true
      full_weight:
        title: full weight ticket recorded weight
        type: integer
        minimum: 0
        x-nullable: true
      full_weight_ticket_missing:
        title: missing full weight ticket
        type: boolean
        x-nullable: true
      weight_ticket_date:
        title: Weight ticket date
        type: string
        example: '2018-04-26'
        format: date
        x-nullable: true
      trailer_ownership_missing:
        title: missing trailer ownership documentation
        type: boolean
        x-nullable: true
      storage_start_date:
        type: string
        format: date
        title: Start date of storage for storage expenses
        example: '2018-04-26'
        x-nullable: true
      storage_end_date:
        type: string
        format: date
        title: End date of storage for storage expenses
        example: '2018-04-26'
        x-nullable: true
    required:
      - id
      - move_id
      - document
      - title
      - move_document_type
      - status
  CreateGenericMoveDocumentPayload:
    type: object
    properties:
      personally_procured_move_id:
        type: string
        format: uuid
        example: c56a4180-65aa-42ec-a945-5fd21dec0538
        x-nullable: true
      upload_ids:
        type: array
        items:
          type: string
          format: uuid
          example: c56a4180-65aa-42ec-a945-5fd21dec0538
      title:
        type: string
        example: very_useful_document.pdf
      move_document_type:
        $ref: '#/definitions/MoveDocumentType'
      notes:
        type: string
        example: This document is good to go!
        x-nullable: true
        title: Notes
    required:
      - upload_ids
      - title
      - move_document_type
  MoveDocumentType:
    type: string
    title: Document Type
    example: EXPENSE
    enum: &MOVEDOCUMENTTYPE
      - OTHER
      - WEIGHT_TICKET
      - STORAGE_EXPENSE
      - SHIPMENT_SUMMARY
      - EXPENSE
      - WEIGHT_TICKET_SET
    x-display-value:
      OTHER: Other document type
      WEIGHT_TICKET: Weight ticket
      STORAGE_EXPENSE: Storage expense receipt
      SHIPMENT_SUMMARY: Shipment summary
      EXPENSE: Expense
      WEIGHT_TICKET_SET: Weight ticket set
  CreateMovingExpenseDocumentPayload:
    type: object
    properties:
      personally_procured_move_id:
        type: string
        format: uuid
        example: c56a4180-65aa-42ec-a945-5fd21dec0538
        x-nullable: true
      upload_ids:
        type: array
        items:
          type: string
          format: uuid
          example: c56a4180-65aa-42ec-a945-5fd21dec0538
      title:
        type: string
        example: very_useful_document.pdf
      moving_expense_type:
        $ref: '#/definitions/MovingExpenseType'
      move_document_type:
        $ref: '#/definitions/MoveDocumentType'
      requested_amount_cents:
        type: integer
        format: cents
        minimum: 1
        title: Requested Amount
        description: unit is cents
      payment_method:
        type: string
        title: Method of Payment
        enum:
          - OTHER
          - GTCC
        x-display-value:
          OTHER: Other payment method
          GTCC: GTCC
      receipt_missing:
        title: missing expense receipt
        type: boolean
      notes:
        type: string
        example: This document is good to go!
        x-nullable: true
        title: Notes
      storage_start_date:
        type: string
        format: date
        title: Start date of storage for storage expenses
        example: '2018-04-26'
        x-nullable: true
      storage_end_date:
        type: string
        format: date
        title: End date of storage for storage expenses
        example: '2018-04-26'
        x-nullable: true
    required:
      - title
      - move_document_type
      - moving_expense_type
      - requested_amount_cents
      - payment_method
  MovingExpenseType:
    type: string
    title: Moving Expense Type
    enum:
      - CONTRACTED_EXPENSE
      - GAS
      - OIL
      - OTHER
      - PACKING_MATERIALS
      - RENTAL_EQUIPMENT
      - STORAGE
      - TOLLS
      - WEIGHING_FEES
    x-display-value:
      CONTRACTED_EXPENSE: Contracted expense
      GAS: Gas
      OIL: Oil
      OTHER: Other
      PACKING_MATERIALS: Packing materials
      STORAGE: Storage
      RENTAL_EQUIPMENT: Rental equipment
      TOLLS: Tolls
      WEIGHING_FEES: Weighing fees
  MoveDocumentStatus:
    type: string
    title: Document Status
    enum:
      - AWAITING_REVIEW
      - OK
      - HAS_ISSUE
    x-display-value:
      AWAITING_REVIEW: Awaiting review
      OK: OK
      HAS_ISSUE: Has issue
  CreateWeightTicketDocumentsPayload:
    type: object
    properties:
      personally_procured_move_id:
        type: string
        format: uuid
        example: c56a4180-65aa-42ec-a945-5fd21dec0538
      upload_ids:
        type: array
        items:
          type: string
          format: uuid
          example: c56a4180-65aa-42ec-a945-5fd21dec0538
      vehicle_options:
        title: What type of vehicle are these weight tickets for?
        type: string
        enum: *VehicleOptions
        x-display-value:
          CAR: Car
          CAR_TRAILER: Car + Trailer
          BOX_TRUCK: Box truck
      vehicle_nickname:
        type: string
        title: Vehicle nickname (ex. "My car")
      empty_weight_ticket_missing:
        title: missing empty weight ticket
        type: boolean
      empty_weight:
        title: empty weight ticket recorded weight
        type: integer
        minimum: 0
      full_weight_ticket_missing:
        title: missing full weight ticket
        type: boolean
      full_weight:
        title: full weight ticket recorded weight
        type: integer
        minimum: 0
      weight_ticket_date:
        title: Weight ticket date
        type: string
        example: '2018-04-26'
        format: date
      trailer_ownership_missing:
        title: missing trailer ownership documentation
        type: boolean
    required:
      - personally_procured_move_id
      - vehicle_options
      - vehicle_nickname
      - full_weight
      - full_weight_ticket_missing
      - empty_weight
      - empty_weight_ticket_missing
      - weight_ticket_date
      - trailer_ownership_missing
  ServiceMemberPayload:
    type: object
    properties:
      id:
        type: string
        format: uuid
        example: c56a4180-65aa-42ec-a945-5fd21dec0538
      user_id:
        type: string
        format: uuid
        example: c56a4180-65aa-42ec-a945-5fd21dec0538
      edipi:
        type: string
        format: edipi
        example: '5789345789'
        pattern: '^\d{10}$'
        minLength: 10
        maxLength: 10
        x-nullable: true
        title: DoD ID number
      orders:
        type: array
        items:
          $ref: '#/definitions/Orders'
      affiliation:
        $ref: '#/definitions/Affiliation'
        title: Branch
      rank:
        $ref: '#/definitions/ServiceMemberRank'
        title: Rank
      has_social_security_number:
        type: boolean
      first_name:
        type: string
        example: John
        x-nullable: true
        title: First Name
      middle_name:
        type: string
        example: L.
        x-nullable: true
        title: Middle Name
      last_name:
        type: string
        example: Donut
        x-nullable: true
        title: Last Name
      suffix:
        type: string
        example: Jr.
        x-nullable: true
        title: Suffix
      telephone:
        type: string
        format: telephone
        pattern: '^[2-9]\d{2}-\d{3}-\d{4}$'
        example: 212-555-5555
        x-nullable: true
        title: Best Contact Phone
      secondary_telephone:
        type: string
        format: telephone
        pattern: '^[2-9]\d{2}-\d{3}-\d{4}$'
        example: 212-555-5555
        x-nullable: true
        title: Secondary Phone
      personal_email:
        type: string
        format: x-email
        pattern: '^[a-zA-Z0-9._%+-]+@[a-zA-Z0-9.-]+\.[a-zA-Z]{2,}$'
        example: john_bob@example.com
        x-nullable: true
        title: Personal Email Address
      phone_is_preferred:
        type: boolean
        x-nullable: true
        title: Telephone
      text_message_is_preferred:
        type: boolean
        x-nullable: true
        title: Text Message - Coming Soon!
      email_is_preferred:
        type: boolean
        x-nullable: true
        title: Email
      current_station:
        $ref: '#/definitions/DutyStationPayload'
      residential_address:
        $ref: '#/definitions/Address'
        title: Residential Address
      backup_mailing_address:
        $ref: '#/definitions/Address'
      backup_contacts:
        $ref: '#/definitions/IndexServiceMemberBackupContactsPayload'
      is_profile_complete:
        type: boolean
      created_at:
        type: string
        format: date-time
      updated_at:
        type: string
        format: date-time
      requires_access_code:
        type: boolean
        x-nullable: false
        title: Requires Access Code
      access_code:
        type: string
        title: Access Code
    required:
      - id
      - user_id
      - is_profile_complete
      - has_social_security_number
      - created_at
      - updated_at
      - requires_access_code
  CreateServiceMemberPayload:
    type: object
    properties:
      user_id:
        type: string
        format: uuid
        example: c56a4180-65aa-42ec-a945-5fd21dec0538
      edipi:
        type: string
        format: edipi
        pattern: '^\d{10}$'
        minLength: 10
        maxLength: 10
        example: '5789345789'
        x-nullable: true
        title: 'DoD ID number'
      affiliation:
        $ref: '#/definitions/Affiliation'
      rank:
        $ref: '#/definitions/ServiceMemberRank'
      social_security_number:
        type: string
        format: ssn
        x-nullable: true
        title: 'Social security number'
        example: '555-55-5555'
      first_name:
        type: string
        example: John
        x-nullable: true
        title: First Name
      middle_name:
        type: string
        example: L.
        x-nullable: true
        title: Middle Name
      last_name:
        type: string
        example: Donut
        x-nullable: true
        title: Last Name
      suffix:
        type: string
        example: Jr.
        x-nullable: true
        title: Suffix
      telephone:
        type: string
        format: telephone
        pattern: '^[2-9]\d{2}-\d{3}-\d{4}$'
        example: 212-555-5555
        x-nullable: true
        title: Best Contact Phone
      secondary_telephone:
        type: string
        format: telephone
        pattern: '^[2-9]\d{2}-\d{3}-\d{4}$'
        example: 212-555-5555
        x-nullable: true
        title: Alternate Phone
      personal_email:
        type: string
        format: x-email
        pattern: '^[a-zA-Z0-9._%+-]+@[a-zA-Z0-9.-]+\.[a-zA-Z]{2,}$'
        example: john_bob@example.com
        x-nullable: true
        title: Personal Email
      phone_is_preferred:
        type: boolean
        x-nullable: true
        title: Phone
      text_message_is_preferred:
        type: boolean
        x-nullable: true
        title: Text Message - Coming Soon!
      email_is_preferred:
        type: boolean
        x-nullable: true
        title: Email
      current_station_id:
        type: string
        format: uuid
        example: c56a4180-65aa-42ec-a945-5fd21dec0538
        x-nullable: true
      residential_address:
        $ref: '#/definitions/Address'
        title: Residential Address
      backup_mailing_address:
        $ref: '#/definitions/Address'
        title: Backup Mailing Address
  PatchServiceMemberPayload:
    type: object
    properties:
      user_id:
        type: string
        format: uuid
        example: c56a4180-65aa-42ec-a945-5fd21dec0538
      edipi:
        type: string
        format: edipi
        pattern: '^\d{10}$'
        minLength: 10
        maxLength: 10
        example: '5789345789'
        x-nullable: true
        title: DoD ID number
      affiliation:
        $ref: '#/definitions/Affiliation'
      rank:
        $ref: '#/definitions/ServiceMemberRank'
      social_security_number:
        type: string
        format: ssn
        x-nullable: true
        title: Social security number
        example: '555-55-5555'
      first_name:
        type: string
        example: John
        x-nullable: true
        title: First Name
      middle_name:
        type: string
        example: L.
        x-nullable: true
        title: Middle Name
      last_name:
        type: string
        example: Donut
        x-nullable: true
        title: Last Name
      suffix:
        type: string
        example: Jr.
        x-nullable: true
        title: Suffix
      telephone:
        type: string
        format: telephone
        pattern: '^[2-9]\d{2}-\d{3}-\d{4}$'
        example: 212-555-5555
        x-nullable: true
        title: Best Contact Phone
      secondary_telephone:
        type: string
        format: telephone
        pattern: '^[2-9]\d{2}-\d{3}-\d{4}$'
        example: 212-555-5555
        x-nullable: true
        title: Alternate Phone
      personal_email:
        type: string
        format: x-email
        pattern: '^[a-zA-Z0-9._%+-]+@[a-zA-Z0-9.-]+\.[a-zA-Z]{2,}$'
        example: john_bob@example.com
        x-nullable: true
        title: Personal Email
      phone_is_preferred:
        type: boolean
        x-nullable: true
        title: Phone
      text_message_is_preferred:
        type: boolean
        x-nullable: true
        title: Text Message - Coming Soon!
      email_is_preferred:
        type: boolean
        x-nullable: true
        title: Email
      current_station_id:
        type: string
        format: uuid
        example: c56a4180-65aa-42ec-a945-5fd21dec0538
        x-nullable: true
      residential_address:
        $ref: '#/definitions/Address'
        title: Residential Address
      backup_mailing_address:
        $ref: '#/definitions/Address'
        title: Backup Mailing Address
  Invoice:
    type: object
    properties:
      id:
        type: string
        format: uuid
        example: c56a4180-65aa-42ec-a945-5fd21dec0538
      shipment_id:
        type: string
        format: uuid
        example: c56a4180-65aa-42ec-a945-5fd21dec0538
      status:
        $ref: '#/definitions/InvoiceStatus'
      approver_first_name:
        type: string
        example: 'Janine'
      approver_last_name:
        type: string
        example: 'Smith'
      invoiced_date:
        type: string
        title: Invoiced date
        format: date-time
      invoice_number:
        type: string
        example: '12432'
      created_at:
        type: string
        format: date-time
      updated_at:
        type: string
        format: date-time
  InvoiceStatus:
    type: string
    title: Status
    enum:
      - DRAFT
      - IN_PROCESS
      - SUBMITTED
      - SUBMISSION_FAILURE
      - UPDATE_FAILURE
    x-display-value:
      DRAFT: Draft
      IN_PROCESS: In Process
      SUBMITTED: Submitted
      SUBMISSION_FAILURE: Submission Failure
      UPDATE_FAILURE: Update Failure
  ServiceMemberBackupContactPayload:
    type: object
    properties:
      id:
        type: string
        format: uuid
        example: c56a4180-65aa-42ec-a945-5fd21dec0538
      service_member_id:
        type: string
        format: uuid
        example: c56a4180-65aa-42ec-a945-5fd21dec0538
        readOnly: true
      name:
        type: string
        example: Susan Smith
        x-nullable: true
        title: Name
      telephone:
        type: string
        format: telephone
        pattern: '^[2-9]\d{2}-\d{3}-\d{4}$'
        example: 212-555-5555
        x-nullable: true
        title: Phone
      email:
        type: string
        format: x-email
        pattern: '^[a-zA-Z0-9._%+-]+@[a-zA-Z0-9.-]+\.[a-zA-Z]{2,}$'
        example: john_bob@example.com
        x-nullable: true
        title: Email
      permission:
        $ref: '#/definitions/BackupContactPermission'
      created_at:
        type: string
        format: date-time
      updated_at:
        type: string
        format: date-time
    required:
      - id
      - created_at
      - updated_at
      - name
      - email
      - permission
  BackupContactPermission:
    type: string
    enum:
      - NONE
      - VIEW
      - EDIT
    title: Permissions
    x-display-value:
      NONE: Contact Only
      VIEW: View all move details
      EDIT: View and edit all move details
  CreateServiceMemberBackupContactPayload:
    type: object
    properties:
      name:
        type: string
        example: Susan Smith
        x-nullable: true
        title: Name
      telephone:
        type: string
        format: telephone
        pattern: '^[2-9]\d{2}-\d{3}-\d{4}$'
        example: 212-555-5555
        x-nullable: true
        title: Phone
      email:
        type: string
        format: x-email
        pattern: '^[a-zA-Z0-9._%+-]+@[a-zA-Z0-9.-]+\.[a-zA-Z]{2,}$'
        example: john_bob@exmaple.com
        x-nullable: true
        title: Email
      permission:
        $ref: '#/definitions/BackupContactPermission'
    required:
      - name
      - email
      - permission
  UpdateServiceMemberBackupContactPayload:
    type: object
    properties:
      name:
        type: string
        example: Susan Smith
        x-nullable: true
      telephone:
        type: string
        format: telephone
        pattern: '^[2-9]\d{2}-\d{3}-\d{4}$'
        example: 212-555-5555
        x-nullable: true
      email:
        type: string
        format: x-email
        pattern: '^[a-zA-Z0-9._%+-]+@[a-zA-Z0-9.-]+\.[a-zA-Z]{2,}$'
        example: john_bob@example.com
        x-nullable: true
        title: email address
      permission:
        $ref: '#/definitions/BackupContactPermission'
    required:
      - name
      - email
      - permission
  IndexServiceMemberBackupContactsPayload:
    type: array
    items:
      $ref: '#/definitions/ServiceMemberBackupContactPayload'
  SignedCertificationPayload:
    type: object
    properties:
      id:
        type: string
        format: uuid
        example: c56a4180-65aa-42ec-a945-5fd21dec0538
      created_at:
        type: string
        format: date-time
      updated_at:
        type: string
        format: date-time
      date:
        type: string
        format: date-time
        title: Date
      signature:
        type: string
        title: Signature
      certification_text:
        type: string
      move_id:
        type: string
        format: uuid
      personally_procured_move_id:
        type: string
        format: uuid
        x-nullable: true
      shipment_id:
        type: string
        format: uuid
        x-nullable: true
      certification_type:
        $ref: '#/definitions/SignedCertificationType'
        x-nullable: true
    required:
      - id
      - move_id
      - created_at
      - updated_at
      - date
      - signature
      - certification_text
  CreateSignedCertificationPayload:
    type: object
    properties:
      date:
        type: string
        format: date-time
        title: Date
      signature:
        type: string
        title: Signature
      certification_text:
        type: string
      personally_procured_move_id:
        type: string
        format: uuid
        x-nullable: true
      shipment_id:
        type: string
        format: uuid
        x-nullable: true
      certification_type:
        $ref: '#/definitions/SignedCertificationType'
        x-nullable: true
    required:
      - date
      - signature
      - certification_text
  SignedCertifications:
    type: array
    items:
      $ref: '#/definitions/SignedCertificationPayload'
  SignedCertificationType:
    type: string
    enum:
      - PPM
      - PPM_PAYMENT
      - HHG
    x-nullable: true
  DocumentPayload:
    type: object
    properties:
      id:
        type: string
        format: uuid
        example: c56a4180-65aa-42ec-a945-5fd21dec0538
      service_member_id:
        type: string
        format: uuid
        title: The service member this document belongs to
      uploads:
        type: array
        items:
          $ref: '#/definitions/UploadPayload'
    required:
      - id
      - service_member_id
      - uploads
  PostDocumentPayload:
    type: object
    properties:
      service_member_id:
        type: string
        format: uuid
        title: The service member this document belongs to
  UploadPayload:
    type: object
    properties:
      id:
        type: string
        format: uuid
        example: c56a4180-65aa-42ec-a945-5fd21dec0538
      url:
        type: string
        format: uri
        example: https://uploads.domain.test/dir/c56a4180-65aa-42ec-a945-5fd21dec0538
      filename:
        type: string
        example: filename.pdf
      content_type:
        type: string
        format: mime-type
        example: application/pdf
      bytes:
        type: integer
      created_at:
        type: string
        format: date-time
      updated_at:
        type: string
        format: date-time
    required:
      - id
      - url
      - filename
      - content_type
      - bytes
      - created_at
      - updated_at
  DPSAuthCookieURLPayload:
    type: object
    properties:
      cookie_url:
        type: string
        format: uri
  TShirtSize:
    type: string
    x-nullable: true
    title: Size
    enum:
      - S
      - M
      - L
  ServiceMemberRank:
    type: string
    x-nullable: true
    title: Rank
    enum:
      - E_1
      - E_2
      - E_3
      - E_4
      - E_5
      - E_6
      - E_7
      - E_8
      - E_9
      - O_1_ACADEMY_GRADUATE
      - O_2
      - O_3
      - O_4
      - O_5
      - O_6
      - O_7
      - O_8
      - O_9
      - O_10
      - W_1
      - W_2
      - W_3
      - W_4
      - W_5
      - AVIATION_CADET
      - CIVILIAN_EMPLOYEE
      - ACADEMY_CADET
      - MIDSHIPMAN
    x-display-value:
      E_1: E-1
      E_2: E-2
      E_3: E-3
      E_4: E-4
      E_5: E-5
      E_6: E-6
      E_7: E-7
      E_8: E-8
      E_9: E-9
      O_1_ACADEMY_GRADUATE: O-1/Service Academy Graduate
      O_2: O-2
      O_3: O-3
      O_4: O-4
      O_5: O-5
      O_6: O-6
      O_7: O-7
      O_8: O-8
      O_9: O-9
      O_10: O-10
      W_1: W-1
      W_2: W-2
      W_3: W-3
      W_4: W-4
      W_5: W-5
      AVIATION_CADET: Aviation Cadet
      CIVILIAN_EMPLOYEE: Civilian Employee
      ACADEMY_CADET: Service Academy Cadet
      MIDSHIPMAN: Midshipman
  DeptIndicator:
    type: string
    x-nullable: true
    title: Dept. indicator
    enum:
      - AIR_FORCE
      - MARINES
    x-display-value:
      AIR_FORCE: 57 - United States Air Force
      MARINES: 17 - United States Marines
  TrafficDistributionList:
    type: object
    properties:
      source_rate_area:
        type: string
        example: US34
      destination_region:
        type: string
        example: '5'
      code_of_service:
        type: string
        example: D
        enum:
          - D
          - '2'
        x-display-value:
          D: D
          '2': '2'
    required:
      - source_rate_area
      - destination_region
      - code_of_service
  Shipment:
    type: object
    properties:
      id:
        type: string
        format: uuid
        example: c56a4180-65aa-42ec-a945-5fd21dec0538
        readOnly: true
      status:
        $ref: '#/definitions/ShipmentStatus'
        readOnly: true
      source_gbloc:
        $ref: '#/definitions/GBLOC'
        title: Channel
      destination_gbloc:
        $ref: '#/definitions/GBLOC'
      market:
        $ref: '#/definitions/ShipmentMarket'
        readOnly: true
      created_at:
        type: string
        format: date-time
      updated_at:
        type: string
        format: date-time
      move_id:
        type: string
        format: uuid
        example: d56a4180-65aa-42ec-a945-5fd21dec0538
        readOnly: true
      traffic_distribution_list_id:
        type: string
        format: uuid
        example: d56a4180-65aa-42ec-a945-5fd21dec0538
        x-nullable: true
      traffic_distribution_list:
        $ref: '#/definitions/TrafficDistributionList'
        readOnly: true
      service_member_id:
        type: string
        format: uuid
        example: d56a4180-65aa-42ec-a945-5fd21dec0538
        readOnly: true
      book_date:
        type: string
        format: date
        example: '2018-04-26'
        readOnly: true
        x-nullable: true
      requested_pickup_date:
        type: string
        format: date
        example: '2018-04-26'
        x-nullable: true
      original_delivery_date:
        type: string
        format: date
        example: '2018-04-26'
        readOnly: true
        x-nullable: true
      original_pack_date:
        type: string
        format: date
        example: '2018-04-26'
        readOnly: true
        x-nullable: true
      actual_pickup_date:
        type: string
        format: date
        example: '2018-04-26'
        readOnly: true
        x-nullable: true
      actual_pack_date:
        type: string
        format: date
        example: '2018-04-26'
        readOnly: true
        x-nullable: true
      actual_delivery_date:
        type: string
        format: date
        example: '2018-04-26'
        readOnly: true
        x-nullable: true
      approve_date:
        type: string
        format: date-time
        title: When was the ppm move approved?
        example: '2019-03-26T13:19:56-04:00'
        x-nullable: true
      estimated_pack_days:
        type: integer
        minimum: 0
        example: 3
        readOnly: true
        x-nullable: true
      estimated_transit_days:
        type: integer
        minimum: 0
        example: 30
        readOnly: true
        x-nullable: true
      move_dates_summary:
        type: object
        properties:
          pack:
            type: array
            readOnly: true
            items:
              type: string
              format: date
          pickup:
            type: array
            readOnly: true
            items:
              type: string
              format: date
          transit:
            type: array
            readOnly: true
            items:
              type: string
              format: date
          delivery:
            type: array
            readOnly: true
            items:
              type: string
              format: date
        x-nullable: true
      pickup_address:
        $ref: '#/definitions/Address'
        title: Pickup Address
      has_secondary_pickup_address:
        type: boolean
        default: false
        title: 'Do you have stuff at another pickup location?'
      secondary_pickup_address:
        $ref: '#/definitions/Address'
        title: Secondary Pickup Address
        x-nullable: true
      has_delivery_address:
        type: boolean
        default: false
        title: 'Do you know your home address at your destination yet?'
      delivery_address:
        $ref: '#/definitions/Address'
        title: Delivery Address
        x-nullable: true
      shipping_distance:
        $ref: '#/definitions/DistanceCalculation'
      has_partial_sit_delivery_address:
        type: boolean
        default: false
        title: 'Do you want to deliver some of your household goods to an additional destination (such as a self-storage unit)?'
      partial_sit_delivery_address:
        $ref: '#/definitions/Address'
        title: Partial SIT Delivery Address
        x-nullable: true
      weight_estimate:
        type: integer
        minimum: 0
        example: 10000
        title: Weight
        x-nullable: true
        x-formatting: weight
      progear_weight_estimate:
        type: integer
        minimum: 0
        example: 500
        title: Pro-Gear Weight
        x-nullable: true
        x-formatting: weight
      spouse_progear_weight_estimate:
        type: integer
        minimum: 0
        example: 200
        title: Spouse's Pro-Gear
        x-nullable: true
        x-formatting: weight
      net_weight:
        type: integer
        description: Actual net weight of the shipment in lbs
        minimum: 0
        example: 10000
        x-nullable: true
        x-formatting: weight
        title: Net
      gross_weight:
        type: integer
        minimum: 0
        example: 10000
        title: Gross Weight
        x-nullable: true
        x-formatting: weight
      tare_weight:
        type: integer
        minimum: 0
        example: 10000
        title: Tare Weight
        x-nullable: true
        x-formatting: weight
      pm_survey_completed_at:
        type: string
        format: date-time
        x-nullable: true
      pm_survey_conducted_date:
        type: string
        format: date
        example: '2018-04-26'
        title: 'Conducted'
        x-nullable: true
      pm_survey_planned_pack_date:
        type: string
        format: date
        example: '2018-04-26'
        title: 'Planned pack date'
        x-nullable: true
      pm_survey_planned_pickup_date:
        type: string
        format: date
        example: '2018-04-26'
        title: 'Planned pickup date'
        x-nullable: true
      pm_survey_planned_delivery_date:
        type: string
        format: date
        example: '2018-04-26'
        title: 'Planned delivery date'
        x-nullable: true
      pm_survey_weight_estimate:
        type: integer
        minimum: 0
        example: 10000
        title: Weight
        x-nullable: true
        x-formatting: weight
      pm_survey_progear_weight_estimate:
        type: integer
        minimum: 0
        example: 10000
        title: Pro-Gear weight
        x-nullable: true
        x-formatting: weight
      pm_survey_spouse_progear_weight_estimate:
        type: integer
        minimum: 0
        example: 10000
        title: Spouse's pro-gear
        x-nullable: true
        x-formatting: weight
      pm_survey_notes:
        type: string
        format: textarea
        example: This document is good to go!
        x-nullable: true
        title: Notes about dates
      pm_survey_method:
        type: string
        title: Survey method
        enum:
          - IN_PERSON
          - PHONE
          - VIDEO
        x-display-value:
          IN_PERSON: In person
          PHONE: Phone
          VIDEO: Video
      transportation_service_provider_id:
        type: string
        format: uuid
        example: c56a4180-65aa-42ec-a945-5fd21dec0538
        readOnly: true
  Address:
    type: object
    properties:
      id:
        type: string
        format: uuid
        example: c56a4180-65aa-42ec-a945-5fd21dec0538
      street_address_1:
        type: string
        example: 123 Main Ave
        title: Street address 1
      street_address_2:
        type: string
        example: Apartment 9000
        x-nullable: true
        title: Street address 2
      street_address_3:
        type: string
        example: Montmârtre
        x-nullable: true
        title: Address Line 3
      city:
        type: string
        example: Anytown
        title: City
      state:
        title: State
        type: string
        x-display-value:
          AL: AL
          AK: AK
          AR: AR
          AZ: AZ
          CA: CA
          CO: CO
          CT: CT
          DC: DC
          DE: DE
          FL: FL
          GA: GA
          HI: HI
          IA: IA
          ID: ID
          IL: IL
          IN: IN
          KS: KS
          KY: KY
          LA: LA
          MA: MA
          MD: MD
          ME: ME
          MI: MI
          MN: MN
          MO: MO
          MS: MS
          MT: MT
          NC: NC
          ND: ND
          NE: NE
          NH: NH
          NJ: NJ
          NM: NM
          NV: NV
          NY: NY
          OH: OH
          OK: OK
          OR: OR
          PA: PA
          RI: RI
          SC: SC
          SD: SD
          TN: TN
          TX: TX
          UT: UT
          VA: VA
          VT: VT
          WA: WA
          WI: WI
          WV: WV
          WY: WY
        enum:
          - AL
          - AK
          - AR
          - AZ
          - CA
          - CO
          - CT
          - DC
          - DE
          - FL
          - GA
          - HI
          - IA
          - ID
          - IL
          - IN
          - KS
          - KY
          - LA
          - MA
          - MD
          - ME
          - MI
          - MN
          - MO
          - MS
          - MT
          - NC
          - ND
          - NE
          - NH
          - NJ
          - NM
          - NV
          - NY
          - OH
          - OK
          - OR
          - PA
          - RI
          - SC
          - SD
          - TN
          - TX
          - UT
          - VA
          - VT
          - WA
          - WI
          - WV
          - WY
      postal_code:
        type: string
        format: zip
        title: ZIP
        example: '90210'
        pattern: '^(\d{5}([\-]\d{4})?)$'
      country:
        type: string
        title: Country
        x-nullable: true
        example: 'USA'
        default: USA
    required:
      - street_address_1
      - city
      - state
      - postal_code
  CreateReimbursement:
    type: object
    x-nullable: true
    properties:
      requested_amount:
        type: integer
        format: cents
        minimum: 1
        title: Requested Amount
        description: unit is cents
      method_of_receipt:
        $ref: '#/definitions/MethodOfReceipt'
    required:
      - requested_amount
      - method_of_receipt
  Reimbursement:
    type: object
    x-nullable: true
    properties:
      id:
        type: string
        format: uuid
        example: c56a4180-65aa-42ec-a945-5fd21dec0538
      requested_amount:
        type: integer
        format: cents
        minimum: 1
        title: Requested Amount
        description: unit is cents
      method_of_receipt:
        $ref: '#/definitions/MethodOfReceipt'
      status:
        $ref: '#/definitions/ReimbursementStatus'
      requested_date:
        x-nullable: true
        type: string
        example: '2018-04-26'
        format: date
        title: Requested Date
    required:
      - requested_amount
      - method_of_receipt
  ReimbursementStatus:
    x-nullable: true
    type: string
    title: Reimbursement
    enum:
      - DRAFT
      - REQUESTED
      - APPROVED
      - REJECTED
      - PAID
  MethodOfReceipt:
    x-nullable: true
    type: string
    title: Method of Receipt
    enum:
      - MIL_PAY
      - OTHER_DD
      - GTCC
    x-display-value:
      MIL_PAY: MilPay
      OTHER_DD: Other account
      GTCC: GTCC
  MoveStatus:
    type: string
    title: Move status
    enum:
      - DRAFT
      - SUBMITTED
      - APPROVED
      - CANCELED
    x-display-value:
      DRAFT: Draft
      SUBMITTED: Submitted
      APPROVED: Approved
      CANCELED: Canceled
  ShipmentStatus:
    type: string
    title: Shipment status
    enum:
      - DRAFT
      - SUBMITTED
      - AWARDED
      - ACCEPTED
      - APPROVED
      - IN_TRANSIT
      - DELIVERED
    x-display-value:
      DRAFT: Draft
      SUBMITTED: Submitted
      AWARDED: Awarded
      ACCEPTED: Accepted
      APPROVED: Approved
      IN_TRANSIT: In Transit
      DELIVERED: Delivered
  PPMStatus:
    type: string
    title: PPM status
    enum:
      - DRAFT
      - SUBMITTED
      - APPROVED
      - COMPLETED
      - CANCELED
      - PAYMENT_REQUESTED
    x-display-value:
      DRAFT: Draft
      SUBMITTED: Submitted
      APPROVED: Approved
      COMPLETED: Completed
      CANCELED: Canceled
      PAYMENT_REQUESTED: Payment Requested
  OrdersStatus:
    type: string
    title: Move status
    enum:
      - DRAFT
      - SUBMITTED
      - APPROVED
      - CANCELED
    x-display-value:
      DRAFT: Draft
      SUBMITTED: Submitted
      APPROVED: Approved
      CANCELED: Canceled
  OrdersType:
    type: string
    title: Orders type
    enum:
      - PERMANENT_CHANGE_OF_STATION
    x-display-value:
      PERMANENT_CHANGE_OF_STATION: Permanent Change Of Station
  OrdersTypeDetail:
    type: string
    title: Orders type detail
    enum:
      - HHG_PERMITTED
      - PCS_TDY
      - HHG_RESTRICTED_PROHIBITED
      - HHG_RESTRICTED_AREA
      - INSTRUCTION_20_WEEKS
      - HHG_PROHIBITED_20_WEEKS
      - DELAYED_APPROVAL
    x-display-value:
      HHG_PERMITTED: Shipment of HHG Permitted
      PCS_TDY: PCS with TDY Enroute
      HHG_RESTRICTED_PROHIBITED: Shipment of HHG Restricted or Prohibited
      HHG_RESTRICTED_AREA: HHG Restricted Area-HHG Prohibited
      INSTRUCTION_20_WEEKS: Course of Instruction 20 Weeks or More
      HHG_PROHIBITED_20_WEEKS: Shipment of HHG Prohibited but Authorized within 20 weeks
      DELAYED_APPROVAL: Delayed Approval 20 Weeks or More
    x-nullable: true
  Orders:
    type: object
    properties:
      id:
        type: string
        format: uuid
        example: c56a4180-65aa-42ec-a945-5fd21dec0538
      service_member_id:
        type: string
        format: uuid
        example: c56a4180-65aa-42ec-a945-5fd21dec0538
      issue_date:
        type: string
        description: The date and time that these orders were cut.
        format: date
        example: '2018-04-26'
        title: Date issued
      report_by_date:
        type: string
        description: Report By Date
        format: date
        example: '2018-04-26'
        title: Report by
      status:
        $ref: '#/definitions/OrdersStatus'
      orders_type:
        $ref: '#/definitions/OrdersType'
      orders_type_detail:
        $ref: '#/definitions/OrdersTypeDetail'
      has_dependents:
        type: boolean
        title: Are dependents included in your orders?
      spouse_has_pro_gear:
        type: boolean
        title: Do you have a spouse who will need to move items related to their occupation (also known as spouse pro-gear)?
      new_duty_station:
        $ref: '#/definitions/DutyStationPayload'
      uploaded_orders:
        $ref: '#/definitions/DocumentPayload'
      moves:
        $ref: '#/definitions/IndexMovesPayload'
      orders_number:
        type: string
        title: Orders Number
        x-nullable: true
        example: '030-00362'
      paragraph_number:
        type: string
        title: Paragraph Number
        x-nullable: true
        example: 'RI-JP'
      orders_issuing_agency:
        type: string
        title: Orders Issuing Agency
        x-nullable: true
        example: 'COMNAVPERSCOM MILLINGTON'
      created_at:
        type: string
        format: date-time
      updated_at:
        type: string
        format: date-time
      tac:
        type: string
        title: TAC
        example: 'F8J1'
        x-nullable: true
      sac:
        type: string
        title: SAC
        example: 'N002214CSW32Y9'
        x-nullable: true
      department_indicator:
        $ref: '#/definitions/DeptIndicator'
    required:
      - id
      - service_member_id
      - issue_date
      - report_by_date
      - orders_type
      - has_dependents
      - spouse_has_pro_gear
      - new_duty_station
      - uploaded_orders
      - created_at
      - updated_at
  CreateUpdateOrders:
    type: object
    properties:
      service_member_id:
        type: string
        format: uuid
        example: c56a4180-65aa-42ec-a945-5fd21dec0538
      issue_date:
        type: string
        description: The date and time that these orders were cut.
        format: date
        example: '2018-04-26'
        title: Orders date
      report_by_date:
        type: string
        description: Report By Date
        format: date
        example: '2018-04-26'
        title: Report-by date
      orders_type:
        $ref: '#/definitions/OrdersType'
      orders_type_detail:
        $ref: '#/definitions/OrdersTypeDetail'
      has_dependents:
        type: boolean
        title: Are dependents included in your orders?
      spouse_has_pro_gear:
        type: boolean
        title: Do you have a spouse who will need to move items related to their occupation (also known as spouse pro-gear)?
      new_duty_station_id:
        type: string
        format: uuid
        example: c56a4180-65aa-42ec-a945-5fd21dec0538
      orders_number:
        type: string
        title: Orders Number
        x-nullable: true
        example: '030-00362'
      paragraph_number:
        type: string
        title: Paragraph Number
        x-nullable: true
      orders_issuing_agency:
        type: string
        title: Orders Issuing Agency
        x-nullable: true
      tac:
        type: string
        title: TAC
        example: 'F8J1'
        x-nullable: true
      sac:
        type: string
        title: SAC
        example: 'N002214CSW32Y9'
        x-nullable: true
      department_indicator:
        $ref: '#/definitions/DeptIndicator'
    required:
      - service_member_id
      - issue_date
      - report_by_date
      - orders_type
      - has_dependents
      - spouse_has_pro_gear
      - new_duty_station_id
  InvalidRequestResponsePayload:
    type: object
    properties:
      errors:
        type: object
        additionalProperties:
          type: string
  MoveQueueItem:
    type: object
    properties:
      id:
        type: string
        format: uuid
        example: c56a4180-65aa-42ec-a945-5fd21dec0538
      status:
        type: string
        example: APPROVED
      ppm_status:
        type: string
        example: PAYMENT_REQUESTED
        x-nullable: true
      hhg_status:
        type: string
        example: ACCEPTED
        x-nullable: true
      locator:
        type: string
        example: '12432'
      gbl_number:
        type: string
        example: 'LNK12345'
        title: GBL Number
        x-nullable: true
      customer_name:
        type: string
        example: Thedog, Nino
        title: Customer Name
      edipi:
        type: string
        format: edipi
        pattern: '^\d{10}$'
        minLength: 10
        maxLength: 10
        example: '5789345789'
        title: 'DoD ID #'
      rank:
        $ref: '#/definitions/ServiceMemberRank'
      orders_type:
        type: string
        title: Move Type
        enum:
          - PCS - OCONUS
          - PCS - CONUS
          - PCS + TDY - OCONUS
          - PCS + TDY - CONUS
      move_date:
        type: string
        format: date
        example: 2018-04-25
        x-nullable: true
      submitted_date:
        type: string
        format: date-time
        example: 2018-04-25
        x-nullable: true
      last_modified_date:
        type: string
        format: date-time
        example: 2017-07-21T17:32:28Z
      created_at:
        type: string
        format: date-time
    required:
      - id
      - status
      - locator
      - customer_name
      - edipi
      - rank
      - orders_type
      - last_modified_date
      - created_at
  MoveDatesSummary:
    type: object
    properties:
      id:
        type: string
        example: 'c56a4180-65aa-42ec-a945-5fd21dec0538:2018-09-25'
      move_id:
        type: string
        format: uuid
        example: c56a4180-65aa-42ec-a945-5fd21dec0538
      move_date:
        type: string
        format: date
        example: '2018-09-25'
      pack:
        type: array
        items:
          type: string
          format: date
          example: '2018-09-25'
      pickup:
        type: array
        items:
          type: string
          format: date
          example: '2018-09-25'
      transit:
        type: array
        items:
          type: string
          format: date
          example: '2018-09-25'
      delivery:
        type: array
        items:
          type: string
          format: date
          example: '2018-09-25'
      report:
        type: array
        items:
          type: string
          format: date
          example: '2018-09-25'
    required:
      - id
      - move_id
      - move_date
      - pack
      - pickup
      - transit
      - delivery
      - report
  AvailableMoveDates:
    type: object
    properties:
      start_date:
        type: string
        format: date
        example: '2018-09-25'
      available:
        type: array
        items:
          type: string
          format: date
          example: '2018-09-25'
    required:
      - start_date
      - available
<<<<<<< HEAD
  WeightTicketPayload:
    type: object
    properties:
      vehicle_options:
        $ref: '#/definitions/VehicleOptions'
      vehicle_nickname:
        $ref: '#/definitions/VehicleNickname'
      empty_weight:
        type: number
        x-nullable: true
      full_weight:
        type: number
        x-nullable: true
      weight_ticket_date:
        type: string
        example: '2018-04-26'
        format: date
        title: Weight ticket date
        x-nullable: true
  VehicleNickname:
    type: string
    x-nullable: true
    title: Vehicle nickname (ex. "My car")
  ClaimAccessCode:
    type: object
    properties:
      claim_access_code:
        type: string
        x-nullable: false
        title: MilMove access code
=======
  WeightAllotment:
    type: object
    properties:
      total_weight_self:
        type: integer
        example: 18000
      total_weight_self_plus_dependents:
        type: integer
        example: 18000
      pro_gear_weight:
        type: integer
        example: 2000
      pro_gear_weight_spouse:
        type: integer
        example: 500
    required:
      - total_weight_self
      - total_weight_self_plus_dependents
      - pro_gear_weight
      - pro_gear_weight_spouse
  IndexEntitlements:
    type: object
    additionalProperties:
      $ref: '#/definitions/WeightAllotment'
>>>>>>> 6eec870d
paths:
  /estimates/ppm:
    get:
      summary: Return a PPM cost estimate
      description: Calculates a reimbursement range for a PPM move (excluding SIT)
      operationId: showPPMEstimate
      tags:
        - ppm
      parameters:
        - in: query
          name: original_move_date
          type: string
          format: date
          required: true
        - in: query
          name: origin_zip
          type: string
          format: zip
          pattern: '^(\d{5}([\-]\d{4})?)$'
          required: true
        - in: query
          name: destination_zip
          type: string
          format: zip
          pattern: '^(\d{5}([\-]\d{4})?)$'
          required: true
        - in: query
          name: weight_estimate
          type: integer
          required: true
      responses:
        200:
          description: Made estimate of PPM cost range
          schema:
            $ref: '#/definitions/PPMEstimateRange'
        400:
          description: invalid request
        401:
          description: request requires user authentication
        403:
          description: user is not authorized
        404:
          description: ppm discount not found for provided postal codes and original move date
        500:
          description: internal server error
  /estimates/ppm_sit:
    get:
      summary: Return a PPM move's SIT cost estimate
      description: Calculates a reimbursment for a PPM move's SIT
      operationId: showPPMSitEstimate
      tags:
        - ppm
      parameters:
        - in: query
          name: original_move_date
          type: string
          format: date
          required: true
        - in: query
          name: days_in_storage
          type: integer
          required: true
        - in: query
          name: origin_zip
          type: string
          format: zip
          pattern: '^(\d{5}([\-]\d{4})?)$'
          required: true
        - in: query
          name: destination_zip
          type: string
          format: zip
          pattern: '^(\d{5}([\-]\d{4})?)$'
          required: true
        - in: query
          name: weight_estimate
          type: integer
          required: true
      responses:
        200:
          description: show PPM SIT estimate
          schema:
            $ref: '#/definitions/PPMSitEstimate'
        400:
          description: invalid request
        401:
          description: request requires user authentication
        403:
          description: user is not authorized
        500:
          description: internal server error
  /users/logged_in:
    get:
      summary: Returns the user info for the currently logged in user
      description: Returns the user info for the currently logged in user
      operationId: showLoggedInUser
      tags:
        - users
      responses:
        200:
          description: Currently logged in user
          schema:
            $ref: '#/definitions/LoggedInUserPayload'
        400:
          description: invalid request
        401:
          description: request requires user authentication
        500:
          description: server error
  /orders:
    post:
      summary: Creates an orders model for a logged-in user
      description: Creates an instance of orders tied to a service member
      operationId: createOrders
      tags:
        - orders
      parameters:
        - in: body
          name: createOrders
          required: true
          schema:
            $ref: '#/definitions/CreateUpdateOrders'
      responses:
        201:
          description: created instance of orders
          schema:
            $ref: '#/definitions/Orders'
        400:
          description: invalid request
        401:
          description: request requires user authentication
        403:
          description: user is not authorized
        500:
          description: internal server error
  /orders/{ordersId}:
    put:
      summary: Updates orders
      description: All fields sent in this request will be set on the orders referenced
      operationId: updateOrders
      tags:
        - orders
      parameters:
        - in: path
          name: ordersId
          type: string
          format: uuid
          required: true
          description: UUID of the orders model
        - in: body
          name: updateOrders
          required: true
          schema:
            $ref: '#/definitions/CreateUpdateOrders'
      responses:
        200:
          description: updated instance of orders
          schema:
            $ref: '#/definitions/Orders'
        400:
          description: invalid request
        401:
          description: request requires user authentication
        403:
          description: user is not authorized
        404:
          description: orders not found
        500:
          description: internal server error
    get:
      summary: Returns the given order
      description: Returns the given order
      operationId: showOrders
      tags:
        - orders
      parameters:
        - in: path
          name: ordersId
          type: string
          format: uuid
          required: true
          description: UUID of the order
      responses:
        200:
          description: the instance of the order
          schema:
            $ref: '#/definitions/Orders'
        400:
          description: invalid request
        401:
          description: request requires user authentication
        403:
          description: user is not authorized
        404:
          description: order is not found
        500:
          description: internal server error
  /moves/{moveId}:
    patch:
      summary: Patches the move
      description: Any fields sent in this request will be set on the move referenced
      operationId: patchMove
      tags:
        - moves
      parameters:
        - in: path
          name: moveId
          type: string
          format: uuid
          required: true
          description: UUID of the move
        - in: body
          name: patchMovePayload
          required: true
          schema:
            $ref: '#/definitions/PatchMovePayload'
      responses:
        201:
          description: updated instance of move
          schema:
            $ref: '#/definitions/MovePayload'
        400:
          description: invalid request
        401:
          description: request requires user authentication
        403:
          description: user is not authorized
        404:
          description: move is not found
        500:
          description: internal server error
    get:
      summary: Returns the given move
      description: Returns the given move
      operationId: showMove
      tags:
        - moves
      parameters:
        - in: path
          name: moveId
          type: string
          format: uuid
          required: true
          description: UUID of the move
      responses:
        200:
          description: the instance of the move
          schema:
            $ref: '#/definitions/MovePayload'
        400:
          description: invalid request
        401:
          description: request requires user authentication
        403:
          description: user is not authorized
        404:
          description: move is not found
        500:
          description: internal server error
  /moves/{moveId}/signed_certifications:
    post:
      summary: Submits signed certification for the given move ID
      description: Create an instance of signed_certification tied to the move ID
      operationId: createSignedCertification
      tags:
        - certification
      parameters:
        - in: path
          name: moveId
          type: string
          format: uuid
          required: true
          description: UUID of the move being signed for
        - in: body
          name: createSignedCertificationPayload
          required: true
          schema:
            $ref: '#/definitions/CreateSignedCertificationPayload'
      responses:
        201:
          description: created instance of signed_certification
          schema:
            $ref: '#/definitions/SignedCertificationPayload'
        400:
          description: invalid request
        401:
          description: request requires user authentication
        403:
          description: user is not authorized to sign for this move
        404:
          description: move not found
        500:
          description: internal server error
    get:
      summary: gets the signed certifications for the given move ID
      description: returns a list of all signed_certifications associated with the move ID
      operationId: indexSignedCertification
      tags:
        - certification
      parameters:
        - in: path
          name: moveId
          type: string
          format: uuid
          required: true
      responses:
        200:
          description: returns a list of signed certifications
          schema:
            $ref: '#/definitions/SignedCertifications'
        400:
          description: invalid request
        401:
          description: request requires user authentication
        403:
          description: user is not authorized
        404:
          description: move not found
        500:
          description: internal server error
  /moves/{moveId}/personally_procured_move:
    post:
      summary: Creates a new PPM for the given move
      description: Create an instance of personally_procured_move tied to the move ID
      operationId: createPersonallyProcuredMove
      tags:
        - ppm
      parameters:
        - in: path
          name: moveId
          type: string
          format: uuid
          required: true
          description: UUID of the move this PPM is associated with
        - in: body
          name: createPersonallyProcuredMovePayload
          required: true
          schema:
            $ref: '#/definitions/CreatePersonallyProcuredMovePayload'
      responses:
        201:
          description: created instance of personally_procured_move
          schema:
            $ref: '#/definitions/PersonallyProcuredMovePayload'
        400:
          description: invalid request
        401:
          description: request requires user authentication
        403:
          description: user is not authorized
        404:
          description: move not found
        500:
          description: server error
    get:
      summary: Returns a list of all PPMs associated with this move
      description: Returns a list of all PPMs associated with this move
      operationId: indexPersonallyProcuredMoves
      tags:
        - ppm
      parameters:
        - in: path
          name: moveId
          type: string
          format: uuid
          required: true
          description: UUID of the move these PPMs are associated with
      responses:
        200:
          description: returns list of personally_procured_move
          schema:
            $ref: '#/definitions/IndexPersonallyProcuredMovePayload'
        400:
          description: invalid request
        401:
          description: request requires user authentication
        403:
          description: user is not authorized
  /moves/{moveId}/personally_procured_move/{personallyProcuredMoveId}:
    put:
      summary: Updates the PPM
      description: This replaces the current version of the PPM with the version sent.
      operationId: updatePersonallyProcuredMove
      tags:
        - ppm
      parameters:
        - in: path
          name: moveId
          type: string
          format: uuid
          required: true
          description: UUID of the move
        - in: path
          name: personallyProcuredMoveId
          type: string
          format: uuid
          required: true
          description: UUID of the PPM being updated
        - in: body
          name: updatePersonallyProcuredMovePayload
          required: true
          schema:
            $ref: '#/definitions/UpdatePersonallyProcuredMovePayload'
      responses:
        200:
          description: updated instance of personally_procured_move
          schema:
            $ref: '#/definitions/PersonallyProcuredMovePayload'
        400:
          description: invalid request
        401:
          description: request requires user authentication
        403:
          description: user is not authorized
        500:
          description: internal server error
    patch:
      summary: Patches the PPM
      description: Any fields sent in this request will be set on the PPM referenced
      operationId: patchPersonallyProcuredMove
      tags:
        - ppm
      parameters:
        - in: path
          name: moveId
          type: string
          format: uuid
          required: true
          description: UUID of the move
        - in: path
          name: personallyProcuredMoveId
          type: string
          format: uuid
          required: true
          description: UUID of the PPM being patched
        - in: body
          name: patchPersonallyProcuredMovePayload
          required: true
          schema:
            $ref: '#/definitions/PatchPersonallyProcuredMovePayload'
      responses:
        200:
          description: updated instance of personally_procured_move
          schema:
            $ref: '#/definitions/PersonallyProcuredMovePayload'
        400:
          description: invalid request
        401:
          description: request requires user authentication
        403:
          description: user is not authorized
        404:
          description: ppm is not found or ppm discount not found for provided postal codes and original move date
        500:
          description: internal server error
    get:
      summary: Returns the given PPM
      description: Returns the given PPM
      operationId: showPersonallyProcuredMove
      tags:
        - ppm
      parameters:
        - in: path
          name: moveId
          type: string
          format: uuid
          required: true
          description: UUID of the move being signed for
        - in: path
          name: personallyProcuredMoveId
          type: string
          format: uuid
          required: true
          description: UUID of the PPM
      responses:
        200:
          description: the instance of personally_procured_move
          schema:
            $ref: '#/definitions/IndexPersonallyProcuredMovePayload'
        400:
          description: invalid request
        401:
          description: request requires user authentication
        403:
          description: user is not authorized
  /personally_procured_move/{personallyProcuredMoveId}/submit:
    post:
      summary: Submits a PPM for approval
      description: Submits a PPM for approval by the office. The status of the PPM will be updated to SUBMITTED
      operationId: submitPersonallyProcuredMove
      tags:
        - ppm
      parameters:
        - in: path
          name: personallyProcuredMoveId
          type: string
          format: uuid
          required: true
          description: UUID of the PPM being submitted
        - name: submitPersonallyProcuredMovePayload
          in: body
          required: true
          schema:
            $ref: '#/definitions/SubmitPersonallyProcuredMovePayload'
      responses:
        200:
          description: updated instance of personally_procured_move
          schema:
            $ref: '#/definitions/PersonallyProcuredMovePayload'
        400:
          description: invalid request
        401:
          description: request requires user authentication
        403:
          description: user is not authorized
        404:
          description: ppm is not found
        500:
          description: internal server error
  /personally_procured_move/{personallyProcuredMoveId}/expense_summary:
    get:
      summary: Returns an expense summary organized by expense type
      description: Calculates and returns an expense summary organized by expense type
      operationId: requestPPMExpenseSummary
      tags:
        - ppm
      parameters:
        - in: path
          name: personallyProcuredMoveId
          type: string
          format: uuid
          required: true
          description: UUID of the PPM
      responses:
        200:
          description: Successfully calculated expense summary
          schema:
            $ref: '#/definitions/ExpenseSummaryPayload'
        400:
          description: invalid request
        401:
          description: request requires user authentication
        403:
          description: user is not authorized
        404:
          description: personally procured move not found
        500:
          description: server error
  /personally_procured_move/{personallyProcuredMoveId}/request_payment:
    post:
      summary: Moves the PPM and the move into the PAYMENT_REQUESTED state
      description: Moves the PPM and the move into the PAYMENT_REQUESTED state
      operationId: requestPPMPayment
      tags:
        - ppm
      parameters:
        - in: path
          name: personallyProcuredMoveId
          type: string
          format: uuid
          required: true
          description: UUID of the PPM
      responses:
        200:
          description: Sucesssfully requested payment
          schema:
            $ref: '#/definitions/PersonallyProcuredMovePayload'
        400:
          description: invalid request
        401:
          description: request requires user authentication
        403:
          description: user is not authorized
        404:
          description: move not found
        500:
          description: server error
  /moves/{moveId}/shipment:
    post:
      summary: Creates a new Shipment for the given move
      description: Create a Shipment tied to the move ID
      operationId: createShipment
      tags:
        - shipments
      parameters:
        - in: path
          name: moveId
          type: string
          format: uuid
          required: true
          description: UUID of the move this Shipment is associated with
        - in: body
          name: shipment
          required: true
          schema:
            $ref: '#/definitions/Shipment'
      responses:
        201:
          description: created Shipment
          schema:
            $ref: '#/definitions/Shipment'
        400:
          description: invalid request
        401:
          description: request requires user authentication
        403:
          description: user is not authorized
        404:
          description: move not found
        500:
          description: server error
  /shipments/{shipmentId}:
    patch:
      summary: Updates a Shipment for the given move
      description: Update a Shipment tied to the move ID
      operationId: patchShipment
      tags:
        - shipments
      parameters:
        - in: path
          name: shipmentId
          type: string
          format: uuid
          required: true
          description: UUID of the Shipment being updated
        - in: body
          name: shipment
          required: true
          schema:
            $ref: '#/definitions/Shipment'
      responses:
        200:
          description: updated Shipment
          schema:
            $ref: '#/definitions/Shipment'
        400:
          description: invalid request
        401:
          description: request requires user authentication
        403:
          description: user is not authorized
        404:
          description: shipment not found
        500:
          description: server error
    get:
      summary: Fetch a Shipment
      description: Returns the shipment with the provided ID
      operationId: getShipment
      tags:
        - shipments
      parameters:
        - in: path
          name: shipmentId
          type: string
          format: uuid
          required: true
          description: UUID of the Shipment being updated
      responses:
        200:
          description: Returns Shipment for hhg move
          schema:
            $ref: '#/definitions/Shipment'
        400:
          description: invalid request
        401:
          description: request requires user authentication
        403:
          description: user is not authorized
        404:
          description: shipment not found
        500:
          description: server error
  /shipments/{shipmentId}/approve:
    post:
      summary: Approves an accepted shipment
      description: Approves a shipment accepted by a TSP. The status of the Shipment will be updated to APPROVED.
      operationId: approveHHG
      tags:
        - shipments
      parameters:
        - name: shipmentId
          in: path
          type: string
          format: uuid
          required: true
          description: UUID of the shipment
        - name: approveShipmentPayload
          in: body
          required: true
          schema:
            $ref: '#/definitions/ApproveShipmentPayload'
      responses:
        200:
          description: returns updated (approved) shipment object
          schema:
            $ref: '#/definitions/Shipment'
        400:
          description: invalid request
        401:
          description: must be authenticated to use this endpoint
        403:
          description: not authorized to approve this shipment
        409:
          description: the shipment is not in a state to be approved
          schema:
            $ref: '#/definitions/Shipment'
        500:
          description: server error
  /shipments/{shipmentId}/invoice:
    post:
      summary: Creates an invoice to send to Syncada through GEX
      description: Generates an EDI from the shipment and rate engine costs and sends an invoice.
      operationId: createAndSendHHGInvoice
      tags:
        - shipments
      parameters:
        - name: shipmentId
          in: path
          type: string
          format: uuid
          required: true
          description: UUID of the shipment
      responses:
        200:
          description: invoice was submitted successfully
          schema:
            $ref: '#/definitions/Invoice'
        400:
          description: invalid request
        401:
          description: must be authenticated to use this endpoint
        403:
          description: not authorized to send this invoice
        409:
          description: the shipment is in process or has already been submitted successfully
          schema:
            $ref: '#/definitions/Invoice'
        412:
          description: the shipment status not in delivered state
        500:
          description: server error
  /reimbursement/{reimbursementId}/approve:
    post:
      summary: Approves the reimbursement
      description: Sets the status of the reimbursement to APPROVED.
      operationId: approveReimbursement
      tags:
        - office
      parameters:
        - in: path
          name: reimbursementId
          type: string
          format: uuid
          required: true
          description: UUID of the reimbursement being approved
      responses:
        200:
          description: updated instance of reimbursement
          schema:
            $ref: '#/definitions/Reimbursement'
        400:
          description: invalid request
        401:
          description: request requires user authentication
        403:
          description: user is not authorized
        500:
          description: internal server error
  /moves/{moveId}/orders:
    get:
      summary: Returns orders information for a move for office use
      description: Returns orders information for a move for office use
      operationId: showOfficeOrders
      tags:
        - office
      parameters:
        - in: path
          name: moveId
          type: string
          format: uuid
          required: true
          description: UUID of the move
      responses:
        200:
          description: the orders information for a move for office use
          schema:
            $ref: '#/definitions/Orders'
        400:
          description: invalid request
        401:
          description: request requires user authentication
        403:
          description: user is not authorized
        404:
          description: move not found
        500:
          description: internal server error
  /moves/{moveId}/move_documents:
    get:
      summary: Returns a list of all Move Documents associated with this move
      description: Returns a list of all Move Documents associated with this move
      operationId: indexMoveDocuments
      tags:
        - move_docs
      parameters:
        - in: path
          name: moveId
          type: string
          format: uuid
          required: true
          description: UUID of the move
      responses:
        200:
          description: returns list of move douments
          schema:
            $ref: '#/definitions/MoveDocuments'
        400:
          description: invalid request
        401:
          description: request requires user authentication
        403:
          description: user is not authorized
    post:
      summary: Creates a move document
      description: Created a move document with the given information
      operationId: createGenericMoveDocument
      tags:
        - move_docs
      parameters:
        - name: moveId
          in: path
          type: string
          format: uuid
          required: true
          description: UUID of the move
        - in: body
          name: createGenericMoveDocumentPayload
          required: true
          schema:
            $ref: '#/definitions/CreateGenericMoveDocumentPayload'
      responses:
        200:
          description: returns new move document object
          schema:
            $ref: '#/definitions/MoveDocumentPayload'
        400:
          description: invalid request
        401:
          description: must be authenticated to use this endpoint
        403:
          description: not authorized to modify this move
        500:
          description: server error
  /move_documents/{moveDocumentId}:
    put:
      summary: Updates a move document
      description: Update a move document with the given information
      operationId: updateMoveDocument
      tags:
        - move_docs
      parameters:
        - in: path
          name: moveDocumentId
          type: string
          format: uuid
          required: true
          description: UUID of the move document model
        - in: body
          name: updateMoveDocument
          required: true
          schema:
            $ref: '#/definitions/MoveDocumentPayload'
      responses:
        200:
          description: updated instance of move document
          schema:
            $ref: '#/definitions/MoveDocumentPayload'
        400:
          description: invalid request
        401:
          description: request requires user authentication
        403:
          description: user is not authorized
        404:
          description: move document not found
        500:
          description: internal server error
  /moves/{moveId}/moving_expense_documents:
    post:
      summary: Creates a moving expense document
      description: Created a moving expense document with the given information
      operationId: createMovingExpenseDocument
      tags:
        - move_docs
      parameters:
        - name: moveId
          in: path
          type: string
          format: uuid
          required: true
          description: UUID of the move
        - in: body
          name: createMovingExpenseDocumentPayload
          required: true
          schema:
            $ref: '#/definitions/CreateMovingExpenseDocumentPayload'
      responses:
        200:
          description: returns new moving expense document object
          schema:
            $ref: '#/definitions/MoveDocumentPayload'
        400:
          description: invalid request
        401:
          description: must be authenticated to use this endpoint
        403:
          description: not authorized to modify this move
        500:
          description: server error
  /moves/{moveId}/approve:
    post:
      summary: Approves a move to proceed
      description: Approves the basic details of a move. The status of the move will be updated to APPROVED
      operationId: approveMove
      tags:
        - office
      parameters:
        - name: moveId
          in: path
          type: string
          format: uuid
          required: true
          description: UUID of the move
      responses:
        200:
          description: returns updated (approved) move object
          schema:
            $ref: '#/definitions/MovePayload'
        400:
          description: invalid request
        401:
          description: must be authenticated to use this endpoint
        403:
          description: not authorized to approve this move
        409:
          description: the move is not in a state to be approved
          schema:
            $ref: '#/definitions/MovePayload'
        500:
          description: server error
  /moves/{moveId}/submit:
    post:
      summary: Submits a move for approval
      description: Submits a move for approval by the office. The status of the move will be updated to SUBMITTED
      operationId: submitMoveForApproval
      tags:
        - moves
      parameters:
        - name: moveId
          in: path
          type: string
          format: uuid
          required: true
          description: UUID of the move
        - name: submitMoveForApprovalPayload
          in: body
          required: true
          schema:
            $ref: '#/definitions/SubmitMoveForApprovalPayload'
      responses:
        200:
          description: returns updated (submitted) move object
          schema:
            $ref: '#/definitions/MovePayload'
        400:
          description: invalid request
        401:
          description: must be authenticated to use this endpoint
        403:
          description: not authorized to approve this move
        409:
          description: the move is not in a state to be approved
          schema:
            $ref: '#/definitions/MovePayload'
        500:
          description: server error
  /moves/{moveId}/cancel:
    post:
      summary: Cancels a move
      description: Cancels the basic details of a move. The status of the move will be updated to CANCELED
      operationId: cancelMove
      tags:
        - office
      parameters:
        - name: moveId
          in: path
          type: string
          format: uuid
          required: true
          description: UUID of the move
        - in: body
          name: cancelMove
          required: true
          schema:
            $ref: '#/definitions/CancelMove'
      responses:
        200:
          description: returns updated (canceled) move object
          schema:
            $ref: '#/definitions/MovePayload'
        400:
          description: invalid request
        401:
          description: must be authenticated to use this endpoint
        403:
          description: not authorized to cancel this move
        409:
          description: the move is not in a state to be canceled
          schema:
            $ref: '#/definitions/MovePayload'
        500:
          description: server error
  /moves/{moveId}/move_dates_summary:
    get:
      summary: Returns projected move-related dates for a given move date
      description: Returns projected move-related dates for a given move date
      operationId: showMoveDatesSummary
      tags:
        - moves
      parameters:
        - in: path
          name: moveId
          type: string
          format: uuid
          required: true
          description: UUID of the move
        - in: query
          name: moveDate
          type: string
          format: date
          required: true
          description: The chosen move date
      responses:
        200:
          description: List of projected move-related dates
          schema:
            $ref: '#/definitions/MoveDatesSummary'
        400:
          description: invalid request
        401:
          description: request requires user authentication
        403:
          description: user is not authorized
        500:
          description: internal server error
  /moves/{moveId}/shipment_summary_worksheet:
    get:
      summary: Returns Shipment Summary Worksheet
      description: Generates pre-filled PDF using data already collected
      operationId: showShipmentSummaryWorksheet
      tags:
        - moves
      parameters:
        - in: path
          name: moveId
          type: string
          format: uuid
          required: true
          description: UUID of the move
        - in: query
          name: preparationDate
          type: string
          format: date
          required: true
          description: The preparationDate of PDF
      produces:
        - application/pdf
      responses:
        200:
          headers:
            Content-Disposition:
              type: string
              description: File name to download
          description: Pre-filled worksheet PDF
          schema:
            format: binary
            type: file
        400:
          description: invalid request
        401:
          description: request requires user authentication
        403:
          description: user is not authorized
        500:
          description: internal server error
  /personally_procured_moves/{personallyProcuredMoveId}/create_ppm_attachments:
    post:
      summary: Creates PPM attachments PDF
      description: Creates a PPM attachments PDF
      operationId: createPPMAttachments
      tags:
        - ppm
      parameters:
        - in: path
          name: personallyProcuredMoveId
          type: string
          format: uuid
          required: true
          description: UUID of the PPM to create an attachments PDF for
        - name: docTypes
          in: query
          type: array
          required: true
          items:
            type: string
            enum: *MOVEDOCUMENTTYPE
          collectionFormat: csv
          description: Restrict the list to documents with matching docType.
      responses:
        200:
          description: returns a PPM attachments upload
          schema:
            $ref: '#/definitions/UploadPayload'
        400:
          description: invalid request
        401:
          description: must be authenticated to use this endpoint
        403:
          description: not authorized to perform this action
        422:
          description: malformed PDF contained in uploads
        424:
          description: no files to be processed into attachments PDF
        500:
          description: server error

  /personally_procured_moves/{personallyProcuredMoveId}/approve:
    post:
      summary: Approves the PPM
      description: Sets the status of the PPM to APPROVED.
      operationId: approvePPM
      tags:
        - office
      parameters:
        - in: path
          name: personallyProcuredMoveId
          type: string
          format: uuid
          required: true
          description: UUID of the PPM being updated
        - name: approvePersonallyProcuredMovePayload
          in: body
          required: true
          schema:
            $ref: '#/definitions/ApprovePersonallyProcuredMovePayload'
      responses:
        200:
          description: updated instance of personally_procured_move
          schema:
            $ref: '#/definitions/PersonallyProcuredMovePayload'
        400:
          description: invalid request
        401:
          description: request requires user authentication
        403:
          description: user is not authorized
        500:
          description: internal server error
  /personally_procured_moves/incentive:
    get:
      summary: Return a PPM incentive value
      description: Calculates incentive for a PPM move (excluding SIT)
      operationId: showPPMIncentive
      tags:
        - ppm
      parameters:
        - in: query
          name: original_move_date
          type: string
          format: date
          required: true
        - in: query
          name: origin_zip
          type: string
          format: zip
          pattern: '^(\d{5}([\-]\d{4})?)$'
          required: true
        - in: query
          name: destination_zip
          type: string
          format: zip
          pattern: '^(\d{5}([\-]\d{4})?)$'
          required: true
        - in: query
          name: weight
          type: integer
          required: true
      responses:
        200:
          description: Made calculation of PPM incentive
          schema:
            $ref: '#/definitions/PPMIncentive'
        400:
          description: invalid request
        401:
          description: request requires user authentication
        403:
          description: user is not authorized
        500:
          description: internal server error
  /documents:
    post:
      summary: Create a new document
      description: Documents represent a physical artifact such as a scanned document or a PDF file
      operationId: createDocument
      tags:
        - documents
      parameters:
        - in: body
          name: documentPayload
          required: true
          schema:
            $ref: '#/definitions/PostDocumentPayload'
      responses:
        201:
          description: created document
          schema:
            $ref: '#/definitions/DocumentPayload'
        400:
          description: invalid request
        500:
          description: server error
  /documents/{documentId}:
    get:
      summary: Returns a document
      description: Returns a document and its uploads
      operationId: showDocument
      tags:
        - documents
      parameters:
        - in: path
          name: documentId
          type: string
          format: uuid
          required: true
          description: UUID of the document to return
      responses:
        200:
          description: the requested document
          schema:
            $ref: '#/definitions/DocumentPayload'
        400:
          description: invalid request
          schema:
            $ref: '#/definitions/InvalidRequestResponsePayload'
        403:
          description: not authorized
        404:
          description: not found
        500:
          description: server error
  /uploads/{uploadId}:
    delete:
      summary: Deletes an upload
      description: Uploads represent a single digital file, such as a JPEG or PDF.
      operationId: deleteUpload
      tags:
        - uploads
      parameters:
        - in: path
          name: uploadId
          type: string
          format: uuid
          required: true
          description: UUID of the upload to be deleted
      responses:
        204:
          description: deleted
        400:
          description: invalid request
          schema:
            $ref: '#/definitions/InvalidRequestResponsePayload'
        403:
          description: not authorized
        404:
          description: not found
        500:
          description: server error
  /uploads:
    post:
      summary: Create a new upload
      description: Uploads represent a single digital file, such as a JPEG or PDF.
      operationId: createUpload
      tags:
        - uploads
      consumes:
        - multipart/form-data
      parameters:
        - in: query
          name: documentId
          type: string
          format: uuid
          required: false
          description: UUID of the document to add an upload to
        - in: formData
          name: file
          type: file
          description: The file to upload.
          required: true
      responses:
        201:
          description: created upload
          schema:
            $ref: '#/definitions/UploadPayload'
        400:
          description: invalid request
          schema:
            $ref: '#/definitions/InvalidRequestResponsePayload'
        403:
          description: not authorized
        404:
          description: not found
        500:
          description: server error
    delete:
      summary: Deletes a collection of uploads
      description: Uploads represent a single digital file, such as a JPEG or PDF.
      operationId: deleteUploads
      tags:
        - uploads
      parameters:
        - in: query
          name: uploadIds
          type: array
          items:
            type: string
            format: uuid
          required: true
          description: Array of UUIDs to be deleted
      responses:
        204:
          description: deleted
        400:
          description: invalid request
          schema:
            $ref: '#/definitions/InvalidRequestResponsePayload'
        403:
          description: not authorized
        404:
          description: not found
        500:
          description: server error
  /service_members:
    post:
      summary: Creates service member for a logged-in user
      description: Creates an instance of a service member tied to a user
      operationId: createServiceMember
      tags:
        - service_members
      parameters:
        - in: body
          name: createServiceMemberPayload
          required: true
          schema:
            $ref: '#/definitions/CreateServiceMemberPayload'
      responses:
        201:
          description: created instance of service member
          schema:
            $ref: '#/definitions/ServiceMemberPayload'
        400:
          description: invalid request
        401:
          description: request requires user authentication
        403:
          description: user is not authorized
        404:
          description: service member not found
        500:
          description: internal server error
  /service_members/{serviceMemberId}:
    get:
      summary: Returns the given service member
      description: Returns the given service member
      operationId: showServiceMember
      tags:
        - service_members
      parameters:
        - in: path
          name: serviceMemberId
          type: string
          format: uuid
          required: true
          description: UUID of the service member
      responses:
        200:
          description: the instance of the service member
          schema:
            $ref: '#/definitions/ServiceMemberPayload'
        400:
          description: invalid request
        401:
          description: request requires user authentication
        403:
          description: user is not authorized
        404:
          description: service member not found
        500:
          description: internal server error
    patch:
      summary: Patches the service member
      description: Any fields sent in this request will be set on the service member referenced
      operationId: patchServiceMember
      tags:
        - service_members
      parameters:
        - in: path
          name: serviceMemberId
          type: string
          format: uuid
          required: true
          description: UUID of the service member
        - in: body
          name: patchServiceMemberPayload
          required: true
          schema:
            $ref: '#/definitions/PatchServiceMemberPayload'
      responses:
        200:
          description: updated instance of service member
          schema:
            $ref: '#/definitions/ServiceMemberPayload'
        400:
          description: invalid request
        401:
          description: request requires user authentication
        403:
          description: user is not authorized
        404:
          description: service member not found
        500:
          description: internal server error
  /service_members/{serviceMemberId}/current_orders:
    get:
      summary: Returns the latest orders for a given service member
      description: Returns orders
      operationId: showServiceMemberOrders
      tags:
        - service_members
      parameters:
        - in: path
          name: serviceMemberId
          type: string
          format: uuid
          required: true
          description: UUID of the service member
      responses:
        200:
          description: the instance of the service member
          schema:
            $ref: '#/definitions/Orders'
        400:
          description: invalid request
        401:
          description: request requires user authentication
        403:
          description: user is not authorized
        404:
          description: service member not found
        500:
          description: internal server error
  /service_members/{serviceMemberId}/backup_contacts:
    post:
      summary: Submits backup contact for a logged-in user
      description: Creates an instance of a backup contact tied to a service member user
      operationId: createServiceMemberBackupContact
      tags:
        - backup_contacts
      parameters:
        - in: body
          name: createBackupContactPayload
          required: true
          schema:
            $ref: '#/definitions/CreateServiceMemberBackupContactPayload'
        - in: path
          name: serviceMemberId
          type: string
          format: uuid
          required: true
          description: UUID of the service member
      responses:
        201:
          description: created instance of service member backup contact
          schema:
            $ref: '#/definitions/ServiceMemberBackupContactPayload'
        400:
          description: invalid request
        401:
          description: request requires user authentication
        403:
          description: user is not authorized to create this backup contact
        404:
          description: contact not found
        500:
          description: internal server error
    get:
      summary: List all service member backup contacts
      description: List all service member backup contacts
      operationId: indexServiceMemberBackupContacts
      tags:
        - backup_contacts
      parameters:
        - in: path
          name: serviceMemberId
          type: string
          format: uuid
          required: true
          description: UUID of the service member
      responses:
        200:
          description: list of service member backup contacts
          schema:
            $ref: '#/definitions/IndexServiceMemberBackupContactsPayload'
        400:
          description: invalid request
        401:
          description: request requires user authentication
        403:
          description: user is not authorized to see this backup contact
        404:
          description: contact not found
        500:
          description: internal server error
  /backup_contacts/{backupContactId}:
    get:
      summary: Returns the given service member backup contact
      description: Returns the given service member backup contact
      operationId: showServiceMemberBackupContact
      tags:
        - backup_contacts
      parameters:
        - in: path
          name: backupContactId
          type: string
          format: uuid
          required: true
          description: UUID of the service member backup contact
      responses:
        200:
          description: the instance of the service member backup contact
          schema:
            $ref: '#/definitions/ServiceMemberBackupContactPayload'
        400:
          description: invalid request
        401:
          description: request requires user authentication
        403:
          description: user is not authorized
        404:
          description: backup contact not found
        500:
          description: internal server error
    put:
      summary: Updates a service member backup contact
      description: Any fields sent in this request will be set on the backup contact referenced
      operationId: updateServiceMemberBackupContact
      tags:
        - backup_contacts
      parameters:
        - in: body
          name: updateServiceMemberBackupContactPayload
          required: true
          schema:
            $ref: '#/definitions/UpdateServiceMemberBackupContactPayload'
        - in: path
          name: backupContactId
          type: string
          format: uuid
          required: true
          description: UUID of the service member backup contact
      responses:
        201:
          description: updated instance of backup contact
          schema:
            $ref: '#/definitions/ServiceMemberBackupContactPayload'
        400:
          description: invalid request
        401:
          description: request requires user authentication
        403:
          description: user is not authorized
        404:
          description: backup contact not found
        500:
          description: internal server error
  /duty_stations:
    get:
      summary: Returns the duty stations matching the search query
      description: Returns the duty stations matching the search query
      operationId: searchDutyStations
      tags:
        - duty_stations
      parameters:
        - in: query
          name: search
          type: string
          required: true
          description: Search string for duty stations
      responses:
        200:
          description: the instance of the duty station
          schema:
            $ref: '#/definitions/DutyStationsPayload'
        400:
          description: invalid request
        401:
          description: request requires user authentication
        403:
          description: user is not authorized
        404:
          description: matching duty station not found
        500:
          description: internal server error
  /duty_stations/{dutyStationId}/transportation_office:
    get:
      summary: Returns the transportation office for a given duty station
      description: Returns the given duty station's transportation office
      operationId: showDutyStationTransportationOffice
      tags:
        - transportation_offices
      parameters:
        - in: path
          name: dutyStationId
          type: string
          format: uuid
          required: true
          description: UUID of the duty station
      responses:
        200:
          description: the instance of the transportation office for a duty station
          schema:
            $ref: '#/definitions/TransportationOffice'
        400:
          description: invalid request
        401:
          description: request requires user authentication
        403:
          description: user is not authorized
        404:
          description: transportation office not found
        500:
          description: internal server error
  /queues/{queueType}:
    get:
      summary: Show all moves in a queue
      description: Show all moves in a queue
      operationId: showQueue
      tags:
        - queues
      parameters:
        - in: path
          name: queueType
          type: string
          enum:
            - new
            - ppm
            - hhg_approved
            - hhg_delivered
            - all
          required: true
          description: Queue type to show
      responses:
        200:
          description: list all moves in the specified queue
          schema:
            type: array
            items:
              $ref: '#/definitions/MoveQueueItem'
        400:
          description: invalid request
        401:
          description: request requires user authentication
        403:
          description: user is not authorized to access this queue
        404:
          description: move queue item is not found
  /entitlements:
    get:
      summary: List weight weights allotted by entitlement
      description:  List weight weights allotted by entitlement
      operationId: indexEntitlements
      tags:
        - entitlements
      responses:
        200:
          description: List of weights allotted entitlement
          schema:
            $ref: '#/definitions/IndexEntitlements'
  /entitlements/{moveId}:
    get:
      summary: Validates that the stored weight estimate is below the allotted entitlement range for a service member
      description: Determine whether weight estimate is below entitlement
      operationId: validateEntitlement
      tags:
        - entitlements
      parameters:
        - name: moveId
          in: path
          type: string
          format: uuid
          required: true
          description: UUID of the move
      responses:
        200:
          description: weight estimate is below allotted entitlement
        404:
          description: personally procured move not found
        409:
          description: Requested weight estimate is above allotted entitlement
  /calendar/available_move_dates:
    get:
      summary: Returns available dates for the move calendar
      description: Returns available dates for the move calendar
      operationId: showAvailableMoveDates
      tags:
        - calendar
      parameters:
        - in: query
          name: startDate
          type: string
          format: date
          required: true
          description: Look for future available dates starting from (and including) this date
      responses:
        200:
          description: List of available dates
          schema:
            $ref: '#/definitions/AvailableMoveDates'
        400:
          description: invalid request
        401:
          description: request requires user authentication
        403:
          description: user is not authorized
        500:
          description: internal server error
  /dps_auth/cookie_url:
    post:
      summary: Returns the URL to redirect to that begins DPS auth
      description: Returns the URL to redirect to that begins DPS auth
      operationId: getCookieURL
      tags:
        - dps_auth
      parameters:
        - in: query
          name: cookie_name
          type: string
          description: The name of the cookie to set, DPS by default
          required: false
        - in: query
          name: dps_redirect_url
          type: string
          description: The DPS URL to redirec to
          required: false
      responses:
        200:
          description: Success
          schema:
            $ref: '#/definitions/DPSAuthCookieURLPayload'
        400:
          description: invalid request
        403:
          description: user is not authorized
        500:
          description: internal server error
  /moves/{moveId}/weight_ticket:
    post:
      summary: Creates a weight ticket document
      description: Created a weight ticket document with the given information
      operationId: createWeightTicketDocument
      tags:
        - move_docs
      parameters:
        - name: moveId
          in: path
          type: string
          format: uuid
          required: true
          description: UUID of the move
        - in: body
          name: createWeightTicketDocument
          required: true
          schema:
            $ref: '#/definitions/CreateWeightTicketDocumentsPayload'
      responses:
        200:
          description: returns new weight ticket document object
          schema:
            $ref: '#/definitions/MoveDocumentPayload'
        400:
          description: invalid request
        401:
          description: must be authenticated to use this endpoint
        403:
          description: not authorized to modify this move
        500:
          description: server error<|MERGE_RESOLUTION|>--- conflicted
+++ resolved
@@ -2608,38 +2608,6 @@
     required:
       - start_date
       - available
-<<<<<<< HEAD
-  WeightTicketPayload:
-    type: object
-    properties:
-      vehicle_options:
-        $ref: '#/definitions/VehicleOptions'
-      vehicle_nickname:
-        $ref: '#/definitions/VehicleNickname'
-      empty_weight:
-        type: number
-        x-nullable: true
-      full_weight:
-        type: number
-        x-nullable: true
-      weight_ticket_date:
-        type: string
-        example: '2018-04-26'
-        format: date
-        title: Weight ticket date
-        x-nullable: true
-  VehicleNickname:
-    type: string
-    x-nullable: true
-    title: Vehicle nickname (ex. "My car")
-  ClaimAccessCode:
-    type: object
-    properties:
-      claim_access_code:
-        type: string
-        x-nullable: false
-        title: MilMove access code
-=======
   WeightAllotment:
     type: object
     properties:
@@ -2664,7 +2632,6 @@
     type: object
     additionalProperties:
       $ref: '#/definitions/WeightAllotment'
->>>>>>> 6eec870d
 paths:
   /estimates/ppm:
     get:
