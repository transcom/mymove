swagger: '2.0'
info:
  description: |
    The Internal API is a RESTful API that enables the Customer application for
    MilMove.

    All endpoints are located under `/internal`.
  version: 0.0.1
  title: MilMove Internal API
  contact:
    email: ppp@truss.works
  license:
    name: MIT
    url: https://opensource.org/licenses/MIT
basePath: /internal
consumes:
  - application/json
produces:
  - application/json
tags:
  - name: responses
  - name: orders
  - name: certification
  - name: moves
  - name: office
  - name: documents
  - name: uploads
  - name: service_members
  - name: backup_contacts
  - name: duty_locations
  - name: transportation_offices
  - name: queues
  - name: entitlements
  - name: calendar
  - name: move_docs
  - name: ppm
  - name: postal_codes
  - name: addresses
  - name: mtoShipment
  - name: featureFlags
  - name: okta_profile
definitions:
  OktaUserProfileData:
    type: object
    properties:
      sub:
        type: string
        format: string
        example: 1duekdue9ekrjghf
      login:
        type: string
        format: x-email
        example: user@email.com
        pattern: ^[a-zA-Z0-9.%+-]+@[a-zA-Z0-9.-]+\.[a-zA-Z]{2,}$
      email:
        type: string
        format: x-email
        example: user@email.com
        pattern: ^[a-zA-Z0-9.%+-]+@[a-zA-Z0-9.-]+\.[a-zA-Z]{2,}$
      firstName:
        type: string
        example: John
      lastName:
        type: string
        example: Doe
      cac_edipi:
        type: string
        example: '1234567890'
        maxLength: 10
        x-nullable: true
  UpdateOktaUserProfileData:
    type: object
    properties:
      profile:
        $ref: '#/definitions/OktaUserProfileData'
  LoggedInUserPayload:
    type: object
    properties:
      id:
        type: string
        format: uuid
        example: c56a4180-65aa-42ec-a945-5fd21dec0538
      email:
        type: string
        format: x-email
        pattern: ^[a-zA-Z0-9._%+-]+@[a-zA-Z0-9.-]+\.[a-zA-Z]{2,}$
        example: john_bob@example.com
        readOnly: true
      first_name:
        type: string
        example: John
        readOnly: true
      service_member:
        $ref: '#/definitions/ServiceMemberPayload'
      office_user:
        $ref: '#/definitions/OfficeUser'
      roles:
        type: array
        items:
          $ref: '#/definitions/Role'
        x-nullable: true
      permissions:
        type: array
        items:
          type: string
    required:
      - id
  DutyLocationsPayload:
    type: array
    items:
      $ref: '#/definitions/DutyLocationPayload'
  PersonallyProcuredMovePayload:
    type: object
    properties:
      id:
        type: string
        format: uuid
        example: c56a4180-65aa-42ec-a945-5fd21dec0538
      move_id:
        type: string
        format: uuid
        example: c56a4180-65aa-42ec-a945-5fd21dec0538
      size:
        $ref: '#/definitions/TShirtSize'
      original_move_date:
        type: string
        format: date
        title: When do you plan to move?
        example: '2018-04-26'
        x-nullable: true
      actual_move_date:
        type: string
        example: '2018-04-26'
        format: date
        title: When did you actually move?
        x-nullable: true
      submit_date:
        type: string
        format: date-time
        title: When was the ppm move submitted?
        example: '2019-03-26T13:19:56-04:00'
        x-nullable: true
      approve_date:
        type: string
        format: date-time
        title: When was the ppm move approved?
        example: '2019-03-26T13:19:56-04:00'
        x-nullable: true
      pickup_postal_code:
        type: string
        format: zip
        title: ZIP code
        example: '90210'
        pattern: ^(\d{5}([\-]\d{4})?)$
        x-nullable: true
      has_additional_postal_code:
        type: boolean
        x-nullable: true
        title: Will you move anything from another pickup location?
      additional_pickup_postal_code:
        type: string
        format: zip
        title: ZIP code
        example: '90210'
        pattern: ^(\d{5}([\-]\d{4})?)$
        x-nullable: true
      destination_postal_code:
        type: string
        format: zip
        title: ZIP code
        example: '90210'
        pattern: ^(\d{5}([\-]\d{4})?)$
        x-nullable: true
      has_sit:
        type: boolean
        x-nullable: true
        title: Will you put anything in storage?
      days_in_storage:
        type: integer
        title: How many days of storage do you think you'll need?
        minimum: 0
        maximum: 90
        x-nullable: true
      estimated_storage_reimbursement:
        type: string
        title: Estimated Storage Reimbursement
        x-nullable: true
      weight_estimate:
        type: integer
        minimum: 0
        title: Weight Estimate
        x-nullable: true
        x-formatting: weight
      net_weight:
        type: integer
        minimum: 1
        title: Net Weight
        x-nullable: true
        x-formatting: weight
      mileage:
        type: integer
        title: Distance between origin and destination in miles
        x-nullable: true
      planned_sit_max:
        type: integer
        title: Maximum SIT reimbursement for the planned SIT duration
        x-nullable: true
      total_sit_cost:
        type: integer
        format: cents
        title: Total cost for the planned SIT duration
        x-nullable: true
      sit_max:
        type: integer
        title: Maximum SIT reimbursement for maximum SIT duration
        x-nullable: true
      incentive_estimate_min:
        type: integer
        title: Estimated incentive minimum in cents
        x-nullable: true
      incentive_estimate_max:
        type: integer
        title: Estimated incentive maximum in cents
        x-nullable: true
      status:
        $ref: '#/definitions/PPMStatus'
      has_requested_advance:
        type: boolean
        default: false
        title: Would you like an advance of up to 60% of your PPM incentive?
      advance:
        $ref: '#/definitions/Reimbursement'
      advance_worksheet:
        $ref: '#/definitions/Document'
      has_pro_gear:
        type: string
        title: Has Pro-Gear
        enum:
          - NOT SURE
          - 'YES'
          - 'NO'
        x-nullable: true
        x-display-value:
          NOT SURE: Not Sure
          'YES': 'Yes'
          'NO': 'No'
      has_pro_gear_over_thousand:
        type: string
        title: Has Pro-Gear Over Thousand Pounds
        enum:
          - NOT SURE
          - 'YES'
          - 'NO'
        x-nullable: true
        x-display-value:
          NOT SURE: Not Sure
          'YES': 'Yes'
          'NO': 'No'
      created_at:
        type: string
        format: date-time
      updated_at:
        type: string
        format: date-time
    required:
      - id
      - created_at
      - updated_at
  SubmitMoveForApprovalPayload:
    type: object
    properties:
      certificate:
        $ref: '#/definitions/CreateSignedCertificationPayload'
  PPMSitEstimate:
    type: object
    properties:
      estimate:
        type: integer
        title: Value in cents of SIT estimate for PPM
    required:
      - estimate
  PPMEstimateRange:
    type: object
    properties:
      range_min:
        type: integer
        title: Low estimate
      range_max:
        type: integer
        title: High estimate
    required:
      - range_min
      - range_max
  CategoryExpenseSummary:
    type: object
    properties:
      category:
        $ref: '#/definitions/MovingExpenseType'
      payment_methods:
        $ref: '#/definitions/PaymentMethodsTotals'
      total:
        type: integer
  PaymentMethodsTotals:
    type: object
    properties:
      MIL_PAY:
        type: integer
      OTHER:
        type: integer
      GTCC:
        type: integer
  IndexPersonallyProcuredMovePayload:
    type: array
    items:
      $ref: '#/definitions/PersonallyProcuredMovePayload'
  MovePayload:
    type: object
    properties:
      id:
        type: string
        format: uuid
        example: c56a4180-65aa-42ec-a945-5fd21dec0538
      orders_id:
        type: string
        format: uuid
        example: c56a4180-65aa-42ec-a945-5fd21dec0538
      service_member_id:
        type: string
        format: uuid
        example: c56a4180-65aa-42ec-a945-5fd21dec0538
        readOnly: true
      locator:
        type: string
        example: '12432'
      status:
        $ref: '#/definitions/MoveStatus'
      created_at:
        type: string
        format: date-time
      updated_at:
        type: string
        format: date-time
      submitted_at:
        type: string
        format: date-time
        x-nullable: true
      personally_procured_moves:
        $ref: '#/definitions/IndexPersonallyProcuredMovePayload'
      mto_shipments:
        $ref: '#/definitions/MTOShipments'
      closeout_office:
        $ref: '#/definitions/TransportationOffice'
      cancel_reason:
        type: string
        example: Change of orders
        x-nullable: true
      eTag:
        type: string
    required:
      - id
      - orders_id
      - locator
      - created_at
      - updated_at
      - eTag
  CancelMove:
    type: object
    properties:
      cancel_reason:
        type: string
        example: Change of orders
        x-nullable: true
    required:
      - cancel_reason
  PatchMovePayload:
    type: object
    properties:
      closeoutOfficeId:
        type: string
        format: uuid
        description: >-
          The transportation office that will handle the PPM shipment's closeout
          approvals for Army and Air Force service members
    required:
      - closeoutOfficeId
  IndexMovesPayload:
    type: array
    items:
      $ref: '#/definitions/MovePayload'
  MoveDocuments:
    type: array
    items:
      $ref: '#/definitions/MoveDocumentPayload'
  WeightTicketSetType:
    type: string
    x-nullable: true
    title: Select weight ticket type
    enum:
      - CAR
      - CAR_TRAILER
      - BOX_TRUCK
      - PRO_GEAR
    x-display-value:
      CAR: Car
      CAR_TRAILER: Car + Trailer
      BOX_TRUCK: Box truck
      PRO_GEAR: Pro-gear
  UpdateProGearWeightTicket:
    type: object
    properties:
      belongsToSelf:
        description: >-
          Indicates if this information is for the customer's own pro-gear,
          otherwise, it's the spouse's.
        type: boolean
      description:
        description: Describes the pro-gear that was moved.
        type: string
      hasWeightTickets:
        description: >-
          Indicates if the user has a weight ticket for their pro-gear,
          otherwise they have a constructed weight.
        type: boolean
      weight:
        description: Weight of the vehicle not including the pro-gear.
        type: integer
        minimum: 0
  MoveDocumentPayload:
    type: object
    properties:
      id:
        type: string
        format: uuid
        example: c56a4180-65aa-42ec-a945-5fd21dec0538
      move_id:
        type: string
        format: uuid
        example: c56a4180-65aa-42ec-a945-5fd21dec0538
      personally_procured_move_id:
        type: string
        format: uuid
        example: c56a4180-65aa-42ec-a945-5fd21dec0538
        x-nullable: true
      document:
        $ref: '#/definitions/Document'
      title:
        type: string
        example: very_useful_document.pdf
        title: Document title
      move_document_type:
        $ref: '#/definitions/MoveDocumentType'
      status:
        $ref: '#/definitions/MoveDocumentStatus'
      notes:
        type: string
        example: This document is good to go!
        x-nullable: true
        title: Notes
      moving_expense_type:
        $ref: '#/definitions/MovingExpenseType'
      requested_amount_cents:
        type: integer
        format: cents
        minimum: 1
        title: Requested Amount
        description: unit is cents
      payment_method:
        type: string
        title: Payment Method
        enum:
          - OTHER
          - GTCC
        x-display-value:
          OTHER: Other account
          GTCC: GTCC
      receipt_missing:
        title: missing expense receipt
        type: boolean
        x-nullable: true
      weight_ticket_set_type:
        $ref: '#/definitions/WeightTicketSetType'
      vehicle_nickname:
        type: string
        title: Nickname (ex. "15-foot truck")
        x-nullable: true
      vehicle_make:
        type: string
        title: Vehicle make
        x-nullable: true
      vehicle_model:
        type: string
        title: Vehicle model
        x-nullable: true
      empty_weight:
        title: Empty weight
        type: integer
        minimum: 0
        x-nullable: true
        x-formatting: weight
      empty_weight_ticket_missing:
        title: missing empty weight ticket
        type: boolean
        x-nullable: true
      full_weight:
        title: Full weight
        type: integer
        minimum: 0
        x-nullable: true
        x-formatting: weight
      full_weight_ticket_missing:
        title: missing full weight ticket
        type: boolean
        x-nullable: true
      weight_ticket_date:
        title: Weight ticket date
        type: string
        example: '2018-04-26'
        format: date
        x-nullable: true
      trailer_ownership_missing:
        title: missing trailer ownership documentation
        type: boolean
        x-nullable: true
      storage_start_date:
        type: string
        format: date
        title: Start date of storage for storage expenses
        example: '2018-04-26'
        x-nullable: true
      storage_end_date:
        type: string
        format: date
        title: End date of storage for storage expenses
        example: '2018-04-26'
        x-nullable: true
    required:
      - id
      - move_id
      - document
      - title
      - move_document_type
      - status
  CreateGenericMoveDocumentPayload:
    type: object
    properties:
      personally_procured_move_id:
        type: string
        format: uuid
        example: c56a4180-65aa-42ec-a945-5fd21dec0538
        x-nullable: true
      upload_ids:
        type: array
        items:
          type: string
          format: uuid
          example: c56a4180-65aa-42ec-a945-5fd21dec0538
      title:
        type: string
        example: very_useful_document.pdf
      move_document_type:
        $ref: '#/definitions/MoveDocumentType'
      notes:
        type: string
        example: This document is good to go!
        x-nullable: true
        title: Notes
    required:
      - upload_ids
      - title
      - move_document_type
  MoveDocumentType:
    type: string
    title: Document type
    example: EXPENSE
    enum:
      - OTHER
      - WEIGHT_TICKET
      - STORAGE_EXPENSE
      - SHIPMENT_SUMMARY
      - EXPENSE
      - WEIGHT_TICKET_SET
    x-display-value:
      OTHER: Other document type
      WEIGHT_TICKET: Weight ticket
      STORAGE_EXPENSE: Storage expense receipt
      SHIPMENT_SUMMARY: Shipment summary
      EXPENSE: Expense
      WEIGHT_TICKET_SET: Weight ticket set
  UpdateMovingExpense:
    type: object
    properties:
      movingExpenseType:
        $ref: '#/definitions/MovingExpenseType'
      description:
        description: A brief description of the expense
        type: string
      paidWithGTCC:
        description: >-
          Indicates if the service member used their government issued card to
          pay for the expense
        type: boolean
      amount:
        description: The total amount of the expense as indicated on the receipt
        type: integer
      missingReceipt:
        description: Indicates if the customer is missing the receipt for their expense.
        type: boolean
      sitStartDate:
        description: >-
          The date the shipment entered storage, applicable for the `STORAGE`
          movingExpenseType only
        type: string
        example: '2022-04-26'
        format: date
      sitEndDate:
        description: >-
          The date the shipment exited storage, applicable for the `STORAGE`
          movingExpenseType only
        type: string
        example: '2018-05-26'
        format: date
    required:
      - movingExpenseType
      - description
      - paidWithGTCC
      - amount
      - missingReceipt
  MoveDocumentStatus:
    type: string
    title: Document status
    enum:
      - AWAITING_REVIEW
      - OK
      - HAS_ISSUE
      - EXCLUDE_FROM_CALCULATION
    x-display-value:
      AWAITING_REVIEW: Awaiting review
      OK: OK
      HAS_ISSUE: Has issue
      EXCLUDE_FROM_CALCULATION: Exclude from calculation
  CreateWeightTicketDocumentsPayload:
    type: object
    properties:
      personally_procured_move_id:
        type: string
        format: uuid
        example: c56a4180-65aa-42ec-a945-5fd21dec0538
      upload_ids:
        type: array
        items:
          type: string
          format: uuid
          example: c56a4180-65aa-42ec-a945-5fd21dec0538
      weight_ticket_set_type:
        $ref: '#/definitions/WeightTicketSetType'
      vehicle_nickname:
        type: string
        title: Vehicle nickname (ex. 'Large box truck')
        x-nullable: true
      vehicle_make:
        type: string
        title: Vehicle make
        x-nullable: true
      vehicle_model:
        type: string
        title: Vehicle model
        x-nullable: true
      empty_weight_ticket_missing:
        title: missing empty weight ticket
        type: boolean
      empty_weight:
        title: empty weight ticket recorded weight
        type: integer
        minimum: 0
      full_weight_ticket_missing:
        title: missing full weight ticket
        type: boolean
      full_weight:
        title: full weight ticket recorded weight
        type: integer
        minimum: 0
      weight_ticket_date:
        title: Full Weight Ticket Date
        type: string
        example: '2018-04-26'
        format: date
        x-nullable: true
      trailer_ownership_missing:
        title: missing trailer ownership documentation
        type: boolean
    required:
      - personally_procured_move_id
      - weight_ticket_set_type
      - full_weight_ticket_missing
      - empty_weight_ticket_missing
      - trailer_ownership_missing
  UpdateWeightTicket:
    type: object
    properties:
      vehicleDescription:
        description: >-
          Description of the vehicle used for the trip. E.g. make/model, type of
          truck/van, etc.
        type: string
      emptyWeight:
        description: Weight of the vehicle when empty.
        type: integer
        minimum: 0
      missingEmptyWeightTicket:
        description: >-
          Indicates if the customer is missing a weight ticket for the vehicle
          weight when empty.
        type: boolean
      fullWeight:
        description: The weight of the vehicle when full.
        type: integer
        minimum: 0
      missingFullWeightTicket:
        description: >-
          Indicates if the customer is missing a weight ticket for the vehicle
          weight when full.
        type: boolean
      ownsTrailer:
        description: Indicates if the customer used a trailer they own for the move.
        type: boolean
      trailerMeetsCriteria:
        description: >-
          Indicates if the trailer that the customer used meets all the criteria
          to be claimable.
        type: boolean
      adjustedNetWeight:
        description: Indicates the adjusted net weight of the vehicle
        type: integer
        minimum: 0
      netWeightRemarks:
        description: Remarks explaining any edits made to the net weight
        type: string
      allowableWeight:
        description: Indicates the maximum reimbursable weight of the shipment
        type: integer
        minimum: 0
  TransportationOffices:
    type: array
    items:
      $ref: '#/definitions/TransportationOffice'
  OfficeUser:
    type: object
    properties:
      id:
        type: string
        format: uuid
        example: c56a4180-65aa-42ec-a945-5fd21dec0538
      user_id:
        type: string
        format: uuid
        example: c56a4180-65aa-42ec-a945-5fd21dec0538
      first_name:
        type: string
        example: John
        x-nullable: true
        title: First name
      middle_name:
        type: string
        example: L.
        x-nullable: true
        title: Middle name
      last_name:
        type: string
        example: Donut
        x-nullable: true
        title: Last name
      email:
        type: string
        format: x-email
        pattern: ^[a-zA-Z0-9._%+-]+@[a-zA-Z0-9.-]+\.[a-zA-Z]{2,}$
        example: john_bob@example.com
        x-nullable: true
        title: Personal Email Address
      telephone:
        type: string
        format: telephone
        pattern: ^[2-9]\d{2}-\d{3}-\d{4}$
        example: 212-555-5555
        x-nullable: true
        title: Best contact phone
      transportation_office:
        $ref: '#/definitions/TransportationOffice'
      created_at:
        type: string
        format: date-time
      updated_at:
        type: string
        format: date-time
  ServiceMemberPayload:
    type: object
    properties:
      id:
        type: string
        format: uuid
        example: c56a4180-65aa-42ec-a945-5fd21dec0538
      user_id:
        type: string
        format: uuid
        example: c56a4180-65aa-42ec-a945-5fd21dec0538
      edipi:
        type: string
        format: edipi
        example: '5789345789'
        pattern: ^\d{10}$
        minLength: 10
        maxLength: 10
        x-nullable: true
        title: DoD ID number
      orders:
        type: array
        items:
          $ref: '#/definitions/Orders'
      affiliation:
        $ref: '#/definitions/Affiliation'
        title: Branch
      rank:
        $ref: '#/definitions/ServiceMemberRank'
        title: Rank
      first_name:
        type: string
        example: John
        x-nullable: true
        title: First name
      middle_name:
        type: string
        example: L.
        x-nullable: true
        title: Middle name
      last_name:
        type: string
        example: Donut
        x-nullable: true
        title: Last name
      suffix:
        type: string
        example: Jr.
        x-nullable: true
        title: Suffix
      telephone:
        type: string
        format: telephone
        pattern: ^[2-9]\d{2}-\d{3}-\d{4}$
        example: 212-555-5555
        x-nullable: true
        title: Best contact phone
      secondary_telephone:
        type: string
        format: telephone
        pattern: ^[2-9]\d{2}-\d{3}-\d{4}$
        example: 212-555-5555
        x-nullable: true
        title: Secondary Phone
      personal_email:
        type: string
        format: x-email
        pattern: ^[a-zA-Z0-9._%+-]+@[a-zA-Z0-9.-]+\.[a-zA-Z]{2,}$
        example: john_bob@example.com
        x-nullable: true
        title: Personal Email Address
      phone_is_preferred:
        type: boolean
        x-nullable: true
        title: Telephone
      email_is_preferred:
        type: boolean
        x-nullable: true
        title: Email
      current_location:
        $ref: '#/definitions/DutyLocationPayload'
      residential_address:
        $ref: '#/definitions/Address'
        title: Residential Address
      backup_mailing_address:
        $ref: '#/definitions/Address'
      backup_contacts:
        $ref: '#/definitions/IndexServiceMemberBackupContactsPayload'
      is_profile_complete:
        type: boolean
      created_at:
        type: string
        format: date-time
      updated_at:
        type: string
        format: date-time
      weight_allotment:
        $ref: '#/definitions/WeightAllotment'
    required:
      - id
      - user_id
      - is_profile_complete
      - created_at
      - updated_at
  CreateServiceMemberPayload:
    type: object
    properties:
      user_id:
        type: string
        format: uuid
        example: c56a4180-65aa-42ec-a945-5fd21dec0538
      edipi:
        type: string
        format: edipi
        pattern: ^\d{10}$
        minLength: 10
        maxLength: 10
        example: '5789345789'
        x-nullable: true
        title: DoD ID number
      affiliation:
        $ref: '#/definitions/Affiliation'
      rank:
        $ref: '#/definitions/ServiceMemberRank'
      first_name:
        type: string
        example: John
        x-nullable: true
        title: First name
      middle_name:
        type: string
        example: L.
        x-nullable: true
        title: Middle name
      last_name:
        type: string
        example: Donut
        x-nullable: true
        title: Last name
      suffix:
        type: string
        example: Jr.
        x-nullable: true
        title: Suffix
      telephone:
        type: string
        format: telephone
        pattern: ^[2-9]\d{2}-\d{3}-\d{4}$
        example: 212-555-5555
        x-nullable: true
        title: Best contact phone
      secondary_telephone:
        type: string
        format: telephone
        pattern: ^[2-9]\d{2}-\d{3}-\d{4}$
        example: 212-555-5555
        x-nullable: true
        title: Alternate phone
      personal_email:
        type: string
        format: x-email
        pattern: ^[a-zA-Z0-9._%+-]+@[a-zA-Z0-9.-]+\.[a-zA-Z]{2,}$
        example: john_bob@example.com
        x-nullable: true
        title: Personal email
      phone_is_preferred:
        type: boolean
        x-nullable: true
        title: Phone
      email_is_preferred:
        type: boolean
        x-nullable: true
        title: Email
      current_location_id:
        type: string
        format: uuid
        example: c56a4180-65aa-42ec-a945-5fd21dec0538
        x-nullable: true
      residential_address:
        $ref: '#/definitions/Address'
      backup_mailing_address:
        $ref: '#/definitions/Address'
  PatchServiceMemberPayload:
    type: object
    properties:
      user_id:
        type: string
        format: uuid
        example: c56a4180-65aa-42ec-a945-5fd21dec0538
      edipi:
        type: string
        format: edipi
        pattern: ^\d{10}$
        minLength: 10
        maxLength: 10
        example: '5789345789'
        x-nullable: true
        title: DoD ID number
      affiliation:
        $ref: '#/definitions/Affiliation'
      rank:
        $ref: '#/definitions/ServiceMemberRank'
      first_name:
        type: string
        example: John
        x-nullable: true
        title: First name
      middle_name:
        type: string
        example: L.
        x-nullable: true
        title: Middle name
      last_name:
        type: string
        example: Donut
        x-nullable: true
        title: Last name
      suffix:
        type: string
        example: Jr.
        x-nullable: true
        title: Suffix
      telephone:
        type: string
        format: telephone
        pattern: ^[2-9]\d{2}-\d{3}-\d{4}$
        example: 212-555-5555
        x-nullable: true
        title: Best Contact Phone
      secondary_telephone:
        type: string
        format: telephone
        pattern: ^[2-9]\d{2}-\d{3}-\d{4}$
        example: 212-555-5555
        x-nullable: true
        title: Alternate Phone
      personal_email:
        type: string
        format: x-email
        pattern: ^[a-zA-Z0-9._%+-]+@[a-zA-Z0-9.-]+\.[a-zA-Z]{2,}$
        example: john_bob@example.com
        x-nullable: true
        title: Personal Email
      phone_is_preferred:
        type: boolean
        x-nullable: true
        title: Phone
      email_is_preferred:
        type: boolean
        x-nullable: true
        title: Email
      current_location_id:
        type: string
        format: uuid
        example: c56a4180-65aa-42ec-a945-5fd21dec0538
        x-nullable: true
      residential_address:
        $ref: '#/definitions/Address'
      backup_mailing_address:
        $ref: '#/definitions/Address'
  ServiceMemberBackupContactPayload:
    type: object
    properties:
      id:
        type: string
        format: uuid
        example: c56a4180-65aa-42ec-a945-5fd21dec0538
      service_member_id:
        type: string
        format: uuid
        example: c56a4180-65aa-42ec-a945-5fd21dec0538
        readOnly: true
      name:
        type: string
        example: Susan Smith
        x-nullable: true
        title: Name
      telephone:
        type: string
        format: telephone
        pattern: ^[2-9]\d{2}-\d{3}-\d{4}$
        example: 212-555-5555
        x-nullable: true
        title: Phone
      email:
        type: string
        format: x-email
        pattern: ^[a-zA-Z0-9._%+-]+@[a-zA-Z0-9.-]+\.[a-zA-Z]{2,}$
        example: john_bob@example.com
        x-nullable: true
        title: Email
      permission:
        $ref: '#/definitions/BackupContactPermission'
      created_at:
        type: string
        format: date-time
      updated_at:
        type: string
        format: date-time
    required:
      - id
      - created_at
      - updated_at
      - name
      - email
      - permission
  BackupContactPermission:
    type: string
    enum:
      - NONE
      - VIEW
      - EDIT
    title: Permissions
    x-display-value:
      NONE: Contact Only
      VIEW: View all move details
      EDIT: View and edit all move details
  CreateServiceMemberBackupContactPayload:
    type: object
    properties:
      name:
        type: string
        example: Susan Smith
        x-nullable: true
        title: Name
      telephone:
        type: string
        format: telephone
        pattern: ^[2-9]\d{2}-\d{3}-\d{4}$
        example: 212-555-5555
        x-nullable: true
        title: Phone
      email:
        type: string
        format: x-email
        pattern: ^[a-zA-Z0-9._%+-]+@[a-zA-Z0-9.-]+\.[a-zA-Z]{2,}$
        example: john_bob@exmaple.com
        x-nullable: true
        title: Email
      permission:
        $ref: '#/definitions/BackupContactPermission'
    required:
      - name
      - email
      - permission
  UpdateServiceMemberBackupContactPayload:
    type: object
    properties:
      name:
        type: string
        example: Susan Smith
        x-nullable: true
      telephone:
        type: string
        format: telephone
        pattern: ^[2-9]\d{2}-\d{3}-\d{4}$
        example: 212-555-5555
        x-nullable: true
      email:
        type: string
        format: x-email
        pattern: ^[a-zA-Z0-9._%+-]+@[a-zA-Z0-9.-]+\.[a-zA-Z]{2,}$
        example: john_bob@example.com
        x-nullable: true
        title: email address
      permission:
        $ref: '#/definitions/BackupContactPermission'
    required:
      - name
      - email
      - permission
  IndexServiceMemberBackupContactsPayload:
    type: array
    items:
      $ref: '#/definitions/ServiceMemberBackupContactPayload'
  SignedCertificationPayload:
    type: object
    properties:
      id:
        type: string
        format: uuid
        example: c56a4180-65aa-42ec-a945-5fd21dec0538
      created_at:
        type: string
        format: date-time
      updated_at:
        type: string
        format: date-time
      date:
        type: string
        format: date-time
        title: Date
      signature:
        type: string
        title: Signature
      certification_text:
        type: string
      move_id:
        type: string
        format: uuid
      personally_procured_move_id:
        type: string
        format: uuid
        x-nullable: true
      ppm_id:
        $ref: '#/definitions/PpmID'
      certification_type:
        $ref: '#/definitions/NullableSignedCertificationType'
    required:
      - id
      - move_id
      - created_at
      - updated_at
      - date
      - signature
      - certification_text
  CreateSignedCertificationPayload:
    type: object
    properties:
      date:
        type: string
        format: date-time
        title: Date
      signature:
        type: string
        title: Signature
      certification_text:
        type: string
      personally_procured_move_id:
        type: string
        format: uuid
        x-nullable: true
      ppm_id:
        $ref: '#/definitions/PpmID'
      certification_type:
        $ref: '#/definitions/SignedCertificationTypeCreate'
    required:
      - date
      - signature
      - certification_text
  SavePPMShipmentSignedCertification:
    type: object
    properties:
      certification_text:
        description: Text that the customer is agreeing to and signing.
        type: string
      signature:
        description: Customer signature
        type: string
      date:
        description: Date of signature
        type: string
        format: date
    required:
      - certification_text
      - signature
      - date
  SignedCertifications:
    type: array
    items:
      $ref: '#/definitions/SignedCertificationPayload'
  NullableSignedCertificationType:
    type: string
    enum:
      - PPM_PAYMENT
      - SHIPMENT
      - PPM
      - HHG
    x-nullable: true
  SignedCertificationTypeCreate:
    type: string
    enum:
      - PPM_PAYMENT
      - SHIPMENT
    x-nullable: true
  PostDocumentPayload:
    type: object
    properties:
      service_member_id:
        type: string
        format: uuid
        title: The service member this document belongs to
  TShirtSize:
    type: string
    x-nullable: true
    title: Size
    enum:
      - S
      - M
      - L
  ServiceMemberRank:
    type: string
    x-nullable: true
    title: Rank
    enum:
      - E_1
      - E_2
      - E_3
      - E_4
      - E_5
      - E_6
      - E_7
      - E_8
      - E_9
      - E_9_SPECIAL_SENIOR_ENLISTED
      - O_1_ACADEMY_GRADUATE
      - O_2
      - O_3
      - O_4
      - O_5
      - O_6
      - O_7
      - O_8
      - O_9
      - O_10
      - W_1
      - W_2
      - W_3
      - W_4
      - W_5
      - AVIATION_CADET
      - CIVILIAN_EMPLOYEE
      - ACADEMY_CADET
      - MIDSHIPMAN
    x-display-value:
      E_1: E-1
      E_2: E-2
      E_3: E-3
      E_4: E-4
      E_5: E-5
      E_6: E-6
      E_7: E-7
      E_8: E-8
      E_9: E-9
      E_9_SPECIAL_SENIOR_ENLISTED: E-9 (Special Senior Enlisted)
      O_1_ACADEMY_GRADUATE: O-1 or Service Academy Graduate
      O_2: O-2
      O_3: O-3
      O_4: O-4
      O_5: O-5
      O_6: O-6
      O_7: O-7
      O_8: O-8
      O_9: O-9
      O_10: O-10
      W_1: W-1
      W_2: W-2
      W_3: W-3
      W_4: W-4
      W_5: W-5
      AVIATION_CADET: Aviation Cadet
      CIVILIAN_EMPLOYEE: Civilian Employee
      ACADEMY_CADET: Service Academy Cadet
      MIDSHIPMAN: Midshipman
  OrderPayGrade:
    type: string
    x-nullable: true
    title: Pay grade
    enum:
      - E_1
      - E_2
      - E_3
      - E_4
      - E_5
      - E_6
      - E_7
      - E_8
      - E_9
      - E_9_SPECIAL_SENIOR_ENLISTED
      - O_1_ACADEMY_GRADUATE
      - O_2
      - O_3
      - O_4
      - O_5
      - O_6
      - O_7
      - O_8
      - O_9
      - O_10
      - W_1
      - W_2
      - W_3
      - W_4
      - W_5
      - AVIATION_CADET
      - CIVILIAN_EMPLOYEE
      - ACADEMY_CADET
      - MIDSHIPMAN
    x-display-value:
      E_1: E-1
      E_2: E-2
      E_3: E-3
      E_4: E-4
      E_5: E-5
      E_6: E-6
      E_7: E-7
      E_8: E-8
      E_9: E-9
      E_9_SPECIAL_SENIOR_ENLISTED: E-9 (Special Senior Enlisted)
      O_1_ACADEMY_GRADUATE: O-1 or Service Academy Graduate
      O_2: O-2
      O_3: O-3
      O_4: O-4
      O_5: O-5
      O_6: O-6
      O_7: O-7
      O_8: O-8
      O_9: O-9
      O_10: O-10
      W_1: W-1
      W_2: W-2
      W_3: W-3
      W_4: W-4
      W_5: W-5
      AVIATION_CADET: Aviation Cadet
      CIVILIAN_EMPLOYEE: Civilian Employee
      ACADEMY_CADET: Service Academy Cadet
      MIDSHIPMAN: Midshipman
  DeptIndicator:
    type: string
    x-nullable: true
    title: Dept. indicator
    enum:
      - NAVY_AND_MARINES
      - ARMY
      - ARMY_CORPS_OF_ENGINEERS
      - AIR_AND_SPACE_FORCE
      - COAST_GUARD
      - OFFICE_OF_SECRETARY_OF_DEFENSE
    x-display-value:
      NAVY_AND_MARINES: 17 Navy and Marine Corps
      ARMY: 21 Army
      ARMY_CORPS_OF_ENGINEERS: 96 Army Corps of Engineers
      AIR_AND_SPACE_FORCE: 57 Air Force and Space Force
      COAST_GUARD: 70 Coast Guard
      OFFICE_OF_SECRETARY_OF_DEFENSE: 97 Office of the Secretary of Defense
  CreateReimbursement:
    type: object
    x-nullable: true
    properties:
      requested_amount:
        type: integer
        format: cents
        minimum: 1
        title: Requested Amount
        description: unit is cents
      method_of_receipt:
        $ref: '#/definitions/MethodOfReceipt'
    required:
      - requested_amount
      - method_of_receipt
  Reimbursement:
    type: object
    x-nullable: true
    properties:
      id:
        type: string
        format: uuid
        example: c56a4180-65aa-42ec-a945-5fd21dec0538
      requested_amount:
        type: integer
        format: cents
        minimum: 1
        title: Requested Amount
        description: unit is cents
      method_of_receipt:
        $ref: '#/definitions/MethodOfReceipt'
      status:
        $ref: '#/definitions/ReimbursementStatus'
      requested_date:
        x-nullable: true
        type: string
        example: '2018-04-26'
        format: date
        title: Requested Date
    required:
      - requested_amount
      - method_of_receipt
  ReimbursementStatus:
    x-nullable: true
    type: string
    title: Reimbursement
    enum:
      - DRAFT
      - REQUESTED
      - APPROVED
      - REJECTED
      - PAID
  MethodOfReceipt:
    x-nullable: true
    type: string
    title: Method of Receipt
    enum:
      - MIL_PAY
      - OTHER_DD
      - GTCC
    x-display-value:
      MIL_PAY: MilPay
      OTHER_DD: Other account
      GTCC: GTCC
  MoveStatus:
    type: string
    title: Move status
    enum:
      - DRAFT
      - SUBMITTED
      - APPROVED
      - CANCELED
      - NEEDS SERVICE COUNSELING
      - APPROVALS REQUESTED
    x-display-value:
      DRAFT: Draft
      SUBMITTED: Submitted
      APPROVED: Approved
      CANCELED: Canceled
  PPMStatus:
    type: string
    title: PPM status
    enum:
      - DRAFT
      - SUBMITTED
      - APPROVED
      - COMPLETED
      - CANCELED
      - PAYMENT_REQUESTED
    x-display-value:
      DRAFT: Draft
      SUBMITTED: Submitted
      APPROVED: Approved
      COMPLETED: Completed
      CANCELED: Canceled
      PAYMENT_REQUESTED: Payment Requested
  OrdersStatus:
    type: string
    title: Move status
    enum:
      - DRAFT
      - SUBMITTED
      - APPROVED
      - CANCELED
    x-display-value:
      DRAFT: Draft
      SUBMITTED: Submitted
      APPROVED: Approved
      CANCELED: Canceled
  OrdersTypeDetail:
    type: string
    title: Orders type detail
    enum:
      - HHG_PERMITTED
      - PCS_TDY
      - HHG_RESTRICTED_PROHIBITED
      - HHG_RESTRICTED_AREA
      - INSTRUCTION_20_WEEKS
      - HHG_PROHIBITED_20_WEEKS
      - DELAYED_APPROVAL
    x-display-value:
      HHG_PERMITTED: Shipment of HHG Permitted
      PCS_TDY: PCS with TDY Enroute
      HHG_RESTRICTED_PROHIBITED: Shipment of HHG Restricted or Prohibited
      HHG_RESTRICTED_AREA: HHG Restricted Area-HHG Prohibited
      INSTRUCTION_20_WEEKS: Course of Instruction 20 Weeks or More
      HHG_PROHIBITED_20_WEEKS: Shipment of HHG Prohibited but Authorized within 20 weeks
      DELAYED_APPROVAL: Delayed Approval 20 Weeks or More
    x-nullable: true
  Orders:
    type: object
    properties:
      id:
        type: string
        format: uuid
        example: c56a4180-65aa-42ec-a945-5fd21dec0538
      service_member_id:
        type: string
        format: uuid
        example: c56a4180-65aa-42ec-a945-5fd21dec0538
      grade:
        type: string
        example: O-6
        x-nullable: true
      issue_date:
        type: string
        description: The date and time that these orders were cut.
        format: date
        example: '2018-04-26'
        title: Date issued
      report_by_date:
        type: string
        description: Report By Date
        format: date
        example: '2018-04-26'
        title: Report by
      status:
        $ref: '#/definitions/OrdersStatus'
      orders_type:
        $ref: '#/definitions/OrdersType'
      orders_type_detail:
        $ref: '#/definitions/OrdersTypeDetail'
      has_dependents:
        type: boolean
        title: Are dependents included in your orders?
      spouse_has_pro_gear:
        type: boolean
        title: >-
          Do you have a spouse who will need to move items related to their
          occupation (also known as spouse pro-gear)?
      origin_duty_location:
        $ref: '#/definitions/DutyLocationPayload'
        x-nullable: true
      originDutyLocationGbloc:
        type: string
        title: From what GBLOC do your orders originate?
        x-nullable: true
      new_duty_location:
        $ref: '#/definitions/DutyLocationPayload'
      uploaded_orders:
        $ref: '#/definitions/Document'
      uploaded_amended_orders:
        $ref: '#/definitions/Document'
      uploaded_amended_orders_id:
        type: string
        format: uuid
        example: c56a4180-65aa-42ec-a945-5fd21dec0538
      moves:
        $ref: '#/definitions/IndexMovesPayload'
      orders_number:
        type: string
        title: Orders Number
        x-nullable: true
        example: 030-00362
      created_at:
        type: string
        format: date-time
      updated_at:
        type: string
        format: date-time
      tac:
        type: string
        title: TAC
        example: F8J1
        x-nullable: true
      sac:
        type: string
        title: SAC
        example: N002214CSW32Y9
        x-nullable: true
      department_indicator:
        $ref: '#/definitions/DeptIndicator'
      authorizedWeight:
        type: integer
        example: 7000
        x-nullable: true
      entitlement:
        $ref: '#/definitions/Entitlement'
    required:
      - id
      - service_member_id
      - issue_date
      - report_by_date
      - orders_type
      - has_dependents
      - spouse_has_pro_gear
      - new_duty_location
      - uploaded_orders
      - created_at
      - updated_at
  Entitlement:
    type: object
    properties:
      proGear:
        type: integer
        example: 2000
        x-nullable: true
        description: >
          Pro-gear weight limit as set by an Office user, distinct from the
          service member's default weight allotment determined by rank
      proGearSpouse:
        type: integer
        example: 500
        x-nullable: true
        description: >
          Spouse's pro-gear weight limit as set by an Office user, distinct from
          the service member's default weight allotment determined by rank
  CreateUpdateOrders:
    type: object
    properties:
      service_member_id:
        type: string
        format: uuid
        example: c56a4180-65aa-42ec-a945-5fd21dec0538
      issue_date:
        type: string
        description: The date and time that these orders were cut.
        format: date
        example: '2018-04-26'
        title: Orders date
      report_by_date:
        type: string
        description: Report By Date
        format: date
        example: '2018-04-26'
        title: Report-by date
      orders_type:
        $ref: '#/definitions/OrdersType'
      orders_type_detail:
        $ref: '#/definitions/OrdersTypeDetail'
      has_dependents:
        type: boolean
        title: Are dependents included in your orders?
      spouse_has_pro_gear:
        type: boolean
        title: >-
          Do you have a spouse who will need to move items related to their
          occupation (also known as spouse pro-gear)?
      new_duty_location_id:
        type: string
        format: uuid
        example: c56a4180-65aa-42ec-a945-5fd21dec0538
      orders_number:
        type: string
        title: Orders Number
        x-nullable: true
        example: 030-00362
      tac:
        type: string
        title: TAC
        example: F8J1
        x-nullable: true
      sac:
        type: string
        title: SAC
        example: N002214CSW32Y9
        x-nullable: true
      department_indicator:
        $ref: '#/definitions/DeptIndicator'
      grade:
        $ref: '#/definitions/OrderPayGrade'
      origin_duty_location_id:
        type: string
        format: uuid
        example: c56a4180-65aa-42ec-a945-5fd21dec0538
    required:
      - service_member_id
      - issue_date
      - report_by_date
      - orders_type
      - has_dependents
      - spouse_has_pro_gear
      - new_duty_location_id
  InvalidRequestResponsePayload:
    type: object
    properties:
      errors:
        type: object
        additionalProperties:
          type: string
  MoveQueueItem:
    type: object
    properties:
      id:
        type: string
        format: uuid
        example: c56a4180-65aa-42ec-a945-5fd21dec0538
      status:
        type: string
        example: APPROVED
      ppm_status:
        type: string
        example: PAYMENT_REQUESTED
        x-nullable: true
      hhg_status:
        type: string
        example: ACCEPTED
        x-nullable: true
      locator:
        type: string
        example: '12432'
      gbl_number:
        type: string
        example: LNK12345
        title: GBL Number
        x-nullable: true
      customer_name:
        type: string
        example: Thedog, Nino
        title: Customer Name
      edipi:
        type: string
        format: edipi
        pattern: ^\d{10}$
        minLength: 10
        maxLength: 10
        example: '5789345789'
        title: 'DoD ID #'
      rank:
        $ref: '#/definitions/ServiceMemberRank'
      orders_type:
        type: string
        title: Move Type
        enum:
          - PCS - OCONUS
          - PCS - CONUS
          - PCS + TDY - OCONUS
          - PCS + TDY - CONUS
      move_date:
        type: string
        format: date
        example: '2018-04-25'
        x-nullable: true
      submitted_date:
        type: string
        format: date-time
        example: '2018-04-25'
        x-nullable: true
      last_modified_date:
        type: string
        format: date-time
        example: '2017-07-21T17:32:28Z'
      created_at:
        type: string
        format: date-time
      origin_duty_location_name:
        type: string
        example: Dover AFB
        title: Origin
        x-nullable: true
      destination_duty_location_name:
        type: string
        example: Dover AFB
        title: Destination
        x-nullable: true
      pm_survey_conducted_date:
        type: string
        format: date-time
        example: '2017-07-21T17:32:28Z'
        x-nullable: true
      origin_gbloc:
        type: string
        example: LKNQ
        title: Origin GBLOC
        x-nullable: true
      destination_gbloc:
        type: string
        example: LKNQ
        title: Destination GBLOC
        x-nullable: true
      delivered_date:
        type: string
        format: date-time
        example: '2017-07-21T17:32:28Z'
        x-nullable: true
      invoice_approved_date:
        type: string
        format: date-time
        example: '2017-07-21T17:32:28Z'
        x-nullable: true
      weight_allotment:
        $ref: '#/definitions/WeightAllotment'
      branch_of_service:
        type: string
      actual_move_date:
        type: string
        format: date
        example: '2018-04-25'
        x-nullable: true
      original_move_date:
        type: string
        format: date
        example: '2018-04-25'
        x-nullable: true
    required:
      - id
      - status
      - locator
      - customer_name
      - edipi
      - rank
      - orders_type
      - branch_of_service
      - last_modified_date
      - created_at
  MoveDatesSummary:
    type: object
    properties:
      id:
        type: string
        example: c56a4180-65aa-42ec-a945-5fd21dec0538:2018-09-25
      move_id:
        type: string
        format: uuid
        example: c56a4180-65aa-42ec-a945-5fd21dec0538
      move_date:
        type: string
        format: date
        example: '2018-09-25'
      pack:
        type: array
        items:
          type: string
          format: date
          example: '2018-09-25'
      pickup:
        type: array
        items:
          type: string
          format: date
          example: '2018-09-25'
      transit:
        type: array
        items:
          type: string
          format: date
          example: '2018-09-25'
      delivery:
        type: array
        items:
          type: string
          format: date
          example: '2018-09-25'
      report:
        type: array
        items:
          type: string
          format: date
          example: '2018-09-25'
    required:
      - id
      - move_id
      - move_date
      - pack
      - pickup
      - transit
      - delivery
      - report
  AvailableMoveDates:
    type: object
    properties:
      start_date:
        type: string
        format: date
        example: '2018-09-25'
      available:
        type: array
        items:
          type: string
          format: date
          example: '2018-09-25'
    required:
      - start_date
      - available
  WeightAllotment:
    type: object
    properties:
      total_weight_self:
        type: integer
        example: 18000
      total_weight_self_plus_dependents:
        type: integer
        example: 18000
      pro_gear_weight:
        type: integer
        example: 2000
      pro_gear_weight_spouse:
        type: integer
        example: 500
    required:
      - total_weight_self
      - total_weight_self_plus_dependents
      - pro_gear_weight
      - pro_gear_weight_spouse
  IndexEntitlements:
    type: object
    additionalProperties:
      $ref: '#/definitions/WeightAllotment'
  RateEnginePostalCodePayload:
    type: object
    properties:
      valid:
        type: boolean
        example: false
      postal_code:
        type: string
        description: zip code, international allowed
        format: zip
        title: ZIP
        example: '''90210'' or ''N15 3NL'''
      postal_code_type:
        type: string
        enum:
          - origin
          - destination
    required:
      - valid
      - postal_code
      - postal_code_type
  Role:
    type: object
    properties:
      id:
        type: string
        format: uuid
        example: c56a4180-65aa-42ec-a945-5fd21dec0538
      roleType:
        type: string
        example: customer
      createdAt:
        type: string
        format: date-time
      updatedAt:
        type: string
        format: date-time
    required:
      - id
      - roleType
      - createdAt
      - updatedAt
  MTOAgentType:
    type: string
    title: MTO Agent Type
    example: RELEASING_AGENT
    enum:
      - RELEASING_AGENT
      - RECEIVING_AGENT
  MTOAgent:
    properties:
      id:
        example: 1f2270c7-7166-40ae-981e-b200ebdf3054
        format: uuid
        type: string
      mtoShipmentID:
        example: 1f2270c7-7166-40ae-981e-b200ebdf3054
        format: uuid
        type: string
        readOnly: true
      createdAt:
        format: date-time
        type: string
        readOnly: true
      updatedAt:
        format: date-time
        type: string
        readOnly: true
      firstName:
        type: string
        x-nullable: true
      lastName:
        type: string
        x-nullable: true
      email:
        type: string
        format: x-email
        pattern: (^[a-zA-Z0-9._%+-]+@[a-zA-Z0-9.-]+\.[a-zA-Z]{2,}$)|(^$)
        x-nullable: true
      phone:
        type: string
        format: telephone
        pattern: (^[2-9]\d{2}-\d{3}-\d{4}$)|(^$)
        x-nullable: true
      agentType:
        $ref: '#/definitions/MTOAgentType'
    type: object
  MTOAgents:
    items:
      $ref: '#/definitions/MTOAgent'
    type: array
  MTOShipmentType:
    type: string
    title: Shipment Type
    example: HHG
    enum:
      - HHG
      - HHG_INTO_NTS_DOMESTIC
      - HHG_OUTOF_NTS_DOMESTIC
      - PPM
    x-display-value:
      HHG: HHG
      INTERNATIONAL_HHG: International HHG
      INTERNATIONAL_UB: International UB
      PPM: PPM
  MTOShipment:
    properties:
      moveTaskOrderID:
        example: 1f2270c7-7166-40ae-981e-b200ebdf3054
        format: uuid
        type: string
        readOnly: true
      id:
        example: 1f2270c7-7166-40ae-981e-b200ebdf3054
        format: uuid
        type: string
        readOnly: true
      createdAt:
        format: date-time
        type: string
        readOnly: true
      updatedAt:
        format: date-time
        type: string
        readOnly: true
      requestedPickupDate:
        format: date
        type: string
        readOnly: true
        x-nullable: true
      requestedDeliveryDate:
        format: date
        type: string
        readOnly: true
        x-nullable: true
      agents:
        $ref: '#/definitions/MTOAgents'
      customerRemarks:
        type: string
        readOnly: true
        example: handle with care
        x-nullable: true
      ppmShipment:
        $ref: '#/definitions/PPMShipment'
      shipmentType:
        $ref: '#/definitions/MTOShipmentType'
      status:
        $ref: '#/definitions/MTOShipmentStatus'
      pickupAddress:
        $ref: '#/definitions/Address'
      destinationAddress:
        $ref: '#/definitions/Address'
      secondaryPickupAddress:
        $ref: '#/definitions/Address'
      hasSecondaryPickupAddress:
        type: boolean
        x-omitempty: false
        x-nullable: true
      secondaryDeliveryAddress:
        $ref: '#/definitions/Address'
      hasSecondaryDeliveryAddress:
        type: boolean
        x-omitempty: false
        x-nullable: true
      eTag:
        type: string
  MTOShipments:
    items:
      $ref: '#/definitions/MTOShipment'
    type: array
  MTOShipmentStatus:
    type: string
    readOnly: true
    enum:
      - DRAFT
      - APPROVED
      - SUBMITTED
      - REJECTED
  CreateShipment:
    type: object
    properties:
      moveTaskOrderID:
        example: 1f2270c7-7166-40ae-981e-b200ebdf3054
        format: uuid
        type: string
      shipmentType:
        $ref: '#/definitions/MTOShipmentType'
      ppmShipment:
        $ref: '#/definitions/CreatePPMShipment'
      requestedPickupDate:
        format: date
        type: string
      requestedDeliveryDate:
        format: date
        type: string
      customerRemarks:
        type: string
        example: handle with care
        x-nullable: true
      pickupAddress:
        $ref: '#/definitions/Address'
      secondaryPickupAddress:
        $ref: '#/definitions/Address'
      destinationAddress:
        $ref: '#/definitions/Address'
      secondaryDeliveryAddress:
        $ref: '#/definitions/Address'
      agents:
        $ref: '#/definitions/MTOAgents'
    required:
      - moveTaskOrderID
      - shipmentType
  CreatePPMShipment:
    description: >-
      A personally procured move is a type of shipment that a service members
      moves themselves.
    properties:
      expectedDepartureDate:
        description: |
          Date the customer expects to move.
        format: date
        type: string
      pickupPostalCode:
        description: zip code
        format: zip
        type: string
        title: ZIP
        example: '90210'
        pattern: ^(\d{5})$
      secondaryPickupPostalCode:
        format: zip
        title: ZIP
        example: '90210'
        pattern: ^(\d{5})$
        $ref: '#/definitions/NullableString'
      destinationPostalCode:
        format: zip
        type: string
        title: ZIP
        example: '90210'
        pattern: ^(\d{5})$
      secondaryDestinationPostalCode:
        format: zip
        title: ZIP
        example: '90210'
        pattern: ^(\d{5})$
        $ref: '#/definitions/NullableString'
      sitExpected:
        type: boolean
    required:
      - expectedDepartureDate
      - pickupPostalCode
      - destinationPostalCode
      - sitExpected
  UpdatePPMShipment:
    type: object
    properties:
      expectedDepartureDate:
        description: |
          Date the customer expects to move.
        format: date
        type: string
        x-nullable: true
      actualMoveDate:
        format: date
        type: string
        x-nullable: true
      pickupPostalCode:
        description: zip code
        format: zip
        type: string
        title: ZIP
        example: '90210'
        pattern: ^(\d{5})$
        x-nullable: true
      secondaryPickupPostalCode:
        format: zip
        title: ZIP
        example: '90210'
        pattern: ^(\d{5})$
        $ref: '#/definitions/NullableString'
      actualPickupPostalCode:
        description: >
          The actual postal code where the PPM shipment started. To be filled
          once the customer has moved the shipment.
        format: zip
        type: string
        title: ZIP
        example: '90210'
        pattern: ^(\d{5})$
        x-nullable: true
      destinationPostalCode:
        format: zip
        type: string
        title: ZIP
        example: '90210'
        pattern: ^(\d{5})$
        x-nullable: true
      secondaryDestinationPostalCode:
        format: zip
        title: ZIP
        example: '90210'
        pattern: ^(\d{5})$
        $ref: '#/definitions/NullableString'
      actualDestinationPostalCode:
        description: >
          The actual postal code where the PPM shipment ended. To be filled once
          the customer has moved the shipment.
        format: zip
        type: string
        title: ZIP
        example: '90210'
        pattern: ^(\d{5})$
        x-nullable: true
      w2Address:
        x-nullable: true
        $ref: '#/definitions/Address'
      finalIncentive:
        description: >
          The final calculated incentive for the PPM shipment. This does not
          include **SIT** as it is a reimbursement.
        type: integer
        format: cents
        x-nullable: true
        x-omitempty: false
        readOnly: true
      sitExpected:
        type: boolean
        x-nullable: true
      estimatedWeight:
        type: integer
        example: 4200
        x-nullable: true
      hasProGear:
        description: |
          Indicates whether PPM shipment has pro gear.
        type: boolean
        x-nullable: true
      proGearWeight:
        type: integer
        x-nullable: true
      spouseProGearWeight:
        type: integer
        x-nullable: true
      hasRequestedAdvance:
        description: |
          Indicates whether an advance has been requested for the PPM shipment.
        type: boolean
        x-nullable: true
      advanceAmountRequested:
        description: >
          The amount requested for an advance, or null if no advance is
          requested
        type: integer
        format: cents
        x-nullable: true
      hasReceivedAdvance:
        description: |
          Indicates whether an advance was received for the PPM shipment.
        type: boolean
        x-nullable: true
      advanceAmountReceived:
        description: |
          The amount received for an advance, or null if no advance is received.
        type: integer
        format: cents
        x-nullable: true
  UpdateShipment:
    type: object
    properties:
      status:
        $ref: '#/definitions/MTOShipmentStatus'
      shipmentType:
        $ref: '#/definitions/MTOShipmentType'
      ppmShipment:
        $ref: '#/definitions/UpdatePPMShipment'
      requestedPickupDate:
        format: date
        type: string
        x-nullable: true
      requestedDeliveryDate:
        format: date
        type: string
        x-nullable: true
      customerRemarks:
        type: string
        example: handle with care
        x-nullable: true
      pickupAddress:
        $ref: '#/definitions/Address'
      secondaryPickupAddress:
        $ref: '#/definitions/Address'
      hasSecondaryPickupAddress:
        type: boolean
        x-nullable: true
        x-omitempty: false
      destinationAddress:
        $ref: '#/definitions/Address'
      secondaryDeliveryAddress:
        $ref: '#/definitions/Address'
      hasSecondaryDeliveryAddress:
        type: boolean
        x-nullable: true
        x-omitempty: false
      agents:
        $ref: '#/definitions/MTOAgents'
  ClientError:
    type: object
    properties:
      title:
        type: string
      detail:
        type: string
      instance:
        type: string
        format: uuid
    required:
      - title
      - detail
      - instance
  ValidationError:
    allOf:
      - $ref: '#/definitions/ClientError'
      - type: object
    properties:
      invalidFields:
        type: object
        additionalProperties:
          description: List of errors for the field
          type: array
          items:
            type: string
    required:
      - invalidFields
  Error:
    properties:
      title:
        type: string
      detail:
        type: string
      instance:
        type: string
        format: uuid
    required:
      - title
      - detail
    type: object
  MovesList:
    type: object
    properties:
      currentMove:
        type: array
        items:
          $ref: '#/definitions/InternalMove'
      previousMoves:
        type: array
        items:
          $ref: '#/definitions/InternalMove'
  InternalMove:
    type: object
    properties:
      id:
        example: a502b4f1-b9c4-4faf-8bdd-68292501bf26
        format: uuid
        type: string
      moveCode:
        type: string
        example: HYXFJF
        readOnly: true
      createdAt:
        format: date-time
        type: string
        readOnly: true
      orderID:
        example: c56a4180-65aa-42ec-a945-5fd21dec0538
        format: uuid
        type: string
      orders:
        type: object
      status:
        type: string
        readOnly: true
      updatedAt:
        format: date-time
        type: string
        readOnly: true
      submittedAt:
        format: date-time
        type: string
        readOnly: true
      mtoShipments:
        $ref: '#/definitions/MTOShipments'
      eTag:
        type: string
        readOnly: true
  FeatureFlagBoolean:
    description: A feature flag
    type: object
    properties:
      entity:
        type: string
        example: 11111111-1111-1111-1111-111111111111
      key:
        type: string
        example: flag
      match:
        type: boolean
        example: true
      namespace:
        type: string
        example: test
    required:
      - entity
      - key
      - match
      - namespace
  FeatureFlagVariant:
    description: A feature flag
    type: object
    properties:
      entity:
        type: string
        example: 11111111-1111-1111-1111-111111111111
      key:
        type: string
        example: flag
      match:
        type: boolean
        example: true
      variant:
        type: string
        example: myval
      namespace:
        type: string
        example: test
    required:
      - entity
      - key
      - match
      - variant
      - namespace
  OrdersType:
    type: string
    title: Orders type
    enum:
      - PERMANENT_CHANGE_OF_STATION
      - LOCAL_MOVE
      - RETIREMENT
      - SEPARATION
    x-display-value:
      PERMANENT_CHANGE_OF_STATION: Permanent Change Of Station
      LOCAL_MOVE: Local Move
      RETIREMENT: Retirement
      SEPARATION: Separation
  Address:
    description: A postal address
    type: object
    properties:
      id:
        type: string
        format: uuid
        example: c56a4180-65aa-42ec-a945-5fd21dec0538
      streetAddress1:
        type: string
        example: 123 Main Ave
        title: Street address 1
      streetAddress2:
        type: string
        example: Apartment 9000
        x-nullable: true
        title: Street address 2
      streetAddress3:
        type: string
        example: Montmârtre
        x-nullable: true
        title: Address Line 3
      city:
        type: string
        example: Anytown
        title: City
      eTag:
        type: string
        readOnly: true
      state:
        title: State
        type: string
        x-display-value:
          AL: AL
          AK: AK
          AR: AR
          AZ: AZ
          CA: CA
          CO: CO
          CT: CT
          DC: DC
          DE: DE
          FL: FL
          GA: GA
          HI: HI
          IA: IA
          ID: ID
          IL: IL
          IN: IN
          KS: KS
          KY: KY
          LA: LA
          MA: MA
          MD: MD
          ME: ME
          MI: MI
          MN: MN
          MO: MO
          MS: MS
          MT: MT
          NC: NC
          ND: ND
          NE: NE
          NH: NH
          NJ: NJ
          NM: NM
          NV: NV
          NY: NY
          OH: OH
          OK: OK
          OR: OR
          PA: PA
          RI: RI
          SC: SC
          SD: SD
          TN: TN
          TX: TX
          UT: UT
          VA: VA
          VT: VT
          WA: WA
          WI: WI
          WV: WV
          WY: WY
        enum:
          - AL
          - AK
          - AR
          - AZ
          - CA
          - CO
          - CT
          - DC
          - DE
          - FL
          - GA
          - HI
          - IA
          - ID
          - IL
          - IN
          - KS
          - KY
          - LA
          - MA
          - MD
          - ME
          - MI
          - MN
          - MO
          - MS
          - MT
          - NC
          - ND
          - NE
          - NH
          - NJ
          - NM
          - NV
          - NY
          - OH
          - OK
          - OR
          - PA
          - RI
          - SC
          - SD
          - TN
          - TX
          - UT
          - VA
          - VT
          - WA
          - WI
          - WV
          - WY
      postalCode:
        type: string
        format: zip
        title: ZIP
        example: '90210'
        pattern: ^(\d{5}([\-]\d{4})?)$
      country:
        type: string
        title: Country
        x-nullable: true
        example: USA
        default: USA
    required:
      - streetAddress1
      - city
      - state
      - postalCode
  Affiliation:
    type: string
    x-nullable: true
    title: Branch of service
    description: Military branch of service
    enum:
      - ARMY
      - NAVY
      - MARINES
      - AIR_FORCE
      - COAST_GUARD
      - SPACE_FORCE
      - OTHER
    x-display-value:
      ARMY: Army
      NAVY: Navy
      MARINES: Marine Corps
      AIR_FORCE: Air Force
      COAST_GUARD: Coast Guard
      SPACE_FORCE: Space Force
      OTHER: OTHER
  TransportationOffice:
    type: object
    properties:
      id:
        type: string
        format: uuid
        example: c56a4180-65aa-42ec-a945-5fd21dec0538
      name:
        type: string
        example: Fort Bragg North Station
      address:
        $ref: '#/definitions/Address'
      phone_lines:
        type: array
        items:
          type: string
          format: telephone
          pattern: ^[2-9]\d{2}-\d{3}-\d{4}$
          example: 212-555-5555
      gbloc:
        type: string
        pattern: ^[A-Z]{4}$
        example: JENQ
      latitude:
        type: number
        format: float
        example: 29.382973
      longitude:
        type: number
        format: float
        example: -98.62759
      created_at:
        type: string
        format: date-time
      updated_at:
        type: string
        format: date-time
    required:
      - id
      - name
      - address
      - created_at
      - updated_at
  DutyLocationPayload:
    type: object
    properties:
      id:
        type: string
        format: uuid
        example: c56a4180-65aa-42ec-a945-5fd21dec0538
      name:
        type: string
        example: Fort Bragg North Station
      address:
        $ref: '#/definitions/Address'
      address_id:
        type: string
        format: uuid
        example: c56a4180-65aa-42ec-a945-5fd21dec0538
      affiliation:
        $ref: '#/definitions/Affiliation'
      transportation_office_id:
        type: string
        format: uuid
        example: c56a4180-65aa-42ec-a945-5fd21dec0538
        x-nullable: true
      transportation_office:
        $ref: '#/definitions/TransportationOffice'
      created_at:
        type: string
        format: date-time
      updated_at:
        type: string
        format: date-time
    required:
      - id
      - name
      - address_id
      - affiliation
      - created_at
      - updated_at
  Upload:
    description: An uploaded file.
    type: object
    properties:
      id:
        type: string
        format: uuid
        example: c56a4180-65aa-42ec-a945-5fd21dec0538
        readOnly: true
      url:
        type: string
        format: uri
        example: https://uploads.domain.test/dir/c56a4180-65aa-42ec-a945-5fd21dec0538
        readOnly: true
      filename:
        type: string
        example: filename.pdf
        readOnly: true
      contentType:
        type: string
        format: mime-type
        example: application/pdf
        readOnly: true
      bytes:
        type: integer
        readOnly: true
      status:
        type: string
        enum:
          - INFECTED
          - CLEAN
          - PROCESSING
        readOnly: true
      createdAt:
        type: string
        format: date-time
        readOnly: true
      updatedAt:
        type: string
        format: date-time
        readOnly: true
      isWeightTicket:
        type: boolean
    required:
      - id
      - url
      - filename
      - contentType
      - bytes
      - createdAt
      - updatedAt
  Document:
    type: object
    properties:
      id:
        type: string
        format: uuid
        example: c56a4180-65aa-42ec-a945-5fd21dec0538
      service_member_id:
        type: string
        format: uuid
        title: The service member this document belongs to
      uploads:
        type: array
        items:
          $ref: '#/definitions/Upload'
    required:
      - id
      - service_member_id
      - uploads
  PPMShipmentStatus:
    description: |
      Status of the PPM Shipment:
        * **DRAFT**: The customer has created the PPM shipment but has not yet submitted their move for counseling.
        * **SUBMITTED**: The shipment belongs to a move that has been submitted by the customer or has been created by a Service Counselor or Prime Contractor for a submitted move.
        * **WAITING_ON_CUSTOMER**: The PPM shipment has been approved and the customer may now provide their actual move closeout information and documentation required to get paid.
        * **NEEDS_ADVANCE_APPROVAL**: The shipment was counseled by the Prime Contractor and approved but an advance was requested so will need further financial approval from the government.
        * **NEEDS_PAYMENT_APPROVAL**: The customer has provided their closeout weight tickets, receipts, and expenses and certified it for the Service Counselor to approve, exclude or reject.
        * **PAYMENT_APPROVED**: The Service Counselor has reviewed all of the customer's PPM closeout documentation and authorizes the customer can download and submit their finalized SSW packet.
    type: string
    readOnly: true
    enum:
      - DRAFT
      - SUBMITTED
      - WAITING_ON_CUSTOMER
      - NEEDS_ADVANCE_APPROVAL
      - NEEDS_PAYMENT_APPROVAL
      - PAYMENT_APPROVED
  PPMAdvanceStatus:
    type: string
    title: PPM Advance Status
    description: >-
      Indicates whether an advance status has been accepted, rejected, or
      edited.
    x-nullable: true
    enum:
      - APPROVED
      - REJECTED
      - EDITED
  SITLocationType:
    description: The list of SIT location types.
    type: string
    enum:
      - ORIGIN
      - DESTINATION
  OmittablePPMDocumentStatus:
    description: Status of the PPM document.
    type: string
    enum:
      - APPROVED
      - EXCLUDED
      - REJECTED
    x-display-value:
      APPROVED: Approved
      EXCLUDED: Excluded
      REJECTED: Rejected
    x-nullable: true
    x-omitempty: false
  PPMDocumentStatusReason:
    description: The reason the services counselor has excluded or rejected the item.
    type: string
    x-nullable: true
    x-omitempty: false
  WeightTicket:
    description: >-
      Vehicle and optional trailer information and weight documents used to move
      this PPM shipment.
    type: object
    properties:
      id:
        description: ID of this set of weight tickets.
        type: string
        format: uuid
        example: c56a4180-65aa-42ec-a945-5fd21dec0538
        readOnly: true
      ppmShipmentId:
        description: The ID of the PPM shipment that this set of weight tickets is for.
        type: string
        format: uuid
        example: c56a4180-65aa-42ec-a945-5fd21dec0538
        readOnly: true
      createdAt:
        type: string
        format: date-time
        readOnly: true
      updatedAt:
        type: string
        format: date-time
        readOnly: true
      vehicleDescription:
        description: >-
          Description of the vehicle used for the trip. E.g. make/model, type of
          truck/van, etc.
        type: string
        x-nullable: true
        x-omitempty: false
      emptyWeight:
        description: Weight of the vehicle when empty.
        type: integer
        minimum: 0
        x-nullable: true
        x-omitempty: false
      missingEmptyWeightTicket:
        description: >-
          Indicates if the customer is missing a weight ticket for the vehicle
          weight when empty.
        type: boolean
        x-nullable: true
        x-omitempty: false
      emptyDocumentId:
        description: >-
          ID of the document that is associated with the user uploads containing
          the vehicle weight when empty.
        type: string
        format: uuid
        readOnly: true
      emptyDocument:
        allOf:
          - description: >-
              Document that is associated with the user uploads containing the
              vehicle weight when empty.
          - $ref: '#/definitions/Document'
      fullWeight:
        description: The weight of the vehicle when full.
        type: integer
        minimum: 0
        x-nullable: true
        x-omitempty: false
      missingFullWeightTicket:
        description: >-
          Indicates if the customer is missing a weight ticket for the vehicle
          weight when full.
        type: boolean
        x-nullable: true
        x-omitempty: false
      fullDocumentId:
        description: >-
          ID of the document that is associated with the user uploads containing
          the vehicle weight when full.
        type: string
        format: uuid
        example: c56a4180-65aa-42ec-a945-5fd21dec0538
        readOnly: true
      fullDocument:
        allOf:
          - description: >-
              Document that is associated with the user uploads containing the
              vehicle weight when full.
          - $ref: '#/definitions/Document'
      ownsTrailer:
        description: Indicates if the customer used a trailer they own for the move.
        type: boolean
        x-nullable: true
        x-omitempty: false
      trailerMeetsCriteria:
        description: >-
          Indicates if the trailer that the customer used meets all the criteria
          to be claimable.
        type: boolean
        x-nullable: true
        x-omitempty: false
      proofOfTrailerOwnershipDocumentId:
        description: >-
          ID of the document that is associated with the user uploads containing
          the proof of trailer ownership.
        type: string
        format: uuid
        example: c56a4180-65aa-42ec-a945-5fd21dec0538
        readOnly: true
      proofOfTrailerOwnershipDocument:
        allOf:
          - description: >-
              Document that is associated with the user uploads containing the
              proof of trailer ownership.
          - $ref: '#/definitions/Document'
      status:
        $ref: '#/definitions/OmittablePPMDocumentStatus'
      reason:
        $ref: '#/definitions/PPMDocumentStatusReason'
      adjustedNetWeight:
        description: Indicates the adjusted net weight of the vehicle
        type: integer
        minimum: 0
        x-nullable: true
        x-omitempty: false
      netWeightRemarks:
        description: Remarks explaining any edits made to the net weight
        type: string
        x-nullable: true
        x-omitempty: false
      eTag:
        description: A hash that should be used as the "If-Match" header for any updates.
        type: string
        readOnly: true
      allowableWeight:
        description: Maximum reimbursable weight.
        type: integer
        minimum: 0
        x-nullable: true
        x-omitempty: false
    required:
      - ppmShipmentId
      - createdAt
      - updatedAt
      - emptyDocumentId
      - emptyDocument
      - fullDocument
      - fullDocumentId
      - proofOfTrailerOwnershipDocument
      - proofOfTrailerOwnershipDocumentId
  WeightTickets:
    description: All weight tickets associated with a PPM shipment.
    type: array
    items:
      $ref: '#/definitions/WeightTicket'
    x-omitempty: false
  OmittableMovingExpenseType:
    type: string
    description: Moving Expense Type
    enum:
      - CONTRACTED_EXPENSE
      - GAS
      - OIL
      - OTHER
      - PACKING_MATERIALS
      - RENTAL_EQUIPMENT
      - STORAGE
      - TOLLS
      - WEIGHING_FEE
    x-display-value:
      CONTRACTED_EXPENSE: Contracted expense
      GAS: Gas
      OIL: Oil
      OTHER: Other
      PACKING_MATERIALS: Packing materials
      STORAGE: Storage
      RENTAL_EQUIPMENT: Rental equipment
      TOLLS: Tolls
      WEIGHING_FEE: Weighing fee
    x-nullable: true
    x-omitempty: false
  MovingExpense:
    description: >-
      Expense information and receipts of costs incurred that can be reimbursed
      while moving a PPM shipment.
    type: object
    properties:
      id:
        description: Unique primary identifier of the Moving Expense object
        type: string
        format: uuid
        example: c56a4180-65aa-42ec-a945-5fd21dec0538
        readOnly: true
      ppmShipmentId:
        description: The PPM Shipment id that this moving expense belongs to
        type: string
        format: uuid
        example: c56a4180-65aa-42ec-a945-5fd21dec0538
        readOnly: true
      documentId:
        description: The id of the Document that contains all file uploads for this expense
        type: string
        format: uuid
        example: c56a4180-65aa-42ec-a945-5fd21dec0538
        readOnly: true
      document:
        allOf:
          - description: >-
              The Document object that contains all file uploads for this
              expense
          - $ref: '#/definitions/Document'
      movingExpenseType:
        $ref: '#/definitions/OmittableMovingExpenseType'
      description:
        description: A brief description of the expense
        type: string
        x-nullable: true
        x-omitempty: false
      paidWithGtcc:
        description: >-
          Indicates if the service member used their government issued card to
          pay for the expense
        type: boolean
        x-nullable: true
        x-omitempty: false
      amount:
        description: The total amount of the expense as indicated on the receipt
        type: integer
        x-nullable: true
        x-omitempty: false
      missingReceipt:
        description: >-
          Indicates if the service member is missing the receipt with the proof
          of expense amount
        type: boolean
        x-nullable: true
        x-omitempty: false
      status:
        $ref: '#/definitions/OmittablePPMDocumentStatus'
      reason:
        $ref: '#/definitions/PPMDocumentStatusReason'
      sitStartDate:
        description: >-
          The date the shipment entered storage, applicable for the `STORAGE`
          movingExpenseType only
        type: string
        example: '2022-04-26'
        format: date
        x-nullable: true
        x-omitempty: false
      sitEndDate:
        description: >-
          The date the shipment exited storage, applicable for the `STORAGE`
          movingExpenseType only
        type: string
        example: '2018-05-26'
        format: date
        x-nullable: true
        x-omitempty: false
      createdAt:
        description: >-
          Timestamp the moving expense object was initially created in the
          system (UTC)
        type: string
        format: date-time
        readOnly: true
      updatedAt:
        description: >-
          Timestamp when a property of this moving expense object was last
          modified (UTC)
        type: string
        format: date-time
        readOnly: true
      eTag:
        description: A hash that should be used as the "If-Match" header for any updates.
        type: string
        readOnly: true
    required:
      - id
      - createdAt
      - updatedAt
      - ppmShipmentId
      - documentId
      - document
  ProGearWeightTicket:
    description: Pro-gear associated information and weight docs for a PPM shipment
    type: object
    properties:
      id:
        description: The ID of the pro-gear weight ticket.
        type: string
        format: uuid
        example: c56a4180-65aa-42ec-a945-5fd21dec0538
        readOnly: true
      ppmShipmentId:
        description: >-
          The ID of the PPM shipment that this pro-gear weight ticket is
          associated with.
        type: string
        format: uuid
        example: c56a4180-65aa-42ec-a945-5fd21dec0538
        readOnly: true
      updatedAt:
        type: string
        format: date-time
        readOnly: true
      createdAt:
        type: string
        format: date-time
        readOnly: true
      belongsToSelf:
        description: >-
          Indicates if this information is for the customer's own pro-gear,
          otherwise, it's the spouse's.
        type: boolean
        x-nullable: true
        x-omitempty: false
      description:
        description: Describes the pro-gear that was moved.
        type: string
        x-nullable: true
        x-omitempty: false
      hasWeightTickets:
        description: >-
          Indicates if the user has a weight ticket for their pro-gear,
          otherwise they have a constructed weight.
        type: boolean
        x-nullable: true
        x-omitempty: false
      weight:
        description: Weight of the pro-gear.
        type: integer
        minimum: 0
        x-nullable: true
        x-omitempty: false
      documentId:
        description: >-
          The ID of the document that is associated with the user uploads
          containing the pro-gear weight.
        type: string
        format: uuid
        example: c56a4180-65aa-42ec-a945-5fd21dec0538
        readOnly: true
      document:
        allOf:
          - description: >-
              Document that is associated with the user uploads containing the
              pro-gear weight.
          - $ref: '#/definitions/Document'
      status:
        $ref: '#/definitions/OmittablePPMDocumentStatus'
      reason:
        $ref: '#/definitions/PPMDocumentStatusReason'
      eTag:
        description: A hash that should be used as the "If-Match" header for any updates.
        type: string
        readOnly: true
    required:
      - ppmShipmentId
      - createdAt
      - updatedAt
      - documentId
      - document
  SignedCertificationType:
    description: |
      The type of signed certification:
        - PPM_PAYMENT: This is used when the customer has a PPM shipment that they have uploaded their documents for and are
            ready to submit their documentation for review. When they submit, they will be asked to sign certifying the
            information is correct.
        - SHIPMENT: This is used when a customer submits their move with their shipments to be reviewed by office users.
    type: string
    enum:
      - PPM_PAYMENT
      - SHIPMENT
    readOnly: true
  SignedCertification:
    description: Signed certification
    type: object
    properties:
      id:
        description: The ID of the signed certification.
        type: string
        format: uuid
        example: c56a4180-65aa-42ec-a945-5fd21dec0538
        readOnly: true
      submittingUserId:
        description: The ID of the user that signed.
        type: string
        format: uuid
        example: c56a4180-65aa-42ec-a945-5fd21dec0538
        readOnly: true
      moveId:
        description: The ID of the move associated with this signed certification.
        type: string
        format: uuid
        example: c56a4180-65aa-42ec-a945-5fd21dec0538
        readOnly: true
      ppmId:
        description: >-
          The ID of the PPM shipment associated with this signed certification,
          if any.
        type: string
        format: uuid
        example: c56a4180-65aa-42ec-a945-5fd21dec0538
        readOnly: true
        x-nullable: true
        x-omitempty: false
      certificationType:
        $ref: '#/definitions/SignedCertificationType'
      certificationText:
        description: Full text that the customer agreed to and signed.
        type: string
      signature:
        description: The signature that the customer provided.
        type: string
      date:
        description: Date that the customer signed the certification.
        type: string
        format: date
      createdAt:
        type: string
        format: date-time
        readOnly: true
      updatedAt:
        type: string
        format: date-time
        readOnly: true
      eTag:
        description: A hash that should be used as the "If-Match" header for any updates.
        type: string
        readOnly: true
    required:
      - id
      - submittingUserId
      - moveId
      - certificationType
      - certificationText
      - signature
      - date
      - createdAt
      - updatedAt
      - eTag
  PPMShipment:
    description: >-
      A personally procured move is a type of shipment that a service member
      moves themselves.
    x-nullable: true
    properties:
      id:
        description: Primary auto-generated unique identifier of the PPM shipment object
        example: 1f2270c7-7166-40ae-981e-b200ebdf3054
        format: uuid
        type: string
        readOnly: true
      shipmentId:
        description: The id of the parent MTOShipment object
        example: 1f2270c7-7166-40ae-981e-b200ebdf3054
        format: uuid
        type: string
        readOnly: true
      createdAt:
        description: Timestamp of when the PPM Shipment was initially created (UTC)
        format: date-time
        type: string
        readOnly: true
      updatedAt:
        description: Timestamp of when a property of this object was last updated (UTC)
        format: date-time
        type: string
        readOnly: true
      status:
        $ref: '#/definitions/PPMShipmentStatus'
      w2Address:
        x-nullable: true
        $ref: '#/definitions/Address'
      advanceStatus:
        $ref: '#/definitions/PPMAdvanceStatus'
      expectedDepartureDate:
        description: |
          Date the customer expects to begin their move.
        format: date
        type: string
      actualMoveDate:
        description: The actual start date of when the PPM shipment left the origin.
        format: date
        type: string
        x-nullable: true
        x-omitempty: false
      submittedAt:
        description: >-
          The timestamp of when the customer submitted their PPM documentation
          to the counselor for review.
        format: date-time
        type: string
        x-nullable: true
        x-omitempty: false
      reviewedAt:
        description: >-
          The timestamp of when the Service Counselor has reviewed all of the
          closeout documents.
        format: date-time
        type: string
        x-nullable: true
        x-omitempty: false
      approvedAt:
        description: >-
          The timestamp of when the shipment was approved and the service member
          can begin their move.
        format: date-time
        type: string
        x-nullable: true
        x-omitempty: false
      pickupPostalCode:
        description: >-
          The postal code of the origin location where goods are being moved
          from.
        format: zip
        type: string
        title: ZIP
        example: '90210'
        pattern: ^(\d{5})$
      secondaryPickupPostalCode:
        format: >-
          An optional secondary pickup location near the origin where additional
          goods exist.
        type: string
        title: ZIP
        example: '90210'
        pattern: ^(\d{5})$
        x-nullable: true
        x-omitempty: false
      actualPickupPostalCode:
        description: >
          The actual postal code where the PPM shipment started. To be filled
          once the customer has moved the shipment.
        format: zip
        type: string
        title: ZIP
        example: '90210'
        pattern: ^(\d{5})$
        x-nullable: true
        x-omitempty: false
      destinationPostalCode:
        description: >-
          The postal code of the destination location where goods are being
          delivered to.
        format: zip
        type: string
        title: ZIP
        example: '90210'
        pattern: ^(\d{5})$
      secondaryDestinationPostalCode:
        description: >-
          An optional secondary location near the destination where goods will
          be dropped off.
        format: zip
        type: string
        title: ZIP
        example: '90210'
        pattern: ^(\d{5})$
        x-nullable: true
        x-omitempty: false
      actualDestinationPostalCode:
        description: >
          The actual postal code where the PPM shipment ended. To be filled once
          the customer has moved the shipment.
        format: zip
        type: string
        title: ZIP
        example: '90210'
        pattern: ^(\d{5})$
        x-nullable: true
        x-omitempty: false
      sitExpected:
        description: >
          Captures whether some or all of the PPM shipment will require
          temporary storage at the origin or destination.


          Must be set to `true` when providing `sitLocation`,
          `sitEstimatedWeight`, `sitEstimatedEntryDate`, and
          `sitEstimatedDepartureDate` values to calculate the
          `sitEstimatedCost`.
        type: boolean
      estimatedWeight:
        description: The estimated weight of the PPM shipment goods being moved.
        type: integer
        example: 4200
        x-nullable: true
        x-omitempty: false
      hasProGear:
        description: >
          Indicates whether PPM shipment has pro gear for themselves or their
          spouse.
        type: boolean
        x-nullable: true
        x-omitempty: false
      proGearWeight:
        description: >-
          The estimated weight of the pro-gear being moved belonging to the
          service member.
        type: integer
        x-nullable: true
        x-omitempty: false
      spouseProGearWeight:
        description: >-
          The estimated weight of the pro-gear being moved belonging to a
          spouse.
        type: integer
        x-nullable: true
        x-omitempty: false
      estimatedIncentive:
        description: >-
          The estimated amount the government will pay the service member to
          move their belongings based on the moving date, locations, and
          shipment weight.
        type: integer
        format: cents
        x-nullable: true
        x-omitempty: false
      finalIncentive:
        description: >
          The final calculated incentive for the PPM shipment. This does not
          include **SIT** as it is a reimbursement.
        type: integer
        format: cents
        x-nullable: true
        x-omitempty: false
        readOnly: true
      hasRequestedAdvance:
        description: |
          Indicates whether an advance has been requested for the PPM shipment.
        type: boolean
        x-nullable: true
        x-omitempty: false
      advanceAmountRequested:
        description: >
          The amount requested as an advance by the service member up to a
          maximum percentage of the estimated incentive.
        type: integer
        format: cents
        x-nullable: true
        x-omitempty: false
      hasReceivedAdvance:
        description: |
          Indicates whether an advance was received for the PPM shipment.
        type: boolean
        x-nullable: true
        x-omitempty: false
      advanceAmountReceived:
        description: |
          The amount received for an advance, or null if no advance is received.
        type: integer
        format: cents
        x-nullable: true
        x-omitempty: false
      sitLocation:
        allOf:
          - $ref: '#/definitions/SITLocationType'
          - x-nullable: true
          - x-omitempty: false
      sitEstimatedWeight:
        description: The estimated weight of the goods being put into storage.
        type: integer
        example: 2000
        x-nullable: true
        x-omitempty: false
      sitEstimatedEntryDate:
        description: The date that goods will first enter the storage location.
        format: date
        type: string
        x-nullable: true
        x-omitempty: false
      sitEstimatedDepartureDate:
        description: The date that goods will exit the storage location.
        format: date
        type: string
        x-nullable: true
        x-omitempty: false
      sitEstimatedCost:
        description: >-
          The estimated amount that the government will pay the service member
          to put their goods into storage. This estimated storage cost is
          separate from the estimated incentive.
        type: integer
        format: cents
        x-nullable: true
        x-omitempty: false
      weightTickets:
        $ref: '#/definitions/WeightTickets'
      movingExpenses:
        description: All expense documentation receipt records of this PPM shipment.
        items:
          $ref: '#/definitions/MovingExpense'
        type: array
      proGearWeightTickets:
        description: >-
          All pro-gear weight ticket documentation records for this PPM
          shipment.
        type: array
        items:
          $ref: '#/definitions/ProGearWeightTicket'
      signedCertification:
        $ref: '#/definitions/SignedCertification'
      eTag:
        description: >-
          A hash unique to this shipment that should be used as the "If-Match"
          header for any updates.
        type: string
        readOnly: true
    required:
      - id
      - shipmentId
      - createdAt
      - status
      - expectedDepartureDate
      - pickupPostalCode
      - destinationPostalCode
      - sitExpected
      - eTag
  PpmID:
    description: |
      The PPM Shipment ID to associate with the assigned certificate.
    type: string
    format: uuid
    example: c56a4180-65aa-42ec-a945-5fd21dec0538
    x-nullable: true
  MovingExpenseType:
    type: string
    description: Moving Expense Type
    enum:
      - CONTRACTED_EXPENSE
      - GAS
      - OIL
      - OTHER
      - PACKING_MATERIALS
      - RENTAL_EQUIPMENT
      - STORAGE
      - TOLLS
      - WEIGHING_FEE
    x-display-value:
      CONTRACTED_EXPENSE: Contracted expense
      GAS: Gas
      OIL: Oil
      OTHER: Other
      PACKING_MATERIALS: Packing materials
      STORAGE: Storage
      RENTAL_EQUIPMENT: Rental equipment
      TOLLS: Tolls
      WEIGHING_FEE: Weighing fee
  NullableString:
    type: string
    x-go-type:
      import:
        package: github.com/transcom/mymove/pkg/swagger/nullable
      type: String
paths:
  /estimates/ppm:
    get:
      summary: Return a PPM cost estimate
      description: Calculates a reimbursement range for a PPM move (excluding SIT)
      operationId: showPPMEstimate
      tags:
        - ppm
      parameters:
        - in: query
          name: original_move_date
          type: string
          format: date
          required: true
        - in: query
          name: origin_zip
          type: string
          format: zip
          pattern: ^(\d{5}([\-]\d{4})?)$
          required: true
        - in: query
          name: origin_duty_location_zip
          type: string
          format: zip
          pattern: ^(\d{5}([\-]\d{4})?)$
          required: true
        - in: query
          name: orders_id
          type: string
          format: uuid
          required: true
        - in: query
          name: weight_estimate
          type: integer
          required: true
      responses:
        '200':
          description: Made estimate of PPM cost range
          schema:
            $ref: '#/definitions/PPMEstimateRange'
        '400':
          description: invalid request
        '401':
          description: request requires user authentication
        '403':
          description: user is not authorized
        '404':
          description: >-
            ppm discount not found for provided postal codes and original move
            date
        '409':
          description: distance is less than 50 miles (no short haul moves)
        '422':
          description: cannot process request with given information
        '500':
          description: internal server error
  /estimates/ppm_sit:
    get:
      summary: Return a PPM move's SIT cost estimate
      description: Calculates a reimbursment for a PPM move's SIT
      operationId: showPPMSitEstimate
      tags:
        - ppm
      parameters:
        - in: query
          name: personally_procured_move_id
          type: string
          format: uuid
          required: true
        - in: query
          name: original_move_date
          type: string
          format: date
          required: true
        - in: query
          name: days_in_storage
          type: integer
          required: true
        - in: query
          name: origin_zip
          type: string
          format: zip
          pattern: ^(\d{5}([\-]\d{4})?)$
          required: true
        - in: query
          name: orders_id
          type: string
          format: uuid
          required: true
        - in: query
          name: weight_estimate
          type: integer
          required: true
      responses:
        '200':
          description: show PPM SIT estimate
          schema:
            $ref: '#/definitions/PPMSitEstimate'
        '400':
          description: invalid request
        '401':
          description: request requires user authentication
        '403':
          description: user is not authorized
        '409':
          description: distance is less than 50 miles (no short haul moves)
        '422':
          description: the payload was unprocessable
        '500':
          description: internal server error
  /feature-flags/user-boolean/{key}:
    post:
      summary: Determines if a user has a feature flag enabled
      description: >-
        Determines if a user has a feature flag enabled. The flagContext
        contains context used to determine if this flag applies to the logged in
        user.
      operationId: booleanFeatureFlagForUser
      tags:
        - featureFlags
      consumes:
        - application/json
      parameters:
        - in: path
          name: key
          type: string
          required: true
          description: Feature Flag Key
        - in: body
          name: flagContext
          required: true
          description: context for the feature flag request
          schema:
            type: object
            additionalProperties:
              type: string
      produces:
        - application/json
      responses:
        '200':
          description: Boolean Feature Flag Status
          schema:
            $ref: '#/definitions/FeatureFlagBoolean'
        '400':
          description: invalid request
        '401':
          description: request requires user authentication
        '500':
          description: internal server error
  /feature-flags/user-variant/{key}:
    post:
      summary: Determines if a user has a feature flag enabled
      description: >-
        Determines if a user has a feature flag enabled. The flagContext
        contains context used to determine if this flag applies to the logged in
        user.
      operationId: variantFeatureFlagForUser
      tags:
        - featureFlags
      consumes:
        - application/json
      parameters:
        - in: path
          name: key
          type: string
          required: true
          description: Feature Flag Key
        - in: body
          name: flagContext
          required: true
          description: context for the feature flag request
          schema:
            type: object
            additionalProperties:
              type: string
      produces:
        - application/json
      responses:
        '200':
          description: Variant Feature Flag Status
          schema:
            $ref: '#/definitions/FeatureFlagVariant'
        '400':
          description: invalid request
        '401':
          description: request requires user authentication
        '500':
          description: internal server error
  /users/logged_in:
    get:
      summary: Returns the user info for the currently logged in user
      description: Returns the user info for the currently logged in user
      operationId: showLoggedInUser
      tags:
        - users
      responses:
        '200':
          description: Currently logged in user
          schema:
            $ref: '#/definitions/LoggedInUserPayload'
        '400':
          description: invalid request
        '401':
          description: request requires user authentication
        '500':
          description: server error
  /users/is_logged_in:
    get:
      summary: Returns boolean as to whether the user is logged in
      description: Returns boolean as to whether the user is logged in
      operationId: isLoggedInUser
      tags:
        - users
      responses:
        '200':
          description: Currently logged in user
          schema:
            type: object
            required:
              - isLoggedIn
            properties:
              isLoggedIn:
                type: boolean
        '400':
          description: invalid request
        '500':
          description: server error
  /orders:
    post:
      summary: Creates an orders model for a logged-in user
      description: Creates an instance of orders tied to a service member
      operationId: createOrders
      tags:
        - orders
      parameters:
        - in: body
          name: createOrders
          required: true
          schema:
            $ref: '#/definitions/CreateUpdateOrders'
      responses:
        '201':
          description: created instance of orders
          schema:
            $ref: '#/definitions/Orders'
        '400':
          description: invalid request
        '401':
          description: request requires user authentication
        '403':
          description: user is not authorized
        '500':
          description: internal server error
  /orders/{ordersId}:
    put:
      summary: Updates orders
      description: All fields sent in this request will be set on the orders referenced
      operationId: updateOrders
      tags:
        - orders
      parameters:
        - in: path
          name: ordersId
          type: string
          format: uuid
          required: true
          description: UUID of the orders model
        - in: body
          name: updateOrders
          required: true
          schema:
            $ref: '#/definitions/CreateUpdateOrders'
      responses:
        '200':
          description: updated instance of orders
          schema:
            $ref: '#/definitions/Orders'
        '400':
          description: invalid request
        '401':
          description: request requires user authentication
        '403':
          description: user is not authorized
        '404':
          description: orders not found
        '500':
          description: internal server error
    get:
      summary: Returns the given order
      description: Returns the given order
      operationId: showOrders
      tags:
        - orders
      parameters:
        - in: path
          name: ordersId
          type: string
          format: uuid
          required: true
          description: UUID of the order
      responses:
        '200':
          description: the instance of the order
          schema:
            $ref: '#/definitions/Orders'
        '400':
          description: invalid request
        '401':
          description: request requires user authentication
        '403':
          description: user is not authorized
        '404':
          description: order is not found
        '500':
          description: internal server error
  /orders/{ordersId}/upload_amended_orders:
    patch:
      summary: Patch the amended orders for a given order
      description: Patch the amended orders for a given order
      operationId: uploadAmendedOrders
      tags:
        - orders
      consumes:
        - multipart/form-data
      parameters:
        - in: path
          name: ordersId
          type: string
          format: uuid
          required: true
          description: UUID of the order
        - in: formData
          name: file
          type: file
          description: The file to upload.
          required: true
      responses:
        '201':
          description: created upload
          schema:
            $ref: '#/definitions/Upload'
        '400':
          description: invalid request
          schema:
            $ref: '#/definitions/InvalidRequestResponsePayload'
        '403':
          description: not authorized
        '404':
          description: not found
        '413':
          description: payload is too large
        '500':
          description: server error
  /allmoves/{serviceMemberId}:
    get:
      summary: Return the current and previous moves of a service member
      description: >
        This endpoint gets all moves that belongs to the serviceMember by using
        the service members id. In a previous moves array and the current move
        in the current move array. The current move is the move with the latest
        CreatedAt date. All other moves will go into the previous move array.
      operationId: getAllMoves
      tags:
        - moves
      produces:
        - application/json
      parameters:
        - in: path
          name: serviceMemberId
          type: string
          format: uuid
          required: true
          description: UUID of the service member
      responses:
        '200':
          description: >-
            Successfully retrieved moves. A successful fetch might still return
            zero moves.
          schema:
            $ref: '#/definitions/MovesList'
        '401':
          $ref: '#/responses/PermissionDenied'
        '403':
          $ref: '#/responses/PermissionDenied'
        '500':
          $ref: '#/responses/ServerError'
  /moves/{moveId}:
    patch:
      summary: Patches the move
      description: Any fields sent in this request will be set on the move referenced
      operationId: patchMove
      tags:
        - moves
      parameters:
        - in: path
          name: moveId
          type: string
          format: uuid
          required: true
          description: UUID of the move
        - $ref: '#/parameters/ifMatch'
        - in: body
          name: patchMovePayload
          required: true
          schema:
            $ref: '#/definitions/PatchMovePayload'
      responses:
        '200':
          description: updated instance of move
          schema:
            $ref: '#/definitions/MovePayload'
        '400':
          description: invalid request
        '401':
          description: request requires user authentication
        '403':
          description: user is not authorized
        '404':
          description: move or closeout office is not found
        '412':
          description: precondition failed
        '422':
          description: unprocessable entity
        '500':
          description: internal server error
    get:
      summary: Returns the given move
      description: Returns the given move
      operationId: showMove
      tags:
        - moves
      parameters:
        - in: path
          name: moveId
          type: string
          format: uuid
          required: true
          description: UUID of the move
      responses:
        '200':
          description: the instance of the move
          schema:
            $ref: '#/definitions/MovePayload'
        '400':
          description: invalid request
        '401':
          description: request requires user authentication
        '403':
          description: user is not authorized
        '404':
          description: move is not found
        '500':
          description: internal server error
  /moves/{moveId}/signed_certifications:
    post:
      summary: Submits signed certification for the given move ID
      description: Create an instance of signed_certification tied to the move ID
      operationId: createSignedCertification
      tags:
        - certification
      parameters:
        - in: path
          name: moveId
          type: string
          format: uuid
          required: true
          description: UUID of the move being signed for
        - in: body
          name: createSignedCertificationPayload
          required: true
          schema:
            $ref: '#/definitions/CreateSignedCertificationPayload'
      responses:
        '201':
          description: created instance of signed_certification
          schema:
            $ref: '#/definitions/SignedCertificationPayload'
        '400':
          description: invalid request
        '401':
          description: request requires user authentication
        '403':
          description: user is not authorized to sign for this move
        '404':
          description: move not found
        '500':
          description: internal server error
    get:
      summary: gets the signed certifications for the given move ID
      description: returns a list of all signed_certifications associated with the move ID
      operationId: indexSignedCertification
      tags:
        - certification
      parameters:
        - in: path
          name: moveId
          type: string
          format: uuid
          required: true
      responses:
        '200':
          description: returns a list of signed certifications
          schema:
            $ref: '#/definitions/SignedCertifications'
        '400':
          description: invalid request
        '401':
          description: request requires user authentication
        '403':
          description: user is not authorized
        '404':
          description: move not found
        '500':
          description: internal server error
  /reimbursement/{reimbursementId}/approve:
    post:
      summary: Approves the reimbursement
      description: Sets the status of the reimbursement to APPROVED.
      operationId: approveReimbursement
      tags:
        - office
      parameters:
        - in: path
          name: reimbursementId
          type: string
          format: uuid
          required: true
          description: UUID of the reimbursement being approved
      responses:
        '200':
          description: updated instance of reimbursement
          schema:
            $ref: '#/definitions/Reimbursement'
        '400':
          description: invalid request
        '401':
          description: request requires user authentication
        '403':
          description: user is not authorized
        '500':
          description: internal server error
  /moves/{moveId}/orders:
    get:
      summary: Returns orders information for a move for office use
      description: Returns orders information for a move for office use
      operationId: showOfficeOrders
      tags:
        - office
      parameters:
        - in: path
          name: moveId
          type: string
          format: uuid
          required: true
          description: UUID of the move
      responses:
        '200':
          description: the orders information for a move for office use
          schema:
            $ref: '#/definitions/Orders'
        '400':
          description: invalid request
        '401':
          description: request requires user authentication
        '403':
          description: user is not authorized
        '404':
          description: move not found
        '500':
          description: internal server error
  /moves/{moveId}/move_documents:
    get:
      summary: Returns a list of all Move Documents associated with this move
      description: Returns a list of all Move Documents associated with this move
      operationId: indexMoveDocuments
      tags:
        - move_docs
      parameters:
        - in: path
          name: moveId
          type: string
          format: uuid
          required: true
          description: UUID of the move
      responses:
        '200':
          description: returns list of move douments
          schema:
            $ref: '#/definitions/MoveDocuments'
        '400':
          description: invalid request
        '401':
          description: request requires user authentication
        '403':
          description: user is not authorized
    post:
      summary: Creates a move document
      description: Created a move document with the given information
      operationId: createGenericMoveDocument
      tags:
        - move_docs
      parameters:
        - name: moveId
          in: path
          type: string
          format: uuid
          required: true
          description: UUID of the move
        - in: body
          name: createGenericMoveDocumentPayload
          required: true
          schema:
            $ref: '#/definitions/CreateGenericMoveDocumentPayload'
      responses:
        '200':
          description: returns new move document object
          schema:
            $ref: '#/definitions/MoveDocumentPayload'
        '400':
          description: invalid request
        '401':
          description: must be authenticated to use this endpoint
        '403':
          description: not authorized to modify this move
        '500':
          description: server error
  /move_documents/{moveDocumentId}:
    put:
      summary: Updates a move document
      description: Update a move document with the given information
      operationId: updateMoveDocument
      tags:
        - move_docs
      parameters:
        - in: path
          name: moveDocumentId
          type: string
          format: uuid
          required: true
          description: UUID of the move document model
        - in: body
          name: updateMoveDocument
          required: true
          schema:
            $ref: '#/definitions/MoveDocumentPayload'
      responses:
        '200':
          description: updated instance of move document
          schema:
            $ref: '#/definitions/MoveDocumentPayload'
        '400':
          description: invalid request
        '401':
          description: request requires user authentication
        '403':
          description: user is not authorized
        '404':
          description: move document not found
        '500':
          description: internal server error
    delete:
      summary: Deletes a move document
      description: Deletes a move document with the given information
      operationId: deleteMoveDocument
      tags:
        - move_docs
      parameters:
        - in: path
          name: moveDocumentId
          type: string
          format: uuid
          required: true
          description: UUID of the move document model
      responses:
        '204':
          description: deleted
        '400':
          description: invalid request
          schema:
            $ref: '#/definitions/InvalidRequestResponsePayload'
        '403':
          description: not authorized
        '404':
          description: not found
        '500':
          description: server error
  /moves/{moveId}/approve:
    post:
      summary: Approves a move to proceed
      description: >-
        Approves the basic details of a move. The status of the move will be
        updated to APPROVED
      operationId: approveMove
      tags:
        - office
      parameters:
        - name: moveId
          in: path
          type: string
          format: uuid
          required: true
          description: UUID of the move
      responses:
        '200':
          description: returns updated (approved) move object
          schema:
            $ref: '#/definitions/MovePayload'
        '400':
          description: invalid request
        '401':
          description: must be authenticated to use this endpoint
        '403':
          description: not authorized to approve this move
        '409':
          description: the move is not in a state to be approved
          schema:
            $ref: '#/definitions/MovePayload'
        '500':
          description: server error
  /moves/{moveId}/submit:
    post:
      summary: Submits a move for approval
      description: >-
        Submits a move for approval by the office. The status of the move will
        be updated to SUBMITTED
      operationId: submitMoveForApproval
      tags:
        - moves
      parameters:
        - name: moveId
          in: path
          type: string
          format: uuid
          required: true
          description: UUID of the move
        - name: submitMoveForApprovalPayload
          in: body
          required: true
          schema:
            $ref: '#/definitions/SubmitMoveForApprovalPayload'
      responses:
        '200':
          description: returns updated (submitted) move object
          schema:
            $ref: '#/definitions/MovePayload'
        '400':
          description: invalid request
        '401':
          description: must be authenticated to use this endpoint
        '403':
          description: not authorized to approve this move
        '409':
          description: the move is not in a state to be approved
          schema:
            $ref: '#/definitions/MovePayload'
        '500':
          description: server error
  /moves/{moveId}/cancel:
    post:
      summary: Cancels a move
      description: >-
        Cancels the basic details of a move. The status of the move will be
        updated to CANCELED
      operationId: cancelMove
      tags:
        - office
      parameters:
        - name: moveId
          in: path
          type: string
          format: uuid
          required: true
          description: UUID of the move
        - in: body
          name: cancelMove
          required: true
          schema:
            $ref: '#/definitions/CancelMove'
      responses:
        '200':
          description: returns updated (canceled) move object
          schema:
            $ref: '#/definitions/MovePayload'
        '400':
          description: invalid request
        '401':
          description: must be authenticated to use this endpoint
        '403':
          description: not authorized to cancel this move
        '409':
          description: the move is not in a state to be canceled
          schema:
            $ref: '#/definitions/MovePayload'
        '500':
          description: server error
  /moves/{moveId}/submit_amended_orders:
    post:
      summary: Submits amended orders for review
      description: >-
        Submits amended orders for review by the office. The status of the move
        will be updated to an appropriate status depending on whether it needs
        services counseling or not.
      operationId: submitAmendedOrders
      tags:
        - moves
      parameters:
        - name: moveId
          in: path
          type: string
          format: uuid
          required: true
          description: UUID of the move
      responses:
        '200':
          description: returns updated (submitted) move object
          schema:
            $ref: '#/definitions/MovePayload'
        '400':
          description: invalid request
        '401':
          description: must be authenticated to use this endpoint
        '403':
          description: not authorized to approve this move
        '409':
          description: the move is not in a state to be approved
          schema:
            $ref: '#/definitions/MovePayload'
        '500':
          description: server error
<<<<<<< HEAD
  /ppm-shipments/{ppmShipmentId}/shipment-summary-worksheet:
    get:
      summary: Returns Shipment Summary Worksheet
      description: >
        ### Functionality

        This endpoint downloads a generated and filled Shipment Summary
        Worksheet based on the pdf in the code

        and information pulled and formatted via services. Will not return
        unless PDF is readable.
      operationId: showShipmentSummaryWorksheet
      tags:
        - ppm
      parameters:
        - in: path
          name: ppmShipmentId
          type: string
          format: uuid
          required: true
          description: UUID of the ppmShipment
        - in: query
          name: preparationDate
          type: string
          format: date
          required: true
          description: The preparationDate of PDF
=======
  /ppm-shipments/{ppmShipmentId}/aoa-packet:
    parameters:
      - description: the id for the ppmshipment with aoa to be downloaded
        in: path
        name: ppmShipmentId
        required: true
        type: string
    get:
      summary: Downloads AOA Packet form PPMShipment as a PDF
      description: >
        ### Functionality

        This endpoint downloads all uploaded move order documentation combined
        with the Shipment Summary Worksheet into a single PDF.

        ### Errors

        * The PPMShipment must have requested an AOA.

        * The PPMShipment AOA Request must have been approved.
      operationId: showAOAPacket
      tags:
        - ppm
>>>>>>> a1b6501d
      produces:
        - application/pdf
      responses:
        '200':
          headers:
            Content-Disposition:
              type: string
              description: File name to download
          description: AOA PDF
          schema:
            format: binary
            type: file
        '400':
          $ref: '#/responses/InvalidRequest'
        '403':
          $ref: '#/responses/PermissionDenied'
        '404':
          $ref: '#/responses/NotFound'
        '422':
          $ref: '#/responses/UnprocessableEntity'
        '500':
<<<<<<< HEAD
          description: internal server error
  /ppm-shipments/{ppmShipmentId}/aoa-packet:
    parameters:
      - description: the id for the ppmshipment with aoa to be downloaded
        in: path
        name: ppmShipmentId
        required: true
        type: string
    get:
      summary: Downloads AOA Packet form PPMShipment as a PDF
      description: >
        ### Functionality

        This endpoint downloads all uploaded move order documentation combined
        with the Shipment Summary Worksheet into a single PDF.

        ### Errors

        * The PPMShipment must have requested an AOA.

        * The PPMShipment AOA Request must have been approved.
      operationId: showAOAPacket
      tags:
        - ppm
      produces:
        - application/pdf
      responses:
        '200':
          headers:
            Content-Disposition:
              type: string
              description: File name to download
          description: AOA PDF
          schema:
            format: binary
            type: file
        '400':
          $ref: '#/responses/InvalidRequest'
        '403':
          $ref: '#/responses/PermissionDenied'
        '404':
          $ref: '#/responses/NotFound'
        '422':
          $ref: '#/responses/UnprocessableEntity'
        '500':
=======
>>>>>>> a1b6501d
          $ref: '#/responses/ServerError'
  /documents:
    post:
      summary: Create a new document
      description: >-
        Documents represent a physical artifact such as a scanned document or a
        PDF file
      operationId: createDocument
      tags:
        - documents
      parameters:
        - in: body
          name: documentPayload
          required: true
          schema:
            $ref: '#/definitions/PostDocumentPayload'
      responses:
        '201':
          description: created document
          schema:
            $ref: '#/definitions/Document'
        '400':
          description: invalid request
        '500':
          description: server error
  /documents/{documentId}:
    get:
      summary: Returns a document
      description: Returns a document and its uploads
      operationId: showDocument
      tags:
        - documents
      parameters:
        - in: path
          name: documentId
          type: string
          format: uuid
          required: true
          description: UUID of the document to return
      responses:
        '200':
          description: the requested document
          schema:
            $ref: '#/definitions/Document'
        '400':
          description: invalid request
          schema:
            $ref: '#/definitions/InvalidRequestResponsePayload'
        '403':
          description: not authorized
        '404':
          description: not found
        '500':
          description: server error
  /uploads/{uploadId}:
    delete:
      summary: Deletes an upload
      description: Uploads represent a single digital file, such as a JPEG or PDF.
      operationId: deleteUpload
      tags:
        - uploads
      parameters:
        - in: path
          name: uploadId
          type: string
          format: uuid
          required: true
          description: UUID of the upload to be deleted
      responses:
        '204':
          description: deleted
        '400':
          description: invalid request
          schema:
            $ref: '#/definitions/InvalidRequestResponsePayload'
        '403':
          description: not authorized
        '404':
          description: not found
        '500':
          description: server error
  /uploads:
    post:
      summary: Create a new upload
      description: Uploads represent a single digital file, such as a JPEG or PDF.
      operationId: createUpload
      tags:
        - uploads
      consumes:
        - multipart/form-data
      parameters:
        - in: query
          name: documentId
          type: string
          format: uuid
          required: false
          description: UUID of the document to add an upload to
        - in: formData
          name: file
          type: file
          description: The file to upload.
          required: true
      responses:
        '201':
          description: created upload
          schema:
            $ref: '#/definitions/Upload'
        '400':
          description: invalid request
          schema:
            $ref: '#/definitions/InvalidRequestResponsePayload'
        '403':
          description: not authorized
        '404':
          description: not found
        '413':
          description: payload is too large
        '500':
          description: server error
    delete:
      summary: Deletes a collection of uploads
      description: Uploads represent a single digital file, such as a JPEG or PDF.
      operationId: deleteUploads
      tags:
        - uploads
      parameters:
        - in: query
          name: uploadIds
          type: array
          items:
            type: string
            format: uuid
          required: true
          description: Array of UUIDs to be deleted
      responses:
        '204':
          description: deleted
        '400':
          description: invalid request
          schema:
            $ref: '#/definitions/InvalidRequestResponsePayload'
        '403':
          description: not authorized
        '404':
          description: not found
        '500':
          description: server error
  /service_members:
    post:
      summary: Creates service member for a logged-in user
      description: Creates an instance of a service member tied to a user
      operationId: createServiceMember
      tags:
        - service_members
      parameters:
        - in: body
          name: createServiceMemberPayload
          required: true
          schema:
            $ref: '#/definitions/CreateServiceMemberPayload'
      responses:
        '201':
          description: created instance of service member
          schema:
            $ref: '#/definitions/ServiceMemberPayload'
        '400':
          description: invalid request
        '401':
          description: request requires user authentication
        '403':
          description: user is not authorized
        '404':
          description: service member not found
        '500':
          description: internal server error
  /service_members/{serviceMemberId}:
    get:
      summary: Returns the given service member
      description: Returns the given service member
      operationId: showServiceMember
      tags:
        - service_members
      parameters:
        - in: path
          name: serviceMemberId
          type: string
          format: uuid
          required: true
          description: UUID of the service member
      responses:
        '200':
          description: the instance of the service member
          schema:
            $ref: '#/definitions/ServiceMemberPayload'
        '400':
          description: invalid request
        '401':
          description: request requires user authentication
        '403':
          description: user is not authorized
        '404':
          description: service member not found
        '500':
          description: internal server error
    patch:
      summary: Patches the service member
      description: >-
        Any fields sent in this request will be set on the service member
        referenced
      operationId: patchServiceMember
      tags:
        - service_members
      parameters:
        - in: path
          name: serviceMemberId
          type: string
          format: uuid
          required: true
          description: UUID of the service member
        - in: body
          name: patchServiceMemberPayload
          required: true
          schema:
            $ref: '#/definitions/PatchServiceMemberPayload'
      responses:
        '200':
          description: updated instance of service member
          schema:
            $ref: '#/definitions/ServiceMemberPayload'
        '400':
          description: invalid request
        '401':
          description: request requires user authentication
        '403':
          description: user is not authorized
        '404':
          description: service member not found
        '500':
          description: internal server error
  /service_members/{serviceMemberId}/current_orders:
    get:
      summary: Returns the latest orders for a given service member
      description: Returns orders
      operationId: showServiceMemberOrders
      tags:
        - service_members
      parameters:
        - in: path
          name: serviceMemberId
          type: string
          format: uuid
          required: true
          description: UUID of the service member
      responses:
        '200':
          description: the instance of the service member
          schema:
            $ref: '#/definitions/Orders'
        '400':
          description: invalid request
        '401':
          description: request requires user authentication
        '403':
          description: user is not authorized
        '404':
          description: service member not found
        '500':
          description: internal server error
  /service_members/{serviceMemberId}/backup_contacts:
    post:
      summary: Submits backup contact for a logged-in user
      description: Creates an instance of a backup contact tied to a service member user
      operationId: createServiceMemberBackupContact
      tags:
        - backup_contacts
      parameters:
        - in: body
          name: createBackupContactPayload
          required: true
          schema:
            $ref: '#/definitions/CreateServiceMemberBackupContactPayload'
        - in: path
          name: serviceMemberId
          type: string
          format: uuid
          required: true
          description: UUID of the service member
      responses:
        '201':
          description: created instance of service member backup contact
          schema:
            $ref: '#/definitions/ServiceMemberBackupContactPayload'
        '400':
          description: invalid request
        '401':
          description: request requires user authentication
        '403':
          description: user is not authorized to create this backup contact
        '404':
          description: contact not found
        '500':
          description: internal server error
    get:
      summary: List all service member backup contacts
      description: List all service member backup contacts
      operationId: indexServiceMemberBackupContacts
      tags:
        - backup_contacts
      parameters:
        - in: path
          name: serviceMemberId
          type: string
          format: uuid
          required: true
          description: UUID of the service member
      responses:
        '200':
          description: list of service member backup contacts
          schema:
            $ref: '#/definitions/IndexServiceMemberBackupContactsPayload'
        '400':
          description: invalid request
        '401':
          description: request requires user authentication
        '403':
          description: user is not authorized to see this backup contact
        '404':
          description: contact not found
        '500':
          description: internal server error
  /backup_contacts/{backupContactId}:
    get:
      summary: Returns the given service member backup contact
      description: Returns the given service member backup contact
      operationId: showServiceMemberBackupContact
      tags:
        - backup_contacts
      parameters:
        - in: path
          name: backupContactId
          type: string
          format: uuid
          required: true
          description: UUID of the service member backup contact
      responses:
        '200':
          description: the instance of the service member backup contact
          schema:
            $ref: '#/definitions/ServiceMemberBackupContactPayload'
        '400':
          description: invalid request
        '401':
          description: request requires user authentication
        '403':
          description: user is not authorized
        '404':
          description: backup contact not found
        '500':
          description: internal server error
    put:
      summary: Updates a service member backup contact
      description: >-
        Any fields sent in this request will be set on the backup contact
        referenced
      operationId: updateServiceMemberBackupContact
      tags:
        - backup_contacts
      parameters:
        - in: body
          name: updateServiceMemberBackupContactPayload
          required: true
          schema:
            $ref: '#/definitions/UpdateServiceMemberBackupContactPayload'
        - in: path
          name: backupContactId
          type: string
          format: uuid
          required: true
          description: UUID of the service member backup contact
      responses:
        '201':
          description: updated instance of backup contact
          schema:
            $ref: '#/definitions/ServiceMemberBackupContactPayload'
        '400':
          description: invalid request
        '401':
          description: request requires user authentication
        '403':
          description: user is not authorized
        '404':
          description: backup contact not found
        '500':
          description: internal server error
  /duty_locations:
    get:
      summary: Returns the duty locations matching the search query
      description: Returns the duty locations matching the search query
      operationId: searchDutyLocations
      tags:
        - duty_locations
      parameters:
        - in: query
          name: search
          type: string
          required: true
          description: Search string for duty locations
      responses:
        '200':
          description: the instance of the duty location
          schema:
            $ref: '#/definitions/DutyLocationsPayload'
        '400':
          description: invalid request
        '401':
          description: request requires user authentication
        '403':
          description: user is not authorized
        '404':
          description: matching duty location not found
        '500':
          description: internal server error
  /duty_locations/{dutyLocationId}/transportation_office:
    get:
      summary: Returns the transportation office for a given duty location
      description: Returns the given duty location's transportation office
      operationId: showDutyLocationTransportationOffice
      tags:
        - transportation_offices
      parameters:
        - in: path
          name: dutyLocationId
          type: string
          format: uuid
          required: true
          description: UUID of the duty location
      responses:
        '200':
          description: the instance of the transportation office for a duty location
          schema:
            $ref: '#/definitions/TransportationOffice'
        '400':
          description: invalid request
        '401':
          description: request requires user authentication
        '403':
          description: user is not authorized
        '404':
          description: transportation office not found
        '500':
          description: internal server error
  /transportation-offices:
    get:
      produces:
        - application/json
      summary: Returns the transportation offices matching the search query
      description: Returns the transportation offices matching the search query
      operationId: getTransportationOffices
      tags:
        - transportation_offices
      parameters:
        - in: query
          name: search
          type: string
          required: true
          minLength: 2
          description: Search string for transportation offices
      responses:
        '200':
          description: Successfully retrieved transportation offices
          schema:
            $ref: '#/definitions/TransportationOffices'
        '400':
          $ref: '#/responses/InvalidRequest'
        '401':
          $ref: '#/responses/PermissionDenied'
        '403':
          $ref: '#/responses/PermissionDenied'
        '404':
          $ref: '#/responses/NotFound'
        '500':
          $ref: '#/responses/ServerError'
  /queues/{queueType}:
    get:
      summary: Show all moves in a queue
      description: Show all moves in a queue
      operationId: showQueue
      tags:
        - queues
      parameters:
        - in: path
          name: queueType
          type: string
          enum:
            - new
            - ppm_payment_requested
            - all
            - ppm_approved
            - ppm_completed
          required: true
          description: Queue type to show
      responses:
        '200':
          description: list all moves in the specified queue
          schema:
            type: array
            items:
              $ref: '#/definitions/MoveQueueItem'
        '400':
          description: invalid request
        '401':
          description: request requires user authentication
        '403':
          description: user is not authorized to access this queue
        '404':
          description: move queue item is not found
  /entitlements:
    get:
      summary: List weight weights allotted by entitlement
      description: List weight weights allotted by entitlement
      operationId: indexEntitlements
      tags:
        - entitlements
      responses:
        '200':
          description: List of weights allotted entitlement
          schema:
            $ref: '#/definitions/IndexEntitlements'
  /calendar/available_move_dates:
    get:
      summary: Returns available dates for the move calendar
      description: Returns available dates for the move calendar
      operationId: showAvailableMoveDates
      tags:
        - calendar
      parameters:
        - in: query
          name: startDate
          type: string
          format: date
          required: true
          description: >-
            Look for future available dates starting from (and including) this
            date
      responses:
        '200':
          description: List of available dates
          schema:
            $ref: '#/definitions/AvailableMoveDates'
        '400':
          description: invalid request
        '401':
          description: request requires user authentication
        '403':
          description: user is not authorized
        '500':
          description: internal server error
  /moves/{moveId}/weight_ticket:
    post:
      summary: Creates a weight ticket document
      description: Created a weight ticket document with the given information
      operationId: createWeightTicketDocument
      tags:
        - move_docs
      parameters:
        - name: moveId
          in: path
          type: string
          format: uuid
          required: true
          description: UUID of the move
        - in: body
          name: createWeightTicketDocument
          required: true
          schema:
            $ref: '#/definitions/CreateWeightTicketDocumentsPayload'
      responses:
        '200':
          description: returns new weight ticket document object
          schema:
            $ref: '#/definitions/MoveDocumentPayload'
        '400':
          description: invalid request
        '401':
          description: must be authenticated to use this endpoint
        '403':
          description: not authorized to modify this move
        '500':
          description: server error
  /ppm-shipments/{ppmShipmentId}/pro-gear-weight-tickets:
    parameters:
      - $ref: '#/parameters/ppmShipmentId'
    post:
      summary: Creates a pro-gear weight ticket
      description: >
        Creates a PPM shipment's pro-gear weight ticket. This will only contain
        the minimum necessary fields for a

        pro-gear weight ticket. Data should be filled in using the patch
        endpoint.
      operationId: createProGearWeightTicket
      tags:
        - ppm
      consumes:
        - application/json
      produces:
        - application/json
      responses:
        '201':
          description: returns a new pro-gear weight ticket object
          schema:
            $ref: '#/definitions/ProGearWeightTicket'
        '400':
          $ref: '#/responses/InvalidRequest'
        '401':
          $ref: '#/responses/PermissionDenied'
        '403':
          $ref: '#/responses/PermissionDenied'
        '404':
          $ref: '#/responses/NotFound'
        '412':
          $ref: '#/responses/PreconditionFailed'
        '422':
          $ref: '#/responses/UnprocessableEntity'
        '500':
          $ref: '#/responses/ServerError'
  /ppm-shipments/{ppmShipmentId}/pro-gear-weight-tickets/{proGearWeightTicketId}:
    patch:
      summary: Updates a pro-gear weight ticket
      description: >
        Updates a PPM shipment's pro-gear weight ticket with new information.
        Only some of the fields are editable

        because some have to be set by the customer, e.g. the description.
      operationId: updateProGearWeightTicket
      tags:
        - ppm
      consumes:
        - application/json
      produces:
        - application/json
      parameters:
        - $ref: '#/parameters/ifMatch'
        - $ref: '#/parameters/ppmShipmentId'
        - $ref: '#/parameters/proGearWeightTicketId'
        - in: body
          name: updateProGearWeightTicket
          required: true
          schema:
            $ref: '#/definitions/UpdateProGearWeightTicket'
      responses:
        '200':
          description: returns an updated pro-gear weight ticket object
          schema:
            $ref: '#/definitions/ProGearWeightTicket'
        '400':
          $ref: '#/responses/InvalidRequest'
        '401':
          $ref: '#/responses/PermissionDenied'
        '403':
          $ref: '#/responses/PermissionDenied'
        '404':
          $ref: '#/responses/NotFound'
        '412':
          $ref: '#/responses/PreconditionFailed'
        '422':
          $ref: '#/responses/UnprocessableEntity'
        '500':
          $ref: '#/responses/ServerError'
    delete:
      summary: Soft deletes a pro-gear weight line item by ID
      description: >
        Removes a single pro-gear weight ticket set from the closeout line items
        for a PPM shipment. Soft deleted

        records are not visible in milmove, but are kept in the database.
      operationId: deleteProGearWeightTicket
      tags:
        - ppm
      produces:
        - application/json
      parameters:
        - $ref: '#/parameters/ppmShipmentId'
        - description: ID of the pro-gear weight ticket to be deleted
          in: path
          name: proGearWeightTicketId
          required: true
          format: uuid
          type: string
      responses:
        '204':
          description: Successfully soft deleted the pro-gear weight ticket
        '400':
          $ref: '#/responses/InvalidRequest'
        '401':
          $ref: '#/responses/PermissionDenied'
        '403':
          $ref: '#/responses/PermissionDenied'
        '404':
          $ref: '#/responses/NotFound'
        '409':
          $ref: '#/responses/Conflict'
        '422':
          $ref: '#/responses/UnprocessableEntity'
        '500':
          $ref: '#/responses/ServerError'
  /ppm-shipments/{ppmShipmentId}/moving-expenses:
    post:
      summary: Creates moving expense document
      description: Creates a moving expense document for the PPM shipment
      operationId: createMovingExpense
      tags:
        - ppm
      parameters:
        - $ref: '#/parameters/ppmShipmentId'
      responses:
        '201':
          description: returns new moving expense object
          schema:
            $ref: '#/definitions/MovingExpense'
        '400':
          $ref: '#/responses/InvalidRequest'
        '401':
          $ref: '#/responses/PermissionDenied'
        '403':
          $ref: '#/responses/PermissionDenied'
        '404':
          $ref: '#/responses/NotFound'
        '422':
          $ref: '#/responses/UnprocessableEntity'
        '500':
          $ref: '#/responses/ServerError'
  /ppm-shipments/{ppmShipmentId}/moving-expenses/{movingExpenseId}:
    patch:
      summary: Updates the moving expense
      description: >-
        Any fields sent in this request will be set on the moving expense
        referenced
      operationId: updateMovingExpense
      tags:
        - ppm
      parameters:
        - $ref: '#/parameters/ppmShipmentId'
        - $ref: '#/parameters/movingExpenseId'
        - $ref: '#/parameters/ifMatch'
        - in: body
          name: updateMovingExpense
          required: true
          schema:
            $ref: '#/definitions/UpdateMovingExpense'
      responses:
        '200':
          description: returns an updated moving expense object
          schema:
            $ref: '#/definitions/MovingExpense'
        '400':
          $ref: '#/responses/InvalidRequest'
        '401':
          $ref: '#/responses/PermissionDenied'
        '403':
          $ref: '#/responses/PermissionDenied'
        '404':
          $ref: '#/responses/NotFound'
        '412':
          $ref: '#/responses/PreconditionFailed'
        '422':
          $ref: '#/responses/UnprocessableEntity'
        '500':
          $ref: '#/responses/ServerError'
    delete:
      summary: Soft deletes a moving expense by ID
      description: >
        Removes a single moving expense receipt from the closeout line items for
        a PPM shipment. Soft deleted

        records are not visible in milmove, but are kept in the database.
      operationId: deleteMovingExpense
      tags:
        - ppm
      produces:
        - application/json
      parameters:
        - $ref: '#/parameters/ppmShipmentId'
        - description: ID of the moving expense to be deleted
          in: path
          name: movingExpenseId
          required: true
          format: uuid
          type: string
      responses:
        '204':
          description: Successfully soft deleted the moving expense
        '400':
          $ref: '#/responses/InvalidRequest'
        '401':
          $ref: '#/responses/PermissionDenied'
        '403':
          $ref: '#/responses/PermissionDenied'
        '404':
          $ref: '#/responses/NotFound'
        '409':
          $ref: '#/responses/Conflict'
        '422':
          $ref: '#/responses/UnprocessableEntity'
        '500':
          $ref: '#/responses/ServerError'
  /ppm-shipments/{ppmShipmentId}/weight-ticket:
    post:
      summary: Creates a weight ticket document
      description: Created a weight ticket document with the given information
      operationId: createWeightTicket
      tags:
        - ppm
      parameters:
        - $ref: '#/parameters/ppmShipmentId'
      responses:
        '200':
          description: returns new weight ticket object
          schema:
            $ref: '#/definitions/WeightTicket'
        '400':
          $ref: '#/responses/InvalidRequest'
        '401':
          $ref: '#/responses/PermissionDenied'
        '403':
          $ref: '#/responses/PermissionDenied'
        '404':
          $ref: '#/responses/NotFound'
        '422':
          $ref: '#/responses/UnprocessableEntity'
        '500':
          $ref: '#/responses/ServerError'
  /ppm-shipments/{ppmShipmentId}/weight-ticket/{weightTicketId}:
    patch:
      summary: Updates a weight ticket document
      description: Updates a weight ticket document with the new information
      operationId: updateWeightTicket
      tags:
        - ppm
      parameters:
        - $ref: '#/parameters/ppmShipmentId'
        - $ref: '#/parameters/weightTicketId'
        - $ref: '#/parameters/ifMatch'
        - in: body
          name: updateWeightTicketPayload
          required: true
          schema:
            $ref: '#/definitions/UpdateWeightTicket'
      responses:
        '200':
          description: returns an updated weight ticket object
          schema:
            $ref: '#/definitions/WeightTicket'
        '400':
          $ref: '#/responses/InvalidRequest'
        '401':
          $ref: '#/responses/PermissionDenied'
        '403':
          $ref: '#/responses/PermissionDenied'
        '404':
          $ref: '#/responses/NotFound'
        '412':
          $ref: '#/responses/PreconditionFailed'
        '422':
          $ref: '#/responses/UnprocessableEntity'
        '500':
          $ref: '#/responses/ServerError'
    delete:
      summary: Soft deletes a weight ticket by ID
      description: >
        Removes a single weight ticket from the closeout line items for a PPM
        shipment. Soft deleted

        records are not visible in milmove, but are kept in the database. This
        may change the PPM shipment's final

        incentive.
      operationId: deleteWeightTicket
      tags:
        - ppm
      produces:
        - application/json
      parameters:
        - $ref: '#/parameters/ppmShipmentId'
        - description: ID of the weight ticket to be deleted
          in: path
          name: weightTicketId
          required: true
          format: uuid
          type: string
      responses:
        '204':
          description: Successfully soft deleted the weight ticket
        '400':
          $ref: '#/responses/InvalidRequest'
        '401':
          $ref: '#/responses/PermissionDenied'
        '403':
          $ref: '#/responses/PermissionDenied'
        '404':
          $ref: '#/responses/NotFound'
        '409':
          $ref: '#/responses/Conflict'
        '422':
          $ref: '#/responses/UnprocessableEntity'
        '500':
          $ref: '#/responses/ServerError'
  /ppm-shipments/{ppmShipmentId}/uploads:
    post:
      summary: >-
        Create a new upload for a PPM weight ticket, pro-gear, or moving expense
        document
      description: >-
        Uploads represent a single digital file, such as a PNG, JPEG, PDF, or
        spreadsheet.
      operationId: createPPMUpload
      tags:
        - ppm
      consumes:
        - multipart/form-data
      parameters:
        - in: path
          name: ppmShipmentId
          type: string
          format: uuid
          required: true
          description: UUID of the ppm shipment
        - in: query
          name: documentId
          type: string
          format: uuid
          required: true
          description: UUID of the document to add an upload to
        - in: formData
          name: file
          type: file
          description: The file to upload.
          required: true
      responses:
        '201':
          description: created upload
          schema:
            $ref: '#/definitions/Upload'
        '400':
          description: invalid request
          schema:
            $ref: '#/definitions/InvalidRequestResponsePayload'
        '403':
          $ref: '#/responses/PermissionDenied'
        '404':
          $ref: '#/responses/NotFound'
        '413':
          description: payload is too large
        '422':
          $ref: '#/responses/UnprocessableEntity'
        '500':
          $ref: '#/responses/ServerError'
  /ppm-shipments/{ppmShipmentId}/submit-ppm-shipment-documentation:
    parameters:
      - $ref: '#/parameters/ppmShipmentId'
    post:
      summary: Saves signature and routes PPM shipment to service counselor
      description: >
        Saves customer signature along with the text they agreed to, and then
        routes the PPM shipment to the service

        counselor queue for review.
      operationId: submitPPMShipmentDocumentation
      tags:
        - ppm
      consumes:
        - application/json
      produces:
        - application/json
      parameters:
        - in: body
          name: savePPMShipmentSignedCertificationPayload
          required: true
          schema:
            $ref: '#/definitions/SavePPMShipmentSignedCertification'
      responses:
        '200':
          description: Returns the updated PPM shipment
          schema:
            $ref: '#/definitions/PPMShipment'
        '400':
          $ref: '#/responses/InvalidRequest'
        '401':
          $ref: '#/responses/PermissionDenied'
        '403':
          $ref: '#/responses/PermissionDenied'
        '404':
          $ref: '#/responses/NotFound'
        '409':
          $ref: '#/responses/Conflict'
        '422':
          $ref: '#/responses/UnprocessableEntity'
        '500':
          $ref: '#/responses/ServerError'
  /ppm-shipments/{ppmShipmentId}/resubmit-ppm-shipment-documentation/{signedCertificationId}:
    parameters:
      - $ref: '#/parameters/ppmShipmentId'
    put:
      summary: Updates signature and routes PPM shipment to service counselor
      description: >
        Updates customer signature along with the text they agreed to, and then
        routes the PPM shipment to the service

        counselor queue for review.
      operationId: resubmitPPMShipmentDocumentation
      tags:
        - ppm
      consumes:
        - application/json
      produces:
        - application/json
      parameters:
        - in: path
          name: signedCertificationId
          description: UUID of the signed certification
          type: string
          format: uuid
          required: true
        - $ref: '#/parameters/ifMatch'
        - in: body
          name: savePPMShipmentSignedCertificationPayload
          required: true
          schema:
            $ref: '#/definitions/SavePPMShipmentSignedCertification'
      responses:
        '200':
          description: Returns the updated PPM shipment
          schema:
            $ref: '#/definitions/PPMShipment'
        '400':
          $ref: '#/responses/InvalidRequest'
        '401':
          $ref: '#/responses/PermissionDenied'
        '403':
          $ref: '#/responses/PermissionDenied'
        '404':
          $ref: '#/responses/NotFound'
        '409':
          $ref: '#/responses/Conflict'
        '412':
          $ref: '#/responses/PreconditionFailed'
        '422':
          $ref: '#/responses/UnprocessableEntity'
        '500':
          $ref: '#/responses/ServerError'
  /rate_engine_postal_codes/{postal_code}:
    get:
      summary: >-
        Validate if a zipcode is valid for origin or destination location for a
        move.
      description: >-
        Verifies if a zipcode is valid for origin or destination location for a
        move.
      operationId: validatePostalCodeWithRateData
      tags:
        - postal_codes
      parameters:
        - in: path
          name: postal_code
          type: string
          required: true
          format: zip
          pattern: ^(\d{5}?)$
        - in: query
          name: postal_code_type
          type: string
          required: true
          enum:
            - origin
            - destination
      responses:
        '200':
          description: postal_code is valid or invalid
          schema:
            $ref: '#/definitions/RateEnginePostalCodePayload'
        '400':
          description: invalid request
        '401':
          description: must be authenticated to use this endpoint
        '403':
          description: user is not authorized
        '500':
          description: server error
  /addresses/{addressId}:
    get:
      summary: Returns an address
      description: Returns an address
      operationId: showAddress
      tags:
        - addresses
      parameters:
        - in: path
          name: addressId
          type: string
          format: uuid
          required: true
          description: UUID of the address to return
      responses:
        '200':
          description: the requested address
          schema:
            $ref: '#/definitions/Address'
        '400':
          description: invalid request
        '403':
          description: not authorized
        '404':
          description: not found
        '500':
          description: server error
  /mto_shipments:
    post:
      summary: createMTOShipment
      description: |
        Creates a MTO shipment for the specified Move Task Order.
        Required fields include:
        * Shipment Type
        * Customer requested pick-up date
        * Pick-up Address
        * Delivery Address

        Optional fields include:
        * Customer Remarks
        * Releasing / Receiving agents
      consumes:
        - application/json
      produces:
        - application/json
      operationId: createMTOShipment
      tags:
        - mtoShipment
      parameters:
        - in: body
          name: body
          schema:
            $ref: '#/definitions/CreateShipment'
      responses:
        '200':
          description: Successfully created a MTO shipment.
          schema:
            $ref: '#/definitions/MTOShipment'
        '400':
          $ref: '#/responses/InvalidRequest'
        '401':
          $ref: '#/responses/PermissionDenied'
        '403':
          $ref: '#/responses/PermissionDenied'
        '404':
          $ref: '#/responses/NotFound'
        '422':
          $ref: '#/responses/UnprocessableEntity'
        '500':
          $ref: '#/responses/ServerError'
  /mto-shipments/{mtoShipmentId}:
    patch:
      summary: updateMTOShipment
      description: |
        Updates a specified MTO shipment.

        Required fields include:
        * MTO Shipment ID required in path
        * If-Match required in headers
        * Shipment type is required in body

        Optional fields include:
        * New shipment status type
        * Customer requested pick-up date
        * Pick-up Address
        * Delivery Address
        * Customer Remarks
        * Releasing / Receiving agents
      consumes:
        - application/json
      produces:
        - application/json
      operationId: updateMTOShipment
      tags:
        - mtoShipment
      parameters:
        - in: path
          name: mtoShipmentId
          type: string
          format: uuid
          required: true
          description: UUID of the MTO Shipment to update
        - in: header
          name: If-Match
          type: string
          required: true
          description: >
            Optimistic locking is implemented via the `If-Match` header. If the
            ETag header does not match the value of the resource on the server,
            the server rejects the change with a `412 Precondition Failed`
            error.
        - in: body
          name: body
          schema:
            $ref: '#/definitions/UpdateShipment'
      responses:
        '200':
          description: Successfully updated the specified MTO shipment.
          schema:
            $ref: '#/definitions/MTOShipment'
        '400':
          $ref: '#/responses/InvalidRequest'
        '401':
          $ref: '#/responses/PermissionDenied'
        '403':
          $ref: '#/responses/PermissionDenied'
        '404':
          $ref: '#/responses/NotFound'
        '412':
          $ref: '#/responses/PreconditionFailed'
        '422':
          $ref: '#/responses/UnprocessableEntity'
        '500':
          $ref: '#/responses/ServerError'
    delete:
      summary: Soft deletes a shipment by ID
      description: Soft deletes a shipment by ID
      operationId: deleteShipment
      tags:
        - mtoShipment
      produces:
        - application/json
      parameters:
        - description: ID of the shipment to be deleted
          in: path
          name: mtoShipmentId
          required: true
          format: uuid
          type: string
      responses:
        '204':
          description: Successfully soft deleted the shipment
        '400':
          $ref: '#/responses/InvalidRequest'
        '403':
          $ref: '#/responses/PermissionDenied'
        '404':
          $ref: '#/responses/NotFound'
        '409':
          $ref: '#/responses/Conflict'
        '422':
          $ref: '#/responses/UnprocessableEntity'
        '500':
          $ref: '#/responses/ServerError'
  /moves/{moveTaskOrderID}/mto_shipments:
    get:
      summary: Gets all shipments for a move task order
      description: |
        Gets all MTO shipments for the specified Move Task Order.
      produces:
        - application/json
      operationId: listMTOShipments
      tags:
        - mtoShipment
      parameters:
        - description: ID of move task order for mto shipment to use
          in: path
          name: moveTaskOrderID
          required: true
          format: uuid
          type: string
      responses:
        '200':
          description: Successfully retrieved all mto shipments for a move task order.
          schema:
            $ref: '#/definitions/MTOShipments'
        '400':
          $ref: '#/responses/InvalidRequest'
        '401':
          $ref: '#/responses/PermissionDenied'
        '404':
          $ref: '#/responses/NotFound'
        '500':
          $ref: '#/responses/ServerError'
  /okta-profile:
    get:
      summary: Returns Okta profile values from Okta's Users API
      description: >-
        Calls a GET request to Okta's Users API and returns profile values that
        includes Okta data that the user provided upon registration or most
        recent profile update.
      operationId: showOktaInfo
      tags:
        - okta_profile
      produces:
        - application/json
      responses:
        '200':
          description: okta profile for user
          schema:
            $ref: '#/definitions/OktaUserProfileData'
        '400':
          description: invalid request
        '401':
          description: request requires user authentication
        '403':
          description: user is not authorized
        '404':
          description: service member not found
        '500':
          description: internal server error
    post:
      summary: >-
        Update the user's okta profile with primary data, returns Okta profile
        values from the Okta's Users API reflecting updated values.
      description: >-
        Update the user's okta profile with primary data, returns Okta profile
        values from the Okta's Users API reflecting updated values.
      operationId: updateOktaInfo
      tags:
        - okta_profile
      parameters:
        - in: body
          name: updateOktaUserProfileData
          required: true
          schema:
            $ref: '#/definitions/UpdateOktaUserProfileData'
      consumes:
        - application/json
      produces:
        - application/json
      responses:
        '200':
          description: okta profile for user
          schema:
            $ref: '#/definitions/OktaUserProfileData'
        '400':
          description: invalid request
        '401':
          description: request requires user authentication
        '403':
          description: user is not authorized
        '422':
          description: validation error
          schema:
            $ref: '#/responses/UnprocessableEntity'
        '500':
          description: internal server error
responses:
  InvalidRequest:
    description: The request payload is invalid.
    schema:
      $ref: '#/definitions/ClientError'
  NotFound:
    description: The requested resource wasn't found.
    schema:
      $ref: '#/definitions/ClientError'
  Conflict:
    description: >-
      The request could not be processed because of conflict in the current
      state of the resource.
    schema:
      $ref: '#/definitions/ClientError'
  PermissionDenied:
    description: The request was denied.
    schema:
      $ref: '#/definitions/ClientError'
  ServerError:
    description: A server error occurred.
    schema:
      $ref: '#/definitions/Error'
  PreconditionFailed:
    description: >-
      Precondition failed, likely due to a stale eTag (If-Match). Fetch the
      request again to get the updated eTag value.
    schema:
      $ref: '#/definitions/ClientError'
  UnprocessableEntity:
    description: The payload was unprocessable.
    schema:
      $ref: '#/definitions/ValidationError'
parameters:
  ifMatch:
    in: header
    name: If-Match
    type: string
    required: true
    description: >
      Optimistic locking is implemented via the `If-Match` header. If the ETag
      header does not match the value of the resource on the server, the server
      rejects the change with a `412 Precondition Failed` error.
  ppmShipmentId:
    name: ppmShipmentId
    in: path
    type: string
    format: uuid
    required: true
    description: UUID of the PPM shipment
  proGearWeightTicketId:
    name: proGearWeightTicketId
    in: path
    type: string
    format: uuid
    required: true
    description: UUID of the pro-gear weight ticket
  movingExpenseId:
    name: movingExpenseId
    in: path
    type: string
    format: uuid
    required: true
    description: UUID of the moving expense
  weightTicketId:
    name: weightTicketId
    in: path
    type: string
    format: uuid
    required: true
    description: UUID of the weight ticket<|MERGE_RESOLUTION|>--- conflicted
+++ resolved
@@ -4479,35 +4479,6 @@
             $ref: '#/definitions/MovePayload'
         '500':
           description: server error
-<<<<<<< HEAD
-  /ppm-shipments/{ppmShipmentId}/shipment-summary-worksheet:
-    get:
-      summary: Returns Shipment Summary Worksheet
-      description: >
-        ### Functionality
-
-        This endpoint downloads a generated and filled Shipment Summary
-        Worksheet based on the pdf in the code
-
-        and information pulled and formatted via services. Will not return
-        unless PDF is readable.
-      operationId: showShipmentSummaryWorksheet
-      tags:
-        - ppm
-      parameters:
-        - in: path
-          name: ppmShipmentId
-          type: string
-          format: uuid
-          required: true
-          description: UUID of the ppmShipment
-        - in: query
-          name: preparationDate
-          type: string
-          format: date
-          required: true
-          description: The preparationDate of PDF
-=======
   /ppm-shipments/{ppmShipmentId}/aoa-packet:
     parameters:
       - description: the id for the ppmshipment with aoa to be downloaded
@@ -4531,7 +4502,6 @@
       operationId: showAOAPacket
       tags:
         - ppm
->>>>>>> a1b6501d
       produces:
         - application/pdf
       responses:
@@ -4553,54 +4523,6 @@
         '422':
           $ref: '#/responses/UnprocessableEntity'
         '500':
-<<<<<<< HEAD
-          description: internal server error
-  /ppm-shipments/{ppmShipmentId}/aoa-packet:
-    parameters:
-      - description: the id for the ppmshipment with aoa to be downloaded
-        in: path
-        name: ppmShipmentId
-        required: true
-        type: string
-    get:
-      summary: Downloads AOA Packet form PPMShipment as a PDF
-      description: >
-        ### Functionality
-
-        This endpoint downloads all uploaded move order documentation combined
-        with the Shipment Summary Worksheet into a single PDF.
-
-        ### Errors
-
-        * The PPMShipment must have requested an AOA.
-
-        * The PPMShipment AOA Request must have been approved.
-      operationId: showAOAPacket
-      tags:
-        - ppm
-      produces:
-        - application/pdf
-      responses:
-        '200':
-          headers:
-            Content-Disposition:
-              type: string
-              description: File name to download
-          description: AOA PDF
-          schema:
-            format: binary
-            type: file
-        '400':
-          $ref: '#/responses/InvalidRequest'
-        '403':
-          $ref: '#/responses/PermissionDenied'
-        '404':
-          $ref: '#/responses/NotFound'
-        '422':
-          $ref: '#/responses/UnprocessableEntity'
-        '500':
-=======
->>>>>>> a1b6501d
           $ref: '#/responses/ServerError'
   /documents:
     post:
