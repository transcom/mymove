swagger: '2.0'
info:
  description: |
    The Internal API is a RESTful API that enables the Customer application for
    MilMove.

    All endpoints are located under `/internal`.
  version: 0.0.1
  title: MilMove Internal API
  contact:
    email: ppp@truss.works
  license:
    name: MIT
    url: https://opensource.org/licenses/MIT
basePath: /internal
consumes:
  - application/json
produces:
  - application/json
tags:
  - name: responses
  - name: orders
  - name: certification
  - name: moves
  - name: office
  - name: documents
  - name: uploads
  - name: service_members
  - name: backup_contacts
  - name: duty_locations
  - name: transportation_offices
  - name: queues
  - name: entitlements
  - name: calendar
  - name: move_docs
  - name: ppm
  - name: postal_codes
  - name: addresses
  - name: mtoShipment
  - name: featureFlags
  - name: okta_profile
  - name: application_parameters
definitions:
  ApplicationParameters:
    type: object
    properties:
      validationCode:
        type: string
        format: string
        x-nullable: true
      parameterName:
        type: string
        format: string
<<<<<<< HEAD
      parameterValue:
        type: string
        format: string
=======
        x-nullable: true
      parameterValue:
        type: string
        format: string
        x-nullable: true
>>>>>>> d5c0f407
  OktaUserProfileData:
    type: object
    properties:
      sub:
        type: string
        format: string
        example: 1duekdue9ekrjghf
      login:
        type: string
        format: x-email
        example: user@email.com
        pattern: ^[a-zA-Z0-9.%+-]+@[a-zA-Z0-9.-]+\.[a-zA-Z]{2,}$
      email:
        type: string
        format: x-email
        example: user@email.com
        pattern: ^[a-zA-Z0-9.%+-]+@[a-zA-Z0-9.-]+\.[a-zA-Z]{2,}$
      firstName:
        type: string
        example: John
      lastName:
        type: string
        example: Doe
      cac_edipi:
        type: string
        example: '1234567890'
        maxLength: 10
        x-nullable: true
  UpdateOktaUserProfileData:
    type: object
    properties:
      profile:
        $ref: '#/definitions/OktaUserProfileData'
  LoggedInUserPayload:
    type: object
    properties:
      id:
        type: string
        format: uuid
        example: c56a4180-65aa-42ec-a945-5fd21dec0538
      email:
        type: string
        format: x-email
        pattern: ^[a-zA-Z0-9._%+-]+@[a-zA-Z0-9.-]+\.[a-zA-Z]{2,}$
        example: john_bob@example.com
        readOnly: true
      first_name:
        type: string
        example: John
        readOnly: true
      service_member:
        $ref: '#/definitions/ServiceMemberPayload'
      office_user:
        $ref: '#/definitions/OfficeUser'
      roles:
        type: array
        items:
          $ref: '#/definitions/Role'
        x-nullable: true
      permissions:
        type: array
        items:
          type: string
    required:
      - id
  DutyLocationsPayload:
    type: array
    items:
      $ref: '#/definitions/DutyLocationPayload'
  SubmitMoveForApprovalPayload:
    type: object
    properties:
      certificate:
        $ref: '#/definitions/CreateSignedCertificationPayload'
  PPMEstimateRange:
    type: object
    properties:
      range_min:
        type: integer
        title: Low estimate
      range_max:
        type: integer
        title: High estimate
    required:
      - range_min
      - range_max
  MovePayload:
    type: object
    properties:
      id:
        type: string
        format: uuid
        example: c56a4180-65aa-42ec-a945-5fd21dec0538
      orders_id:
        type: string
        format: uuid
        example: c56a4180-65aa-42ec-a945-5fd21dec0538
      service_member_id:
        type: string
        format: uuid
        example: c56a4180-65aa-42ec-a945-5fd21dec0538
        readOnly: true
      locator:
        type: string
        example: '12432'
      status:
        $ref: '#/definitions/MoveStatus'
      created_at:
        type: string
        format: date-time
      updated_at:
        type: string
        format: date-time
      submitted_at:
        type: string
        format: date-time
        x-nullable: true
      mto_shipments:
        $ref: '#/definitions/MTOShipments'
      closeout_office:
        $ref: '#/definitions/TransportationOffice'
      cancel_reason:
        type: string
        example: Change of orders
        x-nullable: true
      eTag:
        type: string
      primeCounselingCompletedAt:
        format: date-time
        type: string
        readOnly: true
    required:
      - id
      - orders_id
      - locator
      - created_at
      - updated_at
      - eTag
  CancelMove:
    type: object
    properties:
      cancel_reason:
        type: string
        example: Change of orders
        x-nullable: true
    required:
      - cancel_reason
  PatchMovePayload:
    type: object
    properties:
      closeoutOfficeId:
        type: string
        format: uuid
        description: >-
          The transportation office that will handle the PPM shipment's closeout
          approvals for Army and Air Force service members
    required:
      - closeoutOfficeId
  IndexMovesPayload:
    type: array
    items:
      $ref: '#/definitions/MovePayload'
  MoveDocuments:
    type: array
    items:
      $ref: '#/definitions/MoveDocumentPayload'
  WeightTicketSetType:
    type: string
    x-nullable: true
    title: Select weight ticket type
    enum:
      - CAR
      - CAR_TRAILER
      - BOX_TRUCK
      - PRO_GEAR
    x-display-value:
      CAR: Car
      CAR_TRAILER: Car + Trailer
      BOX_TRUCK: Box truck
      PRO_GEAR: Pro-gear
  UpdateProGearWeightTicket:
    type: object
    properties:
      belongsToSelf:
        description: >-
          Indicates if this information is for the customer's own pro-gear,
          otherwise, it's the spouse's.
        type: boolean
      description:
        description: Describes the pro-gear that was moved.
        type: string
      hasWeightTickets:
        description: >-
          Indicates if the user has a weight ticket for their pro-gear,
          otherwise they have a constructed weight.
        type: boolean
      weight:
        description: Weight of the vehicle not including the pro-gear.
        type: integer
        minimum: 0
  MoveDocumentPayload:
    type: object
    properties:
      id:
        type: string
        format: uuid
        example: c56a4180-65aa-42ec-a945-5fd21dec0538
      move_id:
        type: string
        format: uuid
        example: c56a4180-65aa-42ec-a945-5fd21dec0538
      personally_procured_move_id:
        type: string
        format: uuid
        example: c56a4180-65aa-42ec-a945-5fd21dec0538
        x-nullable: true
      document:
        $ref: '#/definitions/Document'
      title:
        type: string
        example: very_useful_document.pdf
        title: Document title
      move_document_type:
        $ref: '#/definitions/MoveDocumentType'
      status:
        $ref: '#/definitions/MoveDocumentStatus'
      notes:
        type: string
        example: This document is good to go!
        x-nullable: true
        title: Notes
      moving_expense_type:
        $ref: '#/definitions/MovingExpenseType'
      requested_amount_cents:
        type: integer
        format: cents
        minimum: 1
        title: Requested Amount
        description: unit is cents
      payment_method:
        type: string
        title: Payment Method
        enum:
          - OTHER
          - GTCC
        x-display-value:
          OTHER: Other account
          GTCC: GTCC
      receipt_missing:
        title: missing expense receipt
        type: boolean
        x-nullable: true
      weight_ticket_set_type:
        $ref: '#/definitions/WeightTicketSetType'
      vehicle_nickname:
        type: string
        title: Nickname (ex. "15-foot truck")
        x-nullable: true
      vehicle_make:
        type: string
        title: Vehicle make
        x-nullable: true
      vehicle_model:
        type: string
        title: Vehicle model
        x-nullable: true
      empty_weight:
        title: Empty weight
        type: integer
        minimum: 0
        x-nullable: true
        x-formatting: weight
      empty_weight_ticket_missing:
        title: missing empty weight ticket
        type: boolean
        x-nullable: true
      full_weight:
        title: Full weight
        type: integer
        minimum: 0
        x-nullable: true
        x-formatting: weight
      full_weight_ticket_missing:
        title: missing full weight ticket
        type: boolean
        x-nullable: true
      weight_ticket_date:
        title: Weight ticket date
        type: string
        example: '2018-04-26'
        format: date
        x-nullable: true
      trailer_ownership_missing:
        title: missing trailer ownership documentation
        type: boolean
        x-nullable: true
      storage_start_date:
        type: string
        format: date
        title: Start date of storage for storage expenses
        example: '2018-04-26'
        x-nullable: true
      storage_end_date:
        type: string
        format: date
        title: End date of storage for storage expenses
        example: '2018-04-26'
        x-nullable: true
    required:
      - id
      - move_id
      - document
      - title
      - move_document_type
      - status
  CreateGenericMoveDocumentPayload:
    type: object
    properties:
      personally_procured_move_id:
        type: string
        format: uuid
        example: c56a4180-65aa-42ec-a945-5fd21dec0538
        x-nullable: true
      upload_ids:
        type: array
        items:
          type: string
          format: uuid
          example: c56a4180-65aa-42ec-a945-5fd21dec0538
      title:
        type: string
        example: very_useful_document.pdf
      move_document_type:
        $ref: '#/definitions/MoveDocumentType'
      notes:
        type: string
        example: This document is good to go!
        x-nullable: true
        title: Notes
    required:
      - upload_ids
      - title
      - move_document_type
  MoveDocumentType:
    type: string
    title: Document type
    example: EXPENSE
    enum:
      - OTHER
      - WEIGHT_TICKET
      - STORAGE_EXPENSE
      - SHIPMENT_SUMMARY
      - EXPENSE
      - WEIGHT_TICKET_SET
    x-display-value:
      OTHER: Other document type
      WEIGHT_TICKET: Weight ticket
      STORAGE_EXPENSE: Storage expense receipt
      SHIPMENT_SUMMARY: Shipment summary
      EXPENSE: Expense
      WEIGHT_TICKET_SET: Weight ticket set
  UpdateMovingExpense:
    type: object
    properties:
      movingExpenseType:
        $ref: '#/definitions/MovingExpenseType'
      description:
        description: A brief description of the expense
        type: string
      paidWithGTCC:
        description: >-
          Indicates if the service member used their government issued card to
          pay for the expense
        type: boolean
      amount:
        description: The total amount of the expense as indicated on the receipt
        type: integer
      missingReceipt:
        description: Indicates if the customer is missing the receipt for their expense.
        type: boolean
      sitStartDate:
        description: >-
          The date the shipment entered storage, applicable for the `STORAGE`
          movingExpenseType only
        type: string
        format: date
      sitEndDate:
        description: >-
          The date the shipment exited storage, applicable for the `STORAGE`
          movingExpenseType only
        type: string
        format: date
      weightStored:
        description: The total weight stored in PPM SIT
        type: integer
    required:
      - movingExpenseType
      - description
      - paidWithGTCC
      - amount
      - missingReceipt
  MoveDocumentStatus:
    type: string
    title: Document status
    enum:
      - AWAITING_REVIEW
      - OK
      - HAS_ISSUE
      - EXCLUDE_FROM_CALCULATION
    x-display-value:
      AWAITING_REVIEW: Awaiting review
      OK: OK
      HAS_ISSUE: Has issue
      EXCLUDE_FROM_CALCULATION: Exclude from calculation
  CreateWeightTicketDocumentsPayload:
    type: object
    properties:
      personally_procured_move_id:
        type: string
        format: uuid
        example: c56a4180-65aa-42ec-a945-5fd21dec0538
      upload_ids:
        type: array
        items:
          type: string
          format: uuid
          example: c56a4180-65aa-42ec-a945-5fd21dec0538
      weight_ticket_set_type:
        $ref: '#/definitions/WeightTicketSetType'
      vehicle_nickname:
        type: string
        title: Vehicle nickname (ex. 'Large box truck')
        x-nullable: true
      vehicle_make:
        type: string
        title: Vehicle make
        x-nullable: true
      vehicle_model:
        type: string
        title: Vehicle model
        x-nullable: true
      empty_weight_ticket_missing:
        title: missing empty weight ticket
        type: boolean
      empty_weight:
        title: empty weight ticket recorded weight
        type: integer
        minimum: 0
      full_weight_ticket_missing:
        title: missing full weight ticket
        type: boolean
      full_weight:
        title: full weight ticket recorded weight
        type: integer
        minimum: 0
      weight_ticket_date:
        title: Full Weight Ticket Date
        type: string
        example: '2018-04-26'
        format: date
        x-nullable: true
      trailer_ownership_missing:
        title: missing trailer ownership documentation
        type: boolean
    required:
      - personally_procured_move_id
      - weight_ticket_set_type
      - full_weight_ticket_missing
      - empty_weight_ticket_missing
      - trailer_ownership_missing
  UpdateWeightTicket:
    type: object
    properties:
      vehicleDescription:
        description: >-
          Description of the vehicle used for the trip. E.g. make/model, type of
          truck/van, etc.
        type: string
      emptyWeight:
        description: Weight of the vehicle when empty.
        type: integer
        minimum: 0
      missingEmptyWeightTicket:
        description: >-
          Indicates if the customer is missing a weight ticket for the vehicle
          weight when empty.
        type: boolean
      fullWeight:
        description: The weight of the vehicle when full.
        type: integer
        minimum: 0
      missingFullWeightTicket:
        description: >-
          Indicates if the customer is missing a weight ticket for the vehicle
          weight when full.
        type: boolean
      ownsTrailer:
        description: Indicates if the customer used a trailer they own for the move.
        type: boolean
      trailerMeetsCriteria:
        description: >-
          Indicates if the trailer that the customer used meets all the criteria
          to be claimable.
        type: boolean
      adjustedNetWeight:
        description: Indicates the adjusted net weight of the vehicle
        type: integer
        minimum: 0
      netWeightRemarks:
        description: Remarks explaining any edits made to the net weight
        type: string
      allowableWeight:
        description: Indicates the maximum reimbursable weight of the shipment
        type: integer
        minimum: 0
  TransportationOffices:
    type: array
    items:
      $ref: '#/definitions/TransportationOffice'
  OfficeUser:
    type: object
    properties:
      id:
        type: string
        format: uuid
        example: c56a4180-65aa-42ec-a945-5fd21dec0538
      user_id:
        type: string
        format: uuid
        example: c56a4180-65aa-42ec-a945-5fd21dec0538
      first_name:
        type: string
        example: John
        x-nullable: true
        title: First name
      middle_name:
        type: string
        example: L.
        x-nullable: true
        title: Middle name
      last_name:
        type: string
        example: Donut
        x-nullable: true
        title: Last name
      email:
        type: string
        format: x-email
        pattern: ^[a-zA-Z0-9._%+-]+@[a-zA-Z0-9.-]+\.[a-zA-Z]{2,}$
        example: john_bob@example.com
        x-nullable: true
        title: Personal Email Address
      telephone:
        type: string
        format: telephone
        pattern: ^[2-9]\d{2}-\d{3}-\d{4}$
        example: 212-555-5555
        x-nullable: true
        title: Best contact phone
      transportation_office:
        $ref: '#/definitions/TransportationOffice'
      created_at:
        type: string
        format: date-time
      updated_at:
        type: string
        format: date-time
  ServiceMemberPayload:
    type: object
    properties:
      id:
        type: string
        format: uuid
        example: c56a4180-65aa-42ec-a945-5fd21dec0538
      user_id:
        type: string
        format: uuid
        example: c56a4180-65aa-42ec-a945-5fd21dec0538
      edipi:
        type: string
        format: edipi
        example: '5789345789'
        pattern: ^\d{10}$
        minLength: 10
        maxLength: 10
        x-nullable: true
        title: DoD ID number
      orders:
        type: array
        items:
          $ref: '#/definitions/Orders'
      affiliation:
        $ref: '#/definitions/Affiliation'
        title: Branch
      grade:
        $ref: '#/definitions/OrderPayGrade'
        title: Grade
      first_name:
        type: string
        example: John
        x-nullable: true
        title: First name
      middle_name:
        type: string
        example: L.
        x-nullable: true
        title: Middle name
      last_name:
        type: string
        example: Donut
        x-nullable: true
        title: Last name
      suffix:
        type: string
        example: Jr.
        x-nullable: true
        title: Suffix
      telephone:
        type: string
        format: telephone
        pattern: ^[2-9]\d{2}-\d{3}-\d{4}$
        example: 212-555-5555
        x-nullable: true
        title: Best contact phone
      secondary_telephone:
        type: string
        format: telephone
        pattern: ^[2-9]\d{2}-\d{3}-\d{4}$
        example: 212-555-5555
        x-nullable: true
        title: Secondary Phone
      personal_email:
        type: string
        format: x-email
        pattern: ^[a-zA-Z0-9._%+-]+@[a-zA-Z0-9.-]+\.[a-zA-Z]{2,}$
        example: john_bob@example.com
        x-nullable: true
        title: Personal Email Address
      phone_is_preferred:
        type: boolean
        x-nullable: true
        title: Telephone
      email_is_preferred:
        type: boolean
        x-nullable: true
        title: Email
      residential_address:
        $ref: '#/definitions/Address'
        title: Residential Address
      backup_mailing_address:
        $ref: '#/definitions/Address'
      backup_contacts:
        $ref: '#/definitions/IndexServiceMemberBackupContactsPayload'
      is_profile_complete:
        type: boolean
      cac_validated:
        type: boolean
      created_at:
        type: string
        format: date-time
      updated_at:
        type: string
        format: date-time
      weight_allotment:
        $ref: '#/definitions/WeightAllotment'
    required:
      - id
      - user_id
      - is_profile_complete
      - created_at
      - updated_at
  CreateServiceMemberPayload:
    type: object
    properties:
      user_id:
        type: string
        format: uuid
        example: c56a4180-65aa-42ec-a945-5fd21dec0538
      edipi:
        type: string
        format: edipi
        pattern: ^\d{10}$
        minLength: 10
        maxLength: 10
        example: '5789345789'
        x-nullable: true
        title: DoD ID number
      affiliation:
        $ref: '#/definitions/Affiliation'
      grade:
        $ref: '#/definitions/OrderPayGrade'
      first_name:
        type: string
        example: John
        x-nullable: true
        title: First name
      middle_name:
        type: string
        example: L.
        x-nullable: true
        title: Middle name
      last_name:
        type: string
        example: Donut
        x-nullable: true
        title: Last name
      suffix:
        type: string
        example: Jr.
        x-nullable: true
        title: Suffix
      telephone:
        type: string
        format: telephone
        pattern: ^[2-9]\d{2}-\d{3}-\d{4}$
        example: 212-555-5555
        x-nullable: true
        title: Best contact phone
      secondary_telephone:
        type: string
        format: telephone
        pattern: ^[2-9]\d{2}-\d{3}-\d{4}$
        example: 212-555-5555
        x-nullable: true
        title: Alternate phone
      personal_email:
        type: string
        format: x-email
        pattern: ^[a-zA-Z0-9._%+-]+@[a-zA-Z0-9.-]+\.[a-zA-Z]{2,}$
        example: john_bob@example.com
        x-nullable: true
        title: Personal email
      phone_is_preferred:
        type: boolean
        x-nullable: true
        title: Phone
      email_is_preferred:
        type: boolean
        x-nullable: true
        title: Email
      current_location_id:
        type: string
        format: uuid
        example: c56a4180-65aa-42ec-a945-5fd21dec0538
        x-nullable: true
      residential_address:
        $ref: '#/definitions/Address'
      backup_mailing_address:
        $ref: '#/definitions/Address'
  PatchServiceMemberPayload:
    type: object
    properties:
      user_id:
        type: string
        format: uuid
        example: c56a4180-65aa-42ec-a945-5fd21dec0538
      edipi:
        type: string
        format: edipi
        pattern: ^\d{10}$
        minLength: 10
        maxLength: 10
        example: '5789345789'
        x-nullable: true
        title: DoD ID number
      affiliation:
        $ref: '#/definitions/Affiliation'
      first_name:
        type: string
        example: John
        x-nullable: true
        title: First name
      middle_name:
        type: string
        example: L.
        x-nullable: true
        title: Middle name
      last_name:
        type: string
        example: Donut
        x-nullable: true
        title: Last name
      suffix:
        type: string
        example: Jr.
        x-nullable: true
        title: Suffix
      telephone:
        type: string
        format: telephone
        pattern: ^[2-9]\d{2}-\d{3}-\d{4}$
        example: 212-555-5555
        x-nullable: true
        title: Best Contact Phone
      secondary_telephone:
        type: string
        format: telephone
        pattern: ^[2-9]\d{2}-\d{3}-\d{4}$
        example: 212-555-5555
        x-nullable: true
        title: Alternate Phone
      personal_email:
        type: string
        format: x-email
        pattern: ^[a-zA-Z0-9._%+-]+@[a-zA-Z0-9.-]+\.[a-zA-Z]{2,}$
        example: john_bob@example.com
        x-nullable: true
        title: Personal Email
      phone_is_preferred:
        type: boolean
        x-nullable: true
        title: Phone
      email_is_preferred:
        type: boolean
        x-nullable: true
        title: Email
      current_location_id:
        type: string
        format: uuid
        example: c56a4180-65aa-42ec-a945-5fd21dec0538
        x-nullable: true
      residential_address:
        $ref: '#/definitions/Address'
      backup_mailing_address:
        $ref: '#/definitions/Address'
  ServiceMemberBackupContactPayload:
    type: object
    properties:
      id:
        type: string
        format: uuid
        example: c56a4180-65aa-42ec-a945-5fd21dec0538
      service_member_id:
        type: string
        format: uuid
        example: c56a4180-65aa-42ec-a945-5fd21dec0538
        readOnly: true
      name:
        type: string
        example: Susan Smith
        x-nullable: true
        title: Name
      telephone:
        type: string
        format: telephone
        pattern: ^[2-9]\d{2}-\d{3}-\d{4}$
        example: 212-555-5555
        x-nullable: true
        title: Phone
      email:
        type: string
        format: x-email
        pattern: ^[a-zA-Z0-9._%+-]+@[a-zA-Z0-9.-]+\.[a-zA-Z]{2,}$
        example: john_bob@example.com
        x-nullable: true
        title: Email
      permission:
        $ref: '#/definitions/BackupContactPermission'
      created_at:
        type: string
        format: date-time
      updated_at:
        type: string
        format: date-time
    required:
      - id
      - created_at
      - updated_at
      - name
      - email
      - permission
  BackupContactPermission:
    type: string
    enum:
      - NONE
      - VIEW
      - EDIT
    title: Permissions
    x-display-value:
      NONE: Contact Only
      VIEW: View all move details
      EDIT: View and edit all move details
  CreateServiceMemberBackupContactPayload:
    type: object
    properties:
      name:
        type: string
        example: Susan Smith
        x-nullable: true
        title: Name
      telephone:
        type: string
        format: telephone
        pattern: ^[2-9]\d{2}-\d{3}-\d{4}$
        example: 212-555-5555
        x-nullable: true
        title: Phone
      email:
        type: string
        format: x-email
        pattern: ^[a-zA-Z0-9._%+-]+@[a-zA-Z0-9.-]+\.[a-zA-Z]{2,}$
        example: john_bob@exmaple.com
        x-nullable: true
        title: Email
      permission:
        $ref: '#/definitions/BackupContactPermission'
    required:
      - name
      - email
      - permission
  UpdateServiceMemberBackupContactPayload:
    type: object
    properties:
      name:
        type: string
        example: Susan Smith
        x-nullable: true
      telephone:
        type: string
        format: telephone
        pattern: ^[2-9]\d{2}-\d{3}-\d{4}$
        example: 212-555-5555
        x-nullable: true
      email:
        type: string
        format: x-email
        pattern: ^[a-zA-Z0-9._%+-]+@[a-zA-Z0-9.-]+\.[a-zA-Z]{2,}$
        example: john_bob@example.com
        x-nullable: true
        title: email address
      permission:
        $ref: '#/definitions/BackupContactPermission'
    required:
      - name
      - email
      - permission
  IndexServiceMemberBackupContactsPayload:
    type: array
    items:
      $ref: '#/definitions/ServiceMemberBackupContactPayload'
  SignedCertificationPayload:
    type: object
    properties:
      id:
        type: string
        format: uuid
        example: c56a4180-65aa-42ec-a945-5fd21dec0538
      created_at:
        type: string
        format: date-time
      updated_at:
        type: string
        format: date-time
      date:
        type: string
        format: date-time
        title: Date
      signature:
        type: string
        title: Signature
      certification_text:
        type: string
      move_id:
        type: string
        format: uuid
      personally_procured_move_id:
        type: string
        format: uuid
        x-nullable: true
      ppm_id:
        $ref: '#/definitions/PpmID'
      certification_type:
        $ref: '#/definitions/NullableSignedCertificationType'
    required:
      - id
      - move_id
      - created_at
      - updated_at
      - date
      - signature
      - certification_text
  CreateSignedCertificationPayload:
    type: object
    properties:
      date:
        type: string
        format: date-time
        title: Date
      signature:
        type: string
        title: Signature
      certification_text:
        type: string
      personally_procured_move_id:
        type: string
        format: uuid
        x-nullable: true
      ppm_id:
        $ref: '#/definitions/PpmID'
      certification_type:
        $ref: '#/definitions/SignedCertificationTypeCreate'
    required:
      - date
      - signature
      - certification_text
  SavePPMShipmentSignedCertification:
    type: object
    properties:
      certification_text:
        description: Text that the customer is agreeing to and signing.
        type: string
      signature:
        description: Customer signature
        type: string
      date:
        description: Date of signature
        type: string
        format: date
    required:
      - certification_text
      - signature
      - date
  SignedCertifications:
    type: array
    items:
      $ref: '#/definitions/SignedCertificationPayload'
  NullableSignedCertificationType:
    type: string
    enum:
      - PPM_PAYMENT
      - SHIPMENT
      - PPM
      - HHG
    x-nullable: true
  SignedCertificationTypeCreate:
    type: string
    enum:
      - PPM_PAYMENT
      - SHIPMENT
    x-nullable: true
  PostDocumentPayload:
    type: object
    properties:
      service_member_id:
        type: string
        format: uuid
        title: The service member this document belongs to
  OrderPayGrade:
    type: string
    x-nullable: true
    title: Grade
    enum:
      - E_1
      - E_2
      - E_3
      - E_4
      - E_5
      - E_6
      - E_7
      - E_8
      - E_9
      - E_9_SPECIAL_SENIOR_ENLISTED
      - O_1_ACADEMY_GRADUATE
      - O_2
      - O_3
      - O_4
      - O_5
      - O_6
      - O_7
      - O_8
      - O_9
      - O_10
      - W_1
      - W_2
      - W_3
      - W_4
      - W_5
      - AVIATION_CADET
      - CIVILIAN_EMPLOYEE
      - ACADEMY_CADET
      - MIDSHIPMAN
    x-display-value:
      E_1: E-1
      E_2: E-2
      E_3: E-3
      E_4: E-4
      E_5: E-5
      E_6: E-6
      E_7: E-7
      E_8: E-8
      E_9: E-9
      E_9_SPECIAL_SENIOR_ENLISTED: E-9 (Special Senior Enlisted)
      O_1_ACADEMY_GRADUATE: O-1 or Service Academy Graduate
      O_2: O-2
      O_3: O-3
      O_4: O-4
      O_5: O-5
      O_6: O-6
      O_7: O-7
      O_8: O-8
      O_9: O-9
      O_10: O-10
      W_1: W-1
      W_2: W-2
      W_3: W-3
      W_4: W-4
      W_5: W-5
      AVIATION_CADET: Aviation Cadet
      CIVILIAN_EMPLOYEE: Civilian Employee
      ACADEMY_CADET: Service Academy Cadet
      MIDSHIPMAN: Midshipman
  DeptIndicator:
    type: string
    x-nullable: true
    title: Dept. indicator
    enum:
      - NAVY_AND_MARINES
      - ARMY
      - ARMY_CORPS_OF_ENGINEERS
      - AIR_AND_SPACE_FORCE
      - COAST_GUARD
      - OFFICE_OF_SECRETARY_OF_DEFENSE
    x-display-value:
      NAVY_AND_MARINES: 17 Navy and Marine Corps
      ARMY: 21 Army
      ARMY_CORPS_OF_ENGINEERS: 96 Army Corps of Engineers
      AIR_AND_SPACE_FORCE: 57 Air Force and Space Force
      COAST_GUARD: 70 Coast Guard
      OFFICE_OF_SECRETARY_OF_DEFENSE: 97 Office of the Secretary of Defense
  Reimbursement:
    type: object
    x-nullable: true
    properties:
      id:
        type: string
        format: uuid
        example: c56a4180-65aa-42ec-a945-5fd21dec0538
      requested_amount:
        type: integer
        format: cents
        minimum: 1
        title: Requested Amount
        description: unit is cents
      method_of_receipt:
        $ref: '#/definitions/MethodOfReceipt'
      status:
        $ref: '#/definitions/ReimbursementStatus'
      requested_date:
        x-nullable: true
        type: string
        example: '2018-04-26'
        format: date
        title: Requested Date
    required:
      - requested_amount
      - method_of_receipt
  ReimbursementStatus:
    x-nullable: true
    type: string
    title: Reimbursement
    enum:
      - DRAFT
      - REQUESTED
      - APPROVED
      - REJECTED
      - PAID
  MethodOfReceipt:
    x-nullable: true
    type: string
    title: Method of Receipt
    enum:
      - MIL_PAY
      - OTHER_DD
      - GTCC
    x-display-value:
      MIL_PAY: MilPay
      OTHER_DD: Other account
      GTCC: GTCC
  MoveStatus:
    type: string
    title: Move status
    enum:
      - DRAFT
      - SUBMITTED
      - APPROVED
      - CANCELED
      - NEEDS SERVICE COUNSELING
      - APPROVALS REQUESTED
    x-display-value:
      DRAFT: Draft
      SUBMITTED: Submitted
      APPROVED: Approved
      CANCELED: Canceled
  OrdersStatus:
    type: string
    title: Move status
    enum:
      - DRAFT
      - SUBMITTED
      - APPROVED
      - CANCELED
    x-display-value:
      DRAFT: Draft
      SUBMITTED: Submitted
      APPROVED: Approved
      CANCELED: Canceled
  OrdersTypeDetail:
    type: string
    title: Orders type detail
    enum:
      - HHG_PERMITTED
      - PCS_TDY
      - HHG_RESTRICTED_PROHIBITED
      - HHG_RESTRICTED_AREA
      - INSTRUCTION_20_WEEKS
      - HHG_PROHIBITED_20_WEEKS
      - DELAYED_APPROVAL
    x-display-value:
      HHG_PERMITTED: Shipment of HHG Permitted
      PCS_TDY: PCS with TDY Enroute
      HHG_RESTRICTED_PROHIBITED: Shipment of HHG Restricted or Prohibited
      HHG_RESTRICTED_AREA: HHG Restricted Area-HHG Prohibited
      INSTRUCTION_20_WEEKS: Course of Instruction 20 Weeks or More
      HHG_PROHIBITED_20_WEEKS: Shipment of HHG Prohibited but Authorized within 20 weeks
      DELAYED_APPROVAL: Delayed Approval 20 Weeks or More
    x-nullable: true
  Orders:
    type: object
    properties:
      id:
        type: string
        format: uuid
        example: c56a4180-65aa-42ec-a945-5fd21dec0538
      service_member_id:
        type: string
        format: uuid
        example: c56a4180-65aa-42ec-a945-5fd21dec0538
      grade:
        $ref: '#/definitions/OrderPayGrade'
      issue_date:
        type: string
        description: The date and time that these orders were cut.
        format: date
        example: '2018-04-26'
        title: Date issued
      report_by_date:
        type: string
        description: Report By Date
        format: date
        example: '2018-04-26'
        title: Report by
      status:
        $ref: '#/definitions/OrdersStatus'
      orders_type:
        $ref: '#/definitions/OrdersType'
      orders_type_detail:
        $ref: '#/definitions/OrdersTypeDetail'
      has_dependents:
        type: boolean
        title: Are dependents included in your orders?
      spouse_has_pro_gear:
        type: boolean
        title: >-
          Do you have a spouse who will need to move items related to their
          occupation (also known as spouse pro-gear)?
      origin_duty_location:
        $ref: '#/definitions/DutyLocationPayload'
        x-nullable: true
      originDutyLocationGbloc:
        type: string
        title: From what GBLOC do your orders originate?
        x-nullable: true
      new_duty_location:
        $ref: '#/definitions/DutyLocationPayload'
      uploaded_orders:
        $ref: '#/definitions/Document'
      uploaded_amended_orders:
        $ref: '#/definitions/Document'
      uploaded_amended_orders_id:
        type: string
        format: uuid
        example: c56a4180-65aa-42ec-a945-5fd21dec0538
      moves:
        $ref: '#/definitions/IndexMovesPayload'
      orders_number:
        type: string
        title: Orders Number
        x-nullable: true
        example: 030-00362
      created_at:
        type: string
        format: date-time
      updated_at:
        type: string
        format: date-time
      tac:
        type: string
        title: TAC
        example: F8J1
        x-nullable: true
      sac:
        type: string
        title: SAC
        example: N002214CSW32Y9
        x-nullable: true
      department_indicator:
        $ref: '#/definitions/DeptIndicator'
      authorizedWeight:
        type: integer
        example: 7000
        x-nullable: true
      entitlement:
        $ref: '#/definitions/Entitlement'
      providesServicesCounseling:
        type: boolean
        x-omitempty: false
    required:
      - id
      - service_member_id
      - issue_date
      - report_by_date
      - orders_type
      - has_dependents
      - spouse_has_pro_gear
      - new_duty_location
      - uploaded_orders
      - created_at
      - updated_at
  Entitlement:
    type: object
    properties:
      proGear:
        type: integer
        example: 2000
        x-nullable: true
        description: >
          Pro-gear weight limit as set by an Office user, distinct from the
          service member's default weight allotment determined by pay grade
      proGearSpouse:
        type: integer
        example: 500
        x-nullable: true
        description: >
          Spouse's pro-gear weight limit as set by an Office user, distinct from
          the service member's default weight allotment determined by pay grade
  CreateUpdateOrders:
    type: object
    properties:
      service_member_id:
        type: string
        format: uuid
        example: c56a4180-65aa-42ec-a945-5fd21dec0538
      issue_date:
        type: string
        description: The date and time that these orders were cut.
        format: date
        example: '2018-04-26'
        title: Orders date
      report_by_date:
        type: string
        description: Report By Date
        format: date
        example: '2018-04-26'
        title: Report-by date
      orders_type:
        $ref: '#/definitions/OrdersType'
      orders_type_detail:
        $ref: '#/definitions/OrdersTypeDetail'
      has_dependents:
        type: boolean
        title: Are dependents included in your orders?
      spouse_has_pro_gear:
        type: boolean
        title: >-
          Do you have a spouse who will need to move items related to their
          occupation (also known as spouse pro-gear)?
      new_duty_location_id:
        type: string
        format: uuid
        example: c56a4180-65aa-42ec-a945-5fd21dec0538
      orders_number:
        type: string
        title: Orders Number
        x-nullable: true
        example: 030-00362
      tac:
        type: string
        title: TAC
        example: F8J1
        x-nullable: true
      sac:
        type: string
        title: SAC
        example: N002214CSW32Y9
        x-nullable: true
      department_indicator:
        $ref: '#/definitions/DeptIndicator'
      grade:
        $ref: '#/definitions/OrderPayGrade'
      origin_duty_location_id:
        type: string
        format: uuid
        example: c56a4180-65aa-42ec-a945-5fd21dec0538
    required:
      - service_member_id
      - issue_date
      - report_by_date
      - orders_type
      - has_dependents
      - spouse_has_pro_gear
      - new_duty_location_id
  InvalidRequestResponsePayload:
    type: object
    properties:
      errors:
        type: object
        additionalProperties:
          type: string
  MoveQueueItem:
    type: object
    properties:
      id:
        type: string
        format: uuid
        example: c56a4180-65aa-42ec-a945-5fd21dec0538
      status:
        type: string
        example: APPROVED
      ppm_status:
        type: string
        example: PAYMENT_REQUESTED
        x-nullable: true
      hhg_status:
        type: string
        example: ACCEPTED
        x-nullable: true
      locator:
        type: string
        example: '12432'
      gbl_number:
        type: string
        example: LNK12345
        title: GBL Number
        x-nullable: true
      customer_name:
        type: string
        example: Thedog, Nino
        title: Customer Name
      edipi:
        type: string
        format: edipi
        pattern: ^\d{10}$
        minLength: 10
        maxLength: 10
        example: '5789345789'
        title: 'DoD ID #'
      grade:
        $ref: '#/definitions/OrderPayGrade'
      orders_type:
        type: string
        title: Move Type
        enum:
          - PCS - OCONUS
          - PCS - CONUS
          - PCS + TDY - OCONUS
          - PCS + TDY - CONUS
      move_date:
        type: string
        format: date
        example: '2018-04-25'
        x-nullable: true
      submitted_date:
        type: string
        format: date-time
        example: '2018-04-25'
        x-nullable: true
      last_modified_date:
        type: string
        format: date-time
        example: '2017-07-21T17:32:28Z'
      created_at:
        type: string
        format: date-time
      origin_duty_location_name:
        type: string
        example: Dover AFB
        title: Origin
        x-nullable: true
      destination_duty_location_name:
        type: string
        example: Dover AFB
        title: Destination
        x-nullable: true
      pm_survey_conducted_date:
        type: string
        format: date-time
        example: '2017-07-21T17:32:28Z'
        x-nullable: true
      origin_gbloc:
        type: string
        example: LKNQ
        title: Origin GBLOC
        x-nullable: true
      destination_gbloc:
        type: string
        example: LKNQ
        title: Destination GBLOC
        x-nullable: true
      delivered_date:
        type: string
        format: date-time
        example: '2017-07-21T17:32:28Z'
        x-nullable: true
      invoice_approved_date:
        type: string
        format: date-time
        example: '2017-07-21T17:32:28Z'
        x-nullable: true
      weight_allotment:
        $ref: '#/definitions/WeightAllotment'
      branch_of_service:
        type: string
      actual_move_date:
        type: string
        format: date
        example: '2018-04-25'
        x-nullable: true
      original_move_date:
        type: string
        format: date
        example: '2018-04-25'
        x-nullable: true
    required:
      - id
      - status
      - locator
      - customer_name
      - edipi
      - grade
      - orders_type
      - branch_of_service
      - last_modified_date
      - created_at
  AvailableMoveDates:
    type: object
    properties:
      start_date:
        type: string
        format: date
        example: '2018-09-25'
      available:
        type: array
        items:
          type: string
          format: date
          example: '2018-09-25'
    required:
      - start_date
      - available
  WeightAllotment:
    type: object
    properties:
      total_weight_self:
        type: integer
        example: 18000
      total_weight_self_plus_dependents:
        type: integer
        example: 18000
      pro_gear_weight:
        type: integer
        example: 2000
      pro_gear_weight_spouse:
        type: integer
        example: 500
    required:
      - total_weight_self
      - total_weight_self_plus_dependents
      - pro_gear_weight
      - pro_gear_weight_spouse
  IndexEntitlements:
    type: object
    additionalProperties:
      $ref: '#/definitions/WeightAllotment'
  RateEnginePostalCodePayload:
    type: object
    properties:
      valid:
        type: boolean
        example: false
      postal_code:
        type: string
        description: zip code, international allowed
        format: zip
        title: ZIP
        example: '''90210'' or ''N15 3NL'''
      postal_code_type:
        type: string
        enum:
          - origin
          - destination
    required:
      - valid
      - postal_code
      - postal_code_type
  Role:
    type: object
    properties:
      id:
        type: string
        format: uuid
        example: c56a4180-65aa-42ec-a945-5fd21dec0538
      roleType:
        type: string
        example: customer
      createdAt:
        type: string
        format: date-time
      updatedAt:
        type: string
        format: date-time
    required:
      - id
      - roleType
      - createdAt
      - updatedAt
  MTOAgentType:
    type: string
    title: MTO Agent Type
    example: RELEASING_AGENT
    enum:
      - RELEASING_AGENT
      - RECEIVING_AGENT
  MTOAgent:
    properties:
      id:
        example: 1f2270c7-7166-40ae-981e-b200ebdf3054
        format: uuid
        type: string
      mtoShipmentID:
        example: 1f2270c7-7166-40ae-981e-b200ebdf3054
        format: uuid
        type: string
        readOnly: true
      createdAt:
        format: date-time
        type: string
        readOnly: true
      updatedAt:
        format: date-time
        type: string
        readOnly: true
      firstName:
        type: string
        x-nullable: true
      lastName:
        type: string
        x-nullable: true
      email:
        type: string
        format: x-email
        pattern: (^[a-zA-Z0-9._%+-]+@[a-zA-Z0-9.-]+\.[a-zA-Z]{2,}$)|(^$)
        x-nullable: true
      phone:
        type: string
        format: telephone
        pattern: (^[2-9]\d{2}-\d{3}-\d{4}$)|(^$)
        x-nullable: true
      agentType:
        $ref: '#/definitions/MTOAgentType'
    type: object
  MTOAgents:
    items:
      $ref: '#/definitions/MTOAgent'
    type: array
  MTOShipmentType:
    type: string
    title: Shipment Type
    example: HHG
    enum:
      - HHG
      - HHG_INTO_NTS_DOMESTIC
      - HHG_OUTOF_NTS_DOMESTIC
      - PPM
    x-display-value:
      HHG: HHG
      INTERNATIONAL_HHG: International HHG
      INTERNATIONAL_UB: International UB
      PPM: PPM
  MTOShipment:
    properties:
      moveTaskOrderID:
        example: 1f2270c7-7166-40ae-981e-b200ebdf3054
        format: uuid
        type: string
        readOnly: true
      id:
        example: 1f2270c7-7166-40ae-981e-b200ebdf3054
        format: uuid
        type: string
        readOnly: true
      createdAt:
        format: date-time
        type: string
        readOnly: true
      updatedAt:
        format: date-time
        type: string
        readOnly: true
      requestedPickupDate:
        format: date
        type: string
        readOnly: true
        x-nullable: true
      requestedDeliveryDate:
        format: date
        type: string
        readOnly: true
        x-nullable: true
      agents:
        $ref: '#/definitions/MTOAgents'
      customerRemarks:
        type: string
        readOnly: true
        example: handle with care
        x-nullable: true
      ppmShipment:
        $ref: '#/definitions/PPMShipment'
      shipmentType:
        $ref: '#/definitions/MTOShipmentType'
      status:
        $ref: '#/definitions/MTOShipmentStatus'
      pickupAddress:
        $ref: '#/definitions/Address'
      destinationAddress:
        $ref: '#/definitions/Address'
      secondaryPickupAddress:
        $ref: '#/definitions/Address'
      hasSecondaryPickupAddress:
        type: boolean
        x-omitempty: false
        x-nullable: true
      secondaryDeliveryAddress:
        $ref: '#/definitions/Address'
      hasSecondaryDeliveryAddress:
        type: boolean
        x-omitempty: false
        x-nullable: true
      actualProGearWeight:
        type: integer
        x-nullable: true
        x-omitempty: false
      actualSpouseProGearWeight:
        type: integer
        x-nullable: true
        x-omitempty: false
      eTag:
        type: string
      shipmentLocator:
        type: string
        x-nullable: true
        readOnly: true
        example: 1K43AR-01
  MTOShipments:
    items:
      $ref: '#/definitions/MTOShipment'
    type: array
  MTOShipmentStatus:
    type: string
    readOnly: true
    enum:
      - DRAFT
      - APPROVED
      - SUBMITTED
      - REJECTED
  CreateShipment:
    type: object
    properties:
      moveTaskOrderID:
        example: 1f2270c7-7166-40ae-981e-b200ebdf3054
        format: uuid
        type: string
      shipmentType:
        $ref: '#/definitions/MTOShipmentType'
      ppmShipment:
        $ref: '#/definitions/CreatePPMShipment'
      requestedPickupDate:
        format: date
        type: string
      requestedDeliveryDate:
        format: date
        type: string
      customerRemarks:
        type: string
        example: handle with care
        x-nullable: true
      pickupAddress:
        $ref: '#/definitions/Address'
      secondaryPickupAddress:
        $ref: '#/definitions/Address'
      destinationAddress:
        $ref: '#/definitions/Address'
      secondaryDeliveryAddress:
        $ref: '#/definitions/Address'
      agents:
        $ref: '#/definitions/MTOAgents'
    required:
      - moveTaskOrderID
      - shipmentType
  CreatePPMShipment:
    description: >-
      A personally procured move is a type of shipment that a service members
      moves themselves.
    properties:
      expectedDepartureDate:
        description: |
          Date the customer expects to move.
        format: date
        type: string
      pickupPostalCode:
        description: zip code
        format: zip
        type: string
        title: ZIP
        example: '90210'
        pattern: ^(\d{5})$
      pickupAddress:
        $ref: '#/definitions/Address'
      secondaryPickupPostalCode:
        format: zip
        title: ZIP
        example: '90210'
        pattern: ^(\d{5})$
        $ref: '#/definitions/NullableString'
      secondaryPickupAddress:
        $ref: '#/definitions/Address'
      destinationPostalCode:
        format: zip
        type: string
        title: ZIP
        example: '90210'
        pattern: ^(\d{5})$
      destinationAddress:
        $ref: '#/definitions/Address'
      secondaryDestinationPostalCode:
        format: zip
        title: ZIP
        example: '90210'
        pattern: ^(\d{5})$
        $ref: '#/definitions/NullableString'
      secondaryDestinationAddress:
        $ref: '#/definitions/Address'
      sitExpected:
        type: boolean
    required:
      - expectedDepartureDate
      - pickupPostalCode
      - pickupAddress
      - destinationPostalCode
      - destinationAddress
      - sitExpected
  UpdatePPMShipment:
    type: object
    properties:
      expectedDepartureDate:
        description: |
          Date the customer expects to move.
        format: date
        type: string
        x-nullable: true
      actualMoveDate:
        format: date
        type: string
        x-nullable: true
      pickupPostalCode:
        description: zip code
        format: zip
        type: string
        title: ZIP
        example: '90210'
        pattern: ^(\d{5})$
        x-nullable: true
      pickupAddress:
        $ref: '#/definitions/Address'
      secondaryPickupPostalCode:
        format: zip
        title: ZIP
        example: '90210'
        pattern: ^(\d{5})$
        $ref: '#/definitions/NullableString'
      secondaryPickupAddress:
        $ref: '#/definitions/Address'
      hasSecondaryPickupAddress:
        type: boolean
        x-omitempty: false
        x-nullable: true
      actualPickupPostalCode:
        description: >
          The actual postal code where the PPM shipment started. To be filled
          once the customer has moved the shipment.
        format: zip
        type: string
        title: ZIP
        example: '90210'
        pattern: ^(\d{5})$
        x-nullable: true
      destinationPostalCode:
        format: zip
        type: string
        title: ZIP
        example: '90210'
        pattern: ^(\d{5})$
        x-nullable: true
      destinationAddress:
        $ref: '#/definitions/Address'
      secondaryDestinationPostalCode:
        format: zip
        title: ZIP
        example: '90210'
        pattern: ^(\d{5})$
        $ref: '#/definitions/NullableString'
      secondaryDestinationAddress:
        $ref: '#/definitions/Address'
      hasSecondaryDestinationAddress:
        type: boolean
        x-omitempty: false
        x-nullable: true
      actualDestinationPostalCode:
        description: >
          The actual postal code where the PPM shipment ended. To be filled once
          the customer has moved the shipment.
        format: zip
        type: string
        title: ZIP
        example: '90210'
        pattern: ^(\d{5})$
        x-nullable: true
      w2Address:
        x-nullable: true
        $ref: '#/definitions/Address'
      finalIncentive:
        description: >
          The final calculated incentive for the PPM shipment. This does not
          include **SIT** as it is a reimbursement.
        type: integer
        format: cents
        x-nullable: true
        x-omitempty: false
        readOnly: true
      sitExpected:
        type: boolean
        x-nullable: true
      estimatedWeight:
        type: integer
        example: 4200
        x-nullable: true
      hasProGear:
        description: |
          Indicates whether PPM shipment has pro gear.
        type: boolean
        x-nullable: true
      proGearWeight:
        type: integer
        x-nullable: true
      spouseProGearWeight:
        type: integer
        x-nullable: true
      hasRequestedAdvance:
        description: |
          Indicates whether an advance has been requested for the PPM shipment.
        type: boolean
        x-nullable: true
      advanceAmountRequested:
        description: >
          The amount requested for an advance, or null if no advance is
          requested
        type: integer
        format: cents
        x-nullable: true
      hasReceivedAdvance:
        description: |
          Indicates whether an advance was received for the PPM shipment.
        type: boolean
        x-nullable: true
      advanceAmountReceived:
        description: |
          The amount received for an advance, or null if no advance is received.
        type: integer
        format: cents
        x-nullable: true
  UpdateShipment:
    type: object
    properties:
      status:
        $ref: '#/definitions/MTOShipmentStatus'
      shipmentType:
        $ref: '#/definitions/MTOShipmentType'
      ppmShipment:
        $ref: '#/definitions/UpdatePPMShipment'
      requestedPickupDate:
        format: date
        type: string
        x-nullable: true
      requestedDeliveryDate:
        format: date
        type: string
        x-nullable: true
      customerRemarks:
        type: string
        example: handle with care
        x-nullable: true
      pickupAddress:
        $ref: '#/definitions/Address'
      secondaryPickupAddress:
        $ref: '#/definitions/Address'
      hasSecondaryPickupAddress:
        type: boolean
        x-nullable: true
        x-omitempty: false
      destinationAddress:
        $ref: '#/definitions/Address'
      secondaryDeliveryAddress:
        $ref: '#/definitions/Address'
      hasSecondaryDeliveryAddress:
        type: boolean
        x-nullable: true
        x-omitempty: false
      actualProGearWeight:
        type: integer
        x-nullable: true
        x-omitempty: false
      actualSpouseProGearWeight:
        type: integer
        x-nullable: true
        x-omitempty: false
      agents:
        $ref: '#/definitions/MTOAgents'
  ClientError:
    type: object
    properties:
      title:
        type: string
      detail:
        type: string
      instance:
        type: string
        format: uuid
    required:
      - title
      - detail
      - instance
  ValidationError:
    allOf:
      - $ref: '#/definitions/ClientError'
      - type: object
    properties:
      invalidFields:
        type: object
        additionalProperties:
          description: List of errors for the field
          type: array
          items:
            type: string
    required:
      - invalidFields
  Error:
    properties:
      title:
        type: string
      detail:
        type: string
      instance:
        type: string
        format: uuid
    required:
      - title
      - detail
    type: object
  MovesList:
    type: object
    properties:
      currentMove:
        type: array
        items:
          $ref: '#/definitions/InternalMove'
      previousMoves:
        type: array
        items:
          $ref: '#/definitions/InternalMove'
  InternalMove:
    type: object
    properties:
      id:
        example: a502b4f1-b9c4-4faf-8bdd-68292501bf26
        format: uuid
        type: string
      moveCode:
        type: string
        example: HYXFJF
        readOnly: true
      createdAt:
        format: date-time
        type: string
        readOnly: true
      orderID:
        example: c56a4180-65aa-42ec-a945-5fd21dec0538
        format: uuid
        type: string
      orders:
        type: object
      status:
        type: string
        readOnly: true
      updatedAt:
        format: date-time
        type: string
        readOnly: true
      submittedAt:
        format: date-time
        type: string
        readOnly: true
        x-nullable: true
      mtoShipments:
        $ref: '#/definitions/MTOShipments'
      closeoutOffice:
        $ref: '#/definitions/TransportationOffice'
      eTag:
        type: string
        readOnly: true
      primeCounselingCompletedAt:
        format: date-time
        type: string
        readOnly: true
  FeatureFlagBoolean:
    description: A feature flag
    type: object
    properties:
      entity:
        type: string
        example: 11111111-1111-1111-1111-111111111111
      key:
        type: string
        example: flag
      match:
        type: boolean
        example: true
      namespace:
        type: string
        example: test
    required:
      - entity
      - key
      - match
      - namespace
  FeatureFlagVariant:
    description: A feature flag
    type: object
    properties:
      entity:
        type: string
        example: 11111111-1111-1111-1111-111111111111
      key:
        type: string
        example: flag
      match:
        type: boolean
        example: true
      variant:
        type: string
        example: myval
      namespace:
        type: string
        example: test
    required:
      - entity
      - key
      - match
      - variant
      - namespace
  OrdersType:
    type: string
    title: Orders type
    enum:
      - PERMANENT_CHANGE_OF_STATION
      - LOCAL_MOVE
      - RETIREMENT
      - SEPARATION
      - WOUNDED_WARRIOR
      - BLUEBARK
    x-display-value:
      PERMANENT_CHANGE_OF_STATION: Permanent Change Of Station
      LOCAL_MOVE: Local Move
      RETIREMENT: Retirement
      SEPARATION: Separation
      WOUNDED_WARRIOR: Wounded Warrior
      BLUEBARK: BLUEBARK
  Address:
    description: A postal address
    type: object
    properties:
      id:
        type: string
        format: uuid
        example: c56a4180-65aa-42ec-a945-5fd21dec0538
      streetAddress1:
        type: string
        example: 123 Main Ave
        title: Street address 1
      streetAddress2:
        type: string
        example: Apartment 9000
        x-nullable: true
        title: Street address 2
      streetAddress3:
        type: string
        example: Montmârtre
        x-nullable: true
        title: Address Line 3
      city:
        type: string
        example: Anytown
        title: City
      eTag:
        type: string
        readOnly: true
      state:
        title: State
        type: string
        x-display-value:
          AL: AL
          AK: AK
          AR: AR
          AZ: AZ
          CA: CA
          CO: CO
          CT: CT
          DC: DC
          DE: DE
          FL: FL
          GA: GA
          HI: HI
          IA: IA
          ID: ID
          IL: IL
          IN: IN
          KS: KS
          KY: KY
          LA: LA
          MA: MA
          MD: MD
          ME: ME
          MI: MI
          MN: MN
          MO: MO
          MS: MS
          MT: MT
          NC: NC
          ND: ND
          NE: NE
          NH: NH
          NJ: NJ
          NM: NM
          NV: NV
          NY: NY
          OH: OH
          OK: OK
          OR: OR
          PA: PA
          RI: RI
          SC: SC
          SD: SD
          TN: TN
          TX: TX
          UT: UT
          VA: VA
          VT: VT
          WA: WA
          WI: WI
          WV: WV
          WY: WY
        enum:
          - AL
          - AK
          - AR
          - AZ
          - CA
          - CO
          - CT
          - DC
          - DE
          - FL
          - GA
          - HI
          - IA
          - ID
          - IL
          - IN
          - KS
          - KY
          - LA
          - MA
          - MD
          - ME
          - MI
          - MN
          - MO
          - MS
          - MT
          - NC
          - ND
          - NE
          - NH
          - NJ
          - NM
          - NV
          - NY
          - OH
          - OK
          - OR
          - PA
          - RI
          - SC
          - SD
          - TN
          - TX
          - UT
          - VA
          - VT
          - WA
          - WI
          - WV
          - WY
      postalCode:
        type: string
        format: zip
        title: ZIP
        example: '90210'
        pattern: ^(\d{5}([\-]\d{4})?)$
      country:
        type: string
        title: Country
        x-nullable: true
        example: USA
        default: USA
      county:
        type: string
        title: County
        x-nullable: true
        example: LOS ANGELES
    required:
      - streetAddress1
      - city
      - state
      - postalCode
  Affiliation:
    type: string
    x-nullable: true
    title: Branch of service
    description: Military branch of service
    enum:
      - ARMY
      - NAVY
      - MARINES
      - AIR_FORCE
      - COAST_GUARD
      - SPACE_FORCE
      - OTHER
    x-display-value:
      ARMY: Army
      NAVY: Navy
      MARINES: Marine Corps
      AIR_FORCE: Air Force
      COAST_GUARD: Coast Guard
      SPACE_FORCE: Space Force
      OTHER: OTHER
  TransportationOffice:
    type: object
    properties:
      id:
        type: string
        format: uuid
        example: c56a4180-65aa-42ec-a945-5fd21dec0538
      name:
        type: string
        example: Fort Bragg North Station
      address:
        $ref: '#/definitions/Address'
      phone_lines:
        type: array
        items:
          type: string
          format: telephone
          pattern: ^[2-9]\d{2}-\d{3}-\d{4}$
          example: 212-555-5555
      gbloc:
        type: string
        pattern: ^[A-Z]{4}$
        example: JENQ
      latitude:
        type: number
        format: float
        example: 29.382973
      longitude:
        type: number
        format: float
        example: -98.62759
      created_at:
        type: string
        format: date-time
      updated_at:
        type: string
        format: date-time
    required:
      - id
      - name
      - address
      - created_at
      - updated_at
  DutyLocationPayload:
    type: object
    properties:
      id:
        type: string
        format: uuid
        example: c56a4180-65aa-42ec-a945-5fd21dec0538
      name:
        type: string
        example: Fort Bragg North Station
      address:
        $ref: '#/definitions/Address'
      address_id:
        type: string
        format: uuid
        example: c56a4180-65aa-42ec-a945-5fd21dec0538
      affiliation:
        $ref: '#/definitions/Affiliation'
      transportation_office_id:
        type: string
        format: uuid
        example: c56a4180-65aa-42ec-a945-5fd21dec0538
        x-nullable: true
      transportation_office:
        $ref: '#/definitions/TransportationOffice'
      created_at:
        type: string
        format: date-time
      updated_at:
        type: string
        format: date-time
    required:
      - id
      - name
      - address_id
      - affiliation
      - created_at
      - updated_at
  Upload:
    description: An uploaded file.
    type: object
    properties:
      id:
        type: string
        format: uuid
        example: c56a4180-65aa-42ec-a945-5fd21dec0538
        readOnly: true
      url:
        type: string
        format: uri
        example: https://uploads.domain.test/dir/c56a4180-65aa-42ec-a945-5fd21dec0538
        readOnly: true
      filename:
        type: string
        example: filename.pdf
        readOnly: true
      contentType:
        type: string
        format: mime-type
        example: application/pdf
        readOnly: true
      bytes:
        type: integer
        readOnly: true
      status:
        type: string
        enum:
          - INFECTED
          - CLEAN
          - PROCESSING
        readOnly: true
      createdAt:
        type: string
        format: date-time
        readOnly: true
      updatedAt:
        type: string
        format: date-time
        readOnly: true
      isWeightTicket:
        type: boolean
    required:
      - id
      - url
      - filename
      - contentType
      - bytes
      - createdAt
      - updatedAt
  Document:
    type: object
    properties:
      id:
        type: string
        format: uuid
        example: c56a4180-65aa-42ec-a945-5fd21dec0538
      service_member_id:
        type: string
        format: uuid
        title: The service member this document belongs to
      uploads:
        type: array
        items:
          $ref: '#/definitions/Upload'
    required:
      - id
      - service_member_id
      - uploads
  PPMShipmentStatus:
    description: |
      Status of the PPM Shipment:
        * **DRAFT**: The customer has created the PPM shipment but has not yet submitted their move for counseling.
        * **SUBMITTED**: The shipment belongs to a move that has been submitted by the customer or has been created by a Service Counselor or Prime Contractor for a submitted move.
        * **WAITING_ON_CUSTOMER**: The PPM shipment has been approved and the customer may now provide their actual move closeout information and documentation required to get paid.
        * **NEEDS_ADVANCE_APPROVAL**: The shipment was counseled by the Prime Contractor and approved but an advance was requested so will need further financial approval from the government.
        * **NEEDS_PAYMENT_APPROVAL**: The customer has provided their closeout weight tickets, receipts, and expenses and certified it for the Service Counselor to approve, exclude or reject.
        * **PAYMENT_APPROVED**: The Service Counselor has reviewed all of the customer's PPM closeout documentation and authorizes the customer can download and submit their finalized SSW packet.
    type: string
    readOnly: true
    enum:
      - DRAFT
      - SUBMITTED
      - WAITING_ON_CUSTOMER
      - NEEDS_ADVANCE_APPROVAL
      - NEEDS_PAYMENT_APPROVAL
      - PAYMENT_APPROVED
  PPMAdvanceStatus:
    type: string
    title: PPM Advance Status
    description: >-
      Indicates whether an advance status has been accepted, rejected, or
      edited, or a prime counseled PPM has been received or not received
    x-nullable: true
    enum:
      - APPROVED
      - REJECTED
      - EDITED
      - RECEIVED
      - NOT_RECEIVED
  SITLocationType:
    description: The list of SIT location types.
    type: string
    enum:
      - ORIGIN
      - DESTINATION
  OmittablePPMDocumentStatus:
    description: Status of the PPM document.
    type: string
    enum:
      - APPROVED
      - EXCLUDED
      - REJECTED
    x-display-value:
      APPROVED: Approved
      EXCLUDED: Excluded
      REJECTED: Rejected
    x-nullable: true
    x-omitempty: false
  PPMDocumentStatusReason:
    description: The reason the services counselor has excluded or rejected the item.
    type: string
    x-nullable: true
    x-omitempty: false
  WeightTicket:
    description: >-
      Vehicle and optional trailer information and weight documents used to move
      this PPM shipment.
    type: object
    properties:
      id:
        description: ID of this set of weight tickets.
        type: string
        format: uuid
        example: c56a4180-65aa-42ec-a945-5fd21dec0538
        readOnly: true
      ppmShipmentId:
        description: The ID of the PPM shipment that this set of weight tickets is for.
        type: string
        format: uuid
        example: c56a4180-65aa-42ec-a945-5fd21dec0538
        readOnly: true
      createdAt:
        type: string
        format: date-time
        readOnly: true
      updatedAt:
        type: string
        format: date-time
        readOnly: true
      vehicleDescription:
        description: >-
          Description of the vehicle used for the trip. E.g. make/model, type of
          truck/van, etc.
        type: string
        x-nullable: true
        x-omitempty: false
      emptyWeight:
        description: Weight of the vehicle when empty.
        type: integer
        minimum: 0
        x-nullable: true
        x-omitempty: false
      missingEmptyWeightTicket:
        description: >-
          Indicates if the customer is missing a weight ticket for the vehicle
          weight when empty.
        type: boolean
        x-nullable: true
        x-omitempty: false
      emptyDocumentId:
        description: >-
          ID of the document that is associated with the user uploads containing
          the vehicle weight when empty.
        type: string
        format: uuid
        readOnly: true
      emptyDocument:
        allOf:
          - description: >-
              Document that is associated with the user uploads containing the
              vehicle weight when empty.
          - $ref: '#/definitions/Document'
      fullWeight:
        description: The weight of the vehicle when full.
        type: integer
        minimum: 0
        x-nullable: true
        x-omitempty: false
      missingFullWeightTicket:
        description: >-
          Indicates if the customer is missing a weight ticket for the vehicle
          weight when full.
        type: boolean
        x-nullable: true
        x-omitempty: false
      fullDocumentId:
        description: >-
          ID of the document that is associated with the user uploads containing
          the vehicle weight when full.
        type: string
        format: uuid
        example: c56a4180-65aa-42ec-a945-5fd21dec0538
        readOnly: true
      fullDocument:
        allOf:
          - description: >-
              Document that is associated with the user uploads containing the
              vehicle weight when full.
          - $ref: '#/definitions/Document'
      ownsTrailer:
        description: Indicates if the customer used a trailer they own for the move.
        type: boolean
        x-nullable: true
        x-omitempty: false
      trailerMeetsCriteria:
        description: >-
          Indicates if the trailer that the customer used meets all the criteria
          to be claimable.
        type: boolean
        x-nullable: true
        x-omitempty: false
      proofOfTrailerOwnershipDocumentId:
        description: >-
          ID of the document that is associated with the user uploads containing
          the proof of trailer ownership.
        type: string
        format: uuid
        example: c56a4180-65aa-42ec-a945-5fd21dec0538
        readOnly: true
      proofOfTrailerOwnershipDocument:
        allOf:
          - description: >-
              Document that is associated with the user uploads containing the
              proof of trailer ownership.
          - $ref: '#/definitions/Document'
      status:
        $ref: '#/definitions/OmittablePPMDocumentStatus'
      reason:
        $ref: '#/definitions/PPMDocumentStatusReason'
      adjustedNetWeight:
        description: Indicates the adjusted net weight of the vehicle
        type: integer
        minimum: 0
        x-nullable: true
        x-omitempty: false
      netWeightRemarks:
        description: Remarks explaining any edits made to the net weight
        type: string
        x-nullable: true
        x-omitempty: false
      eTag:
        description: A hash that should be used as the "If-Match" header for any updates.
        type: string
        readOnly: true
      allowableWeight:
        description: Maximum reimbursable weight.
        type: integer
        minimum: 0
        x-nullable: true
        x-omitempty: false
    required:
      - ppmShipmentId
      - createdAt
      - updatedAt
      - emptyDocumentId
      - emptyDocument
      - fullDocument
      - fullDocumentId
      - proofOfTrailerOwnershipDocument
      - proofOfTrailerOwnershipDocumentId
  WeightTickets:
    description: All weight tickets associated with a PPM shipment.
    type: array
    items:
      $ref: '#/definitions/WeightTicket'
    x-omitempty: false
  OmittableMovingExpenseType:
    type: string
    description: Moving Expense Type
    enum:
      - CONTRACTED_EXPENSE
      - GAS
      - OIL
      - OTHER
      - PACKING_MATERIALS
      - RENTAL_EQUIPMENT
      - STORAGE
      - TOLLS
      - WEIGHING_FEE
    x-display-value:
      CONTRACTED_EXPENSE: Contracted expense
      GAS: Gas
      OIL: Oil
      OTHER: Other
      PACKING_MATERIALS: Packing materials
      STORAGE: Storage
      RENTAL_EQUIPMENT: Rental equipment
      TOLLS: Tolls
      WEIGHING_FEE: Weighing fee
    x-nullable: true
    x-omitempty: false
  MovingExpense:
    description: >-
      Expense information and receipts of costs incurred that can be reimbursed
      while moving a PPM shipment.
    type: object
    properties:
      id:
        description: Unique primary identifier of the Moving Expense object
        type: string
        format: uuid
        example: c56a4180-65aa-42ec-a945-5fd21dec0538
        readOnly: true
      ppmShipmentId:
        description: The PPM Shipment id that this moving expense belongs to
        type: string
        format: uuid
        example: c56a4180-65aa-42ec-a945-5fd21dec0538
        readOnly: true
      documentId:
        description: The id of the Document that contains all file uploads for this expense
        type: string
        format: uuid
        example: c56a4180-65aa-42ec-a945-5fd21dec0538
        readOnly: true
      document:
        allOf:
          - description: >-
              The Document object that contains all file uploads for this
              expense
          - $ref: '#/definitions/Document'
      movingExpenseType:
        $ref: '#/definitions/OmittableMovingExpenseType'
      description:
        description: A brief description of the expense
        type: string
        x-nullable: true
        x-omitempty: false
      paidWithGtcc:
        description: >-
          Indicates if the service member used their government issued card to
          pay for the expense
        type: boolean
        x-nullable: true
        x-omitempty: false
      amount:
        description: The total amount of the expense as indicated on the receipt
        type: integer
        x-nullable: true
        x-omitempty: false
      missingReceipt:
        description: >-
          Indicates if the service member is missing the receipt with the proof
          of expense amount
        type: boolean
        x-nullable: true
        x-omitempty: false
      status:
        $ref: '#/definitions/OmittablePPMDocumentStatus'
      reason:
        $ref: '#/definitions/PPMDocumentStatusReason'
      sitStartDate:
        description: >-
          The date the shipment entered storage, applicable for the `STORAGE`
          movingExpenseType only
        type: string
        example: '2022-04-26'
        format: date
        x-nullable: true
        x-omitempty: false
      sitEndDate:
        description: >-
          The date the shipment exited storage, applicable for the `STORAGE`
          movingExpenseType only
        type: string
        example: '2018-05-26'
        format: date
        x-nullable: true
        x-omitempty: false
      createdAt:
        description: >-
          Timestamp the moving expense object was initially created in the
          system (UTC)
        type: string
        format: date-time
        readOnly: true
      updatedAt:
        description: >-
          Timestamp when a property of this moving expense object was last
          modified (UTC)
        type: string
        format: date-time
        readOnly: true
      eTag:
        description: A hash that should be used as the "If-Match" header for any updates.
        type: string
        readOnly: true
      weightStored:
        description: The total weight stored in PPM SIT
        type: integer
        x-nullable: true
        x-omitempty: false
    required:
      - id
      - createdAt
      - updatedAt
      - ppmShipmentId
      - documentId
      - document
  ProGearWeightTicket:
    description: Pro-gear associated information and weight docs for a PPM shipment
    type: object
    properties:
      id:
        description: The ID of the pro-gear weight ticket.
        type: string
        format: uuid
        example: c56a4180-65aa-42ec-a945-5fd21dec0538
        readOnly: true
      ppmShipmentId:
        description: >-
          The ID of the PPM shipment that this pro-gear weight ticket is
          associated with.
        type: string
        format: uuid
        example: c56a4180-65aa-42ec-a945-5fd21dec0538
        readOnly: true
      updatedAt:
        type: string
        format: date-time
        readOnly: true
      createdAt:
        type: string
        format: date-time
        readOnly: true
      belongsToSelf:
        description: >-
          Indicates if this information is for the customer's own pro-gear,
          otherwise, it's the spouse's.
        type: boolean
        x-nullable: true
        x-omitempty: false
      description:
        description: Describes the pro-gear that was moved.
        type: string
        x-nullable: true
        x-omitempty: false
      hasWeightTickets:
        description: >-
          Indicates if the user has a weight ticket for their pro-gear,
          otherwise they have a constructed weight.
        type: boolean
        x-nullable: true
        x-omitempty: false
      weight:
        description: Weight of the pro-gear.
        type: integer
        minimum: 0
        x-nullable: true
        x-omitempty: false
      documentId:
        description: >-
          The ID of the document that is associated with the user uploads
          containing the pro-gear weight.
        type: string
        format: uuid
        example: c56a4180-65aa-42ec-a945-5fd21dec0538
        readOnly: true
      document:
        allOf:
          - description: >-
              Document that is associated with the user uploads containing the
              pro-gear weight.
          - $ref: '#/definitions/Document'
      status:
        $ref: '#/definitions/OmittablePPMDocumentStatus'
      reason:
        $ref: '#/definitions/PPMDocumentStatusReason'
      eTag:
        description: A hash that should be used as the "If-Match" header for any updates.
        type: string
        readOnly: true
    required:
      - ppmShipmentId
      - createdAt
      - updatedAt
      - documentId
      - document
  SignedCertificationType:
    description: |
      The type of signed certification:
        - PPM_PAYMENT: This is used when the customer has a PPM shipment that they have uploaded their documents for and are
            ready to submit their documentation for review. When they submit, they will be asked to sign certifying the
            information is correct.
        - SHIPMENT: This is used when a customer submits their move with their shipments to be reviewed by office users.
    type: string
    enum:
      - PPM_PAYMENT
      - SHIPMENT
    readOnly: true
  SignedCertification:
    description: Signed certification
    type: object
    properties:
      id:
        description: The ID of the signed certification.
        type: string
        format: uuid
        example: c56a4180-65aa-42ec-a945-5fd21dec0538
        readOnly: true
      submittingUserId:
        description: The ID of the user that signed.
        type: string
        format: uuid
        example: c56a4180-65aa-42ec-a945-5fd21dec0538
        readOnly: true
      moveId:
        description: The ID of the move associated with this signed certification.
        type: string
        format: uuid
        example: c56a4180-65aa-42ec-a945-5fd21dec0538
        readOnly: true
      ppmId:
        description: >-
          The ID of the PPM shipment associated with this signed certification,
          if any.
        type: string
        format: uuid
        example: c56a4180-65aa-42ec-a945-5fd21dec0538
        readOnly: true
        x-nullable: true
        x-omitempty: false
      certificationType:
        $ref: '#/definitions/SignedCertificationType'
      certificationText:
        description: Full text that the customer agreed to and signed.
        type: string
      signature:
        description: The signature that the customer provided.
        type: string
      date:
        description: Date that the customer signed the certification.
        type: string
        format: date
      createdAt:
        type: string
        format: date-time
        readOnly: true
      updatedAt:
        type: string
        format: date-time
        readOnly: true
      eTag:
        description: A hash that should be used as the "If-Match" header for any updates.
        type: string
        readOnly: true
    required:
      - id
      - submittingUserId
      - moveId
      - certificationType
      - certificationText
      - signature
      - date
      - createdAt
      - updatedAt
      - eTag
  PPMShipment:
    description: >-
      A personally procured move is a type of shipment that a service member
      moves themselves.
    x-nullable: true
    properties:
      id:
        description: Primary auto-generated unique identifier of the PPM shipment object
        example: 1f2270c7-7166-40ae-981e-b200ebdf3054
        format: uuid
        type: string
        readOnly: true
      shipmentId:
        description: The id of the parent MTOShipment object
        example: 1f2270c7-7166-40ae-981e-b200ebdf3054
        format: uuid
        type: string
        readOnly: true
      createdAt:
        description: Timestamp of when the PPM Shipment was initially created (UTC)
        format: date-time
        type: string
        readOnly: true
      updatedAt:
        description: Timestamp of when a property of this object was last updated (UTC)
        format: date-time
        type: string
        readOnly: true
      status:
        $ref: '#/definitions/PPMShipmentStatus'
      w2Address:
        x-nullable: true
        $ref: '#/definitions/Address'
      advanceStatus:
        $ref: '#/definitions/PPMAdvanceStatus'
      expectedDepartureDate:
        description: |
          Date the customer expects to begin their move.
        format: date
        type: string
      actualMoveDate:
        description: The actual start date of when the PPM shipment left the origin.
        format: date
        type: string
        x-nullable: true
        x-omitempty: false
      submittedAt:
        description: >-
          The timestamp of when the customer submitted their PPM documentation
          to the counselor for review.
        format: date-time
        type: string
        x-nullable: true
        x-omitempty: false
      reviewedAt:
        description: >-
          The timestamp of when the Service Counselor has reviewed all of the
          closeout documents.
        format: date-time
        type: string
        x-nullable: true
        x-omitempty: false
      approvedAt:
        description: >-
          The timestamp of when the shipment was approved and the service member
          can begin their move.
        format: date-time
        type: string
        x-nullable: true
        x-omitempty: false
      pickupPostalCode:
        description: >-
          The postal code of the origin location where goods are being moved
          from.
        format: zip
        type: string
        title: ZIP
        example: '90210'
        pattern: ^(\d{5})$
      pickupAddress:
        $ref: '#/definitions/Address'
      secondaryPickupPostalCode:
        format: >-
          An optional secondary pickup location near the origin where additional
          goods exist.
        type: string
        title: ZIP
        example: '90210'
        pattern: ^(\d{5})$
        x-nullable: true
        x-omitempty: false
      hasSecondaryPickupAddress:
        type: boolean
        x-omitempty: false
        x-nullable: true
      secondaryPickupAddress:
        allOf:
          - $ref: '#/definitions/Address'
          - x-nullable: true
          - x-omitempty: false
      actualPickupPostalCode:
        description: >
          The actual postal code where the PPM shipment started. To be filled
          once the customer has moved the shipment.
        format: zip
        type: string
        title: ZIP
        example: '90210'
        pattern: ^(\d{5})$
        x-nullable: true
        x-omitempty: false
      destinationPostalCode:
        description: >-
          The postal code of the destination location where goods are being
          delivered to.
        format: zip
        type: string
        title: ZIP
        example: '90210'
        pattern: ^(\d{5})$
      destinationAddress:
        $ref: '#/definitions/Address'
      secondaryDestinationPostalCode:
        description: >-
          An optional secondary location near the destination where goods will
          be dropped off.
        format: zip
        type: string
        title: ZIP
        example: '90210'
        pattern: ^(\d{5})$
        x-nullable: true
        x-omitempty: false
      hasSecondaryDestinationAddress:
        type: boolean
        x-omitempty: false
        x-nullable: true
      secondaryDestinationAddress:
        allOf:
          - $ref: '#/definitions/Address'
          - x-nullable: true
          - x-omitempty: false
      actualDestinationPostalCode:
        description: >
          The actual postal code where the PPM shipment ended. To be filled once
          the customer has moved the shipment.
        format: zip
        type: string
        title: ZIP
        example: '90210'
        pattern: ^(\d{5})$
        x-nullable: true
        x-omitempty: false
      sitExpected:
        description: >
          Captures whether some or all of the PPM shipment will require
          temporary storage at the origin or destination.


          Must be set to `true` when providing `sitLocation`,
          `sitEstimatedWeight`, `sitEstimatedEntryDate`, and
          `sitEstimatedDepartureDate` values to calculate the
          `sitEstimatedCost`.
        type: boolean
      estimatedWeight:
        description: The estimated weight of the PPM shipment goods being moved.
        type: integer
        example: 4200
        x-nullable: true
        x-omitempty: false
      hasProGear:
        description: >
          Indicates whether PPM shipment has pro gear for themselves or their
          spouse.
        type: boolean
        x-nullable: true
        x-omitempty: false
      proGearWeight:
        description: >-
          The estimated weight of the pro-gear being moved belonging to the
          service member.
        type: integer
        x-nullable: true
        x-omitempty: false
      spouseProGearWeight:
        description: >-
          The estimated weight of the pro-gear being moved belonging to a
          spouse.
        type: integer
        x-nullable: true
        x-omitempty: false
      estimatedIncentive:
        description: >-
          The estimated amount the government will pay the service member to
          move their belongings based on the moving date, locations, and
          shipment weight.
        type: integer
        format: cents
        x-nullable: true
        x-omitempty: false
      finalIncentive:
        description: >
          The final calculated incentive for the PPM shipment. This does not
          include **SIT** as it is a reimbursement.
        type: integer
        format: cents
        x-nullable: true
        x-omitempty: false
        readOnly: true
      hasRequestedAdvance:
        description: |
          Indicates whether an advance has been requested for the PPM shipment.
        type: boolean
        x-nullable: true
        x-omitempty: false
      advanceAmountRequested:
        description: >
          The amount requested as an advance by the service member up to a
          maximum percentage of the estimated incentive.
        type: integer
        format: cents
        x-nullable: true
        x-omitempty: false
      hasReceivedAdvance:
        description: |
          Indicates whether an advance was received for the PPM shipment.
        type: boolean
        x-nullable: true
        x-omitempty: false
      advanceAmountReceived:
        description: |
          The amount received for an advance, or null if no advance is received.
        type: integer
        format: cents
        x-nullable: true
        x-omitempty: false
      sitLocation:
        allOf:
          - $ref: '#/definitions/SITLocationType'
          - x-nullable: true
          - x-omitempty: false
      sitEstimatedWeight:
        description: The estimated weight of the goods being put into storage.
        type: integer
        example: 2000
        x-nullable: true
        x-omitempty: false
      sitEstimatedEntryDate:
        description: The date that goods will first enter the storage location.
        format: date
        type: string
        x-nullable: true
        x-omitempty: false
      sitEstimatedDepartureDate:
        description: The date that goods will exit the storage location.
        format: date
        type: string
        x-nullable: true
        x-omitempty: false
      sitEstimatedCost:
        description: >-
          The estimated amount that the government will pay the service member
          to put their goods into storage. This estimated storage cost is
          separate from the estimated incentive.
        type: integer
        format: cents
        x-nullable: true
        x-omitempty: false
      weightTickets:
        $ref: '#/definitions/WeightTickets'
      movingExpenses:
        description: All expense documentation receipt records of this PPM shipment.
        items:
          $ref: '#/definitions/MovingExpense'
        type: array
      proGearWeightTickets:
        description: >-
          All pro-gear weight ticket documentation records for this PPM
          shipment.
        type: array
        items:
          $ref: '#/definitions/ProGearWeightTicket'
      signedCertification:
        $ref: '#/definitions/SignedCertification'
      eTag:
        description: >-
          A hash unique to this shipment that should be used as the "If-Match"
          header for any updates.
        type: string
        readOnly: true
    required:
      - id
      - shipmentId
      - createdAt
      - status
      - expectedDepartureDate
      - pickupPostalCode
      - destinationPostalCode
      - sitExpected
      - eTag
  PpmID:
    description: |
      The PPM Shipment ID to associate with the assigned certificate.
    type: string
    format: uuid
    example: c56a4180-65aa-42ec-a945-5fd21dec0538
    x-nullable: true
  MovingExpenseType:
    type: string
    description: Moving Expense Type
    enum:
      - CONTRACTED_EXPENSE
      - GAS
      - OIL
      - OTHER
      - PACKING_MATERIALS
      - RENTAL_EQUIPMENT
      - STORAGE
      - TOLLS
      - WEIGHING_FEE
    x-display-value:
      CONTRACTED_EXPENSE: Contracted expense
      GAS: Gas
      OIL: Oil
      OTHER: Other
      PACKING_MATERIALS: Packing materials
      STORAGE: Storage
      RENTAL_EQUIPMENT: Rental equipment
      TOLLS: Tolls
      WEIGHING_FEE: Weighing fee
  NullableString:
    type: string
    x-go-type:
      import:
        package: github.com/transcom/mymove/pkg/swagger/nullable
      type: String
paths:
  /feature-flags/user-boolean/{key}:
    post:
      summary: Determines if a user has a feature flag enabled
      description: >-
        Determines if a user has a feature flag enabled. The flagContext
        contains context used to determine if this flag applies to the logged in
        user.
      operationId: booleanFeatureFlagForUser
      tags:
        - featureFlags
      consumes:
        - application/json
      parameters:
        - in: path
          name: key
          type: string
          required: true
          description: Feature Flag Key
        - in: body
          name: flagContext
          required: true
          description: context for the feature flag request
          schema:
            type: object
            additionalProperties:
              type: string
      produces:
        - application/json
      responses:
        '200':
          description: Boolean Feature Flag Status
          schema:
            $ref: '#/definitions/FeatureFlagBoolean'
        '400':
          description: invalid request
        '401':
          description: request requires user authentication
        '500':
          description: internal server error
  /feature-flags/user-variant/{key}:
    post:
      summary: Determines if a user has a feature flag enabled
      description: >-
        Determines if a user has a feature flag enabled. The flagContext
        contains context used to determine if this flag applies to the logged in
        user.
      operationId: variantFeatureFlagForUser
      tags:
        - featureFlags
      consumes:
        - application/json
      parameters:
        - in: path
          name: key
          type: string
          required: true
          description: Feature Flag Key
        - in: body
          name: flagContext
          required: true
          description: context for the feature flag request
          schema:
            type: object
            additionalProperties:
              type: string
      produces:
        - application/json
      responses:
        '200':
          description: Variant Feature Flag Status
          schema:
            $ref: '#/definitions/FeatureFlagVariant'
        '400':
          description: invalid request
        '401':
          description: request requires user authentication
        '500':
          description: internal server error
  /users/logged_in:
    get:
      summary: Returns the user info for the currently logged in user
      description: Returns the user info for the currently logged in user
      operationId: showLoggedInUser
      tags:
        - users
      responses:
        '200':
          description: Currently logged in user
          schema:
            $ref: '#/definitions/LoggedInUserPayload'
        '400':
          description: invalid request
        '401':
          description: request requires user authentication
        '500':
          description: server error
  /users/is_logged_in:
    get:
      summary: Returns boolean as to whether the user is logged in
      description: Returns boolean as to whether the user is logged in
      operationId: isLoggedInUser
      tags:
        - users
      responses:
        '200':
          description: Currently logged in user
          schema:
            type: object
            required:
              - isLoggedIn
            properties:
              isLoggedIn:
                type: boolean
        '400':
          description: invalid request
        '500':
          description: server error
  /application_parameters:
    post:
      summary: >-
        Searches for an application parameter by name and value, returns nil if
        not found
      description: >-
        Searches for an application parameter by name and value, returns nil if
        not found
      operationId: validate
      tags:
        - application_parameters
      parameters:
        - in: body
          name: body
          required: true
          schema:
            $ref: '#/definitions/ApplicationParameters'
      responses:
        '200':
          description: Application Parameters
          schema:
            $ref: '#/definitions/ApplicationParameters'
        '400':
          description: invalid request
        '401':
          description: request requires user authentication
        '500':
          description: server error
  /orders:
    post:
      summary: Creates an orders model for a logged-in user
      description: Creates an instance of orders tied to a service member
      operationId: createOrders
      tags:
        - orders
      parameters:
        - in: body
          name: createOrders
          required: true
          schema:
            $ref: '#/definitions/CreateUpdateOrders'
      responses:
        '201':
          description: created instance of orders
          schema:
            $ref: '#/definitions/Orders'
        '400':
          description: invalid request
        '401':
          description: request requires user authentication
        '403':
          description: user is not authorized
        '500':
          description: internal server error
  /orders/{ordersId}:
    put:
      summary: Updates orders
      description: All fields sent in this request will be set on the orders referenced
      operationId: updateOrders
      tags:
        - orders
      parameters:
        - in: path
          name: ordersId
          type: string
          format: uuid
          required: true
          description: UUID of the orders model
        - in: body
          name: updateOrders
          required: true
          schema:
            $ref: '#/definitions/CreateUpdateOrders'
      responses:
        '200':
          description: updated instance of orders
          schema:
            $ref: '#/definitions/Orders'
        '400':
          description: invalid request
        '401':
          description: request requires user authentication
        '403':
          description: user is not authorized
        '404':
          description: orders not found
        '500':
          description: internal server error
    get:
      summary: Returns the given order
      description: Returns the given order
      operationId: showOrders
      tags:
        - orders
      parameters:
        - in: path
          name: ordersId
          type: string
          format: uuid
          required: true
          description: UUID of the order
      responses:
        '200':
          description: the instance of the order
          schema:
            $ref: '#/definitions/Orders'
        '400':
          description: invalid request
        '401':
          description: request requires user authentication
        '403':
          description: user is not authorized
        '404':
          description: order is not found
        '500':
          description: internal server error
  /orders/{ordersId}/upload_amended_orders:
    patch:
      summary: Patch the amended orders for a given order
      description: Patch the amended orders for a given order
      operationId: uploadAmendedOrders
      tags:
        - orders
      consumes:
        - multipart/form-data
      parameters:
        - in: path
          name: ordersId
          type: string
          format: uuid
          required: true
          description: UUID of the order
        - in: formData
          name: file
          type: file
          description: The file to upload.
          required: true
      responses:
        '201':
          description: created upload
          schema:
            $ref: '#/definitions/Upload'
        '400':
          description: invalid request
          schema:
            $ref: '#/definitions/InvalidRequestResponsePayload'
        '403':
          description: not authorized
        '404':
          description: not found
        '413':
          description: payload is too large
        '500':
          description: server error
  /allmoves/{serviceMemberId}:
    get:
      summary: Return the current and previous moves of a service member
      description: >
        This endpoint gets all moves that belongs to the serviceMember by using
        the service members id. In a previous moves array and the current move
        in the current move array. The current move is the move with the latest
        CreatedAt date. All other moves will go into the previous move array.
      operationId: getAllMoves
      tags:
        - moves
      produces:
        - application/json
      parameters:
        - in: path
          name: serviceMemberId
          type: string
          format: uuid
          required: true
          description: UUID of the service member
      responses:
        '200':
          description: >-
            Successfully retrieved moves. A successful fetch might still return
            zero moves.
          schema:
            $ref: '#/definitions/MovesList'
        '401':
          $ref: '#/responses/PermissionDenied'
        '403':
          $ref: '#/responses/PermissionDenied'
        '500':
          $ref: '#/responses/ServerError'
  /moves/{moveId}:
    patch:
      summary: Patches the move
      description: Any fields sent in this request will be set on the move referenced
      operationId: patchMove
      tags:
        - moves
      parameters:
        - in: path
          name: moveId
          type: string
          format: uuid
          required: true
          description: UUID of the move
        - $ref: '#/parameters/ifMatch'
        - in: body
          name: patchMovePayload
          required: true
          schema:
            $ref: '#/definitions/PatchMovePayload'
      responses:
        '200':
          description: updated instance of move
          schema:
            $ref: '#/definitions/MovePayload'
        '400':
          description: invalid request
        '401':
          description: request requires user authentication
        '403':
          description: user is not authorized
        '404':
          description: move or closeout office is not found
        '412':
          description: precondition failed
        '422':
          description: unprocessable entity
        '500':
          description: internal server error
    get:
      summary: Returns the given move
      description: Returns the given move
      operationId: showMove
      tags:
        - moves
      parameters:
        - in: path
          name: moveId
          type: string
          format: uuid
          required: true
          description: UUID of the move
      responses:
        '200':
          description: the instance of the move
          schema:
            $ref: '#/definitions/MovePayload'
        '400':
          description: invalid request
        '401':
          description: request requires user authentication
        '403':
          description: user is not authorized
        '404':
          description: move is not found
        '500':
          description: internal server error
  /moves/{moveId}/signed_certifications:
    post:
      summary: Submits signed certification for the given move ID
      description: Create an instance of signed_certification tied to the move ID
      operationId: createSignedCertification
      tags:
        - certification
      parameters:
        - in: path
          name: moveId
          type: string
          format: uuid
          required: true
          description: UUID of the move being signed for
        - in: body
          name: createSignedCertificationPayload
          required: true
          schema:
            $ref: '#/definitions/CreateSignedCertificationPayload'
      responses:
        '201':
          description: created instance of signed_certification
          schema:
            $ref: '#/definitions/SignedCertificationPayload'
        '400':
          description: invalid request
        '401':
          description: request requires user authentication
        '403':
          description: user is not authorized to sign for this move
        '404':
          description: move not found
        '500':
          description: internal server error
    get:
      summary: gets the signed certifications for the given move ID
      description: returns a list of all signed_certifications associated with the move ID
      operationId: indexSignedCertification
      tags:
        - certification
      parameters:
        - in: path
          name: moveId
          type: string
          format: uuid
          required: true
      responses:
        '200':
          description: returns a list of signed certifications
          schema:
            $ref: '#/definitions/SignedCertifications'
        '400':
          description: invalid request
        '401':
          description: request requires user authentication
        '403':
          description: user is not authorized
        '404':
          description: move not found
        '500':
          description: internal server error
  /reimbursement/{reimbursementId}/approve:
    post:
      summary: Approves the reimbursement
      description: Sets the status of the reimbursement to APPROVED.
      operationId: approveReimbursement
      tags:
        - office
      parameters:
        - in: path
          name: reimbursementId
          type: string
          format: uuid
          required: true
          description: UUID of the reimbursement being approved
      responses:
        '200':
          description: updated instance of reimbursement
          schema:
            $ref: '#/definitions/Reimbursement'
        '400':
          description: invalid request
        '401':
          description: request requires user authentication
        '403':
          description: user is not authorized
        '500':
          description: internal server error
  /moves/{moveId}/orders:
    get:
      summary: Returns orders information for a move for office use
      description: Returns orders information for a move for office use
      operationId: showOfficeOrders
      tags:
        - office
      parameters:
        - in: path
          name: moveId
          type: string
          format: uuid
          required: true
          description: UUID of the move
      responses:
        '200':
          description: the orders information for a move for office use
          schema:
            $ref: '#/definitions/Orders'
        '400':
          description: invalid request
        '401':
          description: request requires user authentication
        '403':
          description: user is not authorized
        '404':
          description: move not found
        '500':
          description: internal server error
  /moves/{moveId}/move_documents:
    get:
      summary: Returns a list of all Move Documents associated with this move
      description: Returns a list of all Move Documents associated with this move
      operationId: indexMoveDocuments
      tags:
        - move_docs
      parameters:
        - in: path
          name: moveId
          type: string
          format: uuid
          required: true
          description: UUID of the move
      responses:
        '200':
          description: returns list of move douments
          schema:
            $ref: '#/definitions/MoveDocuments'
        '400':
          description: invalid request
        '401':
          description: request requires user authentication
        '403':
          description: user is not authorized
    post:
      summary: Creates a move document
      description: Created a move document with the given information
      operationId: createGenericMoveDocument
      tags:
        - move_docs
      parameters:
        - name: moveId
          in: path
          type: string
          format: uuid
          required: true
          description: UUID of the move
        - in: body
          name: createGenericMoveDocumentPayload
          required: true
          schema:
            $ref: '#/definitions/CreateGenericMoveDocumentPayload'
      responses:
        '200':
          description: returns new move document object
          schema:
            $ref: '#/definitions/MoveDocumentPayload'
        '400':
          description: invalid request
        '401':
          description: must be authenticated to use this endpoint
        '403':
          description: not authorized to modify this move
        '500':
          description: server error
  /move_documents/{moveDocumentId}:
    put:
      summary: Updates a move document
      description: Update a move document with the given information
      operationId: updateMoveDocument
      tags:
        - move_docs
      parameters:
        - in: path
          name: moveDocumentId
          type: string
          format: uuid
          required: true
          description: UUID of the move document model
        - in: body
          name: updateMoveDocument
          required: true
          schema:
            $ref: '#/definitions/MoveDocumentPayload'
      responses:
        '200':
          description: updated instance of move document
          schema:
            $ref: '#/definitions/MoveDocumentPayload'
        '400':
          description: invalid request
        '401':
          description: request requires user authentication
        '403':
          description: user is not authorized
        '404':
          description: move document not found
        '500':
          description: internal server error
    delete:
      summary: Deletes a move document
      description: Deletes a move document with the given information
      operationId: deleteMoveDocument
      tags:
        - move_docs
      parameters:
        - in: path
          name: moveDocumentId
          type: string
          format: uuid
          required: true
          description: UUID of the move document model
      responses:
        '204':
          description: deleted
        '400':
          description: invalid request
          schema:
            $ref: '#/definitions/InvalidRequestResponsePayload'
        '403':
          description: not authorized
        '404':
          description: not found
        '500':
          description: server error
  /moves/{moveId}/approve:
    post:
      summary: Approves a move to proceed
      description: >-
        Approves the basic details of a move. The status of the move will be
        updated to APPROVED
      operationId: approveMove
      tags:
        - office
      parameters:
        - name: moveId
          in: path
          type: string
          format: uuid
          required: true
          description: UUID of the move
      responses:
        '200':
          description: returns updated (approved) move object
          schema:
            $ref: '#/definitions/MovePayload'
        '400':
          description: invalid request
        '401':
          description: must be authenticated to use this endpoint
        '403':
          description: not authorized to approve this move
        '409':
          description: the move is not in a state to be approved
          schema:
            $ref: '#/definitions/MovePayload'
        '500':
          description: server error
  /moves/{moveId}/submit:
    post:
      summary: Submits a move for approval
      description: >-
        Submits a move for approval by the office. The status of the move will
        be updated to SUBMITTED
      operationId: submitMoveForApproval
      tags:
        - moves
      parameters:
        - name: moveId
          in: path
          type: string
          format: uuid
          required: true
          description: UUID of the move
        - name: submitMoveForApprovalPayload
          in: body
          required: true
          schema:
            $ref: '#/definitions/SubmitMoveForApprovalPayload'
      responses:
        '200':
          description: returns updated (submitted) move object
          schema:
            $ref: '#/definitions/MovePayload'
        '400':
          description: invalid request
        '401':
          description: must be authenticated to use this endpoint
        '403':
          description: not authorized to approve this move
        '409':
          description: the move is not in a state to be approved
          schema:
            $ref: '#/definitions/MovePayload'
        '500':
          description: server error
  /moves/{moveId}/cancel:
    post:
      summary: Cancels a move
      description: >-
        Cancels the basic details of a move. The status of the move will be
        updated to CANCELED
      operationId: cancelMove
      tags:
        - office
      parameters:
        - name: moveId
          in: path
          type: string
          format: uuid
          required: true
          description: UUID of the move
        - in: body
          name: cancelMove
          required: true
          schema:
            $ref: '#/definitions/CancelMove'
      responses:
        '200':
          description: returns updated (canceled) move object
          schema:
            $ref: '#/definitions/MovePayload'
        '400':
          description: invalid request
        '401':
          description: must be authenticated to use this endpoint
        '403':
          description: not authorized to cancel this move
        '409':
          description: the move is not in a state to be canceled
          schema:
            $ref: '#/definitions/MovePayload'
        '500':
          description: server error
  /moves/{moveId}/submit_amended_orders:
    post:
      summary: Submits amended orders for review
      description: >-
        Submits amended orders for review by the office. The status of the move
        will be updated to an appropriate status depending on whether it needs
        services counseling or not.
      operationId: submitAmendedOrders
      tags:
        - moves
      parameters:
        - name: moveId
          in: path
          type: string
          format: uuid
          required: true
          description: UUID of the move
      responses:
        '200':
          description: returns updated (submitted) move object
          schema:
            $ref: '#/definitions/MovePayload'
        '400':
          description: invalid request
        '401':
          description: must be authenticated to use this endpoint
        '403':
          description: not authorized to approve this move
        '409':
          description: the move is not in a state to be approved
          schema:
            $ref: '#/definitions/MovePayload'
        '500':
          description: server error
  /ppm-shipments/{ppmShipmentId}/aoa-packet:
    parameters:
      - description: the id for the ppmshipment with aoa to be downloaded
        in: path
        name: ppmShipmentId
        required: true
        type: string
    get:
      summary: Downloads AOA Packet form PPMShipment as a PDF
      description: >
        ### Functionality

        This endpoint downloads all uploaded move order documentation combined
        with the Shipment Summary Worksheet into a single PDF.

        ### Errors

        * The PPMShipment must have requested an AOA.

        * The PPMShipment AOA Request must have been approved.
      operationId: showAOAPacket
      tags:
        - ppm
      produces:
        - application/pdf
      responses:
        '200':
          headers:
            Content-Disposition:
              type: string
              description: File name to download
          description: AOA PDF
          schema:
            format: binary
            type: file
        '400':
          $ref: '#/responses/InvalidRequest'
        '403':
          $ref: '#/responses/PermissionDenied'
        '404':
          $ref: '#/responses/NotFound'
        '422':
          $ref: '#/responses/UnprocessableEntity'
        '500':
          $ref: '#/responses/ServerError'
  /ppm-shipments/{ppmShipmentId}/payment-packet:
    get:
      summary: Returns PPM payment packet
      description: >-
        Generates a PDF containing all user uploaded documentations for PPM.
        Contains SSW form, orders, weight and expense documentations.
      operationId: showPaymentPacket
      tags:
        - ppm
      parameters:
        - in: path
          name: ppmShipmentId
          type: string
          format: uuid
          required: true
          description: UUID of the ppmShipment
      produces:
        - application/pdf
      responses:
        '200':
          headers:
            Content-Disposition:
              type: string
              description: File name to download
          description: PPM Payment Packet PDF
          schema:
            format: binary
            type: file
        '400':
          description: invalid request
        '401':
          description: request requires user authentication
        '403':
          description: user is not authorized
        '404':
          description: ppm not found
        '500':
          description: internal server error
  /documents:
    post:
      summary: Create a new document
      description: >-
        Documents represent a physical artifact such as a scanned document or a
        PDF file
      operationId: createDocument
      tags:
        - documents
      parameters:
        - in: body
          name: documentPayload
          required: true
          schema:
            $ref: '#/definitions/PostDocumentPayload'
      responses:
        '201':
          description: created document
          schema:
            $ref: '#/definitions/Document'
        '400':
          description: invalid request
        '500':
          description: server error
  /documents/{documentId}:
    get:
      summary: Returns a document
      description: Returns a document and its uploads
      operationId: showDocument
      tags:
        - documents
      parameters:
        - in: path
          name: documentId
          type: string
          format: uuid
          required: true
          description: UUID of the document to return
      responses:
        '200':
          description: the requested document
          schema:
            $ref: '#/definitions/Document'
        '400':
          description: invalid request
          schema:
            $ref: '#/definitions/InvalidRequestResponsePayload'
        '403':
          description: not authorized
        '404':
          description: not found
        '500':
          description: server error
  /uploads/{uploadId}:
    delete:
      summary: Deletes an upload
      description: Uploads represent a single digital file, such as a JPEG or PDF.
      operationId: deleteUpload
      tags:
        - uploads
      parameters:
        - in: path
          name: uploadId
          type: string
          format: uuid
          required: true
          description: UUID of the upload to be deleted
        - in: query
          name: orderId
          type: string
          format: uuid
          description: ID of the order that the upload belongs to
      responses:
        '204':
          description: deleted
        '400':
          description: invalid request
          schema:
            $ref: '#/definitions/InvalidRequestResponsePayload'
        '403':
          description: not authorized
        '404':
          description: not found
        '500':
          description: server error
  /uploads:
    post:
      summary: Create a new upload
      description: Uploads represent a single digital file, such as a JPEG or PDF.
      operationId: createUpload
      tags:
        - uploads
      consumes:
        - multipart/form-data
      parameters:
        - in: query
          name: documentId
          type: string
          format: uuid
          required: false
          description: UUID of the document to add an upload to
        - in: formData
          name: file
          type: file
          description: The file to upload.
          required: true
      responses:
        '201':
          description: created upload
          schema:
            $ref: '#/definitions/Upload'
        '400':
          description: invalid request
          schema:
            $ref: '#/definitions/InvalidRequestResponsePayload'
        '403':
          description: not authorized
        '404':
          description: not found
        '413':
          description: payload is too large
        '500':
          description: server error
    delete:
      summary: Deletes a collection of uploads
      description: Uploads represent a single digital file, such as a JPEG or PDF.
      operationId: deleteUploads
      tags:
        - uploads
      parameters:
        - in: query
          name: uploadIds
          type: array
          items:
            type: string
            format: uuid
          required: true
          description: Array of UUIDs to be deleted
      responses:
        '204':
          description: deleted
        '400':
          description: invalid request
          schema:
            $ref: '#/definitions/InvalidRequestResponsePayload'
        '403':
          description: not authorized
        '404':
          description: not found
        '500':
          description: server error
  /service_members:
    post:
      summary: Creates service member for a logged-in user
      description: Creates an instance of a service member tied to a user
      operationId: createServiceMember
      tags:
        - service_members
      parameters:
        - in: body
          name: createServiceMemberPayload
          required: true
          schema:
            $ref: '#/definitions/CreateServiceMemberPayload'
      responses:
        '201':
          description: created instance of service member
          schema:
            $ref: '#/definitions/ServiceMemberPayload'
        '400':
          description: invalid request
        '401':
          description: request requires user authentication
        '403':
          description: user is not authorized
        '404':
          description: service member not found
        '500':
          description: internal server error
  /service_members/{serviceMemberId}:
    get:
      summary: Returns the given service member
      description: Returns the given service member
      operationId: showServiceMember
      tags:
        - service_members
      parameters:
        - in: path
          name: serviceMemberId
          type: string
          format: uuid
          required: true
          description: UUID of the service member
      responses:
        '200':
          description: the instance of the service member
          schema:
            $ref: '#/definitions/ServiceMemberPayload'
        '400':
          description: invalid request
        '401':
          description: request requires user authentication
        '403':
          description: user is not authorized
        '404':
          description: service member not found
        '500':
          description: internal server error
    patch:
      summary: Patches the service member
      description: >-
        Any fields sent in this request will be set on the service member
        referenced
      operationId: patchServiceMember
      tags:
        - service_members
      parameters:
        - in: path
          name: serviceMemberId
          type: string
          format: uuid
          required: true
          description: UUID of the service member
        - in: body
          name: patchServiceMemberPayload
          required: true
          schema:
            $ref: '#/definitions/PatchServiceMemberPayload'
      responses:
        '200':
          description: updated instance of service member
          schema:
            $ref: '#/definitions/ServiceMemberPayload'
        '400':
          description: invalid request
        '401':
          description: request requires user authentication
        '403':
          description: user is not authorized
        '404':
          description: service member not found
        '500':
          description: internal server error
  /service_members/{serviceMemberId}/current_orders:
    get:
      summary: Returns the latest orders for a given service member
      description: Returns orders
      operationId: showServiceMemberOrders
      tags:
        - service_members
      parameters:
        - in: path
          name: serviceMemberId
          type: string
          format: uuid
          required: true
          description: UUID of the service member
      responses:
        '200':
          description: the instance of the service member
          schema:
            $ref: '#/definitions/Orders'
        '400':
          description: invalid request
        '401':
          description: request requires user authentication
        '403':
          description: user is not authorized
        '404':
          description: service member not found
        '500':
          description: internal server error
  /service_members/{serviceMemberId}/backup_contacts:
    post:
      summary: Submits backup contact for a logged-in user
      description: Creates an instance of a backup contact tied to a service member user
      operationId: createServiceMemberBackupContact
      tags:
        - backup_contacts
      parameters:
        - in: body
          name: createBackupContactPayload
          required: true
          schema:
            $ref: '#/definitions/CreateServiceMemberBackupContactPayload'
        - in: path
          name: serviceMemberId
          type: string
          format: uuid
          required: true
          description: UUID of the service member
      responses:
        '201':
          description: created instance of service member backup contact
          schema:
            $ref: '#/definitions/ServiceMemberBackupContactPayload'
        '400':
          description: invalid request
        '401':
          description: request requires user authentication
        '403':
          description: user is not authorized to create this backup contact
        '404':
          description: contact not found
        '500':
          description: internal server error
    get:
      summary: List all service member backup contacts
      description: List all service member backup contacts
      operationId: indexServiceMemberBackupContacts
      tags:
        - backup_contacts
      parameters:
        - in: path
          name: serviceMemberId
          type: string
          format: uuid
          required: true
          description: UUID of the service member
      responses:
        '200':
          description: list of service member backup contacts
          schema:
            $ref: '#/definitions/IndexServiceMemberBackupContactsPayload'
        '400':
          description: invalid request
        '401':
          description: request requires user authentication
        '403':
          description: user is not authorized to see this backup contact
        '404':
          description: contact not found
        '500':
          description: internal server error
  /backup_contacts/{backupContactId}:
    get:
      summary: Returns the given service member backup contact
      description: Returns the given service member backup contact
      operationId: showServiceMemberBackupContact
      tags:
        - backup_contacts
      parameters:
        - in: path
          name: backupContactId
          type: string
          format: uuid
          required: true
          description: UUID of the service member backup contact
      responses:
        '200':
          description: the instance of the service member backup contact
          schema:
            $ref: '#/definitions/ServiceMemberBackupContactPayload'
        '400':
          description: invalid request
        '401':
          description: request requires user authentication
        '403':
          description: user is not authorized
        '404':
          description: backup contact not found
        '500':
          description: internal server error
    put:
      summary: Updates a service member backup contact
      description: >-
        Any fields sent in this request will be set on the backup contact
        referenced
      operationId: updateServiceMemberBackupContact
      tags:
        - backup_contacts
      parameters:
        - in: body
          name: updateServiceMemberBackupContactPayload
          required: true
          schema:
            $ref: '#/definitions/UpdateServiceMemberBackupContactPayload'
        - in: path
          name: backupContactId
          type: string
          format: uuid
          required: true
          description: UUID of the service member backup contact
      responses:
        '201':
          description: updated instance of backup contact
          schema:
            $ref: '#/definitions/ServiceMemberBackupContactPayload'
        '400':
          description: invalid request
        '401':
          description: request requires user authentication
        '403':
          description: user is not authorized
        '404':
          description: backup contact not found
        '500':
          description: internal server error
  /duty_locations:
    get:
      summary: Returns the duty locations matching the search query
      description: Returns the duty locations matching the search query
      operationId: searchDutyLocations
      tags:
        - duty_locations
      parameters:
        - in: query
          name: search
          type: string
          required: true
          description: Search string for duty locations
      responses:
        '200':
          description: the instance of the duty location
          schema:
            $ref: '#/definitions/DutyLocationsPayload'
        '400':
          description: invalid request
        '401':
          description: request requires user authentication
        '403':
          description: user is not authorized
        '404':
          description: matching duty location not found
        '500':
          description: internal server error
  /duty_locations/{dutyLocationId}/transportation_office:
    get:
      summary: Returns the transportation office for a given duty location
      description: Returns the given duty location's transportation office
      operationId: showDutyLocationTransportationOffice
      tags:
        - transportation_offices
      parameters:
        - in: path
          name: dutyLocationId
          type: string
          format: uuid
          required: true
          description: UUID of the duty location
      responses:
        '200':
          description: the instance of the transportation office for a duty location
          schema:
            $ref: '#/definitions/TransportationOffice'
        '400':
          description: invalid request
        '401':
          description: request requires user authentication
        '403':
          description: user is not authorized
        '404':
          description: transportation office not found
        '500':
          description: internal server error
  /transportation-offices:
    get:
      produces:
        - application/json
      summary: Returns the transportation offices matching the search query
      description: Returns the transportation offices matching the search query
      operationId: getTransportationOffices
      tags:
        - transportation_offices
      parameters:
        - in: query
          name: search
          type: string
          required: true
          minLength: 2
          description: Search string for transportation offices
      responses:
        '200':
          description: Successfully retrieved transportation offices
          schema:
            $ref: '#/definitions/TransportationOffices'
        '400':
          $ref: '#/responses/InvalidRequest'
        '401':
          $ref: '#/responses/PermissionDenied'
        '403':
          $ref: '#/responses/PermissionDenied'
        '404':
          $ref: '#/responses/NotFound'
        '500':
          $ref: '#/responses/ServerError'
  /queues/{queueType}:
    get:
      summary: Show all moves in a queue
      description: Show all moves in a queue
      operationId: showQueue
      tags:
        - queues
      parameters:
        - in: path
          name: queueType
          type: string
          enum:
            - new
            - ppm_payment_requested
            - all
            - ppm_approved
            - ppm_completed
          required: true
          description: Queue type to show
      responses:
        '200':
          description: list all moves in the specified queue
          schema:
            type: array
            items:
              $ref: '#/definitions/MoveQueueItem'
        '400':
          description: invalid request
        '401':
          description: request requires user authentication
        '403':
          description: user is not authorized to access this queue
        '404':
          description: move queue item is not found
  /entitlements:
    get:
      summary: List weight weights allotted by entitlement
      description: List weight weights allotted by entitlement
      operationId: indexEntitlements
      tags:
        - entitlements
      responses:
        '200':
          description: List of weights allotted entitlement
          schema:
            $ref: '#/definitions/IndexEntitlements'
  /calendar/available_move_dates:
    get:
      summary: Returns available dates for the move calendar
      description: Returns available dates for the move calendar
      operationId: showAvailableMoveDates
      tags:
        - calendar
      parameters:
        - in: query
          name: startDate
          type: string
          format: date
          required: true
          description: >-
            Look for future available dates starting from (and including) this
            date
      responses:
        '200':
          description: List of available dates
          schema:
            $ref: '#/definitions/AvailableMoveDates'
        '400':
          description: invalid request
        '401':
          description: request requires user authentication
        '403':
          description: user is not authorized
        '500':
          description: internal server error
  /moves/{moveId}/weight_ticket:
    post:
      summary: Creates a weight ticket document
      description: Created a weight ticket document with the given information
      operationId: createWeightTicketDocument
      tags:
        - move_docs
      parameters:
        - name: moveId
          in: path
          type: string
          format: uuid
          required: true
          description: UUID of the move
        - in: body
          name: createWeightTicketDocument
          required: true
          schema:
            $ref: '#/definitions/CreateWeightTicketDocumentsPayload'
      responses:
        '200':
          description: returns new weight ticket document object
          schema:
            $ref: '#/definitions/MoveDocumentPayload'
        '400':
          description: invalid request
        '401':
          description: must be authenticated to use this endpoint
        '403':
          description: not authorized to modify this move
        '500':
          description: server error
  /ppm-shipments/{ppmShipmentId}/pro-gear-weight-tickets:
    parameters:
      - $ref: '#/parameters/ppmShipmentId'
    post:
      summary: Creates a pro-gear weight ticket
      description: >
        Creates a PPM shipment's pro-gear weight ticket. This will only contain
        the minimum necessary fields for a

        pro-gear weight ticket. Data should be filled in using the patch
        endpoint.
      operationId: createProGearWeightTicket
      tags:
        - ppm
      consumes:
        - application/json
      produces:
        - application/json
      responses:
        '201':
          description: returns a new pro-gear weight ticket object
          schema:
            $ref: '#/definitions/ProGearWeightTicket'
        '400':
          $ref: '#/responses/InvalidRequest'
        '401':
          $ref: '#/responses/PermissionDenied'
        '403':
          $ref: '#/responses/PermissionDenied'
        '404':
          $ref: '#/responses/NotFound'
        '412':
          $ref: '#/responses/PreconditionFailed'
        '422':
          $ref: '#/responses/UnprocessableEntity'
        '500':
          $ref: '#/responses/ServerError'
  /ppm-shipments/{ppmShipmentId}/pro-gear-weight-tickets/{proGearWeightTicketId}:
    patch:
      summary: Updates a pro-gear weight ticket
      description: >
        Updates a PPM shipment's pro-gear weight ticket with new information.
        Only some of the fields are editable

        because some have to be set by the customer, e.g. the description.
      operationId: updateProGearWeightTicket
      tags:
        - ppm
      consumes:
        - application/json
      produces:
        - application/json
      parameters:
        - $ref: '#/parameters/ifMatch'
        - $ref: '#/parameters/ppmShipmentId'
        - $ref: '#/parameters/proGearWeightTicketId'
        - in: body
          name: updateProGearWeightTicket
          required: true
          schema:
            $ref: '#/definitions/UpdateProGearWeightTicket'
      responses:
        '200':
          description: returns an updated pro-gear weight ticket object
          schema:
            $ref: '#/definitions/ProGearWeightTicket'
        '400':
          $ref: '#/responses/InvalidRequest'
        '401':
          $ref: '#/responses/PermissionDenied'
        '403':
          $ref: '#/responses/PermissionDenied'
        '404':
          $ref: '#/responses/NotFound'
        '412':
          $ref: '#/responses/PreconditionFailed'
        '422':
          $ref: '#/responses/UnprocessableEntity'
        '500':
          $ref: '#/responses/ServerError'
    delete:
      summary: Soft deletes a pro-gear weight line item by ID
      description: >
        Removes a single pro-gear weight ticket set from the closeout line items
        for a PPM shipment. Soft deleted

        records are not visible in milmove, but are kept in the database.
      operationId: deleteProGearWeightTicket
      tags:
        - ppm
      produces:
        - application/json
      parameters:
        - $ref: '#/parameters/ppmShipmentId'
        - description: ID of the pro-gear weight ticket to be deleted
          in: path
          name: proGearWeightTicketId
          required: true
          format: uuid
          type: string
      responses:
        '204':
          description: Successfully soft deleted the pro-gear weight ticket
        '400':
          $ref: '#/responses/InvalidRequest'
        '401':
          $ref: '#/responses/PermissionDenied'
        '403':
          $ref: '#/responses/PermissionDenied'
        '404':
          $ref: '#/responses/NotFound'
        '409':
          $ref: '#/responses/Conflict'
        '422':
          $ref: '#/responses/UnprocessableEntity'
        '500':
          $ref: '#/responses/ServerError'
  /ppm-shipments/{ppmShipmentId}/moving-expenses:
    post:
      summary: Creates moving expense document
      description: Creates a moving expense document for the PPM shipment
      operationId: createMovingExpense
      tags:
        - ppm
      parameters:
        - $ref: '#/parameters/ppmShipmentId'
      responses:
        '201':
          description: returns new moving expense object
          schema:
            $ref: '#/definitions/MovingExpense'
        '400':
          $ref: '#/responses/InvalidRequest'
        '401':
          $ref: '#/responses/PermissionDenied'
        '403':
          $ref: '#/responses/PermissionDenied'
        '404':
          $ref: '#/responses/NotFound'
        '422':
          $ref: '#/responses/UnprocessableEntity'
        '500':
          $ref: '#/responses/ServerError'
  /ppm-shipments/{ppmShipmentId}/moving-expenses/{movingExpenseId}:
    patch:
      summary: Updates the moving expense
      description: >-
        Any fields sent in this request will be set on the moving expense
        referenced
      operationId: updateMovingExpense
      tags:
        - ppm
      parameters:
        - $ref: '#/parameters/ppmShipmentId'
        - $ref: '#/parameters/movingExpenseId'
        - $ref: '#/parameters/ifMatch'
        - in: body
          name: updateMovingExpense
          required: true
          schema:
            $ref: '#/definitions/UpdateMovingExpense'
      responses:
        '200':
          description: returns an updated moving expense object
          schema:
            $ref: '#/definitions/MovingExpense'
        '400':
          $ref: '#/responses/InvalidRequest'
        '401':
          $ref: '#/responses/PermissionDenied'
        '403':
          $ref: '#/responses/PermissionDenied'
        '404':
          $ref: '#/responses/NotFound'
        '412':
          $ref: '#/responses/PreconditionFailed'
        '422':
          $ref: '#/responses/UnprocessableEntity'
        '500':
          $ref: '#/responses/ServerError'
    delete:
      summary: Soft deletes a moving expense by ID
      description: >
        Removes a single moving expense receipt from the closeout line items for
        a PPM shipment. Soft deleted

        records are not visible in milmove, but are kept in the database.
      operationId: deleteMovingExpense
      tags:
        - ppm
      produces:
        - application/json
      parameters:
        - $ref: '#/parameters/ppmShipmentId'
        - description: ID of the moving expense to be deleted
          in: path
          name: movingExpenseId
          required: true
          format: uuid
          type: string
      responses:
        '204':
          description: Successfully soft deleted the moving expense
        '400':
          $ref: '#/responses/InvalidRequest'
        '401':
          $ref: '#/responses/PermissionDenied'
        '403':
          $ref: '#/responses/PermissionDenied'
        '404':
          $ref: '#/responses/NotFound'
        '409':
          $ref: '#/responses/Conflict'
        '422':
          $ref: '#/responses/UnprocessableEntity'
        '500':
          $ref: '#/responses/ServerError'
  /ppm-shipments/{ppmShipmentId}/weight-ticket:
    post:
      summary: Creates a weight ticket document
      description: Created a weight ticket document with the given information
      operationId: createWeightTicket
      tags:
        - ppm
      parameters:
        - $ref: '#/parameters/ppmShipmentId'
      responses:
        '200':
          description: returns new weight ticket object
          schema:
            $ref: '#/definitions/WeightTicket'
        '400':
          $ref: '#/responses/InvalidRequest'
        '401':
          $ref: '#/responses/PermissionDenied'
        '403':
          $ref: '#/responses/PermissionDenied'
        '404':
          $ref: '#/responses/NotFound'
        '422':
          $ref: '#/responses/UnprocessableEntity'
        '500':
          $ref: '#/responses/ServerError'
  /ppm-shipments/{ppmShipmentId}/weight-ticket/{weightTicketId}:
    patch:
      summary: Updates a weight ticket document
      description: Updates a weight ticket document with the new information
      operationId: updateWeightTicket
      tags:
        - ppm
      parameters:
        - $ref: '#/parameters/ppmShipmentId'
        - $ref: '#/parameters/weightTicketId'
        - $ref: '#/parameters/ifMatch'
        - in: body
          name: updateWeightTicketPayload
          required: true
          schema:
            $ref: '#/definitions/UpdateWeightTicket'
      responses:
        '200':
          description: returns an updated weight ticket object
          schema:
            $ref: '#/definitions/WeightTicket'
        '400':
          $ref: '#/responses/InvalidRequest'
        '401':
          $ref: '#/responses/PermissionDenied'
        '403':
          $ref: '#/responses/PermissionDenied'
        '404':
          $ref: '#/responses/NotFound'
        '412':
          $ref: '#/responses/PreconditionFailed'
        '422':
          $ref: '#/responses/UnprocessableEntity'
        '500':
          $ref: '#/responses/ServerError'
    delete:
      summary: Soft deletes a weight ticket by ID
      description: >
        Removes a single weight ticket from the closeout line items for a PPM
        shipment. Soft deleted

        records are not visible in milmove, but are kept in the database. This
        may change the PPM shipment's final

        incentive.
      operationId: deleteWeightTicket
      tags:
        - ppm
      produces:
        - application/json
      parameters:
        - $ref: '#/parameters/ppmShipmentId'
        - description: ID of the weight ticket to be deleted
          in: path
          name: weightTicketId
          required: true
          format: uuid
          type: string
      responses:
        '204':
          description: Successfully soft deleted the weight ticket
        '400':
          $ref: '#/responses/InvalidRequest'
        '401':
          $ref: '#/responses/PermissionDenied'
        '403':
          $ref: '#/responses/PermissionDenied'
        '404':
          $ref: '#/responses/NotFound'
        '409':
          $ref: '#/responses/Conflict'
        '422':
          $ref: '#/responses/UnprocessableEntity'
        '500':
          $ref: '#/responses/ServerError'
  /ppm-shipments/{ppmShipmentId}/uploads:
    post:
      summary: >-
        Create a new upload for a PPM weight ticket, pro-gear, or moving expense
        document
      description: >-
        Uploads represent a single digital file, such as a PNG, JPEG, PDF, or
        spreadsheet.
      operationId: createPPMUpload
      tags:
        - ppm
      consumes:
        - multipart/form-data
      parameters:
        - in: path
          name: ppmShipmentId
          type: string
          format: uuid
          required: true
          description: UUID of the ppm shipment
        - in: query
          name: documentId
          type: string
          format: uuid
          required: true
          description: UUID of the document to add an upload to
        - in: formData
          name: file
          type: file
          description: The file to upload.
          required: true
        - in: query
          name: weightReceipt
          type: boolean
          description: If the upload is a Weight Receipt
          required: true
      responses:
        '201':
          description: created upload
          schema:
            $ref: '#/definitions/Upload'
        '400':
          description: invalid request
          schema:
            $ref: '#/definitions/InvalidRequestResponsePayload'
        '403':
          $ref: '#/responses/PermissionDenied'
        '404':
          $ref: '#/responses/NotFound'
        '413':
          description: payload is too large
        '422':
          $ref: '#/responses/UnprocessableEntity'
        '500':
          $ref: '#/responses/ServerError'
  /ppm-shipments/{ppmShipmentId}/submit-ppm-shipment-documentation:
    parameters:
      - $ref: '#/parameters/ppmShipmentId'
    post:
      summary: Saves signature and routes PPM shipment to service counselor
      description: >
        Saves customer signature along with the text they agreed to, and then
        routes the PPM shipment to the service

        counselor queue for review.
      operationId: submitPPMShipmentDocumentation
      tags:
        - ppm
      consumes:
        - application/json
      produces:
        - application/json
      parameters:
        - in: body
          name: savePPMShipmentSignedCertificationPayload
          required: true
          schema:
            $ref: '#/definitions/SavePPMShipmentSignedCertification'
      responses:
        '200':
          description: Returns the updated PPM shipment
          schema:
            $ref: '#/definitions/PPMShipment'
        '400':
          $ref: '#/responses/InvalidRequest'
        '401':
          $ref: '#/responses/PermissionDenied'
        '403':
          $ref: '#/responses/PermissionDenied'
        '404':
          $ref: '#/responses/NotFound'
        '409':
          $ref: '#/responses/Conflict'
        '422':
          $ref: '#/responses/UnprocessableEntity'
        '500':
          $ref: '#/responses/ServerError'
  /ppm-shipments/{ppmShipmentId}/resubmit-ppm-shipment-documentation/{signedCertificationId}:
    parameters:
      - $ref: '#/parameters/ppmShipmentId'
    put:
      summary: Updates signature and routes PPM shipment to service counselor
      description: >
        Updates customer signature along with the text they agreed to, and then
        routes the PPM shipment to the service

        counselor queue for review.
      operationId: resubmitPPMShipmentDocumentation
      tags:
        - ppm
      consumes:
        - application/json
      produces:
        - application/json
      parameters:
        - in: path
          name: signedCertificationId
          description: UUID of the signed certification
          type: string
          format: uuid
          required: true
        - $ref: '#/parameters/ifMatch'
        - in: body
          name: savePPMShipmentSignedCertificationPayload
          required: true
          schema:
            $ref: '#/definitions/SavePPMShipmentSignedCertification'
      responses:
        '200':
          description: Returns the updated PPM shipment
          schema:
            $ref: '#/definitions/PPMShipment'
        '400':
          $ref: '#/responses/InvalidRequest'
        '401':
          $ref: '#/responses/PermissionDenied'
        '403':
          $ref: '#/responses/PermissionDenied'
        '404':
          $ref: '#/responses/NotFound'
        '409':
          $ref: '#/responses/Conflict'
        '412':
          $ref: '#/responses/PreconditionFailed'
        '422':
          $ref: '#/responses/UnprocessableEntity'
        '500':
          $ref: '#/responses/ServerError'
  /rate_engine_postal_codes/{postal_code}:
    get:
      summary: >-
        Validate if a zipcode is valid for origin or destination location for a
        move.
      description: >-
        Verifies if a zipcode is valid for origin or destination location for a
        move.
      operationId: validatePostalCodeWithRateData
      tags:
        - postal_codes
      parameters:
        - in: path
          name: postal_code
          type: string
          required: true
          format: zip
          pattern: ^(\d{5}?)$
        - in: query
          name: postal_code_type
          type: string
          required: true
          enum:
            - origin
            - destination
      responses:
        '200':
          description: postal_code is valid or invalid
          schema:
            $ref: '#/definitions/RateEnginePostalCodePayload'
        '400':
          description: invalid request
        '401':
          description: must be authenticated to use this endpoint
        '403':
          description: user is not authorized
        '500':
          description: server error
  /addresses/{addressId}:
    get:
      summary: Returns an address
      description: Returns an address
      operationId: showAddress
      tags:
        - addresses
      parameters:
        - in: path
          name: addressId
          type: string
          format: uuid
          required: true
          description: UUID of the address to return
      responses:
        '200':
          description: the requested address
          schema:
            $ref: '#/definitions/Address'
        '400':
          description: invalid request
        '403':
          description: not authorized
        '404':
          description: not found
        '500':
          description: server error
  /mto_shipments:
    post:
      summary: createMTOShipment
      description: |
        Creates a MTO shipment for the specified Move Task Order.
        Required fields include:
        * Shipment Type
        * Customer requested pick-up date
        * Pick-up Address
        * Delivery Address

        Optional fields include:
        * Customer Remarks
        * Releasing / Receiving agents
      consumes:
        - application/json
      produces:
        - application/json
      operationId: createMTOShipment
      tags:
        - mtoShipment
      parameters:
        - in: body
          name: body
          schema:
            $ref: '#/definitions/CreateShipment'
      responses:
        '200':
          description: Successfully created a MTO shipment.
          schema:
            $ref: '#/definitions/MTOShipment'
        '400':
          $ref: '#/responses/InvalidRequest'
        '401':
          $ref: '#/responses/PermissionDenied'
        '403':
          $ref: '#/responses/PermissionDenied'
        '404':
          $ref: '#/responses/NotFound'
        '422':
          $ref: '#/responses/UnprocessableEntity'
        '500':
          $ref: '#/responses/ServerError'
  /mto-shipments/{mtoShipmentId}:
    patch:
      summary: updateMTOShipment
      description: |
        Updates a specified MTO shipment.

        Required fields include:
        * MTO Shipment ID required in path
        * If-Match required in headers
        * Shipment type is required in body

        Optional fields include:
        * New shipment status type
        * Customer requested pick-up date
        * Pick-up Address
        * Delivery Address
        * Customer Remarks
        * Releasing / Receiving agents
        * Actual Pro Gear Weight
        * Actual Spouse Pro Gear Weight
      consumes:
        - application/json
      produces:
        - application/json
      operationId: updateMTOShipment
      tags:
        - mtoShipment
      parameters:
        - in: path
          name: mtoShipmentId
          type: string
          format: uuid
          required: true
          description: UUID of the MTO Shipment to update
        - in: header
          name: If-Match
          type: string
          required: true
          description: >
            Optimistic locking is implemented via the `If-Match` header. If the
            ETag header does not match the value of the resource on the server,
            the server rejects the change with a `412 Precondition Failed`
            error.
        - in: body
          name: body
          schema:
            $ref: '#/definitions/UpdateShipment'
      responses:
        '200':
          description: Successfully updated the specified MTO shipment.
          schema:
            $ref: '#/definitions/MTOShipment'
        '400':
          $ref: '#/responses/InvalidRequest'
        '401':
          $ref: '#/responses/PermissionDenied'
        '403':
          $ref: '#/responses/PermissionDenied'
        '404':
          $ref: '#/responses/NotFound'
        '412':
          $ref: '#/responses/PreconditionFailed'
        '422':
          $ref: '#/responses/UnprocessableEntity'
        '500':
          $ref: '#/responses/ServerError'
    delete:
      summary: Soft deletes a shipment by ID
      description: Soft deletes a shipment by ID
      operationId: deleteShipment
      tags:
        - mtoShipment
      produces:
        - application/json
      parameters:
        - description: ID of the shipment to be deleted
          in: path
          name: mtoShipmentId
          required: true
          format: uuid
          type: string
      responses:
        '204':
          description: Successfully soft deleted the shipment
        '400':
          $ref: '#/responses/InvalidRequest'
        '403':
          $ref: '#/responses/PermissionDenied'
        '404':
          $ref: '#/responses/NotFound'
        '409':
          $ref: '#/responses/Conflict'
        '422':
          $ref: '#/responses/UnprocessableEntity'
        '500':
          $ref: '#/responses/ServerError'
  /moves/{moveTaskOrderID}/mto_shipments:
    get:
      summary: Gets all shipments for a move task order
      description: |
        Gets all MTO shipments for the specified Move Task Order.
      produces:
        - application/json
      operationId: listMTOShipments
      tags:
        - mtoShipment
      parameters:
        - description: ID of move task order for mto shipment to use
          in: path
          name: moveTaskOrderID
          required: true
          format: uuid
          type: string
      responses:
        '200':
          description: Successfully retrieved all mto shipments for a move task order.
          schema:
            $ref: '#/definitions/MTOShipments'
        '400':
          $ref: '#/responses/InvalidRequest'
        '401':
          $ref: '#/responses/PermissionDenied'
        '404':
          $ref: '#/responses/NotFound'
        '500':
          $ref: '#/responses/ServerError'
  /okta-profile:
    get:
      summary: Returns Okta profile values from Okta's Users API
      description: >-
        Calls a GET request to Okta's Users API and returns profile values that
        includes Okta data that the user provided upon registration or most
        recent profile update.
      operationId: showOktaInfo
      tags:
        - okta_profile
      produces:
        - application/json
      responses:
        '200':
          description: okta profile for user
          schema:
            $ref: '#/definitions/OktaUserProfileData'
        '400':
          description: invalid request
        '401':
          description: request requires user authentication
        '403':
          description: user is not authorized
        '404':
          description: service member not found
        '500':
          description: internal server error
    post:
      summary: >-
        Update the user's okta profile with primary data, returns Okta profile
        values from the Okta's Users API reflecting updated values.
      description: >-
        Update the user's okta profile with primary data, returns Okta profile
        values from the Okta's Users API reflecting updated values.
      operationId: updateOktaInfo
      tags:
        - okta_profile
      parameters:
        - in: body
          name: updateOktaUserProfileData
          required: true
          schema:
            $ref: '#/definitions/UpdateOktaUserProfileData'
      consumes:
        - application/json
      produces:
        - application/json
      responses:
        '200':
          description: okta profile for user
          schema:
            $ref: '#/definitions/OktaUserProfileData'
        '400':
          description: invalid request
        '401':
          description: request requires user authentication
        '403':
          description: user is not authorized
        '422':
          description: validation error
          schema:
            $ref: '#/responses/UnprocessableEntity'
        '500':
          description: internal server error
responses:
  InvalidRequest:
    description: The request payload is invalid.
    schema:
      $ref: '#/definitions/ClientError'
  NotFound:
    description: The requested resource wasn't found.
    schema:
      $ref: '#/definitions/ClientError'
  Conflict:
    description: >-
      The request could not be processed because of conflict in the current
      state of the resource.
    schema:
      $ref: '#/definitions/ClientError'
  PermissionDenied:
    description: The request was denied.
    schema:
      $ref: '#/definitions/ClientError'
  ServerError:
    description: A server error occurred.
    schema:
      $ref: '#/definitions/Error'
  PreconditionFailed:
    description: >-
      Precondition failed, likely due to a stale eTag (If-Match). Fetch the
      request again to get the updated eTag value.
    schema:
      $ref: '#/definitions/ClientError'
  UnprocessableEntity:
    description: The payload was unprocessable.
    schema:
      $ref: '#/definitions/ValidationError'
parameters:
  ifMatch:
    in: header
    name: If-Match
    type: string
    required: true
    description: >
      Optimistic locking is implemented via the `If-Match` header. If the ETag
      header does not match the value of the resource on the server, the server
      rejects the change with a `412 Precondition Failed` error.
  ppmShipmentId:
    name: ppmShipmentId
    in: path
    type: string
    format: uuid
    required: true
    description: UUID of the PPM shipment
  proGearWeightTicketId:
    name: proGearWeightTicketId
    in: path
    type: string
    format: uuid
    required: true
    description: UUID of the pro-gear weight ticket
  movingExpenseId:
    name: movingExpenseId
    in: path
    type: string
    format: uuid
    required: true
    description: UUID of the moving expense
  weightTicketId:
    name: weightTicketId
    in: path
    type: string
    format: uuid
    required: true
    description: UUID of the weight ticket<|MERGE_RESOLUTION|>--- conflicted
+++ resolved
@@ -51,17 +51,11 @@
       parameterName:
         type: string
         format: string
-<<<<<<< HEAD
+        x-nullable: true
       parameterValue:
         type: string
         format: string
-=======
-        x-nullable: true
-      parameterValue:
-        type: string
-        format: string
-        x-nullable: true
->>>>>>> d5c0f407
+        x-nullable: true
   OktaUserProfileData:
     type: object
     properties:
