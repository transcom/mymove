swagger: '2.0'
info:
  description: The internal/website API for my.move.mil
  version: 0.0.1
  title: my.move.mil
  contact:
    email: ppp@truss.works
  license:
    name: MIT
    url: https://opensource.org/licenses/MIT
basePath: /internal
consumes:
  - application/json
produces:
  - application/json
<<<<<<< HEAD
paths:
  /issues:
    post:
      summary: Create a new issue
      description: Issues represent problems or suggestions for the app, this creates a new one.
      operationId: createIssue
      tags:
        - issues
      parameters:
        - in: body
          name: createIssuePayload
          required: true
          schema:
            $ref: '#/definitions/CreateIssuePayload'
      responses:
        201:
          description: created issue
          schema:
            $ref: '#/definitions/IssuePayload'
        400:
          description: invalid request
    get:
      summary: List all issues
      description: List all issues
      operationId: indexIssues
      tags:
        - issues
      responses:
        200:
          description: list of issues
          schema:
            $ref: '#/definitions/IndexIssuesPayload'
        400:
          description: invalid request
  /form1299s:
    post:
      summary: Create a new shipment or storage of personal property application
      description: Create an instance of form 1299
      operationId: createForm1299
      tags:
        - form1299s
      parameters:
        - in: body
          name: createForm1299Payload
          required: true
          schema:
            $ref: '#/definitions/CreateForm1299Payload'
      responses:
        201:
          description: created instance of form 1299
          schema:
            $ref: '#/definitions/Form1299Payload'
        400:
          description: invalid request
    get:
      summary: List all submitted 1299 forms
      description: List all submitted 1299 forms
      operationId: indexForm1299s
      tags:
        - form1299s
      responses:
        200:
          description: list of submitted forms 1299
          schema:
            $ref: '#/definitions/IndexForm1299sPayload'
        400:
          description: invalid request
  /shipments:
    get:
      summary: List all shipments
      description: List all shipments
      operationId: indexShipments
      tags:
        - shipments
      responses:
        200:
          description: list of all shipments
          schema:
            $ref: '#/definitions/IndexShipmentsPayload'
        400:
          description: invalid request
  /form1299s/{form1299Id}:
    get:
      summary: Gets a 1299 form by Id
      operationId: showForm1299
      tags:
        - form1299s
      parameters:
        - in: path
          name: form1299Id
          type: string
          format: uuid
          required: true
          description: UUID of the form to get
      responses:
        200:
          description: a 1299 form
          schema:
            $ref: '#/definitions/Form1299Payload'
        400:
          description: invalid request
        404:
          description: unknown form1299Id
        500:
          description: server error
  /moves:
    post:
      summary: Submits move for a logged-in user
      description: Creates an instance of a move tied to a user
      operationId: createMove
      tags:
        - moves
      parameters:
        - in: body
          name: createMovePayload
          required: true
          schema:
            $ref: '#/definitions/CreateMovePayload'
      responses:
        201:
          description: created instance of move
          schema:
            $ref: '#/definitions/MovePayload'
        400:
          description: invalid request
        401:
          description: request requires user authentication
        403:
          description: user is not authorized to sign for this move
    get:
      summary: List all moves
      description: List all moves
      operationId: indexMoves
      tags:
        - moves
      responses:
        200:
          description: list of moves
          schema:
            $ref: '#/definitions/IndexMovesPayload'
        400:
          description: invalid request
        401:
          description: request requires user authentication
  /moves/{moveId}:
    patch:
      summary: Patches the move
      description: Any fields sent in this request will be set on the move referenced
      operationId: patchMove
      tags:
        - moves
      parameters:
        - in: path
          name: moveId
          type: string
          format: uuid
          required: true
          description: UUID of the move
        - in: body
          name: patchMovePayload
          required: true
          schema:
            $ref: '#/definitions/PatchMovePayload'
      responses:
        201:
          description: updated instance of move
          schema:
            $ref: '#/definitions/MovePayload'
        400:
          description: invalid request
        401:
          description: request requires user authentication
        403:
          description: user is not authorized
        404:
          description: move is not found
        500:
          description: internal server error
    get:
      summary: Returns the given move
      description: Returns the given move
      operationId: showMove
      tags:
        - moves
      parameters:
        - in: path
          name: moveId
          type: string
          format: uuid
          required: true
          description: UUID of the move
      responses:
        200:
          description: the instance of the move
          schema:
            $ref: '#/definitions/MovePayload'
        400:
          description: invalid request
        401:
          description: request requires user authentication
        403:
          description: user is not authorized
        404:
          description: move is not found
        500:
          description: internal server error
  /moves/{moveId}/signed_certification:
    post:
      summary: Submits signed certification for the given move ID
      description: Create an instance of signed_certification tied to the move ID
      operationId: createSignedCertification
      tags:
        - certification
      parameters:
        - in: path
          name: moveId
          type: string
          format: uuid
          required: true
          description: UUID of the move being signed for
        - in: body
          name: createSignedCertificationPayload
          required: true
          schema:
            $ref: '#/definitions/CreateSignedCertificationPayload'
      responses:
        201:
          description: created instance of signed_certification
        400:
          description: invalid request
        401:
          description: request requires user authentication
        403:
          description: user is not authorized to sign for this move
        404:
          description: move not found
        500:
          description: internal server error
  /moves/{moveId}/personally_procured_move:
    post:
      summary: Creates a new PPM for the given move
      description: Create an instance of personally_procured_move tied to the move ID
      operationId: createPersonallyProcuredMove
      tags:
        - ppm
      parameters:
        - in: path
          name: moveId
          type: string
          format: uuid
          required: true
          description: UUID of the move this PPM is associated with
        - in: body
          name: createPersonallyProcuredMovePayload
          required: true
          schema:
            $ref: '#/definitions/CreatePersonallyProcuredMovePayload'
      responses:
        201:
          description: created instance of personally_procured_move
          schema:
            $ref: '#/definitions/PersonallyProcuredMovePayload'
        400:
          description: invalid request
        401:
          description: request requires user authentication
        403:
          description: user is not authorized
        404:
          description: move not found
        500:
          description: server error
    get:
      summary: Returns a list of all PPMs associated with this move
      description: Returns a list of all PPMs associated with this move
      operationId: indexPersonallyProcuredMoves
      tags:
        - ppm
      parameters:
        - in: path
          name: moveId
          type: string
          format: uuid
          required: true
          description: UUID of the move these PPMs are associated with
      responses:
        200:
          description: returns list of personally_procured_move
          schema:
            $ref: '#/definitions/IndexPersonallyProcuredMovePayload'
        400:
          description: invalid request
        401:
          description: request requires user authentication
        403:
          description: user is not authorized
  /moves/{moveId}/personally_procured_move/{personallyProcuredMoveId}:
    post:
      summary: Updates the PPM
      description: This replaces the current version of the PPM with the version sent.
      operationId: updatePersonallyProcuredMove
      tags:
        - ppm
      parameters:
        - in: path
          name: moveId
          type: string
          format: uuid
          required: true
          description: UUID of the move
        - in: path
          name: personallyProcuredMoveId
          type: string
          format: uuid
          required: true
          description: UUID of the PPM being updated
        - in: body
          name: updatePersonallyProcuredMovePayload
          required: true
          schema:
            $ref: '#/definitions/UpdatePersonallyProcuredMovePayload'
      responses:
        201:
          description: updated instance of personally_procured_move
          schema:
            $ref: '#/definitions/PersonallyProcuredMovePayload'
        400:
          description: invalid request
        401:
          description: request requires user authentication
        403:
          description: user is not authorized
        500:
          description: internal server error
    patch:
      summary: Patches the PPM
      description: Any fields sent in this request will be set on the PPM referenced
      operationId: patchPersonallyProcuredMove
      tags:
        - ppm
      parameters:
        - in: path
          name: moveId
          type: string
          format: uuid
          required: true
          description: UUID of the move
        - in: path
          name: personallyProcuredMoveId
          type: string
          format: uuid
          required: true
          description: UUID of the PPM being patched
        - in: body
          name: patchPersonallyProcuredMovePayload
          required: true
          schema:
            $ref: '#/definitions/PatchPersonallyProcuredMovePayload'
      responses:
        201:
          description: updated instance of personally_procured_move
          schema:
            $ref: '#/definitions/PersonallyProcuredMovePayload'
        400:
          description: invalid request
        401:
          description: request requires user authentication
        403:
          description: user is not authorized
        404:
          description: ppm is not found
        500:
          description: internal server error
    get:
      summary: Returns the given PPM
      description: Returns the given PPM
      operationId: showPersonallyProcuredMove
      tags:
        - ppm
      parameters:
        - in: path
          name: moveId
          type: string
          format: uuid
          required: true
          description: UUID of the move being signed for
        - in: path
          name: personallyProcuredMoveId
          type: string
          format: uuid
          required: true
          description: UUID of the PPM
      responses:
        200:
          description: the instance of personally_procured_move
          schema:
            $ref: '#/definitions/IndexPersonallyProcuredMovePayload'
        400:
          description: invalid request
        401:
          description: request requires user authentication
        403:
          description: user is not authorized
  /moves/{moveId}/documents:
    post:
      summary: Create a new document
      description: Documents represent a physical artifact such as a scanned document or a PDF file
      operationId: createDocument
      tags:
        - documents
      parameters:
        - in: path
          name: moveId
          type: string
          format: uuid
          required: true
          description: UUID of the move
        - in: body
          name: documentPayload
          required: true
          schema:
            $ref: '#/definitions/PostDocumentPayload'
      responses:
        201:
          description: created document
          schema:
            $ref: '#/definitions/DocumentPayload'
        400:
          description: invalid request
        500:
          description: server error
  /moves/{moveId}/documents/{documentId}/uploads:
    post:
      summary: Create a new upload
      description: Uploads represent a single digital file, such as a JPEG or PDF.
      operationId: createUpload
      tags:
        - uploads
      consumes:
        - multipart/form-data
      parameters:
        - in: path
          name: moveId
          type: string
          format: uuid
          required: true
          description: UUID of the move
        - in: path
          name: documentId
          type: string
          format: uuid
          required: true
          description: UUID of the document to add an upload to
        - in: formData
          name: file
          type: file
          description: The file to upload.
          required: true
      responses:
        201:
          description: created upload
          schema:
            $ref: '#/definitions/UploadPayload'
        400:
          description: invalid request
        403:
          description: not authorized
        404:
          description: not found
        500:
          description: server error
  /stations:
    get:
      summary: Returns a list of stations based on search string
      description: List all stations based on search string
      operationId: showStations
      tags:
        - stations
      parameters:
        - in: query
          name: searchString
          type: string
          required: true
          description: string to search with
      responses:
        200:
          description: list of stations matching search string
          schema:
            type: array
            items:
              $ref: '#/definitions/Station'
        400:
          description: invalid request
        401:
          description: request requires user authentication
        403:
          description: user is not authorized
        404:
          description: no stations found
        500:
          description: internal server error
  /stations/{stationId}:
    get:
      summary: Returns the given station
      description: Returns the given station
      operationId: showStation
      tags:
        - stations
      parameters:
        - in: path
          name: stationId
          type: string
          format: uuid
          required: true
          description: UUID of station
      responses:
        200:
          description: the instance of the station
          schema:
            $ref: '#/definitions/Station'
        400:
          description: invalid request
        401:
          description: request requires user authentication
        403:
          description: user is not authorized
        404:
          description: station is not found
        500:
          description: internal server error
  /service_members:
    post:
      summary: Creates service member for a logged-in user
      description: Creates an instance of a service member tied to a user
      operationId: createServiceMember
      tags:
        - service_members
      parameters:
        - in: body
          name: createServiceMemberPayload
          required: true
          schema:
            $ref: '#/definitions/CreateServiceMemberPayload'
      responses:
        201:
          description: created instance of service member
          schema:
            $ref: '#/definitions/ServiceMemberPayload'
        400:
          description: invalid request
        401:
          description: request requires user authentication
        403:
          description: user is not authorized
        404:
          description: service member not found
        500:
          description: internal server error
  /service_members/{serviceMemberId}:
    get:
      summary: Returns the given service member
      description: Returns the given service member
      operationId: showServiceMember
      tags:
        - service_members
      parameters:
        - in: path
          name: serviceMemberId
          type: string
          format: uuid
          required: true
          description: UUID of the service member
      responses:
        200:
          description: the instance of the service member
          schema:
            $ref: '#/definitions/ServiceMemberPayload'
        400:
          description: invalid request
        401:
          description: request requires user authentication
        403:
          description: user is not authorized
        404:
          description: service member not found
        500:
          description: internal server error
    patch:
      summary: Patches the service member
      description: Any fields sent in this request will be set on the service member referenced
      operationId: patchServiceMember
      tags:
        - service_members
      parameters:
        - in: path
          name: serviceMemberId
          type: string
          format: uuid
          required: true
          description: UUID of the service member
        - in: body
          name: patchServiceMemberPayload
          required: true
          schema:
            $ref: '#/definitions/PatchServiceMemberPayload'
      responses:
        201:
          description: updated instance of service member
          schema:
            $ref: '#/definitions/ServiceMemberPayload'
        400:
          description: invalid request
        401:
          description: request requires user authentication
        403:
          description: user is not authorized
        404:
          description: service member not found
        500:
          description: internal server error
  /service_members/{serviceMemberId}/backup_contact:
    post:
      summary: Submits backup contact for a logged-in user
      description: Creates an instance of a backup contact tied to a service member user
      operationId: createServiceMemberBackupContact
      tags:
        - backup_contacts
      parameters:
        - in: body
          name: createBackupContactPayload
          required: true
          schema:
            $ref: '#/definitions/CreateServiceMemberBackupContactPayload'
        - in: path
          name: serviceMemberId
          type: string
          format: uuid
          required: true
          description: UUID of the service member
      responses:
        201:
          description: created instance of service member backup contact
          schema:
            $ref: '#/definitions/ServiceMemberBackupContactPayload'
        400:
          description: invalid request
        401:
          description: request requires user authentication
        403:
          description: user is not authorized to create this backup contact
        404:
          description: contact not found
        500:
          description: internal server error
    get:
      summary: List all service member backup contacts
      description: List all service member backup contacts
      operationId: indexServiceMemberBackupContacts
      tags:
        - backup_contacts
      parameters:
        - in: path
          name: serviceMemberId
          type: string
          format: uuid
          required: true
          description: UUID of the service member
      responses:
        200:
          description: list of service member backup contacts
          schema:
            $ref: '#/definitions/IndexServiceMemberBackupContactsPayload'
        400:
          description: invalid request
        401:
          description: request requires user authentication
        403:
          description: user is not authorized to see this backup contact
        404:
          description: contact not found
        500:
          description: internal server error
  /service_members/{serviceMemberId}/backup_contact/{backupContactId}:
    get:
      summary: Returns the given service member backup contact
      description: Returns the given service member backup contact
      operationId: showServiceMemberBackupContact
      tags:
        - backup_contacts
      parameters:
        - in: path
          name: serviceMemberId
          type: string
          format: uuid
          required: true
          description: UUID of the service member
        - in: path
          name: backupContactId
          type: string
          format: uuid
          required: true
          description: UUID of the service member backup contact
      responses:
        200:
          description: the instance of the service member backup contact
          schema:
            $ref: '#/definitions/ServiceMemberBackupContactPayload'
        400:
          description: invalid request
        401:
          description: request requires user authentication
        403:
          description: user is not authorized
        404:
          description: backup contact not found
        500:
          description: internal server error
    patch:
      summary: Patches the service member backup contact
      description: Any fields sent in this request will be set on the backup contact referenced
      operationId: patchServiceMemberBackupContact
      tags:
        - backup_contacts
      parameters:
        - in: body
          name: patchServiceMemberBackupContactPayload
          required: true
          schema:
            $ref: '#/definitions/PatchServiceMemberBackupContactPayload'
        - in: path
          name: backupContactId
          type: string
          format: uuid
          required: true
          description: UUID of the service member backup contact
        - in: path
          name: serviceMemberId
          type: string
          format: uuid
          required: true
          description: UUID of the service member
      responses:
        201:
          description: updated instance of backup contact
          schema:
            $ref: '#/definitions/ServiceMemberBackupContactPayload'
        400:
          description: invalid request
        401:
          description: request requires user authentication
        403:
          description: user is not authorized
        404:
          description: backup contact not found
        500:
          description: internal server error

=======
>>>>>>> acc95bac
definitions:
  MilitaryBranch:
    type: string
    enum: &MILITARYBRANCHES
      - ARMY
      - NAVY
      - MARINES
      - AIRFORCE
      - COASTGUARD
  DutyStationPayload:
    type: object
    properties:
      id:
        type: string
        format: uuid
        example: c56a4180-65aa-42ec-a945-5fd21dec0538
      name:
        type: string
        format: string
        example: Fort Bragg North Station
      address:
        $ref: '#/definitions/Address'
      branch:
        $ref: '#/definitions/MilitaryBranch'
      created_at:
        type: string
        format: date-time
      updated_at:
        type: string
        format: date-time
    required:
      - id
      - name
      - address
      - branch
      - created_at
      - updated_at
  DutyStationsPayload:
    type: array
    items:
      $ref: '#/definitions/DutyStationPayload'
  CreatePersonallyProcuredMovePayload:
    type: object
    properties:
      size:
        $ref: '#/definitions/TShirtSize'
      weight_estimate:
        type: integer
        title: Weight Estimate
        x-nullable: true
  UpdatePersonallyProcuredMovePayload:
    type: object
    properties:
      size:
        $ref: '#/definitions/TShirtSize'
      weight_estimate:
        type: integer
        title: Weight Estimate
        x-nullable: true
  PatchPersonallyProcuredMovePayload:
    type: object
    properties:
      size:
        $ref: '#/definitions/TShirtSize'
      weight_estimate:
        type: integer
        title: Weight Estimate
        x-nullable: true
  PersonallyProcuredMovePayload:
    type: object
    properties:
      id:
        type: string
        format: uuid
        example: c56a4180-65aa-42ec-a945-5fd21dec0538
      size:
        $ref: '#/definitions/TShirtSize'
      weight_estimate:
        type: integer
        title: Weight Estimate
        x-nullable: true
      created_at:
        type: string
        format: date-time
      updated_at:
        type: string
        format: date-time
    required:
      - id
      - created_at
      - updated_at
  IndexPersonallyProcuredMovePayload:
    type: array
    items:
      $ref: '#/definitions/PersonallyProcuredMovePayload'
  CreateMovePayload:
    type: object
    properties:
      selected_move_type:
        $ref: '#/definitions/SelectedMoveType'
  MovePayload:
    type: object
    properties:
      id:
        type: string
        format: uuid
        example: c56a4180-65aa-42ec-a945-5fd21dec0538
      user_id:
        type: string
        format: uuid
        example: c56a4180-65aa-42ec-a945-5fd21dec0538
      selected_move_type:
        $ref: '#/definitions/SelectedMoveType'
      created_at:
        type: string
        format: date-time
      updated_at:
        type: string
        format: date-time
    required:
      - id
      - user_id
      - created_at
      - updated_at
  PatchMovePayload:
    type: object
    properties:
      selected_move_type:
        $ref: '#/definitions/SelectedMoveType'
  SelectedMoveType:
    type: string
    title: Selected Move Type
    enum:
      - HHG
      - PPM
      - COMBO
    x-nullable: true
    x-display-value:
      HHG: Household Goods Move
      PPM: Personal Procured Move
      COMBO: Both HHG and PPM
  IndexMovesPayload:
    type: array
    items:
      $ref: '#/definitions/MovePayload'
  ServiceMemberPayload:
    type: object
    properties:
      id:
        type: string
        format: uuid
        example: c56a4180-65aa-42ec-a945-5fd21dec0538
      user_id:
        type: string
        format: uuid
        example: c56a4180-65aa-42ec-a945-5fd21dec0538
      edipi:
        type: string
        example: '5789345789'
        pattern: '^[0-9]{10}$'
        x-nullable: true
      has_social_security_number:
        type: boolean
        x-nullable: true
      first_name:
        type: string
        example: John
        x-nullable: true
      middle_initial:
        type: string
        example: L.
        x-nullable: true
      last_name:
        type: string
        example: Donut
        x-nullable: true
      suffix:
        type: string
        example: Jr.
        x-nullable: true
      telephone:
        type: string
        format: telephone
        pattern: '^[2-9]\d{2}-\d{3}-\d{4}$'
        example: 212-555-5555
        x-nullable: true
      secondary_telephone:
        type: string
        format: telephone
        pattern: '^[2-9]\d{2}-\d{3}-\d{4}$'
        example: 212-555-5555
        x-nullable: true
      personal_email:
        type: string
        pattern: ^(.+)@(.+)\.(.{1,3})$
        example: john_bob@foo.edu
        x-nullable: true
        title: personal email address
      phone_is_preferred:
        type: boolean
        x-nullable: true
      secondary_phone_is_preferred:
        type: boolean
        x-nullable: true
      email_is_preferred:
        type: boolean
        x-nullable: true
      current_station:
        $ref: '#/definitions/DutyStationPayload'
      residential_address:
        $ref: '#/definitions/Address'
      backup_mailing_address:
        $ref: '#/definitions/Address'
      is_profile_complete:
        type: boolean
      created_at:
        type: string
        format: date-time
      updated_at:
        type: string
        format: date-time
    required:
      - id
      - user_id
      - is_profile_complete
      - created_at
      - updated_at
  CreateServiceMemberPayload:
    type: object
    properties:
      user_id:
        type: string
        format: uuid
        example: c56a4180-65aa-42ec-a945-5fd21dec0538
      edipi:
        type: string
        pattern: '^[0-9]{10}$'
        example: '5789345789'
        x-nullable: true
        title: 'DoD ID #'
      social_security_number:
        type: string
        format: ssn
        x-nullable: true
        title: 'Social Security Number'
        example: '555-55-5555'
      first_name:
        type: string
        example: John
        x-nullable: true
        title: First Name
      middle_initial:
        type: string
        example: L.
        x-nullable: true
        title: Middle Initial
      last_name:
        type: string
        example: Donut
        x-nullable: true
        title: Last Name
      suffix:
        type: string
        example: Jr.
        x-nullable: true
        title: Suffix
      telephone:
        type: string
        format: telephone
        pattern: '^[2-9]\d{2}-\d{3}-\d{4}$'
        example: 212-555-5555
        x-nullable: true
        title: telephone
      secondary_telephone:
        type: string
        format: telephone
        pattern: '^[2-9]\d{2}-\d{3}-\d{4}$'
        example: 212-555-5555
        x-nullable: true
        title: Secondary Telephone
      personal_email:
        type: string
        pattern: ^(.+)@(.+)\.(.{1,3})$
        example: john_bob@foo.edu
        x-nullable: true
        title: personal email address
      phone_is_preferred:
        type: boolean
        x-nullable: true
        title: Phone is Preferred
      secondary_phone_is_preferred:
        type: boolean
        x-nullable: true
        title: Secondary Phone is Preferred
      email_is_preferred:
        type: boolean
        x-nullable: true
        title: Email is Preferred
      current_station:
        $ref: '#/definitions/DutyStationPayload'
      residential_address:
        $ref: '#/definitions/Address'
      backup_mailing_address:
        $ref: '#/definitions/Address'
  PatchServiceMemberPayload:
    type: object
    properties:
      user_id:
        type: string
        format: uuid
        example: c56a4180-65aa-42ec-a945-5fd21dec0538
      edipi:
        type: string
        pattern: '^[0-9]{10}$'
        example: '5789345789'
        x-nullable: true
        title: 'DoD ID #'
      social_security_number:
        type: string
        format: ssn
        x-nullable: true
        title: 'Social Security Number'
        example: '555-55-5555'
      first_name:
        type: string
        example: John
        x-nullable: true
        title: First Name
      middle_initial:
        type: string
        example: L.
        x-nullable: true
        title: Middle Initial
      last_name:
        type: string
        example: Donut
        x-nullable: true
        title: Last Name
      suffix:
        type: string
        example: Jr.
        x-nullable: true
        title: Suffix
      telephone:
        type: string
        format: telephone
        pattern: '^[2-9]\d{2}-\d{3}-\d{4}$'
        example: 212-555-5555
        x-nullable: true
        title: telephone
      secondary_telephone:
        type: string
        format: telephone
        pattern: '^[2-9]\d{2}-\d{3}-\d{4}$'
        example: 212-555-5555
        x-nullable: true
        title: Secondary Telephone
      personal_email:
        type: string
        pattern: ^(.+)@(.+)\.(.{1,3})$
        example: john_bob@foo.edu
        x-nullable: true
        title: personal email address
      phone_is_preferred:
        type: boolean
        x-nullable: true
        title: Phone is Preferred
      secondary_phone_is_preferred:
        type: boolean
        x-nullable: true
        title: Secondary Phone is Preferred
      email_is_preferred:
        type: boolean
        x-nullable: true
        title: Email is Preferred
      current_station:
        $ref: '#/definitions/DutyStationPayload'
      residential_address:
        $ref: '#/definitions/Address'
      backup_mailing_address:
        $ref: '#/definitions/Address'
  IndexServiceMembersPayload:
    type: array
    items:
      $ref: '#/definitions/ServiceMemberPayload'
  ServiceMemberBackupContactPayload:
    type: object
    properties:
      id:
        type: string
        format: uuid
        example: c56a4180-65aa-42ec-a945-5fd21dec0538
      user_id:
        type: string
        format: uuid
        example: c56a4180-65aa-42ec-a945-5fd21dec0538
      name:
        type: string
        example: Susan Smith
        x-nullable: true
      telephone:
        type: string
        format: telephone
        pattern: '^[2-9]\d{2}-\d{3}-\d{4}$'
        example: 212-555-5555
        x-nullable: true
      email:
        type: string
        pattern: ^(.+)@(.+)\.(.{1,3})$
        example: john_bob@foo.edu
        x-nullable: true
        title: email address
      authorized_to_meet_mover:
        type: boolean
        x-nullable: true
      created_at:
        type: string
        format: date-time
      updated_at:
        type: string
        format: date-time
    required:
      - id
      - user_id
      - created_at
      - updated_at
  CreateServiceMemberBackupContactPayload:
    type: object
    properties:
      user_id:
        type: string
        format: uuid
        example: c56a4180-65aa-42ec-a945-5fd21dec0538
      name:
        type: string
        example: Susan Smith
        x-nullable: true
      telephone:
        type: string
        format: telephone
        pattern: '^[2-9]\d{2}-\d{3}-\d{4}$'
        example: 212-555-5555
        x-nullable: true
      email:
        type: string
        pattern: ^(.+)@(.+)\.(.{1,3})$
        example: john_bob@foo.edu
        x-nullable: true
        title: email address
      authorized_to_meet_mover:
        type: boolean
        x-nullable: true
  PatchServiceMemberBackupContactPayload:
    type: object
    properties:
      user_id:
        type: string
        format: uuid
        example: c56a4180-65aa-42ec-a945-5fd21dec0538
      name:
        type: string
        example: Susan Smith
        x-nullable: true
      telephone:
        type: string
        format: telephone
        pattern: '^[2-9]\d{2}-\d{3}-\d{4}$'
        example: 212-555-5555
        x-nullable: true
      email:
        type: string
        pattern: ^(.+)@(.+)\.(.{1,3})$
        example: john_bob@foo.edu
        x-nullable: true
        title: email address
      authorized_to_meet_mover:
        type: boolean
        x-nullable: true
  IndexServiceMemberBackupContactsPayload:
    type: array
    items:
      $ref: '#/definitions/ServiceMemberBackupContactPayload'
  CreateSignedCertificationPayload:
    type: object
    properties:
      date:
        type: string
        format: date
        title: Date
      signature:
        type: string
        title: Signature
      certification_text:
        type: string
    required:
      - date
      - signature
      - certification_text
  DocumentPayload:
    type: object
    properties:
      id:
        type: string
        format: uuid
        example: c56a4180-65aa-42ec-a945-5fd21dec0538
      name:
        type: string
        title: Human-understandable name for this document
      uploads:
        type: array
        items:
          $ref: '#/definitions/UploadPayload'
    required:
      - id
      - name
      - uploads
  PostDocumentPayload:
    type: object
    properties:
      name:
        type: string
        title: Human-understandable name for this document
  UploadPayload:
    type: object
    properties:
      id:
        type: string
        format: uuid
        example: c56a4180-65aa-42ec-a945-5fd21dec0538
      url:
        type: string
        format: uri
        example: https://uploads.domain.test/dir/c56a4180-65aa-42ec-a945-5fd21dec0538
      filename:
        type: string
        format: string
        example: filename.pdf
    required:
      - id
      - url
      - filename
  CreateIssuePayload:
    type: object
    properties:
      description:
        type: string
        example: This is a test issue
        format: textarea
        minLength: 1
        maxLength: 1024
        title: Description
      reporter_name:
        type: string
        example: Jane Doe
        x-nullable: true
        title: Reporter Name
      due_date:
        type: string
        format: date
        example: 2019-03-15
        x-nullable: true
        title: Due Date
    required:
      - description
  IndexIssuesPayload:
    type: array
    items:
      $ref: '#/definitions/IssuePayload'
  IssuePayload:
    type: object
    properties:
      id:
        type: string
        format: uuid
        example: c56a4180-65aa-42ec-a945-5fd21dec0538
      description:
        type: string
        example: This is a test issue
        minLength: 1
        maxLength: 1024
      reporter_name:
        type: string
        example: Jane Doe
        x-nullable: true
      due_date:
        type: string
        format: date
        example: 2019-03-15
        x-nullable: true
      created_at:
        type: string
        format: date-time
      updated_at:
        type: string
        format: date-time
    required:
      - id
      - description
      - created_at
      - updated_at
  CreateForm1299Payload:
    type: object
    title: Application For Shipment And Or Storage Of Personal Property (DD1299)
    properties:
      date_prepared:
        type: string
        format: date
        example: 2018-01-03
        x-nullable: true
        title: Date Prepared
      shipment_number:
        type: string
        example: "4550"
        x-nullable: true
        title: Shipment Number
      name_of_preparing_office:
        type: string
        example: pumpernickel office
        x-nullable: true
        title: Name of Preparing Office
      dest_office_name:
        type: string
        example: pecan office
        title: Name of Destination Personal Property Shipping Office
        x-nullable: true
      origin_office_address_name:
        type: string
        example: Office manager John Dough
        x-nullable: true
        title: Name
      origin_office_address:
        $ref: '#/definitions/Address'
      service_member_first_name:
        type: string
        example: Focaccia
        x-nullable: true
        title: First Name
      service_member_middle_initial:
        type: string
        example: L.
        x-nullable: true
        title: Middle Initial
      service_member_last_name:
        type: string
        example: Roll
        x-nullable: true
        title: Last Name
      service_member_rank:
        $ref: '#/definitions/ServiceMemberRank'
      service_member_ssn:
        type: string
        format: ssn
        pattern: '^\d{3}-\d{2}-\d{4}$'
        example: 555-55-5555
        x-nullable: true
        title: SSN
      service_member_agency:
        type: string
        example: Air Force
        x-nullable: true
        title: Agency
      hhg_total_pounds:
        type: integer
        example: 10000
        x-nullable: true
        title: Pounds
      hhg_progear_pounds:
        type: integer
        example: 350
        x-nullable: true
        title: PBP&E Pounds
      hhg_valuable_items_cartons:
        type: integer
        example: 3
        x-nullable: true
        title: Expensive And Valuable Items Number Of Cartons
      mobile_home_serial_number:
        type: string
        example: 45kljs98kljlkwj5
        x-nullable: true
        title: Serial Number
      mobile_home_length_ft:
        type: integer
        example: 72
        x-nullable: true
        title: Length (ft)
      mobile_home_length_inches:
        type: integer
        example: 4
        x-nullable: true
        title: Length (in)
      mobile_home_width_ft:
        type: integer
        example: 15
        x-nullable: true
        title: Width (ft)
      mobile_home_width_inches:
        type: integer
        example: 4
        x-nullable: true
        title: Width (in)
      mobile_home_height_ft:
        type: integer
        example: 10
        x-nullable: true
        title: Height (ft)
      mobile_home_height_inches:
        type: integer
        example: 3
        x-nullable: true
        title: Height (in)
      mobile_home_type_expando:
        type: string
        example: bathroom and shower unit
        x-nullable: true
        title: Type Expando
      mobile_home_contents_packed_requested:
        type: boolean
        x-nullable: true
        title: Mobile Home Contents Packed
      mobile_home_blocked_requested:
        type: boolean
        x-nullable: true
        title: Mobile Home Blocked
      mobile_home_unblocked_requested:
        type: boolean
        x-nullable: true
        title: Mobile Home Unblocked
      mobile_home_stored_at_origin_requested:
        type: boolean
        x-nullable: true
        title: Mobile Home Stored At Origin
      mobile_home_stored_at_destination_requested:
        type: boolean
        x-nullable: true
        title: Mobile Home Stored At Destination
      station_orders_type:
        type: string
        enum:
        - PERMANENT
        - TEMPORARY
        x-display-value:
          PERMANENT: permanent
          TEMPORARY: temporary
        x-nullable: true
        title: Type Orders
      station_orders_issued_by:
        type: string
        example: Sergeant Naan
        x-nullable: true
        title: Issued By
      station_orders_new_assignment:
        type: string
        example: ACCOUNTING OPS
        x-nullable: true
        title: New Duty Assignment
      station_orders_date:
        type: string
        format: date
        example: 2018-03-15
        x-nullable: true
        title: Date of Orders
      station_orders_number:
        type: string
        example: "98374"
        x-nullable: true
        title: Orders Number
      station_orders_paragraph_number:
        type: string
        example: "5"
        x-nullable: true
        title: Paragraph Number
      station_orders_in_transit_telephone:
        type: string
        format: telephone
        pattern: '^[2-9]\d{2}-\d{3}-\d{4}$'
        example: 212-666-6666
        x-nullable: true
        title: In Transit Telephone No
      in_transit_address:
        $ref: '#/definitions/Address'
      pickup_address:
        $ref: '#/definitions/Address'
      pickup_telephone:
        type: string
        format: telephone
        pattern: '^[2-9]\d{2}-\d{3}-\d{4}$'
        example: 212-555-5555
        x-nullable: true
        title: Pickup telephone
      dest_address:
        $ref: '#/definitions/Address'
      agent_to_receive_hhg:
        type: string
        x-nullable: true
        title: Agent Designated To Receive Property
      extra_address:
        $ref: '#/definitions/Address'
      pack_scheduled_date:
        type: string
        format: date
        example: 2018-03-08
        x-nullable: true
        title: Pack
      pickup_scheduled_date:
        type: string
        format: date
        example: 2018-03-09
        x-nullable: true
        title: Pickup
      delivery_scheduled_date:
        type: string
        format: date
        example: 2018-03-10
        x-nullable: true
        title: Delivery
      remarks:
        type: string
        example: please be careful with my stuff
        x-nullable: true
        title: Remarks
      other_move_1_from:
        type: string
        x-nullable: true
        title: From
      other_move_1_to:
        type: string
        x-nullable: true
        title: To
      other_move_1_net_pounds:
        type: integer
        example: 2000
        x-nullable: true
        title: Total Pounds
      other_move_1_progear_pounds:
        type: integer
        example: 100
        x-nullable: true
        title: PBP&E Pounds
      other_move_2_from:
        type: string
        x-nullable: true
        title: From
      other_move_2_to:
        type: string
        x-nullable: true
        title: To
      other_move_2_net_pounds:
        type: integer
        example: 2000
        x-nullable: true
        title: Total Pounds
      other_move_2_progear_pounds:
        type: integer
        example: 100
        x-nullable: true
        title: PBP&E Pounds
      service_member_signature:
        type: string
        example: Focaccia Roll
        x-nullable: true
        title: Signature Of Member/Employee
      date_signed:
        type: string
        format: date
        example: 2018-01-23
        x-nullable: true
        title: Date Signed
      contractor_address:
        $ref: '#/definitions/Address'
      contractor_name:
        type: string
        example: Mayflower Transit
        x-nullable: true
        title: Name Of Contractor
      nonavailability_of_signature_reason:
        type: string
        example: service member not present
        x-nullable: true
        title: Reason For Nonavailability Of Signature
      certified_by_signature:
        type: string
        example: Sally Crumpet
        x-nullable: true
        title: Signature
      title_of_certified_by_signature:
        type: string
        example: Colonel Crumpet
        x-nullable: true
        title: Title
    required:
      - mobile_home_contents_packed_requested
      - mobile_home_blocked_requested
      - mobile_home_unblocked_requested
      - mobile_home_stored_at_origin_requested
      - mobile_home_stored_at_destination_requested
  IndexForm1299sPayload:
    type: array
    items:
      $ref: '#/definitions/Form1299Payload'
  Form1299Payload:
    type: object
    properties:
      id:
        type: string
        format: uuid
        example: c56a4180-65aa-42ec-a945-5fd21dec0538
      created_at:
        type: string
        format: date-time
      updated_at:
        type: string
        format: date-time
      form_completed:
        type: boolean
        example: false
        x-nullable: true
      date_prepared:
        type: string
        format: date
        example: 2018-01-03
        x-nullable: true
      shipment_number:
        type: string
        example: "4550"
        x-nullable: true
      name_of_preparing_office:
        type: string
        example: pumpernickel office
        x-nullable: true
      dest_office_name:
        type: string
        x-nullable: true
      origin_office_address_name:
        type: string
        example: Office manager John Dough
        x-nullable: true
      origin_office_address:
        $ref: '#/definitions/Address'
      service_member_first_name:
        type: string
        example: Focaccia
        x-nullable: true
      service_member_middle_initial:
        type: string
        example: L.
        x-nullable: true
      service_member_last_name:
        type: string
        example: Roll
        x-nullable: true
      service_member_rank:
        $ref: '#/definitions/ServiceMemberRank'
      service_member_ssn:
        type: string
        format: ssn
        pattern: '^\d{3}-\d{2}-\d{4}$'
        example: 555-55-5555
        x-nullable: true
      service_member_agency:
        type: string
        example: Air Force
        x-nullable: true
      hhg_total_pounds:
        type: integer
        example: 10000
        x-nullable: true
      hhg_progear_pounds:
        type: integer
        example: 3000
        x-nullable: true
      hhg_valuable_items_cartons:
        type: integer
        example: 3
        x-nullable: true
      mobile_home_serial_number:
        type: string
        example: 45kljs98kljlkwj5
        x-nullable: true
      mobile_home_length_ft:
        type: integer
        example: 72
        x-nullable: true
      mobile_home_length_inches:
        type: integer
        example: 4
        x-nullable: true
      mobile_home_width_ft:
        type: integer
        example: 15
        x-nullable: true
      mobile_home_width_inches:
        type: integer
        example: 4
        x-nullable: true
      mobile_home_height_ft:
        type: integer
        example: 10
        x-nullable: true
      mobile_home_height_inches:
        type: integer
        example: 3
        x-nullable: true
      mobile_home_type_expando:
        type: string
        example: bathroom and shower unit
        x-nullable: true
      mobile_home_contents_packed_requested:
        type: boolean
        title: Mobile Home Contents Packed
      mobile_home_blocked_requested:
        type: boolean
        title: Mobile Home Blocked
      mobile_home_unblocked_requested:
        type: boolean
        title: Mobile Home Unblocked
      mobile_home_stored_at_origin_requested:
        type: boolean
        title: Mobile Home Stored At Origin
      mobile_home_stored_at_destination_requested:
        type: boolean
        title: Mobile Home Stored At Destination
      station_orders_type:
        type: string
        enum:
        - PERMANENT
        - TEMPORARY
        x-display-value:
          PERMANENT: permanent
          TEMPORARY: temporary
        x-nullable: true
      station_orders_issued_by:
        type: string
        example: Sergeant Naan
        x-nullable: true
      station_orders_new_assignment:
        type: string
        example: ACCOUNTING OPS
        x-nullable: true
      station_orders_date:
        type: string
        format: date
        example: 2018-03-15
        x-nullable: true
      station_orders_number:
        type: string
        example: '98374'
        x-nullable: true
      station_orders_paragraph_number:
        type: string
        example: '5'
        x-nullable: true
      station_orders_in_transit_telephone:
        type: string
        format: telephone
        pattern: '^[2-9]\d{2}-\d{3}-\d{4}$'
        example: 212-666-6666
        x-nullable: true
      in_transit_address:
        $ref: '#/definitions/Address'
      pickup_address:
        $ref: '#/definitions/Address'
      pickup_telephone:
        type: string
        format: telephone
        pattern: '^[2-9]\d{2}-\d{3}-\d{4}$'
        example: 212-555-5555
        x-nullable: true
      dest_address:
        $ref: '#/definitions/Address'
      agent_to_receive_hhg:
        type: string
        x-nullable: true
      extra_address:
        $ref: '#/definitions/Address'
      pack_scheduled_date:
        type: string
        format: date
        example: 2018-03-08
        x-nullable: true
      pickup_scheduled_date:
        type: string
        format: date
        example: 2018-03-09
        x-nullable: true
      delivery_scheduled_date:
        type: string
        format: date
        example: 2018-03-10
        x-nullable: true
      remarks:
        type: string
        example: please be careful with my stuff
        x-nullable: true
      other_move_1_from:
        type: string
        x-nullable: true
      other_move_1_to:
        type: string
        x-nullable: true
      other_move_1_net_pounds:
        type: integer
        example: 2000
        x-nullable: true
      other_move_1_progear_pounds:
        type: integer
        example: 100
        x-nullable: true
      other_move_2_from:
        type: string
        x-nullable: true
      other_move_2_to:
        type: string
        x-nullable: true
      other_move_2_net_pounds:
        type: integer
        example: 2000
        x-nullable: true
      other_move_2_progear_pounds:
        type: integer
        example: 100
        x-nullable: true
      service_member_signature:
        type: string
        example: Focaccia Roll
        x-nullable: true
      date_signed:
        type: string
        format: date
        example: 2018-01-23
        x-nullable: true
      contractor_address:
        $ref: '#/definitions/Address'
      contractor_name:
        type: string
        example: Mayflower Transit
        x-nullable: true
      nonavailability_of_signature_reason:
        type: string
        example: service member not present
        x-nullable: true
      certified_by_signature:
        type: string
        example: Sally Crumpet
        x-nullable: true
      title_of_certified_by_signature:
        type: string
        example: Colonel Crumpet
        x-nullable: true
    required:
      - id
      - created_at
      - updated_at
      - mobile_home_contents_packed_requested
      - mobile_home_blocked_requested
      - mobile_home_unblocked_requested
      - mobile_home_stored_at_origin_requested
      - mobile_home_stored_at_destination_requested
  TShirtSize:
    type: string
    x-nullable: true
    title: Size
    enum:
      - S
      - M
      - L
  ServiceMemberRank:
    type: string
    x-nullable: true
    title: Rank
    enum:
      - E_1
      - E_2
      - E_3
      - E_4
      - E_5
      - E_6
      - E_7
      - E_8
      - E_9
      - W_1
      - W_2
      - W_3
      - W_4
      - W_5
      - O_1
      - O_2
      - O_3
      - O_4
      - O_5
      - O_6
      - O_7
      - O_8
      - O_9
      - O_10
      - ACADEMY_CADET
      - ACADEMY_GRADUATE
      - AVIATION_CADET
      - CIVILIAN_EMPLOYEE
      - MIDSHIPMAN
    x-display-value:
      E_1: E-1
      E_2: E-2
      E_3: E-3
      E_4: E-4
      E_5: E-5
      E_6: E-6
      E_7: E-7
      E_8: E-8
      E_9: E-9
      W_1: W-1
      W_2: W-2
      W_3: W-3
      W_4: W-4
      W_5: W-5
      O_1: O-1
      O_2: O-2
      O_3: O-3
      O_4: O-4
      O_5: O-5
      O_6: O-6
      O_7: O-7
      O_8: O-8
      O_9: O-9
      O_10: O-10
      ACADEMY_CADET: Service Academy Cadet
      ACADEMY_GRADUATE: Service Academy Graduate
      AVIATION_CADET: Aviation Cadet
      CIVILIAN_EMPLOYEE: Civilian Employee
      MIDSHIPMAN: Midshipman
  IndexShipmentsPayload:
    type: array
    items:
      $ref: '#/definitions/ShipmentPayload'
  ShipmentPayload:
    type: object
    properties:
      id:
        type: string
        format: uuid
        example: c56a4180-65aa-42ec-a945-5fd21dec0538
      pickup_date:
        type: string
        format: date
      delivery_date:
        type: string
        format: date
      traffic_distribution_list_id:
        type: string
        format: uuid
        example: d56a4180-65aa-42ec-a945-5fd21dec0538
      transportation_service_provider_id:
        type: string
        format: uuid
        example: f56a4180-65aa-42ec-a945-5fd21dec0538
        x-nullable: true
      administrative_shipment:
        type: boolean
        example: false
        x-nullable: true
      created_at:
        type: string
        format: date-time
      updated_at:
        type: string
        format: date-time
    required:
      - id
      - pickup_date
      - delivery_date
      - traffic_distribution_list_id
      - created_at
      - updated_at
  Address:
    type: object
    properties:
      street_address_1:
        type: string
        example: 123 Main Ave
        title: Address Line 1
      street_address_2:
        type: string
        example: Apartment 9000
        x-nullable: true
        title: Address Line 2
      street_address_3:
        type: string
        example: Montmârtre
        x-nullable: true
        title: Address Line 3
      city:
        type: string
        example: Anytown
        title: City
      state:
        title: State
        type: string
        x-display-value:
          AL: AL
          AK: AK
          AZ: AZ
          AR: AR
          CA: CA
          CO: CO
          CT: CT
          DE: DE
          DC: DC
          FL: FL
          GA: GA
          HI: HI
          ID: ID
          IL: IL
          IN: IN
          IA: IA
          KS: KS
          KY: KY
          LA: LA
          ME: ME
          MD: MD
          MA: MA
          MI: MI
          MN: MN
          MS: MS
          MO: MO
          MT: MT
          NE: NE
          NV: NV
          NH: NH
          NJ: NJ
          NM: NM
          NY: NY
          NC: NC
          ND: ND
          OH: OH
          OK: OK
          OR: OR
          PA: PA
          RI: RI
          SC: SC
          SD: SD
          TN: TN
          TX: TX
          UT: UT
          VT: VT
          VA: VA
          WA: WA
          WV: WV
          WI: WI
          WY: WY
        enum:
          - AL
          - AK
          - AZ
          - AR
          - CA
          - CO
          - CT
          - DE
          - DC
          - FL
          - GA
          - HI
          - ID
          - IL
          - IN
          - IA
          - KS
          - KY
          - LA
          - ME
          - MD
          - MA
          - MI
          - MN
          - MS
          - MO
          - MT
          - NE
          - NV
          - NH
          - NJ
          - NM
          - NY
          - NC
          - ND
          - OH
          - OK
          - OR
          - PA
          - RI
          - SC
          - SD
          - TN
          - TX
          - UT
          - VT
          - VA
          - WA
          - WV
          - WI
          - WY
      postal_code:
        type: string
        format: zip
        title: ZIP/Postal Code
        example: "90210"
        pattern: '^(\d{5}([\-]\d{4})?)$'
      country:
        type: string
        title: Country
        x-nullable: true
        example: "United States"
        default: United States
    required:
      - street_address_1
      - city
      - state
      - postal_code
paths:
  /issues:
    post:
      summary: Create a new issue
      description: Issues represent problems or suggestions for the app, this creates a new one.
      operationId: createIssue
      tags:
        - issues
      parameters:
        - in: body
          name: createIssuePayload
          required: true
          schema:
            $ref: '#/definitions/CreateIssuePayload'
      responses:
        201:
          description: created issue
          schema:
            $ref: '#/definitions/IssuePayload'
        400:
          description: invalid request
    get:
      summary: List all issues
      description: List all issues
      operationId: indexIssues
      tags:
        - issues
      responses:
        200:
          description: list of issues
          schema:
            $ref: '#/definitions/IndexIssuesPayload'
        400:
          description: invalid request
  /form1299s:
    post:
      summary: Create a new shipment or storage of personal property application
      description: Create an instance of form 1299
      operationId: createForm1299
      tags:
        - form1299s
      parameters:
        - in: body
          name: createForm1299Payload
          required: true
          schema:
            $ref: '#/definitions/CreateForm1299Payload'
      responses:
        201:
          description: created instance of form 1299
          schema:
            $ref: '#/definitions/Form1299Payload'
        400:
          description: invalid request
    get:
      summary: List all submitted 1299 forms
      description: List all submitted 1299 forms
      operationId: indexForm1299s
      tags:
        - form1299s
      responses:
        200:
          description: list of submitted forms 1299
          schema:
            $ref: '#/definitions/IndexForm1299sPayload'
        400:
          description: invalid request
  /shipments:
    get:
      summary: List all shipments
      description: List all shipments
      operationId: indexShipments
      tags:
        - shipments
      responses:
        200:
          description: list of all shipments
          schema:
            $ref: '#/definitions/IndexShipmentsPayload'
        400:
          description: invalid request
  /form1299s/{form1299Id}:
    get:
      summary: Gets a 1299 form by Id
      operationId: showForm1299
      tags:
        - form1299s
      parameters:
        - in: path
          name: form1299Id
          type: string
          format: uuid
          required: true
          description: UUID of the form to get
      responses:
        200:
          description: a 1299 form
          schema:
            $ref: '#/definitions/Form1299Payload'
        400:
          description: invalid request
        404:
          description: unknown form1299Id
        500:
          description: server error
  /moves:
    post:
      summary: Submits move for a logged-in user
      description: Creates an instance of a move tied to a user
      operationId: createMove
      tags:
        - moves
      parameters:
        - in: body
          name: createMovePayload
          required: true
          schema:
            $ref: '#/definitions/CreateMovePayload'
      responses:
        201:
          description: created instance of move
          schema:
            $ref: '#/definitions/MovePayload'
        400:
          description: invalid request
        401:
          description: request requires user authentication
        403:
          description: user is not authorized to sign for this move
    get:
      summary: List all moves
      description: List all moves
      operationId: indexMoves
      tags:
        - moves
      responses:
        200:
          description: list of moves
          schema:
            $ref: '#/definitions/IndexMovesPayload'
        400:
          description: invalid request
        401:
          description: request requires user authentication
  /moves/{moveId}:
    patch:
      summary: Patches the move
      description: Any fields sent in this request will be set on the move referenced
      operationId: patchMove
      tags:
        - moves
      parameters:
        - in: path
          name: moveId
          type: string
          format: uuid
          required: true
          description: UUID of the move
        - in: body
          name: patchMovePayload
          required: true
          schema:
            $ref: '#/definitions/PatchMovePayload'
      responses:
        201:
          description: updated instance of move
          schema:
            $ref: '#/definitions/MovePayload'
        400:
          description: invalid request
        401:
          description: request requires user authentication
        403:
          description: user is not authorized
        404:
          description: move is not found
        500:
          description: internal server error
    get:
      summary: Returns the given move
      description: Returns the given move
      operationId: showMove
      tags:
        - moves
      parameters:
        - in: path
          name: moveId
          type: string
          format: uuid
          required: true
          description: UUID of the move
      responses:
        200:
          description: the instance of the move
          schema:
            $ref: '#/definitions/MovePayload'
        400:
          description: invalid request
        401:
          description: request requires user authentication
        403:
          description: user is not authorized
        404:
          description: move is not found
        500:
          description: internal server error
  /moves/{moveId}/signed_certification:
    post:
      summary: Submits signed certification for the given move ID
      description: Create an instance of signed_certification tied to the move ID
      operationId: createSignedCertification
      tags:
        - certification
      parameters:
        - in: path
          name: moveId
          type: string
          format: uuid
          required: true
          description: UUID of the move being signed for
        - in: body
          name: createSignedCertificationPayload
          required: true
          schema:
            $ref: '#/definitions/CreateSignedCertificationPayload'
      responses:
        201:
          description: created instance of signed_certification
        400:
          description: invalid request
        401:
          description: request requires user authentication
        403:
          description: user is not authorized to sign for this move
        404:
          description: move not found
        500:
          description: internal server error
  /moves/{moveId}/personally_procured_move:
    post:
      summary: Creates a new PPM for the given move
      description: Create an instance of personally_procured_move tied to the move ID
      operationId: createPersonallyProcuredMove
      tags:
        - ppm
      parameters:
        - in: path
          name: moveId
          type: string
          format: uuid
          required: true
          description: UUID of the move this PPM is associated with
        - in: body
          name: createPersonallyProcuredMovePayload
          required: true
          schema:
            $ref: '#/definitions/CreatePersonallyProcuredMovePayload'
      responses:
        201:
          description: created instance of personally_procured_move
          schema:
            $ref: '#/definitions/PersonallyProcuredMovePayload'
        400:
          description: invalid request
        401:
          description: request requires user authentication
        403:
          description: user is not authorized
        404:
          description: move not found
        500:
          description: server error
    get:
      summary: Returns a list of all PPMs associated with this move
      description: Returns a list of all PPMs associated with this move
      operationId: indexPersonallyProcuredMoves
      tags:
        - ppm
      parameters:
        - in: path
          name: moveId
          type: string
          format: uuid
          required: true
          description: UUID of the move these PPMs are associated with
      responses:
        200:
          description: returns list of personally_procured_move
          schema:
            $ref: '#/definitions/IndexPersonallyProcuredMovePayload'
        400:
          description: invalid request
        401:
          description: request requires user authentication
        403:
          description: user is not authorized
  /moves/{moveId}/personally_procured_move/{personallyProcuredMoveId}:
    post:
      summary: Updates the PPM
      description: This replaces the current version of the PPM with the version sent.
      operationId: updatePersonallyProcuredMove
      tags:
        - ppm
      parameters:
        - in: path
          name: moveId
          type: string
          format: uuid
          required: true
          description: UUID of the move
        - in: path
          name: personallyProcuredMoveId
          type: string
          format: uuid
          required: true
          description: UUID of the PPM being updated
        - in: body
          name: updatePersonallyProcuredMovePayload
          required: true
          schema:
            $ref: '#/definitions/UpdatePersonallyProcuredMovePayload'
      responses:
        201:
          description: updated instance of personally_procured_move
          schema:
            $ref: '#/definitions/PersonallyProcuredMovePayload'
        400:
          description: invalid request
        401:
          description: request requires user authentication
        403:
          description: user is not authorized
        500:
          description: internal server error
    patch:
      summary: Patches the PPM
      description: Any fields sent in this request will be set on the PPM referenced
      operationId: patchPersonallyProcuredMove
      tags:
        - ppm
      parameters:
        - in: path
          name: moveId
          type: string
          format: uuid
          required: true
          description: UUID of the move
        - in: path
          name: personallyProcuredMoveId
          type: string
          format: uuid
          required: true
          description: UUID of the PPM being patched
        - in: body
          name: patchPersonallyProcuredMovePayload
          required: true
          schema:
            $ref: '#/definitions/PatchPersonallyProcuredMovePayload'
      responses:
        201:
          description: updated instance of personally_procured_move
          schema:
            $ref: '#/definitions/PersonallyProcuredMovePayload'
        400:
          description: invalid request
        401:
          description: request requires user authentication
        403:
          description: user is not authorized
        404:
          description: ppm is not found
        500:
          description: internal server error
    get:
      summary: Returns the given PPM
      description: Returns the given PPM
      operationId: showPersonallyProcuredMove
      tags:
        - ppm
      parameters:
        - in: path
          name: moveId
          type: string
          format: uuid
          required: true
          description: UUID of the move being signed for
        - in: path
          name: personallyProcuredMoveId
          type: string
          format: uuid
          required: true
          description: UUID of the PPM
      responses:
        200:
          description: the instance of personally_procured_move
          schema:
            $ref: '#/definitions/IndexPersonallyProcuredMovePayload'
        400:
          description: invalid request
        401:
          description: request requires user authentication
        403:
          description: user is not authorized
  /moves/{moveId}/documents:
    post:
      summary: Create a new document
      description: Documents represent a physical artifact such as a scanned document or a PDF file
      operationId: createDocument
      tags:
        - documents
      parameters:
        - in: path
          name: moveId
          type: string
          format: uuid
          required: true
          description: UUID of the move
        - in: body
          name: documentPayload
          required: true
          schema:
            $ref: '#/definitions/PostDocumentPayload'
      responses:
        201:
          description: created document
          schema:
            $ref: '#/definitions/DocumentPayload'
        400:
          description: invalid request
        500:
          description: server error
  /moves/{moveId}/documents/{documentId}/uploads:
    post:
      summary: Create a new upload
      description: Uploads represent a single digital file, such as a JPEG or PDF.
      operationId: createUpload
      tags:
        - uploads
      consumes:
        - multipart/form-data
      parameters:
        - in: path
          name: moveId
          type: string
          format: uuid
          required: true
          description: UUID of the move
        - in: path
          name: documentId
          type: string
          format: uuid
          required: true
          description: UUID of the document to add an upload to
        - in: formData
          name: file
          type: file
          description: The file to upload.
          required: true
      responses:
        201:
          description: created upload
          schema:
            $ref: '#/definitions/UploadPayload'
        400:
          description: invalid request
        403:
          description: not authorized
        404:
          description: not found
        500:
          description: server error
  /service_members:
    get:
      summary: List all service members
      description: List all service members
      operationId: indexServiceMembers
      tags:
        - service_members
      responses:
        200:
          description: list of service members
          schema:
            $ref: '#/definitions/IndexServiceMembersPayload'
        400:
          description: invalid request
        401:
          description: request requires user authentication
        403:
          description: user is not authorized
        404:
          description: no service members found
        500:
          description: internal server error
    post:
      summary: Creates service member for a logged-in user
      description: Creates an instance of a service member tied to a user
      operationId: createServiceMember
      tags:
        - service_members
      parameters:
        - in: body
          name: createServiceMemberPayload
          required: true
          schema:
            $ref: '#/definitions/CreateServiceMemberPayload'
      responses:
        201:
          description: created instance of service member
          schema:
            $ref: '#/definitions/ServiceMemberPayload'
        400:
          description: invalid request
        401:
          description: request requires user authentication
        403:
          description: user is not authorized
        404:
          description: service member not found
        500:
          description: internal server error
  /service_members/{serviceMemberId}:
    get:
      summary: Returns the given service member
      description: Returns the given service member
      operationId: showServiceMember
      tags:
        - service_members
      parameters:
        - in: path
          name: serviceMemberId
          type: string
          format: uuid
          required: true
          description: UUID of the service member
      responses:
        200:
          description: the instance of the service member
          schema:
            $ref: '#/definitions/ServiceMemberPayload'
        400:
          description: invalid request
        401:
          description: request requires user authentication
        403:
          description: user is not authorized
        404:
          description: service member not found
        500:
          description: internal server error
    patch:
      summary: Patches the service member
      description: Any fields sent in this request will be set on the service member referenced
      operationId: patchServiceMember
      tags:
        - service_members
      parameters:
        - in: path
          name: serviceMemberId
          type: string
          format: uuid
          required: true
          description: UUID of the service member
        - in: body
          name: patchServiceMemberPayload
          required: true
          schema:
            $ref: '#/definitions/PatchServiceMemberPayload'
      responses:
        201:
          description: updated instance of service member
          schema:
            $ref: '#/definitions/ServiceMemberPayload'
        400:
          description: invalid request
        401:
          description: request requires user authentication
        403:
          description: user is not authorized
        404:
          description: service member not found
        500:
          description: internal server error
  /service_members/{serviceMemberId}/backup_contact:
    post:
      summary: Submits backup contact for a logged-in user
      description: Creates an instance of a backup contact tied to a service member user
      operationId: createServiceMemberBackupContact
      tags:
        - backup_contacts
      parameters:
        - in: body
          name: createBackupContactPayload
          required: true
          schema:
            $ref: '#/definitions/CreateServiceMemberBackupContactPayload'
        - in: path
          name: serviceMemberId
          type: string
          format: uuid
          required: true
          description: UUID of the service member
      responses:
        201:
          description: created instance of service member backup contact
          schema:
            $ref: '#/definitions/ServiceMemberBackupContactPayload'
        400:
          description: invalid request
        401:
          description: request requires user authentication
        403:
          description: user is not authorized to create this backup contact
        404:
          description: contact not found
        500:
          description: internal server error
    get:
      summary: List all service member backup contacts
      description: List all service member backup contacts
      operationId: indexServiceMemberBackupContacts
      tags:
        - backup_contacts
      parameters:
        - in: path
          name: serviceMemberId
          type: string
          format: uuid
          required: true
          description: UUID of the service member
      responses:
        200:
          description: list of service member backup contacts
          schema:
            $ref: '#/definitions/IndexServiceMemberBackupContactsPayload'
        400:
          description: invalid request
        401:
          description: request requires user authentication
        403:
          description: user is not authorized to see this backup contact
        404:
          description: contact not found
        500:
          description: internal server error
  /service_members/{serviceMemberId}/backup_contact/{backupContactId}:
    get:
      summary: Returns the given service member backup contact
      description: Returns the given service member backup contact
      operationId: showServiceMemberBackupContact
      tags:
        - backup_contacts
      parameters:
        - in: path
          name: serviceMemberId
          type: string
          format: uuid
          required: true
          description: UUID of the service member
        - in: path
          name: backupContactId
          type: string
          format: uuid
          required: true
          description: UUID of the service member backup contact
      responses:
        200:
          description: the instance of the service member backup contact
          schema:
            $ref: '#/definitions/ServiceMemberBackupContactPayload'
        400:
          description: invalid request
        401:
          description: request requires user authentication
        403:
          description: user is not authorized
        404:
          description: backup contact not found
        500:
          description: internal server error
    patch:
      summary: Patches the service member backup contact
      description: Any fields sent in this request will be set on the backup contact referenced
      operationId: patchServiceMemberBackupContact
      tags:
        - backup_contacts
      parameters:
        - in: body
          name: patchServiceMemberBackupContactPayload
          required: true
          schema:
            $ref: '#/definitions/PatchServiceMemberBackupContactPayload'
        - in: path
          name: backupContactId
          type: string
          format: uuid
          required: true
          description: UUID of the service member backup contact
        - in: path
          name: serviceMemberId
          type: string
          format: uuid
          required: true
          description: UUID of the service member
      responses:
        201:
          description: updated instance of backup contact
          schema:
            $ref: '#/definitions/ServiceMemberBackupContactPayload'
        400:
          description: invalid request
        401:
          description: request requires user authentication
        403:
          description: user is not authorized
        404:
          description: backup contact not found
        500:
          description: internal server error
  /duty_stations:
    get:
      summary: Returns the duty stations matching the search query
      description: Returns the duty stations matching the search query
      operationId: searchDutyStations
      tags:
        - duty_stations
      parameters:
        - in: query
          name: branch
          required: true
          type: string
          enum: *MILITARYBRANCHES
        - in: query
          name: search
          type: string
          format: string
          required: true
          description: Search string for duty stations
      responses:
        200:
          description: the instance of the service member backup contact
          schema:
            $ref: '#/definitions/DutyStationsPayload'
        400:
          description: invalid request
        401:
          description: request requires user authentication
        403:
          description: user is not authorized
        404:
          description: matching duty station not found
        500:
          description: internal server error<|MERGE_RESOLUTION|>--- conflicted
+++ resolved
@@ -13,766 +13,6 @@
   - application/json
 produces:
   - application/json
-<<<<<<< HEAD
-paths:
-  /issues:
-    post:
-      summary: Create a new issue
-      description: Issues represent problems or suggestions for the app, this creates a new one.
-      operationId: createIssue
-      tags:
-        - issues
-      parameters:
-        - in: body
-          name: createIssuePayload
-          required: true
-          schema:
-            $ref: '#/definitions/CreateIssuePayload'
-      responses:
-        201:
-          description: created issue
-          schema:
-            $ref: '#/definitions/IssuePayload'
-        400:
-          description: invalid request
-    get:
-      summary: List all issues
-      description: List all issues
-      operationId: indexIssues
-      tags:
-        - issues
-      responses:
-        200:
-          description: list of issues
-          schema:
-            $ref: '#/definitions/IndexIssuesPayload'
-        400:
-          description: invalid request
-  /form1299s:
-    post:
-      summary: Create a new shipment or storage of personal property application
-      description: Create an instance of form 1299
-      operationId: createForm1299
-      tags:
-        - form1299s
-      parameters:
-        - in: body
-          name: createForm1299Payload
-          required: true
-          schema:
-            $ref: '#/definitions/CreateForm1299Payload'
-      responses:
-        201:
-          description: created instance of form 1299
-          schema:
-            $ref: '#/definitions/Form1299Payload'
-        400:
-          description: invalid request
-    get:
-      summary: List all submitted 1299 forms
-      description: List all submitted 1299 forms
-      operationId: indexForm1299s
-      tags:
-        - form1299s
-      responses:
-        200:
-          description: list of submitted forms 1299
-          schema:
-            $ref: '#/definitions/IndexForm1299sPayload'
-        400:
-          description: invalid request
-  /shipments:
-    get:
-      summary: List all shipments
-      description: List all shipments
-      operationId: indexShipments
-      tags:
-        - shipments
-      responses:
-        200:
-          description: list of all shipments
-          schema:
-            $ref: '#/definitions/IndexShipmentsPayload'
-        400:
-          description: invalid request
-  /form1299s/{form1299Id}:
-    get:
-      summary: Gets a 1299 form by Id
-      operationId: showForm1299
-      tags:
-        - form1299s
-      parameters:
-        - in: path
-          name: form1299Id
-          type: string
-          format: uuid
-          required: true
-          description: UUID of the form to get
-      responses:
-        200:
-          description: a 1299 form
-          schema:
-            $ref: '#/definitions/Form1299Payload'
-        400:
-          description: invalid request
-        404:
-          description: unknown form1299Id
-        500:
-          description: server error
-  /moves:
-    post:
-      summary: Submits move for a logged-in user
-      description: Creates an instance of a move tied to a user
-      operationId: createMove
-      tags:
-        - moves
-      parameters:
-        - in: body
-          name: createMovePayload
-          required: true
-          schema:
-            $ref: '#/definitions/CreateMovePayload'
-      responses:
-        201:
-          description: created instance of move
-          schema:
-            $ref: '#/definitions/MovePayload'
-        400:
-          description: invalid request
-        401:
-          description: request requires user authentication
-        403:
-          description: user is not authorized to sign for this move
-    get:
-      summary: List all moves
-      description: List all moves
-      operationId: indexMoves
-      tags:
-        - moves
-      responses:
-        200:
-          description: list of moves
-          schema:
-            $ref: '#/definitions/IndexMovesPayload'
-        400:
-          description: invalid request
-        401:
-          description: request requires user authentication
-  /moves/{moveId}:
-    patch:
-      summary: Patches the move
-      description: Any fields sent in this request will be set on the move referenced
-      operationId: patchMove
-      tags:
-        - moves
-      parameters:
-        - in: path
-          name: moveId
-          type: string
-          format: uuid
-          required: true
-          description: UUID of the move
-        - in: body
-          name: patchMovePayload
-          required: true
-          schema:
-            $ref: '#/definitions/PatchMovePayload'
-      responses:
-        201:
-          description: updated instance of move
-          schema:
-            $ref: '#/definitions/MovePayload'
-        400:
-          description: invalid request
-        401:
-          description: request requires user authentication
-        403:
-          description: user is not authorized
-        404:
-          description: move is not found
-        500:
-          description: internal server error
-    get:
-      summary: Returns the given move
-      description: Returns the given move
-      operationId: showMove
-      tags:
-        - moves
-      parameters:
-        - in: path
-          name: moveId
-          type: string
-          format: uuid
-          required: true
-          description: UUID of the move
-      responses:
-        200:
-          description: the instance of the move
-          schema:
-            $ref: '#/definitions/MovePayload'
-        400:
-          description: invalid request
-        401:
-          description: request requires user authentication
-        403:
-          description: user is not authorized
-        404:
-          description: move is not found
-        500:
-          description: internal server error
-  /moves/{moveId}/signed_certification:
-    post:
-      summary: Submits signed certification for the given move ID
-      description: Create an instance of signed_certification tied to the move ID
-      operationId: createSignedCertification
-      tags:
-        - certification
-      parameters:
-        - in: path
-          name: moveId
-          type: string
-          format: uuid
-          required: true
-          description: UUID of the move being signed for
-        - in: body
-          name: createSignedCertificationPayload
-          required: true
-          schema:
-            $ref: '#/definitions/CreateSignedCertificationPayload'
-      responses:
-        201:
-          description: created instance of signed_certification
-        400:
-          description: invalid request
-        401:
-          description: request requires user authentication
-        403:
-          description: user is not authorized to sign for this move
-        404:
-          description: move not found
-        500:
-          description: internal server error
-  /moves/{moveId}/personally_procured_move:
-    post:
-      summary: Creates a new PPM for the given move
-      description: Create an instance of personally_procured_move tied to the move ID
-      operationId: createPersonallyProcuredMove
-      tags:
-        - ppm
-      parameters:
-        - in: path
-          name: moveId
-          type: string
-          format: uuid
-          required: true
-          description: UUID of the move this PPM is associated with
-        - in: body
-          name: createPersonallyProcuredMovePayload
-          required: true
-          schema:
-            $ref: '#/definitions/CreatePersonallyProcuredMovePayload'
-      responses:
-        201:
-          description: created instance of personally_procured_move
-          schema:
-            $ref: '#/definitions/PersonallyProcuredMovePayload'
-        400:
-          description: invalid request
-        401:
-          description: request requires user authentication
-        403:
-          description: user is not authorized
-        404:
-          description: move not found
-        500:
-          description: server error
-    get:
-      summary: Returns a list of all PPMs associated with this move
-      description: Returns a list of all PPMs associated with this move
-      operationId: indexPersonallyProcuredMoves
-      tags:
-        - ppm
-      parameters:
-        - in: path
-          name: moveId
-          type: string
-          format: uuid
-          required: true
-          description: UUID of the move these PPMs are associated with
-      responses:
-        200:
-          description: returns list of personally_procured_move
-          schema:
-            $ref: '#/definitions/IndexPersonallyProcuredMovePayload'
-        400:
-          description: invalid request
-        401:
-          description: request requires user authentication
-        403:
-          description: user is not authorized
-  /moves/{moveId}/personally_procured_move/{personallyProcuredMoveId}:
-    post:
-      summary: Updates the PPM
-      description: This replaces the current version of the PPM with the version sent.
-      operationId: updatePersonallyProcuredMove
-      tags:
-        - ppm
-      parameters:
-        - in: path
-          name: moveId
-          type: string
-          format: uuid
-          required: true
-          description: UUID of the move
-        - in: path
-          name: personallyProcuredMoveId
-          type: string
-          format: uuid
-          required: true
-          description: UUID of the PPM being updated
-        - in: body
-          name: updatePersonallyProcuredMovePayload
-          required: true
-          schema:
-            $ref: '#/definitions/UpdatePersonallyProcuredMovePayload'
-      responses:
-        201:
-          description: updated instance of personally_procured_move
-          schema:
-            $ref: '#/definitions/PersonallyProcuredMovePayload'
-        400:
-          description: invalid request
-        401:
-          description: request requires user authentication
-        403:
-          description: user is not authorized
-        500:
-          description: internal server error
-    patch:
-      summary: Patches the PPM
-      description: Any fields sent in this request will be set on the PPM referenced
-      operationId: patchPersonallyProcuredMove
-      tags:
-        - ppm
-      parameters:
-        - in: path
-          name: moveId
-          type: string
-          format: uuid
-          required: true
-          description: UUID of the move
-        - in: path
-          name: personallyProcuredMoveId
-          type: string
-          format: uuid
-          required: true
-          description: UUID of the PPM being patched
-        - in: body
-          name: patchPersonallyProcuredMovePayload
-          required: true
-          schema:
-            $ref: '#/definitions/PatchPersonallyProcuredMovePayload'
-      responses:
-        201:
-          description: updated instance of personally_procured_move
-          schema:
-            $ref: '#/definitions/PersonallyProcuredMovePayload'
-        400:
-          description: invalid request
-        401:
-          description: request requires user authentication
-        403:
-          description: user is not authorized
-        404:
-          description: ppm is not found
-        500:
-          description: internal server error
-    get:
-      summary: Returns the given PPM
-      description: Returns the given PPM
-      operationId: showPersonallyProcuredMove
-      tags:
-        - ppm
-      parameters:
-        - in: path
-          name: moveId
-          type: string
-          format: uuid
-          required: true
-          description: UUID of the move being signed for
-        - in: path
-          name: personallyProcuredMoveId
-          type: string
-          format: uuid
-          required: true
-          description: UUID of the PPM
-      responses:
-        200:
-          description: the instance of personally_procured_move
-          schema:
-            $ref: '#/definitions/IndexPersonallyProcuredMovePayload'
-        400:
-          description: invalid request
-        401:
-          description: request requires user authentication
-        403:
-          description: user is not authorized
-  /moves/{moveId}/documents:
-    post:
-      summary: Create a new document
-      description: Documents represent a physical artifact such as a scanned document or a PDF file
-      operationId: createDocument
-      tags:
-        - documents
-      parameters:
-        - in: path
-          name: moveId
-          type: string
-          format: uuid
-          required: true
-          description: UUID of the move
-        - in: body
-          name: documentPayload
-          required: true
-          schema:
-            $ref: '#/definitions/PostDocumentPayload'
-      responses:
-        201:
-          description: created document
-          schema:
-            $ref: '#/definitions/DocumentPayload'
-        400:
-          description: invalid request
-        500:
-          description: server error
-  /moves/{moveId}/documents/{documentId}/uploads:
-    post:
-      summary: Create a new upload
-      description: Uploads represent a single digital file, such as a JPEG or PDF.
-      operationId: createUpload
-      tags:
-        - uploads
-      consumes:
-        - multipart/form-data
-      parameters:
-        - in: path
-          name: moveId
-          type: string
-          format: uuid
-          required: true
-          description: UUID of the move
-        - in: path
-          name: documentId
-          type: string
-          format: uuid
-          required: true
-          description: UUID of the document to add an upload to
-        - in: formData
-          name: file
-          type: file
-          description: The file to upload.
-          required: true
-      responses:
-        201:
-          description: created upload
-          schema:
-            $ref: '#/definitions/UploadPayload'
-        400:
-          description: invalid request
-        403:
-          description: not authorized
-        404:
-          description: not found
-        500:
-          description: server error
-  /stations:
-    get:
-      summary: Returns a list of stations based on search string
-      description: List all stations based on search string
-      operationId: showStations
-      tags:
-        - stations
-      parameters:
-        - in: query
-          name: searchString
-          type: string
-          required: true
-          description: string to search with
-      responses:
-        200:
-          description: list of stations matching search string
-          schema:
-            type: array
-            items:
-              $ref: '#/definitions/Station'
-        400:
-          description: invalid request
-        401:
-          description: request requires user authentication
-        403:
-          description: user is not authorized
-        404:
-          description: no stations found
-        500:
-          description: internal server error
-  /stations/{stationId}:
-    get:
-      summary: Returns the given station
-      description: Returns the given station
-      operationId: showStation
-      tags:
-        - stations
-      parameters:
-        - in: path
-          name: stationId
-          type: string
-          format: uuid
-          required: true
-          description: UUID of station
-      responses:
-        200:
-          description: the instance of the station
-          schema:
-            $ref: '#/definitions/Station'
-        400:
-          description: invalid request
-        401:
-          description: request requires user authentication
-        403:
-          description: user is not authorized
-        404:
-          description: station is not found
-        500:
-          description: internal server error
-  /service_members:
-    post:
-      summary: Creates service member for a logged-in user
-      description: Creates an instance of a service member tied to a user
-      operationId: createServiceMember
-      tags:
-        - service_members
-      parameters:
-        - in: body
-          name: createServiceMemberPayload
-          required: true
-          schema:
-            $ref: '#/definitions/CreateServiceMemberPayload'
-      responses:
-        201:
-          description: created instance of service member
-          schema:
-            $ref: '#/definitions/ServiceMemberPayload'
-        400:
-          description: invalid request
-        401:
-          description: request requires user authentication
-        403:
-          description: user is not authorized
-        404:
-          description: service member not found
-        500:
-          description: internal server error
-  /service_members/{serviceMemberId}:
-    get:
-      summary: Returns the given service member
-      description: Returns the given service member
-      operationId: showServiceMember
-      tags:
-        - service_members
-      parameters:
-        - in: path
-          name: serviceMemberId
-          type: string
-          format: uuid
-          required: true
-          description: UUID of the service member
-      responses:
-        200:
-          description: the instance of the service member
-          schema:
-            $ref: '#/definitions/ServiceMemberPayload'
-        400:
-          description: invalid request
-        401:
-          description: request requires user authentication
-        403:
-          description: user is not authorized
-        404:
-          description: service member not found
-        500:
-          description: internal server error
-    patch:
-      summary: Patches the service member
-      description: Any fields sent in this request will be set on the service member referenced
-      operationId: patchServiceMember
-      tags:
-        - service_members
-      parameters:
-        - in: path
-          name: serviceMemberId
-          type: string
-          format: uuid
-          required: true
-          description: UUID of the service member
-        - in: body
-          name: patchServiceMemberPayload
-          required: true
-          schema:
-            $ref: '#/definitions/PatchServiceMemberPayload'
-      responses:
-        201:
-          description: updated instance of service member
-          schema:
-            $ref: '#/definitions/ServiceMemberPayload'
-        400:
-          description: invalid request
-        401:
-          description: request requires user authentication
-        403:
-          description: user is not authorized
-        404:
-          description: service member not found
-        500:
-          description: internal server error
-  /service_members/{serviceMemberId}/backup_contact:
-    post:
-      summary: Submits backup contact for a logged-in user
-      description: Creates an instance of a backup contact tied to a service member user
-      operationId: createServiceMemberBackupContact
-      tags:
-        - backup_contacts
-      parameters:
-        - in: body
-          name: createBackupContactPayload
-          required: true
-          schema:
-            $ref: '#/definitions/CreateServiceMemberBackupContactPayload'
-        - in: path
-          name: serviceMemberId
-          type: string
-          format: uuid
-          required: true
-          description: UUID of the service member
-      responses:
-        201:
-          description: created instance of service member backup contact
-          schema:
-            $ref: '#/definitions/ServiceMemberBackupContactPayload'
-        400:
-          description: invalid request
-        401:
-          description: request requires user authentication
-        403:
-          description: user is not authorized to create this backup contact
-        404:
-          description: contact not found
-        500:
-          description: internal server error
-    get:
-      summary: List all service member backup contacts
-      description: List all service member backup contacts
-      operationId: indexServiceMemberBackupContacts
-      tags:
-        - backup_contacts
-      parameters:
-        - in: path
-          name: serviceMemberId
-          type: string
-          format: uuid
-          required: true
-          description: UUID of the service member
-      responses:
-        200:
-          description: list of service member backup contacts
-          schema:
-            $ref: '#/definitions/IndexServiceMemberBackupContactsPayload'
-        400:
-          description: invalid request
-        401:
-          description: request requires user authentication
-        403:
-          description: user is not authorized to see this backup contact
-        404:
-          description: contact not found
-        500:
-          description: internal server error
-  /service_members/{serviceMemberId}/backup_contact/{backupContactId}:
-    get:
-      summary: Returns the given service member backup contact
-      description: Returns the given service member backup contact
-      operationId: showServiceMemberBackupContact
-      tags:
-        - backup_contacts
-      parameters:
-        - in: path
-          name: serviceMemberId
-          type: string
-          format: uuid
-          required: true
-          description: UUID of the service member
-        - in: path
-          name: backupContactId
-          type: string
-          format: uuid
-          required: true
-          description: UUID of the service member backup contact
-      responses:
-        200:
-          description: the instance of the service member backup contact
-          schema:
-            $ref: '#/definitions/ServiceMemberBackupContactPayload'
-        400:
-          description: invalid request
-        401:
-          description: request requires user authentication
-        403:
-          description: user is not authorized
-        404:
-          description: backup contact not found
-        500:
-          description: internal server error
-    patch:
-      summary: Patches the service member backup contact
-      description: Any fields sent in this request will be set on the backup contact referenced
-      operationId: patchServiceMemberBackupContact
-      tags:
-        - backup_contacts
-      parameters:
-        - in: body
-          name: patchServiceMemberBackupContactPayload
-          required: true
-          schema:
-            $ref: '#/definitions/PatchServiceMemberBackupContactPayload'
-        - in: path
-          name: backupContactId
-          type: string
-          format: uuid
-          required: true
-          description: UUID of the service member backup contact
-        - in: path
-          name: serviceMemberId
-          type: string
-          format: uuid
-          required: true
-          description: UUID of the service member
-      responses:
-        201:
-          description: updated instance of backup contact
-          schema:
-            $ref: '#/definitions/ServiceMemberBackupContactPayload'
-        400:
-          description: invalid request
-        401:
-          description: request requires user authentication
-        403:
-          description: user is not authorized
-        404:
-          description: backup contact not found
-        500:
-          description: internal server error
-
-=======
->>>>>>> acc95bac
 definitions:
   MilitaryBranch:
     type: string
