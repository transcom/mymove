swagger: '2.0'
info:
  description: The internal/website API for my.move.mil
  version: 0.0.1
  title: my.move.mil
  contact:
    email: ppp@truss.works
  license:
    name: MIT
    url: https://opensource.org/licenses/MIT
basePath: /internal
consumes:
  - application/json
produces:
  - application/json
definitions:
  LoggedInUserPayload:
    type: object
    properties:
      id:
        type: string
        format: uuid
        example: c56a4180-65aa-42ec-a945-5fd21dec0538
      service_member:
        $ref: "#/definitions/ServiceMemberPayload"
        x-nullable: true
    required:
      - id
  Affiliation:
    type: string
    x-nullable: true
    title: Branch
    enum: &AFFILIATION
      - ARMY
      - NAVY
      - MARINES
      - AIR_FORCE
      - COAST_GUARD
    x-display-value:
      ARMY: Army
      NAVY: Navy
      MARINES: Marines
      AIR_FORCE: Air Force
      COAST_GUARD: Coast Guard
  DutyStationPayload:
    type: object
    properties:
      id:
        type: string
        format: uuid
        example: c56a4180-65aa-42ec-a945-5fd21dec0538
      name:
        type: string
        format: string
        example: Fort Bragg North Station
      address:
        $ref: '#/definitions/Address'
      affiliation:
        $ref: '#/definitions/Affiliation'
      transportation_office:
        $ref: '#/definitions/TransportationOffice'
      created_at:
        type: string
        format: date-time
      updated_at:
        type: string
        format: date-time
    required:
      - id
      - name
      - address
      - affiliation
      - created_at
      - updated_at
  TransportationOffice:
    type: object
    properties:
      id:
        type: string
        format: uuid
        example: c56a4180-65aa-42ec-a945-5fd21dec0538
      name:
        type: string
        format: string
        example: Fort Bragg North Station
      address:
        $ref: '#/definitions/Address'
      phone_lines:
        type: array
        items:
          type: string
          format: telephone
          pattern: '^[2-9]\d{2}-\d{3}-\d{4}$'
          example: 212-555-5555
      gbloc:
        type: string
        format: string
        pattern: '^[A-Z]{4}$'
        example: JENQ
      latitude:
        type: number
        format: float
        example: 29.382973
      longitude:
        type: number
        format: float
        example: -98.62759
      created_at:
        type: string
        format: date-time
      updated_at:
        type: string
        format: date-time
    required:
      - id
      - name
      - address
      - created_at
      - updated_at
  DutyStationsPayload:
    type: array
    items:
      $ref: '#/definitions/DutyStationPayload'
  CreatePersonallyProcuredMovePayload:
    type: object
    properties:
      size:
        $ref: '#/definitions/TShirtSize'
      planned_move_date:
        type: string
        example: "2018-04-26"
        format: date
        title: When do you plan to move?
        x-nullable: true
      pickup_postal_code:
        type: string
        format: zip
        title: ZIP/Postal Code
        example: "90210"
        pattern: '^(\d{5}([\-]\d{4})?)$'
        x-nullable: true
      has_additional_postal_code:
        type: boolean
        x-nullable: true
        title: Do you have stuff at another pickup location?
      additional_pickup_postal_code:
        type: string
        format: zip
        title: ZIP/Postal Code
        example: "90210"
        pattern: '^(\d{5}([\-]\d{4})?)$'
        x-nullable: true
      destination_postal_code:
        type: string
        format: zip
        title: ZIP/Postal Code
        example: "90210"
        pattern: '^(\d{5}([\-]\d{4})?)$'
        x-nullable: true
      has_sit:
        type: boolean
        x-nullable: true
        title: Are you going to put your stuff in temporary storage before moving into your new home?
      days_in_storage:
        type: integer
        title: How many days do you plan to put your stuff in storage?
        minimum: 0
        maximum: 90
        x-nullable: true
      estimated_storage_reimbursement:
        type: string
        title: Estimated Storage Reimbursement
        x-nullable: true
      weight_estimate:
        type: integer
        minimum: 1
        title: Weight Estimate
        x-nullable: true
      has_requested_advance:
        type: boolean
        title: Would you like an advance of up to 60% of your PPM incentive?
      advance:
        $ref: '#/definitions/CreateReimbursement'
      advance_worksheet:
        $ref: '#/definitions/DocumentPayload'
  UpdatePersonallyProcuredMovePayload:
    type: object
    properties:
      size:
        $ref: '#/definitions/TShirtSize'
      planned_move_date:
        type: string
        format: date
        example: "2018-04-26"
        title: When do you plan to move?
        x-nullable: true
      pickup_postal_code:
        type: string
        format: zip
        title: ZIP/Postal Code
        example: "90210"
        pattern: '^(\d{5}([\-]\d{4})?)$'
        x-nullable: true
      has_additional_postal_code:
        type: boolean
        x-nullable: true
        title: Do you have stuff at another pickup location?
      additional_pickup_postal_code:
        type: string
        format: zip
        title: ZIP/Postal Code
        example: "90210"
        pattern: '^(\d{5}([\-]\d{4})?)$'
        x-nullable: true
      destination_postal_code:
        type: string
        format: zip
        title: ZIP/Postal Code
        example: "90210"
        pattern: '^(\d{5}([\-]\d{4})?)$'
        x-nullable: true
      has_sit:
        type: boolean
        x-nullable: true
        title: Are you going to put your stuff in temporary storage before moving into your new home?
      days_in_storage:
        type: integer
        title: How many days do you plan to put your stuff in storage?
        minimum: 0
        maximum: 90
        x-nullable: true
      estimated_storage_reimbursement:
        type: string
        title: Estimated Storage Reimbursement
        x-nullable: true
      weight_estimate:
        type: integer
        minimum: 1
        title: Weight Estimate
        x-nullable: true
      has_requested_advance:
        type: boolean
        default: false
        title: Would you like an advance of up to 60% of your PPM incentive?
      advance:
        $ref: '#/definitions/Reimbursement'
      advance_worksheet:
        $ref: '#/definitions/DocumentPayload'
  PatchPersonallyProcuredMovePayload:
    type: object
    properties:
      size:
        $ref: '#/definitions/TShirtSize'
      planned_move_date:
        type: string
        example: "2018-04-26"
        format: date
        title: When do you plan to move?
        x-nullable: true
      pickup_postal_code:
        type: string
        format: zip
        title: ZIP/Postal Code
        example: "90210"
        pattern: '^(\d{5}([\-]\d{4})?)$'
        x-nullable: true
      has_additional_postal_code:
        type: boolean
        x-nullable: true
        title: Do you have stuff at another pickup location?
      additional_pickup_postal_code:
        type: string
        format: zip
        title: ZIP/Postal Code
        example: "90210"
        pattern: '^(\d{5}([\-]\d{4})?)$'
        x-nullable: true
      destination_postal_code:
        type: string
        format: zip
        title: ZIP/Postal Code
        example: "90210"
        pattern: '^(\d{5}([\-]\d{4})?)$'
        x-nullable: true
      has_sit:
        type: boolean
        x-nullable: true
        title: Are you going to put your stuff in temporary storage before moving into your new home?
      days_in_storage:
        type: integer
        title: How many days do you plan to put your stuff in storage?
        minimum: 0
        maximum: 90
        x-nullable: true
      weight_estimate:
        type: integer
        minimum: 1
        title: Weight Estimate
        x-nullable: true
      has_requested_advance:
        type: boolean
        default: false
        title: Would you like an advance of up to 60% of your PPM incentive?
      advance:
        $ref: '#/definitions/Reimbursement'
      advance_worksheet:
        $ref: '#/definitions/DocumentPayload'
  PersonallyProcuredMovePayload:
    type: object
    properties:
      id:
        type: string
        format: uuid
        example: c56a4180-65aa-42ec-a945-5fd21dec0538
      size:
        $ref: '#/definitions/TShirtSize'
      planned_move_date:
        type: string
        format: date
        title: When do you plan to move?
        example: "2018-04-26"
        x-nullable: true
      pickup_postal_code:
        type: string
        format: zip
        title: ZIP/Postal Code
        example: "90210"
        pattern: '^(\d{5}([\-]\d{4})?)$'
        x-nullable: true
      has_additional_postal_code:
        type: boolean
        x-nullable: true
        title: Do you have stuff at another pickup location?
      additional_pickup_postal_code:
        type: string
        format: zip
        title: ZIP/Postal Code
        example: "90210"
        pattern: '^(\d{5}([\-]\d{4})?)$'
        x-nullable: true
      destination_postal_code:
        type: string
        format: zip
        title: ZIP/Postal Code
        example: "90210"
        pattern: '^(\d{5}([\-]\d{4})?)$'
        x-nullable: true
      has_sit:
        type: boolean
        x-nullable: true
        title: Are you going to put your stuff in temporary storage before moving into your new home?
      days_in_storage:
        type: integer
        title: How many days do you plan to put your stuff in storage?
        minimum: 0
        maximum: 90
        x-nullable: true
      estimated_storage_reimbursement:
        type: string
        title: Estimated Storage Reimbursement
        x-nullable: true
      weight_estimate:
        type: integer
        minimum: 1
        title: Weight Estimate
        x-nullable: true
      mileage:
        type: integer
        title: Distance between origin and destination in miles
        x-nullable: true
      planned_sit_max:
        type: integer
        title: Maximum SIT reimbursement for the planned SIT duration
        x-nullable: true
      sit_max:
        type: integer
        title: Maximum SIT reimbursement for maximum SIT duration
        x-nullable: true
      incentive_estimate_min:
        type: integer
        title: Estimated incentive minimum in cents
        x-nullable: true
      incentive_estimate_max:
        type: integer
        title: Estimated incentive maximum in cents
        x-nullable: true
      status:
        $ref: '#/definitions/PPMStatus'
      has_requested_advance:
        type: boolean
        default: false
        title: Would you like an advance of up to 60% of your PPM incentive?
      advance:
        $ref: '#/definitions/Reimbursement'
      advance_worksheet:
        $ref: '#/definitions/DocumentPayload'
      created_at:
        type: string
        format: date-time
      updated_at:
        type: string
        format: date-time
    required:
      - id
      - created_at
      - updated_at
  PPMSitEstimate:
    type: object
    properties:
      estimate:
        type: integer
        title: Value in cents of SIT estimate for PPM
    required:
      - estimate
  PPMEstimateRange:
    type: object
    properties:
      range_min:
        type: integer
        title: Low estimate
      range_max:
        type: integer
        title: High estimate
    required:
      - range_min
      - range_max
  PPMIncentive:
    type: object
    properties:
      gcc:
        type: integer
        title: GCC
      incentive_percentage:
        type: integer
        title: PPM Incentive @ 95%
    required:
      - gcc
      - incentive_percentage
  ExpenseSummaryPayload:
    type: object
    properties:
      categories:
        type: array
        items:
          $ref: '#/definitions/CategoryExpenseSummary'
      grand_total:
        type: object
        properties:
          payment_method_totals:
            $ref: '#/definitions/PaymentMethodsTotals'
          total:
            type: integer
  CategoryExpenseSummary:
    type: object
    properties:
      category:
        $ref: '#/definitions/MovingExpenseType'
      payment_methods:
        $ref: '#/definitions/PaymentMethodsTotals'
      total:
        type: integer
  PaymentMethodsTotals:
    type: object
    properties:
      MIL_PAY:
        type: integer
      OTHER:
        type: integer
      GTCC:
        type: integer
  IndexPersonallyProcuredMovePayload:
    type: array
    items:
      $ref: '#/definitions/PersonallyProcuredMovePayload'
  CreateMovePayload:
    type: object
    properties:
      selected_move_type:
        $ref: '#/definitions/SelectedMoveType'
  MovePayload:
    type: object
    properties:
      id:
        type: string
        format: uuid
        example: c56a4180-65aa-42ec-a945-5fd21dec0538
      orders_id:
        type: string
        format: uuid
        example: c56a4180-65aa-42ec-a945-5fd21dec0538
      locator:
        type: string
        example: "12432"
      selected_move_type:
        $ref: '#/definitions/SelectedMoveType'
      status:
        $ref: '#/definitions/MoveStatus'
      created_at:
        type: string
        format: date-time
      updated_at:
        type: string
        format: date-time
      personally_procured_moves:
        $ref: '#/definitions/IndexPersonallyProcuredMovePayload'
      shipments:
        type: array
        items:
          $ref: '#/definitions/Shipment'
      cancel_reason:
        type: string
        example: "Change of orders"
        x-nullable: true
    required:
      - id
      - orders_id
      - locator
      - created_at
      - updated_at
  CancelMove:
    type: object
    properties:
      cancel_reason:
        type: string
        example: "Change of orders"
        x-nullable: true
    required:
      - cancel_reason
  PatchMovePayload:
    type: object
    properties:
      selected_move_type:
        $ref: '#/definitions/SelectedMoveType'
  SelectedMoveType:
    type: string
    title: Selected Move Type
    enum:
      - HHG
      - PPM
      - COMBO
    x-nullable: true
    x-display-value:
      HHG: Household Goods Move
      PPM: Personal Procured Move
      COMBO: Both HHG and PPM
  IndexMovesPayload:
    type: array
    items:
      $ref: '#/definitions/MovePayload'
  IndexMoveDocumentPayload:
    type: array
    items:
      $ref: '#/definitions/MoveDocumentPayload'
  MoveDocumentPayload:
    type: object
    properties:
      id:
        type: string
        format: uuid
        example: c56a4180-65aa-42ec-a945-5fd21dec0538
      move_id:
        type: string
        format: uuid
        example: c56a4180-65aa-42ec-a945-5fd21dec0538
      personally_procured_move_id:
        type: string
        format: uuid
        example: c56a4180-65aa-42ec-a945-5fd21dec0538
        x-nullable: true
      document:
        $ref: '#/definitions/DocumentPayload'
      title:
        type: string
        example: very_useful_document.pdf
        title: Document Title
      move_document_type:
        $ref: '#/definitions/MoveDocumentType'
      status:
        $ref: '#/definitions/MoveDocumentStatus'
      notes:
        type: string
        example: This document is good to go!
        x-nullable: true
        title: Notes
      moving_expense_type:
        $ref: '#/definitions/MovingExpenseType'
      requested_amount_cents:
        type: integer
        format: cents
        minimum: 1
        title: Requested Amount
        description: unit is cents
      payment_method:
        type: string
        title: Payment Method
        enum:
          - OTHER
          - GTCC
        x-display-value:
          OTHER: Other account
          GTCC: GTCC
    required:
      - id
      - move_id
      - document
      - title
      - move_document_type
      - status
  CreateGenericMoveDocumentPayload:
    type: object
    properties:
      personally_procured_move_id:
        type: string
        format: uuid
        example: c56a4180-65aa-42ec-a945-5fd21dec0538
        x-nullable: true
      upload_ids:
        type: array
        items:
          type: string
          format: uuid
          example: c56a4180-65aa-42ec-a945-5fd21dec0538
      title:
        type: string
        example: very_useful_document.pdf
      move_document_type:
        $ref: '#/definitions/MoveDocumentType'
      notes:
        type: string
        example: This document is good to go!
        x-nullable: true
        title: Notes
    required:
      - upload_ids
      - title
      - move_document_type
<<<<<<< HEAD
=======
  UpdateGenericMoveDocumentPayload:
    # used by client side code - DO NOT DELETE
    type: object
    properties:
      personally_procured_move_id:
        type: string
        format: uuid
        example: c56a4180-65aa-42ec-a945-5fd21dec0538
        x-nullable: true
      title:
        type: string
        example: very_useful_document.pdf
        title: Document Title
      move_document_type:
        $ref: '#/definitions/MoveDocumentType'
      status:
        $ref: '#/definitions/MoveDocumentStatus'
      notes:
        type: string
        example: This document is good to go!
        x-nullable: true
        title: Notes
    required:
      - title
      - move_document_type
      - status
>>>>>>> a38cd818
  MoveDocumentType:
    type: string
    title: Document Type
    enum:
      - OTHER
      - WEIGHT_TICKET
      - STORAGE_EXPENSE
      - SHIPMENT_SUMMARY
      - EXPENSE
    x-display-value:
      OTHER: Other document type
      WEIGHT_TICKET: Weight ticket
      STORAGE_EXPENSE: Storage expense receipt
      SHIPMENT_SUMMARY: Shipment summary
      EXPENSE: Expense
  CreateMovingExpenseDocumentPayload:
    # used by client side code - DO NOT DELETE
    type: object
    properties:
      personally_procured_move_id:
        type: string
        format: uuid
        example: c56a4180-65aa-42ec-a945-5fd21dec0538
        x-nullable: true
      upload_ids:
        type: array
        items:
          type: string
          format: uuid
          example: c56a4180-65aa-42ec-a945-5fd21dec0538
      title:
        type: string
        example: very_useful_document.pdf
      moving_expense_type:
        $ref: '#/definitions/MovingExpenseType'
      move_document_type:
        $ref: '#/definitions/MoveDocumentType'
      requested_amount_cents:
        type: integer
        format: cents
        minimum: 1
        title: Requested Amount
        description: unit is cents
      payment_method:
        type: string
        title: Method of Payment
        enum:
          - OTHER
          - GTCC
        x-display-value:
          OTHER: Other payment method
          GTCC: GTCC
      notes:
        type: string
        example: This document is good to go!
        x-nullable: true
        title: Notes
    required:
      - upload_ids
      - title
      - move_document_type
      - moving_expense_type
      - requested_amount_cents
      - payment_method
  MovingExpenseType:
    type: string
    title: Moving Expense Type
    enum:
      - CONTRACTED_EXPENSE
      - RENTAL_EQUIPMENT
      - PACKING_MATERIALS
      - WEIGHING_FEES
      - GAS
      - TOLLS
      - OIL
      - OTHER
    x-display-value:
      CONTRACTED_EXPENSE: Contracted Expense
      RENTAL_EQUIPMENT: Rental Equipment
      PACKING_MATERIALS: Packing Materials
      WEIGHING_FEES: Weighing Fees
      GAS: Gas
      TOLLS: Tolls
      OIL: Oil
      OTHER: Other
  MoveDocumentStatus:
    type: string
    title: Document Status
    enum:
      - AWAITING_REVIEW
      - OK
      - HAS_ISSUE
    x-display-value:
      AWAITING_REVIEW: Awaiting review
      OK: OK
      HAS_ISSUE: Has issue
  ServiceMemberPayload:
    type: object
    properties:
      id:
        type: string
        format: uuid
        example: c56a4180-65aa-42ec-a945-5fd21dec0538
      user_id:
        type: string
        format: uuid
        example: c56a4180-65aa-42ec-a945-5fd21dec0538
      edipi:
        type: string
        format: edipi
        example: '5789345789'
        pattern: '^[0-9]{10}$'
        x-nullable: true
        title: DoD ID
      orders:
        type: array
        items:
          $ref: '#/definitions/Orders'
      affiliation:
        $ref: '#/definitions/Affiliation'
        title: Branch
      rank:
        $ref: '#/definitions/ServiceMemberRank'
        title: Rank
      has_social_security_number:
        type: boolean
      first_name:
        type: string
        example: John
        x-nullable: true
        title: First Name
      middle_name:
        type: string
        example: L.
        x-nullable: true
        title: Middle Name
      last_name:
        type: string
        example: Donut
        x-nullable: true
        title: Last Name
      suffix:
        type: string
        example: Jr.
        x-nullable: true
        title: Suffix
      telephone:
        type: string
        format: telephone
        pattern: '^[2-9]\d{2}-\d{3}-\d{4}$'
        example: 212-555-5555
        x-nullable: true
        title: Best Contact Phone
      secondary_telephone:
        type: string
        format: telephone
        pattern: '^[2-9]\d{2}-\d{3}-\d{4}$'
        example: 212-555-5555
        x-nullable: true
        title: Secondary Phone
      personal_email:
        type: string
        format: x-email
        pattern: '^[a-zA-Z0-9._%+-]+@[a-zA-Z0-9.-]+\.[a-zA-Z]{2,}$'
        example: john_bob@example.com
        x-nullable: true
        title: Personal Email Address
      phone_is_preferred:
        type: boolean
        x-nullable: true
        title: Telephone
      text_message_is_preferred:
        type: boolean
        x-nullable: true
        title: Text Message - Coming Soon!
      email_is_preferred:
        type: boolean
        x-nullable: true
        title: Email
      current_station:
        $ref: '#/definitions/DutyStationPayload'
      residential_address:
        $ref: '#/definitions/Address'
        title: Residential Address
      backup_mailing_address:
        $ref: '#/definitions/Address'
      backup_contacts:
        $ref: '#/definitions/IndexServiceMemberBackupContactsPayload'
      is_profile_complete:
        type: boolean
      created_at:
        type: string
        format: date-time
      updated_at:
        type: string
        format: date-time
    required:
      - id
      - user_id
      - is_profile_complete
      - has_social_security_number
      - created_at
      - updated_at
  CreateServiceMemberPayload:
    type: object
    properties:
      user_id:
        type: string
        format: uuid
        example: c56a4180-65aa-42ec-a945-5fd21dec0538
      edipi:
        type: string
        format: edipi
        pattern: '^[0-9]{10}$'
        example: '5789345789'
        x-nullable: true
        title: 'DoD ID #'
      affiliation:
        $ref: '#/definitions/Affiliation'
      rank:
        $ref: '#/definitions/ServiceMemberRank'
      social_security_number:
        type: string
        format: ssn
        x-nullable: true
        title: 'Social Security Number'
        example: '555-55-5555'
      first_name:
        type: string
        example: John
        x-nullable: true
        title: First Name
      middle_name:
        type: string
        example: L.
        x-nullable: true
        title: Middle Name
      last_name:
        type: string
        example: Donut
        x-nullable: true
        title: Last Name
      suffix:
        type: string
        example: Jr.
        x-nullable: true
        title: Suffix
      telephone:
        type: string
        format: telephone
        pattern: '^[2-9]\d{2}-\d{3}-\d{4}$'
        example: 212-555-5555
        x-nullable: true
        title: Best Contact Phone
      secondary_telephone:
        type: string
        format: telephone
        pattern: '^[2-9]\d{2}-\d{3}-\d{4}$'
        example: 212-555-5555
        x-nullable: true
        title: Alternate Phone
      personal_email:
        type: string
        format: x-email
        pattern: '^[a-zA-Z0-9._%+-]+@[a-zA-Z0-9.-]+\.[a-zA-Z]{2,}$'
        example: john_bob@example.com
        x-nullable: true
        title: Personal Email
      phone_is_preferred:
        type: boolean
        x-nullable: true
        title: Phone
      text_message_is_preferred:
        type: boolean
        x-nullable: true
        title: Text Message - Coming Soon!
      email_is_preferred:
        type: boolean
        x-nullable: true
        title: Email
      current_station_id:
        type: string
        format: uuid
        example: c56a4180-65aa-42ec-a945-5fd21dec0538
        x-nullable: true
      residential_address:
        $ref: '#/definitions/Address'
        title: Residential Address
      backup_mailing_address:
        $ref: '#/definitions/Address'
        title: Backup Mailing Address
  PatchServiceMemberPayload:
    type: object
    properties:
      user_id:
        type: string
        format: uuid
        example: c56a4180-65aa-42ec-a945-5fd21dec0538
      edipi:
        type: string
        format: edipi
        pattern: '^[0-9]{10}$'
        example: '5789345789'
        x-nullable: true
        title: DoD ID
      affiliation:
        $ref: '#/definitions/Affiliation'
      rank:
        $ref: '#/definitions/ServiceMemberRank'
      social_security_number:
        type: string
        format: ssn
        x-nullable: true
        title: Social Security Number
        example: '555-55-5555'
      first_name:
        type: string
        example: John
        x-nullable: true
        title: First Name
      middle_name:
        type: string
        example: L.
        x-nullable: true
        title: Middle Name
      last_name:
        type: string
        example: Donut
        x-nullable: true
        title: Last Name
      suffix:
        type: string
        example: Jr.
        x-nullable: true
        title: Suffix
      telephone:
        type: string
        format: telephone
        pattern: '^[2-9]\d{2}-\d{3}-\d{4}$'
        example: 212-555-5555
        x-nullable: true
        title: Best Contact Phone
      secondary_telephone:
        type: string
        format: telephone
        pattern: '^[2-9]\d{2}-\d{3}-\d{4}$'
        example: 212-555-5555
        x-nullable: true
        title: Alternate Phone
      personal_email:
        type: string
        format: x-email
        pattern: '^[a-zA-Z0-9._%+-]+@[a-zA-Z0-9.-]+\.[a-zA-Z]{2,}$'
        example: john_bob@example.com
        x-nullable: true
        title: Personal Email
      phone_is_preferred:
        type: boolean
        x-nullable: true
        title: Phone
      text_message_is_preferred:
        type: boolean
        x-nullable: true
        title: Text Message - Coming Soon!
      email_is_preferred:
        type: boolean
        x-nullable: true
        title: Email
      current_station_id:
        type: string
        format: uuid
        example: c56a4180-65aa-42ec-a945-5fd21dec0538
        x-nullable: true
      residential_address:
        $ref: '#/definitions/Address'
        title: Residential Address
      backup_mailing_address:
        $ref: '#/definitions/Address'
        title: Backup Mailing Address
  ServiceMemberBackupContactPayload:
    type: object
    properties:
      id:
        type: string
        format: uuid
        example: c56a4180-65aa-42ec-a945-5fd21dec0538
      name:
        type: string
        example: Susan Smith
        x-nullable: true
        title: Name
      telephone:
        type: string
        format: telephone
        pattern: '^[2-9]\d{2}-\d{3}-\d{4}$'
        example: 212-555-5555
        x-nullable: true
        title: Phone
      email:
        type: string
        format: x-email
        pattern: '^[a-zA-Z0-9._%+-]+@[a-zA-Z0-9.-]+\.[a-zA-Z]{2,}$'
        example: john_bob@example.com
        x-nullable: true
        title: Email
      permission:
        $ref: '#/definitions/BackupContactPermission'
      created_at:
        type: string
        format: date-time
      updated_at:
        type: string
        format: date-time
    required:
      - id
      - created_at
      - updated_at
      - name
      - email
      - permission
  BackupContactPermission:
    type: string
    enum:
    - NONE
    - VIEW
    - EDIT
    title: Permissions
    x-display-value:
      NONE: Contact Only
      VIEW: View all move details
      EDIT: View and edit all move details
  CreateServiceMemberBackupContactPayload:
    type: object
    properties:
      name:
        type: string
        example: Susan Smith
        x-nullable: true
        title: Name
      telephone:
        type: string
        format: telephone
        pattern: '^[2-9]\d{2}-\d{3}-\d{4}$'
        example: 212-555-5555
        x-nullable: true
        title: Phone
      email:
        type: string
        format: x-email
        pattern: '^[a-zA-Z0-9._%+-]+@[a-zA-Z0-9.-]+\.[a-zA-Z]{2,}$'
        example: john_bob@exmaple.com
        x-nullable: true
        title: Email
      permission:
        $ref: '#/definitions/BackupContactPermission'
    required:
      - name
      - email
      - permission
  UpdateServiceMemberBackupContactPayload:
    type: object
    properties:
      name:
        type: string
        example: Susan Smith
        x-nullable: true
      telephone:
        type: string
        format: telephone
        pattern: '^[2-9]\d{2}-\d{3}-\d{4}$'
        example: 212-555-5555
        x-nullable: true
      email:
        type: string
        format: x-email
        pattern: '^[a-zA-Z0-9._%+-]+@[a-zA-Z0-9.-]+\.[a-zA-Z]{2,}$'
        example: john_bob@example.com
        x-nullable: true
        title: email address
      permission:
        $ref: '#/definitions/BackupContactPermission'
    required:
      - name
      - email
      - permission
  IndexServiceMemberBackupContactsPayload:
    type: array
    items:
      $ref: '#/definitions/ServiceMemberBackupContactPayload'
  SignedCertificationPayload:
    type: object
    properties:
      id:
        type: string
        format: uuid
        example: c56a4180-65aa-42ec-a945-5fd21dec0538
      created_at:
        type: string
        format: date-time
      updated_at:
        type: string
        format: date-time
      date:
        type: string
        format: date
        title: Date
      signature:
        type: string
        title: Signature
      certification_text:
        type: string
    required:
      - id
      - created_at
      - updated_at
      - date
      - signature
      - certification_text
  CreateSignedCertificationPayload:
    type: object
    properties:
      date:
        type: string
        format: date
        title: Date
      signature:
        type: string
        title: Signature
      certification_text:
        type: string
    required:
      - date
      - signature
      - certification_text
  IndexSignedCertificationsPayload:
    type: array
    items:
      $ref: '#/definitions/SignedCertificationPayload'
  DocumentPayload:
    type: object
    properties:
      id:
        type: string
        format: uuid
        example: c56a4180-65aa-42ec-a945-5fd21dec0538
      service_member_id:
        type: string
        format: uuid
        title: The service member this document belongs to
      uploads:
        type: array
        items:
          $ref: '#/definitions/UploadPayload'
    required:
      - id
      - service_member_id
      - uploads
  PostDocumentPayload:
    type: object
    properties:
      service_member_id:
        type: string
        format: uuid
        title: The service member this document belongs to
  UploadPayload:
    type: object
    properties:
      id:
        type: string
        format: uuid
        example: c56a4180-65aa-42ec-a945-5fd21dec0538
      url:
        type: string
        format: uri
        example: https://uploads.domain.test/dir/c56a4180-65aa-42ec-a945-5fd21dec0538
      filename:
        type: string
        format: string
        example: filename.pdf
      content_type:
        type: string
        format: mime-type
        example: application/pdf
      bytes:
        type: integer
      created_at:
        type: string
        format: date-time
      updated_at:
        type: string
        format: date-time
    required:
      - id
      - url
      - filename
      - content_type
      - bytes
      - created_at
      - updated_at
  CreateIssuePayload:
    type: object
    properties:
      description:
        type: string
        example: This is a test issue
        format: textarea
        minLength: 1
        maxLength: 1024
        title: Description
      reporter_name:
        type: string
        example: Jane Doe
        x-nullable: true
        title: Reporter Name
      due_date:
        type: string
        format: date
        example: 2019-03-15
        x-nullable: true
        title: Due Date
    required:
      - description
  IndexIssuesPayload:
    type: array
    items:
      $ref: '#/definitions/IssuePayload'
  IssuePayload:
    type: object
    properties:
      id:
        type: string
        format: uuid
        example: c56a4180-65aa-42ec-a945-5fd21dec0538
      description:
        type: string
        example: This is a test issue
        minLength: 1
        maxLength: 1024
      reporter_name:
        type: string
        example: Jane Doe
        x-nullable: true
      due_date:
        type: string
        format: date
        example: 2019-03-15
        x-nullable: true
      created_at:
        type: string
        format: date-time
      updated_at:
        type: string
        format: date-time
    required:
      - id
      - description
      - created_at
      - updated_at
  TShirtSize:
    type: string
    x-nullable: true
    title: Size
    enum:
      - S
      - M
      - L
  ServiceMemberRank:
    type: string
    x-nullable: true
    title: Rank
    enum:
      - E_1
      - E_2
      - E_3
      - E_4
      - E_5
      - E_6
      - E_7
      - E_8
      - E_9
      - O_1_W_1_ACADEMY_GRADUATE
      - O_2_W_2
      - O_3_W_3
      - O_4_W_4
      - O_5_W_5
      - O_6
      - O_7
      - O_8
      - O_9
      - O_10
      - AVIATION_CADET
      - CIVILIAN_EMPLOYEE
      - ACADEMY_CADET_MIDSHIPMAN
    x-display-value:
      E_1: E-1
      E_2: E-2
      E_3: E-3
      E_4: E-4
      E_5: E-5
      E_6: E-6
      E_7: E-7
      E_8: E-8
      E_9: E-9
      O_1_W_1_ACADEMY_GRADUATE: O-1/W-1/Service Academy Graduate
      O_2_W_2: O-2/W-2
      O_3_W_3: O-3/W-3
      O_4_W_4: O-4/W-4
      O_5_W_5: O-5/W-5
      O_6: O-6
      O_7: O-7
      O_8: O-8
      O_9: O-9
      O_10: O-10
      AVIATION_CADET: Aviation Cadet
      CIVILIAN_EMPLOYEE: Civilian Employee
      ACADEMY_CADET_MIDSHIPMAN: Service Academy Cadet/Midshipman
  DeptIndicator:
    type: string
    x-nullable: true
    title: Dept. indicator
    enum:
      - AIR_FORCE
    x-display-value:
      AIR_FORCE: 57 - United States Air Force
  Shipment:
    type: object
    properties:
      id:
        type: string
        format: uuid
        example: c56a4180-65aa-42ec-a945-5fd21dec0538
        readOnly: true
      move_id:
        type: string
        format: uuid
        example: d56a4180-65aa-42ec-a945-5fd21dec0538
        readOnly: true
      traffic_distribution_list_id:
        type: string
        format: uuid
        example: d56a4180-65aa-42ec-a945-5fd21dec0538
        x-nullable: true
        readOnly: true
      service_member_id:
        type: string
        format: uuid
        example: d56a4180-65aa-42ec-a945-5fd21dec0538
        readOnly: true
      source_gbloc:
        type: string
        pattern: '^[A-Z]{4}$'
        example: LHNQ
        x-nullable: true
        readOnly: true
      destination_gbloc:
        type: string
        pattern: '^[A-Z]{4}$'
        example: LHNQ
        x-nullable: true
        readOnly: true
      market:
        type: string
        x-nullable: true
        readOnly: true
      code_of_service:
        type: string
        x-nullable: true
        readOnly: true
      status:
        type: string
        readOnly: true
      book_date:
        type: string
        format: date
        example: "2018-04-26"
        readOnly: true
        x-nullable: true
      requested_pickup_date:
        type: string
        format: date
        example: "2018-04-26"
        x-nullable: true
      pickup_date:
        type: string
        format: date
        example: "2018-04-26"
        readOnly: true
        x-nullable: true
      delivery_date:
        type: string
        format: date
        example: "2018-04-26"
        readOnly: true
        x-nullable: true
      estimated_pack_days:
        type: integer
        minimum: 0
        example: 3
        x-nullable: true
      estimated_transit_days:
        type: integer
        minimum: 0
        example: 30
        x-nullable: true
      pickup_address_id:
        type: string
        format: uuid
        example: f56a4180-65aa-42ec-a945-5fd21dec0538
        x-nullable: true
      pickup_address:
        $ref: '#/definitions/Address'
        title: Pickup Address
      secondary_pickup_address_id:
        type: string
        format: uuid
        example: f56a4180-65aa-42ec-a945-5fd21dec0538
        x-nullable: true
      secondary_pickup_address:
        $ref: '#/definitions/Address'
        title: Secondary Pickup Address
        x-nullable: true
      delivery_address_id:
        type: string
        format: uuid
        example: f56a4180-65aa-42ec-a945-5fd21dec0538
        x-nullable: true
      delivery_address:
        $ref: '#/definitions/Address'
        title: Delivery Address
        x-nullable: true
      partial_sit_delivery_address_id:
        type: string
        format: uuid
        example: f56a4180-65aa-42ec-a945-5fd21dec0538
        x-nullable: true
      partial_sit_delivery_address:
        $ref: '#/definitions/Address'
        title: Partial SIT Delivery Address
        x-nullable: true
      has_secondary_pickup_address:
        type: boolean
        title: 'Do you have household goods at any other pickup location?'
      has_delivery_address:
        type: boolean
        title: 'Do you know your home address at your destination yet?'
      has_partial_sit_delivery_address:
        type: boolean
      weight_estimate:
        type: integer
        minimum: 0
        example: 10000
        title: Weight
        x-nullable: true
      progear_weight_estimate:
        type: integer
        minimum: 0
        example: 500
        title: Pro-Gear Weight
        x-nullable: true
      spouse_progear_weight_estimate:
        type: integer
        minimum: 0
        example: 200
        title: Spouse's Pro-Gear
        x-nullable: true
      created_at:
        type: string
        format: date-time
      updated_at:
        type: string
        format: date-time
  Address:
    type: object
    properties:
      id:
        type: string
        format: uuid
        example: c56a4180-65aa-42ec-a945-5fd21dec0538
      street_address_1:
        type: string
        example: 123 Main Ave
        title: Address Line 1
      street_address_2:
        type: string
        example: Apartment 9000
        x-nullable: true
        title: Address Line 2
      street_address_3:
        type: string
        example: Montmârtre
        x-nullable: true
        title: Address Line 3
      city:
        type: string
        example: Anytown
        title: City
      state:
        title: State
        type: string
        x-display-value:
          AL: AL
          AK: AK
          AZ: AZ
          AR: AR
          CA: CA
          CO: CO
          CT: CT
          DE: DE
          DC: DC
          FL: FL
          GA: GA
          HI: HI
          ID: ID
          IL: IL
          IN: IN
          IA: IA
          KS: KS
          KY: KY
          LA: LA
          ME: ME
          MD: MD
          MA: MA
          MI: MI
          MN: MN
          MS: MS
          MO: MO
          MT: MT
          NE: NE
          NV: NV
          NH: NH
          NJ: NJ
          NM: NM
          NY: NY
          NC: NC
          ND: ND
          OH: OH
          OK: OK
          OR: OR
          PA: PA
          RI: RI
          SC: SC
          SD: SD
          TN: TN
          TX: TX
          UT: UT
          VT: VT
          VA: VA
          WA: WA
          WV: WV
          WI: WI
          WY: WY
        enum:
          - AL
          - AK
          - AZ
          - AR
          - CA
          - CO
          - CT
          - DE
          - DC
          - FL
          - GA
          - HI
          - ID
          - IL
          - IN
          - IA
          - KS
          - KY
          - LA
          - ME
          - MD
          - MA
          - MI
          - MN
          - MS
          - MO
          - MT
          - NE
          - NV
          - NH
          - NJ
          - NM
          - NY
          - NC
          - ND
          - OH
          - OK
          - OR
          - PA
          - RI
          - SC
          - SD
          - TN
          - TX
          - UT
          - VT
          - VA
          - WA
          - WV
          - WI
          - WY
      postal_code:
        type: string
        format: zip
        title: ZIP/Postal Code
        example: "90210"
        pattern: '^(\d{5}([\-]\d{4})?)$'
      country:
        type: string
        title: Country
        x-nullable: true
        example: "United States"
        default: United States
    required:
      - street_address_1
      - city
      - state
      - postal_code
  CreateReimbursement:
    type: object
    x-nullable: true
    properties:
      requested_amount:
        type: integer
        format: cents
        minimum: 1
        title: Requested Amount
        description: unit is cents
      method_of_receipt:
        $ref: "#/definitions/MethodOfReceipt"
    required:
      - requested_amount
      - method_of_receipt
  Reimbursement:
    type: object
    x-nullable: true
    properties:
      id:
        type: string
        format: uuid
        example: c56a4180-65aa-42ec-a945-5fd21dec0538
      requested_amount:
        type: integer
        format: cents
        minimum: 1
        title: Requested Amount
        description: unit is cents
      method_of_receipt:
        $ref: "#/definitions/MethodOfReceipt"
      status:
        $ref: "#/definitions/ReimbursementStatus"
      requested_date:
        x-nullable: true
        type: string
        example: "2018-04-26"
        format: date
        title: Requested Date
    required:
      - requested_amount
      - method_of_receipt
  ReimbursementStatus:
    x-nullable: true
    type: string
    title: Reimbursement
    enum:
      - DRAFT
      - REQUESTED
      - APPROVED
      - REJECTED
      - PAID
  MethodOfReceipt:
    x-nullable: true
    type: string
    title: Method of Receipt
    enum:
      - MIL_PAY
      - OTHER_DD
      - GTCC
    x-display-value:
      MIL_PAY: MilPay
      OTHER_DD: Other account
      GTCC: GTCC
  MoveStatus:
    type: string
    title: Move status
    enum:
      - DRAFT
      - SUBMITTED
      - APPROVED
      - COMPLETED
      - CANCELED
    x-display-value:
      DRAFT: Draft
      SUBMITTED: Submitted
      APPROVED: Approved
      COMPLETED: Completed
      CANCELED: Canceled
  PPMStatus:
    type: string
    title: Move status
    enum:
      - DRAFT
      - SUBMITTED
      - APPROVED
      - COMPLETED
      - CANCELED
      - PAYMENT_REQUESTED
    x-display-value:
      DRAFT: Draft
      SUBMITTED: Submitted
      APPROVED: Approved
      COMPLETED: Completed
      CANCELED: Canceled
      PAYMENT_REQUESTED: Payment Requested
  OrdersStatus:
    type: string
    title: Move status
    enum:
      - DRAFT
      - SUBMITTED
      - APPROVED
      - CANCELED
    x-display-value:
      DRAFT: Draft
      SUBMITTED: Submitted
      APPROVED: Approved
      CANCELED: Canceled
  OrdersType:
    type: string
    title: Orders type
    enum:
      - PERMANENT_CHANGE_OF_STATION
      - SEPARATION
      - RETIREMENT
      - LOCAL_MOVE
      - TEMPORARY_DUTY
      - DEPENDENT_TRAVEL
      - BLUEBARK
      - VARIOUS
    x-display-value:
      PERMANENT_CHANGE_OF_STATION: Permanent Change Of Station
      SEPARATION: Separation
      RETIREMENT: Retirement
      LOCAL_MOVE: Local Move
      TEMPORARY_DUTY: Temporary Duty
      DEPENDENT_TRAVEL: Dependent Travel
      BLUEBARK: Bluebark
      VARIOUS: Various
  OrdersTypeDetail:
    type: string
    title: Orders type detail
    enum:
      - HHG_PERMITTED
      - PCS_TDY
      - HHG_RESTRICTED_PROHIBITED
      - HHG_RESTRICTED_AREA
      - INSTRUCTION_20_WEEKS
      - HHG_PROHIBITED_20_WEEKS
      - DELAYED_APPROVAL
    x-display-value:
      HHG_PERMITTED: Shipment of HHG Permitted
      PCS_TDY: PCS with TDY Enroute
      HHG_RESTRICTED_PROHIBITED: Shipment of HHG Restricted or Prohibited
      HHG_RESTRICTED_AREA: HHG Restricted Area-HHG Prohibited
      INSTRUCTION_20_WEEKS: Course of Instruction 20 Weeks or More
      HHG_PROHIBITED_20_WEEKS: Shipment of HHG Prohibited but Authorized within 20 weeks
      DELAYED_APPROVAL: Delayed Approval 20 Weeks or More
    x-nullable: true
  Orders:
    type: object
    properties:
      id:
        type: string
        format: uuid
        example: c56a4180-65aa-42ec-a945-5fd21dec0538
      service_member_id:
        type: string
        format: uuid
        example: c56a4180-65aa-42ec-a945-5fd21dec0538
      issue_date:
        type: string
        description: The date and time that these orders were cut.
        format: date
        example: "2018-04-26"
        title: Date issued
      report_by_date:
        type: string
        description: Report By Date
        format: date
        example: "2018-04-26"
        title:  Report by
      status:
        $ref: '#/definitions/OrdersStatus'
      orders_type:
        $ref: "#/definitions/OrdersType"
      orders_type_detail:
        $ref: "#/definitions/OrdersTypeDetail"
      has_dependents:
        type: boolean
        title: Are dependents included in your orders?
      spouse_has_pro_gear:
        type: boolean
        title: Do you have a spouse who will need to move items related to their occupation (also known as spouse pro-gear)?
      new_duty_station:
        $ref: '#/definitions/DutyStationPayload'
      uploaded_orders:
        $ref: '#/definitions/DocumentPayload'
      moves:
        $ref: '#/definitions/IndexMovesPayload'
      orders_number:
        type: string
        title: Orders Number
        x-nullable: true
        example: "030-00362"
      created_at:
        type: string
        format: date-time
      updated_at:
        type: string
        format: date-time
      tac:
        type: string
        example: "F8J1"
        x-nullable: true
      department_indicator:
        $ref: '#/definitions/DeptIndicator'
    required:
      - id
      - service_member_id
      - issue_date
      - report_by_date
      - orders_type
      - has_dependents
      - spouse_has_pro_gear
      - new_duty_station
      - uploaded_orders
      - created_at
      - updated_at
  CreateUpdateOrders:
    type: object
    properties:
      service_member_id:
        type: string
        format: uuid
        example: c56a4180-65aa-42ec-a945-5fd21dec0538
      issue_date:
        type: string
        description: The date and time that these orders were cut.
        format: date
        example: "2018-04-26"
        title: Orders date
      report_by_date:
        type: string
        description: Report By Date
        format: date
        example: "2018-04-26"
        title:  Report-by date
      orders_type:
        $ref: "#/definitions/OrdersType"
      orders_type_detail:
        $ref: "#/definitions/OrdersTypeDetail"
      has_dependents:
        type: boolean
        title: Are dependents included in your orders?
      spouse_has_pro_gear:
        type: boolean
        title: Do you have a spouse who will need to move items related to their occupation (also known as spouse pro-gear)?
      new_duty_station_id:
        type: string
        format: uuid
        example: c56a4180-65aa-42ec-a945-5fd21dec0538
      current_duty_station_id:
        type: string
        format: uuid
        example: c53a4180-65aa-42ec-a945-5fd21dec0538
      orders_number:
        type: string
        title: Orders Number
        x-nullable: true
        example: "030-00362"
      tac:
        type: string
        example: "F8J1"
        x-nullable: true
      department_indicator:
        $ref: '#/definitions/DeptIndicator'
    required:
      - service_member_id
      - issue_date
      - report_by_date
      - orders_type
      - has_dependents
      - spouse_has_pro_gear
      - new_duty_station_id
  InvalidRequestResponsePayload:
    type: object
    properties:
      errors:
        type: object
        additionalProperties:
          type: string
  MoveQueueItem:
    type: object
    properties:
      id:
        type: string
        format: uuid
        example: c56a4180-65aa-42ec-a945-5fd21dec0538
      status:
        type: string
        example: APPROVED
      ppm_status:
        type: string
        example: PAYMENT_REQUESTED
      locator:
        type: string
        example: "12432"
      customer_name:
        type: string
        example: Thedog, Nino
        title: Customer Name
      edipi:
        type: string
        format: edipi
        pattern: '^[0-9]{10}$'
        example: '5789345789'
        title: 'DoD ID #'
      rank:
        $ref: '#/definitions/ServiceMemberRank'
      orders_type:
        type: string
        title: Move Type
        enum:
          - PCS - OCONUS
          - PCS - CONUS
          - PCS + TDY - OCONUS
          - PCS + TDY - CONUS
      move_date:
        type: string
        format: date
        example: 2018-04-25
      customer_deadline:
        type: string
        format: date
        example: 2018-07-20
      last_modified_date:
        type: string
        format: date-time
        example: 2017-07-21T17:32:28Z
      last_modified_name:
        type: string
        example: Bollinger, Sam
      created_at:
        type: string
        format: date-time
    required:
      - id
      - status
      - ppm_status
      - locator
      - customer_name
      - edipi
      - rank
      - orders_type
      - move_date
      - customer_deadline
      - last_modified_date
      - last_modified_name
      - created_at
paths:
  /estimates/ppm:
    get:
      summary: Return a PPM cost estimate
      description: Calculates a reimbursement range for a PPM move (excluding SIT)
      operationId: showPPMEstimate
      tags:
        - ppm
      parameters:
        - in: query
          name: planned_move_date
          type: string
          format: date
          required: true
        - in: query
          name: origin_zip
          type: string
          format: zip
          pattern: '^(\d{5}([\-]\d{4})?)$'
          required: true
        - in: query
          name: destination_zip
          type: string
          format: zip
          pattern: '^(\d{5}([\-]\d{4})?)$'
          required: true
        - in: query
          name: weight_estimate
          type: integer
          required: true
      responses:
        200:
          description: Made estimate of PPM cost range
          schema:
            $ref: '#/definitions/PPMEstimateRange'
        400:
          description: invalid request
        401:
          description: request requires user authentication
        403:
          description: user is not authorized
        500:
          description: internal server error
  /estimates/ppm_sit:
    get:
      summary: Return a PPM move's SIT cost estimate
      description: Calculates a reimbursment for a PPM move's SIT
      operationId: showPPMSitEstimate
      tags:
        - ppm
      parameters:
        - in: query
          name: planned_move_date
          type: string
          format: date
          required: true
        - in: query
          name: days_in_storage
          type: integer
          required: true
        - in: query
          name: origin_zip
          type: string
          format: zip
          pattern: '^(\d{5}([\-]\d{4})?)$'
          required: true
        - in: query
          name: destination_zip
          type: string
          format: zip
          pattern: '^(\d{5}([\-]\d{4})?)$'
          required: true
        - in: query
          name: weight_estimate
          type: integer
          required: true
      responses:
        200:
          description: show PPM SIT estimate
          schema:
            $ref: '#/definitions/PPMSitEstimate'
        400:
          description: invalid request
        401:
          description: request requires user authentication
        403:
          description: user is not authorized
        500:
          description: internal server error
  /issues:
    post:
      summary: Create a new issue
      description: Issues represent problems or suggestions for the app, this creates a new one.
      operationId: createIssue
      tags:
        - issues
      parameters:
        - in: body
          name: createIssuePayload
          required: true
          schema:
            $ref: '#/definitions/CreateIssuePayload'
      responses:
        201:
          description: created issue
          schema:
            $ref: '#/definitions/IssuePayload'
        400:
          description: invalid request
    get:
      summary: List all issues
      description: List all issues
      operationId: indexIssues
      tags:
        - issues
      responses:
        200:
          description: list of issues
          schema:
            $ref: '#/definitions/IndexIssuesPayload'
        400:
          description: invalid request
  /users/logged_in:
    get:
      summary: Returns the user info for the currently logged in user
      description: Returns the user info for the currently logged in user
      operationId: showLoggedInUser
      tags:
        - users
      responses:
        200:
          description: Currently logged in user
          schema:
            $ref: '#/definitions/LoggedInUserPayload'
        400:
          description: invalid request
        401:
          description: request requires user authentication
        500:
          description: server error
  /orders:
    post:
      summary: Creates an orders model for a logged-in user
      description: Creates an instance of orders tied to a service member
      operationId: createOrders
      tags:
        - orders
      parameters:
        - in: body
          name: createOrders
          required: true
          schema:
            $ref: '#/definitions/CreateUpdateOrders'
      responses:
        201:
          description: created instance of orders
          schema:
            $ref: '#/definitions/Orders'
        400:
          description: invalid request
        401:
          description: request requires user authentication
        403:
          description: user is not authorized
        500:
          description: internal server error
  /orders/{ordersId}:
    put:
      summary: Updates orders
      description: All fields sent in this request will be set on the orders referenced
      operationId: updateOrders
      tags:
        - orders
      parameters:
        - in: path
          name: ordersId
          type: string
          format: uuid
          required: true
          description: UUID of the orders model
        - in: body
          name: updateOrders
          required: true
          schema:
            $ref: '#/definitions/CreateUpdateOrders'
      responses:
        200:
          description: updated instance of orders
          schema:
            $ref: '#/definitions/Orders'
        400:
          description: invalid request
        401:
          description: request requires user authentication
        403:
          description: user is not authorized
        404:
          description: orders not found
        500:
          description: internal server error
    get:
      summary: Returns the given order
      description: Returns the given order
      operationId: showOrders
      tags:
        - orders
      parameters:
        - in: path
          name: ordersId
          type: string
          format: uuid
          required: true
          description: UUID of the order
      responses:
        200:
          description: the instance of the order
          schema:
            $ref: '#/definitions/Orders'
        400:
          description: invalid request
        401:
          description: request requires user authentication
        403:
          description: user is not authorized
        404:
          description: order is not found
        500:
          description: internal server error
    patch:
      summary: Updates orders information
      description: All fields sent in this request will be set on the orders referenced
      operationId: patchOrders
      tags:
        - orders
      parameters:
        - in: path
          name: ordersId
          type: string
          format: uuid
          required: true
          description: UUID of the orders model
        - in: body
          name: patchOrders
          required: true
          schema:
            $ref: '#/definitions/CreateUpdateOrders'
      responses:
        200:
          description: updated instance of orders
          schema:
            $ref: '#/definitions/Orders'
        400:
          description: invalid request
        401:
          description: request requires user authentication
        403:
          description: user is not authorized
        404:
          description: move not found
        500:
          description: internal server error
  /orders/{ordersId}/moves:
    post:
      summary: Creates a move tied to service member orders
      description: Creates an instance of a move tied to a service member's orders
      operationId: createMove
      tags:
        - moves
      parameters:
        - in: path
          name: ordersId
          type: string
          format: uuid
          required: true
          description: UUID of the order
        - in: body
          name: createMovePayload
          required: true
          schema:
            $ref: '#/definitions/CreateMovePayload'
      responses:
        201:
          description: created instance of move
          schema:
            $ref: '#/definitions/MovePayload'
        400:
          description: invalid request
        401:
          description: request requires user authentication
        403:
          description: user is not authorized to sign for this move
  /moves:
    get:
      summary: List all moves for a set of orders
      description: List all moves for a set of orders
      operationId: indexMoves
      tags:
        - moves
      responses:
        200:
          description: list of moves
          schema:
            $ref: '#/definitions/IndexMovesPayload'
        400:
          description: invalid request
        404:
          description: moves not found for given orders
        401:
          description: request requires user authentication
  /moves/{moveId}:
    patch:
      summary: Patches the move
      description: Any fields sent in this request will be set on the move referenced
      operationId: patchMove
      tags:
        - moves
      parameters:
        - in: path
          name: moveId
          type: string
          format: uuid
          required: true
          description: UUID of the move
        - in: body
          name: patchMovePayload
          required: true
          schema:
            $ref: '#/definitions/PatchMovePayload'
      responses:
        201:
          description: updated instance of move
          schema:
            $ref: '#/definitions/MovePayload'
        400:
          description: invalid request
        401:
          description: request requires user authentication
        403:
          description: user is not authorized
        404:
          description: move is not found
        500:
          description: internal server error
    get:
      summary: Returns the given move
      description: Returns the given move
      operationId: showMove
      tags:
        - moves
      parameters:
        - in: path
          name: moveId
          type: string
          format: uuid
          required: true
          description: UUID of the move
      responses:
        200:
          description: the instance of the move
          schema:
            $ref: '#/definitions/MovePayload'
        400:
          description: invalid request
        401:
          description: request requires user authentication
        403:
          description: user is not authorized
        404:
          description: move is not found
        500:
          description: internal server error
  /moves/{moveId}/signed_certifications:
    get:
      summary: Returns signed certifications for the given move
      description: Returns signed certifications for the given move
      operationId: indexSignedCertifications
      tags:
        - certification
      parameters:
        - in: path
          name: moveId
          type: string
          format: uuid
          required: true
          description: UUID of the move
        - in: query
          name: limit
          type: integer
          required: false
          description: Number of certifications to return
      responses:
        200:
          description: the instance of the move
          schema:
            $ref: '#/definitions/IndexSignedCertificationsPayload'
        400:
          description: invalid request
        401:
          description: request requires user authentication
        403:
          description: user is not authorized
        404:
          description: move is not found
        500:
          description: internal server error
    post:
      summary: Submits signed certification for the given move ID
      description: Create an instance of signed_certification tied to the move ID
      operationId: createSignedCertification
      tags:
        - certification
      parameters:
        - in: path
          name: moveId
          type: string
          format: uuid
          required: true
          description: UUID of the move being signed for
        - in: body
          name: createSignedCertificationPayload
          required: true
          schema:
            $ref: '#/definitions/CreateSignedCertificationPayload'
      responses:
        201:
          description: created instance of signed_certification
        400:
          description: invalid request
        401:
          description: request requires user authentication
        403:
          description: user is not authorized to sign for this move
        404:
          description: move not found
        500:
          description: internal server error
  /moves/{moveId}/personally_procured_move:
    post:
      summary: Creates a new PPM for the given move
      description: Create an instance of personally_procured_move tied to the move ID
      operationId: createPersonallyProcuredMove
      tags:
        - ppm
      parameters:
        - in: path
          name: moveId
          type: string
          format: uuid
          required: true
          description: UUID of the move this PPM is associated with
        - in: body
          name: createPersonallyProcuredMovePayload
          required: true
          schema:
            $ref: '#/definitions/CreatePersonallyProcuredMovePayload'
      responses:
        201:
          description: created instance of personally_procured_move
          schema:
            $ref: '#/definitions/PersonallyProcuredMovePayload'
        400:
          description: invalid request
        401:
          description: request requires user authentication
        403:
          description: user is not authorized
        404:
          description: move not found
        500:
          description: server error
    get:
      summary: Returns a list of all PPMs associated with this move
      description: Returns a list of all PPMs associated with this move
      operationId: indexPersonallyProcuredMoves
      tags:
        - ppm
      parameters:
        - in: path
          name: moveId
          type: string
          format: uuid
          required: true
          description: UUID of the move these PPMs are associated with
      responses:
        200:
          description: returns list of personally_procured_move
          schema:
            $ref: '#/definitions/IndexPersonallyProcuredMovePayload'
        400:
          description: invalid request
        401:
          description: request requires user authentication
        403:
          description: user is not authorized
  /moves/{moveId}/personally_procured_move/{personallyProcuredMoveId}:
    put:
      summary: Updates the PPM
      description: This replaces the current version of the PPM with the version sent.
      operationId: updatePersonallyProcuredMove
      tags:
        - ppm
      parameters:
        - in: path
          name: moveId
          type: string
          format: uuid
          required: true
          description: UUID of the move
        - in: path
          name: personallyProcuredMoveId
          type: string
          format: uuid
          required: true
          description: UUID of the PPM being updated
        - in: body
          name: updatePersonallyProcuredMovePayload
          required: true
          schema:
            $ref: '#/definitions/UpdatePersonallyProcuredMovePayload'
      responses:
        200:
          description: updated instance of personally_procured_move
          schema:
            $ref: '#/definitions/PersonallyProcuredMovePayload'
        400:
          description: invalid request
        401:
          description: request requires user authentication
        403:
          description: user is not authorized
        500:
          description: internal server error
    patch:
      summary: Patches the PPM
      description: Any fields sent in this request will be set on the PPM referenced
      operationId: patchPersonallyProcuredMove
      tags:
        - ppm
      parameters:
        - in: path
          name: moveId
          type: string
          format: uuid
          required: true
          description: UUID of the move
        - in: path
          name: personallyProcuredMoveId
          type: string
          format: uuid
          required: true
          description: UUID of the PPM being patched
        - in: body
          name: patchPersonallyProcuredMovePayload
          required: true
          schema:
            $ref: '#/definitions/PatchPersonallyProcuredMovePayload'
      responses:
        200:
          description: updated instance of personally_procured_move
          schema:
            $ref: '#/definitions/PersonallyProcuredMovePayload'
        400:
          description: invalid request
        401:
          description: request requires user authentication
        403:
          description: user is not authorized
        404:
          description: ppm is not found
        500:
          description: internal server error
    get:
      summary: Returns the given PPM
      description: Returns the given PPM
      operationId: showPersonallyProcuredMove
      tags:
        - ppm
      parameters:
        - in: path
          name: moveId
          type: string
          format: uuid
          required: true
          description: UUID of the move being signed for
        - in: path
          name: personallyProcuredMoveId
          type: string
          format: uuid
          required: true
          description: UUID of the PPM
      responses:
        200:
          description: the instance of personally_procured_move
          schema:
            $ref: '#/definitions/IndexPersonallyProcuredMovePayload'
        400:
          description: invalid request
        401:
          description: request requires user authentication
        403:
          description: user is not authorized
  /personally_procured_move/{personallyProcuredMoveId}/expense_summary:
    get:
      summary: Returns an expense summary organized by expense type
      description: Calculates and returns an expense summary organized by expense type
      operationId: requestPPMExpenseSummary
      tags:
        - ppm
      parameters:
        - in: path
          name: personallyProcuredMoveId
          type: string
          format: uuid
          required: true
          description: UUID of the PPM
      responses:
        200:
          description: Successfully calculated expense summary
          schema:
            $ref: '#/definitions/ExpenseSummaryPayload'
        400:
          description: invalid request
        401:
          description: request requires user authentication
        403:
          description: user is not authorized
        404:
          description: personally procured move not found
        500:
          description: server error
  /personally_procured_move/{personallyProcuredMoveId}/request_payment:
    post:
      summary: Moves the PPM and the move into the PAYMENT_REQUESTED state
      description: Moves the PPM and the move into the PAYMENT_REQUESTED state
      operationId: requestPPMPayment
      tags:
        - ppm
      parameters:
        - in: path
          name: personallyProcuredMoveId
          type: string
          format: uuid
          required: true
          description: UUID of the PPM
      responses:
        200:
          description: Sucesssfully requested payment
          schema:
            $ref: '#/definitions/PersonallyProcuredMovePayload'
        400:
          description: invalid request
        401:
          description: request requires user authentication
        403:
          description: user is not authorized
        404:
          description: move not found
        500:
          description: server error
  /moves/{moveId}/shipment:
    post:
      summary: Creates a new Shipment for the given move
      description: Create a Shipment tied to the move ID
      operationId: createShipment
      tags:
        - shipments
      parameters:
        - in: path
          name: moveId
          type: string
          format: uuid
          required: true
          description: UUID of the move this Shipment is associated with
        - in: body
          name: shipment
          required: true
          schema:
            $ref: '#/definitions/Shipment'
      responses:
        201:
          description: created Shipment
          schema:
            $ref: '#/definitions/Shipment'
        400:
          description: invalid request
        401:
          description: request requires user authentication
        403:
          description: user is not authorized
        404:
          description: move not found
        500:
          description: server error
  /moves/{moveId}/shipment/{shipmentId}:
    patch:
      summary: Updates a Shipment for the given move
      description: Update a Shipment tied to the move ID
      operationId: patchShipment
      tags:
        - shipments
      parameters:
        - in: path
          name: moveId
          type: string
          format: uuid
          required: true
          description: UUID of the move this Shipment is associated with
        - in: path
          name: shipmentId
          type: string
          format: uuid
          required: true
          description: UUID of the Shipment being updated
        - in: body
          name: shipment
          required: true
          schema:
            $ref: '#/definitions/Shipment'
      responses:
        200:
          description: updated Shipment
          schema:
            $ref: '#/definitions/Shipment'
        400:
          description: invalid request
        401:
          description: request requires user authentication
        403:
          description: user is not authorized
        404:
          description: shipment not found
        500:
          description: server error
    get:
      summary: Returns a Shipment for the given move
      description: Returns a Shipment tied to the move ID
      operationId: getShipment
      tags:
        - shipments
      parameters:
        - in: path
          name: moveId
          type: string
          format: uuid
          required: true
          description: UUID of the move this Shipment is associated with
        - in: path
          name: shipmentId
          type: string
          format: uuid
          required: true
          description: UUID of the Shipment being updated
      responses:
        200:
          description: Returns Shipment for hhg move
          schema:
            $ref: '#/definitions/Shipment'
        400:
          description: invalid request
        401:
          description: request requires user authentication
        403:
          description: user is not authorized
        404:
          description: shipment not found
        500:
          description: server error
  /reimbursement/{reimbursementId}/approve:
    post:
      summary: Approves the reimbursement
      description: Sets the status of the reimbursement to APPROVED.
      operationId: approveReimbursement
      tags:
        - office
      parameters:
        - in: path
          name: reimbursementId
          type: string
          format: uuid
          required: true
          description: UUID of the reimbursement being approved
      responses:
        200:
          description: updated instance of reimbursement
          schema:
            $ref: '#/definitions/Reimbursement'
        400:
          description: invalid request
        401:
          description: request requires user authentication
        403:
          description: user is not authorized
        500:
          description: internal server error
  /moves/{moveId}/orders:
    get:
      summary: Returns orders information for a move for office use
      description: Returns orders information for a move for office use
      operationId: showOfficeOrders
      tags:
        - office
      parameters:
        - in: path
          name: moveId
          type: string
          format: uuid
          required: true
          description: UUID of the move
      responses:
        200:
          description: the orders information for a move for office use
          schema:
            $ref: '#/definitions/Orders'
        400:
          description: invalid request
        401:
          description: request requires user authentication
        403:
          description: user is not authorized
        404:
          description: move not found
        500:
          description: internal server error
  /moves/{moveId}/move_documents:
    get:
      summary: Returns a list of all Move Documents associated with this move
      description: Returns a list of all Move Documents associated with this move
      operationId: indexMoveDocuments
      tags:
        - move_docs
      parameters:
        - in: path
          name: moveId
          type: string
          format: uuid
          required: true
          description: UUID of the move
      responses:
        200:
          description: returns list of move douments
          schema:
            $ref: '#/definitions/IndexMoveDocumentPayload'
        400:
          description: invalid request
        401:
          description: request requires user authentication
        403:
          description: user is not authorized
    post:
      summary: Creates a move document
      description: Created a move document with the given information
      operationId: createGenericMoveDocument
      tags:
        - move_docs
      parameters:
        - name: moveId
          in: path
          type: string
          format: uuid
          required: true
          description: UUID of the move
        - in: body
          name: createGenericMoveDocumentPayload
          required: true
          schema:
            $ref: '#/definitions/CreateGenericMoveDocumentPayload'
      responses:
        200:
          description: returns new move document object
          schema:
            $ref: '#/definitions/MoveDocumentPayload'
        400:
          description: invalid request
        401:
          description: must be authenticated to use this endpoint
        403:
          description: not authorized to modify this move
        500:
          description: server error
  /move_documents/{moveDocumentId}:
    put:
      summary: Updates a move document
      description: Update a move document with the given information
      operationId: updateMoveDocument
      tags:
        - move_docs
      parameters:
        - in: path
          name: moveDocumentId
          type: string
          format: uuid
          required: true
          description: UUID of the move document model
        - in: body
          name: updateMoveDocument
          required: true
          schema:
            $ref: '#/definitions/MoveDocumentPayload'
      responses:
        200:
          description: updated instance of move document
          schema:
            $ref: '#/definitions/MoveDocumentPayload'
        400:
          description: invalid request
        401:
          description: request requires user authentication
        403:
          description: user is not authorized
        404:
          description: move document not found
        500:
          description: internal server error
  /moves/{moveId}/moving_expense_documents:
    post:
      summary: Creates a moving expense document
      description: Created a moving expense document with the given information
      operationId: createMovingExpenseDocument
      tags:
        - move_docs
      parameters:
        - name: moveId
          in: path
          type: string
          format: uuid
          required: true
          description: UUID of the move
        - in: body
          name: createMovingExpenseDocumentPayload
          required: true
          schema:
            $ref: '#/definitions/CreateMovingExpenseDocumentPayload'
      responses:
        200:
          description: returns new moving expense document object
          schema:
            $ref: '#/definitions/MoveDocumentPayload'
        400:
          description: invalid request
        401:
          description: must be authenticated to use this endpoint
        403:
          description: not authorized to modify this move
        500:
          description: server error
  /moves/{moveId}/approve:
    post:
      summary: Approves a move to proceed
      description: Approves the basic details of a move. The status of the move will be updated to APPROVED
      operationId: approveMove
      tags:
        - office
      parameters:
        - name: moveId
          in: path
          type: string
          format: uuid
          required: true
          description: UUID of the move
      responses:
        200:
          description: returns updated (approved) move object
          schema:
            $ref: '#/definitions/MovePayload'
        400:
          description: invalid request
        401:
          description: must be authenticated to use this endpoint
        403:
          description: not authorized to approve this move
        409:
          description: the move is not in a state to be approved
          schema:
            $ref: '#/definitions/MovePayload'
        500:
          description: server error
  /moves/{moveId}/submit:
    post:
      summary: Submits a move for approval
      description: Submits a move for approval by the office. The status of the move will be updated to SUBMITTED
      operationId: submitMoveForApproval
      tags:
        - moves
      parameters:
        - name: moveId
          in: path
          type: string
          format: uuid
          required: true
          description: UUID of the move
      responses:
        200:
          description: returns updated (submitted) move object
          schema:
            $ref: '#/definitions/MovePayload'
        400:
          description: invalid request
        401:
          description: must be authenticated to use this endpoint
        403:
          description: not authorized to approve this move
        409:
          description: the move is not in a state to be approved
          schema:
            $ref: '#/definitions/MovePayload'
        500:
          description: server error
  /moves/{moveId}/cancel:
    post:
      summary: Cancels a move
      description: Cancels the basic details of a move. The status of the move will be updated to CANCELED
      operationId: cancelMove
      tags:
        - office
      parameters:
        - name: moveId
          in: path
          type: string
          format: uuid
          required: true
          description: UUID of the move
        - in: body
          name: cancelMove
          required: true
          schema:
            $ref: '#/definitions/CancelMove'
      responses:
        200:
          description: returns updated (canceled) move object
          schema:
            $ref: '#/definitions/MovePayload'
        400:
          description: invalid request
        401:
          description: must be authenticated to use this endpoint
        403:
          description: not authorized to cancel this move
        409:
          description: the move is not in a state to be canceled
          schema:
            $ref: '#/definitions/MovePayload'
        500:
          description: server error
  /personally_procured_moves/{personallyProcuredMoveId}/create_ppm_attachments:
    post:
      summary: Creates PPM attachments PDF
      description: Creates a PPM attachments PDF
      operationId: createPPMAttachments
      tags:
        - ppm
      parameters:
        - in: path
          name: personallyProcuredMoveId
          type: string
          format: uuid
          required: true
          description: UUID of the PPM to create an attachments PDF for
      responses:
        200:
          description: returns a PPM attachments upload
          schema:
            $ref: '#/definitions/UploadPayload'
        400:
          description: invalid request
        401:
          description: must be authenticated to use this endpoint
        403:
          description: not authorized to perform this action
        422:
          description: malformed PDF contained in uploads
        424:
          description: no files to be processed into attachments PDF
        500:
          description: server error
  /personally_procured_moves/{personallyProcuredMoveId}/approve:
    post:
      summary: Approves the PPM
      description: Sets the status of the PPM to APPROVED.
      operationId: approvePPM
      tags:
        - office
      parameters:
        - in: path
          name: personallyProcuredMoveId
          type: string
          format: uuid
          required: true
          description: UUID of the PPM being updated
      responses:
        200:
          description: updated instance of personally_procured_move
          schema:
            $ref: '#/definitions/PersonallyProcuredMovePayload'
        400:
          description: invalid request
        401:
          description: request requires user authentication
        403:
          description: user is not authorized
        500:
          description: internal server error
  /personally_procured_moves/incentive:
    get:
      summary: Return a PPM incentive value
      description: Calculates incentive for a PPM move (excluding SIT)
      operationId: showPPMIncentive
      tags:
        - ppm
      parameters:
        - in: query
          name: planned_move_date
          type: string
          format: date
          required: true
        - in: query
          name: origin_zip
          type: string
          format: zip
          pattern: '^(\d{5}([\-]\d{4})?)$'
          required: true
        - in: query
          name: destination_zip
          type: string
          format: zip
          pattern: '^(\d{5}([\-]\d{4})?)$'
          required: true
        - in: query
          name: weight
          type: integer
          required: true
      responses:
        200:
          description: Made calculation of PPM incentive
          schema:
            $ref: '#/definitions/PPMIncentive'
        400:
          description: invalid request
        401:
          description: request requires user authentication
        403:
          description: user is not authorized
        500:
          description: internal server error
  /documents:
    post:
      summary: Create a new document
      description: Documents represent a physical artifact such as a scanned document or a PDF file
      operationId: createDocument
      tags:
        - documents
      parameters:
        - in: body
          name: documentPayload
          required: true
          schema:
            $ref: '#/definitions/PostDocumentPayload'
      responses:
        201:
          description: created document
          schema:
            $ref: '#/definitions/DocumentPayload'
        400:
          description: invalid request
        500:
          description: server error
  /documents/{documentId}:
    get:
      summary: Returns a document
      description: Returns a document and its uploads
      operationId: showDocument
      tags:
        - documents
      parameters:
        - in: path
          name: documentId
          type: string
          format: uuid
          required: true
          description: UUID of the document to return
      responses:
        200:
          description: the requested document
          schema:
            $ref: '#/definitions/DocumentPayload'
        400:
          description: invalid request
          schema:
            $ref: '#/definitions/InvalidRequestResponsePayload'
        403:
          description: not authorized
        404:
          description: not found
        500:
          description: server error
  /uploads/{uploadId}:
    delete:
      summary: Deletes an upload
      description: Uploads represent a single digital file, such as a JPEG or PDF.
      operationId: deleteUpload
      tags:
        - uploads
      parameters:
        - in: path
          name: uploadId
          type: string
          format: uuid
          required: true
          description: UUID of the upload to be deleted
      responses:
        204:
          description: deleted
        400:
          description: invalid request
          schema:
            $ref: '#/definitions/InvalidRequestResponsePayload'
        403:
          description: not authorized
        404:
          description: not found
        500:
          description: server error
  /uploads:
    post:
      summary: Create a new upload
      description: Uploads represent a single digital file, such as a JPEG or PDF.
      operationId: createUpload
      tags:
        - uploads
      consumes:
        - multipart/form-data
      parameters:
        - in: query
          name: documentId
          type: string
          format: uuid
          required: false
          description: UUID of the document to add an upload to
        - in: formData
          name: file
          type: file
          description: The file to upload.
          required: true
      responses:
        201:
          description: created upload
          schema:
            $ref: '#/definitions/UploadPayload'
        400:
          description: invalid request
          schema:
            $ref: '#/definitions/InvalidRequestResponsePayload'
        403:
          description: not authorized
        404:
          description: not found
        500:
          description: server error
    delete:
      summary: Deletes a collection of uploads
      description: Uploads represent a single digital file, such as a JPEG or PDF.
      operationId: deleteUploads
      tags:
        - uploads
      parameters:
        - in: query
          name: uploadIds
          type: array
          items:
            type: string
            format: uuid
          required: true
          description: Array of UUIDs to be deleted
      responses:
        204:
          description: deleted
        400:
          description: invalid request
          schema:
            $ref: '#/definitions/InvalidRequestResponsePayload'
        403:
          description: not authorized
        404:
          description: not found
        500:
          description: server error
  /service_members:
    post:
      summary: Creates service member for a logged-in user
      description: Creates an instance of a service member tied to a user
      operationId: createServiceMember
      tags:
        - service_members
      parameters:
        - in: body
          name: createServiceMemberPayload
          required: true
          schema:
            $ref: '#/definitions/CreateServiceMemberPayload'
      responses:
        201:
          description: created instance of service member
          schema:
            $ref: '#/definitions/ServiceMemberPayload'
        400:
          description: invalid request
        401:
          description: request requires user authentication
        403:
          description: user is not authorized
        404:
          description: service member not found
        500:
          description: internal server error
  /service_members/{serviceMemberId}:
    get:
      summary: Returns the given service member
      description: Returns the given service member
      operationId: showServiceMember
      tags:
        - service_members
      parameters:
        - in: path
          name: serviceMemberId
          type: string
          format: uuid
          required: true
          description: UUID of the service member
      responses:
        200:
          description: the instance of the service member
          schema:
            $ref: '#/definitions/ServiceMemberPayload'
        400:
          description: invalid request
        401:
          description: request requires user authentication
        403:
          description: user is not authorized
        404:
          description: service member not found
        500:
          description: internal server error
    patch:
      summary: Patches the service member
      description: Any fields sent in this request will be set on the service member referenced
      operationId: patchServiceMember
      tags:
        - service_members
      parameters:
        - in: path
          name: serviceMemberId
          type: string
          format: uuid
          required: true
          description: UUID of the service member
        - in: body
          name: patchServiceMemberPayload
          required: true
          schema:
            $ref: '#/definitions/PatchServiceMemberPayload'
      responses:
        200:
          description: updated instance of service member
          schema:
            $ref: '#/definitions/ServiceMemberPayload'
        400:
          description: invalid request
        401:
          description: request requires user authentication
        403:
          description: user is not authorized
        404:
          description: service member not found
        500:
          description: internal server error
  /service_members/{serviceMemberId}/current_orders:
    get:
      summary: Returns the latest orders for a given service member
      description: Returns orders
      operationId: showServiceMemberOrders
      tags:
        - service_members
      parameters:
        - in: path
          name: serviceMemberId
          type: string
          format: uuid
          required: true
          description: UUID of the service member
      responses:
        200:
          description: the instance of the service member
          schema:
            $ref: '#/definitions/Orders'
        400:
          description: invalid request
        401:
          description: request requires user authentication
        403:
          description: user is not authorized
        404:
          description: service member not found
        500:
          description: internal server error
  /service_members/{serviceMemberId}/backup_contacts:
    post:
      summary: Submits backup contact for a logged-in user
      description: Creates an instance of a backup contact tied to a service member user
      operationId: createServiceMemberBackupContact
      tags:
        - backup_contacts
      parameters:
        - in: body
          name: createBackupContactPayload
          required: true
          schema:
            $ref: '#/definitions/CreateServiceMemberBackupContactPayload'
        - in: path
          name: serviceMemberId
          type: string
          format: uuid
          required: true
          description: UUID of the service member
      responses:
        201:
          description: created instance of service member backup contact
          schema:
            $ref: '#/definitions/ServiceMemberBackupContactPayload'
        400:
          description: invalid request
        401:
          description: request requires user authentication
        403:
          description: user is not authorized to create this backup contact
        404:
          description: contact not found
        500:
          description: internal server error
    get:
      summary: List all service member backup contacts
      description: List all service member backup contacts
      operationId: indexServiceMemberBackupContacts
      tags:
        - backup_contacts
      parameters:
        - in: path
          name: serviceMemberId
          type: string
          format: uuid
          required: true
          description: UUID of the service member
      responses:
        200:
          description: list of service member backup contacts
          schema:
            $ref: '#/definitions/IndexServiceMemberBackupContactsPayload'
        400:
          description: invalid request
        401:
          description: request requires user authentication
        403:
          description: user is not authorized to see this backup contact
        404:
          description: contact not found
        500:
          description: internal server error
  /backup_contacts/{backupContactId}:
    get:
      summary: Returns the given service member backup contact
      description: Returns the given service member backup contact
      operationId: showServiceMemberBackupContact
      tags:
        - backup_contacts
      parameters:
        - in: path
          name: backupContactId
          type: string
          format: uuid
          required: true
          description: UUID of the service member backup contact
      responses:
        200:
          description: the instance of the service member backup contact
          schema:
            $ref: '#/definitions/ServiceMemberBackupContactPayload'
        400:
          description: invalid request
        401:
          description: request requires user authentication
        403:
          description: user is not authorized
        404:
          description: backup contact not found
        500:
          description: internal server error
    put:
      summary: Updates a service member backup contact
      description: Any fields sent in this request will be set on the backup contact referenced
      operationId: updateServiceMemberBackupContact
      tags:
        - backup_contacts
      parameters:
        - in: body
          name: updateServiceMemberBackupContactPayload
          required: true
          schema:
            $ref: '#/definitions/UpdateServiceMemberBackupContactPayload'
        - in: path
          name: backupContactId
          type: string
          format: uuid
          required: true
          description: UUID of the service member backup contact
      responses:
        201:
          description: updated instance of backup contact
          schema:
            $ref: '#/definitions/ServiceMemberBackupContactPayload'
        400:
          description: invalid request
        401:
          description: request requires user authentication
        403:
          description: user is not authorized
        404:
          description: backup contact not found
        500:
          description: internal server error
  /duty_stations:
    get:
      summary: Returns the duty stations matching the search query
      description: Returns the duty stations matching the search query
      operationId: searchDutyStations
      tags:
        - duty_stations
      parameters:
        - in: query
          name: search
          type: string
          format: string
          required: true
          description: Search string for duty stations
      responses:
        200:
          description: the instance of the duty station
          schema:
            $ref: '#/definitions/DutyStationsPayload'
        400:
          description: invalid request
        401:
          description: request requires user authentication
        403:
          description: user is not authorized
        404:
          description: matching duty station not found
        500:
          description: internal server error
  /duty_stations/{dutyStationId}/transportation_office:
    get:
      summary: Returns the transportation office for a given duty station
      description: Returns the given duty station's transportation office
      operationId: showDutyStationTransportationOffice
      tags:
        - transportation_offices
      parameters:
        - in: path
          name: dutyStationId
          type: string
          format: uuid
          required: true
          description: UUID of the duty station
      responses:
        200:
          description: the instance of the transportation office for a duty station
          schema:
            $ref: '#/definitions/TransportationOffice'
        400:
          description: invalid request
        401:
          description: request requires user authentication
        403:
          description: user is not authorized
        404:
          description: transportation office not found
        500:
          description: internal server error
  /queues/{queueType}:
    get:
      summary: Show all moves in a queue
      description: Show all moves in a queue
      operationId: showQueue
      tags:
        - queues
      parameters:
        - in: path
          name: queueType
          type: string
          enum:
          - new
          - troubleshooting
          - ppm
          - all
          required: true
          description: Queue type to show
      responses:
        200:
          description: list all moves in the specified queue
          schema:
            type: array
            items:
              $ref: '#/definitions/MoveQueueItem'
        400:
          description: invalid request
        401:
          description: request requires user authentication
        403:
          description: user is not authorized to access this queue
  /entitlements/{moveId}:
    get:
      summary: Validates that the stored weight estimate is below the allotted entitlement range for a service member
      description: Determine whether weight estimate is below entitlement
      operationId: validateEntitlement
      tags:
        - entitlements
      parameters:
        - name: moveId
          in: path
          type: string
          format: uuid
          required: true
          description: UUID of the move
      responses:
        200:
          description: weight estimate is below allotted entitlement
        404:
          description: personally procured move not found
        409:
          description: Requested weight estimate is above allotted entitlement<|MERGE_RESOLUTION|>--- conflicted
+++ resolved
@@ -634,35 +634,6 @@
       - upload_ids
       - title
       - move_document_type
-<<<<<<< HEAD
-=======
-  UpdateGenericMoveDocumentPayload:
-    # used by client side code - DO NOT DELETE
-    type: object
-    properties:
-      personally_procured_move_id:
-        type: string
-        format: uuid
-        example: c56a4180-65aa-42ec-a945-5fd21dec0538
-        x-nullable: true
-      title:
-        type: string
-        example: very_useful_document.pdf
-        title: Document Title
-      move_document_type:
-        $ref: '#/definitions/MoveDocumentType'
-      status:
-        $ref: '#/definitions/MoveDocumentStatus'
-      notes:
-        type: string
-        example: This document is good to go!
-        x-nullable: true
-        title: Notes
-    required:
-      - title
-      - move_document_type
-      - status
->>>>>>> a38cd818
   MoveDocumentType:
     type: string
     title: Document Type
@@ -679,7 +650,6 @@
       SHIPMENT_SUMMARY: Shipment summary
       EXPENSE: Expense
   CreateMovingExpenseDocumentPayload:
-    # used by client side code - DO NOT DELETE
     type: object
     properties:
       personally_procured_move_id:
