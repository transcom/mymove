--- conflicted
+++ resolved
@@ -1480,11 +1480,7 @@
   OrderPayGrade:
     type: string
     x-nullable: true
-<<<<<<< HEAD
     title: Grade
-=======
-    title: Pay grade
->>>>>>> fc1ff3d7
     enum:
       - E_1
       - E_2
