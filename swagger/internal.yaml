--- conflicted
+++ resolved
@@ -2405,11 +2405,8 @@
         readOnly: true
       mtoShipments:
         $ref: '#/definitions/MTOShipments'
-<<<<<<< HEAD
-=======
       closeoutOffice:
         $ref: '#/definitions/TransportationOffice'
->>>>>>> 5cffe6c5
       eTag:
         type: string
         readOnly: true
