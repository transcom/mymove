swagger: '2.0'
info:
  description: The internal/website API for my.move.mil
  version: 0.0.1
  title: my.move.mil
  contact:
    email: ppp@truss.works
  license:
    name: MIT
    url: https://opensource.org/licenses/MIT
basePath: /internal
consumes:
  - application/json
produces:
  - application/json
definitions:
  LoggedInUserPayload:
    type: object
    properties:
      id:
        type: string
        format: uuid
        example: c56a4180-65aa-42ec-a945-5fd21dec0538
      service_member:
        $ref: "#/definitions/ServiceMemberPayload"
        x-nullable: true
      created_at:
        type: string
        format: date-time
      updated_at:
        type: string
        format: date-time
    required:
      - id
      - created_at
      - updated_at
  Affiliation:
    type: string
    x-nullable: true
    title: Branch
    enum: &AFFILIATION
      - ARMY
      - NAVY
      - MARINES
      - AIRFORCE
      - COASTGUARD
    x-display-value:
      ARMY: Army
      NAVY: Navy
      MARINES: Marines
      AIRFORCE: Airforce
      COASTGUARD: Coastguard
  DutyStationPayload:
    type: object
    properties:
      id:
        type: string
        format: uuid
        example: c56a4180-65aa-42ec-a945-5fd21dec0538
      name:
        type: string
        format: string
        example: Fort Bragg North Station
      address:
        $ref: '#/definitions/Address'
      affiliation:
        $ref: '#/definitions/Affiliation'
      created_at:
        type: string
        format: date-time
      updated_at:
        type: string
        format: date-time
    required:
      - id
      - name
      - address
      - affiliation
      - created_at
      - updated_at
  DutyStationsPayload:
    type: array
    items:
      $ref: '#/definitions/DutyStationPayload'
  CreatePersonallyProcuredMovePayload:
    type: object
    properties:
      size:
        $ref: '#/definitions/TShirtSize'
      planned_move_date:
        type: string
        format: date
        title: Move Date
        x-nullable: true
      pickup_zip:
        type: string
        format: zip
        title: ZIP/Postal Code
        example: "90210"
        pattern: '^(\d{5}([\-]\d{4})?)$'
        x-nullable: true
      additional_pickup_zip:
        type: string
        format: zip
        title: ZIP/Postal Code
        example: "90210"
        pattern: '^(\d{5}([\-]\d{4})?)$'
        x-nullable: true
      destination_zip:
        type: string
        format: zip
        title: ZIP/Postal Code
        example: "90210"
        pattern: '^(\d{5}([\-]\d{4})?)$'
        x-nullable: true
      days_in_storage:
        type: integer
        title: Days in Temporary Storage
        x-nullable: true
      weight_estimate:
        type: integer
        title: Weight Estimate
        x-nullable: true
      estimated_incentive:
        type: string
        title: Estimated Incentive
        x-nullable: true
  UpdatePersonallyProcuredMovePayload:
    type: object
    properties:
      size:
        $ref: '#/definitions/TShirtSize'
      planned_move_date:
        type: string
        format: date
        title: Move Date
        x-nullable: true
      pickup_zip:
        type: string
        format: zip
        title: ZIP/Postal Code
        example: "90210"
        pattern: '^(\d{5}([\-]\d{4})?)$'
        x-nullable: true
      additional_pickup_zip:
        type: string
        format: zip
        title: ZIP/Postal Code
        example: "90210"
        pattern: '^(\d{5}([\-]\d{4})?)$'
        x-nullable: true
      destination_zip:
        type: string
        format: zip
        title: ZIP/Postal Code
        example: "90210"
        pattern: '^(\d{5}([\-]\d{4})?)$'
        x-nullable: true
      days_in_storage:
        type: integer
        title: Days in Temporary Storage
        x-nullable: true
      weight_estimate:
        type: integer
        title: Weight Estimate
        x-nullable: true
      estimated_incentive:
        type: string
        title: Estimated Incentive
        x-nullable: true
  PatchPersonallyProcuredMovePayload:
    type: object
    properties:
      size:
        $ref: '#/definitions/TShirtSize'
      planned_move_date:
        type: string
        format: date
        title: Move Date
        x-nullable: true
      pickup_zip:
        type: string
        format: zip
        title: ZIP/Postal Code
        example: "90210"
        pattern: '^(\d{5}([\-]\d{4})?)$'
        x-nullable: true
      additional_pickup_zip:
        type: string
        format: zip
        title: ZIP/Postal Code
        example: "90210"
        pattern: '^(\d{5}([\-]\d{4})?)$'
        x-nullable: true
      destination_zip:
        type: string
        format: zip
        title: ZIP/Postal Code
        example: "90210"
        pattern: '^(\d{5}([\-]\d{4})?)$'
        x-nullable: true
      days_in_storage:
        type: integer
        title: Days in Temporary Storage
        x-nullable: true
      weight_estimate:
        type: integer
        title: Weight Estimate
        x-nullable: true
      estimated_incentive:
        type: string
        title: Estimated Incentive
        x-nullable: true
  PersonallyProcuredMovePayload:
    type: object
    properties:
      id:
        type: string
        format: uuid
        example: c56a4180-65aa-42ec-a945-5fd21dec0538
      size:
        $ref: '#/definitions/TShirtSize'
      planned_move_date:
        type: string
        format: date
        title: Move Date
        x-nullable: true
      pickup_zip:
        type: string
        format: zip
        title: ZIP/Postal Code
        example: "90210"
        pattern: '^(\d{5}([\-]\d{4})?)$'
        x-nullable: true
      additional_pickup_zip:
        type: string
        format: zip
        title: ZIP/Postal Code
        example: "90210"
        pattern: '^(\d{5}([\-]\d{4})?)$'
        x-nullable: true
      destination_zip:
        type: string
        format: zip
        title: ZIP/Postal Code
        example: "90210"
        pattern: '^(\d{5}([\-]\d{4})?)$'
        x-nullable: true
      days_in_storage:
        type: integer
        title: Days in Temporary Storage
        x-nullable: true
      weight_estimate:
        type: integer
        title: Weight Estimate
        x-nullable: true
      estimated_incentive:
        type: string
        title: Estimated Incentive
        x-nullable: true
      created_at:
        type: string
        format: date-time
      updated_at:
        type: string
        format: date-time
    required:
      - id
      - created_at
      - updated_at
  IndexPersonallyProcuredMovePayload:
    type: array
    items:
      $ref: '#/definitions/PersonallyProcuredMovePayload'
  CreateMovePayload:
    type: object
    properties:
      selected_move_type:
        $ref: '#/definitions/SelectedMoveType'
  MovePayload:
    type: object
    properties:
      id:
        type: string
        format: uuid
        example: c56a4180-65aa-42ec-a945-5fd21dec0538
      user_id:
        type: string
        format: uuid
        example: c56a4180-65aa-42ec-a945-5fd21dec0538
      selected_move_type:
        $ref: '#/definitions/SelectedMoveType'
      created_at:
        type: string
        format: date-time
      updated_at:
        type: string
        format: date-time
    required:
      - id
      - user_id
      - created_at
      - updated_at
  PatchMovePayload:
    type: object
    properties:
      selected_move_type:
        $ref: '#/definitions/SelectedMoveType'
  SelectedMoveType:
    type: string
    title: Selected Move Type
    enum:
      - HHG
      - PPM
      - COMBO
    x-nullable: true
    x-display-value:
      HHG: Household Goods Move
      PPM: Personal Procured Move
      COMBO: Both HHG and PPM
  IndexMovesPayload:
    type: array
    items:
      $ref: '#/definitions/MovePayload'
  ServiceMemberPayload:
    type: object
    properties:
      id:
        type: string
        format: uuid
        example: c56a4180-65aa-42ec-a945-5fd21dec0538
      user_id:
        type: string
        format: uuid
        example: c56a4180-65aa-42ec-a945-5fd21dec0538
      edipi:
        type: string
        format: edipi
        example: '5789345789'
        pattern: '^[0-9]{10}$'
        x-nullable: true
      affiliation:
        $ref: '#/definitions/Affiliation'
      rank:
        $ref: '#/definitions/ServiceMemberRank'
      has_social_security_number:
        type: boolean
      first_name:
        type: string
        example: John
        x-nullable: true
      middle_name:
        type: string
        example: L.
        x-nullable: true
      last_name:
        type: string
        example: Donut
        x-nullable: true
      suffix:
        type: string
        example: Jr.
        x-nullable: true
      telephone:
        type: string
        format: telephone
        pattern: '^[2-9]\d{2}-\d{3}-\d{4}$'
        example: 212-555-5555
        x-nullable: true
      secondary_telephone:
        type: string
        format: telephone
        pattern: '^[2-9]\d{2}-\d{3}-\d{4}$'
        example: 212-555-5555
        x-nullable: true
      personal_email:
        type: string
        format: email
        example: john_bob@example.com
        x-nullable: true
        title: personal email address
      phone_is_preferred:
        type: boolean
        x-nullable: true
      text_message_is_preferred:
        type: boolean
        x-nullable: true
      email_is_preferred:
        type: boolean
        x-nullable: true
      current_station:
        $ref: '#/definitions/DutyStationPayload'
      residential_address:
        $ref: '#/definitions/Address'
      backup_mailing_address:
        $ref: '#/definitions/Address'
      is_profile_complete:
        type: boolean
      created_at:
        type: string
        format: date-time
      updated_at:
        type: string
        format: date-time
    required:
      - id
      - user_id
      - is_profile_complete
      - has_social_security_number
      - created_at
      - updated_at
  CreateServiceMemberPayload:
    type: object
    properties:
      user_id:
        type: string
        format: uuid
        example: c56a4180-65aa-42ec-a945-5fd21dec0538
      edipi:
        type: string
        format: edipi
        pattern: '^[0-9]{10}$'
        example: '5789345789'
        x-nullable: true
        title: 'DoD ID #'
      affiliation:
        $ref: '#/definitions/Affiliation'
      rank:
        $ref: '#/definitions/ServiceMemberRank'
      social_security_number:
        type: string
        format: ssn
        x-nullable: true
        title: 'Social Security Number'
        example: '555-55-5555'
      first_name:
        type: string
        example: John
        x-nullable: true
        title: First Name
      middle_name:
        type: string
        example: L.
        x-nullable: true
        title: Middle Name
      last_name:
        type: string
        example: Donut
        x-nullable: true
        title: Last Name
      suffix:
        type: string
        example: Jr.
        x-nullable: true
        title: Suffix
      telephone:
        type: string
        format: telephone
        pattern: '^[2-9]\d{2}-\d{3}-\d{4}$'
        example: 212-555-5555
        x-nullable: true
        title: Best contact phone
      secondary_telephone:
        type: string
        format: telephone
        pattern: '^[2-9]\d{2}-\d{3}-\d{4}$'
        example: 212-555-5555
        x-nullable: true
        title: Alternate phone
      personal_email:
        type: string
        format: email
        example: john_bob@example.com
        x-nullable: true
        title: Personal email
      phone_is_preferred:
        type: boolean
        x-nullable: true
        title: Phone
      text_message_is_preferred:
        type: boolean
        x-nullable: true
        title: Text message
      email_is_preferred:
        type: boolean
        x-nullable: true
        title: Email
      current_station:
        $ref: '#/definitions/DutyStationPayload'
      residential_address:
        $ref: '#/definitions/Address'
      backup_mailing_address:
        $ref: '#/definitions/Address'
  PatchServiceMemberPayload:
    type: object
    properties:
      user_id:
        type: string
        format: uuid
        example: c56a4180-65aa-42ec-a945-5fd21dec0538
      edipi:
        type: string
        format: edipi
        pattern: '^[0-9]{10}$'
        example: '5789345789'
        x-nullable: true
        title: 'DoD ID #'
      affiliation:
        $ref: '#/definitions/Affiliation'
      rank:
        $ref: '#/definitions/ServiceMemberRank'
      social_security_number:
        type: string
        format: ssn
        x-nullable: true
        title: 'Social Security Number'
        example: '555-55-5555'
      first_name:
        type: string
        example: John
        x-nullable: true
        title: First Name
      middle_name:
        type: string
        example: L.
        x-nullable: true
        title: Middle Name
      last_name:
        type: string
        example: Donut
        x-nullable: true
        title: Last Name
      suffix:
        type: string
        example: Jr.
        x-nullable: true
        title: Suffix
      telephone:
        type: string
        format: telephone
        pattern: '^[2-9]\d{2}-\d{3}-\d{4}$'
        example: 212-555-5555
        x-nullable: true
        title: Best contact phone
      secondary_telephone:
        type: string
        format: telephone
        pattern: '^[2-9]\d{2}-\d{3}-\d{4}$'
        example: 212-555-5555
        x-nullable: true
        title: Alternate phone
      personal_email:
        type: string
        format: email
        example: john_bob@example.com
        x-nullable: true
        title: Personal email
      phone_is_preferred:
        type: boolean
        x-nullable: true
        title: Phone
      text_message_is_preferred:
        type: boolean
        x-nullable: true
        title: Text message
      email_is_preferred:
        type: boolean
        x-nullable: true
        title: Email
      current_station:
        $ref: '#/definitions/DutyStationPayload'
      residential_address:
        $ref: '#/definitions/Address'
      backup_mailing_address:
        $ref: '#/definitions/Address'
  ServiceMemberBackupContactPayload:
    type: object
    properties:
      id:
        type: string
        format: uuid
        example: c56a4180-65aa-42ec-a945-5fd21dec0538
      name:
        type: string
        example: Susan Smith
        x-nullable: true
        title: Name
      telephone:
        type: string
        format: telephone
        pattern: '^[2-9]\d{2}-\d{3}-\d{4}$'
        example: 212-555-5555
        x-nullable: true
        title: Phone
      email:
        type: string
        format: email
        example: john_bob@example.com
        x-nullable: true
        title: Email
      permission:
        $ref: '#/definitions/BackupContactPermission'
      created_at:
        type: string
        format: date-time
      updated_at:
        type: string
        format: date-time
    required:
      - id
      - created_at
      - updated_at
      - name
      - email
      - permission
  BackupContactPermission:
    type: string
    enum:
    - NONE
    - VIEW
    - EDIT
    title: Permissions
    x-display-value:
      NONE: Contact Only
      VIEW: View all move details
      EDIT: View and edit all move details
  CreateServiceMemberBackupContactPayload:
    type: object
    properties:
      name:
        type: string
        example: Susan Smith
        x-nullable: true
        title: Name
      telephone:
        type: string
        format: telephone
        pattern: '^[2-9]\d{2}-\d{3}-\d{4}$'
        example: 212-555-5555
        x-nullable: true
        title: Phone
      email:
        type: string
        format: email
        example: john_bob@exmaple.com
        x-nullable: true
        title: Email
      permission:
        $ref: '#/definitions/BackupContactPermission'
    required:
      - name
      - email
      - permission
  UpdateServiceMemberBackupContactPayload:
    type: object
    properties:
      name:
        type: string
        example: Susan Smith
        x-nullable: true
      telephone:
        type: string
        format: telephone
        pattern: '^[2-9]\d{2}-\d{3}-\d{4}$'
        example: 212-555-5555
        x-nullable: true
      email:
        type: string
        format: email
        example: john_bob@example.com
        x-nullable: true
        title: email address
      permission:
        $ref: '#/definitions/BackupContactPermission'
    required:
      - name
      - email
      - permission
  IndexServiceMemberBackupContactsPayload:
    type: array
    items:
      $ref: '#/definitions/ServiceMemberBackupContactPayload'
  CreateSignedCertificationPayload:
    type: object
    properties:
      date:
        type: string
        format: date
        title: Date
      signature:
        type: string
        title: Signature
      certification_text:
        type: string
    required:
      - date
      - signature
      - certification_text
  DocumentPayload:
    type: object
    properties:
      id:
        type: string
        format: uuid
        example: c56a4180-65aa-42ec-a945-5fd21dec0538
      name:
        type: string
        title: Human-understandable name for this document
      uploads:
        type: array
        items:
          $ref: '#/definitions/UploadPayload'
    required:
      - id
      - name
      - uploads
  PostDocumentPayload:
    type: object
    properties:
      name:
        type: string
        title: Human-understandable name for this document
  UploadPayload:
    type: object
    properties:
      id:
        type: string
        format: uuid
        example: c56a4180-65aa-42ec-a945-5fd21dec0538
      url:
        type: string
        format: uri
        example: https://uploads.domain.test/dir/c56a4180-65aa-42ec-a945-5fd21dec0538
      filename:
        type: string
        format: string
        example: filename.pdf
    required:
      - id
      - url
      - filename
  CreateIssuePayload:
    type: object
    properties:
      description:
        type: string
        example: This is a test issue
        format: textarea
        minLength: 1
        maxLength: 1024
        title: Description
      reporter_name:
        type: string
        example: Jane Doe
        x-nullable: true
        title: Reporter Name
      due_date:
        type: string
        format: date
        example: 2019-03-15
        x-nullable: true
        title: Due Date
    required:
      - description
  IndexIssuesPayload:
    type: array
    items:
      $ref: '#/definitions/IssuePayload'
  IssuePayload:
    type: object
    properties:
      id:
        type: string
        format: uuid
        example: c56a4180-65aa-42ec-a945-5fd21dec0538
      description:
        type: string
        example: This is a test issue
        minLength: 1
        maxLength: 1024
      reporter_name:
        type: string
        example: Jane Doe
        x-nullable: true
      due_date:
        type: string
        format: date
        example: 2019-03-15
        x-nullable: true
      created_at:
        type: string
        format: date-time
      updated_at:
        type: string
        format: date-time
    required:
      - id
      - description
      - created_at
      - updated_at
  TShirtSize:
    type: string
    x-nullable: true
    title: Size
    enum:
      - S
      - M
      - L
  ServiceMemberRank:
    type: string
    x-nullable: true
    title: Rank
    enum:
      - E_1
      - E_2
      - E_3
      - E_4
      - E_5
      - E_6
      - E_7
      - E_8
      - E_9
      - W_1
      - W_2
      - W_3
      - W_4
      - W_5
      - O_1
      - O_2
      - O_3
      - O_4
      - O_5
      - O_6
      - O_7
      - O_8
      - O_9
      - O_10
      - ACADEMY_CADET
      - ACADEMY_GRADUATE
      - AVIATION_CADET
      - CIVILIAN_EMPLOYEE
      - MIDSHIPMAN
    x-display-value:
      E_1: E-1
      E_2: E-2
      E_3: E-3
      E_4: E-4
      E_5: E-5
      E_6: E-6
      E_7: E-7
      E_8: E-8
      E_9: E-9
      W_1: W-1
      W_2: W-2
      W_3: W-3
      W_4: W-4
      W_5: W-5
      O_1: O-1
      O_2: O-2
      O_3: O-3
      O_4: O-4
      O_5: O-5
      O_6: O-6
      O_7: O-7
      O_8: O-8
      O_9: O-9
      O_10: O-10
      ACADEMY_CADET: Service Academy Cadet
      ACADEMY_GRADUATE: Service Academy Graduate
      AVIATION_CADET: Aviation Cadet
      CIVILIAN_EMPLOYEE: Civilian Employee
      MIDSHIPMAN: Midshipman
  IndexShipmentsPayload:
    type: array
    items:
      $ref: '#/definitions/ShipmentPayload'
  ShipmentPayload:
    type: object
    properties:
      id:
        type: string
        format: uuid
        example: c56a4180-65aa-42ec-a945-5fd21dec0538
      pickup_date:
        type: string
        format: date
      delivery_date:
        type: string
        format: date
      traffic_distribution_list_id:
        type: string
        format: uuid
        example: d56a4180-65aa-42ec-a945-5fd21dec0538
      transportation_service_provider_id:
        type: string
        format: uuid
        example: f56a4180-65aa-42ec-a945-5fd21dec0538
        x-nullable: true
      administrative_shipment:
        type: boolean
        example: false
        x-nullable: true
      created_at:
        type: string
        format: date-time
      updated_at:
        type: string
        format: date-time
    required:
      - id
      - pickup_date
      - delivery_date
      - traffic_distribution_list_id
      - created_at
      - updated_at
  Address:
    type: object
    properties:
      street_address_1:
        type: string
        example: 123 Main Ave
        title: Address Line 1
      street_address_2:
        type: string
        example: Apartment 9000
        x-nullable: true
        title: Address Line 2
      street_address_3:
        type: string
        example: Montmârtre
        x-nullable: true
        title: Address Line 3
      city:
        type: string
        example: Anytown
        title: City
      state:
        title: State
        type: string
        x-display-value:
          AL: AL
          AK: AK
          AZ: AZ
          AR: AR
          CA: CA
          CO: CO
          CT: CT
          DE: DE
          DC: DC
          FL: FL
          GA: GA
          HI: HI
          ID: ID
          IL: IL
          IN: IN
          IA: IA
          KS: KS
          KY: KY
          LA: LA
          ME: ME
          MD: MD
          MA: MA
          MI: MI
          MN: MN
          MS: MS
          MO: MO
          MT: MT
          NE: NE
          NV: NV
          NH: NH
          NJ: NJ
          NM: NM
          NY: NY
          NC: NC
          ND: ND
          OH: OH
          OK: OK
          OR: OR
          PA: PA
          RI: RI
          SC: SC
          SD: SD
          TN: TN
          TX: TX
          UT: UT
          VT: VT
          VA: VA
          WA: WA
          WV: WV
          WI: WI
          WY: WY
        enum:
          - AL
          - AK
          - AZ
          - AR
          - CA
          - CO
          - CT
          - DE
          - DC
          - FL
          - GA
          - HI
          - ID
          - IL
          - IN
          - IA
          - KS
          - KY
          - LA
          - ME
          - MD
          - MA
          - MI
          - MN
          - MS
          - MO
          - MT
          - NE
          - NV
          - NH
          - NJ
          - NM
          - NY
          - NC
          - ND
          - OH
          - OK
          - OR
          - PA
          - RI
          - SC
          - SD
          - TN
          - TX
          - UT
          - VT
          - VA
          - WA
          - WV
          - WI
          - WY
      postal_code:
        type: string
        format: zip
        title: ZIP/Postal Code
        example: "90210"
        pattern: '^(\d{5}([\-]\d{4})?)$'
      country:
        type: string
        title: Country
        x-nullable: true
        example: "United States"
        default: United States
    required:
      - street_address_1
      - city
      - state
      - postal_code
  OrdersType:
    type: string
    title: Orders type
    enum:
      - accession
      - brac
      - operational
      - rotational
      - separation
      - training
      - unit-move
    x-display-value:
      accession: accession
      brac: brac
      operational: operational
      rotational: rotational
      separation: separation
      training: training
      unit-move: unit-move
  OrdersPayload:
    type: object
    properties:
      id:
        type: string
        format: uuid
        example: c56a4180-65aa-42ec-a945-5fd21dec0538
      service_member_id:
        type: string
        format: uuid
        example: c56a4180-65aa-42ec-a945-5fd21dec0538
      issue_date:
        type: string
        description: The date and time that these orders were cut.
        format: date
        example: "2018-04-26"
<<<<<<< HEAD
        title: Orders date
=======
>>>>>>> 6b8a9b71
      report_by_date:
        type: string
        description: Report By Date
        format: date
        example: "2018-04-26"
<<<<<<< HEAD
        title:  Report-by date
=======
>>>>>>> 6b8a9b71
      orders_type:
        $ref: "#/definitions/OrdersType"
      has_dependents:
        type: boolean
        title: Are dependents included in your orders?
      new_duty_station:
        $ref: '#/definitions/DutyStationPayload'
      created_at:
        type: string
        format: date-time
      updated_at:
        type: string
        format: date-time
    required:
      - id
      - service_member_id
      - issue_date
      - report_by_date
      - orders_type
      - has_dependents
      - new_duty_station
      - created_at
      - updated_at
  CreateUpdateOrdersPayload:
    type: object
    properties:
      service_member_id:
        type: string
        format: uuid
        example: c56a4180-65aa-42ec-a945-5fd21dec0538
      issue_date:
        type: string
        description: The date and time that these orders were cut.
        format: date
        example: "2018-04-26"
      report_by_date:
        type: string
        description: Report By Date
        format: date
        example: "2018-04-26"
      orders_type:
        $ref: "#/definitions/OrdersType"
      has_dependents:
        type: boolean
        title: Are dependents included in your orders?
      new_duty_station:
        $ref: '#/definitions/DutyStationPayload'
    required:
      - service_member_id
      - issue_date
      - report_by_date
      - orders_type
      - has_dependents
      - new_duty_station
  InvalidRequestResponsePayload:
    type: object
    properties:
      errors:
        type: object
        additionalProperties:
          type: string
  MoveQueueItem:
    type: object
    properties:
      id:
        type: string
        format: uuid
        example: c56a4180-65aa-42ec-a945-5fd21dec0538
      status:
        type: string
        example: Booked - Awaiting Review
      locator:
        type: string
        example: "12432"
      customer_name:
        type: string
        example: Thedog, Nino
        title: Customer Name
      edipi:
        type: string
        format: edipi
        pattern: '^[0-9]{10}$'
        example: '5789345789'
        title: 'DoD ID #'
      rank:
        $ref: '#/definitions/ServiceMemberRank'
      orders_type:
        type: string
        title: Move Type
        enum:
          - PCS - OCONUS
          - PCS - CONUS
          - PCS + TDY - OCONUS
          - PCS + TDY - CONUS
      move_date:
        type: string
        format: date
        example: 2018-04-25
      customer_deadline:
        type: string
        format: date
        example: 2018-07-20
      last_modified_date:
        type: string
        format: date-time
        example: 2018-04-25 11:25
      last_modified_name:
        type: string
        example: Bollinger, Sam
      created_at:
        type: string
        format: date-time
    required:
      - id
      - status
      - locator
      - customer_name
      - edipi
      - rank
      - orders_type
      - move_date
      - customer_deadline
      - last_modified_date
      - last_modified_name
      - created_at
paths:
  /issues:
    post:
      summary: Create a new issue
      description: Issues represent problems or suggestions for the app, this creates a new one.
      operationId: createIssue
      tags:
        - issues
      parameters:
        - in: body
          name: createIssuePayload
          required: true
          schema:
            $ref: '#/definitions/CreateIssuePayload'
      responses:
        201:
          description: created issue
          schema:
            $ref: '#/definitions/IssuePayload'
        400:
          description: invalid request
    get:
      summary: List all issues
      description: List all issues
      operationId: indexIssues
      tags:
        - issues
      responses:
        200:
          description: list of issues
          schema:
            $ref: '#/definitions/IndexIssuesPayload'
        400:
          description: invalid request
  /shipments:
    get:
      summary: List all shipments
      description: List all shipments
      operationId: indexShipments
      tags:
        - shipments
      responses:
        200:
          description: list of all shipments
          schema:
            $ref: '#/definitions/IndexShipmentsPayload'
        400:
          description: invalid request
  /users/logged_in:
    get:
      summary: Returns the user info for the currently logged in user
      description: Returns the user info for the currently logged in user
      operationId: showLoggedInUser
      tags:
        - users
      responses:
        200:
          description: Currently logged in user
          schema:
            $ref: '#/definitions/LoggedInUserPayload'
        400:
          description: invalid request
        401:
          description: request requires user authentication
        500:
          description: server error
  /orders:
    post:
      summary: Creates an orders model for a logged-in user
      description: Creates an instance of orders tied to a service member
      operationId: createOrders
      tags:
        - orders
      parameters:
        - in: body
          name: createOrdersPayload
          required: true
          schema:
            $ref: '#/definitions/CreateUpdateOrdersPayload'
      responses:
        201:
          description: created instance of orders
          schema:
            $ref: '#/definitions/OrdersPayload'
        400:
          description: invalid request
        401:
          description: request requires user authentication
        403:
          description: user is not authorized
        500:
          description: internal server error
  /orders/{orderId}:
    put:
      summary: Updates orders
      description: All fields sent in this request will be set on the orders referenced
      operationId: updateOrders
      tags:
        - orders
      parameters:
        - in: path
          name: orderId
          type: string
          format: uuid
          required: true
          description: UUID of the orders model
        - in: body
          name: updateOrdersPayload
          required: true
          schema:
            $ref: '#/definitions/CreateUpdateOrdersPayload'
      responses:
        200:
          description: updated instance of orders
          schema:
            $ref: '#/definitions/OrdersPayload'
        400:
          description: invalid request
        401:
          description: request requires user authentication
        403:
          description: user is not authorized
        404:
          description: orders not found
        500:
          description: internal server error
    get:
      summary: Returns the given order
      description: Returns the given order
      operationId: showOrders
      tags:
        - orders
      parameters:
        - in: path
          name: orderId
          type: string
          format: uuid
          required: true
          description: UUID of the order
      responses:
        200:
          description: the instance of the order
          schema:
            $ref: '#/definitions/OrdersPayload'
        400:
          description: invalid request
        401:
          description: request requires user authentication
        403:
          description: user is not authorized
        404:
          description: order is not found
        500:
          description: internal server error
  /moves:
    post:
      summary: Submits move for a logged-in user
      description: Creates an instance of a move tied to a user
      operationId: createMove
      tags:
        - moves
      parameters:
        - in: body
          name: createMovePayload
          required: true
          schema:
            $ref: '#/definitions/CreateMovePayload'
      responses:
        201:
          description: created instance of move
          schema:
            $ref: '#/definitions/MovePayload'
        400:
          description: invalid request
        401:
          description: request requires user authentication
        403:
          description: user is not authorized to sign for this move
    get:
      summary: List all moves
      description: List all moves
      operationId: indexMoves
      tags:
        - moves
      responses:
        200:
          description: list of moves
          schema:
            $ref: '#/definitions/IndexMovesPayload'
        400:
          description: invalid request
        401:
          description: request requires user authentication
  /moves/{moveId}:
    patch:
      summary: Patches the move
      description: Any fields sent in this request will be set on the move referenced
      operationId: patchMove
      tags:
        - moves
      parameters:
        - in: path
          name: moveId
          type: string
          format: uuid
          required: true
          description: UUID of the move
        - in: body
          name: patchMovePayload
          required: true
          schema:
            $ref: '#/definitions/PatchMovePayload'
      responses:
        201:
          description: updated instance of move
          schema:
            $ref: '#/definitions/MovePayload'
        400:
          description: invalid request
        401:
          description: request requires user authentication
        403:
          description: user is not authorized
        404:
          description: move is not found
        500:
          description: internal server error
    get:
      summary: Returns the given move
      description: Returns the given move
      operationId: showMove
      tags:
        - moves
      parameters:
        - in: path
          name: moveId
          type: string
          format: uuid
          required: true
          description: UUID of the move
      responses:
        200:
          description: the instance of the move
          schema:
            $ref: '#/definitions/MovePayload'
        400:
          description: invalid request
        401:
          description: request requires user authentication
        403:
          description: user is not authorized
        404:
          description: move is not found
        500:
          description: internal server error
  /moves/{moveId}/signed_certification:
    post:
      summary: Submits signed certification for the given move ID
      description: Create an instance of signed_certification tied to the move ID
      operationId: createSignedCertification
      tags:
        - certification
      parameters:
        - in: path
          name: moveId
          type: string
          format: uuid
          required: true
          description: UUID of the move being signed for
        - in: body
          name: createSignedCertificationPayload
          required: true
          schema:
            $ref: '#/definitions/CreateSignedCertificationPayload'
      responses:
        201:
          description: created instance of signed_certification
        400:
          description: invalid request
        401:
          description: request requires user authentication
        403:
          description: user is not authorized to sign for this move
        404:
          description: move not found
        500:
          description: internal server error
  /moves/{moveId}/personally_procured_move:
    post:
      summary: Creates a new PPM for the given move
      description: Create an instance of personally_procured_move tied to the move ID
      operationId: createPersonallyProcuredMove
      tags:
        - ppm
      parameters:
        - in: path
          name: moveId
          type: string
          format: uuid
          required: true
          description: UUID of the move this PPM is associated with
        - in: body
          name: createPersonallyProcuredMovePayload
          required: true
          schema:
            $ref: '#/definitions/CreatePersonallyProcuredMovePayload'
      responses:
        201:
          description: created instance of personally_procured_move
          schema:
            $ref: '#/definitions/PersonallyProcuredMovePayload'
        400:
          description: invalid request
        401:
          description: request requires user authentication
        403:
          description: user is not authorized
        404:
          description: move not found
        500:
          description: server error
    get:
      summary: Returns a list of all PPMs associated with this move
      description: Returns a list of all PPMs associated with this move
      operationId: indexPersonallyProcuredMoves
      tags:
        - ppm
      parameters:
        - in: path
          name: moveId
          type: string
          format: uuid
          required: true
          description: UUID of the move these PPMs are associated with
      responses:
        200:
          description: returns list of personally_procured_move
          schema:
            $ref: '#/definitions/IndexPersonallyProcuredMovePayload'
        400:
          description: invalid request
        401:
          description: request requires user authentication
        403:
          description: user is not authorized
  /moves/{moveId}/personally_procured_move/{personallyProcuredMoveId}:
    post:
      summary: Updates the PPM
      description: This replaces the current version of the PPM with the version sent.
      operationId: updatePersonallyProcuredMove
      tags:
        - ppm
      parameters:
        - in: path
          name: moveId
          type: string
          format: uuid
          required: true
          description: UUID of the move
        - in: path
          name: personallyProcuredMoveId
          type: string
          format: uuid
          required: true
          description: UUID of the PPM being updated
        - in: body
          name: updatePersonallyProcuredMovePayload
          required: true
          schema:
            $ref: '#/definitions/UpdatePersonallyProcuredMovePayload'
      responses:
        201:
          description: updated instance of personally_procured_move
          schema:
            $ref: '#/definitions/PersonallyProcuredMovePayload'
        400:
          description: invalid request
        401:
          description: request requires user authentication
        403:
          description: user is not authorized
        500:
          description: internal server error
    patch:
      summary: Patches the PPM
      description: Any fields sent in this request will be set on the PPM referenced
      operationId: patchPersonallyProcuredMove
      tags:
        - ppm
      parameters:
        - in: path
          name: moveId
          type: string
          format: uuid
          required: true
          description: UUID of the move
        - in: path
          name: personallyProcuredMoveId
          type: string
          format: uuid
          required: true
          description: UUID of the PPM being patched
        - in: body
          name: patchPersonallyProcuredMovePayload
          required: true
          schema:
            $ref: '#/definitions/PatchPersonallyProcuredMovePayload'
      responses:
        201:
          description: updated instance of personally_procured_move
          schema:
            $ref: '#/definitions/PersonallyProcuredMovePayload'
        400:
          description: invalid request
        401:
          description: request requires user authentication
        403:
          description: user is not authorized
        404:
          description: ppm is not found
        500:
          description: internal server error
    get:
      summary: Returns the given PPM
      description: Returns the given PPM
      operationId: showPersonallyProcuredMove
      tags:
        - ppm
      parameters:
        - in: path
          name: moveId
          type: string
          format: uuid
          required: true
          description: UUID of the move being signed for
        - in: path
          name: personallyProcuredMoveId
          type: string
          format: uuid
          required: true
          description: UUID of the PPM
      responses:
        200:
          description: the instance of personally_procured_move
          schema:
            $ref: '#/definitions/IndexPersonallyProcuredMovePayload'
        400:
          description: invalid request
        401:
          description: request requires user authentication
        403:
          description: user is not authorized
  /moves/{moveId}/documents:
    post:
      summary: Create a new document
      description: Documents represent a physical artifact such as a scanned document or a PDF file
      operationId: createDocument
      tags:
        - documents
      parameters:
        - in: path
          name: moveId
          type: string
          format: uuid
          required: true
          description: UUID of the move
        - in: body
          name: documentPayload
          required: true
          schema:
            $ref: '#/definitions/PostDocumentPayload'
      responses:
        201:
          description: created document
          schema:
            $ref: '#/definitions/DocumentPayload'
        400:
          description: invalid request
        500:
          description: server error
  /moves/{moveId}/documents/{documentId}/uploads:
    post:
      summary: Create a new upload
      description: Uploads represent a single digital file, such as a JPEG or PDF.
      operationId: createUpload
      tags:
        - uploads
      consumes:
        - multipart/form-data
      parameters:
        - in: path
          name: moveId
          type: string
          format: uuid
          required: true
          description: UUID of the move
        - in: path
          name: documentId
          type: string
          format: uuid
          required: true
          description: UUID of the document to add an upload to
        - in: formData
          name: file
          type: file
          description: The file to upload.
          required: true
      responses:
        201:
          description: created upload
          schema:
            $ref: '#/definitions/UploadPayload'
        400:
          description: invalid request
          schema:
            $ref: '#/definitions/InvalidRequestResponsePayload'
        403:
          description: not authorized
        404:
          description: not found
        500:
          description: server error
  /service_members:
    post:
      summary: Creates service member for a logged-in user
      description: Creates an instance of a service member tied to a user
      operationId: createServiceMember
      tags:
        - service_members
      parameters:
        - in: body
          name: createServiceMemberPayload
          required: true
          schema:
            $ref: '#/definitions/CreateServiceMemberPayload'
      responses:
        201:
          description: created instance of service member
          schema:
            $ref: '#/definitions/ServiceMemberPayload'
        400:
          description: invalid request
        401:
          description: request requires user authentication
        403:
          description: user is not authorized
        404:
          description: service member not found
        500:
          description: internal server error
  /service_members/{serviceMemberId}:
    get:
      summary: Returns the given service member
      description: Returns the given service member
      operationId: showServiceMember
      tags:
        - service_members
      parameters:
        - in: path
          name: serviceMemberId
          type: string
          format: uuid
          required: true
          description: UUID of the service member
      responses:
        200:
          description: the instance of the service member
          schema:
            $ref: '#/definitions/ServiceMemberPayload'
        400:
          description: invalid request
        401:
          description: request requires user authentication
        403:
          description: user is not authorized
        404:
          description: service member not found
        500:
          description: internal server error
    patch:
      summary: Patches the service member
      description: Any fields sent in this request will be set on the service member referenced
      operationId: patchServiceMember
      tags:
        - service_members
      parameters:
        - in: path
          name: serviceMemberId
          type: string
          format: uuid
          required: true
          description: UUID of the service member
        - in: body
          name: patchServiceMemberPayload
          required: true
          schema:
            $ref: '#/definitions/PatchServiceMemberPayload'
      responses:
        200:
          description: updated instance of service member
          schema:
            $ref: '#/definitions/ServiceMemberPayload'
        400:
          description: invalid request
        401:
          description: request requires user authentication
        403:
          description: user is not authorized
        404:
          description: service member not found
        500:
          description: internal server error
  /service_members/{serviceMemberId}/backup_contacts:
    post:
      summary: Submits backup contact for a logged-in user
      description: Creates an instance of a backup contact tied to a service member user
      operationId: createServiceMemberBackupContact
      tags:
        - backup_contacts
      parameters:
        - in: body
          name: createBackupContactPayload
          required: true
          schema:
            $ref: '#/definitions/CreateServiceMemberBackupContactPayload'
        - in: path
          name: serviceMemberId
          type: string
          format: uuid
          required: true
          description: UUID of the service member
      responses:
        201:
          description: created instance of service member backup contact
          schema:
            $ref: '#/definitions/ServiceMemberBackupContactPayload'
        400:
          description: invalid request
        401:
          description: request requires user authentication
        403:
          description: user is not authorized to create this backup contact
        404:
          description: contact not found
        500:
          description: internal server error
    get:
      summary: List all service member backup contacts
      description: List all service member backup contacts
      operationId: indexServiceMemberBackupContacts
      tags:
        - backup_contacts
      parameters:
        - in: path
          name: serviceMemberId
          type: string
          format: uuid
          required: true
          description: UUID of the service member
      responses:
        200:
          description: list of service member backup contacts
          schema:
            $ref: '#/definitions/IndexServiceMemberBackupContactsPayload'
        400:
          description: invalid request
        401:
          description: request requires user authentication
        403:
          description: user is not authorized to see this backup contact
        404:
          description: contact not found
        500:
          description: internal server error
  /backup_contacts/{backupContactId}:
    get:
      summary: Returns the given service member backup contact
      description: Returns the given service member backup contact
      operationId: showServiceMemberBackupContact
      tags:
        - backup_contacts
      parameters:
        - in: path
          name: backupContactId
          type: string
          format: uuid
          required: true
          description: UUID of the service member backup contact
      responses:
        200:
          description: the instance of the service member backup contact
          schema:
            $ref: '#/definitions/ServiceMemberBackupContactPayload'
        400:
          description: invalid request
        401:
          description: request requires user authentication
        403:
          description: user is not authorized
        404:
          description: backup contact not found
        500:
          description: internal server error
    put:
      summary: Updates a service member backup contact
      description: Any fields sent in this request will be set on the backup contact referenced
      operationId: updateServiceMemberBackupContact
      tags:
        - backup_contacts
      parameters:
        - in: body
          name: updateServiceMemberBackupContactPayload
          required: true
          schema:
            $ref: '#/definitions/UpdateServiceMemberBackupContactPayload'
        - in: path
          name: backupContactId
          type: string
          format: uuid
          required: true
          description: UUID of the service member backup contact
      responses:
        201:
          description: updated instance of backup contact
          schema:
            $ref: '#/definitions/ServiceMemberBackupContactPayload'
        400:
          description: invalid request
        401:
          description: request requires user authentication
        403:
          description: user is not authorized
        404:
          description: backup contact not found
        500:
          description: internal server error
  /duty_stations:
    get:
      summary: Returns the duty stations matching the search query
      description: Returns the duty stations matching the search query
      operationId: searchDutyStations
      tags:
        - duty_stations
      parameters:
        - in: query
          name: affiliation
          required: true
          type: string
          enum: *AFFILIATION
        - in: query
          name: search
          type: string
          format: string
          required: true
          description: Search string for duty stations
      responses:
        200:
          description: the instance of the service member backup contact
          schema:
            $ref: '#/definitions/DutyStationsPayload'
        400:
          description: invalid request
        401:
          description: request requires user authentication
        403:
          description: user is not authorized
        404:
          description: matching duty station not found
        500:
          description: internal server error
  /queues/{queueType}:
    get:
      summary: Show all moves in a queue
      description: Show all moves in a queue
      operationId: showQueue
      tags:
        - queues
      parameters:
        - in: path
          name: queueType
          type: string
          enum:
          - new
          - troubleshooting
          - ppm
          required: true
          description: Queue type to show
      responses:
        200:
          description: list all moves in the specified queue
          schema:
            type: array
            items:
              $ref: '#/definitions/MoveQueueItem'
        400:
          description: invalid request
        401:
          description: request requires user authentication
        403:
          description: user is not authorized to access this queue<|MERGE_RESOLUTION|>--- conflicted
+++ resolved
@@ -1093,19 +1093,13 @@
         description: The date and time that these orders were cut.
         format: date
         example: "2018-04-26"
-<<<<<<< HEAD
         title: Orders date
-=======
->>>>>>> 6b8a9b71
       report_by_date:
         type: string
         description: Report By Date
         format: date
         example: "2018-04-26"
-<<<<<<< HEAD
         title:  Report-by date
-=======
->>>>>>> 6b8a9b71
       orders_type:
         $ref: "#/definitions/OrdersType"
       has_dependents:
