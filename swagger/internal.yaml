--- conflicted
+++ resolved
@@ -1478,12 +1478,6 @@
         description: >-
           Indicates the number of dependents of the age twelve or older for a
           move. This is only present on OCONUS moves.
-<<<<<<< HEAD
-      ubAllowance:
-        example: 500
-        type: integer
-        x-nullable: true
-=======
       ub_allowance:
         type: integer
         example: 3
@@ -1491,7 +1485,6 @@
         description: >-
           The amount of weight in pounds that the move is entitled for shipment
           types of Unaccompanied Baggage.
->>>>>>> 8ca03d8f
   CreateUpdateOrders:
     type: object
     properties:
