swagger: '2.0'
info:
  description: The internal/website API for my.move.mil
  version: 0.0.1
  title: my.move.mil
  contact:
    email: ppp@truss.works
  license:
    name: MIT
    url: https://opensource.org/licenses/MIT
basePath: /internal
consumes:
  - application/json
produces:
  - application/json
definitions:
  ShipmentMarket:
    type: string
    description: One of the possible 'Markets' for a shipment
    example: dHHG
    enum:
      - dHHG
      - iHHG
      - iUB
    x-display-value:
      dHHG: Domestic HHG
      iHHG: International HHG
      iUB: International unaccompanied baggage
    x-nullable: true
  GBLOC:
    type: string
    description: Office Codes for Transcom offices originating GBLs
    pattern: '^[A-Z]{4}$'
    example: LHNQ
    x-nullable: true
  LoggedInUserPayload:
    type: object
    properties:
      id:
        type: string
        format: uuid
        example: c56a4180-65aa-42ec-a945-5fd21dec0538
      email:
        type: string
        format: x-email
        pattern: '^[a-zA-Z0-9._%+-]+@[a-zA-Z0-9.-]+\.[a-zA-Z]{2,}$'
        example: john_bob@example.com
        readOnly: true
      first_name:
        type: string
        example: John
        readOnly: true
      service_member:
        $ref: '#/definitions/ServiceMemberPayload'
        x-nullable: true
    required:
      - id
  Affiliation:
    type: string
    x-nullable: true
    title: Branch of service
    enum: &AFFILIATION
      - ARMY
      - NAVY
      - MARINES
      - AIR_FORCE
      - COAST_GUARD
    x-display-value:
      ARMY: Army
      NAVY: Navy
      MARINES: Marines
      AIR_FORCE: Air Force
      COAST_GUARD: Coast Guard
  DutyStationPayload:
    type: object
    properties:
      id:
        type: string
        format: uuid
        example: c56a4180-65aa-42ec-a945-5fd21dec0538
      name:
        type: string
        example: Fort Bragg North Station
      address:
        $ref: '#/definitions/Address'
      affiliation:
        $ref: '#/definitions/Affiliation'
      transportation_office:
        $ref: '#/definitions/TransportationOffice'
      created_at:
        type: string
        format: date-time
      updated_at:
        type: string
        format: date-time
    required:
      - id
      - name
      - address
      - affiliation
      - created_at
      - updated_at
  TransportationOffice:
    type: object
    properties:
      id:
        type: string
        format: uuid
        example: c56a4180-65aa-42ec-a945-5fd21dec0538
      name:
        type: string
        example: Fort Bragg North Station
      address:
        $ref: '#/definitions/Address'
      phone_lines:
        type: array
        items:
          type: string
          format: telephone
          pattern: '^[2-9]\d{2}-\d{3}-\d{4}$'
          example: 212-555-5555
      gbloc:
        type: string
        pattern: '^[A-Z]{4}$'
        example: JENQ
      latitude:
        type: number
        format: float
        example: 29.382973
      longitude:
        type: number
        format: float
        example: -98.62759
      created_at:
        type: string
        format: date-time
      updated_at:
        type: string
        format: date-time
    required:
      - id
      - name
      - address
      - created_at
      - updated_at
  DutyStationsPayload:
    type: array
    items:
      $ref: '#/definitions/DutyStationPayload'
  CreatePersonallyProcuredMovePayload:
    type: object
    properties:
      size:
        $ref: '#/definitions/TShirtSize'
      original_move_date:
        type: string
        example: '2018-04-26'
        format: date
        title: When do you plan to move?
        x-nullable: true
      pickup_postal_code:
        type: string
        format: zip
        title: ZIP/Postal Code
        example: '90210'
        pattern: '^(\d{5}([\-]\d{4})?)$'
        x-nullable: true
      has_additional_postal_code:
        type: boolean
        x-nullable: true
        title: Do you have stuff at another pickup location?
      additional_pickup_postal_code:
        type: string
        format: zip
        title: ZIP/Postal Code
        example: '90210'
        pattern: '^(\d{5}([\-]\d{4})?)$'
        x-nullable: true
      destination_postal_code:
        type: string
        format: zip
        title: ZIP/Postal Code
        example: '90210'
        pattern: '^(\d{5}([\-]\d{4})?)$'
        x-nullable: true
      has_sit:
        type: boolean
        x-nullable: true
        title: Are you going to put your stuff in temporary storage before moving into your new home?
      days_in_storage:
        type: integer
        title: How many days do you plan to put your stuff in storage?
        minimum: 0
        maximum: 90
        x-nullable: true
      estimated_storage_reimbursement:
        type: string
        title: Estimated Storage Reimbursement
        x-nullable: true
      weight_estimate:
        type: integer
        minimum: 0
        title: Weight Estimate
        x-nullable: true
      net_weight:
        type: integer
        minimum: 1
        title: Net Weight
        x-nullable: true
      has_requested_advance:
        type: boolean
        title: Would you like an advance of up to 60% of your PPM incentive?
      advance:
        $ref: '#/definitions/CreateReimbursement'
      advance_worksheet:
        $ref: '#/definitions/DocumentPayload'
  UpdatePersonallyProcuredMovePayload:
    type: object
    properties:
      size:
        $ref: '#/definitions/TShirtSize'
      original_move_date:
        type: string
        format: date
        example: '2018-04-26'
        title: When do you plan to move?
        x-nullable: true
      actual_move_date:
        type: string
        example: '2018-04-26'
        format: date
        title: When did you actually move?
        x-nullable: true
      pickup_postal_code:
        type: string
        format: zip
        title: ZIP/Postal Code
        example: '90210'
        pattern: '^(\d{5}([\-]\d{4})?)$'
        x-nullable: true
      has_additional_postal_code:
        type: boolean
        x-nullable: true
        title: Do you have stuff at another pickup location?
      additional_pickup_postal_code:
        type: string
        format: zip
        title: ZIP/Postal Code
        example: '90210'
        pattern: '^(\d{5}([\-]\d{4})?)$'
        x-nullable: true
      destination_postal_code:
        type: string
        format: zip
        title: ZIP/Postal Code
        example: '90210'
        pattern: '^(\d{5}([\-]\d{4})?)$'
        x-nullable: true
      has_sit:
        type: boolean
        x-nullable: true
        title: Are you going to put your stuff in temporary storage before moving into your new home?
      days_in_storage:
        type: integer
        title: How many days do you plan to put your stuff in storage?
        minimum: 0
        maximum: 90
        x-nullable: true
      total_sit_cost:
        type: integer
        title: How much does your storage cost?
        minimum: 0
        x-nullable: true
      estimated_storage_reimbursement:
        type: string
        title: Estimated Storage Reimbursement
        x-nullable: true
      weight_estimate:
        type: integer
        minimum: 0
        title: Weight Estimate
        x-nullable: true
      net_weight:
        type: integer
        minimum: 1
        title: Net Weight
        x-nullable: true
      has_requested_advance:
        type: boolean
        default: false
        title: Would you like an advance of up to 60% of your PPM incentive?
      advance:
        $ref: '#/definitions/Reimbursement'
      advance_worksheet:
        $ref: '#/definitions/DocumentPayload'
  PatchPersonallyProcuredMovePayload:
    type: object
    properties:
      size:
        $ref: '#/definitions/TShirtSize'
      original_move_date:
        type: string
        example: '2018-04-26'
        format: date
        title: When do you plan to move?
        x-nullable: true
      actual_move_date:
        type: string
        example: '2018-04-26'
        format: date
        title: When did you actually move?
        x-nullable: true
      pickup_postal_code:
        type: string
        format: zip
        title: ZIP/Postal Code
        example: '90210'
        pattern: '^(\d{5}([\-]\d{4})?)$'
        x-nullable: true
      has_additional_postal_code:
        type: boolean
        x-nullable: true
        title: Do you have stuff at another pickup location?
      additional_pickup_postal_code:
        type: string
        format: zip
        title: ZIP/Postal Code
        example: '90210'
        pattern: '^(\d{5}([\-]\d{4})?)$'
        x-nullable: true
      destination_postal_code:
        type: string
        format: zip
        title: ZIP/Postal Code
        example: '90210'
        pattern: '^(\d{5}([\-]\d{4})?)$'
        x-nullable: true
      has_sit:
        type: boolean
        x-nullable: true
        title: Are you going to put your stuff in temporary storage before moving into your new home?
      days_in_storage:
        type: integer
        title: How many days do you plan to put your stuff in storage?
        minimum: 0
        maximum: 90
        x-nullable: true
      total_sit_cost:
        type: integer
        minimum: 1
        title: How much does your storage cost?
        x-nullable: true
      weight_estimate:
        type: integer
        minimum: 0
        title: Weight Estimate
        x-nullable: true
      net_weight:
        type: integer
        minimum: 1
        title: Net Weight
        x-nullable: true
      has_requested_advance:
        type: boolean
        default: false
        title: Would you like an advance of up to 60% of your PPM incentive?
      advance:
        $ref: '#/definitions/Reimbursement'
      advance_worksheet:
        $ref: '#/definitions/DocumentPayload'
  PersonallyProcuredMovePayload:
    type: object
    properties:
      id:
        type: string
        format: uuid
        example: c56a4180-65aa-42ec-a945-5fd21dec0538
      move_id:
        type: string
        format: uuid
        example: c56a4180-65aa-42ec-a945-5fd21dec0538
      size:
        $ref: '#/definitions/TShirtSize'
      original_move_date:
        type: string
        format: date
        title: When do you plan to move?
        example: '2018-04-26'
        x-nullable: true
      actual_move_date:
        type: string
        example: '2018-04-26'
        format: date
        title: When did you actually move?
        x-nullable: true
      submit_date:
        type: string
        format: date-time
        title: When was the ppm move submitted?
        example: '2019-03-26T13:19:56-04:00'
        x-nullable: true
      approve_date:
        type: string
        format: date-time
        title: When was the ppm move approved?
        example: '2019-03-26T13:19:56-04:00'
        x-nullable: true
      pickup_postal_code:
        type: string
        format: zip
        title: ZIP/Postal Code
        example: '90210'
        pattern: '^(\d{5}([\-]\d{4})?)$'
        x-nullable: true
      has_additional_postal_code:
        type: boolean
        x-nullable: true
        title: Do you have stuff at another pickup location?
      additional_pickup_postal_code:
        type: string
        format: zip
        title: ZIP/Postal Code
        example: '90210'
        pattern: '^(\d{5}([\-]\d{4})?)$'
        x-nullable: true
      destination_postal_code:
        type: string
        format: zip
        title: ZIP/Postal Code
        example: '90210'
        pattern: '^(\d{5}([\-]\d{4})?)$'
        x-nullable: true
      has_sit:
        type: boolean
        x-nullable: true
        title: Are you going to put your stuff in temporary storage before moving into your new home?
      days_in_storage:
        type: integer
        title: How many days do you plan to put your stuff in storage?
        minimum: 0
        maximum: 90
        x-nullable: true
      estimated_storage_reimbursement:
        type: string
        title: Estimated Storage Reimbursement
        x-nullable: true
      weight_estimate:
        type: integer
        minimum: 0
        title: Weight Estimate
        x-nullable: true
        x-formatting: weight
      net_weight:
        type: integer
        minimum: 1
        title: Net Weight
        x-nullable: true
        x-formatting: weight
      mileage:
        type: integer
        title: Distance between origin and destination in miles
        x-nullable: true
      planned_sit_max:
        type: integer
        title: Maximum SIT reimbursement for the planned SIT duration
        x-nullable: true
      total_sit_cost:
        type: integer
        format: cents
        title: Total cost for the planned SIT duration
        x-nullable: true
      sit_max:
        type: integer
        title: Maximum SIT reimbursement for maximum SIT duration
        x-nullable: true
      incentive_estimate_min:
        type: integer
        title: Estimated incentive minimum in cents
        x-nullable: true
      incentive_estimate_max:
        type: integer
        title: Estimated incentive maximum in cents
        x-nullable: true
      status:
        $ref: '#/definitions/PPMStatus'
      has_requested_advance:
        type: boolean
        default: false
        title: Would you like an advance of up to 60% of your PPM incentive?
      advance:
        $ref: '#/definitions/Reimbursement'
      advance_worksheet:
        $ref: '#/definitions/DocumentPayload'
      created_at:
        type: string
        format: date-time
      updated_at:
        type: string
        format: date-time
    required:
      - id
      - created_at
      - updated_at
  SubmitMoveForApprovalPayload:
    type: object
    properties:
      ppm_submit_date:
        type: string
        format: date-time
        title: When was the ppm move submitted?
        example: '2019-03-26T13:19:56-04:00'
    required:
      - ppm_submit_date
  SubmitPersonallyProcuredMovePayload:
    type: object
    properties:
      submit_date:
        type: string
        format: date-time
        title: When was the ppm move submitted?
        example: '2019-03-26T13:19:56-04:00'
    required:
      - submit_date
  PPMSitEstimate:
    type: object
    properties:
      estimate:
        type: integer
        title: Value in cents of SIT estimate for PPM
    required:
      - estimate
  PPMEstimateRange:
    type: object
    properties:
      range_min:
        type: integer
        title: Low estimate
      range_max:
        type: integer
        title: High estimate
    required:
      - range_min
      - range_max
  PPMIncentive:
    type: object
    properties:
      gcc:
        type: integer
        title: GCC
      incentive_percentage:
        type: integer
        title: PPM Incentive @ 95%
    required:
      - gcc
      - incentive_percentage
  ExpenseSummaryPayload:
    type: object
    properties:
      categories:
        type: array
        items:
          $ref: '#/definitions/CategoryExpenseSummary'
      grand_total:
        type: object
        properties:
          payment_method_totals:
            $ref: '#/definitions/PaymentMethodsTotals'
          total:
            type: integer
  CategoryExpenseSummary:
    type: object
    properties:
      category:
        $ref: '#/definitions/MovingExpenseType'
      payment_methods:
        $ref: '#/definitions/PaymentMethodsTotals'
      total:
        type: integer
  PaymentMethodsTotals:
    type: object
    properties:
      MIL_PAY:
        type: integer
      OTHER:
        type: integer
      GTCC:
        type: integer
  ApprovePersonallyProcuredMovePayload:
    type: object
    properties:
      approve_date:
        type: string
        format: date-time
        title: When was the ppm move approved?
        example: '2019-03-26T13:19:56-04:00'
    required:
      - approve_date
  IndexPersonallyProcuredMovePayload:
    type: array
    items:
      $ref: '#/definitions/PersonallyProcuredMovePayload'
  ApproveShipmentPayload:
    type: object
    properties:
      approve_date:
        type: string
        format: date-time
        title: When was the shipment approved?
        example: '2019-03-26T13:19:56-04:00'
    required:
      - approve_date
  MovePayload:
    type: object
    properties:
      id:
        type: string
        format: uuid
        example: c56a4180-65aa-42ec-a945-5fd21dec0538
      orders_id:
        type: string
        format: uuid
        example: c56a4180-65aa-42ec-a945-5fd21dec0538
      service_member_id:
        type: string
        format: uuid
        example: c56a4180-65aa-42ec-a945-5fd21dec0538
        readOnly: true
      locator:
        type: string
        example: '12432'
      selected_move_type:
        $ref: '#/definitions/SelectedMoveType'
      status:
        $ref: '#/definitions/MoveStatus'
      created_at:
        type: string
        format: date-time
      updated_at:
        type: string
        format: date-time
      personally_procured_moves:
        $ref: '#/definitions/IndexPersonallyProcuredMovePayload'
      shipments:
        type: array
        items:
          $ref: '#/definitions/Shipment'
      cancel_reason:
        type: string
        example: 'Change of orders'
        x-nullable: true
    required:
      - id
      - orders_id
      - locator
      - created_at
      - updated_at
  CancelMove:
    type: object
    properties:
      cancel_reason:
        type: string
        example: 'Change of orders'
        x-nullable: true
    required:
      - cancel_reason
  PatchMovePayload:
    type: object
    properties:
      selected_move_type:
        $ref: '#/definitions/SelectedMoveType'
  SelectedMoveType:
    type: string
    title: Selected Move Type
    enum:
      - HHG
      - PPM
      - UB
      - POV
      - NTS
      - HHG_PPM
    x-nullable: true
    x-display-value:
      HHG: Household Goods Move
      PPM: Personal Procured Move
      UB: Unaccompanied Baggage
      POV: Privately-Owned Vehicle
      NTS: Non-Temporary Storage
      HHG_PPM: Both HHG and PPM
  IndexMovesPayload:
    type: array
    items:
      $ref: '#/definitions/MovePayload'
  MoveDocuments:
    type: array
    items:
      $ref: '#/definitions/MoveDocumentPayload'
  DistanceCalculation:
    type: object
    properties:
      origin_address:
        $ref: '#/definitions/Address'
      destination_address:
        $ref: '#/definitions/Address'
      distance_miles:
        type: integer
        title: Distance
        description: unit is miles
  VehicleOptions:
    type: string
    x-nullable: true
    title: What type of vehicle are these weight tickets for?
    enum: &VehicleOptions
      - CAR
      - CAR_TRAILER
      - BOX_TRUCK
    x-display-value:
      CAR: Car
      CAR_TRAILER: Car + Trailer
      BOX_TRUCK: Box truck
  MoveDocumentPayload:
    type: object
    properties:
      id:
        type: string
        format: uuid
        example: c56a4180-65aa-42ec-a945-5fd21dec0538
      move_id:
        type: string
        format: uuid
        example: c56a4180-65aa-42ec-a945-5fd21dec0538
      personally_procured_move_id:
        type: string
        format: uuid
        example: c56a4180-65aa-42ec-a945-5fd21dec0538
        x-nullable: true
      document:
        $ref: '#/definitions/DocumentPayload'
      title:
        type: string
        example: very_useful_document.pdf
        title: Document Title
      move_document_type:
        $ref: '#/definitions/MoveDocumentType'
      status:
        $ref: '#/definitions/MoveDocumentStatus'
      notes:
        type: string
        example: This document is good to go!
        x-nullable: true
        title: Notes
      moving_expense_type:
        $ref: '#/definitions/MovingExpenseType'
      requested_amount_cents:
        type: integer
        format: cents
        minimum: 1
        title: Requested Amount
        description: unit is cents
      payment_method:
        type: string
        title: Payment Method
        enum:
          - OTHER
          - GTCC
        x-display-value:
          OTHER: Other account
          GTCC: GTCC
      receipt_missing:
        title: missing expense receipt
        type: boolean
        x-nullable: true
      vehicle_options:
        title: What type of vehicle are these weight tickets for?
        type: string
        enum: *VehicleOptions
      vehicle_nickname:
        type: string
        title: Vehicle nickname (ex. "My car")
      empty_weight:
        title: empty weight ticket recorded weight
        type: integer
        minimum: 0
        x-nullable: true
      empty_weight_ticket_missing:
        title: missing empty weight ticket
        type: boolean
        x-nullable: true
      full_weight:
        title: full weight ticket recorded weight
        type: integer
        minimum: 0
        x-nullable: true
      full_weight_ticket_missing:
        title: missing full weight ticket
        type: boolean
        x-nullable: true
      weight_ticket_date:
        title: Weight ticket date
        type: string
        example: '2018-04-26'
        format: date
        x-nullable: true
      trailer_ownership_missing:
        title: missing trailer ownership documentation
        type: boolean
        x-nullable: true
    required:
      - id
      - move_id
      - document
      - title
      - move_document_type
      - status
  CreateGenericMoveDocumentPayload:
    type: object
    properties:
      personally_procured_move_id:
        type: string
        format: uuid
        example: c56a4180-65aa-42ec-a945-5fd21dec0538
        x-nullable: true
      upload_ids:
        type: array
        items:
          type: string
          format: uuid
          example: c56a4180-65aa-42ec-a945-5fd21dec0538
      title:
        type: string
        example: very_useful_document.pdf
      move_document_type:
        $ref: '#/definitions/MoveDocumentType'
      notes:
        type: string
        example: This document is good to go!
        x-nullable: true
        title: Notes
    required:
      - upload_ids
      - title
      - move_document_type
  MoveDocumentType:
    type: string
    title: Document Type
    example: EXPENSE
    enum: &MOVEDOCUMENTTYPE
      - OTHER
      - WEIGHT_TICKET
      - STORAGE_EXPENSE
      - SHIPMENT_SUMMARY
      - EXPENSE
      - WEIGHT_TICKET_SET
    x-display-value:
      OTHER: Other document type
      WEIGHT_TICKET: Weight ticket
      STORAGE_EXPENSE: Storage expense receipt
      SHIPMENT_SUMMARY: Shipment summary
      EXPENSE: Expense
      WEIGHT_TICKET_SET: Weight ticket set
  CreateMovingExpenseDocumentPayload:
    type: object
    properties:
      personally_procured_move_id:
        type: string
        format: uuid
        example: c56a4180-65aa-42ec-a945-5fd21dec0538
        x-nullable: true
      upload_ids:
        type: array
        items:
          type: string
          format: uuid
          example: c56a4180-65aa-42ec-a945-5fd21dec0538
      title:
        type: string
        example: very_useful_document.pdf
      moving_expense_type:
        $ref: '#/definitions/MovingExpenseType'
      move_document_type:
        $ref: '#/definitions/MoveDocumentType'
      requested_amount_cents:
        type: integer
        format: cents
        minimum: 1
        title: Requested Amount
        description: unit is cents
      payment_method:
        type: string
        title: Method of Payment
        enum:
          - OTHER
          - GTCC
        x-display-value:
          OTHER: Other payment method
          GTCC: GTCC
      receipt_missing:
        title: missing expense receipt
        type: boolean
      notes:
        type: string
        example: This document is good to go!
        x-nullable: true
        title: Notes
    required:
      - title
      - move_document_type
      - moving_expense_type
      - requested_amount_cents
      - payment_method
  MovingExpenseType:
    type: string
    title: Moving Expense Type
    enum:
      - CONTRACTED_EXPENSE
      - GAS
      - OIL
      - OTHER
      - PACKING_MATERIALS
      - RENTAL_EQUIPMENT
      - TOLLS
      - WEIGHING_FEES
    x-display-value:
      CONTRACTED_EXPENSE: Contracted Expense
      RENTAL_EQUIPMENT: Rental Equipment
      PACKING_MATERIALS: Packing Materials
      WEIGHING_FEES: Weighing Fees
      GAS: Gas
      TOLLS: Tolls
      OIL: Oil
      OTHER: Other
  MoveDocumentStatus:
    type: string
    title: Document Status
    enum:
      - AWAITING_REVIEW
      - OK
      - HAS_ISSUE
    x-display-value:
      AWAITING_REVIEW: Awaiting review
      OK: OK
      HAS_ISSUE: Has issue
  CreateWeightTicketDocumentsPayload:
    type: object
    properties:
      personally_procured_move_id:
        type: string
        format: uuid
        example: c56a4180-65aa-42ec-a945-5fd21dec0538
      upload_ids:
        type: array
        items:
          type: string
          format: uuid
          example: c56a4180-65aa-42ec-a945-5fd21dec0538
      vehicle_options:
        title: What type of vehicle are these weight tickets for?
        type: string
        enum: *VehicleOptions
        x-display-value:
          CAR: Car
          CAR_TRAILER: Car + Trailer
          BOX_TRUCK: Box truck
      vehicle_nickname:
        type: string
        title: Vehicle nickname (ex. "My car")
      empty_weight_ticket_missing:
        title: missing empty weight ticket
        type: boolean
      empty_weight:
        title: empty weight ticket recorded weight
        type: integer
        minimum: 0
      full_weight_ticket_missing:
        title: missing full weight ticket
        type: boolean
      full_weight:
        title: full weight ticket recorded weight
        type: integer
        minimum: 0
      weight_ticket_date:
        title: Weight ticket date
        type: string
        example: '2018-04-26'
        format: date
      trailer_ownership_missing:
        title: missing trailer ownership documentation
        type: boolean
    required:
      - personally_procured_move_id
      - vehicle_options
      - vehicle_nickname
      - full_weight
      - full_weight_ticket_missing
      - empty_weight
      - empty_weight_ticket_missing
      - weight_ticket_date
      - trailer_ownership_missing
  ServiceMemberPayload:
    type: object
    properties:
      id:
        type: string
        format: uuid
        example: c56a4180-65aa-42ec-a945-5fd21dec0538
      user_id:
        type: string
        format: uuid
        example: c56a4180-65aa-42ec-a945-5fd21dec0538
      edipi:
        type: string
        format: edipi
        example: '5789345789'
        pattern: '^\d{10}$'
        minLength: 10
        maxLength: 10
        x-nullable: true
        title: DoD ID number
      orders:
        type: array
        items:
          $ref: '#/definitions/Orders'
      affiliation:
        $ref: '#/definitions/Affiliation'
        title: Branch
      rank:
        $ref: '#/definitions/ServiceMemberRank'
        title: Rank
      has_social_security_number:
        type: boolean
      first_name:
        type: string
        example: John
        x-nullable: true
        title: First Name
      middle_name:
        type: string
        example: L.
        x-nullable: true
        title: Middle Name
      last_name:
        type: string
        example: Donut
        x-nullable: true
        title: Last Name
      suffix:
        type: string
        example: Jr.
        x-nullable: true
        title: Suffix
      telephone:
        type: string
        format: telephone
        pattern: '^[2-9]\d{2}-\d{3}-\d{4}$'
        example: 212-555-5555
        x-nullable: true
        title: Best Contact Phone
      secondary_telephone:
        type: string
        format: telephone
        pattern: '^[2-9]\d{2}-\d{3}-\d{4}$'
        example: 212-555-5555
        x-nullable: true
        title: Secondary Phone
      personal_email:
        type: string
        format: x-email
        pattern: '^[a-zA-Z0-9._%+-]+@[a-zA-Z0-9.-]+\.[a-zA-Z]{2,}$'
        example: john_bob@example.com
        x-nullable: true
        title: Personal Email Address
      phone_is_preferred:
        type: boolean
        x-nullable: true
        title: Telephone
      text_message_is_preferred:
        type: boolean
        x-nullable: true
        title: Text Message - Coming Soon!
      email_is_preferred:
        type: boolean
        x-nullable: true
        title: Email
      current_station:
        $ref: '#/definitions/DutyStationPayload'
      residential_address:
        $ref: '#/definitions/Address'
        title: Residential Address
      backup_mailing_address:
        $ref: '#/definitions/Address'
      backup_contacts:
        $ref: '#/definitions/IndexServiceMemberBackupContactsPayload'
      is_profile_complete:
        type: boolean
      created_at:
        type: string
        format: date-time
      updated_at:
        type: string
        format: date-time
    required:
      - id
      - user_id
      - is_profile_complete
      - has_social_security_number
      - created_at
      - updated_at
  CreateServiceMemberPayload:
    type: object
    properties:
      user_id:
        type: string
        format: uuid
        example: c56a4180-65aa-42ec-a945-5fd21dec0538
      edipi:
        type: string
        format: edipi
        pattern: '^\d{10}$'
        minLength: 10
        maxLength: 10
        example: '5789345789'
        x-nullable: true
        title: 'DoD ID number'
      affiliation:
        $ref: '#/definitions/Affiliation'
      rank:
        $ref: '#/definitions/ServiceMemberRank'
      social_security_number:
        type: string
        format: ssn
        x-nullable: true
        title: 'Social security number'
        example: '555-55-5555'
      first_name:
        type: string
        example: John
        x-nullable: true
        title: First Name
      middle_name:
        type: string
        example: L.
        x-nullable: true
        title: Middle Name
      last_name:
        type: string
        example: Donut
        x-nullable: true
        title: Last Name
      suffix:
        type: string
        example: Jr.
        x-nullable: true
        title: Suffix
      telephone:
        type: string
        format: telephone
        pattern: '^[2-9]\d{2}-\d{3}-\d{4}$'
        example: 212-555-5555
        x-nullable: true
        title: Best Contact Phone
      secondary_telephone:
        type: string
        format: telephone
        pattern: '^[2-9]\d{2}-\d{3}-\d{4}$'
        example: 212-555-5555
        x-nullable: true
        title: Alternate Phone
      personal_email:
        type: string
        format: x-email
        pattern: '^[a-zA-Z0-9._%+-]+@[a-zA-Z0-9.-]+\.[a-zA-Z]{2,}$'
        example: john_bob@example.com
        x-nullable: true
        title: Personal Email
      phone_is_preferred:
        type: boolean
        x-nullable: true
        title: Phone
      text_message_is_preferred:
        type: boolean
        x-nullable: true
        title: Text Message - Coming Soon!
      email_is_preferred:
        type: boolean
        x-nullable: true
        title: Email
      current_station_id:
        type: string
        format: uuid
        example: c56a4180-65aa-42ec-a945-5fd21dec0538
        x-nullable: true
      residential_address:
        $ref: '#/definitions/Address'
        title: Residential Address
      backup_mailing_address:
        $ref: '#/definitions/Address'
        title: Backup Mailing Address
  PatchServiceMemberPayload:
    type: object
    properties:
      user_id:
        type: string
        format: uuid
        example: c56a4180-65aa-42ec-a945-5fd21dec0538
      edipi:
        type: string
        format: edipi
        pattern: '^\d{10}$'
        minLength: 10
        maxLength: 10
        example: '5789345789'
        x-nullable: true
        title: DoD ID number
      affiliation:
        $ref: '#/definitions/Affiliation'
      rank:
        $ref: '#/definitions/ServiceMemberRank'
      social_security_number:
        type: string
        format: ssn
        x-nullable: true
        title: Social security number
        example: '555-55-5555'
      first_name:
        type: string
        example: John
        x-nullable: true
        title: First Name
      middle_name:
        type: string
        example: L.
        x-nullable: true
        title: Middle Name
      last_name:
        type: string
        example: Donut
        x-nullable: true
        title: Last Name
      suffix:
        type: string
        example: Jr.
        x-nullable: true
        title: Suffix
      telephone:
        type: string
        format: telephone
        pattern: '^[2-9]\d{2}-\d{3}-\d{4}$'
        example: 212-555-5555
        x-nullable: true
        title: Best Contact Phone
      secondary_telephone:
        type: string
        format: telephone
        pattern: '^[2-9]\d{2}-\d{3}-\d{4}$'
        example: 212-555-5555
        x-nullable: true
        title: Alternate Phone
      personal_email:
        type: string
        format: x-email
        pattern: '^[a-zA-Z0-9._%+-]+@[a-zA-Z0-9.-]+\.[a-zA-Z]{2,}$'
        example: john_bob@example.com
        x-nullable: true
        title: Personal Email
      phone_is_preferred:
        type: boolean
        x-nullable: true
        title: Phone
      text_message_is_preferred:
        type: boolean
        x-nullable: true
        title: Text Message - Coming Soon!
      email_is_preferred:
        type: boolean
        x-nullable: true
        title: Email
      current_station_id:
        type: string
        format: uuid
        example: c56a4180-65aa-42ec-a945-5fd21dec0538
        x-nullable: true
      residential_address:
        $ref: '#/definitions/Address'
        title: Residential Address
      backup_mailing_address:
        $ref: '#/definitions/Address'
        title: Backup Mailing Address
  Invoice:
    type: object
    properties:
      id:
        type: string
        format: uuid
        example: c56a4180-65aa-42ec-a945-5fd21dec0538
      shipment_id:
        type: string
        format: uuid
        example: c56a4180-65aa-42ec-a945-5fd21dec0538
      status:
        $ref: '#/definitions/InvoiceStatus'
      approver_first_name:
        type: string
        example: 'Janine'
      approver_last_name:
        type: string
        example: 'Smith'
      invoiced_date:
        type: string
        title: Invoiced date
        format: date-time
      invoice_number:
        type: string
        example: '12432'
      created_at:
        type: string
        format: date-time
      updated_at:
        type: string
        format: date-time
  InvoiceStatus:
    type: string
    title: Status
    enum:
      - DRAFT
      - IN_PROCESS
      - SUBMITTED
      - SUBMISSION_FAILURE
      - UPDATE_FAILURE
    x-display-value:
      DRAFT: Draft
      IN_PROCESS: In Process
      SUBMITTED: Submitted
      SUBMISSION_FAILURE: Submission Failure
      UPDATE_FAILURE: Update Failure
  ServiceMemberBackupContactPayload:
    type: object
    properties:
      id:
        type: string
        format: uuid
        example: c56a4180-65aa-42ec-a945-5fd21dec0538
      service_member_id:
        type: string
        format: uuid
        example: c56a4180-65aa-42ec-a945-5fd21dec0538
        readOnly: true
      name:
        type: string
        example: Susan Smith
        x-nullable: true
        title: Name
      telephone:
        type: string
        format: telephone
        pattern: '^[2-9]\d{2}-\d{3}-\d{4}$'
        example: 212-555-5555
        x-nullable: true
        title: Phone
      email:
        type: string
        format: x-email
        pattern: '^[a-zA-Z0-9._%+-]+@[a-zA-Z0-9.-]+\.[a-zA-Z]{2,}$'
        example: john_bob@example.com
        x-nullable: true
        title: Email
      permission:
        $ref: '#/definitions/BackupContactPermission'
      created_at:
        type: string
        format: date-time
      updated_at:
        type: string
        format: date-time
    required:
      - id
      - created_at
      - updated_at
      - name
      - email
      - permission
  BackupContactPermission:
    type: string
    enum:
      - NONE
      - VIEW
      - EDIT
    title: Permissions
    x-display-value:
      NONE: Contact Only
      VIEW: View all move details
      EDIT: View and edit all move details
  CreateServiceMemberBackupContactPayload:
    type: object
    properties:
      name:
        type: string
        example: Susan Smith
        x-nullable: true
        title: Name
      telephone:
        type: string
        format: telephone
        pattern: '^[2-9]\d{2}-\d{3}-\d{4}$'
        example: 212-555-5555
        x-nullable: true
        title: Phone
      email:
        type: string
        format: x-email
        pattern: '^[a-zA-Z0-9._%+-]+@[a-zA-Z0-9.-]+\.[a-zA-Z]{2,}$'
        example: john_bob@exmaple.com
        x-nullable: true
        title: Email
      permission:
        $ref: '#/definitions/BackupContactPermission'
    required:
      - name
      - email
      - permission
  UpdateServiceMemberBackupContactPayload:
    type: object
    properties:
      name:
        type: string
        example: Susan Smith
        x-nullable: true
      telephone:
        type: string
        format: telephone
        pattern: '^[2-9]\d{2}-\d{3}-\d{4}$'
        example: 212-555-5555
        x-nullable: true
      email:
        type: string
        format: x-email
        pattern: '^[a-zA-Z0-9._%+-]+@[a-zA-Z0-9.-]+\.[a-zA-Z]{2,}$'
        example: john_bob@example.com
        x-nullable: true
        title: email address
      permission:
        $ref: '#/definitions/BackupContactPermission'
    required:
      - name
      - email
      - permission
  IndexServiceMemberBackupContactsPayload:
    type: array
    items:
      $ref: '#/definitions/ServiceMemberBackupContactPayload'
  SignedCertificationPayload:
    type: object
    properties:
      id:
        type: string
        format: uuid
        example: c56a4180-65aa-42ec-a945-5fd21dec0538
      created_at:
        type: string
        format: date-time
      updated_at:
        type: string
        format: date-time
      date:
        type: string
        format: date-time
        title: Date
      signature:
        type: string
        title: Signature
      certification_text:
        type: string
      move_id:
        type: string
        format: uuid
      personally_procured_move_id:
        type: string
        format: uuid
        x-nullable: true
      shipment_id:
        type: string
        format: uuid
        x-nullable: true
      certification_type:
        $ref: '#/definitions/SignedCertificationType'
        x-nullable: true
    required:
      - id
      - move_id
      - created_at
      - updated_at
      - date
      - signature
      - certification_text
  CreateSignedCertificationPayload:
    type: object
    properties:
      date:
        type: string
        format: date-time
        title: Date
      signature:
        type: string
        title: Signature
      certification_text:
        type: string
      personally_procured_move_id:
        type: string
        format: uuid
        x-nullable: true
      shipment_id:
        type: string
        format: uuid
        x-nullable: true
      certification_type:
        $ref: '#/definitions/SignedCertificationType'
        x-nullable: true
    required:
      - date
      - signature
      - certification_text
  SignedCertifications:
    type: array
    items:
      $ref: '#/definitions/SignedCertificationPayload'
  SignedCertificationType:
    type: string
    enum:
      - PPM
      - PPM_PAYMENT
      - HHG
    x-nullable: true
  DocumentPayload:
    type: object
    properties:
      id:
        type: string
        format: uuid
        example: c56a4180-65aa-42ec-a945-5fd21dec0538
      service_member_id:
        type: string
        format: uuid
        title: The service member this document belongs to
      uploads:
        type: array
        items:
          $ref: '#/definitions/UploadPayload'
    required:
      - id
      - service_member_id
      - uploads
  PostDocumentPayload:
    type: object
    properties:
      service_member_id:
        type: string
        format: uuid
        title: The service member this document belongs to
  UploadPayload:
    type: object
    properties:
      id:
        type: string
        format: uuid
        example: c56a4180-65aa-42ec-a945-5fd21dec0538
      url:
        type: string
        format: uri
        example: https://uploads.domain.test/dir/c56a4180-65aa-42ec-a945-5fd21dec0538
      filename:
        type: string
        example: filename.pdf
      content_type:
        type: string
        format: mime-type
        example: application/pdf
      bytes:
        type: integer
      created_at:
        type: string
        format: date-time
      updated_at:
        type: string
        format: date-time
    required:
      - id
      - url
      - filename
      - content_type
      - bytes
      - created_at
      - updated_at
  DPSAuthCookieURLPayload:
    type: object
    properties:
      cookie_url:
        type: string
        format: uri
  TShirtSize:
    type: string
    x-nullable: true
    title: Size
    enum:
      - S
      - M
      - L
  ServiceMemberRank:
    type: string
    x-nullable: true
    title: Rank
    enum:
      - E_1
      - E_2
      - E_3
      - E_4
      - E_5
      - E_6
      - E_7
      - E_8
      - E_9
      - O_1_ACADEMY_GRADUATE
      - O_2
      - O_3
      - O_4
      - O_5
      - O_6
      - O_7
      - O_8
      - O_9
      - O_10
      - W_1
      - W_2
      - W_3
      - W_4
      - W_5
      - AVIATION_CADET
      - CIVILIAN_EMPLOYEE
      - ACADEMY_CADET
      - MIDSHIPMAN
    x-display-value:
      E_1: E-1
      E_2: E-2
      E_3: E-3
      E_4: E-4
      E_5: E-5
      E_6: E-6
      E_7: E-7
      E_8: E-8
      E_9: E-9
      O_1_ACADEMY_GRADUATE: O-1/Service Academy Graduate
      O_2: O-2
      O_3: O-3
      O_4: O-4
      O_5: O-5
      O_6: O-6
      O_7: O-7
      O_8: O-8
      O_9: O-9
      O_10: O-10
      W_1: W-1
      W_2: W-2
      W_3: W-3
      W_4: W-4
      W_5: W-5
      AVIATION_CADET: Aviation Cadet
      CIVILIAN_EMPLOYEE: Civilian Employee
      ACADEMY_CADET: Service Academy Cadet
      MIDSHIPMAN: Midshipman
  DeptIndicator:
    type: string
    x-nullable: true
    title: Dept. indicator
    enum:
      - AIR_FORCE
      - MARINES
    x-display-value:
      AIR_FORCE: 57 - United States Air Force
      MARINES: 17 - United States Marines
  TrafficDistributionList:
    type: object
    properties:
      source_rate_area:
        type: string
        example: US34
      destination_region:
        type: string
        example: '5'
      code_of_service:
        type: string
        example: D
        enum:
          - D
          - '2'
        x-display-value:
          D: D
          '2': '2'
    required:
      - source_rate_area
      - destination_region
      - code_of_service
  Shipment:
    type: object
    properties:
      id:
        type: string
        format: uuid
        example: c56a4180-65aa-42ec-a945-5fd21dec0538
        readOnly: true
      status:
        $ref: '#/definitions/ShipmentStatus'
        readOnly: true
      source_gbloc:
        $ref: '#/definitions/GBLOC'
        title: Channel
      destination_gbloc:
        $ref: '#/definitions/GBLOC'
      market:
        $ref: '#/definitions/ShipmentMarket'
        readOnly: true
      created_at:
        type: string
        format: date-time
      updated_at:
        type: string
        format: date-time
      move_id:
        type: string
        format: uuid
        example: d56a4180-65aa-42ec-a945-5fd21dec0538
        readOnly: true
      traffic_distribution_list_id:
        type: string
        format: uuid
        example: d56a4180-65aa-42ec-a945-5fd21dec0538
        x-nullable: true
      traffic_distribution_list:
        $ref: '#/definitions/TrafficDistributionList'
        readOnly: true
      service_member_id:
        type: string
        format: uuid
        example: d56a4180-65aa-42ec-a945-5fd21dec0538
        readOnly: true
      book_date:
        type: string
        format: date
        example: '2018-04-26'
        readOnly: true
        x-nullable: true
      requested_pickup_date:
        type: string
        format: date
        example: '2018-04-26'
        x-nullable: true
      original_delivery_date:
        type: string
        format: date
        example: '2018-04-26'
        readOnly: true
        x-nullable: true
      original_pack_date:
        type: string
        format: date
        example: '2018-04-26'
        readOnly: true
        x-nullable: true
      actual_pickup_date:
        type: string
        format: date
        example: '2018-04-26'
        readOnly: true
        x-nullable: true
      actual_pack_date:
        type: string
        format: date
        example: '2018-04-26'
        readOnly: true
        x-nullable: true
      actual_delivery_date:
        type: string
        format: date
        example: '2018-04-26'
        readOnly: true
        x-nullable: true
      approve_date:
        type: string
        format: date-time
        title: When was the ppm move approved?
        example: '2019-03-26T13:19:56-04:00'
        x-nullable: true
      estimated_pack_days:
        type: integer
        minimum: 0
        example: 3
        readOnly: true
        x-nullable: true
      estimated_transit_days:
        type: integer
        minimum: 0
        example: 30
        readOnly: true
        x-nullable: true
      move_dates_summary:
        type: object
        properties:
          pack:
            type: array
            readOnly: true
            items:
              type: string
              format: date
          pickup:
            type: array
            readOnly: true
            items:
              type: string
              format: date
          transit:
            type: array
            readOnly: true
            items:
              type: string
              format: date
          delivery:
            type: array
            readOnly: true
            items:
              type: string
              format: date
        x-nullable: true
      pickup_address:
        $ref: '#/definitions/Address'
        title: Pickup Address
      has_secondary_pickup_address:
        type: boolean
        default: false
        title: 'Do you have stuff at another pickup location?'
      secondary_pickup_address:
        $ref: '#/definitions/Address'
        title: Secondary Pickup Address
        x-nullable: true
      has_delivery_address:
        type: boolean
        default: false
        title: 'Do you know your home address at your destination yet?'
      delivery_address:
        $ref: '#/definitions/Address'
        title: Delivery Address
        x-nullable: true
      shipping_distance:
        $ref: '#/definitions/DistanceCalculation'
      has_partial_sit_delivery_address:
        type: boolean
        default: false
        title: 'Do you want to deliver some of your household goods to an additional destination (such as a self-storage unit)?'
      partial_sit_delivery_address:
        $ref: '#/definitions/Address'
        title: Partial SIT Delivery Address
        x-nullable: true
      weight_estimate:
        type: integer
        minimum: 0
        example: 10000
        title: Weight
        x-nullable: true
        x-formatting: weight
      progear_weight_estimate:
        type: integer
        minimum: 0
        example: 500
        title: Pro-Gear Weight
        x-nullable: true
        x-formatting: weight
      spouse_progear_weight_estimate:
        type: integer
        minimum: 0
        example: 200
        title: Spouse's Pro-Gear
        x-nullable: true
        x-formatting: weight
      net_weight:
        type: integer
        description: Actual net weight of the shipment in lbs
        minimum: 0
        example: 10000
        x-nullable: true
        x-formatting: weight
        title: Net
      gross_weight:
        type: integer
        minimum: 0
        example: 10000
        title: Gross Weight
        x-nullable: true
        x-formatting: weight
      tare_weight:
        type: integer
        minimum: 0
        example: 10000
        title: Tare Weight
        x-nullable: true
        x-formatting: weight
      pm_survey_completed_at:
        type: string
        format: date-time
        x-nullable: true
      pm_survey_conducted_date:
        type: string
        format: date
        example: '2018-04-26'
        title: 'Conducted'
        x-nullable: true
      pm_survey_planned_pack_date:
        type: string
        format: date
        example: '2018-04-26'
        title: 'Planned pack date'
        x-nullable: true
      pm_survey_planned_pickup_date:
        type: string
        format: date
        example: '2018-04-26'
        title: 'Planned pickup date'
        x-nullable: true
      pm_survey_planned_delivery_date:
        type: string
        format: date
        example: '2018-04-26'
        title: 'Planned delivery date'
        x-nullable: true
      pm_survey_weight_estimate:
        type: integer
        minimum: 0
        example: 10000
        title: Weight
        x-nullable: true
        x-formatting: weight
      pm_survey_progear_weight_estimate:
        type: integer
        minimum: 0
        example: 10000
        title: Pro-Gear weight
        x-nullable: true
        x-formatting: weight
      pm_survey_spouse_progear_weight_estimate:
        type: integer
        minimum: 0
        example: 10000
        title: Spouse's pro-gear
        x-nullable: true
        x-formatting: weight
      pm_survey_notes:
        type: string
        format: textarea
        example: This document is good to go!
        x-nullable: true
        title: Notes about dates
      pm_survey_method:
        type: string
        title: Survey method
        enum:
          - IN_PERSON
          - PHONE
          - VIDEO
        x-display-value:
          IN_PERSON: In person
          PHONE: Phone
          VIDEO: Video
      transportation_service_provider_id:
        type: string
        format: uuid
        example: c56a4180-65aa-42ec-a945-5fd21dec0538
        readOnly: true
  Address:
    type: object
    properties:
      id:
        type: string
        format: uuid
        example: c56a4180-65aa-42ec-a945-5fd21dec0538
      street_address_1:
        type: string
        example: 123 Main Ave
        title: Street address 1
      street_address_2:
        type: string
        example: Apartment 9000
        x-nullable: true
        title: Street address 2
      street_address_3:
        type: string
        example: Montmârtre
        x-nullable: true
        title: Address Line 3
      city:
        type: string
        example: Anytown
        title: City
      state:
        title: State
        type: string
        x-display-value:
          AL: AL
          AK: AK
          AR: AR
          AZ: AZ
          CA: CA
          CO: CO
          CT: CT
          DC: DC
          DE: DE
          FL: FL
          GA: GA
          HI: HI
          IA: IA
          ID: ID
          IL: IL
          IN: IN
          KS: KS
          KY: KY
          LA: LA
          MA: MA
          MD: MD
          ME: ME
          MI: MI
          MN: MN
          MO: MO
          MS: MS
          MT: MT
          NC: NC
          ND: ND
          NE: NE
          NH: NH
          NJ: NJ
          NM: NM
          NV: NV
          NY: NY
          OH: OH
          OK: OK
          OR: OR
          PA: PA
          RI: RI
          SC: SC
          SD: SD
          TN: TN
          TX: TX
          UT: UT
          VA: VA
          VT: VT
          WA: WA
          WI: WI
          WV: WV
          WY: WY
        enum:
          - AL
          - AK
          - AR
          - AZ
          - CA
          - CO
          - CT
          - DC
          - DE
          - FL
          - GA
          - HI
          - IA
          - ID
          - IL
          - IN
          - KS
          - KY
          - LA
          - MA
          - MD
          - ME
          - MI
          - MN
          - MO
          - MS
          - MT
          - NC
          - ND
          - NE
          - NH
          - NJ
          - NM
          - NV
          - NY
          - OH
          - OK
          - OR
          - PA
          - RI
          - SC
          - SD
          - TN
          - TX
          - UT
          - VA
          - VT
          - WA
          - WI
          - WV
          - WY
      postal_code:
        type: string
        format: zip
        title: ZIP
        example: '90210'
        pattern: '^(\d{5}([\-]\d{4})?)$'
      country:
        type: string
        title: Country
        x-nullable: true
        example: 'USA'
        default: USA
    required:
      - street_address_1
      - city
      - state
      - postal_code
  CreateReimbursement:
    type: object
    x-nullable: true
    properties:
      requested_amount:
        type: integer
        format: cents
        minimum: 1
        title: Requested Amount
        description: unit is cents
      method_of_receipt:
        $ref: '#/definitions/MethodOfReceipt'
    required:
      - requested_amount
      - method_of_receipt
  Reimbursement:
    type: object
    x-nullable: true
    properties:
      id:
        type: string
        format: uuid
        example: c56a4180-65aa-42ec-a945-5fd21dec0538
      requested_amount:
        type: integer
        format: cents
        minimum: 1
        title: Requested Amount
        description: unit is cents
      method_of_receipt:
        $ref: '#/definitions/MethodOfReceipt'
      status:
        $ref: '#/definitions/ReimbursementStatus'
      requested_date:
        x-nullable: true
        type: string
        example: '2018-04-26'
        format: date
        title: Requested Date
    required:
      - requested_amount
      - method_of_receipt
  ReimbursementStatus:
    x-nullable: true
    type: string
    title: Reimbursement
    enum:
      - DRAFT
      - REQUESTED
      - APPROVED
      - REJECTED
      - PAID
  MethodOfReceipt:
    x-nullable: true
    type: string
    title: Method of Receipt
    enum:
      - MIL_PAY
      - OTHER_DD
      - GTCC
    x-display-value:
      MIL_PAY: MilPay
      OTHER_DD: Other account
      GTCC: GTCC
  MoveStatus:
    type: string
    title: Move status
    enum:
      - DRAFT
      - SUBMITTED
      - APPROVED
      - CANCELED
    x-display-value:
      DRAFT: Draft
      SUBMITTED: Submitted
      APPROVED: Approved
      CANCELED: Canceled
  ShipmentStatus:
    type: string
    title: Shipment status
    enum:
      - DRAFT
      - SUBMITTED
      - AWARDED
      - ACCEPTED
      - APPROVED
      - IN_TRANSIT
      - DELIVERED
    x-display-value:
      DRAFT: Draft
      SUBMITTED: Submitted
      AWARDED: Awarded
      ACCEPTED: Accepted
      APPROVED: Approved
      IN_TRANSIT: In Transit
      DELIVERED: Delivered
  PPMStatus:
    type: string
    title: PPM status
    enum:
      - DRAFT
      - SUBMITTED
      - APPROVED
      - COMPLETED
      - CANCELED
      - PAYMENT_REQUESTED
    x-display-value:
      DRAFT: Draft
      SUBMITTED: Submitted
      APPROVED: Approved
      COMPLETED: Completed
      CANCELED: Canceled
      PAYMENT_REQUESTED: Payment Requested
  OrdersStatus:
    type: string
    title: Move status
    enum:
      - DRAFT
      - SUBMITTED
      - APPROVED
      - CANCELED
    x-display-value:
      DRAFT: Draft
      SUBMITTED: Submitted
      APPROVED: Approved
      CANCELED: Canceled
  OrdersType:
    type: string
    title: Orders type
    enum:
      - PERMANENT_CHANGE_OF_STATION
    x-display-value:
      PERMANENT_CHANGE_OF_STATION: Permanent Change Of Station
  OrdersTypeDetail:
    type: string
    title: Orders type detail
    enum:
      - HHG_PERMITTED
      - PCS_TDY
      - HHG_RESTRICTED_PROHIBITED
      - HHG_RESTRICTED_AREA
      - INSTRUCTION_20_WEEKS
      - HHG_PROHIBITED_20_WEEKS
      - DELAYED_APPROVAL
    x-display-value:
      HHG_PERMITTED: Shipment of HHG Permitted
      PCS_TDY: PCS with TDY Enroute
      HHG_RESTRICTED_PROHIBITED: Shipment of HHG Restricted or Prohibited
      HHG_RESTRICTED_AREA: HHG Restricted Area-HHG Prohibited
      INSTRUCTION_20_WEEKS: Course of Instruction 20 Weeks or More
      HHG_PROHIBITED_20_WEEKS: Shipment of HHG Prohibited but Authorized within 20 weeks
      DELAYED_APPROVAL: Delayed Approval 20 Weeks or More
    x-nullable: true
  Orders:
    type: object
    properties:
      id:
        type: string
        format: uuid
        example: c56a4180-65aa-42ec-a945-5fd21dec0538
      service_member_id:
        type: string
        format: uuid
        example: c56a4180-65aa-42ec-a945-5fd21dec0538
      issue_date:
        type: string
        description: The date and time that these orders were cut.
        format: date
        example: '2018-04-26'
        title: Date issued
      report_by_date:
        type: string
        description: Report By Date
        format: date
        example: '2018-04-26'
        title: Report by
      status:
        $ref: '#/definitions/OrdersStatus'
      orders_type:
        $ref: '#/definitions/OrdersType'
      orders_type_detail:
        $ref: '#/definitions/OrdersTypeDetail'
      has_dependents:
        type: boolean
        title: Are dependents included in your orders?
      spouse_has_pro_gear:
        type: boolean
        title: Do you have a spouse who will need to move items related to their occupation (also known as spouse pro-gear)?
      new_duty_station:
        $ref: '#/definitions/DutyStationPayload'
      uploaded_orders:
        $ref: '#/definitions/DocumentPayload'
      moves:
        $ref: '#/definitions/IndexMovesPayload'
      orders_number:
        type: string
        title: Orders Number
        x-nullable: true
        example: '030-00362'
      paragraph_number:
        type: string
        title: Paragraph Number
        x-nullable: true
        example: 'RI-JP'
      orders_issuing_agency:
        type: string
        title: Orders Issuing Agency
        x-nullable: true
        example: 'COMNAVPERSCOM MILLINGTON'
      created_at:
        type: string
        format: date-time
      updated_at:
        type: string
        format: date-time
      tac:
        type: string
        title: TAC
        example: 'F8J1'
        x-nullable: true
      sac:
        type: string
        title: SAC
        example: 'N002214CSW32Y9'
        x-nullable: true
      department_indicator:
        $ref: '#/definitions/DeptIndicator'
    required:
      - id
      - service_member_id
      - issue_date
      - report_by_date
      - orders_type
      - has_dependents
      - spouse_has_pro_gear
      - new_duty_station
      - uploaded_orders
      - created_at
      - updated_at
  CreateUpdateOrders:
    type: object
    properties:
      service_member_id:
        type: string
        format: uuid
        example: c56a4180-65aa-42ec-a945-5fd21dec0538
      issue_date:
        type: string
        description: The date and time that these orders were cut.
        format: date
        example: '2018-04-26'
        title: Orders date
      report_by_date:
        type: string
        description: Report By Date
        format: date
        example: '2018-04-26'
        title: Report-by date
      orders_type:
        $ref: '#/definitions/OrdersType'
      orders_type_detail:
        $ref: '#/definitions/OrdersTypeDetail'
      has_dependents:
        type: boolean
        title: Are dependents included in your orders?
      spouse_has_pro_gear:
        type: boolean
        title: Do you have a spouse who will need to move items related to their occupation (also known as spouse pro-gear)?
      new_duty_station_id:
        type: string
        format: uuid
        example: c56a4180-65aa-42ec-a945-5fd21dec0538
      orders_number:
        type: string
        title: Orders Number
        x-nullable: true
        example: '030-00362'
      paragraph_number:
        type: string
        title: Paragraph Number
        x-nullable: true
      orders_issuing_agency:
        type: string
        title: Orders Issuing Agency
        x-nullable: true
      tac:
        type: string
        title: TAC
        example: 'F8J1'
        x-nullable: true
      sac:
        type: string
        title: SAC
        example: 'N002214CSW32Y9'
        x-nullable: true
      department_indicator:
        $ref: '#/definitions/DeptIndicator'
    required:
      - service_member_id
      - issue_date
      - report_by_date
      - orders_type
      - has_dependents
      - spouse_has_pro_gear
      - new_duty_station_id
  InvalidRequestResponsePayload:
    type: object
    properties:
      errors:
        type: object
        additionalProperties:
          type: string
  MoveQueueItem:
    type: object
    properties:
      id:
        type: string
        format: uuid
        example: c56a4180-65aa-42ec-a945-5fd21dec0538
      status:
        type: string
        example: APPROVED
      ppm_status:
        type: string
        example: PAYMENT_REQUESTED
        x-nullable: true
      hhg_status:
        type: string
        example: ACCEPTED
        x-nullable: true
      locator:
        type: string
        example: '12432'
      gbl_number:
        type: string
        example: 'LNK12345'
        title: GBL Number
        x-nullable: true
      customer_name:
        type: string
        example: Thedog, Nino
        title: Customer Name
      edipi:
        type: string
        format: edipi
        pattern: '^\d{10}$'
        minLength: 10
        maxLength: 10
        example: '5789345789'
        title: 'DoD ID #'
      rank:
        $ref: '#/definitions/ServiceMemberRank'
      orders_type:
        type: string
        title: Move Type
        enum:
          - PCS - OCONUS
          - PCS - CONUS
          - PCS + TDY - OCONUS
          - PCS + TDY - CONUS
      move_date:
        type: string
        format: date
        example: 2018-04-25
        x-nullable: true
      submitted_date:
        type: string
        format: date-time
        example: 2018-04-25
        x-nullable: true
      last_modified_date:
        type: string
        format: date-time
        example: 2017-07-21T17:32:28Z
      created_at:
        type: string
        format: date-time
      origin_duty_station_name:
        type: string
        example: Dover AFB
        title: Origin
        x-nullable: true
      destination_duty_station_name:
        type: string
        example: Dover AFB
        title: Destination
        x-nullable: true
      sit_start_date:
        type: string
        format: date
        example: 2018-04-25
        x-nullable: true
    required:
      - id
      - status
      - locator
      - customer_name
      - edipi
      - rank
      - orders_type
      - last_modified_date
      - created_at
  MoveDatesSummary:
    type: object
    properties:
      id:
        type: string
        example: 'c56a4180-65aa-42ec-a945-5fd21dec0538:2018-09-25'
      move_id:
        type: string
        format: uuid
        example: c56a4180-65aa-42ec-a945-5fd21dec0538
      move_date:
        type: string
        format: date
        example: '2018-09-25'
      pack:
        type: array
        items:
          type: string
          format: date
          example: '2018-09-25'
      pickup:
        type: array
        items:
          type: string
          format: date
          example: '2018-09-25'
      transit:
        type: array
        items:
          type: string
          format: date
          example: '2018-09-25'
      delivery:
        type: array
        items:
          type: string
          format: date
          example: '2018-09-25'
      report:
        type: array
        items:
          type: string
          format: date
          example: '2018-09-25'
    required:
      - id
      - move_id
      - move_date
      - pack
      - pickup
      - transit
      - delivery
      - report
  AvailableMoveDates:
    type: object
    properties:
      start_date:
        type: string
        format: date
        example: '2018-09-25'
      available:
        type: array
        items:
          type: string
          format: date
          example: '2018-09-25'
    required:
      - start_date
      - available
  WeightAllotment:
    type: object
    properties:
      total_weight_self:
        type: integer
        example: 18000
      total_weight_self_plus_dependents:
        type: integer
        example: 18000
      pro_gear_weight:
        type: integer
        example: 2000
      pro_gear_weight_spouse:
        type: integer
        example: 500
    required:
      - total_weight_self
      - total_weight_self_plus_dependents
      - pro_gear_weight
      - pro_gear_weight_spouse
  IndexEntitlements:
    type: object
    additionalProperties:
      $ref: '#/definitions/WeightAllotment'
paths:
  /estimates/ppm:
    get:
      summary: Return a PPM cost estimate
      description: Calculates a reimbursement range for a PPM move (excluding SIT)
      operationId: showPPMEstimate
      tags:
        - ppm
      parameters:
        - in: query
          name: original_move_date
          type: string
          format: date
          required: true
        - in: query
          name: origin_zip
          type: string
          format: zip
          pattern: '^(\d{5}([\-]\d{4})?)$'
          required: true
        - in: query
          name: destination_zip
          type: string
          format: zip
          pattern: '^(\d{5}([\-]\d{4})?)$'
          required: true
        - in: query
          name: weight_estimate
          type: integer
          required: true
      responses:
        200:
          description: Made estimate of PPM cost range
          schema:
            $ref: '#/definitions/PPMEstimateRange'
        400:
          description: invalid request
        401:
          description: request requires user authentication
        403:
          description: user is not authorized
        404:
          description: ppm discount not found for provided postal codes and original move date
        500:
          description: internal server error
  /estimates/ppm_sit:
    get:
      summary: Return a PPM move's SIT cost estimate
      description: Calculates a reimbursment for a PPM move's SIT
      operationId: showPPMSitEstimate
      tags:
        - ppm
      parameters:
        - in: query
          name: original_move_date
          type: string
          format: date
          required: true
        - in: query
          name: days_in_storage
          type: integer
          required: true
        - in: query
          name: origin_zip
          type: string
          format: zip
          pattern: '^(\d{5}([\-]\d{4})?)$'
          required: true
        - in: query
          name: destination_zip
          type: string
          format: zip
          pattern: '^(\d{5}([\-]\d{4})?)$'
          required: true
        - in: query
          name: weight_estimate
          type: integer
          required: true
      responses:
        200:
          description: show PPM SIT estimate
          schema:
            $ref: '#/definitions/PPMSitEstimate'
        400:
          description: invalid request
        401:
          description: request requires user authentication
        403:
          description: user is not authorized
        500:
          description: internal server error
  /users/logged_in:
    get:
      summary: Returns the user info for the currently logged in user
      description: Returns the user info for the currently logged in user
      operationId: showLoggedInUser
      tags:
        - users
      responses:
        200:
          description: Currently logged in user
          schema:
            $ref: '#/definitions/LoggedInUserPayload'
        400:
          description: invalid request
        401:
          description: request requires user authentication
        500:
          description: server error
  /orders:
    post:
      summary: Creates an orders model for a logged-in user
      description: Creates an instance of orders tied to a service member
      operationId: createOrders
      tags:
        - orders
      parameters:
        - in: body
          name: createOrders
          required: true
          schema:
            $ref: '#/definitions/CreateUpdateOrders'
      responses:
        201:
          description: created instance of orders
          schema:
            $ref: '#/definitions/Orders'
        400:
          description: invalid request
        401:
          description: request requires user authentication
        403:
          description: user is not authorized
        500:
          description: internal server error
  /orders/{ordersId}:
    put:
      summary: Updates orders
      description: All fields sent in this request will be set on the orders referenced
      operationId: updateOrders
      tags:
        - orders
      parameters:
        - in: path
          name: ordersId
          type: string
          format: uuid
          required: true
          description: UUID of the orders model
        - in: body
          name: updateOrders
          required: true
          schema:
            $ref: '#/definitions/CreateUpdateOrders'
      responses:
        200:
          description: updated instance of orders
          schema:
            $ref: '#/definitions/Orders'
        400:
          description: invalid request
        401:
          description: request requires user authentication
        403:
          description: user is not authorized
        404:
          description: orders not found
        500:
          description: internal server error
    get:
      summary: Returns the given order
      description: Returns the given order
      operationId: showOrders
      tags:
        - orders
      parameters:
        - in: path
          name: ordersId
          type: string
          format: uuid
          required: true
          description: UUID of the order
      responses:
        200:
          description: the instance of the order
          schema:
            $ref: '#/definitions/Orders'
        400:
          description: invalid request
        401:
          description: request requires user authentication
        403:
          description: user is not authorized
        404:
          description: order is not found
        500:
          description: internal server error
  /moves/{moveId}:
    patch:
      summary: Patches the move
      description: Any fields sent in this request will be set on the move referenced
      operationId: patchMove
      tags:
        - moves
      parameters:
        - in: path
          name: moveId
          type: string
          format: uuid
          required: true
          description: UUID of the move
        - in: body
          name: patchMovePayload
          required: true
          schema:
            $ref: '#/definitions/PatchMovePayload'
      responses:
        201:
          description: updated instance of move
          schema:
            $ref: '#/definitions/MovePayload'
        400:
          description: invalid request
        401:
          description: request requires user authentication
        403:
          description: user is not authorized
        404:
          description: move is not found
        500:
          description: internal server error
    get:
      summary: Returns the given move
      description: Returns the given move
      operationId: showMove
      tags:
        - moves
      parameters:
        - in: path
          name: moveId
          type: string
          format: uuid
          required: true
          description: UUID of the move
      responses:
        200:
          description: the instance of the move
          schema:
            $ref: '#/definitions/MovePayload'
        400:
          description: invalid request
        401:
          description: request requires user authentication
        403:
          description: user is not authorized
        404:
          description: move is not found
        500:
          description: internal server error
  /moves/{moveId}/signed_certifications:
    post:
      summary: Submits signed certification for the given move ID
      description: Create an instance of signed_certification tied to the move ID
      operationId: createSignedCertification
      tags:
        - certification
      parameters:
        - in: path
          name: moveId
          type: string
          format: uuid
          required: true
          description: UUID of the move being signed for
        - in: body
          name: createSignedCertificationPayload
          required: true
          schema:
            $ref: '#/definitions/CreateSignedCertificationPayload'
      responses:
        201:
          description: created instance of signed_certification
          schema:
            $ref: '#/definitions/SignedCertificationPayload'
        400:
          description: invalid request
        401:
          description: request requires user authentication
        403:
          description: user is not authorized to sign for this move
        404:
          description: move not found
        500:
          description: internal server error
    get:
      summary: gets the signed certifications for the given move ID
      description: returns a list of all signed_certifications associated with the move ID
      operationId: indexSignedCertification
      tags:
        - certification
      parameters:
        - in: path
          name: moveId
          type: string
          format: uuid
          required: true
      responses:
        200:
          description: returns a list of signed certifications
          schema:
            $ref: '#/definitions/SignedCertifications'
        400:
          description: invalid request
        401:
          description: request requires user authentication
        403:
          description: user is not authorized
        404:
          description: move not found
        500:
          description: internal server error
  /moves/{moveId}/personally_procured_move:
    post:
      summary: Creates a new PPM for the given move
      description: Create an instance of personally_procured_move tied to the move ID
      operationId: createPersonallyProcuredMove
      tags:
        - ppm
      parameters:
        - in: path
          name: moveId
          type: string
          format: uuid
          required: true
          description: UUID of the move this PPM is associated with
        - in: body
          name: createPersonallyProcuredMovePayload
          required: true
          schema:
            $ref: '#/definitions/CreatePersonallyProcuredMovePayload'
      responses:
        201:
          description: created instance of personally_procured_move
          schema:
            $ref: '#/definitions/PersonallyProcuredMovePayload'
        400:
          description: invalid request
        401:
          description: request requires user authentication
        403:
          description: user is not authorized
        404:
          description: move not found
        500:
          description: server error
    get:
      summary: Returns a list of all PPMs associated with this move
      description: Returns a list of all PPMs associated with this move
      operationId: indexPersonallyProcuredMoves
      tags:
        - ppm
      parameters:
        - in: path
          name: moveId
          type: string
          format: uuid
          required: true
          description: UUID of the move these PPMs are associated with
      responses:
        200:
          description: returns list of personally_procured_move
          schema:
            $ref: '#/definitions/IndexPersonallyProcuredMovePayload'
        400:
          description: invalid request
        401:
          description: request requires user authentication
        403:
          description: user is not authorized
  /moves/{moveId}/personally_procured_move/{personallyProcuredMoveId}:
    put:
      summary: Updates the PPM
      description: This replaces the current version of the PPM with the version sent.
      operationId: updatePersonallyProcuredMove
      tags:
        - ppm
      parameters:
        - in: path
          name: moveId
          type: string
          format: uuid
          required: true
          description: UUID of the move
        - in: path
          name: personallyProcuredMoveId
          type: string
          format: uuid
          required: true
          description: UUID of the PPM being updated
        - in: body
          name: updatePersonallyProcuredMovePayload
          required: true
          schema:
            $ref: '#/definitions/UpdatePersonallyProcuredMovePayload'
      responses:
        200:
          description: updated instance of personally_procured_move
          schema:
            $ref: '#/definitions/PersonallyProcuredMovePayload'
        400:
          description: invalid request
        401:
          description: request requires user authentication
        403:
          description: user is not authorized
        500:
          description: internal server error
    patch:
      summary: Patches the PPM
      description: Any fields sent in this request will be set on the PPM referenced
      operationId: patchPersonallyProcuredMove
      tags:
        - ppm
      parameters:
        - in: path
          name: moveId
          type: string
          format: uuid
          required: true
          description: UUID of the move
        - in: path
          name: personallyProcuredMoveId
          type: string
          format: uuid
          required: true
          description: UUID of the PPM being patched
        - in: body
          name: patchPersonallyProcuredMovePayload
          required: true
          schema:
            $ref: '#/definitions/PatchPersonallyProcuredMovePayload'
      responses:
        200:
          description: updated instance of personally_procured_move
          schema:
            $ref: '#/definitions/PersonallyProcuredMovePayload'
        400:
          description: invalid request
        401:
          description: request requires user authentication
        403:
          description: user is not authorized
        404:
          description: ppm is not found or ppm discount not found for provided postal codes and original move date
        500:
          description: internal server error
    get:
      summary: Returns the given PPM
      description: Returns the given PPM
      operationId: showPersonallyProcuredMove
      tags:
        - ppm
      parameters:
        - in: path
          name: moveId
          type: string
          format: uuid
          required: true
          description: UUID of the move being signed for
        - in: path
          name: personallyProcuredMoveId
          type: string
          format: uuid
          required: true
          description: UUID of the PPM
      responses:
        200:
          description: the instance of personally_procured_move
          schema:
            $ref: '#/definitions/IndexPersonallyProcuredMovePayload'
        400:
          description: invalid request
        401:
          description: request requires user authentication
        403:
          description: user is not authorized
  /personally_procured_move/{personallyProcuredMoveId}/submit:
    post:
      summary: Submits a PPM for approval
      description: Submits a PPM for approval by the office. The status of the PPM will be updated to SUBMITTED
      operationId: submitPersonallyProcuredMove
      tags:
        - ppm
      parameters:
        - in: path
          name: personallyProcuredMoveId
          type: string
          format: uuid
          required: true
          description: UUID of the PPM being submitted
        - name: submitPersonallyProcuredMovePayload
          in: body
          required: true
          schema:
            $ref: '#/definitions/SubmitPersonallyProcuredMovePayload'
      responses:
        200:
          description: updated instance of personally_procured_move
          schema:
            $ref: '#/definitions/PersonallyProcuredMovePayload'
        400:
          description: invalid request
        401:
          description: request requires user authentication
        403:
          description: user is not authorized
        404:
          description: ppm is not found
        500:
          description: internal server error
  /personally_procured_move/{personallyProcuredMoveId}/expense_summary:
    get:
      summary: Returns an expense summary organized by expense type
      description: Calculates and returns an expense summary organized by expense type
      operationId: requestPPMExpenseSummary
      tags:
        - ppm
      parameters:
        - in: path
          name: personallyProcuredMoveId
          type: string
          format: uuid
          required: true
          description: UUID of the PPM
      responses:
        200:
          description: Successfully calculated expense summary
          schema:
            $ref: '#/definitions/ExpenseSummaryPayload'
        400:
          description: invalid request
        401:
          description: request requires user authentication
        403:
          description: user is not authorized
        404:
          description: personally procured move not found
        500:
          description: server error
  /personally_procured_move/{personallyProcuredMoveId}/request_payment:
    post:
      summary: Moves the PPM and the move into the PAYMENT_REQUESTED state
      description: Moves the PPM and the move into the PAYMENT_REQUESTED state
      operationId: requestPPMPayment
      tags:
        - ppm
      parameters:
        - in: path
          name: personallyProcuredMoveId
          type: string
          format: uuid
          required: true
          description: UUID of the PPM
      responses:
        200:
          description: Sucesssfully requested payment
          schema:
            $ref: '#/definitions/PersonallyProcuredMovePayload'
        400:
          description: invalid request
        401:
          description: request requires user authentication
        403:
          description: user is not authorized
        404:
          description: move not found
        500:
          description: server error
  /moves/{moveId}/shipment:
    post:
      summary: Creates a new Shipment for the given move
      description: Create a Shipment tied to the move ID
      operationId: createShipment
      tags:
        - shipments
      parameters:
        - in: path
          name: moveId
          type: string
          format: uuid
          required: true
          description: UUID of the move this Shipment is associated with
        - in: body
          name: shipment
          required: true
          schema:
            $ref: '#/definitions/Shipment'
      responses:
        201:
          description: created Shipment
          schema:
            $ref: '#/definitions/Shipment'
        400:
          description: invalid request
        401:
          description: request requires user authentication
        403:
          description: user is not authorized
        404:
          description: move not found
        500:
          description: server error
  /shipments/{shipmentId}:
    patch:
      summary: Updates a Shipment for the given move
      description: Update a Shipment tied to the move ID
      operationId: patchShipment
      tags:
        - shipments
      parameters:
        - in: path
          name: shipmentId
          type: string
          format: uuid
          required: true
          description: UUID of the Shipment being updated
        - in: body
          name: shipment
          required: true
          schema:
            $ref: '#/definitions/Shipment'
      responses:
        200:
          description: updated Shipment
          schema:
            $ref: '#/definitions/Shipment'
        400:
          description: invalid request
        401:
          description: request requires user authentication
        403:
          description: user is not authorized
        404:
          description: shipment not found
        500:
          description: server error
    get:
      summary: Fetch a Shipment
      description: Returns the shipment with the provided ID
      operationId: getShipment
      tags:
        - shipments
      parameters:
        - in: path
          name: shipmentId
          type: string
          format: uuid
          required: true
          description: UUID of the Shipment being updated
      responses:
        200:
          description: Returns Shipment for hhg move
          schema:
            $ref: '#/definitions/Shipment'
        400:
          description: invalid request
        401:
          description: request requires user authentication
        403:
          description: user is not authorized
        404:
          description: shipment not found
        500:
          description: server error
  /shipments/{shipmentId}/approve:
    post:
      summary: Approves an accepted shipment
      description: Approves a shipment accepted by a TSP. The status of the Shipment will be updated to APPROVED.
      operationId: approveHHG
      tags:
        - shipments
      parameters:
        - name: shipmentId
          in: path
          type: string
          format: uuid
          required: true
          description: UUID of the shipment
        - name: approveShipmentPayload
          in: body
          required: true
          schema:
            $ref: '#/definitions/ApproveShipmentPayload'
      responses:
        200:
          description: returns updated (approved) shipment object
          schema:
            $ref: '#/definitions/Shipment'
        400:
          description: invalid request
        401:
          description: must be authenticated to use this endpoint
        403:
          description: not authorized to approve this shipment
        409:
          description: the shipment is not in a state to be approved
          schema:
            $ref: '#/definitions/Shipment'
        500:
          description: server error
  /shipments/{shipmentId}/invoice:
    post:
      summary: Creates an invoice to send to Syncada through GEX
      description: Generates an EDI from the shipment and rate engine costs and sends an invoice.
      operationId: createAndSendHHGInvoice
      tags:
        - shipments
      parameters:
        - name: shipmentId
          in: path
          type: string
          format: uuid
          required: true
          description: UUID of the shipment
      responses:
        200:
          description: invoice was submitted successfully
          schema:
            $ref: '#/definitions/Invoice'
        400:
          description: invalid request
        401:
          description: must be authenticated to use this endpoint
        403:
          description: not authorized to send this invoice
        409:
          description: the shipment is in process or has already been submitted successfully
          schema:
            $ref: '#/definitions/Invoice'
        412:
          description: the shipment status not in delivered state
        500:
          description: server error
  /reimbursement/{reimbursementId}/approve:
    post:
      summary: Approves the reimbursement
      description: Sets the status of the reimbursement to APPROVED.
      operationId: approveReimbursement
      tags:
        - office
      parameters:
        - in: path
          name: reimbursementId
          type: string
          format: uuid
          required: true
          description: UUID of the reimbursement being approved
      responses:
        200:
          description: updated instance of reimbursement
          schema:
            $ref: '#/definitions/Reimbursement'
        400:
          description: invalid request
        401:
          description: request requires user authentication
        403:
          description: user is not authorized
        500:
          description: internal server error
  /moves/{moveId}/orders:
    get:
      summary: Returns orders information for a move for office use
      description: Returns orders information for a move for office use
      operationId: showOfficeOrders
      tags:
        - office
      parameters:
        - in: path
          name: moveId
          type: string
          format: uuid
          required: true
          description: UUID of the move
      responses:
        200:
          description: the orders information for a move for office use
          schema:
            $ref: '#/definitions/Orders'
        400:
          description: invalid request
        401:
          description: request requires user authentication
        403:
          description: user is not authorized
        404:
          description: move not found
        500:
          description: internal server error
  /moves/{moveId}/move_documents:
    get:
      summary: Returns a list of all Move Documents associated with this move
      description: Returns a list of all Move Documents associated with this move
      operationId: indexMoveDocuments
      tags:
        - move_docs
      parameters:
        - in: path
          name: moveId
          type: string
          format: uuid
          required: true
          description: UUID of the move
      responses:
        200:
          description: returns list of move douments
          schema:
            $ref: '#/definitions/MoveDocuments'
        400:
          description: invalid request
        401:
          description: request requires user authentication
        403:
          description: user is not authorized
    post:
      summary: Creates a move document
      description: Created a move document with the given information
      operationId: createGenericMoveDocument
      tags:
        - move_docs
      parameters:
        - name: moveId
          in: path
          type: string
          format: uuid
          required: true
          description: UUID of the move
        - in: body
          name: createGenericMoveDocumentPayload
          required: true
          schema:
            $ref: '#/definitions/CreateGenericMoveDocumentPayload'
      responses:
        200:
          description: returns new move document object
          schema:
            $ref: '#/definitions/MoveDocumentPayload'
        400:
          description: invalid request
        401:
          description: must be authenticated to use this endpoint
        403:
          description: not authorized to modify this move
        500:
          description: server error
  /move_documents/{moveDocumentId}:
    put:
      summary: Updates a move document
      description: Update a move document with the given information
      operationId: updateMoveDocument
      tags:
        - move_docs
      parameters:
        - in: path
          name: moveDocumentId
          type: string
          format: uuid
          required: true
          description: UUID of the move document model
        - in: body
          name: updateMoveDocument
          required: true
          schema:
            $ref: '#/definitions/MoveDocumentPayload'
      responses:
        200:
          description: updated instance of move document
          schema:
            $ref: '#/definitions/MoveDocumentPayload'
        400:
          description: invalid request
        401:
          description: request requires user authentication
        403:
          description: user is not authorized
        404:
          description: move document not found
        500:
          description: internal server error
  /moves/{moveId}/moving_expense_documents:
    post:
      summary: Creates a moving expense document
      description: Created a moving expense document with the given information
      operationId: createMovingExpenseDocument
      tags:
        - move_docs
      parameters:
        - name: moveId
          in: path
          type: string
          format: uuid
          required: true
          description: UUID of the move
        - in: body
          name: createMovingExpenseDocumentPayload
          required: true
          schema:
            $ref: '#/definitions/CreateMovingExpenseDocumentPayload'
      responses:
        200:
          description: returns new moving expense document object
          schema:
            $ref: '#/definitions/MoveDocumentPayload'
        400:
          description: invalid request
        401:
          description: must be authenticated to use this endpoint
        403:
          description: not authorized to modify this move
        500:
          description: server error
  /moves/{moveId}/approve:
    post:
      summary: Approves a move to proceed
      description: Approves the basic details of a move. The status of the move will be updated to APPROVED
      operationId: approveMove
      tags:
        - office
      parameters:
        - name: moveId
          in: path
          type: string
          format: uuid
          required: true
          description: UUID of the move
      responses:
        200:
          description: returns updated (approved) move object
          schema:
            $ref: '#/definitions/MovePayload'
        400:
          description: invalid request
        401:
          description: must be authenticated to use this endpoint
        403:
          description: not authorized to approve this move
        409:
          description: the move is not in a state to be approved
          schema:
            $ref: '#/definitions/MovePayload'
        500:
          description: server error
  /moves/{moveId}/submit:
    post:
      summary: Submits a move for approval
      description: Submits a move for approval by the office. The status of the move will be updated to SUBMITTED
      operationId: submitMoveForApproval
      tags:
        - moves
      parameters:
        - name: moveId
          in: path
          type: string
          format: uuid
          required: true
          description: UUID of the move
        - name: submitMoveForApprovalPayload
          in: body
          required: true
          schema:
            $ref: '#/definitions/SubmitMoveForApprovalPayload'
      responses:
        200:
          description: returns updated (submitted) move object
          schema:
            $ref: '#/definitions/MovePayload'
        400:
          description: invalid request
        401:
          description: must be authenticated to use this endpoint
        403:
          description: not authorized to approve this move
        409:
          description: the move is not in a state to be approved
          schema:
            $ref: '#/definitions/MovePayload'
        500:
          description: server error
  /moves/{moveId}/cancel:
    post:
      summary: Cancels a move
      description: Cancels the basic details of a move. The status of the move will be updated to CANCELED
      operationId: cancelMove
      tags:
        - office
      parameters:
        - name: moveId
          in: path
          type: string
          format: uuid
          required: true
          description: UUID of the move
        - in: body
          name: cancelMove
          required: true
          schema:
            $ref: '#/definitions/CancelMove'
      responses:
        200:
          description: returns updated (canceled) move object
          schema:
            $ref: '#/definitions/MovePayload'
        400:
          description: invalid request
        401:
          description: must be authenticated to use this endpoint
        403:
          description: not authorized to cancel this move
        409:
          description: the move is not in a state to be canceled
          schema:
            $ref: '#/definitions/MovePayload'
        500:
          description: server error
  /moves/{moveId}/move_dates_summary:
    get:
      summary: Returns projected move-related dates for a given move date
      description: Returns projected move-related dates for a given move date
      operationId: showMoveDatesSummary
      tags:
        - moves
      parameters:
        - in: path
          name: moveId
          type: string
          format: uuid
          required: true
          description: UUID of the move
        - in: query
          name: moveDate
          type: string
          format: date
          required: true
          description: The chosen move date
      responses:
        200:
          description: List of projected move-related dates
          schema:
            $ref: '#/definitions/MoveDatesSummary'
        400:
          description: invalid request
        401:
          description: request requires user authentication
        403:
          description: user is not authorized
        500:
          description: internal server error
  /moves/{moveId}/shipment_summary_worksheet:
    get:
      summary: Returns Shipment Summary Worksheet
      description: Generates pre-filled PDF using data already collected
      operationId: showShipmentSummaryWorksheet
      tags:
        - moves
      parameters:
        - in: path
          name: moveId
          type: string
          format: uuid
          required: true
          description: UUID of the move
        - in: query
          name: preparationDate
          type: string
          format: date
          required: true
          description: The preparationDate of PDF
      produces:
        - application/pdf
      responses:
        200:
          headers:
            Content-Disposition:
              type: string
              description: File name to download
          description: Pre-filled worksheet PDF
          schema:
            format: binary
            type: file
        400:
          description: invalid request
        401:
          description: request requires user authentication
        403:
          description: user is not authorized
        500:
          description: internal server error
  /personally_procured_moves/{personallyProcuredMoveId}/create_ppm_attachments:
    post:
      summary: Creates PPM attachments PDF
      description: Creates a PPM attachments PDF
      operationId: createPPMAttachments
      tags:
        - ppm
      parameters:
        - in: path
          name: personallyProcuredMoveId
          type: string
          format: uuid
          required: true
          description: UUID of the PPM to create an attachments PDF for
        - name: docTypes
          in: query
          type: array
          required: true
          items:
            type: string
            enum: *MOVEDOCUMENTTYPE
          collectionFormat: csv
          description: Restrict the list to documents with matching docType.
      responses:
        200:
          description: returns a PPM attachments upload
          schema:
            $ref: '#/definitions/UploadPayload'
        400:
          description: invalid request
        401:
          description: must be authenticated to use this endpoint
        403:
          description: not authorized to perform this action
        422:
          description: malformed PDF contained in uploads
        424:
          description: no files to be processed into attachments PDF
        500:
          description: server error

  /personally_procured_moves/{personallyProcuredMoveId}/approve:
    post:
      summary: Approves the PPM
      description: Sets the status of the PPM to APPROVED.
      operationId: approvePPM
      tags:
        - office
      parameters:
        - in: path
          name: personallyProcuredMoveId
          type: string
          format: uuid
          required: true
          description: UUID of the PPM being updated
        - name: approvePersonallyProcuredMovePayload
          in: body
          required: true
          schema:
            $ref: '#/definitions/ApprovePersonallyProcuredMovePayload'
      responses:
        200:
          description: updated instance of personally_procured_move
          schema:
            $ref: '#/definitions/PersonallyProcuredMovePayload'
        400:
          description: invalid request
        401:
          description: request requires user authentication
        403:
          description: user is not authorized
        500:
          description: internal server error
  /personally_procured_moves/incentive:
    get:
      summary: Return a PPM incentive value
      description: Calculates incentive for a PPM move (excluding SIT)
      operationId: showPPMIncentive
      tags:
        - ppm
      parameters:
        - in: query
          name: original_move_date
          type: string
          format: date
          required: true
        - in: query
          name: origin_zip
          type: string
          format: zip
          pattern: '^(\d{5}([\-]\d{4})?)$'
          required: true
        - in: query
          name: destination_zip
          type: string
          format: zip
          pattern: '^(\d{5}([\-]\d{4})?)$'
          required: true
        - in: query
          name: weight
          type: integer
          required: true
      responses:
        200:
          description: Made calculation of PPM incentive
          schema:
            $ref: '#/definitions/PPMIncentive'
        400:
          description: invalid request
        401:
          description: request requires user authentication
        403:
          description: user is not authorized
        500:
          description: internal server error
  /documents:
    post:
      summary: Create a new document
      description: Documents represent a physical artifact such as a scanned document or a PDF file
      operationId: createDocument
      tags:
        - documents
      parameters:
        - in: body
          name: documentPayload
          required: true
          schema:
            $ref: '#/definitions/PostDocumentPayload'
      responses:
        201:
          description: created document
          schema:
            $ref: '#/definitions/DocumentPayload'
        400:
          description: invalid request
        500:
          description: server error
  /documents/{documentId}:
    get:
      summary: Returns a document
      description: Returns a document and its uploads
      operationId: showDocument
      tags:
        - documents
      parameters:
        - in: path
          name: documentId
          type: string
          format: uuid
          required: true
          description: UUID of the document to return
      responses:
        200:
          description: the requested document
          schema:
            $ref: '#/definitions/DocumentPayload'
        400:
          description: invalid request
          schema:
            $ref: '#/definitions/InvalidRequestResponsePayload'
        403:
          description: not authorized
        404:
          description: not found
        500:
          description: server error
  /uploads/{uploadId}:
    delete:
      summary: Deletes an upload
      description: Uploads represent a single digital file, such as a JPEG or PDF.
      operationId: deleteUpload
      tags:
        - uploads
      parameters:
        - in: path
          name: uploadId
          type: string
          format: uuid
          required: true
          description: UUID of the upload to be deleted
      responses:
        204:
          description: deleted
        400:
          description: invalid request
          schema:
            $ref: '#/definitions/InvalidRequestResponsePayload'
        403:
          description: not authorized
        404:
          description: not found
        500:
          description: server error
  /uploads:
    post:
      summary: Create a new upload
      description: Uploads represent a single digital file, such as a JPEG or PDF.
      operationId: createUpload
      tags:
        - uploads
      consumes:
        - multipart/form-data
      parameters:
        - in: query
          name: documentId
          type: string
          format: uuid
          required: false
          description: UUID of the document to add an upload to
        - in: formData
          name: file
          type: file
          description: The file to upload.
          required: true
      responses:
        201:
          description: created upload
          schema:
            $ref: '#/definitions/UploadPayload'
        400:
          description: invalid request
          schema:
            $ref: '#/definitions/InvalidRequestResponsePayload'
        403:
          description: not authorized
        404:
          description: not found
        500:
          description: server error
    delete:
      summary: Deletes a collection of uploads
      description: Uploads represent a single digital file, such as a JPEG or PDF.
      operationId: deleteUploads
      tags:
        - uploads
      parameters:
        - in: query
          name: uploadIds
          type: array
          items:
            type: string
            format: uuid
          required: true
          description: Array of UUIDs to be deleted
      responses:
        204:
          description: deleted
        400:
          description: invalid request
          schema:
            $ref: '#/definitions/InvalidRequestResponsePayload'
        403:
          description: not authorized
        404:
          description: not found
        500:
          description: server error
  /service_members:
    post:
      summary: Creates service member for a logged-in user
      description: Creates an instance of a service member tied to a user
      operationId: createServiceMember
      tags:
        - service_members
      parameters:
        - in: body
          name: createServiceMemberPayload
          required: true
          schema:
            $ref: '#/definitions/CreateServiceMemberPayload'
      responses:
        201:
          description: created instance of service member
          schema:
            $ref: '#/definitions/ServiceMemberPayload'
        400:
          description: invalid request
        401:
          description: request requires user authentication
        403:
          description: user is not authorized
        404:
          description: service member not found
        500:
          description: internal server error
  /service_members/{serviceMemberId}:
    get:
      summary: Returns the given service member
      description: Returns the given service member
      operationId: showServiceMember
      tags:
        - service_members
      parameters:
        - in: path
          name: serviceMemberId
          type: string
          format: uuid
          required: true
          description: UUID of the service member
      responses:
        200:
          description: the instance of the service member
          schema:
            $ref: '#/definitions/ServiceMemberPayload'
        400:
          description: invalid request
        401:
          description: request requires user authentication
        403:
          description: user is not authorized
        404:
          description: service member not found
        500:
          description: internal server error
    patch:
      summary: Patches the service member
      description: Any fields sent in this request will be set on the service member referenced
      operationId: patchServiceMember
      tags:
        - service_members
      parameters:
        - in: path
          name: serviceMemberId
          type: string
          format: uuid
          required: true
          description: UUID of the service member
        - in: body
          name: patchServiceMemberPayload
          required: true
          schema:
            $ref: '#/definitions/PatchServiceMemberPayload'
      responses:
        200:
          description: updated instance of service member
          schema:
            $ref: '#/definitions/ServiceMemberPayload'
        400:
          description: invalid request
        401:
          description: request requires user authentication
        403:
          description: user is not authorized
        404:
          description: service member not found
        500:
          description: internal server error
  /service_members/{serviceMemberId}/current_orders:
    get:
      summary: Returns the latest orders for a given service member
      description: Returns orders
      operationId: showServiceMemberOrders
      tags:
        - service_members
      parameters:
        - in: path
          name: serviceMemberId
          type: string
          format: uuid
          required: true
          description: UUID of the service member
      responses:
        200:
          description: the instance of the service member
          schema:
            $ref: '#/definitions/Orders'
        400:
          description: invalid request
        401:
          description: request requires user authentication
        403:
          description: user is not authorized
        404:
          description: service member not found
        500:
          description: internal server error
  /service_members/{serviceMemberId}/backup_contacts:
    post:
      summary: Submits backup contact for a logged-in user
      description: Creates an instance of a backup contact tied to a service member user
      operationId: createServiceMemberBackupContact
      tags:
        - backup_contacts
      parameters:
        - in: body
          name: createBackupContactPayload
          required: true
          schema:
            $ref: '#/definitions/CreateServiceMemberBackupContactPayload'
        - in: path
          name: serviceMemberId
          type: string
          format: uuid
          required: true
          description: UUID of the service member
      responses:
        201:
          description: created instance of service member backup contact
          schema:
            $ref: '#/definitions/ServiceMemberBackupContactPayload'
        400:
          description: invalid request
        401:
          description: request requires user authentication
        403:
          description: user is not authorized to create this backup contact
        404:
          description: contact not found
        500:
          description: internal server error
    get:
      summary: List all service member backup contacts
      description: List all service member backup contacts
      operationId: indexServiceMemberBackupContacts
      tags:
        - backup_contacts
      parameters:
        - in: path
          name: serviceMemberId
          type: string
          format: uuid
          required: true
          description: UUID of the service member
      responses:
        200:
          description: list of service member backup contacts
          schema:
            $ref: '#/definitions/IndexServiceMemberBackupContactsPayload'
        400:
          description: invalid request
        401:
          description: request requires user authentication
        403:
          description: user is not authorized to see this backup contact
        404:
          description: contact not found
        500:
          description: internal server error
  /backup_contacts/{backupContactId}:
    get:
      summary: Returns the given service member backup contact
      description: Returns the given service member backup contact
      operationId: showServiceMemberBackupContact
      tags:
        - backup_contacts
      parameters:
        - in: path
          name: backupContactId
          type: string
          format: uuid
          required: true
          description: UUID of the service member backup contact
      responses:
        200:
          description: the instance of the service member backup contact
          schema:
            $ref: '#/definitions/ServiceMemberBackupContactPayload'
        400:
          description: invalid request
        401:
          description: request requires user authentication
        403:
          description: user is not authorized
        404:
          description: backup contact not found
        500:
          description: internal server error
    put:
      summary: Updates a service member backup contact
      description: Any fields sent in this request will be set on the backup contact referenced
      operationId: updateServiceMemberBackupContact
      tags:
        - backup_contacts
      parameters:
        - in: body
          name: updateServiceMemberBackupContactPayload
          required: true
          schema:
            $ref: '#/definitions/UpdateServiceMemberBackupContactPayload'
        - in: path
          name: backupContactId
          type: string
          format: uuid
          required: true
          description: UUID of the service member backup contact
      responses:
        201:
          description: updated instance of backup contact
          schema:
            $ref: '#/definitions/ServiceMemberBackupContactPayload'
        400:
          description: invalid request
        401:
          description: request requires user authentication
        403:
          description: user is not authorized
        404:
          description: backup contact not found
        500:
          description: internal server error
  /duty_stations:
    get:
      summary: Returns the duty stations matching the search query
      description: Returns the duty stations matching the search query
      operationId: searchDutyStations
      tags:
        - duty_stations
      parameters:
        - in: query
          name: search
          type: string
          required: true
          description: Search string for duty stations
      responses:
        200:
          description: the instance of the duty station
          schema:
            $ref: '#/definitions/DutyStationsPayload'
        400:
          description: invalid request
        401:
          description: request requires user authentication
        403:
          description: user is not authorized
        404:
          description: matching duty station not found
        500:
          description: internal server error
  /duty_stations/{dutyStationId}/transportation_office:
    get:
      summary: Returns the transportation office for a given duty station
      description: Returns the given duty station's transportation office
      operationId: showDutyStationTransportationOffice
      tags:
        - transportation_offices
      parameters:
        - in: path
          name: dutyStationId
          type: string
          format: uuid
          required: true
          description: UUID of the duty station
      responses:
        200:
          description: the instance of the transportation office for a duty station
          schema:
            $ref: '#/definitions/TransportationOffice'
        400:
          description: invalid request
        401:
          description: request requires user authentication
        403:
          description: user is not authorized
        404:
          description: transportation office not found
        500:
          description: internal server error
  /queues/{queueType}:
    get:
      summary: Show all moves in a queue
      description: Show all moves in a queue
      operationId: showQueue
      tags:
        - queues
      parameters:
        - in: path
          name: queueType
          type: string
          enum:
            - new
            - troubleshooting
            - ppm
<<<<<<< HEAD
            - hhg_accepted
            - hhg_active
=======
            - hhg_approved
>>>>>>> c4219c86
            - hhg_delivered
            - all
          required: true
          description: Queue type to show
      responses:
        200:
          description: list all moves in the specified queue
          schema:
            type: array
            items:
              $ref: '#/definitions/MoveQueueItem'
        400:
          description: invalid request
        401:
          description: request requires user authentication
        403:
          description: user is not authorized to access this queue
  /entitlements:
    get:
      summary: List weight weights allotted by entitlement
      description:  List weight weights allotted by entitlement
      operationId: indexEntitlements
      tags:
        - entitlements
      responses:
        200:
          description: List of weights allotted entitlement
          schema:
            $ref: '#/definitions/IndexEntitlements'
  /entitlements/{moveId}:
    get:
      summary: Validates that the stored weight estimate is below the allotted entitlement range for a service member
      description: Determine whether weight estimate is below entitlement
      operationId: validateEntitlement
      tags:
        - entitlements
      parameters:
        - name: moveId
          in: path
          type: string
          format: uuid
          required: true
          description: UUID of the move
      responses:
        200:
          description: weight estimate is below allotted entitlement
        404:
          description: personally procured move not found
        409:
          description: Requested weight estimate is above allotted entitlement
  /calendar/available_move_dates:
    get:
      summary: Returns available dates for the move calendar
      description: Returns available dates for the move calendar
      operationId: showAvailableMoveDates
      tags:
        - calendar
      parameters:
        - in: query
          name: startDate
          type: string
          format: date
          required: true
          description: Look for future available dates starting from (and including) this date
      responses:
        200:
          description: List of available dates
          schema:
            $ref: '#/definitions/AvailableMoveDates'
        400:
          description: invalid request
        401:
          description: request requires user authentication
        403:
          description: user is not authorized
        500:
          description: internal server error
  /dps_auth/cookie_url:
    post:
      summary: Returns the URL to redirect to that begins DPS auth
      description: Returns the URL to redirect to that begins DPS auth
      operationId: getCookieURL
      tags:
        - dps_auth
      parameters:
        - in: query
          name: cookie_name
          type: string
          description: The name of the cookie to set, DPS by default
          required: false
        - in: query
          name: dps_redirect_url
          type: string
          description: The DPS URL to redirec to
          required: false
      responses:
        200:
          description: Success
          schema:
            $ref: '#/definitions/DPSAuthCookieURLPayload'
        400:
          description: invalid request
        403:
          description: user is not authorized
        500:
          description: internal server error
  /moves/{moveId}/weight_ticket:
    post:
      summary: Creates a weight ticket document
      description: Created a weight ticket document with the given information
      operationId: createWeightTicketDocument
      tags:
        - move_docs
      parameters:
        - name: moveId
          in: path
          type: string
          format: uuid
          required: true
          description: UUID of the move
        - in: body
          name: createWeightTicketDocument
          required: true
          schema:
            $ref: '#/definitions/CreateWeightTicketDocumentsPayload'
      responses:
        200:
          description: returns new weight ticket document object
          schema:
            $ref: '#/definitions/MoveDocumentPayload'
        400:
          description: invalid request
        401:
          description: must be authenticated to use this endpoint
        403:
          description: not authorized to modify this move
        500:
          description: server error<|MERGE_RESOLUTION|>--- conflicted
+++ resolved
@@ -4281,12 +4281,8 @@
             - new
             - troubleshooting
             - ppm
-<<<<<<< HEAD
-            - hhg_accepted
             - hhg_active
-=======
             - hhg_approved
->>>>>>> c4219c86
             - hhg_delivered
             - all
           required: true
