--- conflicted
+++ resolved
@@ -4475,17 +4475,15 @@
           format: uuid
           description: ID of the order that the upload belongs to
         - in: query
-<<<<<<< HEAD
           name: moveId
           type: string
           format: uuid
           description: Optional ID of the move that the upload belongs to
-=======
+        - in: query
           name: ppmId
           type: string
           format: uuid
           description: Optional PPM shipment ID related to the upload
->>>>>>> ee01cdff
       responses:
         '204':
           description: deleted
