--- conflicted
+++ resolved
@@ -3966,46 +3966,14 @@
       RENTAL_EQUIPMENT: Rental equipment
       TOLLS: Tolls
       WEIGHING_FEE: Weighing fee
-<<<<<<< HEAD
-  PPMDestinationAddress:
-    description: A postal address
-    type: object
-    properties:
-      id:
-        type: string
-        format: uuid
-        example: c56a4180-65aa-42ec-a945-5fd21dec0538
-      streetAddress1:
-        type: string
-        example: 123 Main Ave
-        x-nullable: true
-        title: Street address 1
-      streetAddress2:
-        type: string
-        example: Apartment 9000
-        x-nullable: true
-        title: Street address 2
-      streetAddress3:
-        type: string
-        example: Montmârtre
-        x-nullable: true
-        title: Address Line 3
-=======
   VLocation:
     description: A postal code, city, and state lookup
     type: object
     properties:
->>>>>>> d5780fad
       city:
         type: string
         example: Anytown
         title: City
-<<<<<<< HEAD
-      eTag:
-        type: string
-        readOnly: true
-=======
->>>>>>> d5780fad
       state:
         title: State
         type: string
@@ -4118,7 +4086,158 @@
         format: zip
         title: ZIP
         example: '90210'
-<<<<<<< HEAD
+        pattern: ^(\d{5}?)$
+      county:
+        type: string
+        title: County
+        x-nullable: true
+        example: LOS ANGELES
+      usPostRegionCitiesId:
+        type: string
+        format: uuid
+        example: c56a4180-65aa-42ec-a945-5fd21dec0538
+  PPMDestinationAddress:
+    description: A postal address
+    type: object
+    properties:
+      id:
+        type: string
+        format: uuid
+        example: c56a4180-65aa-42ec-a945-5fd21dec0538
+      streetAddress1:
+        type: string
+        example: 123 Main Ave
+        x-nullable: true
+        title: Street address 1
+      streetAddress2:
+        type: string
+        example: Apartment 9000
+        x-nullable: true
+        title: Street address 2
+      streetAddress3:
+        type: string
+        example: Montmârtre
+        x-nullable: true
+        title: Address Line 3
+      city:
+        type: string
+        example: Anytown
+        title: City
+      eTag:
+        type: string
+        readOnly: true
+      state:
+        title: State
+        type: string
+        x-display-value:
+          AL: AL
+          AK: AK
+          AR: AR
+          AZ: AZ
+          CA: CA
+          CO: CO
+          CT: CT
+          DC: DC
+          DE: DE
+          FL: FL
+          GA: GA
+          HI: HI
+          IA: IA
+          ID: ID
+          IL: IL
+          IN: IN
+          KS: KS
+          KY: KY
+          LA: LA
+          MA: MA
+          MD: MD
+          ME: ME
+          MI: MI
+          MN: MN
+          MO: MO
+          MS: MS
+          MT: MT
+          NC: NC
+          ND: ND
+          NE: NE
+          NH: NH
+          NJ: NJ
+          NM: NM
+          NV: NV
+          NY: NY
+          OH: OH
+          OK: OK
+          OR: OR
+          PA: PA
+          RI: RI
+          SC: SC
+          SD: SD
+          TN: TN
+          TX: TX
+          UT: UT
+          VA: VA
+          VT: VT
+          WA: WA
+          WI: WI
+          WV: WV
+          WY: WY
+        enum:
+          - AL
+          - AK
+          - AR
+          - AZ
+          - CA
+          - CO
+          - CT
+          - DC
+          - DE
+          - FL
+          - GA
+          - HI
+          - IA
+          - ID
+          - IL
+          - IN
+          - KS
+          - KY
+          - LA
+          - MA
+          - MD
+          - ME
+          - MI
+          - MN
+          - MO
+          - MS
+          - MT
+          - NC
+          - ND
+          - NE
+          - NH
+          - NJ
+          - NM
+          - NV
+          - NY
+          - OH
+          - OK
+          - OR
+          - PA
+          - RI
+          - SC
+          - SD
+          - TN
+          - TX
+          - UT
+          - VA
+          - VT
+          - WA
+          - WI
+          - WV
+          - WY
+      postalCode:
+        type: string
+        format: zip
+        title: ZIP
+        example: '90210'
         pattern: ^(\d{5}([\-]\d{4})?)$
       country:
         type: string
@@ -4126,25 +4245,15 @@
         x-nullable: true
         example: USA
         default: USA
-=======
-        pattern: ^(\d{5}?)$
->>>>>>> d5780fad
       county:
         type: string
         title: County
         x-nullable: true
         example: LOS ANGELES
-<<<<<<< HEAD
     required:
       - city
       - state
       - postalCode
-=======
-      usPostRegionCitiesId:
-        type: string
-        format: uuid
-        example: c56a4180-65aa-42ec-a945-5fd21dec0538
->>>>>>> d5780fad
 paths:
   /feature-flags/user-boolean/{key}:
     post:
