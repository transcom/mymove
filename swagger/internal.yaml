--- conflicted
+++ resolved
@@ -4438,41 +4438,6 @@
           description: user is not authorized
         '500':
           description: internal server error
-<<<<<<< HEAD
-  /personally_procured_moves/{personallyProcuredMoveId}/approve:
-    post:
-      summary: Approves the PPM
-      description: Sets the status of the PPM to APPROVED.
-      operationId: approvePPM
-      tags:
-        - office
-      parameters:
-        - in: path
-          name: personallyProcuredMoveId
-          type: string
-          format: uuid
-          required: true
-          description: UUID of the PPM being updated
-        - name: approvePersonallyProcuredMovePayload
-          in: body
-          required: true
-          schema:
-            $ref: '#/definitions/ApprovePersonallyProcuredMovePayload'
-      responses:
-        '200':
-          description: updated instance of personally_procured_move
-          schema:
-            $ref: '#/definitions/PersonallyProcuredMovePayload'
-        '400':
-          description: invalid request
-        '401':
-          description: request requires user authentication
-        '403':
-          description: user is not authorized
-        '500':
-          description: internal server error
-=======
->>>>>>> 5a38e638
   /documents:
     post:
       summary: Create a new document
