--- conflicted
+++ resolved
@@ -3047,13 +3047,9 @@
       STORAGE: Storage
       RENTAL_EQUIPMENT: Rental equipment
       TOLLS: Tolls
-<<<<<<< HEAD
-      WEIGHING_FEES: Weighing fees
+      WEIGHING_FEE: Weighing fee
     x-nullable: true
     x-omitempty: false
-=======
-      WEIGHING_FEE: Weighing fee
->>>>>>> 38e2846c
   MovingExpense:
     description: >-
       Expense information and receipts of costs incurred that can be reimbursed
@@ -3455,7 +3451,7 @@
       - RENTAL_EQUIPMENT
       - STORAGE
       - TOLLS
-      - WEIGHING_FEES
+      - WEIGHING_FEE
     x-display-value:
       CONTRACTED_EXPENSE: Contracted expense
       GAS: Gas
@@ -3465,7 +3461,7 @@
       STORAGE: Storage
       RENTAL_EQUIPMENT: Rental equipment
       TOLLS: Tolls
-      WEIGHING_FEES: Weighing fees
+      WEIGHING_FEE: Weighing fee
   NullableString:
     type: string
     x-go-type:
