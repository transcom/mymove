swagger: '2.0'
info:
  description: |
    The Internal API is a RESTful API that enables the Customer application for
    MilMove.

    All endpoints are located under `/internal`.
  version: 0.0.1
  title: MilMove Internal API
  contact:
    email: ppp@truss.works
  license:
    name: MIT
    url: https://opensource.org/licenses/MIT
basePath: /internal
consumes:
  - application/json
produces:
  - application/json
tags:
  - name: responses
  - name: orders
  - name: certification
  - name: moves
  - name: office
  - name: documents
  - name: uploads
  - name: service_members
  - name: backup_contacts
  - name: duty_locations
  - name: transportation_offices
  - name: queues
  - name: entitlements
  - name: calendar
  - name: move_docs
  - name: ppm
  - name: postal_codes
  - name: addresses
  - name: mtoShipment
  - name: featureFlags
  - name: okta_profile
definitions:
  OktaUserProfileData:
    type: object
    properties:
      sub:
        type: string
        format: string
        example: 1duekdue9ekrjghf
      login:
        type: string
        format: x-email
        example: user@email.com
        pattern: ^[a-zA-Z0-9.%+-]+@[a-zA-Z0-9.-]+\.[a-zA-Z]{2,}$
      email:
        type: string
        format: x-email
        example: user@email.com
        pattern: ^[a-zA-Z0-9.%+-]+@[a-zA-Z0-9.-]+\.[a-zA-Z]{2,}$
      firstName:
        type: string
        example: John
      lastName:
        type: string
        example: Doe
      cac_edipi:
        type: string
        example: '1234567890'
        maxLength: 10
        x-nullable: true
  UpdateOktaUserProfileData:
    type: object
    properties:
      profile:
        $ref: '#/definitions/OktaUserProfileData'
  LoggedInUserPayload:
    type: object
    properties:
      id:
        type: string
        format: uuid
        example: c56a4180-65aa-42ec-a945-5fd21dec0538
      email:
        type: string
        format: x-email
        pattern: ^[a-zA-Z0-9._%+-]+@[a-zA-Z0-9.-]+\.[a-zA-Z]{2,}$
        example: john_bob@example.com
        readOnly: true
      first_name:
        type: string
        example: John
        readOnly: true
      service_member:
        $ref: '#/definitions/ServiceMemberPayload'
      office_user:
        $ref: '#/definitions/OfficeUser'
      roles:
        type: array
        items:
          $ref: '#/definitions/Role'
        x-nullable: true
      permissions:
        type: array
        items:
          type: string
    required:
      - id
  DutyLocationsPayload:
    type: array
    items:
      $ref: '#/definitions/DutyLocationPayload'
  PersonallyProcuredMovePayload:
    type: object
    properties:
      id:
        type: string
        format: uuid
        example: c56a4180-65aa-42ec-a945-5fd21dec0538
      move_id:
        type: string
        format: uuid
        example: c56a4180-65aa-42ec-a945-5fd21dec0538
      size:
        $ref: '#/definitions/TShirtSize'
      original_move_date:
        type: string
        format: date
        title: When do you plan to move?
        example: '2018-04-26'
        x-nullable: true
      actual_move_date:
        type: string
        example: '2018-04-26'
        format: date
        title: When did you actually move?
        x-nullable: true
      submit_date:
        type: string
        format: date-time
        title: When was the ppm move submitted?
        example: '2019-03-26T13:19:56-04:00'
        x-nullable: true
      approve_date:
        type: string
        format: date-time
        title: When was the ppm move approved?
        example: '2019-03-26T13:19:56-04:00'
        x-nullable: true
      pickup_postal_code:
        type: string
        format: zip
        title: ZIP code
        example: '90210'
        pattern: ^(\d{5}([\-]\d{4})?)$
        x-nullable: true
      has_additional_postal_code:
        type: boolean
        x-nullable: true
        title: Will you move anything from another pickup location?
      additional_pickup_postal_code:
        type: string
        format: zip
        title: ZIP code
        example: '90210'
        pattern: ^(\d{5}([\-]\d{4})?)$
        x-nullable: true
      destination_postal_code:
        type: string
        format: zip
        title: ZIP code
        example: '90210'
        pattern: ^(\d{5}([\-]\d{4})?)$
        x-nullable: true
      has_sit:
        type: boolean
        x-nullable: true
        title: Will you put anything in storage?
      days_in_storage:
        type: integer
        title: How many days of storage do you think you'll need?
        minimum: 0
        maximum: 90
        x-nullable: true
      estimated_storage_reimbursement:
        type: string
        title: Estimated Storage Reimbursement
        x-nullable: true
      weight_estimate:
        type: integer
        minimum: 0
        title: Weight Estimate
        x-nullable: true
        x-formatting: weight
      net_weight:
        type: integer
        minimum: 1
        title: Net Weight
        x-nullable: true
        x-formatting: weight
      mileage:
        type: integer
        title: Distance between origin and destination in miles
        x-nullable: true
      planned_sit_max:
        type: integer
        title: Maximum SIT reimbursement for the planned SIT duration
        x-nullable: true
      total_sit_cost:
        type: integer
        format: cents
        title: Total cost for the planned SIT duration
        x-nullable: true
      sit_max:
        type: integer
        title: Maximum SIT reimbursement for maximum SIT duration
        x-nullable: true
      incentive_estimate_min:
        type: integer
        title: Estimated incentive minimum in cents
        x-nullable: true
      incentive_estimate_max:
        type: integer
        title: Estimated incentive maximum in cents
        x-nullable: true
      status:
        $ref: '#/definitions/PPMStatus'
      has_requested_advance:
        type: boolean
        default: false
        title: Would you like an advance of up to 60% of your PPM incentive?
      advance:
        $ref: '#/definitions/Reimbursement'
      advance_worksheet:
        $ref: '#/definitions/Document'
      has_pro_gear:
        type: string
        title: Has Pro-Gear
        enum:
          - NOT SURE
          - 'YES'
          - 'NO'
        x-nullable: true
        x-display-value:
          NOT SURE: Not Sure
          'YES': 'Yes'
          'NO': 'No'
      has_pro_gear_over_thousand:
        type: string
        title: Has Pro-Gear Over Thousand Pounds
        enum:
          - NOT SURE
          - 'YES'
          - 'NO'
        x-nullable: true
        x-display-value:
          NOT SURE: Not Sure
          'YES': 'Yes'
          'NO': 'No'
      created_at:
        type: string
        format: date-time
      updated_at:
        type: string
        format: date-time
    required:
      - id
      - created_at
      - updated_at
  SubmitMoveForApprovalPayload:
    type: object
    properties:
      certificate:
        $ref: '#/definitions/CreateSignedCertificationPayload'
  PPMSitEstimate:
    type: object
    properties:
      estimate:
        type: integer
        title: Value in cents of SIT estimate for PPM
    required:
      - estimate
  PPMEstimateRange:
    type: object
    properties:
      range_min:
        type: integer
        title: Low estimate
      range_max:
        type: integer
        title: High estimate
    required:
      - range_min
      - range_max
  CategoryExpenseSummary:
    type: object
    properties:
      category:
        $ref: '#/definitions/MovingExpenseType'
      payment_methods:
        $ref: '#/definitions/PaymentMethodsTotals'
      total:
        type: integer
  PaymentMethodsTotals:
    type: object
    properties:
      MIL_PAY:
        type: integer
      OTHER:
        type: integer
      GTCC:
        type: integer
  IndexPersonallyProcuredMovePayload:
    type: array
    items:
      $ref: '#/definitions/PersonallyProcuredMovePayload'
  MovePayload:
    type: object
    properties:
      id:
        type: string
        format: uuid
        example: c56a4180-65aa-42ec-a945-5fd21dec0538
      orders_id:
        type: string
        format: uuid
        example: c56a4180-65aa-42ec-a945-5fd21dec0538
      service_member_id:
        type: string
        format: uuid
        example: c56a4180-65aa-42ec-a945-5fd21dec0538
        readOnly: true
      locator:
        type: string
        example: '12432'
      status:
        $ref: '#/definitions/MoveStatus'
      created_at:
        type: string
        format: date-time
      updated_at:
        type: string
        format: date-time
      submitted_at:
        type: string
        format: date-time
        x-nullable: true
      personally_procured_moves:
        $ref: '#/definitions/IndexPersonallyProcuredMovePayload'
      mto_shipments:
        $ref: '#/definitions/MTOShipments'
      closeout_office:
        $ref: '#/definitions/TransportationOffice'
      cancel_reason:
        type: string
        example: Change of orders
        x-nullable: true
      eTag:
        type: string
    required:
      - id
      - orders_id
      - locator
      - created_at
      - updated_at
      - eTag
  CancelMove:
    type: object
    properties:
      cancel_reason:
        type: string
        example: Change of orders
        x-nullable: true
    required:
      - cancel_reason
  PatchMovePayload:
    type: object
    properties:
      closeoutOfficeId:
        type: string
        format: uuid
        description: >-
          The transportation office that will handle the PPM shipment's closeout
          approvals for Army and Air Force service members
    required:
      - closeoutOfficeId
  IndexMovesPayload:
    type: array
    items:
      $ref: '#/definitions/MovePayload'
  MoveDocuments:
    type: array
    items:
      $ref: '#/definitions/MoveDocumentPayload'
  WeightTicketSetType:
    type: string
    x-nullable: true
    title: Select weight ticket type
    enum:
      - CAR
      - CAR_TRAILER
      - BOX_TRUCK
      - PRO_GEAR
    x-display-value:
      CAR: Car
      CAR_TRAILER: Car + Trailer
      BOX_TRUCK: Box truck
      PRO_GEAR: Pro-gear
  UpdateProGearWeightTicket:
    type: object
    properties:
      belongsToSelf:
        description: >-
          Indicates if this information is for the customer's own pro-gear,
          otherwise, it's the spouse's.
        type: boolean
      description:
        description: Describes the pro-gear that was moved.
        type: string
      hasWeightTickets:
        description: >-
          Indicates if the user has a weight ticket for their pro-gear,
          otherwise they have a constructed weight.
        type: boolean
      weight:
        description: Weight of the vehicle not including the pro-gear.
        type: integer
        minimum: 0
  MoveDocumentPayload:
    type: object
    properties:
      id:
        type: string
        format: uuid
        example: c56a4180-65aa-42ec-a945-5fd21dec0538
      move_id:
        type: string
        format: uuid
        example: c56a4180-65aa-42ec-a945-5fd21dec0538
      personally_procured_move_id:
        type: string
        format: uuid
        example: c56a4180-65aa-42ec-a945-5fd21dec0538
        x-nullable: true
      document:
        $ref: '#/definitions/Document'
      title:
        type: string
        example: very_useful_document.pdf
        title: Document title
      move_document_type:
        $ref: '#/definitions/MoveDocumentType'
      status:
        $ref: '#/definitions/MoveDocumentStatus'
      notes:
        type: string
        example: This document is good to go!
        x-nullable: true
        title: Notes
      moving_expense_type:
        $ref: '#/definitions/MovingExpenseType'
      requested_amount_cents:
        type: integer
        format: cents
        minimum: 1
        title: Requested Amount
        description: unit is cents
      payment_method:
        type: string
        title: Payment Method
        enum:
          - OTHER
          - GTCC
        x-display-value:
          OTHER: Other account
          GTCC: GTCC
      receipt_missing:
        title: missing expense receipt
        type: boolean
        x-nullable: true
      weight_ticket_set_type:
        $ref: '#/definitions/WeightTicketSetType'
      vehicle_nickname:
        type: string
        title: Nickname (ex. "15-foot truck")
        x-nullable: true
      vehicle_make:
        type: string
        title: Vehicle make
        x-nullable: true
      vehicle_model:
        type: string
        title: Vehicle model
        x-nullable: true
      empty_weight:
        title: Empty weight
        type: integer
        minimum: 0
        x-nullable: true
        x-formatting: weight
      empty_weight_ticket_missing:
        title: missing empty weight ticket
        type: boolean
        x-nullable: true
      full_weight:
        title: Full weight
        type: integer
        minimum: 0
        x-nullable: true
        x-formatting: weight
      full_weight_ticket_missing:
        title: missing full weight ticket
        type: boolean
        x-nullable: true
      weight_ticket_date:
        title: Weight ticket date
        type: string
        example: '2018-04-26'
        format: date
        x-nullable: true
      trailer_ownership_missing:
        title: missing trailer ownership documentation
        type: boolean
        x-nullable: true
      storage_start_date:
        type: string
        format: date
        title: Start date of storage for storage expenses
        example: '2018-04-26'
        x-nullable: true
      storage_end_date:
        type: string
        format: date
        title: End date of storage for storage expenses
        example: '2018-04-26'
        x-nullable: true
    required:
      - id
      - move_id
      - document
      - title
      - move_document_type
      - status
  CreateGenericMoveDocumentPayload:
    type: object
    properties:
      personally_procured_move_id:
        type: string
        format: uuid
        example: c56a4180-65aa-42ec-a945-5fd21dec0538
        x-nullable: true
      upload_ids:
        type: array
        items:
          type: string
          format: uuid
          example: c56a4180-65aa-42ec-a945-5fd21dec0538
      title:
        type: string
        example: very_useful_document.pdf
      move_document_type:
        $ref: '#/definitions/MoveDocumentType'
      notes:
        type: string
        example: This document is good to go!
        x-nullable: true
        title: Notes
    required:
      - upload_ids
      - title
      - move_document_type
  MoveDocumentType:
    type: string
    title: Document type
    example: EXPENSE
    enum:
      - OTHER
      - WEIGHT_TICKET
      - STORAGE_EXPENSE
      - SHIPMENT_SUMMARY
      - EXPENSE
      - WEIGHT_TICKET_SET
    x-display-value:
      OTHER: Other document type
      WEIGHT_TICKET: Weight ticket
      STORAGE_EXPENSE: Storage expense receipt
      SHIPMENT_SUMMARY: Shipment summary
      EXPENSE: Expense
      WEIGHT_TICKET_SET: Weight ticket set
  UpdateMovingExpense:
    type: object
    properties:
      movingExpenseType:
        $ref: '#/definitions/MovingExpenseType'
      description:
        description: A brief description of the expense
        type: string
      paidWithGTCC:
        description: >-
          Indicates if the service member used their government issued card to
          pay for the expense
        type: boolean
      amount:
        description: The total amount of the expense as indicated on the receipt
        type: integer
      missingReceipt:
        description: Indicates if the customer is missing the receipt for their expense.
        type: boolean
      sitStartDate:
        description: >-
          The date the shipment entered storage, applicable for the `STORAGE`
          movingExpenseType only
        type: string
        example: '2022-04-26'
        format: date
      sitEndDate:
        description: >-
          The date the shipment exited storage, applicable for the `STORAGE`
          movingExpenseType only
        type: string
        example: '2018-05-26'
        format: date
    required:
      - movingExpenseType
      - description
      - paidWithGTCC
      - amount
      - missingReceipt
  MoveDocumentStatus:
    type: string
    title: Document status
    enum:
      - AWAITING_REVIEW
      - OK
      - HAS_ISSUE
      - EXCLUDE_FROM_CALCULATION
    x-display-value:
      AWAITING_REVIEW: Awaiting review
      OK: OK
      HAS_ISSUE: Has issue
      EXCLUDE_FROM_CALCULATION: Exclude from calculation
  CreateWeightTicketDocumentsPayload:
    type: object
    properties:
      personally_procured_move_id:
        type: string
        format: uuid
        example: c56a4180-65aa-42ec-a945-5fd21dec0538
      upload_ids:
        type: array
        items:
          type: string
          format: uuid
          example: c56a4180-65aa-42ec-a945-5fd21dec0538
      weight_ticket_set_type:
        $ref: '#/definitions/WeightTicketSetType'
      vehicle_nickname:
        type: string
        title: Vehicle nickname (ex. 'Large box truck')
        x-nullable: true
      vehicle_make:
        type: string
        title: Vehicle make
        x-nullable: true
      vehicle_model:
        type: string
        title: Vehicle model
        x-nullable: true
      empty_weight_ticket_missing:
        title: missing empty weight ticket
        type: boolean
      empty_weight:
        title: empty weight ticket recorded weight
        type: integer
        minimum: 0
      full_weight_ticket_missing:
        title: missing full weight ticket
        type: boolean
      full_weight:
        title: full weight ticket recorded weight
        type: integer
        minimum: 0
      weight_ticket_date:
        title: Full Weight Ticket Date
        type: string
        example: '2018-04-26'
        format: date
        x-nullable: true
      trailer_ownership_missing:
        title: missing trailer ownership documentation
        type: boolean
    required:
      - personally_procured_move_id
      - weight_ticket_set_type
      - full_weight_ticket_missing
      - empty_weight_ticket_missing
      - trailer_ownership_missing
  UpdateWeightTicket:
    type: object
    properties:
      vehicleDescription:
        description: >-
          Description of the vehicle used for the trip. E.g. make/model, type of
          truck/van, etc.
        type: string
      emptyWeight:
        description: Weight of the vehicle when empty.
        type: integer
        minimum: 0
      missingEmptyWeightTicket:
        description: >-
          Indicates if the customer is missing a weight ticket for the vehicle
          weight when empty.
        type: boolean
      fullWeight:
        description: The weight of the vehicle when full.
        type: integer
        minimum: 0
      missingFullWeightTicket:
        description: >-
          Indicates if the customer is missing a weight ticket for the vehicle
          weight when full.
        type: boolean
      ownsTrailer:
        description: Indicates if the customer used a trailer they own for the move.
        type: boolean
      trailerMeetsCriteria:
        description: >-
          Indicates if the trailer that the customer used meets all the criteria
          to be claimable.
        type: boolean
      adjustedNetWeight:
        description: Indicates the adjusted net weight of the vehicle
        type: integer
        minimum: 0
      netWeightRemarks:
        description: Remarks explaining any edits made to the net weight
        type: string
      allowableWeight:
        description: Indicates the maximum reimbursable weight of the shipment
        type: integer
        minimum: 0
  TransportationOffices:
    type: array
    items:
      $ref: '#/definitions/TransportationOffice'
  OfficeUser:
    type: object
    properties:
      id:
        type: string
        format: uuid
        example: c56a4180-65aa-42ec-a945-5fd21dec0538
      user_id:
        type: string
        format: uuid
        example: c56a4180-65aa-42ec-a945-5fd21dec0538
      first_name:
        type: string
        example: John
        x-nullable: true
        title: First name
      middle_name:
        type: string
        example: L.
        x-nullable: true
        title: Middle name
      last_name:
        type: string
        example: Donut
        x-nullable: true
        title: Last name
      email:
        type: string
        format: x-email
        pattern: ^[a-zA-Z0-9._%+-]+@[a-zA-Z0-9.-]+\.[a-zA-Z]{2,}$
        example: john_bob@example.com
        x-nullable: true
        title: Personal Email Address
      telephone:
        type: string
        format: telephone
        pattern: ^[2-9]\d{2}-\d{3}-\d{4}$
        example: 212-555-5555
        x-nullable: true
        title: Best contact phone
      transportation_office:
        $ref: '#/definitions/TransportationOffice'
      created_at:
        type: string
        format: date-time
      updated_at:
        type: string
        format: date-time
  ServiceMemberPayload:
    type: object
    properties:
      id:
        type: string
        format: uuid
        example: c56a4180-65aa-42ec-a945-5fd21dec0538
      user_id:
        type: string
        format: uuid
        example: c56a4180-65aa-42ec-a945-5fd21dec0538
      edipi:
        type: string
        format: edipi
        example: '5789345789'
        pattern: ^\d{10}$
        minLength: 10
        maxLength: 10
        x-nullable: true
        title: DoD ID number
      orders:
        type: array
        items:
          $ref: '#/definitions/Orders'
      affiliation:
        $ref: '#/definitions/Affiliation'
        title: Branch
      grade:
        $ref: '#/definitions/OrderPayGrade'
        title: Grade
      first_name:
        type: string
        example: John
        x-nullable: true
        title: First name
      middle_name:
        type: string
        example: L.
        x-nullable: true
        title: Middle name
      last_name:
        type: string
        example: Donut
        x-nullable: true
        title: Last name
      suffix:
        type: string
        example: Jr.
        x-nullable: true
        title: Suffix
      telephone:
        type: string
        format: telephone
        pattern: ^[2-9]\d{2}-\d{3}-\d{4}$
        example: 212-555-5555
        x-nullable: true
        title: Best contact phone
      secondary_telephone:
        type: string
        format: telephone
        pattern: ^[2-9]\d{2}-\d{3}-\d{4}$
        example: 212-555-5555
        x-nullable: true
        title: Secondary Phone
      personal_email:
        type: string
        format: x-email
        pattern: ^[a-zA-Z0-9._%+-]+@[a-zA-Z0-9.-]+\.[a-zA-Z]{2,}$
        example: john_bob@example.com
        x-nullable: true
        title: Personal Email Address
      phone_is_preferred:
        type: boolean
        x-nullable: true
        title: Telephone
      email_is_preferred:
        type: boolean
        x-nullable: true
        title: Email
      residential_address:
        $ref: '#/definitions/Address'
        title: Residential Address
      backup_mailing_address:
        $ref: '#/definitions/Address'
      backup_contacts:
        $ref: '#/definitions/IndexServiceMemberBackupContactsPayload'
      is_profile_complete:
        type: boolean
      created_at:
        type: string
        format: date-time
      updated_at:
        type: string
        format: date-time
      weight_allotment:
        $ref: '#/definitions/WeightAllotment'
    required:
      - id
      - user_id
      - is_profile_complete
      - created_at
      - updated_at
  CreateServiceMemberPayload:
    type: object
    properties:
      user_id:
        type: string
        format: uuid
        example: c56a4180-65aa-42ec-a945-5fd21dec0538
      edipi:
        type: string
        format: edipi
        pattern: ^\d{10}$
        minLength: 10
        maxLength: 10
        example: '5789345789'
        x-nullable: true
        title: DoD ID number
      affiliation:
        $ref: '#/definitions/Affiliation'
      grade:
        $ref: '#/definitions/OrderPayGrade'
      first_name:
        type: string
        example: John
        x-nullable: true
        title: First name
      middle_name:
        type: string
        example: L.
        x-nullable: true
        title: Middle name
      last_name:
        type: string
        example: Donut
        x-nullable: true
        title: Last name
      suffix:
        type: string
        example: Jr.
        x-nullable: true
        title: Suffix
      telephone:
        type: string
        format: telephone
        pattern: ^[2-9]\d{2}-\d{3}-\d{4}$
        example: 212-555-5555
        x-nullable: true
        title: Best contact phone
      secondary_telephone:
        type: string
        format: telephone
        pattern: ^[2-9]\d{2}-\d{3}-\d{4}$
        example: 212-555-5555
        x-nullable: true
        title: Alternate phone
      personal_email:
        type: string
        format: x-email
        pattern: ^[a-zA-Z0-9._%+-]+@[a-zA-Z0-9.-]+\.[a-zA-Z]{2,}$
        example: john_bob@example.com
        x-nullable: true
        title: Personal email
      phone_is_preferred:
        type: boolean
        x-nullable: true
        title: Phone
      email_is_preferred:
        type: boolean
        x-nullable: true
        title: Email
      current_location_id:
        type: string
        format: uuid
        example: c56a4180-65aa-42ec-a945-5fd21dec0538
        x-nullable: true
      residential_address:
        $ref: '#/definitions/Address'
      backup_mailing_address:
        $ref: '#/definitions/Address'
  PatchServiceMemberPayload:
    type: object
    properties:
      user_id:
        type: string
        format: uuid
        example: c56a4180-65aa-42ec-a945-5fd21dec0538
      edipi:
        type: string
        format: edipi
        pattern: ^\d{10}$
        minLength: 10
        maxLength: 10
        example: '5789345789'
        x-nullable: true
        title: DoD ID number
      affiliation:
        $ref: '#/definitions/Affiliation'
      first_name:
        type: string
        example: John
        x-nullable: true
        title: First name
      middle_name:
        type: string
        example: L.
        x-nullable: true
        title: Middle name
      last_name:
        type: string
        example: Donut
        x-nullable: true
        title: Last name
      suffix:
        type: string
        example: Jr.
        x-nullable: true
        title: Suffix
      telephone:
        type: string
        format: telephone
        pattern: ^[2-9]\d{2}-\d{3}-\d{4}$
        example: 212-555-5555
        x-nullable: true
        title: Best Contact Phone
      secondary_telephone:
        type: string
        format: telephone
        pattern: ^[2-9]\d{2}-\d{3}-\d{4}$
        example: 212-555-5555
        x-nullable: true
        title: Alternate Phone
      personal_email:
        type: string
        format: x-email
        pattern: ^[a-zA-Z0-9._%+-]+@[a-zA-Z0-9.-]+\.[a-zA-Z]{2,}$
        example: john_bob@example.com
        x-nullable: true
        title: Personal Email
      phone_is_preferred:
        type: boolean
        x-nullable: true
        title: Phone
      email_is_preferred:
        type: boolean
        x-nullable: true
        title: Email
      current_location_id:
        type: string
        format: uuid
        example: c56a4180-65aa-42ec-a945-5fd21dec0538
        x-nullable: true
      residential_address:
        $ref: '#/definitions/Address'
      backup_mailing_address:
        $ref: '#/definitions/Address'
  ServiceMemberBackupContactPayload:
    type: object
    properties:
      id:
        type: string
        format: uuid
        example: c56a4180-65aa-42ec-a945-5fd21dec0538
      service_member_id:
        type: string
        format: uuid
        example: c56a4180-65aa-42ec-a945-5fd21dec0538
        readOnly: true
      name:
        type: string
        example: Susan Smith
        x-nullable: true
        title: Name
      telephone:
        type: string
        format: telephone
        pattern: ^[2-9]\d{2}-\d{3}-\d{4}$
        example: 212-555-5555
        x-nullable: true
        title: Phone
      email:
        type: string
        format: x-email
        pattern: ^[a-zA-Z0-9._%+-]+@[a-zA-Z0-9.-]+\.[a-zA-Z]{2,}$
        example: john_bob@example.com
        x-nullable: true
        title: Email
      permission:
        $ref: '#/definitions/BackupContactPermission'
      created_at:
        type: string
        format: date-time
      updated_at:
        type: string
        format: date-time
    required:
      - id
      - created_at
      - updated_at
      - name
      - email
      - permission
  BackupContactPermission:
    type: string
    enum:
      - NONE
      - VIEW
      - EDIT
    title: Permissions
    x-display-value:
      NONE: Contact Only
      VIEW: View all move details
      EDIT: View and edit all move details
  CreateServiceMemberBackupContactPayload:
    type: object
    properties:
      name:
        type: string
        example: Susan Smith
        x-nullable: true
        title: Name
      telephone:
        type: string
        format: telephone
        pattern: ^[2-9]\d{2}-\d{3}-\d{4}$
        example: 212-555-5555
        x-nullable: true
        title: Phone
      email:
        type: string
        format: x-email
        pattern: ^[a-zA-Z0-9._%+-]+@[a-zA-Z0-9.-]+\.[a-zA-Z]{2,}$
        example: john_bob@exmaple.com
        x-nullable: true
        title: Email
      permission:
        $ref: '#/definitions/BackupContactPermission'
    required:
      - name
      - email
      - permission
  UpdateServiceMemberBackupContactPayload:
    type: object
    properties:
      name:
        type: string
        example: Susan Smith
        x-nullable: true
      telephone:
        type: string
        format: telephone
        pattern: ^[2-9]\d{2}-\d{3}-\d{4}$
        example: 212-555-5555
        x-nullable: true
      email:
        type: string
        format: x-email
        pattern: ^[a-zA-Z0-9._%+-]+@[a-zA-Z0-9.-]+\.[a-zA-Z]{2,}$
        example: john_bob@example.com
        x-nullable: true
        title: email address
      permission:
        $ref: '#/definitions/BackupContactPermission'
    required:
      - name
      - email
      - permission
  IndexServiceMemberBackupContactsPayload:
    type: array
    items:
      $ref: '#/definitions/ServiceMemberBackupContactPayload'
  SignedCertificationPayload:
    type: object
    properties:
      id:
        type: string
        format: uuid
        example: c56a4180-65aa-42ec-a945-5fd21dec0538
      created_at:
        type: string
        format: date-time
      updated_at:
        type: string
        format: date-time
      date:
        type: string
        format: date-time
        title: Date
      signature:
        type: string
        title: Signature
      certification_text:
        type: string
      move_id:
        type: string
        format: uuid
      personally_procured_move_id:
        type: string
        format: uuid
        x-nullable: true
      ppm_id:
        $ref: '#/definitions/PpmID'
      certification_type:
        $ref: '#/definitions/NullableSignedCertificationType'
    required:
      - id
      - move_id
      - created_at
      - updated_at
      - date
      - signature
      - certification_text
  CreateSignedCertificationPayload:
    type: object
    properties:
      date:
        type: string
        format: date-time
        title: Date
      signature:
        type: string
        title: Signature
      certification_text:
        type: string
      personally_procured_move_id:
        type: string
        format: uuid
        x-nullable: true
      ppm_id:
        $ref: '#/definitions/PpmID'
      certification_type:
        $ref: '#/definitions/SignedCertificationTypeCreate'
    required:
      - date
      - signature
      - certification_text
  SavePPMShipmentSignedCertification:
    type: object
    properties:
      certification_text:
        description: Text that the customer is agreeing to and signing.
        type: string
      signature:
        description: Customer signature
        type: string
      date:
        description: Date of signature
        type: string
        format: date
    required:
      - certification_text
      - signature
      - date
  SignedCertifications:
    type: array
    items:
      $ref: '#/definitions/SignedCertificationPayload'
  NullableSignedCertificationType:
    type: string
    enum:
      - PPM_PAYMENT
      - SHIPMENT
      - PPM
      - HHG
    x-nullable: true
  SignedCertificationTypeCreate:
    type: string
    enum:
      - PPM_PAYMENT
      - SHIPMENT
    x-nullable: true
  PostDocumentPayload:
    type: object
    properties:
      service_member_id:
        type: string
        format: uuid
        title: The service member this document belongs to
  TShirtSize:
    type: string
    x-nullable: true
    title: Size
    enum:
      - S
      - M
      - L
  OrderPayGrade:
    type: string
    x-nullable: true
    title: Grade
    enum:
      - E_1
      - E_2
      - E_3
      - E_4
      - E_5
      - E_6
      - E_7
      - E_8
      - E_9
      - E_9_SPECIAL_SENIOR_ENLISTED
      - O_1_ACADEMY_GRADUATE
      - O_2
      - O_3
      - O_4
      - O_5
      - O_6
      - O_7
      - O_8
      - O_9
      - O_10
      - W_1
      - W_2
      - W_3
      - W_4
      - W_5
      - AVIATION_CADET
      - CIVILIAN_EMPLOYEE
      - ACADEMY_CADET
      - MIDSHIPMAN
    x-display-value:
      E_1: E-1
      E_2: E-2
      E_3: E-3
      E_4: E-4
      E_5: E-5
      E_6: E-6
      E_7: E-7
      E_8: E-8
      E_9: E-9
      E_9_SPECIAL_SENIOR_ENLISTED: E-9 (Special Senior Enlisted)
      O_1_ACADEMY_GRADUATE: O-1 or Service Academy Graduate
      O_2: O-2
      O_3: O-3
      O_4: O-4
      O_5: O-5
      O_6: O-6
      O_7: O-7
      O_8: O-8
      O_9: O-9
      O_10: O-10
      W_1: W-1
      W_2: W-2
      W_3: W-3
      W_4: W-4
      W_5: W-5
      AVIATION_CADET: Aviation Cadet
      CIVILIAN_EMPLOYEE: Civilian Employee
      ACADEMY_CADET: Service Academy Cadet
      MIDSHIPMAN: Midshipman
  DeptIndicator:
    type: string
    x-nullable: true
    title: Dept. indicator
    enum:
      - NAVY_AND_MARINES
      - ARMY
      - ARMY_CORPS_OF_ENGINEERS
      - AIR_AND_SPACE_FORCE
      - COAST_GUARD
      - OFFICE_OF_SECRETARY_OF_DEFENSE
    x-display-value:
      NAVY_AND_MARINES: 17 Navy and Marine Corps
      ARMY: 21 Army
      ARMY_CORPS_OF_ENGINEERS: 96 Army Corps of Engineers
      AIR_AND_SPACE_FORCE: 57 Air Force and Space Force
      COAST_GUARD: 70 Coast Guard
      OFFICE_OF_SECRETARY_OF_DEFENSE: 97 Office of the Secretary of Defense
  CreateReimbursement:
    type: object
    x-nullable: true
    properties:
      requested_amount:
        type: integer
        format: cents
        minimum: 1
        title: Requested Amount
        description: unit is cents
      method_of_receipt:
        $ref: '#/definitions/MethodOfReceipt'
    required:
      - requested_amount
      - method_of_receipt
  Reimbursement:
    type: object
    x-nullable: true
    properties:
      id:
        type: string
        format: uuid
        example: c56a4180-65aa-42ec-a945-5fd21dec0538
      requested_amount:
        type: integer
        format: cents
        minimum: 1
        title: Requested Amount
        description: unit is cents
      method_of_receipt:
        $ref: '#/definitions/MethodOfReceipt'
      status:
        $ref: '#/definitions/ReimbursementStatus'
      requested_date:
        x-nullable: true
        type: string
        example: '2018-04-26'
        format: date
        title: Requested Date
    required:
      - requested_amount
      - method_of_receipt
  ReimbursementStatus:
    x-nullable: true
    type: string
    title: Reimbursement
    enum:
      - DRAFT
      - REQUESTED
      - APPROVED
      - REJECTED
      - PAID
  MethodOfReceipt:
    x-nullable: true
    type: string
    title: Method of Receipt
    enum:
      - MIL_PAY
      - OTHER_DD
      - GTCC
    x-display-value:
      MIL_PAY: MilPay
      OTHER_DD: Other account
      GTCC: GTCC
  MoveStatus:
    type: string
    title: Move status
    enum:
      - DRAFT
      - SUBMITTED
      - APPROVED
      - CANCELED
      - NEEDS SERVICE COUNSELING
      - APPROVALS REQUESTED
    x-display-value:
      DRAFT: Draft
      SUBMITTED: Submitted
      APPROVED: Approved
      CANCELED: Canceled
  PPMStatus:
    type: string
    title: PPM status
    enum:
      - DRAFT
      - SUBMITTED
      - APPROVED
      - COMPLETED
      - CANCELED
      - PAYMENT_REQUESTED
    x-display-value:
      DRAFT: Draft
      SUBMITTED: Submitted
      APPROVED: Approved
      COMPLETED: Completed
      CANCELED: Canceled
      PAYMENT_REQUESTED: Payment Requested
  OrdersStatus:
    type: string
    title: Move status
    enum:
      - DRAFT
      - SUBMITTED
      - APPROVED
      - CANCELED
    x-display-value:
      DRAFT: Draft
      SUBMITTED: Submitted
      APPROVED: Approved
      CANCELED: Canceled
  OrdersTypeDetail:
    type: string
    title: Orders type detail
    enum:
      - HHG_PERMITTED
      - PCS_TDY
      - HHG_RESTRICTED_PROHIBITED
      - HHG_RESTRICTED_AREA
      - INSTRUCTION_20_WEEKS
      - HHG_PROHIBITED_20_WEEKS
      - DELAYED_APPROVAL
    x-display-value:
      HHG_PERMITTED: Shipment of HHG Permitted
      PCS_TDY: PCS with TDY Enroute
      HHG_RESTRICTED_PROHIBITED: Shipment of HHG Restricted or Prohibited
      HHG_RESTRICTED_AREA: HHG Restricted Area-HHG Prohibited
      INSTRUCTION_20_WEEKS: Course of Instruction 20 Weeks or More
      HHG_PROHIBITED_20_WEEKS: Shipment of HHG Prohibited but Authorized within 20 weeks
      DELAYED_APPROVAL: Delayed Approval 20 Weeks or More
    x-nullable: true
  Orders:
    type: object
    properties:
      id:
        type: string
        format: uuid
        example: c56a4180-65aa-42ec-a945-5fd21dec0538
      service_member_id:
        type: string
        format: uuid
        example: c56a4180-65aa-42ec-a945-5fd21dec0538
      grade:
        $ref: '#/definitions/OrderPayGrade'
      issue_date:
        type: string
        description: The date and time that these orders were cut.
        format: date
        example: '2018-04-26'
        title: Date issued
      report_by_date:
        type: string
        description: Report By Date
        format: date
        example: '2018-04-26'
        title: Report by
      status:
        $ref: '#/definitions/OrdersStatus'
      orders_type:
        $ref: '#/definitions/OrdersType'
      orders_type_detail:
        $ref: '#/definitions/OrdersTypeDetail'
      has_dependents:
        type: boolean
        title: Are dependents included in your orders?
      spouse_has_pro_gear:
        type: boolean
        title: >-
          Do you have a spouse who will need to move items related to their
          occupation (also known as spouse pro-gear)?
      origin_duty_location:
        $ref: '#/definitions/DutyLocationPayload'
        x-nullable: true
      originDutyLocationGbloc:
        type: string
        title: From what GBLOC do your orders originate?
        x-nullable: true
      new_duty_location:
        $ref: '#/definitions/DutyLocationPayload'
      uploaded_orders:
        $ref: '#/definitions/Document'
      uploaded_amended_orders:
        $ref: '#/definitions/Document'
      uploaded_amended_orders_id:
        type: string
        format: uuid
        example: c56a4180-65aa-42ec-a945-5fd21dec0538
      moves:
        $ref: '#/definitions/IndexMovesPayload'
      orders_number:
        type: string
        title: Orders Number
        x-nullable: true
        example: 030-00362
      created_at:
        type: string
        format: date-time
      updated_at:
        type: string
        format: date-time
      tac:
        type: string
        title: TAC
        example: F8J1
        x-nullable: true
      sac:
        type: string
        title: SAC
        example: N002214CSW32Y9
        x-nullable: true
      department_indicator:
        $ref: '#/definitions/DeptIndicator'
      authorizedWeight:
        type: integer
        example: 7000
        x-nullable: true
      entitlement:
        $ref: '#/definitions/Entitlement'
    required:
      - id
      - service_member_id
      - issue_date
      - report_by_date
      - orders_type
      - has_dependents
      - spouse_has_pro_gear
      - new_duty_location
      - uploaded_orders
      - created_at
      - updated_at
  Entitlement:
    type: object
    properties:
      proGear:
        type: integer
        example: 2000
        x-nullable: true
        description: >
          Pro-gear weight limit as set by an Office user, distinct from the
          service member's default weight allotment determined by pay grade
      proGearSpouse:
        type: integer
        example: 500
        x-nullable: true
        description: >
          Spouse's pro-gear weight limit as set by an Office user, distinct from
          the service member's default weight allotment determined by pay grade
  CreateUpdateOrders:
    type: object
    properties:
      service_member_id:
        type: string
        format: uuid
        example: c56a4180-65aa-42ec-a945-5fd21dec0538
      issue_date:
        type: string
        description: The date and time that these orders were cut.
        format: date
        example: '2018-04-26'
        title: Orders date
      report_by_date:
        type: string
        description: Report By Date
        format: date
        example: '2018-04-26'
        title: Report-by date
      orders_type:
        $ref: '#/definitions/OrdersType'
      orders_type_detail:
        $ref: '#/definitions/OrdersTypeDetail'
      has_dependents:
        type: boolean
        title: Are dependents included in your orders?
      spouse_has_pro_gear:
        type: boolean
        title: >-
          Do you have a spouse who will need to move items related to their
          occupation (also known as spouse pro-gear)?
      new_duty_location_id:
        type: string
        format: uuid
        example: c56a4180-65aa-42ec-a945-5fd21dec0538
      orders_number:
        type: string
        title: Orders Number
        x-nullable: true
        example: 030-00362
      tac:
        type: string
        title: TAC
        example: F8J1
        x-nullable: true
      sac:
        type: string
        title: SAC
        example: N002214CSW32Y9
        x-nullable: true
      department_indicator:
        $ref: '#/definitions/DeptIndicator'
      grade:
        $ref: '#/definitions/OrderPayGrade'
      origin_duty_location_id:
        type: string
        format: uuid
        example: c56a4180-65aa-42ec-a945-5fd21dec0538
    required:
      - service_member_id
      - issue_date
      - report_by_date
      - orders_type
      - has_dependents
      - spouse_has_pro_gear
      - new_duty_location_id
  InvalidRequestResponsePayload:
    type: object
    properties:
      errors:
        type: object
        additionalProperties:
          type: string
  MoveQueueItem:
    type: object
    properties:
      id:
        type: string
        format: uuid
        example: c56a4180-65aa-42ec-a945-5fd21dec0538
      status:
        type: string
        example: APPROVED
      ppm_status:
        type: string
        example: PAYMENT_REQUESTED
        x-nullable: true
      hhg_status:
        type: string
        example: ACCEPTED
        x-nullable: true
      locator:
        type: string
        example: '12432'
      gbl_number:
        type: string
        example: LNK12345
        title: GBL Number
        x-nullable: true
      customer_name:
        type: string
        example: Thedog, Nino
        title: Customer Name
      edipi:
        type: string
        format: edipi
        pattern: ^\d{10}$
        minLength: 10
        maxLength: 10
        example: '5789345789'
        title: 'DoD ID #'
      grade:
        $ref: '#/definitions/OrderPayGrade'
      orders_type:
        type: string
        title: Move Type
        enum:
          - PCS - OCONUS
          - PCS - CONUS
          - PCS + TDY - OCONUS
          - PCS + TDY - CONUS
      move_date:
        type: string
        format: date
        example: '2018-04-25'
        x-nullable: true
      submitted_date:
        type: string
        format: date-time
        example: '2018-04-25'
        x-nullable: true
      last_modified_date:
        type: string
        format: date-time
        example: '2017-07-21T17:32:28Z'
      created_at:
        type: string
        format: date-time
      origin_duty_location_name:
        type: string
        example: Dover AFB
        title: Origin
        x-nullable: true
      destination_duty_location_name:
        type: string
        example: Dover AFB
        title: Destination
        x-nullable: true
      pm_survey_conducted_date:
        type: string
        format: date-time
        example: '2017-07-21T17:32:28Z'
        x-nullable: true
      origin_gbloc:
        type: string
        example: LKNQ
        title: Origin GBLOC
        x-nullable: true
      destination_gbloc:
        type: string
        example: LKNQ
        title: Destination GBLOC
        x-nullable: true
      delivered_date:
        type: string
        format: date-time
        example: '2017-07-21T17:32:28Z'
        x-nullable: true
      invoice_approved_date:
        type: string
        format: date-time
        example: '2017-07-21T17:32:28Z'
        x-nullable: true
      weight_allotment:
        $ref: '#/definitions/WeightAllotment'
      branch_of_service:
        type: string
      actual_move_date:
        type: string
        format: date
        example: '2018-04-25'
        x-nullable: true
      original_move_date:
        type: string
        format: date
        example: '2018-04-25'
        x-nullable: true
    required:
      - id
      - status
      - locator
      - customer_name
      - edipi
      - grade
      - orders_type
      - branch_of_service
      - last_modified_date
      - created_at
  MoveDatesSummary:
    type: object
    properties:
      id:
        type: string
        example: c56a4180-65aa-42ec-a945-5fd21dec0538:2018-09-25
      move_id:
        type: string
        format: uuid
        example: c56a4180-65aa-42ec-a945-5fd21dec0538
      move_date:
        type: string
        format: date
        example: '2018-09-25'
      pack:
        type: array
        items:
          type: string
          format: date
          example: '2018-09-25'
      pickup:
        type: array
        items:
          type: string
          format: date
          example: '2018-09-25'
      transit:
        type: array
        items:
          type: string
          format: date
          example: '2018-09-25'
      delivery:
        type: array
        items:
          type: string
          format: date
          example: '2018-09-25'
      report:
        type: array
        items:
          type: string
          format: date
          example: '2018-09-25'
    required:
      - id
      - move_id
      - move_date
      - pack
      - pickup
      - transit
      - delivery
      - report
  AvailableMoveDates:
    type: object
    properties:
      start_date:
        type: string
        format: date
        example: '2018-09-25'
      available:
        type: array
        items:
          type: string
          format: date
          example: '2018-09-25'
    required:
      - start_date
      - available
  WeightAllotment:
    type: object
    properties:
      total_weight_self:
        type: integer
        example: 18000
      total_weight_self_plus_dependents:
        type: integer
        example: 18000
      pro_gear_weight:
        type: integer
        example: 2000
      pro_gear_weight_spouse:
        type: integer
        example: 500
    required:
      - total_weight_self
      - total_weight_self_plus_dependents
      - pro_gear_weight
      - pro_gear_weight_spouse
  IndexEntitlements:
    type: object
    additionalProperties:
      $ref: '#/definitions/WeightAllotment'
  RateEnginePostalCodePayload:
    type: object
    properties:
      valid:
        type: boolean
        example: false
      postal_code:
        type: string
        description: zip code, international allowed
        format: zip
        title: ZIP
        example: '''90210'' or ''N15 3NL'''
      postal_code_type:
        type: string
        enum:
          - origin
          - destination
    required:
      - valid
      - postal_code
      - postal_code_type
  Role:
    type: object
    properties:
      id:
        type: string
        format: uuid
        example: c56a4180-65aa-42ec-a945-5fd21dec0538
      roleType:
        type: string
        example: customer
      createdAt:
        type: string
        format: date-time
      updatedAt:
        type: string
        format: date-time
    required:
      - id
      - roleType
      - createdAt
      - updatedAt
  MTOAgentType:
    type: string
    title: MTO Agent Type
    example: RELEASING_AGENT
    enum:
      - RELEASING_AGENT
      - RECEIVING_AGENT
  MTOAgent:
    properties:
      id:
        example: 1f2270c7-7166-40ae-981e-b200ebdf3054
        format: uuid
        type: string
      mtoShipmentID:
        example: 1f2270c7-7166-40ae-981e-b200ebdf3054
        format: uuid
        type: string
        readOnly: true
      createdAt:
        format: date-time
        type: string
        readOnly: true
      updatedAt:
        format: date-time
        type: string
        readOnly: true
      firstName:
        type: string
        x-nullable: true
      lastName:
        type: string
        x-nullable: true
      email:
        type: string
        format: x-email
        pattern: (^[a-zA-Z0-9._%+-]+@[a-zA-Z0-9.-]+\.[a-zA-Z]{2,}$)|(^$)
        x-nullable: true
      phone:
        type: string
        format: telephone
        pattern: (^[2-9]\d{2}-\d{3}-\d{4}$)|(^$)
        x-nullable: true
      agentType:
        $ref: '#/definitions/MTOAgentType'
    type: object
  MTOAgents:
    items:
      $ref: '#/definitions/MTOAgent'
    type: array
  MTOShipmentType:
    type: string
    title: Shipment Type
    example: HHG
    enum:
      - HHG
      - HHG_INTO_NTS_DOMESTIC
      - HHG_OUTOF_NTS_DOMESTIC
      - PPM
    x-display-value:
      HHG: HHG
      INTERNATIONAL_HHG: International HHG
      INTERNATIONAL_UB: International UB
      PPM: PPM
  MTOShipment:
    properties:
      moveTaskOrderID:
        example: 1f2270c7-7166-40ae-981e-b200ebdf3054
        format: uuid
        type: string
        readOnly: true
      id:
        example: 1f2270c7-7166-40ae-981e-b200ebdf3054
        format: uuid
        type: string
        readOnly: true
      createdAt:
        format: date-time
        type: string
        readOnly: true
      updatedAt:
        format: date-time
        type: string
        readOnly: true
      requestedPickupDate:
        format: date
        type: string
        readOnly: true
        x-nullable: true
      requestedDeliveryDate:
        format: date
        type: string
        readOnly: true
        x-nullable: true
      agents:
        $ref: '#/definitions/MTOAgents'
      customerRemarks:
        type: string
        readOnly: true
        example: handle with care
        x-nullable: true
      ppmShipment:
        $ref: '#/definitions/PPMShipment'
      shipmentType:
        $ref: '#/definitions/MTOShipmentType'
      status:
        $ref: '#/definitions/MTOShipmentStatus'
      pickupAddress:
        $ref: '#/definitions/Address'
      destinationAddress:
        $ref: '#/definitions/Address'
      secondaryPickupAddress:
        $ref: '#/definitions/Address'
      hasSecondaryPickupAddress:
        type: boolean
        x-omitempty: false
        x-nullable: true
      secondaryDeliveryAddress:
        $ref: '#/definitions/Address'
      hasSecondaryDeliveryAddress:
        type: boolean
        x-omitempty: false
        x-nullable: true
      eTag:
        type: string
  MTOShipments:
    items:
      $ref: '#/definitions/MTOShipment'
    type: array
  MTOShipmentStatus:
    type: string
    readOnly: true
    enum:
      - DRAFT
      - APPROVED
      - SUBMITTED
      - REJECTED
  CreateShipment:
    type: object
    properties:
      moveTaskOrderID:
        example: 1f2270c7-7166-40ae-981e-b200ebdf3054
        format: uuid
        type: string
      shipmentType:
        $ref: '#/definitions/MTOShipmentType'
      ppmShipment:
        $ref: '#/definitions/CreatePPMShipment'
      requestedPickupDate:
        format: date
        type: string
      requestedDeliveryDate:
        format: date
        type: string
      customerRemarks:
        type: string
        example: handle with care
        x-nullable: true
      pickupAddress:
        $ref: '#/definitions/Address'
      secondaryPickupAddress:
        $ref: '#/definitions/Address'
      destinationAddress:
        $ref: '#/definitions/Address'
      secondaryDeliveryAddress:
        $ref: '#/definitions/Address'
      agents:
        $ref: '#/definitions/MTOAgents'
    required:
      - moveTaskOrderID
      - shipmentType
  CreatePPMShipment:
    description: >-
      A personally procured move is a type of shipment that a service members
      moves themselves.
    properties:
      expectedDepartureDate:
        description: |
          Date the customer expects to move.
        format: date
        type: string
      pickupPostalCode:
        description: zip code
        format: zip
        type: string
        title: ZIP
        example: '90210'
        pattern: ^(\d{5})$
      secondaryPickupPostalCode:
        format: zip
        title: ZIP
        example: '90210'
        pattern: ^(\d{5})$
        $ref: '#/definitions/NullableString'
      destinationPostalCode:
        format: zip
        type: string
        title: ZIP
        example: '90210'
        pattern: ^(\d{5})$
      secondaryDestinationPostalCode:
        format: zip
        title: ZIP
        example: '90210'
        pattern: ^(\d{5})$
        $ref: '#/definitions/NullableString'
      sitExpected:
        type: boolean
    required:
      - expectedDepartureDate
      - pickupPostalCode
      - destinationPostalCode
      - sitExpected
  UpdatePPMShipment:
    type: object
    properties:
      expectedDepartureDate:
        description: |
          Date the customer expects to move.
        format: date
        type: string
        x-nullable: true
      actualMoveDate:
        format: date
        type: string
        x-nullable: true
      pickupPostalCode:
        description: zip code
        format: zip
        type: string
        title: ZIP
        example: '90210'
        pattern: ^(\d{5})$
        x-nullable: true
      secondaryPickupPostalCode:
        format: zip
        title: ZIP
        example: '90210'
        pattern: ^(\d{5})$
        $ref: '#/definitions/NullableString'
      actualPickupPostalCode:
        description: >
          The actual postal code where the PPM shipment started. To be filled
          once the customer has moved the shipment.
        format: zip
        type: string
        title: ZIP
        example: '90210'
        pattern: ^(\d{5})$
        x-nullable: true
      destinationPostalCode:
        format: zip
        type: string
        title: ZIP
        example: '90210'
        pattern: ^(\d{5})$
        x-nullable: true
      secondaryDestinationPostalCode:
        format: zip
        title: ZIP
        example: '90210'
        pattern: ^(\d{5})$
        $ref: '#/definitions/NullableString'
      actualDestinationPostalCode:
        description: >
          The actual postal code where the PPM shipment ended. To be filled once
          the customer has moved the shipment.
        format: zip
        type: string
        title: ZIP
        example: '90210'
        pattern: ^(\d{5})$
        x-nullable: true
      w2Address:
        x-nullable: true
        $ref: '#/definitions/Address'
      finalIncentive:
        description: >
          The final calculated incentive for the PPM shipment. This does not
          include **SIT** as it is a reimbursement.
        type: integer
        format: cents
        x-nullable: true
        x-omitempty: false
        readOnly: true
      sitExpected:
        type: boolean
        x-nullable: true
      estimatedWeight:
        type: integer
        example: 4200
        x-nullable: true
      hasProGear:
        description: |
          Indicates whether PPM shipment has pro gear.
        type: boolean
        x-nullable: true
      proGearWeight:
        type: integer
        x-nullable: true
      spouseProGearWeight:
        type: integer
        x-nullable: true
      hasRequestedAdvance:
        description: |
          Indicates whether an advance has been requested for the PPM shipment.
        type: boolean
        x-nullable: true
      advanceAmountRequested:
        description: >
          The amount requested for an advance, or null if no advance is
          requested
        type: integer
        format: cents
        x-nullable: true
      hasReceivedAdvance:
        description: |
          Indicates whether an advance was received for the PPM shipment.
        type: boolean
        x-nullable: true
      advanceAmountReceived:
        description: |
          The amount received for an advance, or null if no advance is received.
        type: integer
        format: cents
        x-nullable: true
  UpdateShipment:
    type: object
    properties:
      status:
        $ref: '#/definitions/MTOShipmentStatus'
      shipmentType:
        $ref: '#/definitions/MTOShipmentType'
      ppmShipment:
        $ref: '#/definitions/UpdatePPMShipment'
      requestedPickupDate:
        format: date
        type: string
        x-nullable: true
      requestedDeliveryDate:
        format: date
        type: string
        x-nullable: true
      customerRemarks:
        type: string
        example: handle with care
        x-nullable: true
      pickupAddress:
        $ref: '#/definitions/Address'
      secondaryPickupAddress:
        $ref: '#/definitions/Address'
      hasSecondaryPickupAddress:
        type: boolean
        x-nullable: true
        x-omitempty: false
      destinationAddress:
        $ref: '#/definitions/Address'
      secondaryDeliveryAddress:
        $ref: '#/definitions/Address'
      hasSecondaryDeliveryAddress:
        type: boolean
        x-nullable: true
        x-omitempty: false
      agents:
        $ref: '#/definitions/MTOAgents'
  ClientError:
    type: object
    properties:
      title:
        type: string
      detail:
        type: string
      instance:
        type: string
        format: uuid
    required:
      - title
      - detail
      - instance
  ValidationError:
    allOf:
      - $ref: '#/definitions/ClientError'
      - type: object
    properties:
      invalidFields:
        type: object
        additionalProperties:
          description: List of errors for the field
          type: array
          items:
            type: string
    required:
      - invalidFields
  Error:
    properties:
      title:
        type: string
      detail:
        type: string
      instance:
        type: string
        format: uuid
    required:
      - title
      - detail
    type: object
  MovesList:
    type: object
    properties:
      currentMove:
        type: array
        items:
          $ref: '#/definitions/InternalMove'
      previousMoves:
        type: array
        items:
          $ref: '#/definitions/InternalMove'
  InternalMove:
    type: object
    properties:
      id:
        example: a502b4f1-b9c4-4faf-8bdd-68292501bf26
        format: uuid
        type: string
      moveCode:
        type: string
        example: HYXFJF
        readOnly: true
      createdAt:
        format: date-time
        type: string
        readOnly: true
      orderID:
        example: c56a4180-65aa-42ec-a945-5fd21dec0538
        format: uuid
        type: string
      orders:
        type: object
      status:
        type: string
        readOnly: true
      updatedAt:
        format: date-time
        type: string
        readOnly: true
<<<<<<< HEAD
=======
      submittedAt:
        format: date-time
        type: string
        readOnly: true
>>>>>>> b390db24
      mtoShipments:
        $ref: '#/definitions/MTOShipments'
      eTag:
        type: string
        readOnly: true
  FeatureFlagBoolean:
    description: A feature flag
    type: object
    properties:
      entity:
        type: string
        example: 11111111-1111-1111-1111-111111111111
      key:
        type: string
        example: flag
      match:
        type: boolean
        example: true
      namespace:
        type: string
        example: test
    required:
      - entity
      - key
      - match
      - namespace
  FeatureFlagVariant:
    description: A feature flag
    type: object
    properties:
      entity:
        type: string
        example: 11111111-1111-1111-1111-111111111111
      key:
        type: string
        example: flag
      match:
        type: boolean
        example: true
      variant:
        type: string
        example: myval
      namespace:
        type: string
        example: test
    required:
      - entity
      - key
      - match
      - variant
      - namespace
  OrdersType:
    type: string
    title: Orders type
    enum:
      - PERMANENT_CHANGE_OF_STATION
      - LOCAL_MOVE
      - RETIREMENT
      - SEPARATION
    x-display-value:
      PERMANENT_CHANGE_OF_STATION: Permanent Change Of Station
      LOCAL_MOVE: Local Move
      RETIREMENT: Retirement
      SEPARATION: Separation
  Address:
    description: A postal address
    type: object
    properties:
      id:
        type: string
        format: uuid
        example: c56a4180-65aa-42ec-a945-5fd21dec0538
      streetAddress1:
        type: string
        example: 123 Main Ave
        title: Street address 1
      streetAddress2:
        type: string
        example: Apartment 9000
        x-nullable: true
        title: Street address 2
      streetAddress3:
        type: string
        example: Montmârtre
        x-nullable: true
        title: Address Line 3
      city:
        type: string
        example: Anytown
        title: City
      eTag:
        type: string
        readOnly: true
      state:
        title: State
        type: string
        x-display-value:
          AL: AL
          AK: AK
          AR: AR
          AZ: AZ
          CA: CA
          CO: CO
          CT: CT
          DC: DC
          DE: DE
          FL: FL
          GA: GA
          HI: HI
          IA: IA
          ID: ID
          IL: IL
          IN: IN
          KS: KS
          KY: KY
          LA: LA
          MA: MA
          MD: MD
          ME: ME
          MI: MI
          MN: MN
          MO: MO
          MS: MS
          MT: MT
          NC: NC
          ND: ND
          NE: NE
          NH: NH
          NJ: NJ
          NM: NM
          NV: NV
          NY: NY
          OH: OH
          OK: OK
          OR: OR
          PA: PA
          RI: RI
          SC: SC
          SD: SD
          TN: TN
          TX: TX
          UT: UT
          VA: VA
          VT: VT
          WA: WA
          WI: WI
          WV: WV
          WY: WY
        enum:
          - AL
          - AK
          - AR
          - AZ
          - CA
          - CO
          - CT
          - DC
          - DE
          - FL
          - GA
          - HI
          - IA
          - ID
          - IL
          - IN
          - KS
          - KY
          - LA
          - MA
          - MD
          - ME
          - MI
          - MN
          - MO
          - MS
          - MT
          - NC
          - ND
          - NE
          - NH
          - NJ
          - NM
          - NV
          - NY
          - OH
          - OK
          - OR
          - PA
          - RI
          - SC
          - SD
          - TN
          - TX
          - UT
          - VA
          - VT
          - WA
          - WI
          - WV
          - WY
      postalCode:
        type: string
        format: zip
        title: ZIP
        example: '90210'
        pattern: ^(\d{5}([\-]\d{4})?)$
      country:
        type: string
        title: Country
        x-nullable: true
        example: USA
        default: USA
    required:
      - streetAddress1
      - city
      - state
      - postalCode
  Affiliation:
    type: string
    x-nullable: true
    title: Branch of service
    description: Military branch of service
    enum:
      - ARMY
      - NAVY
      - MARINES
      - AIR_FORCE
      - COAST_GUARD
      - SPACE_FORCE
      - OTHER
    x-display-value:
      ARMY: Army
      NAVY: Navy
      MARINES: Marine Corps
      AIR_FORCE: Air Force
      COAST_GUARD: Coast Guard
      SPACE_FORCE: Space Force
      OTHER: OTHER
  TransportationOffice:
    type: object
    properties:
      id:
        type: string
        format: uuid
        example: c56a4180-65aa-42ec-a945-5fd21dec0538
      name:
        type: string
        example: Fort Bragg North Station
      address:
        $ref: '#/definitions/Address'
      phone_lines:
        type: array
        items:
          type: string
          format: telephone
          pattern: ^[2-9]\d{2}-\d{3}-\d{4}$
          example: 212-555-5555
      gbloc:
        type: string
        pattern: ^[A-Z]{4}$
        example: JENQ
      latitude:
        type: number
        format: float
        example: 29.382973
      longitude:
        type: number
        format: float
        example: -98.62759
      created_at:
        type: string
        format: date-time
      updated_at:
        type: string
        format: date-time
    required:
      - id
      - name
      - address
      - created_at
      - updated_at
  DutyLocationPayload:
    type: object
    properties:
      id:
        type: string
        format: uuid
        example: c56a4180-65aa-42ec-a945-5fd21dec0538
      name:
        type: string
        example: Fort Bragg North Station
      address:
        $ref: '#/definitions/Address'
      address_id:
        type: string
        format: uuid
        example: c56a4180-65aa-42ec-a945-5fd21dec0538
      affiliation:
        $ref: '#/definitions/Affiliation'
      transportation_office_id:
        type: string
        format: uuid
        example: c56a4180-65aa-42ec-a945-5fd21dec0538
        x-nullable: true
      transportation_office:
        $ref: '#/definitions/TransportationOffice'
      created_at:
        type: string
        format: date-time
      updated_at:
        type: string
        format: date-time
    required:
      - id
      - name
      - address_id
      - affiliation
      - created_at
      - updated_at
  Upload:
    description: An uploaded file.
    type: object
    properties:
      id:
        type: string
        format: uuid
        example: c56a4180-65aa-42ec-a945-5fd21dec0538
        readOnly: true
      url:
        type: string
        format: uri
        example: https://uploads.domain.test/dir/c56a4180-65aa-42ec-a945-5fd21dec0538
        readOnly: true
      filename:
        type: string
        example: filename.pdf
        readOnly: true
      contentType:
        type: string
        format: mime-type
        example: application/pdf
        readOnly: true
      bytes:
        type: integer
        readOnly: true
      status:
        type: string
        enum:
          - INFECTED
          - CLEAN
          - PROCESSING
        readOnly: true
      createdAt:
        type: string
        format: date-time
        readOnly: true
      updatedAt:
        type: string
        format: date-time
        readOnly: true
      isWeightTicket:
        type: boolean
    required:
      - id
      - url
      - filename
      - contentType
      - bytes
      - createdAt
      - updatedAt
  Document:
    type: object
    properties:
      id:
        type: string
        format: uuid
        example: c56a4180-65aa-42ec-a945-5fd21dec0538
      service_member_id:
        type: string
        format: uuid
        title: The service member this document belongs to
      uploads:
        type: array
        items:
          $ref: '#/definitions/Upload'
    required:
      - id
      - service_member_id
      - uploads
  PPMShipmentStatus:
    description: |
      Status of the PPM Shipment:
        * **DRAFT**: The customer has created the PPM shipment but has not yet submitted their move for counseling.
        * **SUBMITTED**: The shipment belongs to a move that has been submitted by the customer or has been created by a Service Counselor or Prime Contractor for a submitted move.
        * **WAITING_ON_CUSTOMER**: The PPM shipment has been approved and the customer may now provide their actual move closeout information and documentation required to get paid.
        * **NEEDS_ADVANCE_APPROVAL**: The shipment was counseled by the Prime Contractor and approved but an advance was requested so will need further financial approval from the government.
        * **NEEDS_PAYMENT_APPROVAL**: The customer has provided their closeout weight tickets, receipts, and expenses and certified it for the Service Counselor to approve, exclude or reject.
        * **PAYMENT_APPROVED**: The Service Counselor has reviewed all of the customer's PPM closeout documentation and authorizes the customer can download and submit their finalized SSW packet.
    type: string
    readOnly: true
    enum:
      - DRAFT
      - SUBMITTED
      - WAITING_ON_CUSTOMER
      - NEEDS_ADVANCE_APPROVAL
      - NEEDS_PAYMENT_APPROVAL
      - PAYMENT_APPROVED
  PPMAdvanceStatus:
    type: string
    title: PPM Advance Status
    description: >-
      Indicates whether an advance status has been accepted, rejected, or
      edited.
    x-nullable: true
    enum:
      - APPROVED
      - REJECTED
      - EDITED
  SITLocationType:
    description: The list of SIT location types.
    type: string
    enum:
      - ORIGIN
      - DESTINATION
  OmittablePPMDocumentStatus:
    description: Status of the PPM document.
    type: string
    enum:
      - APPROVED
      - EXCLUDED
      - REJECTED
    x-display-value:
      APPROVED: Approved
      EXCLUDED: Excluded
      REJECTED: Rejected
    x-nullable: true
    x-omitempty: false
  PPMDocumentStatusReason:
    description: The reason the services counselor has excluded or rejected the item.
    type: string
    x-nullable: true
    x-omitempty: false
  WeightTicket:
    description: >-
      Vehicle and optional trailer information and weight documents used to move
      this PPM shipment.
    type: object
    properties:
      id:
        description: ID of this set of weight tickets.
        type: string
        format: uuid
        example: c56a4180-65aa-42ec-a945-5fd21dec0538
        readOnly: true
      ppmShipmentId:
        description: The ID of the PPM shipment that this set of weight tickets is for.
        type: string
        format: uuid
        example: c56a4180-65aa-42ec-a945-5fd21dec0538
        readOnly: true
      createdAt:
        type: string
        format: date-time
        readOnly: true
      updatedAt:
        type: string
        format: date-time
        readOnly: true
      vehicleDescription:
        description: >-
          Description of the vehicle used for the trip. E.g. make/model, type of
          truck/van, etc.
        type: string
        x-nullable: true
        x-omitempty: false
      emptyWeight:
        description: Weight of the vehicle when empty.
        type: integer
        minimum: 0
        x-nullable: true
        x-omitempty: false
      missingEmptyWeightTicket:
        description: >-
          Indicates if the customer is missing a weight ticket for the vehicle
          weight when empty.
        type: boolean
        x-nullable: true
        x-omitempty: false
      emptyDocumentId:
        description: >-
          ID of the document that is associated with the user uploads containing
          the vehicle weight when empty.
        type: string
        format: uuid
        readOnly: true
      emptyDocument:
        allOf:
          - description: >-
              Document that is associated with the user uploads containing the
              vehicle weight when empty.
          - $ref: '#/definitions/Document'
      fullWeight:
        description: The weight of the vehicle when full.
        type: integer
        minimum: 0
        x-nullable: true
        x-omitempty: false
      missingFullWeightTicket:
        description: >-
          Indicates if the customer is missing a weight ticket for the vehicle
          weight when full.
        type: boolean
        x-nullable: true
        x-omitempty: false
      fullDocumentId:
        description: >-
          ID of the document that is associated with the user uploads containing
          the vehicle weight when full.
        type: string
        format: uuid
        example: c56a4180-65aa-42ec-a945-5fd21dec0538
        readOnly: true
      fullDocument:
        allOf:
          - description: >-
              Document that is associated with the user uploads containing the
              vehicle weight when full.
          - $ref: '#/definitions/Document'
      ownsTrailer:
        description: Indicates if the customer used a trailer they own for the move.
        type: boolean
        x-nullable: true
        x-omitempty: false
      trailerMeetsCriteria:
        description: >-
          Indicates if the trailer that the customer used meets all the criteria
          to be claimable.
        type: boolean
        x-nullable: true
        x-omitempty: false
      proofOfTrailerOwnershipDocumentId:
        description: >-
          ID of the document that is associated with the user uploads containing
          the proof of trailer ownership.
        type: string
        format: uuid
        example: c56a4180-65aa-42ec-a945-5fd21dec0538
        readOnly: true
      proofOfTrailerOwnershipDocument:
        allOf:
          - description: >-
              Document that is associated with the user uploads containing the
              proof of trailer ownership.
          - $ref: '#/definitions/Document'
      status:
        $ref: '#/definitions/OmittablePPMDocumentStatus'
      reason:
        $ref: '#/definitions/PPMDocumentStatusReason'
      adjustedNetWeight:
        description: Indicates the adjusted net weight of the vehicle
        type: integer
        minimum: 0
        x-nullable: true
        x-omitempty: false
      netWeightRemarks:
        description: Remarks explaining any edits made to the net weight
        type: string
        x-nullable: true
        x-omitempty: false
      eTag:
        description: A hash that should be used as the "If-Match" header for any updates.
        type: string
        readOnly: true
      allowableWeight:
        description: Maximum reimbursable weight.
        type: integer
        minimum: 0
        x-nullable: true
        x-omitempty: false
    required:
      - ppmShipmentId
      - createdAt
      - updatedAt
      - emptyDocumentId
      - emptyDocument
      - fullDocument
      - fullDocumentId
      - proofOfTrailerOwnershipDocument
      - proofOfTrailerOwnershipDocumentId
  WeightTickets:
    description: All weight tickets associated with a PPM shipment.
    type: array
    items:
      $ref: '#/definitions/WeightTicket'
    x-omitempty: false
  OmittableMovingExpenseType:
    type: string
    description: Moving Expense Type
    enum:
      - CONTRACTED_EXPENSE
      - GAS
      - OIL
      - OTHER
      - PACKING_MATERIALS
      - RENTAL_EQUIPMENT
      - STORAGE
      - TOLLS
      - WEIGHING_FEE
    x-display-value:
      CONTRACTED_EXPENSE: Contracted expense
      GAS: Gas
      OIL: Oil
      OTHER: Other
      PACKING_MATERIALS: Packing materials
      STORAGE: Storage
      RENTAL_EQUIPMENT: Rental equipment
      TOLLS: Tolls
      WEIGHING_FEE: Weighing fee
    x-nullable: true
    x-omitempty: false
  MovingExpense:
    description: >-
      Expense information and receipts of costs incurred that can be reimbursed
      while moving a PPM shipment.
    type: object
    properties:
      id:
        description: Unique primary identifier of the Moving Expense object
        type: string
        format: uuid
        example: c56a4180-65aa-42ec-a945-5fd21dec0538
        readOnly: true
      ppmShipmentId:
        description: The PPM Shipment id that this moving expense belongs to
        type: string
        format: uuid
        example: c56a4180-65aa-42ec-a945-5fd21dec0538
        readOnly: true
      documentId:
        description: The id of the Document that contains all file uploads for this expense
        type: string
        format: uuid
        example: c56a4180-65aa-42ec-a945-5fd21dec0538
        readOnly: true
      document:
        allOf:
          - description: >-
              The Document object that contains all file uploads for this
              expense
          - $ref: '#/definitions/Document'
      movingExpenseType:
        $ref: '#/definitions/OmittableMovingExpenseType'
      description:
        description: A brief description of the expense
        type: string
        x-nullable: true
        x-omitempty: false
      paidWithGtcc:
        description: >-
          Indicates if the service member used their government issued card to
          pay for the expense
        type: boolean
        x-nullable: true
        x-omitempty: false
      amount:
        description: The total amount of the expense as indicated on the receipt
        type: integer
        x-nullable: true
        x-omitempty: false
      missingReceipt:
        description: >-
          Indicates if the service member is missing the receipt with the proof
          of expense amount
        type: boolean
        x-nullable: true
        x-omitempty: false
      status:
        $ref: '#/definitions/OmittablePPMDocumentStatus'
      reason:
        $ref: '#/definitions/PPMDocumentStatusReason'
      sitStartDate:
        description: >-
          The date the shipment entered storage, applicable for the `STORAGE`
          movingExpenseType only
        type: string
        example: '2022-04-26'
        format: date
        x-nullable: true
        x-omitempty: false
      sitEndDate:
        description: >-
          The date the shipment exited storage, applicable for the `STORAGE`
          movingExpenseType only
        type: string
        example: '2018-05-26'
        format: date
        x-nullable: true
        x-omitempty: false
      createdAt:
        description: >-
          Timestamp the moving expense object was initially created in the
          system (UTC)
        type: string
        format: date-time
        readOnly: true
      updatedAt:
        description: >-
          Timestamp when a property of this moving expense object was last
          modified (UTC)
        type: string
        format: date-time
        readOnly: true
      eTag:
        description: A hash that should be used as the "If-Match" header for any updates.
        type: string
        readOnly: true
    required:
      - id
      - createdAt
      - updatedAt
      - ppmShipmentId
      - documentId
      - document
  ProGearWeightTicket:
    description: Pro-gear associated information and weight docs for a PPM shipment
    type: object
    properties:
      id:
        description: The ID of the pro-gear weight ticket.
        type: string
        format: uuid
        example: c56a4180-65aa-42ec-a945-5fd21dec0538
        readOnly: true
      ppmShipmentId:
        description: >-
          The ID of the PPM shipment that this pro-gear weight ticket is
          associated with.
        type: string
        format: uuid
        example: c56a4180-65aa-42ec-a945-5fd21dec0538
        readOnly: true
      updatedAt:
        type: string
        format: date-time
        readOnly: true
      createdAt:
        type: string
        format: date-time
        readOnly: true
      belongsToSelf:
        description: >-
          Indicates if this information is for the customer's own pro-gear,
          otherwise, it's the spouse's.
        type: boolean
        x-nullable: true
        x-omitempty: false
      description:
        description: Describes the pro-gear that was moved.
        type: string
        x-nullable: true
        x-omitempty: false
      hasWeightTickets:
        description: >-
          Indicates if the user has a weight ticket for their pro-gear,
          otherwise they have a constructed weight.
        type: boolean
        x-nullable: true
        x-omitempty: false
      weight:
        description: Weight of the pro-gear.
        type: integer
        minimum: 0
        x-nullable: true
        x-omitempty: false
      documentId:
        description: >-
          The ID of the document that is associated with the user uploads
          containing the pro-gear weight.
        type: string
        format: uuid
        example: c56a4180-65aa-42ec-a945-5fd21dec0538
        readOnly: true
      document:
        allOf:
          - description: >-
              Document that is associated with the user uploads containing the
              pro-gear weight.
          - $ref: '#/definitions/Document'
      status:
        $ref: '#/definitions/OmittablePPMDocumentStatus'
      reason:
        $ref: '#/definitions/PPMDocumentStatusReason'
      eTag:
        description: A hash that should be used as the "If-Match" header for any updates.
        type: string
        readOnly: true
    required:
      - ppmShipmentId
      - createdAt
      - updatedAt
      - documentId
      - document
  SignedCertificationType:
    description: |
      The type of signed certification:
        - PPM_PAYMENT: This is used when the customer has a PPM shipment that they have uploaded their documents for and are
            ready to submit their documentation for review. When they submit, they will be asked to sign certifying the
            information is correct.
        - SHIPMENT: This is used when a customer submits their move with their shipments to be reviewed by office users.
    type: string
    enum:
      - PPM_PAYMENT
      - SHIPMENT
    readOnly: true
  SignedCertification:
    description: Signed certification
    type: object
    properties:
      id:
        description: The ID of the signed certification.
        type: string
        format: uuid
        example: c56a4180-65aa-42ec-a945-5fd21dec0538
        readOnly: true
      submittingUserId:
        description: The ID of the user that signed.
        type: string
        format: uuid
        example: c56a4180-65aa-42ec-a945-5fd21dec0538
        readOnly: true
      moveId:
        description: The ID of the move associated with this signed certification.
        type: string
        format: uuid
        example: c56a4180-65aa-42ec-a945-5fd21dec0538
        readOnly: true
      ppmId:
        description: >-
          The ID of the PPM shipment associated with this signed certification,
          if any.
        type: string
        format: uuid
        example: c56a4180-65aa-42ec-a945-5fd21dec0538
        readOnly: true
        x-nullable: true
        x-omitempty: false
      certificationType:
        $ref: '#/definitions/SignedCertificationType'
      certificationText:
        description: Full text that the customer agreed to and signed.
        type: string
      signature:
        description: The signature that the customer provided.
        type: string
      date:
        description: Date that the customer signed the certification.
        type: string
        format: date
      createdAt:
        type: string
        format: date-time
        readOnly: true
      updatedAt:
        type: string
        format: date-time
        readOnly: true
      eTag:
        description: A hash that should be used as the "If-Match" header for any updates.
        type: string
        readOnly: true
    required:
      - id
      - submittingUserId
      - moveId
      - certificationType
      - certificationText
      - signature
      - date
      - createdAt
      - updatedAt
      - eTag
  PPMShipment:
    description: >-
      A personally procured move is a type of shipment that a service member
      moves themselves.
    x-nullable: true
    properties:
      id:
        description: Primary auto-generated unique identifier of the PPM shipment object
        example: 1f2270c7-7166-40ae-981e-b200ebdf3054
        format: uuid
        type: string
        readOnly: true
      shipmentId:
        description: The id of the parent MTOShipment object
        example: 1f2270c7-7166-40ae-981e-b200ebdf3054
        format: uuid
        type: string
        readOnly: true
      createdAt:
        description: Timestamp of when the PPM Shipment was initially created (UTC)
        format: date-time
        type: string
        readOnly: true
      updatedAt:
        description: Timestamp of when a property of this object was last updated (UTC)
        format: date-time
        type: string
        readOnly: true
      status:
        $ref: '#/definitions/PPMShipmentStatus'
      w2Address:
        x-nullable: true
        $ref: '#/definitions/Address'
      advanceStatus:
        $ref: '#/definitions/PPMAdvanceStatus'
      expectedDepartureDate:
        description: |
          Date the customer expects to begin their move.
        format: date
        type: string
      actualMoveDate:
        description: The actual start date of when the PPM shipment left the origin.
        format: date
        type: string
        x-nullable: true
        x-omitempty: false
      submittedAt:
        description: >-
          The timestamp of when the customer submitted their PPM documentation
          to the counselor for review.
        format: date-time
        type: string
        x-nullable: true
        x-omitempty: false
      reviewedAt:
        description: >-
          The timestamp of when the Service Counselor has reviewed all of the
          closeout documents.
        format: date-time
        type: string
        x-nullable: true
        x-omitempty: false
      approvedAt:
        description: >-
          The timestamp of when the shipment was approved and the service member
          can begin their move.
        format: date-time
        type: string
        x-nullable: true
        x-omitempty: false
      pickupPostalCode:
        description: >-
          The postal code of the origin location where goods are being moved
          from.
        format: zip
        type: string
        title: ZIP
        example: '90210'
        pattern: ^(\d{5})$
      secondaryPickupPostalCode:
        format: >-
          An optional secondary pickup location near the origin where additional
          goods exist.
        type: string
        title: ZIP
        example: '90210'
        pattern: ^(\d{5})$
        x-nullable: true
        x-omitempty: false
      actualPickupPostalCode:
        description: >
          The actual postal code where the PPM shipment started. To be filled
          once the customer has moved the shipment.
        format: zip
        type: string
        title: ZIP
        example: '90210'
        pattern: ^(\d{5})$
        x-nullable: true
        x-omitempty: false
      destinationPostalCode:
        description: >-
          The postal code of the destination location where goods are being
          delivered to.
        format: zip
        type: string
        title: ZIP
        example: '90210'
        pattern: ^(\d{5})$
      secondaryDestinationPostalCode:
        description: >-
          An optional secondary location near the destination where goods will
          be dropped off.
        format: zip
        type: string
        title: ZIP
        example: '90210'
        pattern: ^(\d{5})$
        x-nullable: true
        x-omitempty: false
      actualDestinationPostalCode:
        description: >
          The actual postal code where the PPM shipment ended. To be filled once
          the customer has moved the shipment.
        format: zip
        type: string
        title: ZIP
        example: '90210'
        pattern: ^(\d{5})$
        x-nullable: true
        x-omitempty: false
      sitExpected:
        description: >
          Captures whether some or all of the PPM shipment will require
          temporary storage at the origin or destination.


          Must be set to `true` when providing `sitLocation`,
          `sitEstimatedWeight`, `sitEstimatedEntryDate`, and
          `sitEstimatedDepartureDate` values to calculate the
          `sitEstimatedCost`.
        type: boolean
      estimatedWeight:
        description: The estimated weight of the PPM shipment goods being moved.
        type: integer
        example: 4200
        x-nullable: true
        x-omitempty: false
      hasProGear:
        description: >
          Indicates whether PPM shipment has pro gear for themselves or their
          spouse.
        type: boolean
        x-nullable: true
        x-omitempty: false
      proGearWeight:
        description: >-
          The estimated weight of the pro-gear being moved belonging to the
          service member.
        type: integer
        x-nullable: true
        x-omitempty: false
      spouseProGearWeight:
        description: >-
          The estimated weight of the pro-gear being moved belonging to a
          spouse.
        type: integer
        x-nullable: true
        x-omitempty: false
      estimatedIncentive:
        description: >-
          The estimated amount the government will pay the service member to
          move their belongings based on the moving date, locations, and
          shipment weight.
        type: integer
        format: cents
        x-nullable: true
        x-omitempty: false
      finalIncentive:
        description: >
          The final calculated incentive for the PPM shipment. This does not
          include **SIT** as it is a reimbursement.
        type: integer
        format: cents
        x-nullable: true
        x-omitempty: false
        readOnly: true
      hasRequestedAdvance:
        description: |
          Indicates whether an advance has been requested for the PPM shipment.
        type: boolean
        x-nullable: true
        x-omitempty: false
      advanceAmountRequested:
        description: >
          The amount requested as an advance by the service member up to a
          maximum percentage of the estimated incentive.
        type: integer
        format: cents
        x-nullable: true
        x-omitempty: false
      hasReceivedAdvance:
        description: |
          Indicates whether an advance was received for the PPM shipment.
        type: boolean
        x-nullable: true
        x-omitempty: false
      advanceAmountReceived:
        description: |
          The amount received for an advance, or null if no advance is received.
        type: integer
        format: cents
        x-nullable: true
        x-omitempty: false
      sitLocation:
        allOf:
          - $ref: '#/definitions/SITLocationType'
          - x-nullable: true
          - x-omitempty: false
      sitEstimatedWeight:
        description: The estimated weight of the goods being put into storage.
        type: integer
        example: 2000
        x-nullable: true
        x-omitempty: false
      sitEstimatedEntryDate:
        description: The date that goods will first enter the storage location.
        format: date
        type: string
        x-nullable: true
        x-omitempty: false
      sitEstimatedDepartureDate:
        description: The date that goods will exit the storage location.
        format: date
        type: string
        x-nullable: true
        x-omitempty: false
      sitEstimatedCost:
        description: >-
          The estimated amount that the government will pay the service member
          to put their goods into storage. This estimated storage cost is
          separate from the estimated incentive.
        type: integer
        format: cents
        x-nullable: true
        x-omitempty: false
      weightTickets:
        $ref: '#/definitions/WeightTickets'
      movingExpenses:
        description: All expense documentation receipt records of this PPM shipment.
        items:
          $ref: '#/definitions/MovingExpense'
        type: array
      proGearWeightTickets:
        description: >-
          All pro-gear weight ticket documentation records for this PPM
          shipment.
        type: array
        items:
          $ref: '#/definitions/ProGearWeightTicket'
      signedCertification:
        $ref: '#/definitions/SignedCertification'
      eTag:
        description: >-
          A hash unique to this shipment that should be used as the "If-Match"
          header for any updates.
        type: string
        readOnly: true
    required:
      - id
      - shipmentId
      - createdAt
      - status
      - expectedDepartureDate
      - pickupPostalCode
      - destinationPostalCode
      - sitExpected
      - eTag
  PpmID:
    description: |
      The PPM Shipment ID to associate with the assigned certificate.
    type: string
    format: uuid
    example: c56a4180-65aa-42ec-a945-5fd21dec0538
    x-nullable: true
  MovingExpenseType:
    type: string
    description: Moving Expense Type
    enum:
      - CONTRACTED_EXPENSE
      - GAS
      - OIL
      - OTHER
      - PACKING_MATERIALS
      - RENTAL_EQUIPMENT
      - STORAGE
      - TOLLS
      - WEIGHING_FEE
    x-display-value:
      CONTRACTED_EXPENSE: Contracted expense
      GAS: Gas
      OIL: Oil
      OTHER: Other
      PACKING_MATERIALS: Packing materials
      STORAGE: Storage
      RENTAL_EQUIPMENT: Rental equipment
      TOLLS: Tolls
      WEIGHING_FEE: Weighing fee
  NullableString:
    type: string
    x-go-type:
      import:
        package: github.com/transcom/mymove/pkg/swagger/nullable
      type: String
paths:
  /estimates/ppm:
    get:
      summary: Return a PPM cost estimate
      description: Calculates a reimbursement range for a PPM move (excluding SIT)
      operationId: showPPMEstimate
      tags:
        - ppm
      parameters:
        - in: query
          name: original_move_date
          type: string
          format: date
          required: true
        - in: query
          name: origin_zip
          type: string
          format: zip
          pattern: ^(\d{5}([\-]\d{4})?)$
          required: true
        - in: query
          name: origin_duty_location_zip
          type: string
          format: zip
          pattern: ^(\d{5}([\-]\d{4})?)$
          required: true
        - in: query
          name: orders_id
          type: string
          format: uuid
          required: true
        - in: query
          name: weight_estimate
          type: integer
          required: true
      responses:
        '200':
          description: Made estimate of PPM cost range
          schema:
            $ref: '#/definitions/PPMEstimateRange'
        '400':
          description: invalid request
        '401':
          description: request requires user authentication
        '403':
          description: user is not authorized
        '404':
          description: >-
            ppm discount not found for provided postal codes and original move
            date
        '409':
          description: distance is less than 50 miles (no short haul moves)
        '422':
          description: cannot process request with given information
        '500':
          description: internal server error
  /estimates/ppm_sit:
    get:
      summary: Return a PPM move's SIT cost estimate
      description: Calculates a reimbursment for a PPM move's SIT
      operationId: showPPMSitEstimate
      tags:
        - ppm
      parameters:
        - in: query
          name: personally_procured_move_id
          type: string
          format: uuid
          required: true
        - in: query
          name: original_move_date
          type: string
          format: date
          required: true
        - in: query
          name: days_in_storage
          type: integer
          required: true
        - in: query
          name: origin_zip
          type: string
          format: zip
          pattern: ^(\d{5}([\-]\d{4})?)$
          required: true
        - in: query
          name: orders_id
          type: string
          format: uuid
          required: true
        - in: query
          name: weight_estimate
          type: integer
          required: true
      responses:
        '200':
          description: show PPM SIT estimate
          schema:
            $ref: '#/definitions/PPMSitEstimate'
        '400':
          description: invalid request
        '401':
          description: request requires user authentication
        '403':
          description: user is not authorized
        '409':
          description: distance is less than 50 miles (no short haul moves)
        '422':
          description: the payload was unprocessable
        '500':
          description: internal server error
  /feature-flags/user-boolean/{key}:
    post:
      summary: Determines if a user has a feature flag enabled
      description: >-
        Determines if a user has a feature flag enabled. The flagContext
        contains context used to determine if this flag applies to the logged in
        user.
      operationId: booleanFeatureFlagForUser
      tags:
        - featureFlags
      consumes:
        - application/json
      parameters:
        - in: path
          name: key
          type: string
          required: true
          description: Feature Flag Key
        - in: body
          name: flagContext
          required: true
          description: context for the feature flag request
          schema:
            type: object
            additionalProperties:
              type: string
      produces:
        - application/json
      responses:
        '200':
          description: Boolean Feature Flag Status
          schema:
            $ref: '#/definitions/FeatureFlagBoolean'
        '400':
          description: invalid request
        '401':
          description: request requires user authentication
        '500':
          description: internal server error
  /feature-flags/user-variant/{key}:
    post:
      summary: Determines if a user has a feature flag enabled
      description: >-
        Determines if a user has a feature flag enabled. The flagContext
        contains context used to determine if this flag applies to the logged in
        user.
      operationId: variantFeatureFlagForUser
      tags:
        - featureFlags
      consumes:
        - application/json
      parameters:
        - in: path
          name: key
          type: string
          required: true
          description: Feature Flag Key
        - in: body
          name: flagContext
          required: true
          description: context for the feature flag request
          schema:
            type: object
            additionalProperties:
              type: string
      produces:
        - application/json
      responses:
        '200':
          description: Variant Feature Flag Status
          schema:
            $ref: '#/definitions/FeatureFlagVariant'
        '400':
          description: invalid request
        '401':
          description: request requires user authentication
        '500':
          description: internal server error
  /users/logged_in:
    get:
      summary: Returns the user info for the currently logged in user
      description: Returns the user info for the currently logged in user
      operationId: showLoggedInUser
      tags:
        - users
      responses:
        '200':
          description: Currently logged in user
          schema:
            $ref: '#/definitions/LoggedInUserPayload'
        '400':
          description: invalid request
        '401':
          description: request requires user authentication
        '500':
          description: server error
  /users/is_logged_in:
    get:
      summary: Returns boolean as to whether the user is logged in
      description: Returns boolean as to whether the user is logged in
      operationId: isLoggedInUser
      tags:
        - users
      responses:
        '200':
          description: Currently logged in user
          schema:
            type: object
            required:
              - isLoggedIn
            properties:
              isLoggedIn:
                type: boolean
        '400':
          description: invalid request
        '500':
          description: server error
  /orders:
    post:
      summary: Creates an orders model for a logged-in user
      description: Creates an instance of orders tied to a service member
      operationId: createOrders
      tags:
        - orders
      parameters:
        - in: body
          name: createOrders
          required: true
          schema:
            $ref: '#/definitions/CreateUpdateOrders'
      responses:
        '201':
          description: created instance of orders
          schema:
            $ref: '#/definitions/Orders'
        '400':
          description: invalid request
        '401':
          description: request requires user authentication
        '403':
          description: user is not authorized
        '500':
          description: internal server error
  /orders/{ordersId}:
    put:
      summary: Updates orders
      description: All fields sent in this request will be set on the orders referenced
      operationId: updateOrders
      tags:
        - orders
      parameters:
        - in: path
          name: ordersId
          type: string
          format: uuid
          required: true
          description: UUID of the orders model
        - in: body
          name: updateOrders
          required: true
          schema:
            $ref: '#/definitions/CreateUpdateOrders'
      responses:
        '200':
          description: updated instance of orders
          schema:
            $ref: '#/definitions/Orders'
        '400':
          description: invalid request
        '401':
          description: request requires user authentication
        '403':
          description: user is not authorized
        '404':
          description: orders not found
        '500':
          description: internal server error
    get:
      summary: Returns the given order
      description: Returns the given order
      operationId: showOrders
      tags:
        - orders
      parameters:
        - in: path
          name: ordersId
          type: string
          format: uuid
          required: true
          description: UUID of the order
      responses:
        '200':
          description: the instance of the order
          schema:
            $ref: '#/definitions/Orders'
        '400':
          description: invalid request
        '401':
          description: request requires user authentication
        '403':
          description: user is not authorized
        '404':
          description: order is not found
        '500':
          description: internal server error
  /orders/{ordersId}/upload_amended_orders:
    patch:
      summary: Patch the amended orders for a given order
      description: Patch the amended orders for a given order
      operationId: uploadAmendedOrders
      tags:
        - orders
      consumes:
        - multipart/form-data
      parameters:
        - in: path
          name: ordersId
          type: string
          format: uuid
          required: true
          description: UUID of the order
        - in: formData
          name: file
          type: file
          description: The file to upload.
          required: true
      responses:
        '201':
          description: created upload
          schema:
            $ref: '#/definitions/Upload'
        '400':
          description: invalid request
          schema:
            $ref: '#/definitions/InvalidRequestResponsePayload'
        '403':
          description: not authorized
        '404':
          description: not found
        '413':
          description: payload is too large
        '500':
          description: server error
  /allmoves/{serviceMemberId}:
    get:
      summary: Return the current and previous moves of a service member
      description: >
        This endpoint gets all moves that belongs to the serviceMember by using
        the service members id. In a previous moves array and the current move
        in the current move array. The current move is the move with the latest
        CreatedAt date. All other moves will go into the previous move array.
      operationId: getAllMoves
      tags:
        - moves
      produces:
        - application/json
      parameters:
        - in: path
          name: serviceMemberId
          type: string
          format: uuid
          required: true
          description: UUID of the service member
      responses:
        '200':
          description: >-
            Successfully retrieved moves. A successful fetch might still return
            zero moves.
          schema:
            $ref: '#/definitions/MovesList'
        '401':
          $ref: '#/responses/PermissionDenied'
        '403':
          $ref: '#/responses/PermissionDenied'
        '500':
          $ref: '#/responses/ServerError'
  /moves/{moveId}:
    patch:
      summary: Patches the move
      description: Any fields sent in this request will be set on the move referenced
      operationId: patchMove
      tags:
        - moves
      parameters:
        - in: path
          name: moveId
          type: string
          format: uuid
          required: true
          description: UUID of the move
        - $ref: '#/parameters/ifMatch'
        - in: body
          name: patchMovePayload
          required: true
          schema:
            $ref: '#/definitions/PatchMovePayload'
      responses:
        '200':
          description: updated instance of move
          schema:
            $ref: '#/definitions/MovePayload'
        '400':
          description: invalid request
        '401':
          description: request requires user authentication
        '403':
          description: user is not authorized
        '404':
          description: move or closeout office is not found
        '412':
          description: precondition failed
        '422':
          description: unprocessable entity
        '500':
          description: internal server error
    get:
      summary: Returns the given move
      description: Returns the given move
      operationId: showMove
      tags:
        - moves
      parameters:
        - in: path
          name: moveId
          type: string
          format: uuid
          required: true
          description: UUID of the move
      responses:
        '200':
          description: the instance of the move
          schema:
            $ref: '#/definitions/MovePayload'
        '400':
          description: invalid request
        '401':
          description: request requires user authentication
        '403':
          description: user is not authorized
        '404':
          description: move is not found
        '500':
          description: internal server error
  /moves/{moveId}/signed_certifications:
    post:
      summary: Submits signed certification for the given move ID
      description: Create an instance of signed_certification tied to the move ID
      operationId: createSignedCertification
      tags:
        - certification
      parameters:
        - in: path
          name: moveId
          type: string
          format: uuid
          required: true
          description: UUID of the move being signed for
        - in: body
          name: createSignedCertificationPayload
          required: true
          schema:
            $ref: '#/definitions/CreateSignedCertificationPayload'
      responses:
        '201':
          description: created instance of signed_certification
          schema:
            $ref: '#/definitions/SignedCertificationPayload'
        '400':
          description: invalid request
        '401':
          description: request requires user authentication
        '403':
          description: user is not authorized to sign for this move
        '404':
          description: move not found
        '500':
          description: internal server error
    get:
      summary: gets the signed certifications for the given move ID
      description: returns a list of all signed_certifications associated with the move ID
      operationId: indexSignedCertification
      tags:
        - certification
      parameters:
        - in: path
          name: moveId
          type: string
          format: uuid
          required: true
      responses:
        '200':
          description: returns a list of signed certifications
          schema:
            $ref: '#/definitions/SignedCertifications'
        '400':
          description: invalid request
        '401':
          description: request requires user authentication
        '403':
          description: user is not authorized
        '404':
          description: move not found
        '500':
          description: internal server error
  /reimbursement/{reimbursementId}/approve:
    post:
      summary: Approves the reimbursement
      description: Sets the status of the reimbursement to APPROVED.
      operationId: approveReimbursement
      tags:
        - office
      parameters:
        - in: path
          name: reimbursementId
          type: string
          format: uuid
          required: true
          description: UUID of the reimbursement being approved
      responses:
        '200':
          description: updated instance of reimbursement
          schema:
            $ref: '#/definitions/Reimbursement'
        '400':
          description: invalid request
        '401':
          description: request requires user authentication
        '403':
          description: user is not authorized
        '500':
          description: internal server error
  /moves/{moveId}/orders:
    get:
      summary: Returns orders information for a move for office use
      description: Returns orders information for a move for office use
      operationId: showOfficeOrders
      tags:
        - office
      parameters:
        - in: path
          name: moveId
          type: string
          format: uuid
          required: true
          description: UUID of the move
      responses:
        '200':
          description: the orders information for a move for office use
          schema:
            $ref: '#/definitions/Orders'
        '400':
          description: invalid request
        '401':
          description: request requires user authentication
        '403':
          description: user is not authorized
        '404':
          description: move not found
        '500':
          description: internal server error
  /moves/{moveId}/move_documents:
    get:
      summary: Returns a list of all Move Documents associated with this move
      description: Returns a list of all Move Documents associated with this move
      operationId: indexMoveDocuments
      tags:
        - move_docs
      parameters:
        - in: path
          name: moveId
          type: string
          format: uuid
          required: true
          description: UUID of the move
      responses:
        '200':
          description: returns list of move douments
          schema:
            $ref: '#/definitions/MoveDocuments'
        '400':
          description: invalid request
        '401':
          description: request requires user authentication
        '403':
          description: user is not authorized
    post:
      summary: Creates a move document
      description: Created a move document with the given information
      operationId: createGenericMoveDocument
      tags:
        - move_docs
      parameters:
        - name: moveId
          in: path
          type: string
          format: uuid
          required: true
          description: UUID of the move
        - in: body
          name: createGenericMoveDocumentPayload
          required: true
          schema:
            $ref: '#/definitions/CreateGenericMoveDocumentPayload'
      responses:
        '200':
          description: returns new move document object
          schema:
            $ref: '#/definitions/MoveDocumentPayload'
        '400':
          description: invalid request
        '401':
          description: must be authenticated to use this endpoint
        '403':
          description: not authorized to modify this move
        '500':
          description: server error
  /move_documents/{moveDocumentId}:
    put:
      summary: Updates a move document
      description: Update a move document with the given information
      operationId: updateMoveDocument
      tags:
        - move_docs
      parameters:
        - in: path
          name: moveDocumentId
          type: string
          format: uuid
          required: true
          description: UUID of the move document model
        - in: body
          name: updateMoveDocument
          required: true
          schema:
            $ref: '#/definitions/MoveDocumentPayload'
      responses:
        '200':
          description: updated instance of move document
          schema:
            $ref: '#/definitions/MoveDocumentPayload'
        '400':
          description: invalid request
        '401':
          description: request requires user authentication
        '403':
          description: user is not authorized
        '404':
          description: move document not found
        '500':
          description: internal server error
    delete:
      summary: Deletes a move document
      description: Deletes a move document with the given information
      operationId: deleteMoveDocument
      tags:
        - move_docs
      parameters:
        - in: path
          name: moveDocumentId
          type: string
          format: uuid
          required: true
          description: UUID of the move document model
      responses:
        '204':
          description: deleted
        '400':
          description: invalid request
          schema:
            $ref: '#/definitions/InvalidRequestResponsePayload'
        '403':
          description: not authorized
        '404':
          description: not found
        '500':
          description: server error
  /moves/{moveId}/approve:
    post:
      summary: Approves a move to proceed
      description: >-
        Approves the basic details of a move. The status of the move will be
        updated to APPROVED
      operationId: approveMove
      tags:
        - office
      parameters:
        - name: moveId
          in: path
          type: string
          format: uuid
          required: true
          description: UUID of the move
      responses:
        '200':
          description: returns updated (approved) move object
          schema:
            $ref: '#/definitions/MovePayload'
        '400':
          description: invalid request
        '401':
          description: must be authenticated to use this endpoint
        '403':
          description: not authorized to approve this move
        '409':
          description: the move is not in a state to be approved
          schema:
            $ref: '#/definitions/MovePayload'
        '500':
          description: server error
  /moves/{moveId}/submit:
    post:
      summary: Submits a move for approval
      description: >-
        Submits a move for approval by the office. The status of the move will
        be updated to SUBMITTED
      operationId: submitMoveForApproval
      tags:
        - moves
      parameters:
        - name: moveId
          in: path
          type: string
          format: uuid
          required: true
          description: UUID of the move
        - name: submitMoveForApprovalPayload
          in: body
          required: true
          schema:
            $ref: '#/definitions/SubmitMoveForApprovalPayload'
      responses:
        '200':
          description: returns updated (submitted) move object
          schema:
            $ref: '#/definitions/MovePayload'
        '400':
          description: invalid request
        '401':
          description: must be authenticated to use this endpoint
        '403':
          description: not authorized to approve this move
        '409':
          description: the move is not in a state to be approved
          schema:
            $ref: '#/definitions/MovePayload'
        '500':
          description: server error
  /moves/{moveId}/cancel:
    post:
      summary: Cancels a move
      description: >-
        Cancels the basic details of a move. The status of the move will be
        updated to CANCELED
      operationId: cancelMove
      tags:
        - office
      parameters:
        - name: moveId
          in: path
          type: string
          format: uuid
          required: true
          description: UUID of the move
        - in: body
          name: cancelMove
          required: true
          schema:
            $ref: '#/definitions/CancelMove'
      responses:
        '200':
          description: returns updated (canceled) move object
          schema:
            $ref: '#/definitions/MovePayload'
        '400':
          description: invalid request
        '401':
          description: must be authenticated to use this endpoint
        '403':
          description: not authorized to cancel this move
        '409':
          description: the move is not in a state to be canceled
          schema:
            $ref: '#/definitions/MovePayload'
        '500':
          description: server error
  /moves/{moveId}/submit_amended_orders:
    post:
      summary: Submits amended orders for review
      description: >-
        Submits amended orders for review by the office. The status of the move
        will be updated to an appropriate status depending on whether it needs
        services counseling or not.
      operationId: submitAmendedOrders
      tags:
        - moves
      parameters:
        - name: moveId
          in: path
          type: string
          format: uuid
          required: true
          description: UUID of the move
      responses:
        '200':
          description: returns updated (submitted) move object
          schema:
            $ref: '#/definitions/MovePayload'
        '400':
          description: invalid request
        '401':
          description: must be authenticated to use this endpoint
        '403':
          description: not authorized to approve this move
        '409':
          description: the move is not in a state to be approved
          schema:
            $ref: '#/definitions/MovePayload'
        '500':
          description: server error
<<<<<<< HEAD
  /moves/{ppmShipmentId}/shipment_summary_worksheet:
=======
  /ppm-shipments/{ppmShipmentId}/shipment_summary_worksheet:
>>>>>>> b390db24
    get:
      summary: Returns Shipment Summary Worksheet
      description: Generates pre-filled PDF using data already collected
      operationId: showShipmentSummaryWorksheet
      tags:
        - ppm
      parameters:
        - in: path
          name: ppmShipmentId
          type: string
          format: uuid
          required: true
          description: UUID of the ppmShipment
        - in: query
          name: preparationDate
          type: string
          format: date
          required: true
          description: The preparationDate of PDF
      produces:
        - application/pdf
      responses:
        '200':
          headers:
            Content-Disposition:
              type: string
              description: File name to download
          description: Pre-filled worksheet PDF
          schema:
            format: binary
            type: file
        '400':
          description: invalid request
        '401':
          description: request requires user authentication
        '403':
          description: user is not authorized
        '422':
          $ref: '#/responses/UnprocessableEntity'
        '500':
          description: internal server error
  /documents:
    post:
      summary: Create a new document
      description: >-
        Documents represent a physical artifact such as a scanned document or a
        PDF file
      operationId: createDocument
      tags:
        - documents
      parameters:
        - in: body
          name: documentPayload
          required: true
          schema:
            $ref: '#/definitions/PostDocumentPayload'
      responses:
        '201':
          description: created document
          schema:
            $ref: '#/definitions/Document'
        '400':
          description: invalid request
        '500':
          description: server error
  /documents/{documentId}:
    get:
      summary: Returns a document
      description: Returns a document and its uploads
      operationId: showDocument
      tags:
        - documents
      parameters:
        - in: path
          name: documentId
          type: string
          format: uuid
          required: true
          description: UUID of the document to return
      responses:
        '200':
          description: the requested document
          schema:
            $ref: '#/definitions/Document'
        '400':
          description: invalid request
          schema:
            $ref: '#/definitions/InvalidRequestResponsePayload'
        '403':
          description: not authorized
        '404':
          description: not found
        '500':
          description: server error
  /uploads/{uploadId}:
    delete:
      summary: Deletes an upload
      description: Uploads represent a single digital file, such as a JPEG or PDF.
      operationId: deleteUpload
      tags:
        - uploads
      parameters:
        - in: path
          name: uploadId
          type: string
          format: uuid
          required: true
          description: UUID of the upload to be deleted
      responses:
        '204':
          description: deleted
        '400':
          description: invalid request
          schema:
            $ref: '#/definitions/InvalidRequestResponsePayload'
        '403':
          description: not authorized
        '404':
          description: not found
        '500':
          description: server error
  /uploads:
    post:
      summary: Create a new upload
      description: Uploads represent a single digital file, such as a JPEG or PDF.
      operationId: createUpload
      tags:
        - uploads
      consumes:
        - multipart/form-data
      parameters:
        - in: query
          name: documentId
          type: string
          format: uuid
          required: false
          description: UUID of the document to add an upload to
        - in: formData
          name: file
          type: file
          description: The file to upload.
          required: true
      responses:
        '201':
          description: created upload
          schema:
            $ref: '#/definitions/Upload'
        '400':
          description: invalid request
          schema:
            $ref: '#/definitions/InvalidRequestResponsePayload'
        '403':
          description: not authorized
        '404':
          description: not found
        '413':
          description: payload is too large
        '500':
          description: server error
    delete:
      summary: Deletes a collection of uploads
      description: Uploads represent a single digital file, such as a JPEG or PDF.
      operationId: deleteUploads
      tags:
        - uploads
      parameters:
        - in: query
          name: uploadIds
          type: array
          items:
            type: string
            format: uuid
          required: true
          description: Array of UUIDs to be deleted
      responses:
        '204':
          description: deleted
        '400':
          description: invalid request
          schema:
            $ref: '#/definitions/InvalidRequestResponsePayload'
        '403':
          description: not authorized
        '404':
          description: not found
        '500':
          description: server error
  /service_members:
    post:
      summary: Creates service member for a logged-in user
      description: Creates an instance of a service member tied to a user
      operationId: createServiceMember
      tags:
        - service_members
      parameters:
        - in: body
          name: createServiceMemberPayload
          required: true
          schema:
            $ref: '#/definitions/CreateServiceMemberPayload'
      responses:
        '201':
          description: created instance of service member
          schema:
            $ref: '#/definitions/ServiceMemberPayload'
        '400':
          description: invalid request
        '401':
          description: request requires user authentication
        '403':
          description: user is not authorized
        '404':
          description: service member not found
        '500':
          description: internal server error
  /service_members/{serviceMemberId}:
    get:
      summary: Returns the given service member
      description: Returns the given service member
      operationId: showServiceMember
      tags:
        - service_members
      parameters:
        - in: path
          name: serviceMemberId
          type: string
          format: uuid
          required: true
          description: UUID of the service member
      responses:
        '200':
          description: the instance of the service member
          schema:
            $ref: '#/definitions/ServiceMemberPayload'
        '400':
          description: invalid request
        '401':
          description: request requires user authentication
        '403':
          description: user is not authorized
        '404':
          description: service member not found
        '500':
          description: internal server error
    patch:
      summary: Patches the service member
      description: >-
        Any fields sent in this request will be set on the service member
        referenced
      operationId: patchServiceMember
      tags:
        - service_members
      parameters:
        - in: path
          name: serviceMemberId
          type: string
          format: uuid
          required: true
          description: UUID of the service member
        - in: body
          name: patchServiceMemberPayload
          required: true
          schema:
            $ref: '#/definitions/PatchServiceMemberPayload'
      responses:
        '200':
          description: updated instance of service member
          schema:
            $ref: '#/definitions/ServiceMemberPayload'
        '400':
          description: invalid request
        '401':
          description: request requires user authentication
        '403':
          description: user is not authorized
        '404':
          description: service member not found
        '500':
          description: internal server error
  /service_members/{serviceMemberId}/current_orders:
    get:
      summary: Returns the latest orders for a given service member
      description: Returns orders
      operationId: showServiceMemberOrders
      tags:
        - service_members
      parameters:
        - in: path
          name: serviceMemberId
          type: string
          format: uuid
          required: true
          description: UUID of the service member
      responses:
        '200':
          description: the instance of the service member
          schema:
            $ref: '#/definitions/Orders'
        '400':
          description: invalid request
        '401':
          description: request requires user authentication
        '403':
          description: user is not authorized
        '404':
          description: service member not found
        '500':
          description: internal server error
  /service_members/{serviceMemberId}/backup_contacts:
    post:
      summary: Submits backup contact for a logged-in user
      description: Creates an instance of a backup contact tied to a service member user
      operationId: createServiceMemberBackupContact
      tags:
        - backup_contacts
      parameters:
        - in: body
          name: createBackupContactPayload
          required: true
          schema:
            $ref: '#/definitions/CreateServiceMemberBackupContactPayload'
        - in: path
          name: serviceMemberId
          type: string
          format: uuid
          required: true
          description: UUID of the service member
      responses:
        '201':
          description: created instance of service member backup contact
          schema:
            $ref: '#/definitions/ServiceMemberBackupContactPayload'
        '400':
          description: invalid request
        '401':
          description: request requires user authentication
        '403':
          description: user is not authorized to create this backup contact
        '404':
          description: contact not found
        '500':
          description: internal server error
    get:
      summary: List all service member backup contacts
      description: List all service member backup contacts
      operationId: indexServiceMemberBackupContacts
      tags:
        - backup_contacts
      parameters:
        - in: path
          name: serviceMemberId
          type: string
          format: uuid
          required: true
          description: UUID of the service member
      responses:
        '200':
          description: list of service member backup contacts
          schema:
            $ref: '#/definitions/IndexServiceMemberBackupContactsPayload'
        '400':
          description: invalid request
        '401':
          description: request requires user authentication
        '403':
          description: user is not authorized to see this backup contact
        '404':
          description: contact not found
        '500':
          description: internal server error
  /backup_contacts/{backupContactId}:
    get:
      summary: Returns the given service member backup contact
      description: Returns the given service member backup contact
      operationId: showServiceMemberBackupContact
      tags:
        - backup_contacts
      parameters:
        - in: path
          name: backupContactId
          type: string
          format: uuid
          required: true
          description: UUID of the service member backup contact
      responses:
        '200':
          description: the instance of the service member backup contact
          schema:
            $ref: '#/definitions/ServiceMemberBackupContactPayload'
        '400':
          description: invalid request
        '401':
          description: request requires user authentication
        '403':
          description: user is not authorized
        '404':
          description: backup contact not found
        '500':
          description: internal server error
    put:
      summary: Updates a service member backup contact
      description: >-
        Any fields sent in this request will be set on the backup contact
        referenced
      operationId: updateServiceMemberBackupContact
      tags:
        - backup_contacts
      parameters:
        - in: body
          name: updateServiceMemberBackupContactPayload
          required: true
          schema:
            $ref: '#/definitions/UpdateServiceMemberBackupContactPayload'
        - in: path
          name: backupContactId
          type: string
          format: uuid
          required: true
          description: UUID of the service member backup contact
      responses:
        '201':
          description: updated instance of backup contact
          schema:
            $ref: '#/definitions/ServiceMemberBackupContactPayload'
        '400':
          description: invalid request
        '401':
          description: request requires user authentication
        '403':
          description: user is not authorized
        '404':
          description: backup contact not found
        '500':
          description: internal server error
  /duty_locations:
    get:
      summary: Returns the duty locations matching the search query
      description: Returns the duty locations matching the search query
      operationId: searchDutyLocations
      tags:
        - duty_locations
      parameters:
        - in: query
          name: search
          type: string
          required: true
          description: Search string for duty locations
      responses:
        '200':
          description: the instance of the duty location
          schema:
            $ref: '#/definitions/DutyLocationsPayload'
        '400':
          description: invalid request
        '401':
          description: request requires user authentication
        '403':
          description: user is not authorized
        '404':
          description: matching duty location not found
        '500':
          description: internal server error
  /duty_locations/{dutyLocationId}/transportation_office:
    get:
      summary: Returns the transportation office for a given duty location
      description: Returns the given duty location's transportation office
      operationId: showDutyLocationTransportationOffice
      tags:
        - transportation_offices
      parameters:
        - in: path
          name: dutyLocationId
          type: string
          format: uuid
          required: true
          description: UUID of the duty location
      responses:
        '200':
          description: the instance of the transportation office for a duty location
          schema:
            $ref: '#/definitions/TransportationOffice'
        '400':
          description: invalid request
        '401':
          description: request requires user authentication
        '403':
          description: user is not authorized
        '404':
          description: transportation office not found
        '500':
          description: internal server error
  /transportation-offices:
    get:
      produces:
        - application/json
      summary: Returns the transportation offices matching the search query
      description: Returns the transportation offices matching the search query
      operationId: getTransportationOffices
      tags:
        - transportation_offices
      parameters:
        - in: query
          name: search
          type: string
          required: true
          minLength: 2
          description: Search string for transportation offices
      responses:
        '200':
          description: Successfully retrieved transportation offices
          schema:
            $ref: '#/definitions/TransportationOffices'
        '400':
          $ref: '#/responses/InvalidRequest'
        '401':
          $ref: '#/responses/PermissionDenied'
        '403':
          $ref: '#/responses/PermissionDenied'
        '404':
          $ref: '#/responses/NotFound'
        '500':
          $ref: '#/responses/ServerError'
  /queues/{queueType}:
    get:
      summary: Show all moves in a queue
      description: Show all moves in a queue
      operationId: showQueue
      tags:
        - queues
      parameters:
        - in: path
          name: queueType
          type: string
          enum:
            - new
            - ppm_payment_requested
            - all
            - ppm_approved
            - ppm_completed
          required: true
          description: Queue type to show
      responses:
        '200':
          description: list all moves in the specified queue
          schema:
            type: array
            items:
              $ref: '#/definitions/MoveQueueItem'
        '400':
          description: invalid request
        '401':
          description: request requires user authentication
        '403':
          description: user is not authorized to access this queue
        '404':
          description: move queue item is not found
  /entitlements:
    get:
      summary: List weight weights allotted by entitlement
      description: List weight weights allotted by entitlement
      operationId: indexEntitlements
      tags:
        - entitlements
      responses:
        '200':
          description: List of weights allotted entitlement
          schema:
            $ref: '#/definitions/IndexEntitlements'
  /calendar/available_move_dates:
    get:
      summary: Returns available dates for the move calendar
      description: Returns available dates for the move calendar
      operationId: showAvailableMoveDates
      tags:
        - calendar
      parameters:
        - in: query
          name: startDate
          type: string
          format: date
          required: true
          description: >-
            Look for future available dates starting from (and including) this
            date
      responses:
        '200':
          description: List of available dates
          schema:
            $ref: '#/definitions/AvailableMoveDates'
        '400':
          description: invalid request
        '401':
          description: request requires user authentication
        '403':
          description: user is not authorized
        '500':
          description: internal server error
  /moves/{moveId}/weight_ticket:
    post:
      summary: Creates a weight ticket document
      description: Created a weight ticket document with the given information
      operationId: createWeightTicketDocument
      tags:
        - move_docs
      parameters:
        - name: moveId
          in: path
          type: string
          format: uuid
          required: true
          description: UUID of the move
        - in: body
          name: createWeightTicketDocument
          required: true
          schema:
            $ref: '#/definitions/CreateWeightTicketDocumentsPayload'
      responses:
        '200':
          description: returns new weight ticket document object
          schema:
            $ref: '#/definitions/MoveDocumentPayload'
        '400':
          description: invalid request
        '401':
          description: must be authenticated to use this endpoint
        '403':
          description: not authorized to modify this move
        '500':
          description: server error
  /ppm-shipments/{ppmShipmentId}/pro-gear-weight-tickets:
    parameters:
      - $ref: '#/parameters/ppmShipmentId'
    post:
      summary: Creates a pro-gear weight ticket
      description: >
        Creates a PPM shipment's pro-gear weight ticket. This will only contain
        the minimum necessary fields for a

        pro-gear weight ticket. Data should be filled in using the patch
        endpoint.
      operationId: createProGearWeightTicket
      tags:
        - ppm
      consumes:
        - application/json
      produces:
        - application/json
      responses:
        '201':
          description: returns a new pro-gear weight ticket object
          schema:
            $ref: '#/definitions/ProGearWeightTicket'
        '400':
          $ref: '#/responses/InvalidRequest'
        '401':
          $ref: '#/responses/PermissionDenied'
        '403':
          $ref: '#/responses/PermissionDenied'
        '404':
          $ref: '#/responses/NotFound'
        '412':
          $ref: '#/responses/PreconditionFailed'
        '422':
          $ref: '#/responses/UnprocessableEntity'
        '500':
          $ref: '#/responses/ServerError'
  /ppm-shipments/{ppmShipmentId}/pro-gear-weight-tickets/{proGearWeightTicketId}:
    patch:
      summary: Updates a pro-gear weight ticket
      description: >
        Updates a PPM shipment's pro-gear weight ticket with new information.
        Only some of the fields are editable

        because some have to be set by the customer, e.g. the description.
      operationId: updateProGearWeightTicket
      tags:
        - ppm
      consumes:
        - application/json
      produces:
        - application/json
      parameters:
        - $ref: '#/parameters/ifMatch'
        - $ref: '#/parameters/ppmShipmentId'
        - $ref: '#/parameters/proGearWeightTicketId'
        - in: body
          name: updateProGearWeightTicket
          required: true
          schema:
            $ref: '#/definitions/UpdateProGearWeightTicket'
      responses:
        '200':
          description: returns an updated pro-gear weight ticket object
          schema:
            $ref: '#/definitions/ProGearWeightTicket'
        '400':
          $ref: '#/responses/InvalidRequest'
        '401':
          $ref: '#/responses/PermissionDenied'
        '403':
          $ref: '#/responses/PermissionDenied'
        '404':
          $ref: '#/responses/NotFound'
        '412':
          $ref: '#/responses/PreconditionFailed'
        '422':
          $ref: '#/responses/UnprocessableEntity'
        '500':
          $ref: '#/responses/ServerError'
    delete:
      summary: Soft deletes a pro-gear weight line item by ID
      description: >
        Removes a single pro-gear weight ticket set from the closeout line items
        for a PPM shipment. Soft deleted

        records are not visible in milmove, but are kept in the database.
      operationId: deleteProGearWeightTicket
      tags:
        - ppm
      produces:
        - application/json
      parameters:
        - $ref: '#/parameters/ppmShipmentId'
        - description: ID of the pro-gear weight ticket to be deleted
          in: path
          name: proGearWeightTicketId
          required: true
          format: uuid
          type: string
      responses:
        '204':
          description: Successfully soft deleted the pro-gear weight ticket
        '400':
          $ref: '#/responses/InvalidRequest'
        '401':
          $ref: '#/responses/PermissionDenied'
        '403':
          $ref: '#/responses/PermissionDenied'
        '404':
          $ref: '#/responses/NotFound'
        '409':
          $ref: '#/responses/Conflict'
        '422':
          $ref: '#/responses/UnprocessableEntity'
        '500':
          $ref: '#/responses/ServerError'
  /ppm-shipments/{ppmShipmentId}/moving-expenses:
    post:
      summary: Creates moving expense document
      description: Creates a moving expense document for the PPM shipment
      operationId: createMovingExpense
      tags:
        - ppm
      parameters:
        - $ref: '#/parameters/ppmShipmentId'
      responses:
        '201':
          description: returns new moving expense object
          schema:
            $ref: '#/definitions/MovingExpense'
        '400':
          $ref: '#/responses/InvalidRequest'
        '401':
          $ref: '#/responses/PermissionDenied'
        '403':
          $ref: '#/responses/PermissionDenied'
        '404':
          $ref: '#/responses/NotFound'
        '422':
          $ref: '#/responses/UnprocessableEntity'
        '500':
          $ref: '#/responses/ServerError'
  /ppm-shipments/{ppmShipmentId}/moving-expenses/{movingExpenseId}:
    patch:
      summary: Updates the moving expense
      description: >-
        Any fields sent in this request will be set on the moving expense
        referenced
      operationId: updateMovingExpense
      tags:
        - ppm
      parameters:
        - $ref: '#/parameters/ppmShipmentId'
        - $ref: '#/parameters/movingExpenseId'
        - $ref: '#/parameters/ifMatch'
        - in: body
          name: updateMovingExpense
          required: true
          schema:
            $ref: '#/definitions/UpdateMovingExpense'
      responses:
        '200':
          description: returns an updated moving expense object
          schema:
            $ref: '#/definitions/MovingExpense'
        '400':
          $ref: '#/responses/InvalidRequest'
        '401':
          $ref: '#/responses/PermissionDenied'
        '403':
          $ref: '#/responses/PermissionDenied'
        '404':
          $ref: '#/responses/NotFound'
        '412':
          $ref: '#/responses/PreconditionFailed'
        '422':
          $ref: '#/responses/UnprocessableEntity'
        '500':
          $ref: '#/responses/ServerError'
    delete:
      summary: Soft deletes a moving expense by ID
      description: >
        Removes a single moving expense receipt from the closeout line items for
        a PPM shipment. Soft deleted

        records are not visible in milmove, but are kept in the database.
      operationId: deleteMovingExpense
      tags:
        - ppm
      produces:
        - application/json
      parameters:
        - $ref: '#/parameters/ppmShipmentId'
        - description: ID of the moving expense to be deleted
          in: path
          name: movingExpenseId
          required: true
          format: uuid
          type: string
      responses:
        '204':
          description: Successfully soft deleted the moving expense
        '400':
          $ref: '#/responses/InvalidRequest'
        '401':
          $ref: '#/responses/PermissionDenied'
        '403':
          $ref: '#/responses/PermissionDenied'
        '404':
          $ref: '#/responses/NotFound'
        '409':
          $ref: '#/responses/Conflict'
        '422':
          $ref: '#/responses/UnprocessableEntity'
        '500':
          $ref: '#/responses/ServerError'
  /ppm-shipments/{ppmShipmentId}/weight-ticket:
    post:
      summary: Creates a weight ticket document
      description: Created a weight ticket document with the given information
      operationId: createWeightTicket
      tags:
        - ppm
      parameters:
        - $ref: '#/parameters/ppmShipmentId'
      responses:
        '200':
          description: returns new weight ticket object
          schema:
            $ref: '#/definitions/WeightTicket'
        '400':
          $ref: '#/responses/InvalidRequest'
        '401':
          $ref: '#/responses/PermissionDenied'
        '403':
          $ref: '#/responses/PermissionDenied'
        '404':
          $ref: '#/responses/NotFound'
        '422':
          $ref: '#/responses/UnprocessableEntity'
        '500':
          $ref: '#/responses/ServerError'
  /ppm-shipments/{ppmShipmentId}/weight-ticket/{weightTicketId}:
    patch:
      summary: Updates a weight ticket document
      description: Updates a weight ticket document with the new information
      operationId: updateWeightTicket
      tags:
        - ppm
      parameters:
        - $ref: '#/parameters/ppmShipmentId'
        - $ref: '#/parameters/weightTicketId'
        - $ref: '#/parameters/ifMatch'
        - in: body
          name: updateWeightTicketPayload
          required: true
          schema:
            $ref: '#/definitions/UpdateWeightTicket'
      responses:
        '200':
          description: returns an updated weight ticket object
          schema:
            $ref: '#/definitions/WeightTicket'
        '400':
          $ref: '#/responses/InvalidRequest'
        '401':
          $ref: '#/responses/PermissionDenied'
        '403':
          $ref: '#/responses/PermissionDenied'
        '404':
          $ref: '#/responses/NotFound'
        '412':
          $ref: '#/responses/PreconditionFailed'
        '422':
          $ref: '#/responses/UnprocessableEntity'
        '500':
          $ref: '#/responses/ServerError'
    delete:
      summary: Soft deletes a weight ticket by ID
      description: >
        Removes a single weight ticket from the closeout line items for a PPM
        shipment. Soft deleted

        records are not visible in milmove, but are kept in the database. This
        may change the PPM shipment's final

        incentive.
      operationId: deleteWeightTicket
      tags:
        - ppm
      produces:
        - application/json
      parameters:
        - $ref: '#/parameters/ppmShipmentId'
        - description: ID of the weight ticket to be deleted
          in: path
          name: weightTicketId
          required: true
          format: uuid
          type: string
      responses:
        '204':
          description: Successfully soft deleted the weight ticket
        '400':
          $ref: '#/responses/InvalidRequest'
        '401':
          $ref: '#/responses/PermissionDenied'
        '403':
          $ref: '#/responses/PermissionDenied'
        '404':
          $ref: '#/responses/NotFound'
        '409':
          $ref: '#/responses/Conflict'
        '422':
          $ref: '#/responses/UnprocessableEntity'
        '500':
          $ref: '#/responses/ServerError'
  /ppm-shipments/{ppmShipmentId}/uploads:
    post:
      summary: >-
        Create a new upload for a PPM weight ticket, pro-gear, or moving expense
        document
      description: >-
        Uploads represent a single digital file, such as a PNG, JPEG, PDF, or
        spreadsheet.
      operationId: createPPMUpload
      tags:
        - ppm
      consumes:
        - multipart/form-data
      parameters:
        - in: path
          name: ppmShipmentId
          type: string
          format: uuid
          required: true
          description: UUID of the ppm shipment
        - in: query
          name: documentId
          type: string
          format: uuid
          required: true
          description: UUID of the document to add an upload to
        - in: formData
          name: file
          type: file
          description: The file to upload.
          required: true
      responses:
        '201':
          description: created upload
          schema:
            $ref: '#/definitions/Upload'
        '400':
          description: invalid request
          schema:
            $ref: '#/definitions/InvalidRequestResponsePayload'
        '403':
          $ref: '#/responses/PermissionDenied'
        '404':
          $ref: '#/responses/NotFound'
        '413':
          description: payload is too large
        '422':
          $ref: '#/responses/UnprocessableEntity'
        '500':
          $ref: '#/responses/ServerError'
  /ppm-shipments/{ppmShipmentId}/submit-ppm-shipment-documentation:
    parameters:
      - $ref: '#/parameters/ppmShipmentId'
    post:
      summary: Saves signature and routes PPM shipment to service counselor
      description: >
        Saves customer signature along with the text they agreed to, and then
        routes the PPM shipment to the service

        counselor queue for review.
      operationId: submitPPMShipmentDocumentation
      tags:
        - ppm
      consumes:
        - application/json
      produces:
        - application/json
      parameters:
        - in: body
          name: savePPMShipmentSignedCertificationPayload
          required: true
          schema:
            $ref: '#/definitions/SavePPMShipmentSignedCertification'
      responses:
        '200':
          description: Returns the updated PPM shipment
          schema:
            $ref: '#/definitions/PPMShipment'
        '400':
          $ref: '#/responses/InvalidRequest'
        '401':
          $ref: '#/responses/PermissionDenied'
        '403':
          $ref: '#/responses/PermissionDenied'
        '404':
          $ref: '#/responses/NotFound'
        '409':
          $ref: '#/responses/Conflict'
        '422':
          $ref: '#/responses/UnprocessableEntity'
        '500':
          $ref: '#/responses/ServerError'
  /ppm-shipments/{ppmShipmentId}/resubmit-ppm-shipment-documentation/{signedCertificationId}:
    parameters:
      - $ref: '#/parameters/ppmShipmentId'
    put:
      summary: Updates signature and routes PPM shipment to service counselor
      description: >
        Updates customer signature along with the text they agreed to, and then
        routes the PPM shipment to the service

        counselor queue for review.
      operationId: resubmitPPMShipmentDocumentation
      tags:
        - ppm
      consumes:
        - application/json
      produces:
        - application/json
      parameters:
        - in: path
          name: signedCertificationId
          description: UUID of the signed certification
          type: string
          format: uuid
          required: true
        - $ref: '#/parameters/ifMatch'
        - in: body
          name: savePPMShipmentSignedCertificationPayload
          required: true
          schema:
            $ref: '#/definitions/SavePPMShipmentSignedCertification'
      responses:
        '200':
          description: Returns the updated PPM shipment
          schema:
            $ref: '#/definitions/PPMShipment'
        '400':
          $ref: '#/responses/InvalidRequest'
        '401':
          $ref: '#/responses/PermissionDenied'
        '403':
          $ref: '#/responses/PermissionDenied'
        '404':
          $ref: '#/responses/NotFound'
        '409':
          $ref: '#/responses/Conflict'
        '412':
          $ref: '#/responses/PreconditionFailed'
        '422':
          $ref: '#/responses/UnprocessableEntity'
        '500':
          $ref: '#/responses/ServerError'
  /rate_engine_postal_codes/{postal_code}:
    get:
      summary: >-
        Validate if a zipcode is valid for origin or destination location for a
        move.
      description: >-
        Verifies if a zipcode is valid for origin or destination location for a
        move.
      operationId: validatePostalCodeWithRateData
      tags:
        - postal_codes
      parameters:
        - in: path
          name: postal_code
          type: string
          required: true
          format: zip
          pattern: ^(\d{5}?)$
        - in: query
          name: postal_code_type
          type: string
          required: true
          enum:
            - origin
            - destination
      responses:
        '200':
          description: postal_code is valid or invalid
          schema:
            $ref: '#/definitions/RateEnginePostalCodePayload'
        '400':
          description: invalid request
        '401':
          description: must be authenticated to use this endpoint
        '403':
          description: user is not authorized
        '500':
          description: server error
  /addresses/{addressId}:
    get:
      summary: Returns an address
      description: Returns an address
      operationId: showAddress
      tags:
        - addresses
      parameters:
        - in: path
          name: addressId
          type: string
          format: uuid
          required: true
          description: UUID of the address to return
      responses:
        '200':
          description: the requested address
          schema:
            $ref: '#/definitions/Address'
        '400':
          description: invalid request
        '403':
          description: not authorized
        '404':
          description: not found
        '500':
          description: server error
  /mto_shipments:
    post:
      summary: createMTOShipment
      description: |
        Creates a MTO shipment for the specified Move Task Order.
        Required fields include:
        * Shipment Type
        * Customer requested pick-up date
        * Pick-up Address
        * Delivery Address

        Optional fields include:
        * Customer Remarks
        * Releasing / Receiving agents
      consumes:
        - application/json
      produces:
        - application/json
      operationId: createMTOShipment
      tags:
        - mtoShipment
      parameters:
        - in: body
          name: body
          schema:
            $ref: '#/definitions/CreateShipment'
      responses:
        '200':
          description: Successfully created a MTO shipment.
          schema:
            $ref: '#/definitions/MTOShipment'
        '400':
          $ref: '#/responses/InvalidRequest'
        '401':
          $ref: '#/responses/PermissionDenied'
        '403':
          $ref: '#/responses/PermissionDenied'
        '404':
          $ref: '#/responses/NotFound'
        '422':
          $ref: '#/responses/UnprocessableEntity'
        '500':
          $ref: '#/responses/ServerError'
  /mto-shipments/{mtoShipmentId}:
    patch:
      summary: updateMTOShipment
      description: |
        Updates a specified MTO shipment.

        Required fields include:
        * MTO Shipment ID required in path
        * If-Match required in headers
        * Shipment type is required in body

        Optional fields include:
        * New shipment status type
        * Customer requested pick-up date
        * Pick-up Address
        * Delivery Address
        * Customer Remarks
        * Releasing / Receiving agents
      consumes:
        - application/json
      produces:
        - application/json
      operationId: updateMTOShipment
      tags:
        - mtoShipment
      parameters:
        - in: path
          name: mtoShipmentId
          type: string
          format: uuid
          required: true
          description: UUID of the MTO Shipment to update
        - in: header
          name: If-Match
          type: string
          required: true
          description: >
            Optimistic locking is implemented via the `If-Match` header. If the
            ETag header does not match the value of the resource on the server,
            the server rejects the change with a `412 Precondition Failed`
            error.
        - in: body
          name: body
          schema:
            $ref: '#/definitions/UpdateShipment'
      responses:
        '200':
          description: Successfully updated the specified MTO shipment.
          schema:
            $ref: '#/definitions/MTOShipment'
        '400':
          $ref: '#/responses/InvalidRequest'
        '401':
          $ref: '#/responses/PermissionDenied'
        '403':
          $ref: '#/responses/PermissionDenied'
        '404':
          $ref: '#/responses/NotFound'
        '412':
          $ref: '#/responses/PreconditionFailed'
        '422':
          $ref: '#/responses/UnprocessableEntity'
        '500':
          $ref: '#/responses/ServerError'
    delete:
      summary: Soft deletes a shipment by ID
      description: Soft deletes a shipment by ID
      operationId: deleteShipment
      tags:
        - mtoShipment
      produces:
        - application/json
      parameters:
        - description: ID of the shipment to be deleted
          in: path
          name: mtoShipmentId
          required: true
          format: uuid
          type: string
      responses:
        '204':
          description: Successfully soft deleted the shipment
        '400':
          $ref: '#/responses/InvalidRequest'
        '403':
          $ref: '#/responses/PermissionDenied'
        '404':
          $ref: '#/responses/NotFound'
        '409':
          $ref: '#/responses/Conflict'
        '422':
          $ref: '#/responses/UnprocessableEntity'
        '500':
          $ref: '#/responses/ServerError'
  /moves/{moveTaskOrderID}/mto_shipments:
    get:
      summary: Gets all shipments for a move task order
      description: |
        Gets all MTO shipments for the specified Move Task Order.
      produces:
        - application/json
      operationId: listMTOShipments
      tags:
        - mtoShipment
      parameters:
        - description: ID of move task order for mto shipment to use
          in: path
          name: moveTaskOrderID
          required: true
          format: uuid
          type: string
      responses:
        '200':
          description: Successfully retrieved all mto shipments for a move task order.
          schema:
            $ref: '#/definitions/MTOShipments'
        '400':
          $ref: '#/responses/InvalidRequest'
        '401':
          $ref: '#/responses/PermissionDenied'
        '404':
          $ref: '#/responses/NotFound'
        '500':
          $ref: '#/responses/ServerError'
  /okta-profile:
    get:
      summary: Returns Okta profile values from Okta's Users API
      description: >-
        Calls a GET request to Okta's Users API and returns profile values that
        includes Okta data that the user provided upon registration or most
        recent profile update.
      operationId: showOktaInfo
      tags:
        - okta_profile
      produces:
        - application/json
      responses:
        '200':
          description: okta profile for user
          schema:
            $ref: '#/definitions/OktaUserProfileData'
        '400':
          description: invalid request
        '401':
          description: request requires user authentication
        '403':
          description: user is not authorized
        '404':
          description: service member not found
        '500':
          description: internal server error
    post:
      summary: >-
        Update the user's okta profile with primary data, returns Okta profile
        values from the Okta's Users API reflecting updated values.
      description: >-
        Update the user's okta profile with primary data, returns Okta profile
        values from the Okta's Users API reflecting updated values.
      operationId: updateOktaInfo
      tags:
        - okta_profile
      parameters:
        - in: body
          name: updateOktaUserProfileData
          required: true
          schema:
            $ref: '#/definitions/UpdateOktaUserProfileData'
      consumes:
        - application/json
      produces:
        - application/json
      responses:
        '200':
          description: okta profile for user
          schema:
            $ref: '#/definitions/OktaUserProfileData'
        '400':
          description: invalid request
        '401':
          description: request requires user authentication
        '403':
          description: user is not authorized
        '422':
          description: validation error
          schema:
            $ref: '#/responses/UnprocessableEntity'
        '500':
          description: internal server error
responses:
  InvalidRequest:
    description: The request payload is invalid.
    schema:
      $ref: '#/definitions/ClientError'
  NotFound:
    description: The requested resource wasn't found.
    schema:
      $ref: '#/definitions/ClientError'
  Conflict:
    description: >-
      The request could not be processed because of conflict in the current
      state of the resource.
    schema:
      $ref: '#/definitions/ClientError'
  PermissionDenied:
    description: The request was denied.
    schema:
      $ref: '#/definitions/ClientError'
  ServerError:
    description: A server error occurred.
    schema:
      $ref: '#/definitions/Error'
  PreconditionFailed:
    description: >-
      Precondition failed, likely due to a stale eTag (If-Match). Fetch the
      request again to get the updated eTag value.
    schema:
      $ref: '#/definitions/ClientError'
  UnprocessableEntity:
    description: The payload was unprocessable.
    schema:
      $ref: '#/definitions/ValidationError'
parameters:
  ifMatch:
    in: header
    name: If-Match
    type: string
    required: true
    description: >
      Optimistic locking is implemented via the `If-Match` header. If the ETag
      header does not match the value of the resource on the server, the server
      rejects the change with a `412 Precondition Failed` error.
  ppmShipmentId:
    name: ppmShipmentId
    in: path
    type: string
    format: uuid
    required: true
    description: UUID of the PPM shipment
  proGearWeightTicketId:
    name: proGearWeightTicketId
    in: path
    type: string
    format: uuid
    required: true
    description: UUID of the pro-gear weight ticket
  movingExpenseId:
    name: movingExpenseId
    in: path
    type: string
    format: uuid
    required: true
    description: UUID of the moving expense
  weightTicketId:
    name: weightTicketId
    in: path
    type: string
    format: uuid
    required: true
    description: UUID of the weight ticket<|MERGE_RESOLUTION|>--- conflicted
+++ resolved
@@ -2381,13 +2381,10 @@
         format: date-time
         type: string
         readOnly: true
-<<<<<<< HEAD
-=======
       submittedAt:
         format: date-time
         type: string
         readOnly: true
->>>>>>> b390db24
       mtoShipments:
         $ref: '#/definitions/MTOShipments'
       eTag:
@@ -4412,11 +4409,7 @@
             $ref: '#/definitions/MovePayload'
         '500':
           description: server error
-<<<<<<< HEAD
-  /moves/{ppmShipmentId}/shipment_summary_worksheet:
-=======
   /ppm-shipments/{ppmShipmentId}/shipment_summary_worksheet:
->>>>>>> b390db24
     get:
       summary: Returns Shipment Summary Worksheet
       description: Generates pre-filled PDF using data already collected
