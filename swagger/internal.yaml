--- conflicted
+++ resolved
@@ -396,17 +396,16 @@
         format: date
         title: When did you actually move?
         x-nullable: true
-<<<<<<< HEAD
       submit_date:
         type: string
         format: date-time
         title: When was the ppm move submitted?
-=======
+        example: '2019-03-26T13:19:56-04:00'
+        x-nullable: true
       approve_date:
         type: string
         format: date-time
         title: When was the ppm move approved?
->>>>>>> 5dd8c2e6
         example: '2019-03-26T13:19:56-04:00'
         x-nullable: true
       pickup_postal_code:
