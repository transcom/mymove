--- conflicted
+++ resolved
@@ -1927,13 +1927,10 @@
         $ref: '#/definitions/NullableString'
       secondaryPickupAddress:
         $ref: '#/definitions/Address'
-<<<<<<< HEAD
-=======
       hasSecondaryPickupAddress:
         type: boolean
         x-omitempty: false
         x-nullable: true
->>>>>>> 705dd2d8
       actualPickupPostalCode:
         description: >
           The actual postal code where the PPM shipment started. To be filled
@@ -1961,13 +1958,10 @@
         $ref: '#/definitions/NullableString'
       secondaryDestinationAddress:
         $ref: '#/definitions/Address'
-<<<<<<< HEAD
-=======
       hasSecondaryDestinationAddress:
         type: boolean
         x-omitempty: false
         x-nullable: true
->>>>>>> 705dd2d8
       actualDestinationPostalCode:
         description: >
           The actual postal code where the PPM shipment ended. To be filled once
@@ -3140,13 +3134,10 @@
         pattern: ^(\d{5})$
         x-nullable: true
         x-omitempty: false
-<<<<<<< HEAD
-=======
       hasSecondaryPickupAddress:
         type: boolean
         x-omitempty: false
         x-nullable: true
->>>>>>> 705dd2d8
       secondaryPickupAddress:
         allOf:
           - $ref: '#/definitions/Address'
@@ -3185,13 +3176,10 @@
         pattern: ^(\d{5})$
         x-nullable: true
         x-omitempty: false
-<<<<<<< HEAD
-=======
       hasSecondaryDestinationAddress:
         type: boolean
         x-omitempty: false
         x-nullable: true
->>>>>>> 705dd2d8
       secondaryDestinationAddress:
         allOf:
           - $ref: '#/definitions/Address'
