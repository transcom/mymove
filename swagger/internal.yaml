--- conflicted
+++ resolved
@@ -796,13 +796,10 @@
         example: '2018-04-26'
         format: date
         x-nullable: true
-<<<<<<< HEAD
-=======
       trailer_ownership_missing:
         title: missing trailer ownership documentation
         type: boolean
         x-nullable: true
->>>>>>> 47b86cdb
     required:
       - id
       - move_id
@@ -979,12 +976,9 @@
         type: string
         example: '2018-04-26'
         format: date
-<<<<<<< HEAD
-=======
       trailer_ownership_missing:
         title: missing trailer ownership documentation
         type: boolean
->>>>>>> 47b86cdb
     required:
       - personally_procured_move_id
       - vehicle_options
@@ -994,10 +988,7 @@
       - empty_weight
       - empty_weight_ticket_missing
       - weight_ticket_date
-<<<<<<< HEAD
-=======
       - trailer_ownership_missing
->>>>>>> 47b86cdb
   ServiceMemberPayload:
     type: object
     properties:
@@ -2586,7 +2577,6 @@
     required:
       - start_date
       - available
-<<<<<<< HEAD
   WeightTicketPayload:
     type: object
     properties:
@@ -2619,8 +2609,6 @@
     type: string
     x-nullable: false
     title: MilMove access code
-=======
->>>>>>> 47b86cdb
 paths:
   /estimates/ppm:
     get:
