swagger: '2.0'
info:
  description: |
    The Internal API is a RESTful API that enables the Customer application for
    MilMove.

    All endpoints are located under `/internal`.
  version: 0.0.1
  title: MilMove Internal API
  contact:
    email: ppp@truss.works
  license:
    name: MIT
    url: https://opensource.org/licenses/MIT
basePath: /internal
consumes:
  - application/json
produces:
  - application/json
tags:
  - name: responses
  - name: orders
  - name: certification
  - name: moves
  - name: office
  - name: documents
  - name: uploads
  - name: service_members
  - name: backup_contacts
  - name: duty_locations
  - name: transportation_offices
  - name: queues
  - name: entitlements
  - name: calendar
  - name: move_docs
  - name: ppm
  - name: postal_codes
  - name: addresses
  - name: mtoShipment
  - name: featureFlags
  - name: okta_profile
  - name: application_parameters
definitions:
  ApplicationParameters:
    type: object
    properties:
      validationCode:
        type: string
        format: string
        x-nullable: true
      parameterName:
        type: string
        format: string
        x-nullable: true
      parameterValue:
        type: string
        format: string
        x-nullable: true
  OktaUserProfileData:
    type: object
    properties:
      sub:
        type: string
        format: string
        example: 1duekdue9ekrjghf
      login:
        type: string
        format: x-email
        example: user@email.com
        pattern: ^[a-zA-Z0-9.%+-]+@[a-zA-Z0-9.-]+\.[a-zA-Z]{2,}$
      email:
        type: string
        format: x-email
        example: user@email.com
        pattern: ^[a-zA-Z0-9.%+-]+@[a-zA-Z0-9.-]+\.[a-zA-Z]{2,}$
      firstName:
        type: string
        example: John
      lastName:
        type: string
        example: Doe
      cac_edipi:
        type: string
        example: '1234567890'
        maxLength: 10
        x-nullable: true
  UpdateOktaUserProfileData:
    type: object
    properties:
      profile:
        $ref: '#/definitions/OktaUserProfileData'
  Privilege:
    type: object
    properties:
      id:
        type: string
        format: uuid
        example: c56a4780-65aa-42ec-a945-5fd87dec0538
      privilegeType:
        type: string
        example: supervisor
      privilegeName:
        type: string
        example: Supervisor
      createdAt:
        type: string
        format: date-time
        readOnly: true
      updatedAt:
        type: string
        format: date-time
        readOnly: true
  LoggedInUserPayload:
    type: object
    properties:
      id:
        type: string
        format: uuid
        example: c56a4180-65aa-42ec-a945-5fd21dec0538
      email:
        type: string
        format: x-email
        pattern: ^[a-zA-Z0-9._%+-]+@[a-zA-Z0-9.-]+\.[a-zA-Z]{2,}$
        example: john_bob@example.com
        readOnly: true
      first_name:
        type: string
        example: John
        readOnly: true
      service_member:
        $ref: '#/definitions/ServiceMemberPayload'
      office_user:
        $ref: '#/definitions/OfficeUser'
      roles:
        type: array
        items:
          $ref: '#/definitions/Role'
        x-nullable: true
      permissions:
        type: array
        items:
          type: string
      privileges:
        type: array
        items:
          $ref: '#/definitions/Privilege'
    required:
      - id
  DutyLocationsPayload:
    type: array
    items:
      $ref: '#/definitions/DutyLocationPayload'
  SubmitMoveForApprovalPayload:
    type: object
    properties:
      certificate:
        $ref: '#/definitions/CreateSignedCertificationPayload'
  PPMEstimateRange:
    type: object
    properties:
      range_min:
        type: integer
        title: Low estimate
      range_max:
        type: integer
        title: High estimate
    required:
      - range_min
      - range_max
  MovePayload:
    type: object
    properties:
      id:
        type: string
        format: uuid
        example: c56a4180-65aa-42ec-a945-5fd21dec0538
      orders_id:
        type: string
        format: uuid
        example: c56a4180-65aa-42ec-a945-5fd21dec0538
      service_member_id:
        type: string
        format: uuid
        example: c56a4180-65aa-42ec-a945-5fd21dec0538
        readOnly: true
      locator:
        type: string
        example: '12432'
      status:
        $ref: '#/definitions/MoveStatus'
      created_at:
        type: string
        format: date-time
      updated_at:
        type: string
        format: date-time
      submitted_at:
        type: string
        format: date-time
        x-nullable: true
      mto_shipments:
        $ref: '#/definitions/MTOShipments'
      closeout_office:
        $ref: '#/definitions/TransportationOffice'
      counseling_office:
        $ref: '#/definitions/TransportationOffice'
      cancel_reason:
        type: string
        example: Change of orders
        x-nullable: true
      eTag:
        type: string
      primeCounselingCompletedAt:
        format: date-time
        type: string
        readOnly: true
      additionalDocuments:
        $ref: '#/definitions/Document'
    required:
      - id
      - orders_id
      - locator
      - created_at
      - updated_at
      - eTag
  CancelMove:
    type: object
    properties:
      cancel_reason:
        type: string
        example: Change of orders
        x-nullable: true
    required:
      - cancel_reason
  PatchMovePayload:
    type: object
    properties:
      closeoutOfficeId:
        type: string
        format: uuid
        description: >-
          The transportation office that will handle the PPM shipment's closeout
          approvals for Army and Air Force service members
    required:
      - closeoutOfficeId
  IndexMovesPayload:
    type: array
    items:
      $ref: '#/definitions/MovePayload'
  MoveDocuments:
    type: array
    items:
      $ref: '#/definitions/MoveDocumentPayload'
  WeightTicketSetType:
    type: string
    x-nullable: true
    title: Select weight ticket type
    enum:
      - CAR
      - CAR_TRAILER
      - BOX_TRUCK
      - PRO_GEAR
    x-display-value:
      CAR: Car
      CAR_TRAILER: Car + Trailer
      BOX_TRUCK: Box truck
      PRO_GEAR: Pro-gear
  UpdateProGearWeightTicket:
    type: object
    properties:
      belongsToSelf:
        description: >-
          Indicates if this information is for the customer's own pro-gear,
          otherwise, it's the spouse's.
        type: boolean
      description:
        description: Describes the pro-gear that was moved.
        type: string
      hasWeightTickets:
        description: >-
          Indicates if the user has a weight ticket for their pro-gear,
          otherwise they have a constructed weight.
        type: boolean
      weight:
        description: Weight of the vehicle not including the pro-gear.
        type: integer
        minimum: 0
  MoveDocumentPayload:
    type: object
    properties:
      id:
        type: string
        format: uuid
        example: c56a4180-65aa-42ec-a945-5fd21dec0538
      move_id:
        type: string
        format: uuid
        example: c56a4180-65aa-42ec-a945-5fd21dec0538
      personally_procured_move_id:
        type: string
        format: uuid
        example: c56a4180-65aa-42ec-a945-5fd21dec0538
        x-nullable: true
      document:
        $ref: '#/definitions/Document'
      title:
        type: string
        example: very_useful_document.pdf
        title: Document title
      move_document_type:
        $ref: '#/definitions/MoveDocumentType'
      status:
        $ref: '#/definitions/MoveDocumentStatus'
      notes:
        type: string
        example: This document is good to go!
        x-nullable: true
        title: Notes
      moving_expense_type:
        $ref: '#/definitions/MovingExpenseType'
      requested_amount_cents:
        type: integer
        format: cents
        minimum: 1
        title: Requested Amount
        description: unit is cents
      payment_method:
        type: string
        title: Payment Method
        enum:
          - OTHER
          - GTCC
        x-display-value:
          OTHER: Other account
          GTCC: GTCC
      receipt_missing:
        title: missing expense receipt
        type: boolean
        x-nullable: true
      weight_ticket_set_type:
        $ref: '#/definitions/WeightTicketSetType'
      vehicle_nickname:
        type: string
        title: Nickname (ex. "15-foot truck")
        x-nullable: true
      vehicle_make:
        type: string
        title: Vehicle make
        x-nullable: true
      vehicle_model:
        type: string
        title: Vehicle model
        x-nullable: true
      empty_weight:
        title: Empty weight
        type: integer
        minimum: 0
        x-nullable: true
        x-formatting: weight
      empty_weight_ticket_missing:
        title: missing empty weight ticket
        type: boolean
        x-nullable: true
      full_weight:
        title: Full weight
        type: integer
        minimum: 0
        x-nullable: true
        x-formatting: weight
      full_weight_ticket_missing:
        title: missing full weight ticket
        type: boolean
        x-nullable: true
      weight_ticket_date:
        title: Weight ticket date
        type: string
        example: '2018-04-26'
        format: date
        x-nullable: true
      trailer_ownership_missing:
        title: missing trailer ownership documentation
        type: boolean
        x-nullable: true
      storage_start_date:
        type: string
        format: date
        title: Start date of storage for storage expenses
        example: '2018-04-26'
        x-nullable: true
      storage_end_date:
        type: string
        format: date
        title: End date of storage for storage expenses
        example: '2018-04-26'
        x-nullable: true
    required:
      - id
      - move_id
      - document
      - title
      - move_document_type
      - status
  CreateGenericMoveDocumentPayload:
    type: object
    properties:
      personally_procured_move_id:
        type: string
        format: uuid
        example: c56a4180-65aa-42ec-a945-5fd21dec0538
        x-nullable: true
      upload_ids:
        type: array
        items:
          type: string
          format: uuid
          example: c56a4180-65aa-42ec-a945-5fd21dec0538
      title:
        type: string
        example: very_useful_document.pdf
      move_document_type:
        $ref: '#/definitions/MoveDocumentType'
      notes:
        type: string
        example: This document is good to go!
        x-nullable: true
        title: Notes
    required:
      - upload_ids
      - title
      - move_document_type
  MoveDocumentType:
    type: string
    title: Document type
    example: EXPENSE
    enum:
      - OTHER
      - WEIGHT_TICKET
      - STORAGE_EXPENSE
      - SHIPMENT_SUMMARY
      - EXPENSE
      - WEIGHT_TICKET_SET
    x-display-value:
      OTHER: Other document type
      WEIGHT_TICKET: Weight ticket
      STORAGE_EXPENSE: Storage expense receipt
      SHIPMENT_SUMMARY: Shipment summary
      EXPENSE: Expense
      WEIGHT_TICKET_SET: Weight ticket set
  UpdateMovingExpense:
    type: object
    properties:
      movingExpenseType:
        $ref: '#/definitions/MovingExpenseType'
      description:
        description: A brief description of the expense
        type: string
      paidWithGTCC:
        description: >-
          Indicates if the service member used their government issued card to
          pay for the expense
        type: boolean
      amount:
        description: The total amount of the expense as indicated on the receipt
        type: integer
      missingReceipt:
        description: Indicates if the customer is missing the receipt for their expense.
        type: boolean
      sitStartDate:
        description: >-
          The date the shipment entered storage, applicable for the `STORAGE`
          movingExpenseType only
        type: string
        format: date
      sitEndDate:
        description: >-
          The date the shipment exited storage, applicable for the `STORAGE`
          movingExpenseType only
        type: string
        format: date
      weightStored:
        description: The total weight stored in PPM SIT
        type: integer
      sitLocation:
        allOf:
          - $ref: '#/definitions/SITLocationType'
          - x-nullable: true
      sitReimburseableAmount:
        description: The amount of SIT that will be reimbursed
        type: integer
        x-nullable: true
    required:
      - movingExpenseType
      - description
      - paidWithGTCC
      - amount
      - missingReceipt
  MoveDocumentStatus:
    type: string
    title: Document status
    enum:
      - AWAITING_REVIEW
      - OK
      - HAS_ISSUE
      - EXCLUDE_FROM_CALCULATION
    x-display-value:
      AWAITING_REVIEW: Awaiting review
      OK: OK
      HAS_ISSUE: Has issue
      EXCLUDE_FROM_CALCULATION: Exclude from calculation
  CreateWeightTicketDocumentsPayload:
    type: object
    properties:
      personally_procured_move_id:
        type: string
        format: uuid
        example: c56a4180-65aa-42ec-a945-5fd21dec0538
      upload_ids:
        type: array
        items:
          type: string
          format: uuid
          example: c56a4180-65aa-42ec-a945-5fd21dec0538
      weight_ticket_set_type:
        $ref: '#/definitions/WeightTicketSetType'
      vehicle_nickname:
        type: string
        title: Vehicle nickname (ex. 'Large box truck')
        x-nullable: true
      vehicle_make:
        type: string
        title: Vehicle make
        x-nullable: true
      vehicle_model:
        type: string
        title: Vehicle model
        x-nullable: true
      empty_weight_ticket_missing:
        title: missing empty weight ticket
        type: boolean
      empty_weight:
        title: empty weight ticket recorded weight
        type: integer
        minimum: 0
      full_weight_ticket_missing:
        title: missing full weight ticket
        type: boolean
      full_weight:
        title: full weight ticket recorded weight
        type: integer
        minimum: 0
      weight_ticket_date:
        title: Full Weight Ticket Date
        type: string
        example: '2018-04-26'
        format: date
        x-nullable: true
      trailer_ownership_missing:
        title: missing trailer ownership documentation
        type: boolean
    required:
      - personally_procured_move_id
      - weight_ticket_set_type
      - full_weight_ticket_missing
      - empty_weight_ticket_missing
      - trailer_ownership_missing
  UpdateWeightTicket:
    type: object
    properties:
      vehicleDescription:
        description: >-
          Description of the vehicle used for the trip. E.g. make/model, type of
          truck/van, etc.
        type: string
      emptyWeight:
        description: Weight of the vehicle when empty.
        type: integer
        minimum: 0
      missingEmptyWeightTicket:
        description: >-
          Indicates if the customer is missing a weight ticket for the vehicle
          weight when empty.
        type: boolean
      fullWeight:
        description: The weight of the vehicle when full.
        type: integer
        minimum: 0
      missingFullWeightTicket:
        description: >-
          Indicates if the customer is missing a weight ticket for the vehicle
          weight when full.
        type: boolean
      ownsTrailer:
        description: Indicates if the customer used a trailer they own for the move.
        type: boolean
      trailerMeetsCriteria:
        description: >-
          Indicates if the trailer that the customer used meets all the criteria
          to be claimable.
        type: boolean
      adjustedNetWeight:
        description: Indicates the adjusted net weight of the vehicle
        type: integer
        minimum: 0
      netWeightRemarks:
        description: Remarks explaining any edits made to the net weight
        type: string
  TransportationOffices:
    type: array
    items:
      $ref: '#/definitions/TransportationOffice'
  OfficeUser:
    type: object
    properties:
      id:
        type: string
        format: uuid
        example: c56a4180-65aa-42ec-a945-5fd21dec0538
      user_id:
        type: string
        format: uuid
        example: c56a4180-65aa-42ec-a945-5fd21dec0538
      first_name:
        type: string
        example: John
        x-nullable: true
        title: First name
      middle_name:
        type: string
        example: L.
        x-nullable: true
        title: Middle name
      last_name:
        type: string
        example: Donut
        x-nullable: true
        title: Last name
      email:
        type: string
        format: x-email
        pattern: ^[a-zA-Z0-9._%+-]+@[a-zA-Z0-9.-]+\.[a-zA-Z]{2,}$
        example: john_bob@example.com
        x-nullable: true
        title: Personal Email Address
      telephone:
        type: string
        format: telephone
        pattern: ^[2-9]\d{2}-\d{3}-\d{4}$
        example: 212-555-5555
        x-nullable: true
        title: Best contact phone
      transportation_office:
        $ref: '#/definitions/TransportationOffice'
      created_at:
        type: string
        format: date-time
      updated_at:
        type: string
        format: date-time
  ServiceMemberPayload:
    type: object
    properties:
      id:
        type: string
        format: uuid
        example: c56a4180-65aa-42ec-a945-5fd21dec0538
      user_id:
        type: string
        format: uuid
        example: c56a4180-65aa-42ec-a945-5fd21dec0538
      edipi:
        type: string
        format: edipi
        example: '5789345789'
        pattern: ^\d{10}$
        minLength: 10
        maxLength: 10
        x-nullable: true
        title: DoD ID number
      emplid:
        type: string
        pattern: ^\d{7}$
        minLength: 7
        maxLength: 7
        example: '5789345'
        x-nullable: true
        title: USCG EMPLID
      orders:
        type: array
        items:
          $ref: '#/definitions/Orders'
      affiliation:
        $ref: '#/definitions/Affiliation'
        title: Branch
      grade:
        $ref: '#/definitions/OrderPayGrade'
        title: Grade
      first_name:
        type: string
        example: John
        x-nullable: true
        title: First name
      middle_name:
        type: string
        example: L.
        x-nullable: true
        title: Middle name
      last_name:
        type: string
        example: Donut
        x-nullable: true
        title: Last name
      suffix:
        type: string
        example: Jr.
        x-nullable: true
        title: Suffix
      telephone:
        type: string
        format: telephone
        pattern: ^[2-9]\d{2}-\d{3}-\d{4}$
        example: 212-555-5555
        x-nullable: true
        title: Best contact phone
      secondary_telephone:
        type: string
        format: telephone
        pattern: ^([2-9]\d{2}-\d{3}-\d{4})?$
        example: 212-555-5555
        x-nullable: true
        title: Secondary Phone
      personal_email:
        type: string
        format: x-email
        pattern: ^[a-zA-Z0-9._%+-]+@[a-zA-Z0-9.-]+\.[a-zA-Z]{2,}$
        example: john_bob@example.com
        x-nullable: true
        title: Personal Email Address
      phone_is_preferred:
        type: boolean
        x-nullable: true
        title: Telephone
      email_is_preferred:
        type: boolean
        x-nullable: true
        title: Email
      residential_address:
        $ref: '#/definitions/Address'
        title: Residential Address
      backup_mailing_address:
        $ref: '#/definitions/Address'
      backup_contacts:
        $ref: '#/definitions/IndexServiceMemberBackupContactsPayload'
      is_profile_complete:
        type: boolean
      cac_validated:
        type: boolean
      created_at:
        type: string
        format: date-time
      updated_at:
        type: string
        format: date-time
      weight_allotment:
        $ref: '#/definitions/WeightAllotment'
    required:
      - id
      - user_id
      - is_profile_complete
      - created_at
      - updated_at
  CreateServiceMemberPayload:
    type: object
    properties:
      user_id:
        type: string
        format: uuid
        example: c56a4180-65aa-42ec-a945-5fd21dec0538
      edipi:
        type: string
        format: edipi
        pattern: ^\d{10}$
        minLength: 10
        maxLength: 10
        example: '5789345789'
        x-nullable: true
        title: DoD ID number
      affiliation:
        $ref: '#/definitions/Affiliation'
      grade:
        $ref: '#/definitions/OrderPayGrade'
      first_name:
        type: string
        example: John
        x-nullable: true
        title: First name
      middle_name:
        type: string
        example: L.
        x-nullable: true
        title: Middle name
      last_name:
        type: string
        example: Donut
        x-nullable: true
        title: Last name
      suffix:
        type: string
        example: Jr.
        x-nullable: true
        title: Suffix
      telephone:
        type: string
        format: telephone
        pattern: ^[2-9]\d{2}-\d{3}-\d{4}$
        example: 212-555-5555
        x-nullable: true
        title: Best contact phone
      secondary_telephone:
        type: string
        format: telephone
        pattern: ^([2-9]\d{2}-\d{3}-\d{4})?$
        example: 212-555-5555
        x-nullable: true
        title: Alternate phone
      personal_email:
        type: string
        format: x-email
        pattern: ^[a-zA-Z0-9._%+-]+@[a-zA-Z0-9.-]+\.[a-zA-Z]{2,}$
        example: john_bob@example.com
        x-nullable: true
        title: Personal email
      phone_is_preferred:
        type: boolean
        x-nullable: true
        title: Phone
      email_is_preferred:
        type: boolean
        x-nullable: true
        title: Email
      current_location_id:
        type: string
        format: uuid
        example: c56a4180-65aa-42ec-a945-5fd21dec0538
        x-nullable: true
      residential_address:
        $ref: '#/definitions/Address'
      backup_mailing_address:
        $ref: '#/definitions/Address'
  PatchServiceMemberPayload:
    type: object
    properties:
      user_id:
        type: string
        format: uuid
        example: c56a4180-65aa-42ec-a945-5fd21dec0538
      edipi:
        type: string
        format: edipi
        pattern: ^\d{10}$
        minLength: 10
        maxLength: 10
        example: '5789345789'
        x-nullable: true
        title: DoD ID number
      emplid:
        type: string
        pattern: ^\d{7}$
        minLength: 7
        maxLength: 7
        example: '5789345'
        x-nullable: true
        title: USCG EMPLID
      affiliation:
        $ref: '#/definitions/Affiliation'
      first_name:
        type: string
        example: John
        x-nullable: true
        title: First name
      middle_name:
        type: string
        example: L.
        x-nullable: true
        title: Middle name
      last_name:
        type: string
        example: Donut
        x-nullable: true
        title: Last name
      suffix:
        type: string
        example: Jr.
        x-nullable: true
        title: Suffix
      telephone:
        type: string
        format: telephone
        pattern: ^[2-9]\d{2}-\d{3}-\d{4}$
        example: 212-555-5555
        x-nullable: true
        title: Best Contact Phone
      secondary_telephone:
        type: string
        format: telephone
        pattern: ^([2-9]\d{2}-\d{3}-\d{4})?$
        example: 212-555-5555
        x-nullable: true
        title: Alternate Phone
      personal_email:
        type: string
        format: x-email
        pattern: ^[a-zA-Z0-9._%+-]+@[a-zA-Z0-9.-]+\.[a-zA-Z]{2,}$
        example: john_bob@example.com
        x-nullable: true
        title: Personal Email
      phone_is_preferred:
        type: boolean
        x-nullable: true
        title: Phone
      email_is_preferred:
        type: boolean
        x-nullable: true
        title: Email
      current_location_id:
        type: string
        format: uuid
        example: c56a4180-65aa-42ec-a945-5fd21dec0538
        x-nullable: true
      residential_address:
        $ref: '#/definitions/Address'
      backup_mailing_address:
        $ref: '#/definitions/Address'
  ServiceMemberBackupContactPayload:
    type: object
    properties:
      id:
        type: string
        format: uuid
        example: c56a4180-65aa-42ec-a945-5fd21dec0538
      service_member_id:
        type: string
        format: uuid
        example: c56a4180-65aa-42ec-a945-5fd21dec0538
        readOnly: true
      name:
        type: string
        example: Susan Smith
        x-nullable: true
        title: Name
      telephone:
        type: string
        format: telephone
        pattern: ^[2-9]\d{2}-\d{3}-\d{4}$
        example: 212-555-5555
        x-nullable: true
        title: Phone
      email:
        type: string
        format: x-email
        pattern: ^[a-zA-Z0-9._%+-]+@[a-zA-Z0-9.-]+\.[a-zA-Z]{2,}$
        example: john_bob@example.com
        x-nullable: true
        title: Email
      permission:
        $ref: '#/definitions/BackupContactPermission'
      created_at:
        type: string
        format: date-time
      updated_at:
        type: string
        format: date-time
    required:
      - id
      - created_at
      - updated_at
      - name
      - email
      - permission
  BackupContactPermission:
    type: string
    enum:
      - NONE
      - VIEW
      - EDIT
    title: Permissions
    x-display-value:
      NONE: Contact Only
      VIEW: View all move details
      EDIT: View and edit all move details
  CreateServiceMemberBackupContactPayload:
    type: object
    properties:
      name:
        type: string
        example: Susan Smith
        x-nullable: true
        title: Name
      telephone:
        type: string
        format: telephone
        pattern: ^[2-9]\d{2}-\d{3}-\d{4}$
        example: 212-555-5555
        x-nullable: true
        title: Phone
      email:
        type: string
        format: x-email
        pattern: ^[a-zA-Z0-9._%+-]+@[a-zA-Z0-9.-]+\.[a-zA-Z]{2,}$
        example: john_bob@exmaple.com
        x-nullable: true
        title: Email
      permission:
        $ref: '#/definitions/BackupContactPermission'
    required:
      - name
      - email
      - permission
  UpdateServiceMemberBackupContactPayload:
    type: object
    properties:
      name:
        type: string
        example: Susan Smith
        x-nullable: true
      telephone:
        type: string
        format: telephone
        pattern: ^[2-9]\d{2}-\d{3}-\d{4}$
        example: 212-555-5555
        x-nullable: true
      email:
        type: string
        format: x-email
        pattern: ^[a-zA-Z0-9._%+-]+@[a-zA-Z0-9.-]+\.[a-zA-Z]{2,}$
        example: john_bob@example.com
        x-nullable: true
        title: email address
      permission:
        $ref: '#/definitions/BackupContactPermission'
    required:
      - name
      - email
      - permission
  IndexServiceMemberBackupContactsPayload:
    type: array
    items:
      $ref: '#/definitions/ServiceMemberBackupContactPayload'
  SignedCertificationPayload:
    type: object
    properties:
      id:
        type: string
        format: uuid
        example: c56a4180-65aa-42ec-a945-5fd21dec0538
      created_at:
        type: string
        format: date-time
      updated_at:
        type: string
        format: date-time
      date:
        type: string
        format: date-time
        title: Date
      signature:
        type: string
        title: Signature
      certification_text:
        type: string
      move_id:
        type: string
        format: uuid
      personally_procured_move_id:
        type: string
        format: uuid
        x-nullable: true
      ppm_id:
        $ref: '#/definitions/PpmID'
      certification_type:
        $ref: '#/definitions/NullableSignedCertificationType'
    required:
      - id
      - move_id
      - created_at
      - updated_at
      - date
      - signature
      - certification_text
  CreateSignedCertificationPayload:
    type: object
    properties:
      date:
        type: string
        format: date-time
        title: Date
      signature:
        type: string
        title: Signature
      certification_text:
        type: string
      personally_procured_move_id:
        type: string
        format: uuid
        x-nullable: true
      ppm_id:
        $ref: '#/definitions/PpmID'
      certification_type:
        $ref: '#/definitions/SignedCertificationTypeCreate'
    required:
      - date
      - signature
      - certification_text
  SavePPMShipmentSignedCertification:
    type: object
    properties:
      certification_text:
        description: Text that the customer is agreeing to and signing.
        type: string
      signature:
        description: Customer signature
        type: string
      date:
        description: Date of signature
        type: string
        format: date
    required:
      - certification_text
      - signature
      - date
  SignedCertifications:
    type: array
    items:
      $ref: '#/definitions/SignedCertificationPayload'
  NullableSignedCertificationType:
    type: string
    enum:
      - PPM_PAYMENT
      - SHIPMENT
      - PPM
      - HHG
    x-nullable: true
  SignedCertificationTypeCreate:
    type: string
    enum:
      - PPM_PAYMENT
      - SHIPMENT
      - PRE_CLOSEOUT_REVIEWED_PPM_PAYMENT
      - CLOSEOUT_REVIEWED_PPM_PAYMENT
    x-nullable: true
  PostDocumentPayload:
    type: object
    properties:
      service_member_id:
        type: string
        format: uuid
        title: The service member this document belongs to
  OrderPayGrade:
    type: string
    x-nullable: true
    title: Grade
    enum:
      - E_1
      - E_2
      - E_3
      - E_4
      - E_5
      - E_6
      - E_7
      - E_8
      - E_9
      - E_9_SPECIAL_SENIOR_ENLISTED
      - O_1_ACADEMY_GRADUATE
      - O_2
      - O_3
      - O_4
      - O_5
      - O_6
      - O_7
      - O_8
      - O_9
      - O_10
      - W_1
      - W_2
      - W_3
      - W_4
      - W_5
      - AVIATION_CADET
      - CIVILIAN_EMPLOYEE
      - ACADEMY_CADET
      - MIDSHIPMAN
    x-display-value:
      E_1: E-1
      E_2: E-2
      E_3: E-3
      E_4: E-4
      E_5: E-5
      E_6: E-6
      E_7: E-7
      E_8: E-8
      E_9: E-9
      E_9_SPECIAL_SENIOR_ENLISTED: E-9 (Special Senior Enlisted)
      O_1_ACADEMY_GRADUATE: O-1 or Service Academy Graduate
      O_2: O-2
      O_3: O-3
      O_4: O-4
      O_5: O-5
      O_6: O-6
      O_7: O-7
      O_8: O-8
      O_9: O-9
      O_10: O-10
      W_1: W-1
      W_2: W-2
      W_3: W-3
      W_4: W-4
      W_5: W-5
      AVIATION_CADET: Aviation Cadet
      CIVILIAN_EMPLOYEE: Civilian Employee
      ACADEMY_CADET: Service Academy Cadet
      MIDSHIPMAN: Midshipman
  DeptIndicator:
    type: string
    x-nullable: true
    title: Dept. indicator
    enum:
      - NAVY_AND_MARINES
      - ARMY
      - ARMY_CORPS_OF_ENGINEERS
      - AIR_AND_SPACE_FORCE
      - COAST_GUARD
      - OFFICE_OF_SECRETARY_OF_DEFENSE
    x-display-value:
      NAVY_AND_MARINES: 17 Navy and Marine Corps
      ARMY: 21 Army
      ARMY_CORPS_OF_ENGINEERS: 96 Army Corps of Engineers
      AIR_AND_SPACE_FORCE: 57 Air Force and Space Force
      COAST_GUARD: 70 Coast Guard
      OFFICE_OF_SECRETARY_OF_DEFENSE: 97 Office of the Secretary of Defense
  Reimbursement:
    type: object
    x-nullable: true
    properties:
      id:
        type: string
        format: uuid
        example: c56a4180-65aa-42ec-a945-5fd21dec0538
      requested_amount:
        type: integer
        format: cents
        minimum: 1
        title: Requested Amount
        description: unit is cents
      method_of_receipt:
        $ref: '#/definitions/MethodOfReceipt'
      status:
        $ref: '#/definitions/ReimbursementStatus'
      requested_date:
        x-nullable: true
        type: string
        example: '2018-04-26'
        format: date
        title: Requested Date
    required:
      - requested_amount
      - method_of_receipt
  ReimbursementStatus:
    x-nullable: true
    type: string
    title: Reimbursement
    enum:
      - DRAFT
      - REQUESTED
      - APPROVED
      - REJECTED
      - PAID
  MethodOfReceipt:
    x-nullable: true
    type: string
    title: Method of Receipt
    enum:
      - MIL_PAY
      - OTHER_DD
      - GTCC
    x-display-value:
      MIL_PAY: MilPay
      OTHER_DD: Other account
      GTCC: GTCC
  MoveStatus:
    type: string
    title: Move status
    enum:
      - DRAFT
      - SUBMITTED
      - APPROVED
      - CANCELED
      - NEEDS SERVICE COUNSELING
      - APPROVALS REQUESTED
    x-display-value:
      DRAFT: Draft
      SUBMITTED: Submitted
      APPROVED: Approved
      CANCELED: Canceled
  OrdersStatus:
    type: string
    title: Move status
    enum:
      - DRAFT
      - SUBMITTED
      - APPROVED
      - CANCELED
    x-display-value:
      DRAFT: Draft
      SUBMITTED: Submitted
      APPROVED: Approved
      CANCELED: Canceled
  OrdersTypeDetail:
    type: string
    title: Orders type detail
    enum:
      - HHG_PERMITTED
      - PCS_TDY
      - HHG_RESTRICTED_PROHIBITED
      - HHG_RESTRICTED_AREA
      - INSTRUCTION_20_WEEKS
      - HHG_PROHIBITED_20_WEEKS
      - DELAYED_APPROVAL
    x-display-value:
      HHG_PERMITTED: Shipment of HHG Permitted
      PCS_TDY: PCS with TDY Enroute
      HHG_RESTRICTED_PROHIBITED: Shipment of HHG Restricted or Prohibited
      HHG_RESTRICTED_AREA: HHG Restricted Area-HHG Prohibited
      INSTRUCTION_20_WEEKS: Course of Instruction 20 Weeks or More
      HHG_PROHIBITED_20_WEEKS: Shipment of HHG Prohibited but Authorized within 20 weeks
      DELAYED_APPROVAL: Delayed Approval 20 Weeks or More
    x-nullable: true
  Orders:
    type: object
    properties:
      id:
        type: string
        format: uuid
        example: c56a4180-65aa-42ec-a945-5fd21dec0538
      service_member_id:
        type: string
        format: uuid
        example: c56a4180-65aa-42ec-a945-5fd21dec0538
      grade:
        $ref: '#/definitions/OrderPayGrade'
      issue_date:
        type: string
        description: The date and time that these orders were cut.
        format: date
        example: '2018-04-26'
        title: Date issued
      report_by_date:
        type: string
        description: Report By Date
        format: date
        example: '2018-04-26'
        title: Report by
      status:
        $ref: '#/definitions/OrdersStatus'
      orders_type:
        $ref: '#/definitions/OrdersType'
      orders_type_detail:
        $ref: '#/definitions/OrdersTypeDetail'
      has_dependents:
        type: boolean
        title: Are dependents included in your orders?
      spouse_has_pro_gear:
        type: boolean
        title: >-
          Do you have a spouse who will need to move items related to their
          occupation (also known as spouse pro-gear)?
      origin_duty_location:
        $ref: '#/definitions/DutyLocationPayload'
        x-nullable: true
      originDutyLocationGbloc:
        type: string
        title: From what GBLOC do your orders originate?
        x-nullable: true
      new_duty_location:
        $ref: '#/definitions/DutyLocationPayload'
      uploaded_orders:
        $ref: '#/definitions/Document'
      uploaded_amended_orders:
        $ref: '#/definitions/Document'
      uploaded_amended_orders_id:
        type: string
        format: uuid
        example: c56a4180-65aa-42ec-a945-5fd21dec0538
      moves:
        $ref: '#/definitions/IndexMovesPayload'
      orders_number:
        type: string
        title: Orders Number
        x-nullable: true
        example: 030-00362
      created_at:
        type: string
        format: date-time
      updated_at:
        type: string
        format: date-time
      tac:
        type: string
        title: TAC
        example: F8J1
        x-nullable: true
      sac:
        type: string
        title: SAC
        example: N002214CSW32Y9
        x-nullable: true
      department_indicator:
        $ref: '#/definitions/DeptIndicator'
      authorizedWeight:
        type: integer
        example: 7000
        x-nullable: true
      entitlement:
        $ref: '#/definitions/Entitlement'
      providesServicesCounseling:
        type: boolean
        x-omitempty: false
    required:
      - id
      - service_member_id
      - issue_date
      - report_by_date
      - orders_type
      - has_dependents
      - spouse_has_pro_gear
      - new_duty_location
      - uploaded_orders
      - created_at
      - updated_at
  Entitlement:
    type: object
    properties:
      proGear:
        type: integer
        example: 2000
        x-nullable: true
        description: >
          Pro-gear weight limit as set by an Office user, distinct from the
          service member's default weight allotment determined by pay grade
      proGearSpouse:
        type: integer
        example: 500
        x-nullable: true
        description: >
          Spouse's pro-gear weight limit as set by an Office user, distinct from
          the service member's default weight allotment determined by pay grade
      accompanied_tour:
        type: boolean
        example: true
        x-nullable: true
        description: >-
          Indicates if the move entitlement allows dependents to travel to the
          new Permanent Duty Station (PDS). This is only present on OCONUS
          moves.
      dependents_under_twelve:
        type: integer
        example: 5
        x-nullable: true
        description: >-
          Indicates the number of dependents under the age of twelve for a move.
          This is only present on OCONUS moves.
      dependents_twelve_and_over:
        type: integer
        example: 3
        x-nullable: true
        description: >-
          Indicates the number of dependents of the age twelve or older for a
          move. This is only present on OCONUS moves.
<<<<<<< HEAD
=======
      ub_allowance:
        type: integer
        example: 3
        x-nullable: true
        description: >-
          The amount of weight in pounds that the move is entitled for shipment
          types of Unaccompanied Baggage.
>>>>>>> 8ca03d8f
  CreateUpdateOrders:
    type: object
    properties:
      service_member_id:
        type: string
        format: uuid
        example: c56a4180-65aa-42ec-a945-5fd21dec0538
      issue_date:
        type: string
        description: The date and time that these orders were cut.
        format: date
        example: '2018-04-26'
        title: Orders date
      report_by_date:
        type: string
        description: Report By Date
        format: date
        example: '2018-04-26'
        title: Report-by date
      orders_type:
        $ref: '#/definitions/OrdersType'
      orders_type_detail:
        $ref: '#/definitions/OrdersTypeDetail'
      has_dependents:
        type: boolean
        title: Are dependents included in your orders?
      spouse_has_pro_gear:
        type: boolean
        title: >-
          Do you have a spouse who will need to move items related to their
          occupation (also known as spouse pro-gear)?
      new_duty_location_id:
        type: string
        format: uuid
        example: c56a4180-65aa-42ec-a945-5fd21dec0538
      counseling_office_id:
        type: string
        format: uuid
        example: cf1addea-a4f9-4173-8506-2bb82a064cb7
        x-nullable: true
      move_id:
        type: string
        format: uuid
        example: cf1addea-a4f9-4173-8506-2bb82a064cb7
      orders_number:
        type: string
        title: Orders Number
        x-nullable: true
        example: 030-00362
      tac:
        type: string
        title: TAC
        example: F8J1
        x-nullable: true
      sac:
        type: string
        title: SAC
        example: N002214CSW32Y9
        x-nullable: true
      department_indicator:
        $ref: '#/definitions/DeptIndicator'
      grade:
        $ref: '#/definitions/OrderPayGrade'
      origin_duty_location_id:
        type: string
        format: uuid
        example: c56a4180-65aa-42ec-a945-5fd21dec0538
      accompanied_tour:
        type: boolean
        example: true
        x-nullable: true
        description: >-
          Indicates if the move entitlement allows dependents to travel to the
          new Permanent Duty Station (PDS). This is only present on OCONUS
          moves.
      dependents_under_twelve:
        type: integer
        example: 5
        x-nullable: true
        description: >-
          Indicates the number of dependents under the age of twelve for a move.
          This is only present on OCONUS moves.
      dependents_twelve_and_over:
        type: integer
        example: 3
        x-nullable: true
        description: >-
          Indicates the number of dependents of the age twelve or older for a
          move. This is only present on OCONUS moves.
    required:
      - service_member_id
      - issue_date
      - report_by_date
      - orders_type
      - has_dependents
      - spouse_has_pro_gear
      - new_duty_location_id
  InvalidRequestResponsePayload:
    type: object
    properties:
      errors:
        type: object
        additionalProperties:
          type: string
  MoveQueueItem:
    type: object
    properties:
      id:
        type: string
        format: uuid
        example: c56a4180-65aa-42ec-a945-5fd21dec0538
      status:
        type: string
        example: APPROVED
      ppm_status:
        type: string
        example: PAYMENT_REQUESTED
        x-nullable: true
      hhg_status:
        type: string
        example: ACCEPTED
        x-nullable: true
      locator:
        type: string
        example: '12432'
      gbl_number:
        type: string
        example: LNK12345
        title: GBL Number
        x-nullable: true
      customer_name:
        type: string
        example: Thedog, Nino
        title: Customer Name
      edipi:
        type: string
        format: edipi
        pattern: ^\d{10}$
        minLength: 10
        maxLength: 10
        example: '5789345789'
        title: 'DoD ID #'
      grade:
        $ref: '#/definitions/OrderPayGrade'
      orders_type:
        type: string
        title: Move Type
        enum:
          - PCS - OCONUS
          - PCS - CONUS
          - PCS + TDY - OCONUS
          - PCS + TDY - CONUS
      move_date:
        type: string
        format: date
        example: '2018-04-25'
        x-nullable: true
      submitted_date:
        type: string
        format: date-time
        example: '2018-04-25'
        x-nullable: true
      last_modified_date:
        type: string
        format: date-time
        example: '2017-07-21T17:32:28Z'
      created_at:
        type: string
        format: date-time
      origin_duty_location_name:
        type: string
        example: Dover AFB
        title: Origin
        x-nullable: true
      destination_duty_location_name:
        type: string
        example: Dover AFB
        title: Destination
        x-nullable: true
      pm_survey_conducted_date:
        type: string
        format: date-time
        example: '2017-07-21T17:32:28Z'
        x-nullable: true
      origin_gbloc:
        type: string
        example: LKNQ
        title: Origin GBLOC
        x-nullable: true
      destination_gbloc:
        type: string
        example: LKNQ
        title: Destination GBLOC
        x-nullable: true
      delivered_date:
        type: string
        format: date-time
        example: '2017-07-21T17:32:28Z'
        x-nullable: true
      invoice_approved_date:
        type: string
        format: date-time
        example: '2017-07-21T17:32:28Z'
        x-nullable: true
      weight_allotment:
        $ref: '#/definitions/WeightAllotment'
      branch_of_service:
        type: string
      actual_move_date:
        type: string
        format: date
        example: '2018-04-25'
        x-nullable: true
      original_move_date:
        type: string
        format: date
        example: '2018-04-25'
        x-nullable: true
    required:
      - id
      - status
      - locator
      - customer_name
      - edipi
      - grade
      - orders_type
      - branch_of_service
      - last_modified_date
      - created_at
  AvailableMoveDates:
    type: object
    properties:
      start_date:
        type: string
        format: date
        example: '2018-09-25'
      available:
        type: array
        items:
          type: string
          format: date
          example: '2018-09-25'
    required:
      - start_date
      - available
  WeightAllotment:
    type: object
    properties:
      total_weight_self:
        type: integer
        example: 18000
      total_weight_self_plus_dependents:
        type: integer
        example: 18000
      pro_gear_weight:
        type: integer
        example: 2000
      pro_gear_weight_spouse:
        type: integer
        example: 500
    required:
      - total_weight_self
      - total_weight_self_plus_dependents
      - pro_gear_weight
      - pro_gear_weight_spouse
  IndexEntitlements:
    type: object
    additionalProperties:
      $ref: '#/definitions/WeightAllotment'
  RateEnginePostalCodePayload:
    type: object
    properties:
      valid:
        type: boolean
        example: false
      postal_code:
        type: string
        description: zip code, international allowed
        format: zip
        title: ZIP
        example: '''90210'' or ''N15 3NL'''
      postal_code_type:
        type: string
        enum:
          - origin
          - destination
    required:
      - valid
      - postal_code
      - postal_code_type
  Role:
    type: object
    properties:
      id:
        type: string
        format: uuid
        example: c56a4180-65aa-42ec-a945-5fd21dec0538
      roleType:
        type: string
        example: customer
      createdAt:
        type: string
        format: date-time
      updatedAt:
        type: string
        format: date-time
    required:
      - id
      - roleType
      - createdAt
      - updatedAt
  MTOAgentType:
    type: string
    title: MTO Agent Type
    example: RELEASING_AGENT
    enum:
      - RELEASING_AGENT
      - RECEIVING_AGENT
  MTOAgent:
    properties:
      id:
        example: 1f2270c7-7166-40ae-981e-b200ebdf3054
        format: uuid
        type: string
      mtoShipmentID:
        example: 1f2270c7-7166-40ae-981e-b200ebdf3054
        format: uuid
        type: string
        readOnly: true
      createdAt:
        format: date-time
        type: string
        readOnly: true
      updatedAt:
        format: date-time
        type: string
        readOnly: true
      firstName:
        type: string
        x-nullable: true
      lastName:
        type: string
        x-nullable: true
      email:
        type: string
        format: x-email
        pattern: (^[a-zA-Z0-9._%+-]+@[a-zA-Z0-9.-]+\.[a-zA-Z]{2,}$)|(^$)
        x-nullable: true
      phone:
        type: string
        format: telephone
        pattern: (^[2-9]\d{2}-\d{3}-\d{4}$)|(^$)
        x-nullable: true
      agentType:
        $ref: '#/definitions/MTOAgentType'
    type: object
  MTOAgents:
    items:
      $ref: '#/definitions/MTOAgent'
    type: array
  MTOShipmentType:
    type: string
    title: Shipment Type
    example: HHG
    enum:
      - HHG
      - HHG_INTO_NTS_DOMESTIC
      - HHG_OUTOF_NTS_DOMESTIC
      - PPM
      - BOAT_HAUL_AWAY
      - BOAT_TOW_AWAY
      - MOBILE_HOME
      - UNACCOMPANIED_BAGGAGE
    x-display-value:
      HHG: HHG
      HHG_INTO_NTS_DOMESTIC: NTS
      HHG_OUTOF_NTS_DOMESTIC: NTS Release
      PPM: PPM
      BOAT_HAUL_AWAY: Boat Haul-Away
      BOAT_TOW_AWAY: Boat Tow-Away
      MOBILE_HOME: Mobile Home
      UNACCOMPANIED_BAGGAGE: Unaccompanied Baggage
  MTOShipment:
    properties:
      moveTaskOrderID:
        example: 1f2270c7-7166-40ae-981e-b200ebdf3054
        format: uuid
        type: string
        readOnly: true
      id:
        example: 1f2270c7-7166-40ae-981e-b200ebdf3054
        format: uuid
        type: string
        readOnly: true
      createdAt:
        format: date-time
        type: string
        readOnly: true
      updatedAt:
        format: date-time
        type: string
        readOnly: true
      requestedPickupDate:
        format: date
        type: string
        readOnly: true
        x-nullable: true
      requestedDeliveryDate:
        format: date
        type: string
        readOnly: true
        x-nullable: true
      agents:
        $ref: '#/definitions/MTOAgents'
      customerRemarks:
        type: string
        readOnly: true
        example: handle with care
        x-nullable: true
      ppmShipment:
        $ref: '#/definitions/PPMShipment'
      boatShipment:
        $ref: '#/definitions/BoatShipment'
      mobileHomeShipment:
        $ref: '#/definitions/MobileHome'
      shipmentType:
        $ref: '#/definitions/MTOShipmentType'
      status:
        $ref: '#/definitions/MTOShipmentStatus'
      pickupAddress:
        $ref: '#/definitions/Address'
      destinationAddress:
        $ref: '#/definitions/Address'
      secondaryPickupAddress:
        $ref: '#/definitions/Address'
      hasSecondaryPickupAddress:
        type: boolean
        x-omitempty: false
        x-nullable: true
      tertiaryPickupAddress:
        $ref: '#/definitions/Address'
      hasTertiaryPickupAddress:
        type: boolean
        x-omitempty: false
        x-nullable: true
      secondaryDeliveryAddress:
        $ref: '#/definitions/Address'
      hasSecondaryDeliveryAddress:
        type: boolean
        x-omitempty: false
        x-nullable: true
      tertiaryDeliveryAddress:
        $ref: '#/definitions/Address'
      hasTertiaryDeliveryAddress:
        type: boolean
        x-omitempty: false
        x-nullable: true
      actualProGearWeight:
        type: integer
        x-nullable: true
        x-omitempty: false
      actualSpouseProGearWeight:
        type: integer
        x-nullable: true
        x-omitempty: false
      eTag:
        type: string
      shipmentLocator:
        type: string
        x-nullable: true
        readOnly: true
        example: 1K43AR-01
      marketCode:
        type: string
        enum:
          - d
          - i
        example: d
        description: >-
          Single-letter designator for domestic (d) or international (i)
          shipments
  MTOShipments:
    items:
      $ref: '#/definitions/MTOShipment'
    type: array
  MTOShipmentStatus:
    type: string
    readOnly: true
    enum:
      - DRAFT
      - APPROVED
      - SUBMITTED
      - REJECTED
  CreateShipment:
    type: object
    properties:
      moveTaskOrderID:
        example: 1f2270c7-7166-40ae-981e-b200ebdf3054
        format: uuid
        type: string
      shipmentType:
        $ref: '#/definitions/MTOShipmentType'
      ppmShipment:
        $ref: '#/definitions/CreatePPMShipment'
      boatShipment:
        $ref: '#/definitions/CreateBoatShipment'
      mobileHomeShipment:
        $ref: '#/definitions/CreateMobileHomeShipment'
      requestedPickupDate:
        format: date
        type: string
      requestedDeliveryDate:
        format: date
        type: string
      customerRemarks:
        type: string
        example: handle with care
        x-nullable: true
      pickupAddress:
        $ref: '#/definitions/Address'
      secondaryPickupAddress:
        $ref: '#/definitions/Address'
      tertiaryPickupAddress:
        $ref: '#/definitions/Address'
      destinationAddress:
        $ref: '#/definitions/Address'
      secondaryDeliveryAddress:
        $ref: '#/definitions/Address'
      tertiaryDeliveryAddress:
        $ref: '#/definitions/Address'
      agents:
        $ref: '#/definitions/MTOAgents'
    required:
      - moveTaskOrderID
      - shipmentType
  CreatePPMShipment:
    description: >-
      A personally procured move is a type of shipment that a service members
      moves themselves.
    properties:
      expectedDepartureDate:
        description: |
          Date the customer expects to move.
        format: date
        type: string
      pickupAddress:
        $ref: '#/definitions/Address'
      secondaryPickupAddress:
        $ref: '#/definitions/Address'
      destinationAddress:
        $ref: '#/definitions/PPMDestinationAddress'
      secondaryDestinationAddress:
        $ref: '#/definitions/Address'
      tertiaryDestinationAddress:
        $ref: '#/definitions/Address'
      tertiaryPickupAddress:
        $ref: '#/definitions/Address'
      hasTertiaryPickupAddress:
        type: boolean
        x-nullable: true
        x-omitempty: false
      hasTertiaryDestinationAddress:
        type: boolean
        x-nullable: true
        x-omitempty: false
      sitExpected:
        type: boolean
      isActualExpenseReimbursement:
        description: >-
          Denotes if this PPM shipment uses the Actual Expense Reimbursement
          method.
        type: boolean
        example: false
        x-omitempty: false
        x-nullable: true
    required:
      - expectedDepartureDate
      - pickupAddress
      - destinationAddress
      - sitExpected
  UpdatePPMShipment:
    type: object
    properties:
      expectedDepartureDate:
        description: |
          Date the customer expects to move.
        format: date
        type: string
        x-nullable: true
      actualMoveDate:
        format: date
        type: string
        x-nullable: true
      pickupAddress:
        $ref: '#/definitions/Address'
      secondaryPickupAddress:
        $ref: '#/definitions/Address'
      hasSecondaryPickupAddress:
        type: boolean
        x-omitempty: false
        x-nullable: true
      tertiaryPickupAddress:
        $ref: '#/definitions/Address'
      hasTertiaryPickupAddress:
        type: boolean
        x-omitempty: false
        x-nullable: true
      actualPickupPostalCode:
        description: >
          The actual postal code where the PPM shipment started. To be filled
          once the customer has moved the shipment.
        format: zip
        type: string
        title: ZIP
        example: '90210'
        pattern: ^(\d{5})$
        x-nullable: true
      destinationAddress:
        $ref: '#/definitions/PPMDestinationAddress'
      secondaryDestinationAddress:
        $ref: '#/definitions/Address'
      hasSecondaryDestinationAddress:
        type: boolean
        x-omitempty: false
        x-nullable: true
      tertiaryDestinationAddress:
        $ref: '#/definitions/Address'
      hasTertiaryDestinationAddress:
        type: boolean
        x-omitempty: false
        x-nullable: true
      actualDestinationPostalCode:
        description: >
          The actual postal code where the PPM shipment ended. To be filled once
          the customer has moved the shipment.
        format: zip
        type: string
        title: ZIP
        example: '90210'
        pattern: ^(\d{5})$
        x-nullable: true
      w2Address:
        x-nullable: true
        $ref: '#/definitions/Address'
      finalIncentive:
        description: >
          The final calculated incentive for the PPM shipment. This does not
          include **SIT** as it is a reimbursement.
        type: integer
        format: cents
        x-nullable: true
        x-omitempty: false
        readOnly: true
      sitExpected:
        type: boolean
        x-nullable: true
      estimatedWeight:
        type: integer
        example: 4200
        x-nullable: true
      hasProGear:
        description: |
          Indicates whether PPM shipment has pro gear.
        type: boolean
        x-nullable: true
      proGearWeight:
        type: integer
        x-nullable: true
      spouseProGearWeight:
        type: integer
        x-nullable: true
      hasRequestedAdvance:
        description: |
          Indicates whether an advance has been requested for the PPM shipment.
        type: boolean
        x-nullable: true
      advanceAmountRequested:
        description: >
          The amount requested for an advance, or null if no advance is
          requested
        type: integer
        format: cents
        x-nullable: true
      hasReceivedAdvance:
        description: |
          Indicates whether an advance was received for the PPM shipment.
        type: boolean
        x-nullable: true
      advanceAmountReceived:
        description: |
          The amount received for an advance, or null if no advance is received.
        type: integer
        format: cents
        x-nullable: true
      isActualExpenseReimbursement:
        description: >-
          Used for PPM shipments only. Denotes if this shipment uses the Actual
          Expense Reimbursement method.
        type: boolean
        example: false
        x-omitempty: false
        x-nullable: true
  CreateBoatShipment:
    description: Boat shipment information for the move.
    properties:
      type:
        type: string
        enum:
          - HAUL_AWAY
          - TOW_AWAY
      year:
        type: integer
        description: Year of the Boat
      make:
        type: string
        description: Make of the Boat
      model:
        type: string
        description: Model of the Boat
      lengthInInches:
        type: integer
        description: Length of the Boat in inches
      widthInInches:
        type: integer
        description: Width of the Boat in inches
      heightInInches:
        type: integer
        description: Height of the Boat in inches
      hasTrailer:
        type: boolean
        description: Does the boat have a trailer
      isRoadworthy:
        type: boolean
        description: Is the trailer roadworthy
        x-nullable: true
    required:
      - type
      - year
      - make
      - model
      - lengthInInches
      - widthInInches
      - heightInInches
      - hasTrailer
  UpdateBoatShipment:
    type: object
    properties:
      type:
        type: string
        enum:
          - HAUL_AWAY
          - TOW_AWAY
        x-nullable: true
      year:
        type: integer
        description: Year of the Boat
        x-nullable: true
      make:
        type: string
        description: Make of the Boat
        x-nullable: true
      model:
        type: string
        description: Model of the Boat
        x-nullable: true
      lengthInInches:
        type: integer
        description: Length of the Boat in inches
        x-nullable: true
      widthInInches:
        type: integer
        description: Width of the Boat in inches
        x-nullable: true
      heightInInches:
        type: integer
        description: Height of the Boat in inches
        x-nullable: true
      hasTrailer:
        type: boolean
        description: Does the boat have a trailer
        x-nullable: true
      isRoadworthy:
        type: boolean
        description: Is the trailer roadworthy
        x-nullable: true
  CreateMobileHomeShipment:
    description: A mobile home shipment that the prime moves for a service member.
    properties:
      make:
        type: string
        description: Make of the Mobile Home
      model:
        type: string
        description: Model of the Mobile Home
      year:
        type: integer
        description: Year of the Mobile Home
      lengthInInches:
        type: integer
        description: Length of the Mobile Home in inches
      heightInInches:
        type: integer
        description: Height of the Mobile Home in inches
      widthInInches:
        type: integer
        description: Width of the Mobile Home in inches
    required:
      - make
      - model
      - year
      - lengthInInches
      - heightInInches
      - widthInInches
  UpdateMobileHomeShipment:
    properties:
      make:
        type: string
        description: Make of the Mobile Home
        x-nullable: true
      model:
        type: string
        description: Model of the Mobile Home
        x-nullable: true
      year:
        type: integer
        description: Year of the Mobile Home
        x-nullable: true
      lengthInInches:
        type: integer
        description: Length of the Mobile Home in inches
        x-nullable: true
      heightInInches:
        type: integer
        description: Height of the Mobile Home in inches
        x-nullable: true
      widthInInches:
        type: integer
        description: Width of the Mobile Home in inches
        x-nullable: true
  UpdateShipment:
    type: object
    properties:
      status:
        $ref: '#/definitions/MTOShipmentStatus'
      shipmentType:
        $ref: '#/definitions/MTOShipmentType'
      ppmShipment:
        $ref: '#/definitions/UpdatePPMShipment'
      boatShipment:
        $ref: '#/definitions/UpdateBoatShipment'
      mobileHomeShipment:
        $ref: '#/definitions/UpdateMobileHomeShipment'
      requestedPickupDate:
        format: date
        type: string
        x-nullable: true
      requestedDeliveryDate:
        format: date
        type: string
        x-nullable: true
      customerRemarks:
        type: string
        example: handle with care
        x-nullable: true
      pickupAddress:
        $ref: '#/definitions/Address'
      secondaryPickupAddress:
        $ref: '#/definitions/Address'
      hasSecondaryPickupAddress:
        type: boolean
        x-nullable: true
        x-omitempty: false
      tertiaryPickupAddress:
        $ref: '#/definitions/Address'
      hasTertiaryPickupAddress:
        type: boolean
        x-nullable: true
        x-omitempty: false
      destinationAddress:
        $ref: '#/definitions/Address'
      secondaryDeliveryAddress:
        $ref: '#/definitions/Address'
      hasSecondaryDeliveryAddress:
        type: boolean
        x-nullable: true
        x-omitempty: false
      tertiaryDeliveryAddress:
        $ref: '#/definitions/Address'
      hasTertiaryDeliveryAddress:
        type: boolean
        x-nullable: true
        x-omitempty: false
      actualProGearWeight:
        type: integer
        x-nullable: true
        x-omitempty: false
      actualSpouseProGearWeight:
        type: integer
        x-nullable: true
        x-omitempty: false
      agents:
        $ref: '#/definitions/MTOAgents'
  ClientError:
    type: object
    properties:
      title:
        type: string
      detail:
        type: string
      instance:
        type: string
        format: uuid
    required:
      - title
      - detail
      - instance
  ValidationError:
    allOf:
      - $ref: '#/definitions/ClientError'
      - type: object
    properties:
      invalidFields:
        type: object
        additionalProperties:
          description: List of errors for the field
          type: array
          items:
            type: string
    required:
      - invalidFields
  Error:
    properties:
      title:
        type: string
      detail:
        type: string
      instance:
        type: string
        format: uuid
    required:
      - title
      - detail
    type: object
  MovesList:
    type: object
    properties:
      currentMove:
        type: array
        items:
          $ref: '#/definitions/InternalMove'
      previousMoves:
        type: array
        items:
          $ref: '#/definitions/InternalMove'
  InternalMove:
    type: object
    properties:
      id:
        example: a502b4f1-b9c4-4faf-8bdd-68292501bf26
        format: uuid
        type: string
      moveCode:
        type: string
        example: HYXFJF
        readOnly: true
      createdAt:
        format: date-time
        type: string
        readOnly: true
      orderID:
        example: c56a4180-65aa-42ec-a945-5fd21dec0538
        format: uuid
        type: string
      orders:
        type: object
      status:
        type: string
        readOnly: true
      updatedAt:
        format: date-time
        type: string
        readOnly: true
      submittedAt:
        format: date-time
        type: string
        readOnly: true
        x-nullable: true
      mtoShipments:
        $ref: '#/definitions/MTOShipments'
      closeoutOffice:
        $ref: '#/definitions/TransportationOffice'
      counselingOffice:
        $ref: '#/definitions/TransportationOffice'
      eTag:
        type: string
        readOnly: true
      primeCounselingCompletedAt:
        format: date-time
        type: string
        readOnly: true
  IsDateWeekendHolidayInfo:
    type: object
    properties:
      country_code:
        type: string
      country_name:
        type: string
      date:
        type: string
        format: date
        example: '2018-09-25'
      is_weekend:
        type: boolean
      is_holiday:
        type: boolean
      details:
        type: string
    required:
      - country_code
      - country_name
      - date
      - is_weekend
      - is_holiday
  CounselingOffices:
    type: array
    items:
      $ref: '#/definitions/CounselingOffice'
  CounselingOffice:
    type: object
    properties:
      id:
        type: string
        format: uuid
        example: c56a4180-65aa-42ec-a945-5fd21dec0538
      name:
        type: string
        example: Fort Bragg North Station
    required:
      - id
      - name
  FeatureFlagBoolean:
    description: A feature flag
    type: object
    properties:
      entity:
        type: string
        example: 11111111-1111-1111-1111-111111111111
      key:
        type: string
        example: flag
      match:
        type: boolean
        example: true
      namespace:
        type: string
        example: test
    required:
      - entity
      - key
      - match
      - namespace
  FeatureFlagVariant:
    description: A feature flag
    type: object
    properties:
      entity:
        type: string
        example: 11111111-1111-1111-1111-111111111111
      key:
        type: string
        example: flag
      match:
        type: boolean
        example: true
      variant:
        type: string
        example: myval
      namespace:
        type: string
        example: test
    required:
      - entity
      - key
      - match
      - variant
      - namespace
  OrdersType:
    type: string
    title: Orders type
    enum:
      - PERMANENT_CHANGE_OF_STATION
      - LOCAL_MOVE
      - RETIREMENT
      - SEPARATION
      - WOUNDED_WARRIOR
      - BLUEBARK
      - SAFETY
      - TEMPORARY_DUTY
    x-display-value:
      PERMANENT_CHANGE_OF_STATION: Permanent Change Of Station
      LOCAL_MOVE: Local Move
      RETIREMENT: Retirement
      SEPARATION: Separation
      WOUNDED_WARRIOR: Wounded Warrior
      BLUEBARK: BLUEBARK
      SAFETY: Safety
      TEMPORARY_DUTY: Temporary Duty (TDY)
  Address:
    description: A postal address
    type: object
    properties:
      id:
        type: string
        format: uuid
        example: c56a4180-65aa-42ec-a945-5fd21dec0538
      streetAddress1:
        type: string
        example: 123 Main Ave
        title: Street address 1
      streetAddress2:
        type: string
        example: Apartment 9000
        x-nullable: true
        title: Street address 2
      streetAddress3:
        type: string
        example: Montmârtre
        x-nullable: true
        title: Address Line 3
      city:
        type: string
        example: Anytown
        title: City
      eTag:
        type: string
        readOnly: true
      state:
        title: State
        type: string
        x-display-value:
          AL: AL
          AK: AK
          AR: AR
          AZ: AZ
          CA: CA
          CO: CO
          CT: CT
          DC: DC
          DE: DE
          FL: FL
          GA: GA
          HI: HI
          IA: IA
          ID: ID
          IL: IL
          IN: IN
          KS: KS
          KY: KY
          LA: LA
          MA: MA
          MD: MD
          ME: ME
          MI: MI
          MN: MN
          MO: MO
          MS: MS
          MT: MT
          NC: NC
          ND: ND
          NE: NE
          NH: NH
          NJ: NJ
          NM: NM
          NV: NV
          NY: NY
          OH: OH
          OK: OK
          OR: OR
          PA: PA
          RI: RI
          SC: SC
          SD: SD
          TN: TN
          TX: TX
          UT: UT
          VA: VA
          VT: VT
          WA: WA
          WI: WI
          WV: WV
          WY: WY
        enum:
          - AL
          - AK
          - AR
          - AZ
          - CA
          - CO
          - CT
          - DC
          - DE
          - FL
          - GA
          - HI
          - IA
          - ID
          - IL
          - IN
          - KS
          - KY
          - LA
          - MA
          - MD
          - ME
          - MI
          - MN
          - MO
          - MS
          - MT
          - NC
          - ND
          - NE
          - NH
          - NJ
          - NM
          - NV
          - NY
          - OH
          - OK
          - OR
          - PA
          - RI
          - SC
          - SD
          - TN
          - TX
          - UT
          - VA
          - VT
          - WA
          - WI
          - WV
          - WY
      postalCode:
        type: string
        format: zip
        title: ZIP
        example: '90210'
        pattern: ^(\d{5}([\-]\d{4})?)$
      country:
        type: string
        title: Country
        x-nullable: true
        example: US
        default: US
        pattern: ^[A-Z]{2}$
        description: Two-letter country code
      county:
        type: string
        title: County
        x-nullable: true
        example: LOS ANGELES
      isOconus:
        type: boolean
        title: isOconus
        x-nullable: true
        example: false
    required:
      - streetAddress1
      - city
      - state
      - postalCode
  Affiliation:
    type: string
    x-nullable: true
    title: Branch of service
    description: Military branch of service
    enum:
      - ARMY
      - NAVY
      - MARINES
      - AIR_FORCE
      - COAST_GUARD
      - SPACE_FORCE
      - OTHER
    x-display-value:
      ARMY: Army
      NAVY: Navy
      MARINES: Marine Corps
      AIR_FORCE: Air Force
      COAST_GUARD: Coast Guard
      SPACE_FORCE: Space Force
      OTHER: OTHER
  TransportationOffice:
    type: object
    properties:
      id:
        type: string
        format: uuid
        example: c56a4180-65aa-42ec-a945-5fd21dec0538
      name:
        type: string
        example: Fort Bragg North Station
      address:
        $ref: '#/definitions/Address'
      phone_lines:
        type: array
        items:
          type: string
          format: telephone
          pattern: ^[2-9]\d{2}-\d{3}-\d{4}$
          example: 212-555-5555
      gbloc:
        type: string
        pattern: ^[A-Z]{4}$
        example: JENQ
      latitude:
        type: number
        format: float
        example: 29.382973
      longitude:
        type: number
        format: float
        example: -98.62759
      created_at:
        type: string
        format: date-time
      updated_at:
        type: string
        format: date-time
    required:
      - id
      - name
      - address
      - created_at
      - updated_at
  DutyLocationPayload:
    type: object
    properties:
      id:
        type: string
        format: uuid
        example: c56a4180-65aa-42ec-a945-5fd21dec0538
      name:
        type: string
        example: Fort Bragg North Station
      address:
        $ref: '#/definitions/Address'
      address_id:
        type: string
        format: uuid
        example: c56a4180-65aa-42ec-a945-5fd21dec0538
      affiliation:
        $ref: '#/definitions/Affiliation'
      transportation_office_id:
        type: string
        format: uuid
        example: c56a4180-65aa-42ec-a945-5fd21dec0538
        x-nullable: true
      transportation_office:
        $ref: '#/definitions/TransportationOffice'
      created_at:
        type: string
        format: date-time
      updated_at:
        type: string
        format: date-time
      provides_services_counseling:
        type: boolean
        x-nullable: false
    required:
      - id
      - name
      - address_id
      - affiliation
      - created_at
      - updated_at
  Upload:
    description: An uploaded file.
    type: object
    properties:
      id:
        type: string
        format: uuid
        example: c56a4180-65aa-42ec-a945-5fd21dec0538
        readOnly: true
      url:
        type: string
        format: uri
        example: https://uploads.domain.test/dir/c56a4180-65aa-42ec-a945-5fd21dec0538
        readOnly: true
      filename:
        type: string
        example: filename.pdf
        readOnly: true
      contentType:
        type: string
        format: mime-type
        example: application/pdf
        readOnly: true
      bytes:
        type: integer
        readOnly: true
      rotation:
        type: integer
        readOnly: false
        example: 2
      status:
        type: string
        enum:
          - INFECTED
          - CLEAN
          - PROCESSING
        readOnly: true
      createdAt:
        type: string
        format: date-time
        readOnly: true
      updatedAt:
        type: string
        format: date-time
        readOnly: true
      deletedAt:
        type: string
        format: date-time
        x-nullable: true
        readOnly: true
      isWeightTicket:
        type: boolean
      uploadType:
        type: string
        example: OFFICE
        enum:
          - USER
          - PRIME
          - OFFICE
        readOnly: true
    required:
      - id
      - url
      - filename
      - contentType
      - bytes
      - createdAt
      - updatedAt
  Document:
    type: object
    properties:
      id:
        type: string
        format: uuid
        example: c56a4180-65aa-42ec-a945-5fd21dec0538
      service_member_id:
        type: string
        format: uuid
        title: The service member this document belongs to
      uploads:
        type: array
        items:
          $ref: '#/definitions/Upload'
    required:
      - id
      - service_member_id
      - uploads
  PPMShipmentStatus:
    description: |
      Status of the PPM Shipment:
        * **DRAFT**: The customer has created the PPM shipment but has not yet submitted their move for counseling.
        * **SUBMITTED**: The shipment belongs to a move that has been submitted by the customer or has been created by a Service Counselor or Prime Contractor for a submitted move.
        * **WAITING_ON_CUSTOMER**: The PPM shipment has been approved and the customer may now provide their actual move closeout information and documentation required to get paid.
        * **NEEDS_ADVANCE_APPROVAL**: The shipment was counseled by the Prime Contractor and approved but an advance was requested so will need further financial approval from the government.
        * **NEEDS_CLOSEOUT**: The customer has provided their closeout weight tickets, receipts, and expenses and certified it for the Service Counselor to approve, exclude or reject.
        * **CLOSEOUT_COMPLETE**: The Service Counselor has reviewed all of the customer's PPM closeout documentation and authorizes the customer can download and submit their finalized SSW packet.
    type: string
    readOnly: true
    enum:
      - DRAFT
      - SUBMITTED
      - WAITING_ON_CUSTOMER
      - NEEDS_ADVANCE_APPROVAL
      - NEEDS_CLOSEOUT
      - CLOSEOUT_COMPLETE
      - CANCELED
  PPMAdvanceStatus:
    type: string
    title: PPM Advance Status
    description: >-
      Indicates whether an advance status has been accepted, rejected, or
      edited, or a prime counseled PPM has been received or not received
    x-nullable: true
    enum:
      - APPROVED
      - REJECTED
      - EDITED
      - RECEIVED
      - NOT_RECEIVED
  SITLocationType:
    description: The list of SIT location types.
    type: string
    enum:
      - ORIGIN
      - DESTINATION
  OmittablePPMDocumentStatus:
    description: Status of the PPM document.
    type: string
    enum:
      - APPROVED
      - EXCLUDED
      - REJECTED
    x-display-value:
      APPROVED: Approved
      EXCLUDED: Excluded
      REJECTED: Rejected
    x-nullable: true
    x-omitempty: false
  PPMDocumentStatusReason:
    description: The reason the services counselor has excluded or rejected the item.
    type: string
    x-nullable: true
    x-omitempty: false
  WeightTicket:
    description: >-
      Vehicle and optional trailer information and weight documents used to move
      this PPM shipment.
    type: object
    properties:
      id:
        description: ID of this set of weight tickets.
        type: string
        format: uuid
        example: c56a4180-65aa-42ec-a945-5fd21dec0538
        readOnly: true
      ppmShipmentId:
        description: The ID of the PPM shipment that this set of weight tickets is for.
        type: string
        format: uuid
        example: c56a4180-65aa-42ec-a945-5fd21dec0538
        readOnly: true
      createdAt:
        type: string
        format: date-time
        readOnly: true
      updatedAt:
        type: string
        format: date-time
        readOnly: true
      vehicleDescription:
        description: >-
          Description of the vehicle used for the trip. E.g. make/model, type of
          truck/van, etc.
        type: string
        x-nullable: true
        x-omitempty: false
      emptyWeight:
        description: Weight of the vehicle when empty.
        type: integer
        minimum: 0
        x-nullable: true
        x-omitempty: false
      submittedEmptyWeight:
        description: Customer submitted weight of the vehicle when empty.
        type: integer
        minimum: 0
        x-nullable: true
        x-omitempty: false
      missingEmptyWeightTicket:
        description: >-
          Indicates if the customer is missing a weight ticket for the vehicle
          weight when empty.
        type: boolean
        x-nullable: true
        x-omitempty: false
      emptyDocumentId:
        description: >-
          ID of the document that is associated with the user uploads containing
          the vehicle weight when empty.
        type: string
        format: uuid
        readOnly: true
      emptyDocument:
        allOf:
          - description: >-
              Document that is associated with the user uploads containing the
              vehicle weight when empty.
          - $ref: '#/definitions/Document'
      fullWeight:
        description: The weight of the vehicle when full.
        type: integer
        minimum: 0
        x-nullable: true
        x-omitempty: false
      submittedFullWeight:
        description: Customer submitted weight of the vehicle when full.
        type: integer
        minimum: 0
        x-nullable: true
        x-omitempty: false
      missingFullWeightTicket:
        description: >-
          Indicates if the customer is missing a weight ticket for the vehicle
          weight when full.
        type: boolean
        x-nullable: true
        x-omitempty: false
      fullDocumentId:
        description: >-
          ID of the document that is associated with the user uploads containing
          the vehicle weight when full.
        type: string
        format: uuid
        example: c56a4180-65aa-42ec-a945-5fd21dec0538
        readOnly: true
      fullDocument:
        allOf:
          - description: >-
              Document that is associated with the user uploads containing the
              vehicle weight when full.
          - $ref: '#/definitions/Document'
      ownsTrailer:
        description: Indicates if the customer used a trailer they own for the move.
        type: boolean
        x-nullable: true
        x-omitempty: false
      submittedOwnsTrailer:
        description: Indicates if the customer used a trailer they own for the move.
        type: boolean
        x-nullable: true
        x-omitempty: false
      trailerMeetsCriteria:
        description: >-
          Indicates if the trailer that the customer used meets all the criteria
          to be claimable.
        type: boolean
        x-nullable: true
        x-omitempty: false
      submittedTrailerMeetsCriteria:
        description: >-
          Indicates if the trailer that the customer used meets all the criteria
          to be claimable.
        type: boolean
        x-nullable: true
        x-omitempty: false
      proofOfTrailerOwnershipDocumentId:
        description: >-
          ID of the document that is associated with the user uploads containing
          the proof of trailer ownership.
        type: string
        format: uuid
        example: c56a4180-65aa-42ec-a945-5fd21dec0538
        readOnly: true
      proofOfTrailerOwnershipDocument:
        allOf:
          - description: >-
              Document that is associated with the user uploads containing the
              proof of trailer ownership.
          - $ref: '#/definitions/Document'
      status:
        $ref: '#/definitions/OmittablePPMDocumentStatus'
      reason:
        $ref: '#/definitions/PPMDocumentStatusReason'
      adjustedNetWeight:
        description: Indicates the adjusted net weight of the vehicle
        type: integer
        minimum: 0
        x-nullable: true
        x-omitempty: false
      netWeightRemarks:
        description: Remarks explaining any edits made to the net weight
        type: string
        x-nullable: true
        x-omitempty: false
      eTag:
        description: A hash that should be used as the "If-Match" header for any updates.
        type: string
        readOnly: true
    required:
      - ppmShipmentId
      - createdAt
      - updatedAt
      - emptyDocumentId
      - emptyDocument
      - fullDocument
      - fullDocumentId
      - proofOfTrailerOwnershipDocument
      - proofOfTrailerOwnershipDocumentId
  WeightTickets:
    description: All weight tickets associated with a PPM shipment.
    type: array
    items:
      $ref: '#/definitions/WeightTicket'
    x-omitempty: false
  OmittableMovingExpenseType:
    type: string
    description: Moving Expense Type
    enum:
      - CONTRACTED_EXPENSE
      - GAS
      - OIL
      - OTHER
      - PACKING_MATERIALS
      - RENTAL_EQUIPMENT
      - STORAGE
      - TOLLS
      - WEIGHING_FEE
    x-display-value:
      CONTRACTED_EXPENSE: Contracted expense
      GAS: Gas
      OIL: Oil
      OTHER: Other
      PACKING_MATERIALS: Packing materials
      STORAGE: Storage
      RENTAL_EQUIPMENT: Rental equipment
      TOLLS: Tolls
      WEIGHING_FEE: Weighing fee
    x-nullable: true
    x-omitempty: false
  SubmittedMovingExpenseType:
    type: string
    description: Customer Submitted Moving Expense Type
    enum:
      - CONTRACTED_EXPENSE
      - GAS
      - OIL
      - OTHER
      - PACKING_MATERIALS
      - RENTAL_EQUIPMENT
      - STORAGE
      - TOLLS
      - WEIGHING_FEE
    x-display-value:
      CONTRACTED_EXPENSE: Contracted expense
      GAS: Gas
      OIL: Oil
      OTHER: Other
      PACKING_MATERIALS: Packing materials
      STORAGE: Storage
      RENTAL_EQUIPMENT: Rental equipment
      TOLLS: Tolls
      WEIGHING_FEE: Weighing fee
    x-nullable: true
    x-omitempty: false
  MovingExpense:
    description: >-
      Expense information and receipts of costs incurred that can be reimbursed
      while moving a PPM shipment.
    type: object
    properties:
      id:
        description: Unique primary identifier of the Moving Expense object
        type: string
        format: uuid
        example: c56a4180-65aa-42ec-a945-5fd21dec0538
        readOnly: true
      ppmShipmentId:
        description: The PPM Shipment id that this moving expense belongs to
        type: string
        format: uuid
        example: c56a4180-65aa-42ec-a945-5fd21dec0538
        readOnly: true
      documentId:
        description: The id of the Document that contains all file uploads for this expense
        type: string
        format: uuid
        example: c56a4180-65aa-42ec-a945-5fd21dec0538
        readOnly: true
      document:
        allOf:
          - description: >-
              The Document object that contains all file uploads for this
              expense
          - $ref: '#/definitions/Document'
      movingExpenseType:
        $ref: '#/definitions/OmittableMovingExpenseType'
      submittedMovingExpenseType:
        $ref: '#/definitions/SubmittedMovingExpenseType'
      description:
        description: A brief description of the expense
        type: string
        x-nullable: true
        x-omitempty: false
      submittedDescription:
        description: Customer submitted description of the expense
        type: string
        x-nullable: true
        x-omitempty: false
      paidWithGtcc:
        description: >-
          Indicates if the service member used their government issued card to
          pay for the expense
        type: boolean
        x-nullable: true
        x-omitempty: false
      amount:
        description: The total amount of the expense as indicated on the receipt
        type: integer
        x-nullable: true
        x-omitempty: false
      submittedAmount:
        description: >-
          Customer submitted total amount of the expense as indicated on the
          receipt
        type: integer
        x-nullable: true
        x-omitempty: false
      missingReceipt:
        description: >-
          Indicates if the service member is missing the receipt with the proof
          of expense amount
        type: boolean
        x-nullable: true
        x-omitempty: false
      status:
        $ref: '#/definitions/OmittablePPMDocumentStatus'
      reason:
        $ref: '#/definitions/PPMDocumentStatusReason'
      sitStartDate:
        description: >-
          The date the shipment entered storage, applicable for the `STORAGE`
          movingExpenseType only
        type: string
        example: '2022-04-26'
        format: date
        x-nullable: true
        x-omitempty: false
      submittedSitStartDate:
        description: >-
          Customer submitted date the shipment entered storage, applicable for
          the `STORAGE` movingExpenseType only
        type: string
        example: '2022-04-26'
        format: date
        x-nullable: true
        x-omitempty: false
      sitEndDate:
        description: >-
          The date the shipment exited storage, applicable for the `STORAGE`
          movingExpenseType only
        type: string
        example: '2018-05-26'
        format: date
        x-nullable: true
        x-omitempty: false
      submittedSitEndDate:
        description: >-
          Customer submitted date the shipment exited storage, applicable for
          the `STORAGE` movingExpenseType only
        type: string
        example: '2018-05-26'
        format: date
        x-nullable: true
        x-omitempty: false
      createdAt:
        description: >-
          Timestamp the moving expense object was initially created in the
          system (UTC)
        type: string
        format: date-time
        readOnly: true
      updatedAt:
        description: >-
          Timestamp when a property of this moving expense object was last
          modified (UTC)
        type: string
        format: date-time
        readOnly: true
      eTag:
        description: A hash that should be used as the "If-Match" header for any updates.
        type: string
        readOnly: true
      weightStored:
        description: The total weight stored in PPM SIT
        type: integer
        x-nullable: true
        x-omitempty: false
      sitLocation:
        allOf:
          - $ref: '#/definitions/SITLocationType'
          - x-nullable: true
          - x-omitempty: false
      sitEstimatedCost:
        description: >-
          The estimated amount that the government will pay the service member
          to put their goods into storage. This estimated storage cost is
          separate from the estimated incentive.
        type: integer
        format: cents
        x-nullable: true
        x-omitempty: false
      sitReimburseableAmount:
        description: The amount of SIT that will be reimbursed
        type: integer
        x-nullable: true
        x-omitempty: false
    required:
      - id
      - createdAt
      - updatedAt
      - ppmShipmentId
      - documentId
      - document
  ProGearWeightTicket:
    description: Pro-gear associated information and weight docs for a PPM shipment
    type: object
    properties:
      id:
        description: The ID of the pro-gear weight ticket.
        type: string
        format: uuid
        example: c56a4180-65aa-42ec-a945-5fd21dec0538
        readOnly: true
      ppmShipmentId:
        description: >-
          The ID of the PPM shipment that this pro-gear weight ticket is
          associated with.
        type: string
        format: uuid
        example: c56a4180-65aa-42ec-a945-5fd21dec0538
        readOnly: true
      updatedAt:
        type: string
        format: date-time
        readOnly: true
      createdAt:
        type: string
        format: date-time
        readOnly: true
      belongsToSelf:
        description: >-
          Indicates if this information is for the customer's own pro-gear,
          otherwise, it's the spouse's.
        type: boolean
        x-nullable: true
        x-omitempty: false
      submittedBelongsToSelf:
        description: >-
          Indicates if this information is for the customer's own pro-gear,
          otherwise, it's the spouse's.
        type: boolean
        x-nullable: true
        x-omitempty: false
      description:
        description: Describes the pro-gear that was moved.
        type: string
        x-nullable: true
        x-omitempty: false
      hasWeightTickets:
        description: >-
          Indicates if the user has a weight ticket for their pro-gear,
          otherwise they have a constructed weight.
        type: boolean
        x-nullable: true
        x-omitempty: false
      submittedHasWeightTickets:
        description: >-
          Indicates if the user has a weight ticket for their pro-gear,
          otherwise they have a constructed weight.
        type: boolean
        x-nullable: true
        x-omitempty: false
      weight:
        description: Weight of the pro-gear.
        type: integer
        minimum: 0
        x-nullable: true
        x-omitempty: false
      submittedWeight:
        description: Customer submitted weight of the pro-gear.
        type: integer
        minimum: 0
        x-nullable: true
        x-omitempty: false
      documentId:
        description: >-
          The ID of the document that is associated with the user uploads
          containing the pro-gear weight.
        type: string
        format: uuid
        example: c56a4180-65aa-42ec-a945-5fd21dec0538
        readOnly: true
      document:
        allOf:
          - description: >-
              Document that is associated with the user uploads containing the
              pro-gear weight.
          - $ref: '#/definitions/Document'
      status:
        $ref: '#/definitions/OmittablePPMDocumentStatus'
      reason:
        $ref: '#/definitions/PPMDocumentStatusReason'
      eTag:
        description: A hash that should be used as the "If-Match" header for any updates.
        type: string
        readOnly: true
    required:
      - ppmShipmentId
      - createdAt
      - updatedAt
      - documentId
      - document
  SignedCertificationType:
    description: |
      The type of signed certification:
        - PPM_PAYMENT: This is used when the customer has a PPM shipment that they have uploaded their documents for and are
            ready to submit their documentation for review. When they submit, they will be asked to sign certifying the
            information is correct.
        - SHIPMENT: This is used when a customer submits their move with their shipments to be reviewed by office users.
        - PRE_CLOSEOUT_REVIEWED_PPM_PAYMENT: This is used when a move has a PPM shipment and is set to
             service-counseling-completed "Submit move details" by service counselor.
        - CLOSEOUT_REVIEWED_PPM_PAYMENT: This is used when a PPM shipment is reviewed by counselor in close out queue.
    type: string
    enum:
      - PPM_PAYMENT
      - SHIPMENT
      - PRE_CLOSEOUT_REVIEWED_PPM_PAYMENT
      - CLOSEOUT_REVIEWED_PPM_PAYMENT
    readOnly: true
  SignedCertification:
    description: Signed certification
    type: object
    properties:
      id:
        description: The ID of the signed certification.
        type: string
        format: uuid
        example: c56a4180-65aa-42ec-a945-5fd21dec0538
        readOnly: true
      submittingUserId:
        description: The ID of the user that signed.
        type: string
        format: uuid
        example: c56a4180-65aa-42ec-a945-5fd21dec0538
        readOnly: true
      moveId:
        description: The ID of the move associated with this signed certification.
        type: string
        format: uuid
        example: c56a4180-65aa-42ec-a945-5fd21dec0538
        readOnly: true
      ppmId:
        description: >-
          The ID of the PPM shipment associated with this signed certification,
          if any.
        type: string
        format: uuid
        example: c56a4180-65aa-42ec-a945-5fd21dec0538
        readOnly: true
        x-nullable: true
        x-omitempty: false
      certificationType:
        $ref: '#/definitions/SignedCertificationType'
      certificationText:
        description: Full text that the customer agreed to and signed.
        type: string
      signature:
        description: The signature that the customer provided.
        type: string
      date:
        description: Date that the customer signed the certification.
        type: string
        format: date
      createdAt:
        type: string
        format: date-time
        readOnly: true
      updatedAt:
        type: string
        format: date-time
        readOnly: true
      eTag:
        description: A hash that should be used as the "If-Match" header for any updates.
        type: string
        readOnly: true
    required:
      - id
      - submittingUserId
      - moveId
      - certificationType
      - certificationText
      - signature
      - date
      - createdAt
      - updatedAt
      - eTag
  PPMShipment:
    description: >-
      A personally procured move is a type of shipment that a service member
      moves themselves.
    x-nullable: true
    properties:
      id:
        description: Primary auto-generated unique identifier of the PPM shipment object
        example: 1f2270c7-7166-40ae-981e-b200ebdf3054
        format: uuid
        type: string
        readOnly: true
      shipmentId:
        description: The id of the parent MTOShipment object
        example: 1f2270c7-7166-40ae-981e-b200ebdf3054
        format: uuid
        type: string
        readOnly: true
      createdAt:
        description: Timestamp of when the PPM Shipment was initially created (UTC)
        format: date-time
        type: string
        readOnly: true
      updatedAt:
        description: Timestamp of when a property of this object was last updated (UTC)
        format: date-time
        type: string
        readOnly: true
      status:
        $ref: '#/definitions/PPMShipmentStatus'
      w2Address:
        x-nullable: true
        $ref: '#/definitions/Address'
      advanceStatus:
        $ref: '#/definitions/PPMAdvanceStatus'
      expectedDepartureDate:
        description: |
          Date the customer expects to begin their move.
        format: date
        type: string
      actualMoveDate:
        description: The actual start date of when the PPM shipment left the origin.
        format: date
        type: string
        x-nullable: true
        x-omitempty: false
      submittedAt:
        description: >-
          The timestamp of when the customer submitted their PPM documentation
          to the counselor for review.
        format: date-time
        type: string
        x-nullable: true
        x-omitempty: false
      reviewedAt:
        description: >-
          The timestamp of when the Service Counselor has reviewed all of the
          closeout documents.
        format: date-time
        type: string
        x-nullable: true
        x-omitempty: false
      approvedAt:
        description: >-
          The timestamp of when the shipment was approved and the service member
          can begin their move.
        format: date-time
        type: string
        x-nullable: true
        x-omitempty: false
      pickupAddress:
        $ref: '#/definitions/Address'
      secondaryPickupAddress:
        allOf:
          - $ref: '#/definitions/Address'
          - x-nullable: true
          - x-omitempty: false
      hasSecondaryPickupAddress:
        type: boolean
        x-omitempty: false
        x-nullable: true
      tertiaryPickupAddress:
        allOf:
          - $ref: '#/definitions/Address'
          - x-nullable: true
          - x-omitempty: false
      hasTertiaryPickupAddress:
        type: boolean
        x-omitempty: false
        x-nullable: true
      actualPickupPostalCode:
        description: >
          The actual postal code where the PPM shipment started. To be filled
          once the customer has moved the shipment.
        format: zip
        type: string
        title: ZIP
        example: '90210'
        pattern: ^(\d{5})$
        x-nullable: true
        x-omitempty: false
      destinationAddress:
        $ref: '#/definitions/Address'
      secondaryDestinationAddress:
        allOf:
          - $ref: '#/definitions/Address'
          - x-nullable: true
          - x-omitempty: false
      hasSecondaryDestinationAddress:
        type: boolean
        x-omitempty: false
        x-nullable: true
      tertiaryDestinationAddress:
        allOf:
          - $ref: '#/definitions/Address'
          - x-nullable: true
          - x-omitempty: false
      hasTertiaryDestinationAddress:
        type: boolean
        x-omitempty: false
        x-nullable: true
      actualDestinationPostalCode:
        description: >
          The actual postal code where the PPM shipment ended. To be filled once
          the customer has moved the shipment.
        format: zip
        type: string
        title: ZIP
        example: '90210'
        pattern: ^(\d{5})$
        x-nullable: true
        x-omitempty: false
      sitExpected:
        description: >
          Captures whether some or all of the PPM shipment will require
          temporary storage at the origin or destination.


          Must be set to `true` when providing `sitLocation`,
          `sitEstimatedWeight`, `sitEstimatedEntryDate`, and
          `sitEstimatedDepartureDate` values to calculate the
          `sitEstimatedCost`.
        type: boolean
      estimatedWeight:
        description: The estimated weight of the PPM shipment goods being moved.
        type: integer
        example: 4200
        x-nullable: true
        x-omitempty: false
      allowableWeight:
        description: The allowable weight of the PPM shipment goods being moved.
        type: integer
        example: 4300
        minimum: 0
        x-nullable: true
        x-omitempty: false
      hasProGear:
        description: >
          Indicates whether PPM shipment has pro gear for themselves or their
          spouse.
        type: boolean
        x-nullable: true
        x-omitempty: false
      proGearWeight:
        description: >-
          The estimated weight of the pro-gear being moved belonging to the
          service member.
        type: integer
        x-nullable: true
        x-omitempty: false
      spouseProGearWeight:
        description: >-
          The estimated weight of the pro-gear being moved belonging to a
          spouse.
        type: integer
        x-nullable: true
        x-omitempty: false
      estimatedIncentive:
        description: >-
          The estimated amount the government will pay the service member to
          move their belongings based on the moving date, locations, and
          shipment weight.
        type: integer
        format: cents
        x-nullable: true
        x-omitempty: false
      finalIncentive:
        description: >
          The final calculated incentive for the PPM shipment. This does not
          include **SIT** as it is a reimbursement.
        type: integer
        format: cents
        x-nullable: true
        x-omitempty: false
        readOnly: true
      hasRequestedAdvance:
        description: |
          Indicates whether an advance has been requested for the PPM shipment.
        type: boolean
        x-nullable: true
        x-omitempty: false
      advanceAmountRequested:
        description: >
          The amount requested as an advance by the service member up to a
          maximum percentage of the estimated incentive.
        type: integer
        format: cents
        x-nullable: true
        x-omitempty: false
      hasReceivedAdvance:
        description: |
          Indicates whether an advance was received for the PPM shipment.
        type: boolean
        x-nullable: true
        x-omitempty: false
      advanceAmountReceived:
        description: |
          The amount received for an advance, or null if no advance is received.
        type: integer
        format: cents
        x-nullable: true
        x-omitempty: false
      sitLocation:
        allOf:
          - $ref: '#/definitions/SITLocationType'
          - x-nullable: true
          - x-omitempty: false
      sitEstimatedWeight:
        description: The estimated weight of the goods being put into storage.
        type: integer
        example: 2000
        x-nullable: true
        x-omitempty: false
      sitEstimatedEntryDate:
        description: The date that goods will first enter the storage location.
        format: date
        type: string
        x-nullable: true
        x-omitempty: false
      sitEstimatedDepartureDate:
        description: The date that goods will exit the storage location.
        format: date
        type: string
        x-nullable: true
        x-omitempty: false
      sitEstimatedCost:
        description: >-
          The estimated amount that the government will pay the service member
          to put their goods into storage. This estimated storage cost is
          separate from the estimated incentive.
        type: integer
        format: cents
        x-nullable: true
        x-omitempty: false
      weightTickets:
        $ref: '#/definitions/WeightTickets'
      movingExpenses:
        description: All expense documentation receipt records of this PPM shipment.
        items:
          $ref: '#/definitions/MovingExpense'
        type: array
      proGearWeightTickets:
        description: >-
          All pro-gear weight ticket documentation records for this PPM
          shipment.
        type: array
        items:
          $ref: '#/definitions/ProGearWeightTicket'
      isActualExpenseReimbursement:
        description: >-
          Used for PPM shipments only. Denotes if this shipment uses the Actual
          Expense Reimbursement method.
        type: boolean
        example: false
        x-omitempty: false
        x-nullable: true
      signedCertification:
        $ref: '#/definitions/SignedCertification'
      eTag:
        description: >-
          A hash unique to this shipment that should be used as the "If-Match"
          header for any updates.
        type: string
        readOnly: true
    required:
      - id
      - shipmentId
      - createdAt
      - status
      - expectedDepartureDate
      - sitExpected
      - eTag
  BoatShipment:
    x-nullable: true
    properties:
      id:
        description: Primary auto-generated unique identifier of the Boat shipment object
        example: 1f2270c7-7166-40ae-981e-b200ebdf3054
        format: uuid
        type: string
        readOnly: true
      shipmentId:
        description: The id of the parent MTOShipment object
        example: 1f2270c7-7166-40ae-981e-b200ebdf3054
        format: uuid
        type: string
        readOnly: true
      createdAt:
        description: Timestamp of when the Boat Shipment was initially created (UTC)
        format: date-time
        type: string
        readOnly: true
      updatedAt:
        description: Timestamp of when a property of this object was last updated (UTC)
        format: date-time
        type: string
        readOnly: true
      type:
        type: string
        enum:
          - HAUL_AWAY
          - TOW_AWAY
      year:
        type: integer
        description: Year of the Boat
      make:
        type: string
        description: Make of the Boat
      model:
        type: string
        description: Model of the Boat
      lengthInInches:
        type: integer
        description: Length of the Boat in inches
      widthInInches:
        type: integer
        description: Width of the Boat in inches
      heightInInches:
        type: integer
        description: Height of the Boat in inches
      hasTrailer:
        type: boolean
        description: Does the boat have a trailer
      isRoadworthy:
        type: boolean
        description: Is the trailer roadworthy
        x-nullable: true
      eTag:
        description: >-
          A hash unique to this shipment that should be used as the "If-Match"
          header for any updates.
        type: string
        readOnly: true
    required:
      - id
      - shipmentId
      - createdAt
      - type
      - year
      - make
      - model
      - lengthInInches
      - widthInInches
      - heightInInches
      - hasTrailer
      - eTag
  MobileHome:
    description: >-
      A mobile home is a type of shipment that a service member moves a mobile
      home.
    x-nullable: true
    properties:
      id:
        description: Primary auto-generated unique identifier of the Mobile Home object
        example: 1f2270c7-7166-40ae-981e-b200ebdf3054
        format: uuid
        type: string
        readOnly: true
      shipmentId:
        description: The id of the parent MTOShipment object
        example: 1f2270c7-7166-40ae-981e-b200ebdf3054
        format: uuid
        type: string
        readOnly: true
      make:
        description: The make of the mobile home
        type: string
      model:
        description: The model of the mobile home.
        type: string
      year:
        description: The year the mobile home was made.
        type: integer
      lengthInInches:
        type: integer
      widthInInches:
        type: integer
      heightInInches:
        type: integer
      updatedAt:
        description: Timestamp of when a property of this object was last updated (UTC)
        format: date-time
        type: string
        readOnly: true
      createdAt:
        description: Timestamp of when a property of this object was created (UTC)
        format: date-time
        type: string
        readOnly: true
      eTag:
        description: >-
          A hash unique to this shipment that should be used as the "If-Match"
          header for any updates.
        type: string
        readOnly: true
  PpmID:
    description: |
      The PPM Shipment ID to associate with the assigned certificate.
    type: string
    format: uuid
    example: c56a4180-65aa-42ec-a945-5fd21dec0538
    x-nullable: true
  MovingExpenseType:
    type: string
    description: Moving Expense Type
    enum:
      - CONTRACTED_EXPENSE
      - GAS
      - OIL
      - OTHER
      - PACKING_MATERIALS
      - RENTAL_EQUIPMENT
      - STORAGE
      - TOLLS
      - WEIGHING_FEE
    x-display-value:
      CONTRACTED_EXPENSE: Contracted expense
      GAS: Gas
      OIL: Oil
      OTHER: Other
      PACKING_MATERIALS: Packing materials
      STORAGE: Storage
      RENTAL_EQUIPMENT: Rental equipment
      TOLLS: Tolls
      WEIGHING_FEE: Weighing fee
  PPMDestinationAddress:
    description: A postal address
    type: object
    properties:
      id:
        type: string
        format: uuid
        example: c56a4180-65aa-42ec-a945-5fd21dec0538
      streetAddress1:
        type: string
        example: 123 Main Ave
        x-nullable: true
        title: Street address 1
      streetAddress2:
        type: string
        example: Apartment 9000
        x-nullable: true
        title: Street address 2
      streetAddress3:
        type: string
        example: Montmârtre
        x-nullable: true
        title: Address Line 3
      city:
        type: string
        example: Anytown
        title: City
      eTag:
        type: string
        readOnly: true
      state:
        title: State
        type: string
        x-display-value:
          AL: AL
          AK: AK
          AR: AR
          AZ: AZ
          CA: CA
          CO: CO
          CT: CT
          DC: DC
          DE: DE
          FL: FL
          GA: GA
          HI: HI
          IA: IA
          ID: ID
          IL: IL
          IN: IN
          KS: KS
          KY: KY
          LA: LA
          MA: MA
          MD: MD
          ME: ME
          MI: MI
          MN: MN
          MO: MO
          MS: MS
          MT: MT
          NC: NC
          ND: ND
          NE: NE
          NH: NH
          NJ: NJ
          NM: NM
          NV: NV
          NY: NY
          OH: OH
          OK: OK
          OR: OR
          PA: PA
          RI: RI
          SC: SC
          SD: SD
          TN: TN
          TX: TX
          UT: UT
          VA: VA
          VT: VT
          WA: WA
          WI: WI
          WV: WV
          WY: WY
        enum:
          - AL
          - AK
          - AR
          - AZ
          - CA
          - CO
          - CT
          - DC
          - DE
          - FL
          - GA
          - HI
          - IA
          - ID
          - IL
          - IN
          - KS
          - KY
          - LA
          - MA
          - MD
          - ME
          - MI
          - MN
          - MO
          - MS
          - MT
          - NC
          - ND
          - NE
          - NH
          - NJ
          - NM
          - NV
          - NY
          - OH
          - OK
          - OR
          - PA
          - RI
          - SC
          - SD
          - TN
          - TX
          - UT
          - VA
          - VT
          - WA
          - WI
          - WV
          - WY
      postalCode:
        type: string
        format: zip
        title: ZIP
        example: '90210'
        pattern: ^(\d{5}([\-]\d{4})?)$
      country:
        type: string
        title: Country
        x-nullable: true
        example: USA
        default: USA
      county:
        type: string
        title: County
        x-nullable: true
        example: LOS ANGELES
    required:
      - city
      - state
      - postalCode
paths:
  /feature-flags/user-boolean/{key}:
    post:
      summary: Determines if a user has a feature flag enabled
      description: >-
        Determines if a user has a feature flag enabled. The flagContext
        contains context used to determine if this flag applies to the logged in
        user.
      operationId: booleanFeatureFlagForUser
      tags:
        - featureFlags
      consumes:
        - application/json
      parameters:
        - in: path
          name: key
          type: string
          required: true
          description: Feature Flag Key
        - in: body
          name: flagContext
          required: true
          description: context for the feature flag request
          schema:
            type: object
            additionalProperties:
              type: string
      produces:
        - application/json
      responses:
        '200':
          description: Boolean Feature Flag Status
          schema:
            $ref: '#/definitions/FeatureFlagBoolean'
        '400':
          description: invalid request
        '401':
          description: request requires user authentication
        '500':
          description: internal server error
  /feature-flags/user-variant/{key}:
    post:
      summary: Determines if a user has a feature flag enabled
      description: >-
        Determines if a user has a feature flag enabled. The flagContext
        contains context used to determine if this flag applies to the logged in
        user.
      operationId: variantFeatureFlagForUser
      tags:
        - featureFlags
      consumes:
        - application/json
      parameters:
        - in: path
          name: key
          type: string
          required: true
          description: Feature Flag Key
        - in: body
          name: flagContext
          required: true
          description: context for the feature flag request
          schema:
            type: object
            additionalProperties:
              type: string
      produces:
        - application/json
      responses:
        '200':
          description: Variant Feature Flag Status
          schema:
            $ref: '#/definitions/FeatureFlagVariant'
        '400':
          description: invalid request
        '401':
          description: request requires user authentication
        '500':
          description: internal server error
  /users/logged_in:
    get:
      summary: Returns the user info for the currently logged in user
      description: Returns the user info for the currently logged in user
      operationId: showLoggedInUser
      tags:
        - users
      responses:
        '200':
          description: Currently logged in user
          schema:
            $ref: '#/definitions/LoggedInUserPayload'
        '400':
          description: invalid request
        '401':
          description: request requires user authentication
        '500':
          description: server error
  /users/is_logged_in:
    get:
      summary: Returns boolean as to whether the user is logged in
      description: Returns boolean as to whether the user is logged in
      operationId: isLoggedInUser
      tags:
        - users
      responses:
        '200':
          description: Currently logged in user
          schema:
            type: object
            required:
              - isLoggedIn
            properties:
              isLoggedIn:
                type: boolean
        '400':
          description: invalid request
        '500':
          description: server error
  /application_parameters:
    post:
      summary: >-
        Searches for an application parameter by name and value, returns nil if
        not found
      description: >-
        Searches for an application parameter by name and value, returns nil if
        not found
      operationId: validate
      tags:
        - application_parameters
      parameters:
        - in: body
          name: body
          required: true
          schema:
            $ref: '#/definitions/ApplicationParameters'
      responses:
        '200':
          description: Application Parameters
          schema:
            $ref: '#/definitions/ApplicationParameters'
        '400':
          description: invalid request
        '401':
          description: request requires user authentication
        '500':
          description: server error
  /orders:
    post:
      summary: Creates an orders model for a logged-in user
      description: Creates an instance of orders tied to a service member
      operationId: createOrders
      tags:
        - orders
      parameters:
        - in: body
          name: createOrders
          required: true
          schema:
            $ref: '#/definitions/CreateUpdateOrders'
      responses:
        '201':
          description: created instance of orders
          schema:
            $ref: '#/definitions/Orders'
        '400':
          description: invalid request
        '401':
          description: request requires user authentication
        '403':
          description: user is not authorized
        '500':
          description: internal server error
  /orders/{ordersId}:
    put:
      summary: Updates orders
      description: All fields sent in this request will be set on the orders referenced
      operationId: updateOrders
      tags:
        - orders
      parameters:
        - in: path
          name: ordersId
          type: string
          format: uuid
          required: true
          description: UUID of the orders model
        - in: body
          name: updateOrders
          required: true
          schema:
            $ref: '#/definitions/CreateUpdateOrders'
      responses:
        '200':
          description: updated instance of orders
          schema:
            $ref: '#/definitions/Orders'
        '400':
          description: invalid request
        '401':
          description: request requires user authentication
        '403':
          description: user is not authorized
        '404':
          description: orders not found
        '500':
          description: internal server error
    get:
      summary: Returns the given order
      description: Returns the given order
      operationId: showOrders
      tags:
        - orders
      parameters:
        - in: path
          name: ordersId
          type: string
          format: uuid
          required: true
          description: UUID of the order
      responses:
        '200':
          description: the instance of the order
          schema:
            $ref: '#/definitions/Orders'
        '400':
          description: invalid request
        '401':
          description: request requires user authentication
        '403':
          description: user is not authorized
        '404':
          description: order is not found
        '500':
          description: internal server error
  /orders/{ordersId}/upload_amended_orders:
    patch:
      summary: Patch the amended orders for a given order
      description: Patch the amended orders for a given order
      operationId: uploadAmendedOrders
      tags:
        - orders
      consumes:
        - multipart/form-data
      parameters:
        - in: path
          name: ordersId
          type: string
          format: uuid
          required: true
          description: UUID of the order
        - in: formData
          name: file
          type: file
          description: The file to upload.
          required: true
      responses:
        '201':
          description: created upload
          schema:
            $ref: '#/definitions/Upload'
        '400':
          description: invalid request
          schema:
            $ref: '#/definitions/InvalidRequestResponsePayload'
        '403':
          description: not authorized
        '404':
          description: not found
        '413':
          description: payload is too large
        '500':
          description: server error
  /allmoves/{serviceMemberId}:
    get:
      summary: Return the current and previous moves of a service member
      description: >
        This endpoint gets all moves that belongs to the serviceMember by using
        the service members id. In a previous moves array and the current move
        in the current move array. The current move is the move with the latest
        CreatedAt date. All other moves will go into the previous move array.
      operationId: getAllMoves
      tags:
        - moves
      produces:
        - application/json
      parameters:
        - in: path
          name: serviceMemberId
          type: string
          format: uuid
          required: true
          description: UUID of the service member
      responses:
        '200':
          description: >-
            Successfully retrieved moves. A successful fetch might still return
            zero moves.
          schema:
            $ref: '#/definitions/MovesList'
        '401':
          $ref: '#/responses/PermissionDenied'
        '403':
          $ref: '#/responses/PermissionDenied'
        '500':
          $ref: '#/responses/ServerError'
  /moves/{moveId}:
    patch:
      summary: Patches the move
      description: Any fields sent in this request will be set on the move referenced
      operationId: patchMove
      tags:
        - moves
      parameters:
        - in: path
          name: moveId
          type: string
          format: uuid
          required: true
          description: UUID of the move
        - $ref: '#/parameters/ifMatch'
        - in: body
          name: patchMovePayload
          required: true
          schema:
            $ref: '#/definitions/PatchMovePayload'
      responses:
        '200':
          description: updated instance of move
          schema:
            $ref: '#/definitions/MovePayload'
        '400':
          description: invalid request
        '401':
          description: request requires user authentication
        '403':
          description: user is not authorized
        '404':
          description: move or closeout office is not found
        '412':
          description: precondition failed
        '422':
          description: unprocessable entity
        '500':
          description: internal server error
    get:
      summary: Returns the given move
      description: Returns the given move
      operationId: showMove
      tags:
        - moves
      parameters:
        - in: path
          name: moveId
          type: string
          format: uuid
          required: true
          description: UUID of the move
      responses:
        '200':
          description: the instance of the move
          schema:
            $ref: '#/definitions/MovePayload'
        '400':
          description: invalid request
        '401':
          description: request requires user authentication
        '403':
          description: user is not authorized
        '404':
          description: move is not found
        '500':
          description: internal server error
  /moves/{moveId}/signed_certifications:
    post:
      summary: Submits signed certification for the given move ID
      description: Create an instance of signed_certification tied to the move ID
      operationId: createSignedCertification
      tags:
        - certification
      parameters:
        - in: path
          name: moveId
          type: string
          format: uuid
          required: true
          description: UUID of the move being signed for
        - in: body
          name: createSignedCertificationPayload
          required: true
          schema:
            $ref: '#/definitions/CreateSignedCertificationPayload'
      responses:
        '201':
          description: created instance of signed_certification
          schema:
            $ref: '#/definitions/SignedCertificationPayload'
        '400':
          description: invalid request
        '401':
          description: request requires user authentication
        '403':
          description: user is not authorized to sign for this move
        '404':
          description: move not found
        '500':
          description: internal server error
    get:
      summary: gets the signed certifications for the given move ID
      description: returns a list of all signed_certifications associated with the move ID
      operationId: indexSignedCertification
      tags:
        - certification
      parameters:
        - in: path
          name: moveId
          type: string
          format: uuid
          required: true
      responses:
        '200':
          description: returns a list of signed certifications
          schema:
            $ref: '#/definitions/SignedCertifications'
        '400':
          description: invalid request
        '401':
          description: request requires user authentication
        '403':
          description: user is not authorized
        '404':
          description: move not found
        '500':
          description: internal server error
  /reimbursement/{reimbursementId}/approve:
    post:
      summary: Approves the reimbursement
      description: Sets the status of the reimbursement to APPROVED.
      operationId: approveReimbursement
      tags:
        - office
      parameters:
        - in: path
          name: reimbursementId
          type: string
          format: uuid
          required: true
          description: UUID of the reimbursement being approved
      responses:
        '200':
          description: updated instance of reimbursement
          schema:
            $ref: '#/definitions/Reimbursement'
        '400':
          description: invalid request
        '401':
          description: request requires user authentication
        '403':
          description: user is not authorized
        '500':
          description: internal server error
  /moves/{moveId}/orders:
    get:
      summary: Returns orders information for a move for office use
      description: Returns orders information for a move for office use
      operationId: showOfficeOrders
      tags:
        - office
      parameters:
        - in: path
          name: moveId
          type: string
          format: uuid
          required: true
          description: UUID of the move
      responses:
        '200':
          description: the orders information for a move for office use
          schema:
            $ref: '#/definitions/Orders'
        '400':
          description: invalid request
        '401':
          description: request requires user authentication
        '403':
          description: user is not authorized
        '404':
          description: move not found
        '500':
          description: internal server error
  /moves/{moveId}/move_documents:
    get:
      summary: Returns a list of all Move Documents associated with this move
      description: Returns a list of all Move Documents associated with this move
      operationId: indexMoveDocuments
      tags:
        - move_docs
      parameters:
        - in: path
          name: moveId
          type: string
          format: uuid
          required: true
          description: UUID of the move
      responses:
        '200':
          description: returns list of move douments
          schema:
            $ref: '#/definitions/MoveDocuments'
        '400':
          description: invalid request
        '401':
          description: request requires user authentication
        '403':
          description: user is not authorized
    post:
      summary: Creates a move document
      description: Created a move document with the given information
      operationId: createGenericMoveDocument
      tags:
        - move_docs
      parameters:
        - name: moveId
          in: path
          type: string
          format: uuid
          required: true
          description: UUID of the move
        - in: body
          name: createGenericMoveDocumentPayload
          required: true
          schema:
            $ref: '#/definitions/CreateGenericMoveDocumentPayload'
      responses:
        '200':
          description: returns new move document object
          schema:
            $ref: '#/definitions/MoveDocumentPayload'
        '400':
          description: invalid request
        '401':
          description: must be authenticated to use this endpoint
        '403':
          description: not authorized to modify this move
        '500':
          description: server error
  /move_documents/{moveDocumentId}:
    put:
      summary: Updates a move document
      description: Update a move document with the given information
      operationId: updateMoveDocument
      tags:
        - move_docs
      parameters:
        - in: path
          name: moveDocumentId
          type: string
          format: uuid
          required: true
          description: UUID of the move document model
        - in: body
          name: updateMoveDocument
          required: true
          schema:
            $ref: '#/definitions/MoveDocumentPayload'
      responses:
        '200':
          description: updated instance of move document
          schema:
            $ref: '#/definitions/MoveDocumentPayload'
        '400':
          description: invalid request
        '401':
          description: request requires user authentication
        '403':
          description: user is not authorized
        '404':
          description: move document not found
        '500':
          description: internal server error
    delete:
      summary: Deletes a move document
      description: Deletes a move document with the given information
      operationId: deleteMoveDocument
      tags:
        - move_docs
      parameters:
        - in: path
          name: moveDocumentId
          type: string
          format: uuid
          required: true
          description: UUID of the move document model
      responses:
        '204':
          description: deleted
        '400':
          description: invalid request
          schema:
            $ref: '#/definitions/InvalidRequestResponsePayload'
        '403':
          description: not authorized
        '404':
          description: not found
        '500':
          description: server error
  /moves/{moveId}/approve:
    post:
      summary: Approves a move to proceed
      description: >-
        Approves the basic details of a move. The status of the move will be
        updated to APPROVED
      operationId: approveMove
      tags:
        - office
      parameters:
        - name: moveId
          in: path
          type: string
          format: uuid
          required: true
          description: UUID of the move
      responses:
        '200':
          description: returns updated (approved) move object
          schema:
            $ref: '#/definitions/MovePayload'
        '400':
          description: invalid request
        '401':
          description: must be authenticated to use this endpoint
        '403':
          description: not authorized to approve this move
        '409':
          description: the move is not in a state to be approved
          schema:
            $ref: '#/definitions/MovePayload'
        '500':
          description: server error
  /moves/{moveId}/submit:
    post:
      summary: Submits a move for approval
      description: >-
        Submits a move for approval by the office. The status of the move will
        be updated to SUBMITTED
      operationId: submitMoveForApproval
      tags:
        - moves
      parameters:
        - name: moveId
          in: path
          type: string
          format: uuid
          required: true
          description: UUID of the move
        - name: submitMoveForApprovalPayload
          in: body
          required: true
          schema:
            $ref: '#/definitions/SubmitMoveForApprovalPayload'
      responses:
        '200':
          description: returns updated (submitted) move object
          schema:
            $ref: '#/definitions/MovePayload'
        '400':
          description: invalid request
        '401':
          description: must be authenticated to use this endpoint
        '403':
          description: not authorized to approve this move
        '409':
          description: the move is not in a state to be approved
          schema:
            $ref: '#/definitions/MovePayload'
        '500':
          description: server error
  /moves/{moveId}/cancel:
    post:
      summary: Cancels a move
      description: >-
        Cancels the basic details of a move. The status of the move will be
        updated to CANCELED
      operationId: cancelMove
      tags:
        - office
      parameters:
        - name: moveId
          in: path
          type: string
          format: uuid
          required: true
          description: UUID of the move
      responses:
        '200':
          description: returns updated (canceled) move object
          schema:
            $ref: '#/definitions/MovePayload'
        '400':
          description: invalid request
        '401':
          description: must be authenticated to use this endpoint
        '403':
          description: not authorized to cancel this move
        '409':
          description: the move is not in a state to be canceled
          schema:
            $ref: '#/definitions/MovePayload'
        '500':
          description: server error
  /moves/{moveId}/submit_amended_orders:
    post:
      summary: Submits amended orders for review
      description: >-
        Submits amended orders for review by the office. The status of the move
        will be updated to an appropriate status depending on whether it needs
        services counseling or not.
      operationId: submitAmendedOrders
      tags:
        - moves
      parameters:
        - name: moveId
          in: path
          type: string
          format: uuid
          required: true
          description: UUID of the move
      responses:
        '200':
          description: returns updated (submitted) move object
          schema:
            $ref: '#/definitions/MovePayload'
        '400':
          description: invalid request
        '401':
          description: must be authenticated to use this endpoint
        '403':
          description: not authorized to approve this move
        '409':
          description: the move is not in a state to be approved
          schema:
            $ref: '#/definitions/MovePayload'
        '500':
          description: server error
  /ppm-shipments/{ppmShipmentId}/aoa-packet:
    parameters:
      - description: the id for the ppmshipment with aoa to be downloaded
        in: path
        name: ppmShipmentId
        required: true
        type: string
    get:
      summary: Downloads AOA Packet form PPMShipment as a PDF
      description: >
        ### Functionality

        This endpoint downloads all uploaded move order documentation combined
        with the Shipment Summary Worksheet into a single PDF.

        ### Errors

        * The PPMShipment must have requested an AOA.

        * The PPMShipment AOA Request must have been approved.
      operationId: showAOAPacket
      tags:
        - ppm
      produces:
        - application/pdf
      responses:
        '200':
          headers:
            Content-Disposition:
              type: string
              description: File name to download
          description: AOA PDF
          schema:
            format: binary
            type: file
        '400':
          $ref: '#/responses/InvalidRequest'
        '403':
          $ref: '#/responses/PermissionDenied'
        '404':
          $ref: '#/responses/NotFound'
        '422':
          $ref: '#/responses/UnprocessableEntity'
        '500':
          $ref: '#/responses/ServerError'
  /ppm-shipments/{ppmShipmentId}/payment-packet:
    get:
      summary: Returns PPM payment packet
      description: >-
        Generates a PDF containing all user uploaded documentations for PPM.
        Contains SSW form, orders, weight and expense documentations.
      operationId: showPaymentPacket
      tags:
        - ppm
      parameters:
        - in: path
          name: ppmShipmentId
          type: string
          format: uuid
          required: true
          description: UUID of the ppmShipment
      produces:
        - application/pdf
      responses:
        '200':
          headers:
            Content-Disposition:
              type: string
              description: File name to download
          description: PPM Payment Packet PDF
          schema:
            format: binary
            type: file
        '400':
          description: invalid request
        '401':
          description: request requires user authentication
        '403':
          description: user is not authorized
        '404':
          description: ppm not found
        '500':
          description: internal server error
  /documents:
    post:
      summary: Create a new document
      description: >-
        Documents represent a physical artifact such as a scanned document or a
        PDF file
      operationId: createDocument
      tags:
        - documents
      parameters:
        - in: body
          name: documentPayload
          required: true
          schema:
            $ref: '#/definitions/PostDocumentPayload'
      responses:
        '201':
          description: created document
          schema:
            $ref: '#/definitions/Document'
        '400':
          description: invalid request
        '500':
          description: server error
  /documents/{documentId}:
    get:
      summary: Returns a document
      description: Returns a document and its uploads
      operationId: showDocument
      tags:
        - documents
      parameters:
        - in: path
          name: documentId
          type: string
          format: uuid
          required: true
          description: UUID of the document to return
      responses:
        '200':
          description: the requested document
          schema:
            $ref: '#/definitions/Document'
        '400':
          description: invalid request
          schema:
            $ref: '#/definitions/InvalidRequestResponsePayload'
        '403':
          description: not authorized
        '404':
          description: not found
        '500':
          description: server error
  /uploads/{uploadId}:
    delete:
      summary: Deletes an upload
      description: Uploads represent a single digital file, such as a JPEG or PDF.
      operationId: deleteUpload
      tags:
        - uploads
      parameters:
        - in: path
          name: uploadId
          type: string
          format: uuid
          required: true
          description: UUID of the upload to be deleted
        - in: query
          name: orderId
          type: string
          format: uuid
          description: ID of the order that the upload belongs to
        - in: query
          name: moveId
          type: string
          format: uuid
          description: Optional ID of the move that the upload belongs to
        - in: query
          name: ppmId
          type: string
          format: uuid
          description: Optional PPM shipment ID related to the upload
      responses:
        '204':
          description: deleted
        '400':
          description: invalid request
          schema:
            $ref: '#/definitions/InvalidRequestResponsePayload'
        '403':
          description: not authorized
        '404':
          description: not found
        '500':
          description: server error
  /uploads:
    post:
      summary: Create a new upload
      description: Uploads represent a single digital file, such as a JPEG or PDF.
      operationId: createUpload
      tags:
        - uploads
      consumes:
        - multipart/form-data
      parameters:
        - in: query
          name: documentId
          type: string
          format: uuid
          required: false
          description: UUID of the document to add an upload to
        - in: formData
          name: file
          type: file
          description: The file to upload.
          required: true
      responses:
        '201':
          description: created upload
          schema:
            $ref: '#/definitions/Upload'
        '400':
          description: invalid request
          schema:
            $ref: '#/definitions/InvalidRequestResponsePayload'
        '403':
          description: not authorized
        '404':
          description: not found
        '413':
          description: payload is too large
        '500':
          description: server error
    delete:
      summary: Deletes a collection of uploads
      description: Uploads represent a single digital file, such as a JPEG or PDF.
      operationId: deleteUploads
      tags:
        - uploads
      parameters:
        - in: query
          name: uploadIds
          type: array
          items:
            type: string
            format: uuid
          required: true
          description: Array of UUIDs to be deleted
      responses:
        '204':
          description: deleted
        '400':
          description: invalid request
          schema:
            $ref: '#/definitions/InvalidRequestResponsePayload'
        '403':
          description: not authorized
        '404':
          description: not found
        '500':
          description: server error
  /service_members:
    post:
      summary: Creates service member for a logged-in user
      description: Creates an instance of a service member tied to a user
      operationId: createServiceMember
      tags:
        - service_members
      parameters:
        - in: body
          name: createServiceMemberPayload
          required: true
          schema:
            $ref: '#/definitions/CreateServiceMemberPayload'
      responses:
        '201':
          description: created instance of service member
          schema:
            $ref: '#/definitions/ServiceMemberPayload'
        '400':
          description: invalid request
        '401':
          description: request requires user authentication
        '403':
          description: user is not authorized
        '404':
          description: service member not found
        '500':
          description: internal server error
  /service_members/{serviceMemberId}:
    get:
      summary: Returns the given service member
      description: Returns the given service member
      operationId: showServiceMember
      tags:
        - service_members
      parameters:
        - in: path
          name: serviceMemberId
          type: string
          format: uuid
          required: true
          description: UUID of the service member
      responses:
        '200':
          description: the instance of the service member
          schema:
            $ref: '#/definitions/ServiceMemberPayload'
        '400':
          description: invalid request
        '401':
          description: request requires user authentication
        '403':
          description: user is not authorized
        '404':
          description: service member not found
        '500':
          description: internal server error
    patch:
      summary: Patches the service member
      description: >-
        Any fields sent in this request will be set on the service member
        referenced
      operationId: patchServiceMember
      tags:
        - service_members
      parameters:
        - in: path
          name: serviceMemberId
          type: string
          format: uuid
          required: true
          description: UUID of the service member
        - in: body
          name: patchServiceMemberPayload
          required: true
          schema:
            $ref: '#/definitions/PatchServiceMemberPayload'
      responses:
        '200':
          description: updated instance of service member
          schema:
            $ref: '#/definitions/ServiceMemberPayload'
        '400':
          description: invalid request
        '401':
          description: request requires user authentication
        '403':
          description: user is not authorized
        '404':
          description: service member not found
        '500':
          description: internal server error
  /service_members/{serviceMemberId}/current_orders:
    get:
      summary: Returns the latest orders for a given service member
      description: Returns orders
      operationId: showServiceMemberOrders
      tags:
        - service_members
      parameters:
        - in: path
          name: serviceMemberId
          type: string
          format: uuid
          required: true
          description: UUID of the service member
      responses:
        '200':
          description: the instance of the service member
          schema:
            $ref: '#/definitions/Orders'
        '400':
          description: invalid request
        '401':
          description: request requires user authentication
        '403':
          description: user is not authorized
        '404':
          description: service member not found
        '500':
          description: internal server error
  /service_members/{serviceMemberId}/backup_contacts:
    post:
      summary: Submits backup contact for a logged-in user
      description: Creates an instance of a backup contact tied to a service member user
      operationId: createServiceMemberBackupContact
      tags:
        - backup_contacts
      parameters:
        - in: body
          name: createBackupContactPayload
          required: true
          schema:
            $ref: '#/definitions/CreateServiceMemberBackupContactPayload'
        - in: path
          name: serviceMemberId
          type: string
          format: uuid
          required: true
          description: UUID of the service member
      responses:
        '201':
          description: created instance of service member backup contact
          schema:
            $ref: '#/definitions/ServiceMemberBackupContactPayload'
        '400':
          description: invalid request
        '401':
          description: request requires user authentication
        '403':
          description: user is not authorized to create this backup contact
        '404':
          description: contact not found
        '500':
          description: internal server error
    get:
      summary: List all service member backup contacts
      description: List all service member backup contacts
      operationId: indexServiceMemberBackupContacts
      tags:
        - backup_contacts
      parameters:
        - in: path
          name: serviceMemberId
          type: string
          format: uuid
          required: true
          description: UUID of the service member
      responses:
        '200':
          description: list of service member backup contacts
          schema:
            $ref: '#/definitions/IndexServiceMemberBackupContactsPayload'
        '400':
          description: invalid request
        '401':
          description: request requires user authentication
        '403':
          description: user is not authorized to see this backup contact
        '404':
          description: contact not found
        '500':
          description: internal server error
  /backup_contacts/{backupContactId}:
    get:
      summary: Returns the given service member backup contact
      description: Returns the given service member backup contact
      operationId: showServiceMemberBackupContact
      tags:
        - backup_contacts
      parameters:
        - in: path
          name: backupContactId
          type: string
          format: uuid
          required: true
          description: UUID of the service member backup contact
      responses:
        '200':
          description: the instance of the service member backup contact
          schema:
            $ref: '#/definitions/ServiceMemberBackupContactPayload'
        '400':
          description: invalid request
        '401':
          description: request requires user authentication
        '403':
          description: user is not authorized
        '404':
          description: backup contact not found
        '500':
          description: internal server error
    put:
      summary: Updates a service member backup contact
      description: >-
        Any fields sent in this request will be set on the backup contact
        referenced
      operationId: updateServiceMemberBackupContact
      tags:
        - backup_contacts
      parameters:
        - in: body
          name: updateServiceMemberBackupContactPayload
          required: true
          schema:
            $ref: '#/definitions/UpdateServiceMemberBackupContactPayload'
        - in: path
          name: backupContactId
          type: string
          format: uuid
          required: true
          description: UUID of the service member backup contact
      responses:
        '201':
          description: updated instance of backup contact
          schema:
            $ref: '#/definitions/ServiceMemberBackupContactPayload'
        '400':
          description: invalid request
        '401':
          description: request requires user authentication
        '403':
          description: user is not authorized
        '404':
          description: backup contact not found
        '500':
          description: internal server error
  /duty_locations:
    get:
      summary: Returns the duty locations matching the search query
      description: Returns the duty locations matching the search query
      operationId: searchDutyLocations
      tags:
        - duty_locations
      parameters:
        - in: query
          name: search
          type: string
          required: true
          description: Search string for duty locations
      responses:
        '200':
          description: the instance of the duty location
          schema:
            $ref: '#/definitions/DutyLocationsPayload'
        '400':
          description: invalid request
        '401':
          description: request requires user authentication
        '403':
          description: user is not authorized
        '404':
          description: matching duty location not found
        '500':
          description: internal server error
  /transportation_offices/{dutyLocationId}/counseling_offices:
    get:
      summary: Returns the counseling locations in the GBLOC matching the duty location
      description: >-
        Returns the counseling locations matching the GBLOC from the selected
        duty location
      operationId: showCounselingOffices
      tags:
        - transportation_offices
      parameters:
        - in: path
          name: dutyLocationId
          format: uuid
          type: string
          required: true
          description: UUID of the duty location
      produces:
        - application/json
      responses:
        '200':
          description: the instance of the counseling office for a duty location
          schema:
            $ref: '#/definitions/CounselingOffices'
        '500':
          description: internal server error
  /duty_locations/{dutyLocationId}/transportation_office:
    get:
      summary: Returns the transportation office for a given duty location
      description: Returns the given duty location's transportation office
      operationId: showDutyLocationTransportationOffice
      tags:
        - transportation_offices
      parameters:
        - in: path
          name: dutyLocationId
          type: string
          format: uuid
          required: true
          description: UUID of the duty location
      responses:
        '200':
          description: the instance of the transportation office for a duty location
          schema:
            $ref: '#/definitions/TransportationOffice'
        '400':
          description: invalid request
        '401':
          description: request requires user authentication
        '403':
          description: user is not authorized
        '404':
          description: transportation office not found
        '500':
          description: internal server error
  /transportation-offices:
    get:
      produces:
        - application/json
      summary: Returns the transportation offices matching the search query
      description: Returns the transportation offices matching the search query
      operationId: getTransportationOffices
      tags:
        - transportation_offices
      parameters:
        - in: query
          name: search
          type: string
          required: true
          minLength: 2
          description: Search string for transportation offices
      responses:
        '200':
          description: Successfully retrieved transportation offices
          schema:
            $ref: '#/definitions/TransportationOffices'
        '400':
          $ref: '#/responses/InvalidRequest'
        '401':
          $ref: '#/responses/PermissionDenied'
        '403':
          $ref: '#/responses/PermissionDenied'
        '404':
          $ref: '#/responses/NotFound'
        '500':
          $ref: '#/responses/ServerError'
  /queues/{queueType}:
    get:
      summary: Show all moves in a queue
      description: Show all moves in a queue
      operationId: showQueue
      tags:
        - queues
      parameters:
        - in: path
          name: queueType
          type: string
          enum:
            - new
            - ppm_payment_requested
            - all
            - ppm_approved
            - ppm_completed
          required: true
          description: Queue type to show
      responses:
        '200':
          description: list all moves in the specified queue
          schema:
            type: array
            items:
              $ref: '#/definitions/MoveQueueItem'
        '400':
          description: invalid request
        '401':
          description: request requires user authentication
        '403':
          description: user is not authorized to access this queue
        '404':
          description: move queue item is not found
  /entitlements:
    get:
      summary: List weight weights allotted by entitlement
      description: List weight weights allotted by entitlement
      operationId: indexEntitlements
      tags:
        - entitlements
      responses:
        '200':
          description: List of weights allotted entitlement
          schema:
            $ref: '#/definitions/IndexEntitlements'
  /calendar/available_move_dates:
    get:
      summary: Returns available dates for the move calendar
      description: Returns available dates for the move calendar
      operationId: showAvailableMoveDates
      tags:
        - calendar
      parameters:
        - in: query
          name: startDate
          type: string
          format: date
          required: true
          description: >-
            Look for future available dates starting from (and including) this
            date
      responses:
        '200':
          description: List of available dates
          schema:
            $ref: '#/definitions/AvailableMoveDates'
        '400':
          description: invalid request
        '401':
          description: request requires user authentication
        '403':
          description: user is not authorized
        '500':
          description: internal server error
  /moves/{moveId}/weight_ticket:
    post:
      summary: Creates a weight ticket document
      description: Created a weight ticket document with the given information
      operationId: createWeightTicketDocument
      tags:
        - move_docs
      parameters:
        - name: moveId
          in: path
          type: string
          format: uuid
          required: true
          description: UUID of the move
        - in: body
          name: createWeightTicketDocument
          required: true
          schema:
            $ref: '#/definitions/CreateWeightTicketDocumentsPayload'
      responses:
        '200':
          description: returns new weight ticket document object
          schema:
            $ref: '#/definitions/MoveDocumentPayload'
        '400':
          description: invalid request
        '401':
          description: must be authenticated to use this endpoint
        '403':
          description: not authorized to modify this move
        '500':
          description: server error
  /ppm-shipments/{ppmShipmentId}/pro-gear-weight-tickets:
    parameters:
      - $ref: '#/parameters/ppmShipmentId'
    post:
      summary: Creates a pro-gear weight ticket
      description: >
        Creates a PPM shipment's pro-gear weight ticket. This will only contain
        the minimum necessary fields for a

        pro-gear weight ticket. Data should be filled in using the patch
        endpoint.
      operationId: createProGearWeightTicket
      tags:
        - ppm
      consumes:
        - application/json
      produces:
        - application/json
      responses:
        '201':
          description: returns a new pro-gear weight ticket object
          schema:
            $ref: '#/definitions/ProGearWeightTicket'
        '400':
          $ref: '#/responses/InvalidRequest'
        '401':
          $ref: '#/responses/PermissionDenied'
        '403':
          $ref: '#/responses/PermissionDenied'
        '404':
          $ref: '#/responses/NotFound'
        '412':
          $ref: '#/responses/PreconditionFailed'
        '422':
          $ref: '#/responses/UnprocessableEntity'
        '500':
          $ref: '#/responses/ServerError'
  /ppm-shipments/{ppmShipmentId}/pro-gear-weight-tickets/{proGearWeightTicketId}:
    patch:
      summary: Updates a pro-gear weight ticket
      description: >
        Updates a PPM shipment's pro-gear weight ticket with new information.
        Only some of the fields are editable

        because some have to be set by the customer, e.g. the description.
      operationId: updateProGearWeightTicket
      tags:
        - ppm
      consumes:
        - application/json
      produces:
        - application/json
      parameters:
        - $ref: '#/parameters/ifMatch'
        - $ref: '#/parameters/ppmShipmentId'
        - $ref: '#/parameters/proGearWeightTicketId'
        - in: body
          name: updateProGearWeightTicket
          required: true
          schema:
            $ref: '#/definitions/UpdateProGearWeightTicket'
      responses:
        '200':
          description: returns an updated pro-gear weight ticket object
          schema:
            $ref: '#/definitions/ProGearWeightTicket'
        '400':
          $ref: '#/responses/InvalidRequest'
        '401':
          $ref: '#/responses/PermissionDenied'
        '403':
          $ref: '#/responses/PermissionDenied'
        '404':
          $ref: '#/responses/NotFound'
        '412':
          $ref: '#/responses/PreconditionFailed'
        '422':
          $ref: '#/responses/UnprocessableEntity'
        '500':
          $ref: '#/responses/ServerError'
    delete:
      summary: Soft deletes a pro-gear weight line item by ID
      description: >
        Removes a single pro-gear weight ticket set from the closeout line items
        for a PPM shipment. Soft deleted

        records are not visible in milmove, but are kept in the database.
      operationId: deleteProGearWeightTicket
      tags:
        - ppm
      produces:
        - application/json
      parameters:
        - $ref: '#/parameters/ppmShipmentId'
        - description: ID of the pro-gear weight ticket to be deleted
          in: path
          name: proGearWeightTicketId
          required: true
          format: uuid
          type: string
      responses:
        '204':
          description: Successfully soft deleted the pro-gear weight ticket
        '400':
          $ref: '#/responses/InvalidRequest'
        '401':
          $ref: '#/responses/PermissionDenied'
        '403':
          $ref: '#/responses/PermissionDenied'
        '404':
          $ref: '#/responses/NotFound'
        '409':
          $ref: '#/responses/Conflict'
        '422':
          $ref: '#/responses/UnprocessableEntity'
        '500':
          $ref: '#/responses/ServerError'
  /moves/{moveId}/uploadAdditionalDocuments:
    patch:
      summary: Patch the additional documents for a given move
      description: >-
        Customers will on occaision need the ability to upload additional
        supporting documents, for a variety of reasons. This does not include
        amended order.
      operationId: uploadAdditionalDocuments
      tags:
        - moves
      consumes:
        - multipart/form-data
      parameters:
        - in: path
          name: moveId
          type: string
          format: uuid
          required: true
          description: UUID of the order
        - in: formData
          name: file
          type: file
          description: The file to upload.
          required: true
      responses:
        '201':
          description: created upload
          schema:
            $ref: '#/definitions/Upload'
        '400':
          description: invalid request
          schema:
            $ref: '#/definitions/InvalidRequestResponsePayload'
        '403':
          description: not authorized
        '404':
          description: not found
        '413':
          description: payload is too large
        '500':
          description: server error
  /ppm-shipments/{ppmShipmentId}/moving-expenses:
    post:
      summary: Creates moving expense document
      description: Creates a moving expense document for the PPM shipment
      operationId: createMovingExpense
      tags:
        - ppm
      parameters:
        - $ref: '#/parameters/ppmShipmentId'
      responses:
        '201':
          description: returns new moving expense object
          schema:
            $ref: '#/definitions/MovingExpense'
        '400':
          $ref: '#/responses/InvalidRequest'
        '401':
          $ref: '#/responses/PermissionDenied'
        '403':
          $ref: '#/responses/PermissionDenied'
        '404':
          $ref: '#/responses/NotFound'
        '422':
          $ref: '#/responses/UnprocessableEntity'
        '500':
          $ref: '#/responses/ServerError'
  /ppm-shipments/{ppmShipmentId}/moving-expenses/{movingExpenseId}:
    patch:
      summary: Updates the moving expense
      description: >-
        Any fields sent in this request will be set on the moving expense
        referenced
      operationId: updateMovingExpense
      tags:
        - ppm
      parameters:
        - $ref: '#/parameters/ppmShipmentId'
        - $ref: '#/parameters/movingExpenseId'
        - $ref: '#/parameters/ifMatch'
        - in: body
          name: updateMovingExpense
          required: true
          schema:
            $ref: '#/definitions/UpdateMovingExpense'
      responses:
        '200':
          description: returns an updated moving expense object
          schema:
            $ref: '#/definitions/MovingExpense'
        '400':
          $ref: '#/responses/InvalidRequest'
        '401':
          $ref: '#/responses/PermissionDenied'
        '403':
          $ref: '#/responses/PermissionDenied'
        '404':
          $ref: '#/responses/NotFound'
        '412':
          $ref: '#/responses/PreconditionFailed'
        '422':
          $ref: '#/responses/UnprocessableEntity'
        '500':
          $ref: '#/responses/ServerError'
    delete:
      summary: Soft deletes a moving expense by ID
      description: >
        Removes a single moving expense receipt from the closeout line items for
        a PPM shipment. Soft deleted

        records are not visible in milmove, but are kept in the database.
      operationId: deleteMovingExpense
      tags:
        - ppm
      produces:
        - application/json
      parameters:
        - $ref: '#/parameters/ppmShipmentId'
        - description: ID of the moving expense to be deleted
          in: path
          name: movingExpenseId
          required: true
          format: uuid
          type: string
      responses:
        '204':
          description: Successfully soft deleted the moving expense
        '400':
          $ref: '#/responses/InvalidRequest'
        '401':
          $ref: '#/responses/PermissionDenied'
        '403':
          $ref: '#/responses/PermissionDenied'
        '404':
          $ref: '#/responses/NotFound'
        '409':
          $ref: '#/responses/Conflict'
        '422':
          $ref: '#/responses/UnprocessableEntity'
        '500':
          $ref: '#/responses/ServerError'
  /ppm-shipments/{ppmShipmentId}/weight-ticket:
    post:
      summary: Creates a weight ticket document
      description: Created a weight ticket document with the given information
      operationId: createWeightTicket
      tags:
        - ppm
      parameters:
        - $ref: '#/parameters/ppmShipmentId'
      responses:
        '200':
          description: returns new weight ticket object
          schema:
            $ref: '#/definitions/WeightTicket'
        '400':
          $ref: '#/responses/InvalidRequest'
        '401':
          $ref: '#/responses/PermissionDenied'
        '403':
          $ref: '#/responses/PermissionDenied'
        '404':
          $ref: '#/responses/NotFound'
        '422':
          $ref: '#/responses/UnprocessableEntity'
        '500':
          $ref: '#/responses/ServerError'
  /ppm-shipments/{ppmShipmentId}/weight-ticket/{weightTicketId}:
    patch:
      summary: Updates a weight ticket document
      description: Updates a weight ticket document with the new information
      operationId: updateWeightTicket
      tags:
        - ppm
      parameters:
        - $ref: '#/parameters/ppmShipmentId'
        - $ref: '#/parameters/weightTicketId'
        - $ref: '#/parameters/ifMatch'
        - in: body
          name: updateWeightTicketPayload
          required: true
          schema:
            $ref: '#/definitions/UpdateWeightTicket'
      responses:
        '200':
          description: returns an updated weight ticket object
          schema:
            $ref: '#/definitions/WeightTicket'
        '400':
          $ref: '#/responses/InvalidRequest'
        '401':
          $ref: '#/responses/PermissionDenied'
        '403':
          $ref: '#/responses/PermissionDenied'
        '404':
          $ref: '#/responses/NotFound'
        '412':
          $ref: '#/responses/PreconditionFailed'
        '422':
          $ref: '#/responses/UnprocessableEntity'
        '500':
          $ref: '#/responses/ServerError'
    delete:
      summary: Soft deletes a weight ticket by ID
      description: >
        Removes a single weight ticket from the closeout line items for a PPM
        shipment. Soft deleted

        records are not visible in milmove, but are kept in the database. This
        may change the PPM shipment's final

        incentive.
      operationId: deleteWeightTicket
      tags:
        - ppm
      produces:
        - application/json
      parameters:
        - $ref: '#/parameters/ppmShipmentId'
        - description: ID of the weight ticket to be deleted
          in: path
          name: weightTicketId
          required: true
          format: uuid
          type: string
      responses:
        '204':
          description: Successfully soft deleted the weight ticket
        '400':
          $ref: '#/responses/InvalidRequest'
        '401':
          $ref: '#/responses/PermissionDenied'
        '403':
          $ref: '#/responses/PermissionDenied'
        '404':
          $ref: '#/responses/NotFound'
        '409':
          $ref: '#/responses/Conflict'
        '422':
          $ref: '#/responses/UnprocessableEntity'
        '500':
          $ref: '#/responses/ServerError'
  /ppm-shipments/{ppmShipmentId}/uploads:
    post:
      summary: >-
        Create a new upload for a PPM weight ticket, pro-gear, or moving expense
        document
      description: >-
        Uploads represent a single digital file, such as a PNG, JPEG, PDF, or
        spreadsheet.
      operationId: createPPMUpload
      tags:
        - ppm
      consumes:
        - multipart/form-data
      parameters:
        - in: path
          name: ppmShipmentId
          type: string
          format: uuid
          required: true
          description: UUID of the ppm shipment
        - in: query
          name: documentId
          type: string
          format: uuid
          required: true
          description: UUID of the document to add an upload to
        - in: formData
          name: file
          type: file
          description: The file to upload.
          required: true
        - in: query
          name: weightReceipt
          type: boolean
          description: If the upload is a Weight Receipt
          required: true
      responses:
        '201':
          description: created upload
          schema:
            $ref: '#/definitions/Upload'
        '400':
          description: invalid request
          schema:
            $ref: '#/definitions/InvalidRequestResponsePayload'
        '403':
          $ref: '#/responses/PermissionDenied'
        '404':
          $ref: '#/responses/NotFound'
        '413':
          description: payload is too large
        '422':
          $ref: '#/responses/UnprocessableEntity'
        '500':
          $ref: '#/responses/ServerError'
  /ppm-shipments/{ppmShipmentId}/submit-ppm-shipment-documentation:
    parameters:
      - $ref: '#/parameters/ppmShipmentId'
    post:
      summary: Saves signature and routes PPM shipment to service counselor
      description: >
        Saves customer signature along with the text they agreed to, and then
        routes the PPM shipment to the service

        counselor queue for review.
      operationId: submitPPMShipmentDocumentation
      tags:
        - ppm
      consumes:
        - application/json
      produces:
        - application/json
      parameters:
        - in: body
          name: savePPMShipmentSignedCertificationPayload
          required: true
          schema:
            $ref: '#/definitions/SavePPMShipmentSignedCertification'
      responses:
        '200':
          description: Returns the updated PPM shipment
          schema:
            $ref: '#/definitions/PPMShipment'
        '400':
          $ref: '#/responses/InvalidRequest'
        '401':
          $ref: '#/responses/PermissionDenied'
        '403':
          $ref: '#/responses/PermissionDenied'
        '404':
          $ref: '#/responses/NotFound'
        '409':
          $ref: '#/responses/Conflict'
        '422':
          $ref: '#/responses/UnprocessableEntity'
        '500':
          $ref: '#/responses/ServerError'
  /ppm-shipments/{ppmShipmentId}/resubmit-ppm-shipment-documentation/{signedCertificationId}:
    parameters:
      - $ref: '#/parameters/ppmShipmentId'
    put:
      summary: Updates signature and routes PPM shipment to service counselor
      description: >
        Updates customer signature along with the text they agreed to, and then
        routes the PPM shipment to the service

        counselor queue for review.
      operationId: resubmitPPMShipmentDocumentation
      tags:
        - ppm
      consumes:
        - application/json
      produces:
        - application/json
      parameters:
        - in: path
          name: signedCertificationId
          description: UUID of the signed certification
          type: string
          format: uuid
          required: true
        - $ref: '#/parameters/ifMatch'
        - in: body
          name: savePPMShipmentSignedCertificationPayload
          required: true
          schema:
            $ref: '#/definitions/SavePPMShipmentSignedCertification'
      responses:
        '200':
          description: Returns the updated PPM shipment
          schema:
            $ref: '#/definitions/PPMShipment'
        '400':
          $ref: '#/responses/InvalidRequest'
        '401':
          $ref: '#/responses/PermissionDenied'
        '403':
          $ref: '#/responses/PermissionDenied'
        '404':
          $ref: '#/responses/NotFound'
        '409':
          $ref: '#/responses/Conflict'
        '412':
          $ref: '#/responses/PreconditionFailed'
        '422':
          $ref: '#/responses/UnprocessableEntity'
        '500':
          $ref: '#/responses/ServerError'
  /rate_engine_postal_codes/{postal_code}:
    get:
      summary: >-
        Validate if a zipcode is valid for origin or destination location for a
        move.
      description: >-
        Verifies if a zipcode is valid for origin or destination location for a
        move.
      operationId: validatePostalCodeWithRateData
      tags:
        - postal_codes
      parameters:
        - in: path
          name: postal_code
          type: string
          required: true
          format: zip
          pattern: ^(\d{5}?)$
        - in: query
          name: postal_code_type
          type: string
          required: true
          enum:
            - origin
            - destination
      responses:
        '200':
          description: postal_code is valid or invalid
          schema:
            $ref: '#/definitions/RateEnginePostalCodePayload'
        '400':
          description: invalid request
        '401':
          description: must be authenticated to use this endpoint
        '403':
          description: user is not authorized
        '500':
          description: server error
  /addresses/{addressId}:
    get:
      summary: Returns an address
      description: >-
        Find by API using address ID that returns an address json object
        containing address 1, address 2, address 3, city and postal code.
      operationId: showAddress
      tags:
        - addresses
      parameters:
        - in: path
          name: addressId
          type: string
          format: uuid
          required: true
          description: UUID of the address to return
      responses:
        '200':
          description: the requested address
          schema:
            $ref: '#/definitions/Address'
        '400':
          description: invalid request
        '403':
          description: not authorized
        '404':
          description: not found
        '500':
          description: server error
  /mto_shipments:
    post:
      summary: createMTOShipment
      description: |
        Creates a MTO shipment for the specified Move Task Order.
        Required fields include:
        * Shipment Type
        * Customer requested pick-up date
        * Pick-up Address
        * Delivery Address

        Optional fields include:
        * Customer Remarks
        * Releasing / Receiving agents
      consumes:
        - application/json
      produces:
        - application/json
      operationId: createMTOShipment
      tags:
        - mtoShipment
      parameters:
        - in: body
          name: body
          schema:
            $ref: '#/definitions/CreateShipment'
      responses:
        '200':
          description: Successfully created a MTO shipment.
          schema:
            $ref: '#/definitions/MTOShipment'
        '400':
          $ref: '#/responses/InvalidRequest'
        '401':
          $ref: '#/responses/PermissionDenied'
        '403':
          $ref: '#/responses/PermissionDenied'
        '404':
          $ref: '#/responses/NotFound'
        '422':
          $ref: '#/responses/UnprocessableEntity'
        '500':
          $ref: '#/responses/ServerError'
  /mto-shipments/{mtoShipmentId}:
    patch:
      summary: updateMTOShipment
      description: |
        Updates a specified MTO shipment.

        Required fields include:
        * MTO Shipment ID required in path
        * If-Match required in headers
        * Shipment type is required in body

        Optional fields include:
        * New shipment status type
        * Customer requested pick-up date
        * Pick-up Address
        * Delivery Address
        * Customer Remarks
        * Releasing / Receiving agents
        * Actual Pro Gear Weight
        * Actual Spouse Pro Gear Weight
      consumes:
        - application/json
      produces:
        - application/json
      operationId: updateMTOShipment
      tags:
        - mtoShipment
      parameters:
        - in: path
          name: mtoShipmentId
          type: string
          format: uuid
          required: true
          description: UUID of the MTO Shipment to update
        - in: header
          name: If-Match
          type: string
          required: true
          description: >
            Optimistic locking is implemented via the `If-Match` header. If the
            ETag header does not match the value of the resource on the server,
            the server rejects the change with a `412 Precondition Failed`
            error.
        - in: body
          name: body
          schema:
            $ref: '#/definitions/UpdateShipment'
      responses:
        '200':
          description: Successfully updated the specified MTO shipment.
          schema:
            $ref: '#/definitions/MTOShipment'
        '400':
          $ref: '#/responses/InvalidRequest'
        '401':
          $ref: '#/responses/PermissionDenied'
        '403':
          $ref: '#/responses/PermissionDenied'
        '404':
          $ref: '#/responses/NotFound'
        '412':
          $ref: '#/responses/PreconditionFailed'
        '422':
          $ref: '#/responses/UnprocessableEntity'
        '500':
          $ref: '#/responses/ServerError'
    delete:
      summary: Soft deletes a shipment by ID
      description: Soft deletes a shipment by ID
      operationId: deleteShipment
      tags:
        - mtoShipment
      produces:
        - application/json
      parameters:
        - description: ID of the shipment to be deleted
          in: path
          name: mtoShipmentId
          required: true
          format: uuid
          type: string
      responses:
        '204':
          description: Successfully soft deleted the shipment
        '400':
          $ref: '#/responses/InvalidRequest'
        '403':
          $ref: '#/responses/PermissionDenied'
        '404':
          $ref: '#/responses/NotFound'
        '409':
          $ref: '#/responses/Conflict'
        '422':
          $ref: '#/responses/UnprocessableEntity'
        '500':
          $ref: '#/responses/ServerError'
  /moves/{moveTaskOrderID}/mto_shipments:
    get:
      summary: Gets all shipments for a move task order
      description: |
        Gets all MTO shipments for the specified Move Task Order.
      produces:
        - application/json
      operationId: listMTOShipments
      tags:
        - mtoShipment
      parameters:
        - description: ID of move task order for mto shipment to use
          in: path
          name: moveTaskOrderID
          required: true
          format: uuid
          type: string
      responses:
        '200':
          description: Successfully retrieved all mto shipments for a move task order.
          schema:
            $ref: '#/definitions/MTOShipments'
        '400':
          $ref: '#/responses/InvalidRequest'
        '401':
          $ref: '#/responses/PermissionDenied'
        '404':
          $ref: '#/responses/NotFound'
        '500':
          $ref: '#/responses/ServerError'
  /okta-profile:
    get:
      summary: Returns Okta profile values from Okta's Users API
      description: >-
        Calls a GET request to Okta's Users API and returns profile values that
        includes Okta data that the user provided upon registration or most
        recent profile update.
      operationId: showOktaInfo
      tags:
        - okta_profile
      produces:
        - application/json
      responses:
        '200':
          description: okta profile for user
          schema:
            $ref: '#/definitions/OktaUserProfileData'
        '400':
          description: invalid request
        '401':
          description: request requires user authentication
        '403':
          description: user is not authorized
        '404':
          description: service member not found
        '500':
          description: internal server error
    post:
      summary: >-
        Update the user's okta profile with primary data, returns Okta profile
        values from the Okta's Users API reflecting updated values.
      description: >-
        Update the user's okta profile with primary data, returns Okta profile
        values from the Okta's Users API reflecting updated values.
      operationId: updateOktaInfo
      tags:
        - okta_profile
      parameters:
        - in: body
          name: updateOktaUserProfileData
          required: true
          schema:
            $ref: '#/definitions/UpdateOktaUserProfileData'
      consumes:
        - application/json
      produces:
        - application/json
      responses:
        '200':
          description: okta profile for user
          schema:
            $ref: '#/definitions/OktaUserProfileData'
        '400':
          description: invalid request
        '401':
          description: request requires user authentication
        '403':
          description: user is not authorized
        '422':
          description: validation error
          schema:
            $ref: '#/responses/UnprocessableEntity'
        '500':
          description: internal server error
  /calendar/{countryCode}/is-weekend-holiday/{date}:
    get:
      summary: Validate  move date selection
      description: |
        Utility API to determine if input date falls on weekend and/or holiday.
      produces:
        - application/json
      operationId: isDateWeekendHoliday
      tags:
        - calendar
      parameters:
        - description: country code for context of date
          in: path
          name: countryCode
          required: true
          type: string
          enum:
            - US
        - description: input date to determine if weekend/holiday for given country.
          in: path
          name: date
          required: true
          type: string
          format: date
      responses:
        '200':
          description: >-
            Successfully determine if given date is weekend and/or holiday for
            given country.
          schema:
            $ref: '#/definitions/IsDateWeekendHolidayInfo'
        '400':
          $ref: '#/responses/InvalidRequest'
        '401':
          $ref: '#/responses/PermissionDenied'
        '404':
          $ref: '#/responses/NotFound'
        '500':
          $ref: '#/responses/ServerError'
responses:
  InvalidRequest:
    description: The request payload is invalid.
    schema:
      $ref: '#/definitions/ClientError'
  NotFound:
    description: The requested resource wasn't found.
    schema:
      $ref: '#/definitions/ClientError'
  Conflict:
    description: >-
      The request could not be processed because of conflict in the current
      state of the resource.
    schema:
      $ref: '#/definitions/ClientError'
  PermissionDenied:
    description: The request was denied.
    schema:
      $ref: '#/definitions/ClientError'
  ServerError:
    description: A server error occurred.
    schema:
      $ref: '#/definitions/Error'
  PreconditionFailed:
    description: >-
      Precondition failed, likely due to a stale eTag (If-Match). Fetch the
      request again to get the updated eTag value.
    schema:
      $ref: '#/definitions/ClientError'
  UnprocessableEntity:
    description: The payload was unprocessable.
    schema:
      $ref: '#/definitions/ValidationError'
parameters:
  ifMatch:
    in: header
    name: If-Match
    type: string
    required: true
    description: >
      Optimistic locking is implemented via the `If-Match` header. If the ETag
      header does not match the value of the resource on the server, the server
      rejects the change with a `412 Precondition Failed` error.
  ppmShipmentId:
    name: ppmShipmentId
    in: path
    type: string
    format: uuid
    required: true
    description: UUID of the PPM shipment
  proGearWeightTicketId:
    name: proGearWeightTicketId
    in: path
    type: string
    format: uuid
    required: true
    description: UUID of the pro-gear weight ticket
  movingExpenseId:
    name: movingExpenseId
    in: path
    type: string
    format: uuid
    required: true
    description: UUID of the moving expense
  weightTicketId:
    name: weightTicketId
    in: path
    type: string
    format: uuid
    required: true
    description: UUID of the weight ticket<|MERGE_RESOLUTION|>--- conflicted
+++ resolved
@@ -1474,8 +1474,6 @@
         description: >-
           Indicates the number of dependents of the age twelve or older for a
           move. This is only present on OCONUS moves.
-<<<<<<< HEAD
-=======
       ub_allowance:
         type: integer
         example: 3
@@ -1483,7 +1481,6 @@
         description: >-
           The amount of weight in pounds that the move is entitled for shipment
           types of Unaccompanied Baggage.
->>>>>>> 8ca03d8f
   CreateUpdateOrders:
     type: object
     properties:
