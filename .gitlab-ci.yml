--- conflicted
+++ resolved
@@ -1225,18 +1225,6 @@
   #   - compile_app_server
   #   - compile_app_client
   script:
-<<<<<<< HEAD
-      - |
-        aws ecr get-login-password --region $AWS_DEFAULT_REGION | docker login --username AWS --password-stdin ${AWS_ACCOUNT_ID}.dkr.ecr.${AWS_DEFAULT_REGION}.amazonaws.com
-        otel_image=$(echo $ECR_REPOSITORY_OTEL:$OTEL_VERSION)
-        docker pull "${otel_image}"
-        otel_image_tag=${otel_image#*:}
-        repo_name=${ECR_REPOSITORY_URI}/otel-collector
-        image_name="${repo_name}:${otel_image_tag}"
-        docker pull "${otel_image}"
-        docker tag "${otel_image}" "${repo_name}:git-${otel_image_tag}-${CI_COMMIT_SHORT_SHA}"
-        docker push "${repo_name}:git-${otel_image_tag}-${CI_COMMIT_SHORT_SHA}"
-=======
      - echo "Logging in to Amazon ECR with Crane..."
      - aws ecr get-login-password --region ${AWS_REGION} | crane auth login ${ECR_REPOSITORY_URI} -u AWS --password-stdin
 
@@ -1248,7 +1236,6 @@
 
      - echo "Cleaning up the temporary image file..."
      - rm image.tar
->>>>>>> 0b4d8566
   allow_failure: false
   after_script:
     - *announce_failure
@@ -1501,22 +1488,11 @@
     - *setup_aws_vars_stg
     - *setup_release_stg
   script:
-<<<<<<< HEAD
-     - echo "Logging in to DockerHub with Crane..."
-     - echo "${DOCKERHUB_PASSWORD}" | crane auth login docker.io -u "${DOCKERHUB_USERNAME}" --password-stdin
-
-     - echo "Pulling the AWS OTel Collector image from Dockerhub with Crane..."
-     - docker pull $ECR_REPOSITORY_OTEL:$OTEL_VERSION:otel$OTEL_VERSION
-     - docker tag ${DOCKERHUB_USERNAME}/$OTEL_VERSION:otel$OTEL_VERSION ${ECR_REPOSITORY_URI}/otel-collector:git-otel${CI_COMMIT_SHORT_SHA}
-     - echo "Logging in to AWS ECR with Crane..."
-     - aws ecr get-login-password --region $AWS_DEFAULT_REGION | docker login ${ECR_REPOSITORY_URI}/otel-collector -u AWS --password-stdin
-=======
      - echo "Logging in to Amazon ECR with Crane..."
      - aws ecr get-login-password --region ${AWS_REGION} | crane auth login ${ECR_REPOSITORY_URI} -u AWS --password-stdin
 
      - echo "Pulling the AWS OTel Collector image from the public registry with Crane..."
      - crane pull --insecure public.ecr.aws/aws-observability/aws-otel-collector:v0.31.0 image.tar
->>>>>>> 0b4d8566
 
      - echo "Pushing the image to our private ECR using Crane..."
      - docker push ${ECR_REPOSITORY_URI}/otel-collector:git-otel${CI_COMMIT_SHORT_SHA}
