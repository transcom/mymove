--- conflicted
+++ resolved
@@ -838,10 +838,7 @@
     - echo "server test -- build gotestsum and run scripts for report"
     - make -j 2 bin/milmove bin/gotestsum
     - make server_test
-<<<<<<< HEAD
-=======
     - scripts/check-failed-test /builds/milmove/mymove/tmp/test-results/gotest/app/go-test-report.xml
->>>>>>> d091934a
   artifacts:
     paths:
       - /builds/milmove/mymove/bin/gotestsum
