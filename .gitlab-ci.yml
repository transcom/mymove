--- conflicted
+++ resolved
@@ -785,13 +785,8 @@
     - name: $redis
   variables:
     KUBERNETES_CPU_REQUEST: "4"
-<<<<<<< HEAD
-    KUBERNETES_MEMORY_REQUEST: "10Gi"
-    KUBERNETES_MEMORY_LIMIT: "10Gi"
-=======
     KUBERNETES_MEMORY_REQUEST: "14Gi"
     KUBERNETES_MEMORY_LIMIT: "14Gi"
->>>>>>> ecadfef3
     APPLICATION: app
     # 8 since this runs on xlarge with 8 CPUs
     GOTEST_PARALLEL: 8
@@ -902,13 +897,8 @@
   image: $DOCKER_APP_IMAGE
   variables:
     KUBERNETES_CPU_REQUEST: "4"
-<<<<<<< HEAD
-    KUBERNETES_MEMORY_REQUEST: "10Gi"
-    KUBERNETES_MEMORY_LIMIT: "10Gi"
-=======
     KUBERNETES_MEMORY_REQUEST: "14Gi"
     KUBERNETES_MEMORY_LIMIT: "14Gi"
->>>>>>> ecadfef3
   needs:
     - pre_deps_yarn
   cache:
@@ -1055,266 +1045,6 @@
      allow_failure: true # allow failure for now
    - *check_integration_ignore_branch
 
-<<<<<<< HEAD
-integration_test_mtls:
-  stage: test
-  interruptible: true
-  tags:
-    - $Gitlab_Runner_Tag
-  image: $DOCKER_APP_IMAGE
-  services:
-    - name: $postgres
-    - name: $redis
-  variables:
-    APPLICATION: app
-    DB_PASSWORD: mysecretpassword
-    DB_USER_LOW_PRIV: crud
-    DB_PASSWORD_LOW_PRIV: mysecretpassword
-    DB_USER: postgres
-    DB_HOST: localhost
-    DB_PORT: 5432
-    DB_NAME: dev_db
-    DB_NAME_DEV: dev_db
-    MIGRATION_MANIFEST: '/builds/milmove/mymove/migrations/app/migrations_manifest.txt'
-    DML_MIGRATION_MANIFEST: '/builds/milmove/mymove/migrations/app/dml_migrations_manifest.txt'
-    DDL_TYPES_MIGRATION_MANIFEST: '/builds/milmove/mymove/migrations/app/ddl_types_manifest.txt'
-    DDL_TABLES_MIGRATION_MANIFEST: '/builds/milmove/mymove/migrations/app/ddl_tables_manifest.txt'
-    DDL_VIEWS_MIGRATION_MANIFEST: '/builds/milmove/mymove/migrations/app/ddl_views_manifest.txt'
-    DDL_FUNCTIONS_MIGRATION_MANIFEST: '/builds/milmove/mymove/migrations/app/ddl_functions_manifest.txt'
-    MIGRATION_PATH: 'file:///builds/milmove/mymove/migrations/app/schema;file:///builds/milmove/mymove/migrations/app/secure'
-    DDL_TYPES_MIGRATION_PATH: 'file:///builds/milmove/mymove/migrations/app/ddl_migrations/ddl_types'
-    DDL_TABLES_MIGRATION_PATH: 'file:///builds/milmove/mymove/migrations/app/ddl_migrations/ddl_tables'
-    DDL_VIEWS_MIGRATION_PATH: 'file:///builds/milmove/mymove/migrations/app/ddl_migrations/ddl_views'
-    DDL_FUNCTIONS_MIGRATION_PATH: 'file:///builds/milmove/mymove/migrations/app/ddl_migrations/ddl_functions'
-    EIA_KEY: db2522a43820268a41a802a16ae9fd26 # dummy key generated with openssl rand -hex 16
-    ENVIRONMENT: development
-    DOD_CA_PACKAGE: /builds/milmove/mymove/config/tls/milmove-cert-bundle.p7b
-    POSTGRES_PASSWORD: mysecretpassword
-    POSTGRES_DB: test_db
-  needs:
-    - pre_deps_yarn
-    - compile_app_server
-  before_script:
-    - *setup_milmove_env
-    - *setup_env_intergration_mtls
-  script:
-    - echo "TODO Add steps"
-    - echo "integration_test_mtls"
-    - echo "Waiting for server to start"
-    - dockerize -wait http://milmovelocal:4000 -timeout 5m
-    - echo "Running E2E mTLS tests"
-    - ./scripts/run-e2e-mtls-test
-  artifacts:
-    paths:
-      - test-results/
-    when: always
-  after_script:
-    - *announce_failure
-  rules:
-   - if: '$INTEGRATION_TEST_ALLOW_FAILURE == "true"'
-     allow_failure: true
-   - if: '$INTEGRATION_TEST_ALLOW_FAILURE == "false"'
-     allow_failure: true # allow failure for now
-   - *check_integration_mtls_ignore_branch
-
-integration_test_admin:
-  stage: test
-  interruptible: true
-  tags:
-    - $Gitlab_Runner_Tag
-  image: $DOCKER_APP_IMAGE
-  services:
-    - name: $postgres
-    - name: $redis
-  variables:
-    APPLICATION: app
-    DB_PASSWORD: mysecretpassword
-    DB_USER_LOW_PRIV: crud
-    DB_PASSWORD_LOW_PRIV: mysecretpassword
-    DB_USER: postgres
-    DB_HOST: localhost
-    DB_PORT: 5432
-    DB_NAME: dev_db
-    DB_NAME_DEV: dev_db
-    MIGRATION_MANIFEST: '/builds/milmove/mymove/migrations/app/migrations_manifest.txt'
-    DML_MIGRATION_MANIFEST: '/builds/milmove/mymove/migrations/app/dml_migrations_manifest.txt'
-    DDL_TYPES_MIGRATION_MANIFEST: '/builds/milmove/mymove/migrations/app/ddl_types_manifest.txt'
-    DDL_TABLES_MIGRATION_MANIFEST: '/builds/milmove/mymove/migrations/app/ddl_tables_manifest.txt'
-    DDL_VIEWS_MIGRATION_MANIFEST: '/builds/milmove/mymove/migrations/app/ddl_views_manifest.txt'
-    DDL_FUNCTIONS_MIGRATION_MANIFEST: '/builds/milmove/mymove/migrations/app/ddl_functions_manifest.txt'
-    MIGRATION_PATH: 'file:///builds/milmove/mymove/migrations/app/schema;file:///builds/milmove/mymove/migrations/app/secure'
-    DDL_TYPES_MIGRATION_PATH: 'file:///builds/milmove/mymove/migrations/app/ddl_migrations/ddl_types'
-    DDL_TABLES_MIGRATION_PATH: 'file:///builds/milmove/mymove/migrations/app/ddl_migrations/ddl_tables'
-    DDL_VIEWS_MIGRATION_PATH: 'file:///builds/milmove/mymove/migrations/app/ddl_migrations/ddl_views'
-    DDL_FUNCTIONS_MIGRATION_PATH: 'file:///builds/milmove/mymove/migrations/app/ddl_migrations/ddl_functions'
-    EIA_KEY: db2522a43820268a41a802a16ae9fd26 # dummy key generated with openssl rand -hex 16
-    ENVIRONMENT: development
-    DOD_CA_PACKAGE: /builds/milmove/mymove/config/tls/milmove-cert-bundle.p7b
-    POSTGRES_PASSWORD: mysecretpassword
-    POSTGRES_DB: test_db
-  needs:
-    - pre_deps_yarn
-    - pre_deps_golang
-    - compile_app_client
-    - compile_app_server
-  before_script:
-      - *setup_milmove_env
-      - *e2e_tests_playwright
-  script:
-    - echo "TODO Add steps"
-    - echo "integration_test_admin"
-    - echo "Running integration tests for Admin"
-    - ./node_modules/.bin/playwright test playwright/tests/admin \
-        --reporter=html,junit \
-        --trace=on \
-        --workers=1
-  artifacts:
-    paths:
-      - playwright-report/
-      - complete-playwright-report.zip
-      - playwright-results.xml
-    when: always
-  after_script:
-    - *announce_failure
-  rules:
-   - if: '$INTEGRATION_TEST_ALLOW_FAILURE == "true"'
-     allow_failure: true
-   - if: '$INTEGRATION_TEST_ALLOW_FAILURE == "false"'
-     allow_failure: true # allow failure for now
-   - *check_integration_ignore_branch
-
-integration_test_my:
-  stage: test
-  interruptible: true
-  tags:
-    - $Gitlab_Runner_Tag
-  image: $DOCKER_APP_IMAGE
-  services:
-    - name: $postgres
-    - name: $redis
-  variables:
-    APPLICATION: app
-    DB_PASSWORD: mysecretpassword
-    DB_USER_LOW_PRIV: crud
-    DB_PASSWORD_LOW_PRIV: mysecretpassword
-    DB_USER: postgres
-    DB_HOST: localhost
-    DB_PORT: 5432
-    DB_NAME: dev_db
-    DB_NAME_DEV: dev_db
-    MIGRATION_MANIFEST: '/builds/milmove/mymove/migrations/app/migrations_manifest.txt'
-    DML_MIGRATION_MANIFEST: '/builds/milmove/mymove/migrations/app/dml_migrations_manifest.txt'
-    DDL_TYPES_MIGRATION_MANIFEST: '/builds/milmove/mymove/migrations/app/ddl_types_manifest.txt'
-    DDL_TABLES_MIGRATION_MANIFEST: '/builds/milmove/mymove/migrations/app/ddl_tables_manifest.txt'
-    DDL_VIEWS_MIGRATION_MANIFEST: '/builds/milmove/mymove/migrations/app/ddl_views_manifest.txt'
-    DDL_FUNCTIONS_MIGRATION_MANIFEST: '/builds/milmove/mymove/migrations/app/ddl_functions_manifest.txt'
-    MIGRATION_PATH: 'file:///builds/milmove/mymove/migrations/app/schema;file:///builds/milmove/mymove/migrations/app/secure'
-    DDL_TYPES_MIGRATION_PATH: 'file:///builds/milmove/mymove/migrations/app/ddl_migrations/ddl_types'
-    DDL_TABLES_MIGRATION_PATH: 'file:///builds/milmove/mymove/migrations/app/ddl_migrations/ddl_tables'
-    DDL_VIEWS_MIGRATION_PATH: 'file:///builds/milmove/mymove/migrations/app/ddl_migrations/ddl_views'
-    DDL_FUNCTIONS_MIGRATION_PATH: 'file:///builds/milmove/mymove/migrations/app/ddl_migrations/ddl_functions'
-    EIA_KEY: db2522a43820268a41a802a16ae9fd26 # dummy key generated with openssl rand -hex 16
-    ENVIRONMENT: development
-    DOD_CA_PACKAGE: /builds/milmove/mymove/config/tls/milmove-cert-bundle.p7b
-    POSTGRES_PASSWORD: mysecretpassword
-    POSTGRES_DB: test_db
-  needs:
-    - pre_deps_yarn
-    - pre_deps_golang
-    - compile_app_client
-    - compile_app_server
-  before_script:
-      - *setup_milmove_env
-      - *e2e_tests_playwright
-  script:
-    - echo "TODO Add steps"
-    - echo "integration_test_my"
-    - echo "Running integration tests for My"
-    - ./node_modules/.bin/playwright test playwright/tests/my \
-        --reporter=html,junit \
-        --trace=on \
-        --workers=1 \
-        --shard="$CI_NODE_INDEX/$CI_NODE_TOTAL"
-  artifacts:
-    paths:
-      - playwright-report/
-      - complete-playwright-report.zip
-      - playwright-results.xml
-    when: always
-  after_script:
-    - *announce_failure
-  rules:
-   - if: '$INTEGRATION_TEST_ALLOW_FAILURE == "true"'
-     allow_failure: true
-   - if: '$INTEGRATION_TEST_ALLOW_FAILURE == "false"'
-     allow_failure: true # allow failure for now
-   - *check_integration_ignore_branch
-
-integration_test_office:
-  stage: test
-  interruptible: true
-  tags:
-    - $Gitlab_Runner_Tag
-  image: $DOCKER_APP_IMAGE
-  services:
-    - name: $postgres
-    - name: $redis
-  variables:
-    APPLICATION: app
-    DB_PASSWORD: mysecretpassword
-    DB_USER_LOW_PRIV: crud
-    DB_PASSWORD_LOW_PRIV: mysecretpassword
-    DB_USER: postgres
-    DB_HOST: localhost
-    DB_PORT: 5432
-    DB_NAME: dev_db
-    DB_NAME_DEV: dev_db
-    MIGRATION_MANIFEST: '/builds/milmove/mymove/migrations/app/migrations_manifest.txt'
-    DML_MIGRATION_MANIFEST: '/builds/milmove/mymove/migrations/app/dml_migrations_manifest.txt'
-    DDL_TYPES_MIGRATION_MANIFEST: '/builds/milmove/mymove/migrations/app/ddl_types_manifest.txt'
-    DDL_TABLES_MIGRATION_MANIFEST: '/builds/milmove/mymove/migrations/app/ddl_tables_manifest.txt'
-    DDL_VIEWS_MIGRATION_MANIFEST: '/builds/milmove/mymove/migrations/app/ddl_views_manifest.txt'
-    DDL_FUNCTIONS_MIGRATION_MANIFEST: '/builds/milmove/mymove/migrations/app/ddl_functions_manifest.txt'
-    MIGRATION_PATH: 'file:///builds/milmove/mymove/migrations/app/schema;file:///builds/milmove/mymove/migrations/app/secure'
-    DDL_TYPES_MIGRATION_PATH: 'file:///builds/milmove/mymove/migrations/app/ddl_migrations/ddl_types'
-    DDL_TABLES_MIGRATION_PATH: 'file:///builds/milmove/mymove/migrations/app/ddl_migrations/ddl_tables'
-    DDL_VIEWS_MIGRATION_PATH: 'file:///builds/milmove/mymove/migrations/app/ddl_migrations/ddl_views'
-    DDL_FUNCTIONS_MIGRATION_PATH: 'file:///builds/milmove/mymove/migrations/app/ddl_migrations/ddl_functions'
-    EIA_KEY: db2522a43820268a41a802a16ae9fd26 # dummy key generated with openssl rand -hex 16
-    ENVIRONMENT: development
-    DOD_CA_PACKAGE: /builds/milmove/mymove/config/tls/milmove-cert-bundle.p7b
-    POSTGRES_PASSWORD: mysecretpassword
-    POSTGRES_DB: test_db
-  needs:
-    - pre_deps_yarn
-    - pre_deps_golang
-    - compile_app_client
-    - compile_app_server
-  before_script:
-      - *setup_milmove_env
-      - *e2e_tests_playwright
-  script:
-    - echo "TODO Add steps"
-    - echo "integration_test_office"
-    - ./node_modules/.bin/playwright test playwright/tests/office \
-        --reporter=html,junit \
-        --trace=on \
-        --workers=1
-  artifacts:
-    paths:
-      - playwright-report/
-      - complete-playwright-report.zip
-      - playwright-results.xml
-    when: always
-  after_script:
-    - *announce_failure
-  rules:
-   - if: '$INTEGRATION_TEST_ALLOW_FAILURE == "true"'
-     allow_failure: true
-   - if: '$INTEGRATION_TEST_ALLOW_FAILURE == "false"'
-     allow_failure: true # allow failure for now
-   - *check_integration_ignore_branch
-=======
 # integration_test_mtls:
 #   stage: test
 #   interruptible: true
@@ -1573,7 +1303,6 @@
 #    - if: '$INTEGRATION_TEST_ALLOW_FAILURE == "false"'
 #      allow_failure: true # allow failure for now
 #    - *check_integration_ignore_branch
->>>>>>> ecadfef3
 
 
 ###############################################################
