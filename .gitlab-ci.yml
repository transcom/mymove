--- conflicted
+++ resolved
@@ -29,7 +29,6 @@
   GOLANGCI_LINT_VERBOSE: "-v"
 
   # Specify the environment: loadtest, demo, exp
-<<<<<<< HEAD
   DP3_ENV: &dp3_env loadtest
 
   # Specify the branch to deploy TODO: this might be not needed. So far useless
@@ -40,18 +39,6 @@
   INTEGRATION_MTLS_IGNORE_BRANCH: &integration_mtls_ignore_branch integrationTesting
   CLIENT_IGNORE_BRANCH: &client_ignore_branch integrationTesting
   SERVER_IGNORE_BRANCH: &server_ignore_branch integrationTesting
-=======
-  DP3_ENV: &dp3_env exp
-
-  # Specify the branch to deploy TODO: this might be not needed. So far useless
-  DP3_BRANCH: &dp3_branch B-21322-MAIN
-
-  # Ignore branches for integration tests
-  INTEGRATION_IGNORE_BRANCH: &integration_ignore_branch B-21322-MAIN
-  INTEGRATION_MTLS_IGNORE_BRANCH: &integration_mtls_ignore_branch B-21322-MAIN
-  CLIENT_IGNORE_BRANCH: &client_ignore_branch B-21322-MAIN
-  SERVER_IGNORE_BRANCH: &server_ignore_branch B-21322-MAIN
->>>>>>> 35489c9d
 
   OTEL_IMAGE_TAG: &otel_image_tag "git-$OTEL_VERSION-$CI_COMMIT_SHORT_SHA"
 
