# You can override the included template(s) by including variable overrides
# SAST customization: https://docs.gitlab.com/ee/user/application_security/sast/#customizing-the-sast-settings
# Secret Detection customization: https://docs.gitlab.com/ee/user/application_security/secret_detection/pipeline/#customization
# Dependency Scanning customization: https://docs.gitlab.com/ee/user/application_security/dependency_scanning/#customizing-the-dependency-scanning-settings
# Container Scanning customization: https://docs.gitlab.com/ee/user/application_security/container_scanning/#customizing-the-container-scanning-settings
# Note that environment variables can be set in several places
# See https://docs.gitlab.com/ee/ci/variables/#cicd-variable-precedence
variables:
  #Docker config
  DOCKER_AUTH_CONFIG: "{\"auths\":{\"https://index.docker.io/v1/\":{\"auth\":\"$CI_REGISTRY_USER:$CI_REGISTRY_PASSWORD\"}}}"

  DOCKER_APP_IMAGE: milmove01/transcom-docker:milmove-app
  DOCKER_BASE_IMAGE: milmove01/transcom-docker:base
  DOCKERHUB_USERNAME: DOCKERHUB_USERNAME
  DOCKERHUB_PASSWORD: DOCKERHUB_PASSWORD
  DOCKER_TOKEN: DOCKER_TOKEN
  registry: https://registry.hub.docker.com/

  #
  #Circle CI need to replace
  #CIRCLE_PROJECT_USERNAME: "my-username"  # Replace with the actual namespace
  CIRCLE_PROJECT_REPONAME: "mymove"      # Replace with your GitLab project name
  CIRCLE_JOB: "$CI_JOB_NAME"              # Map to GitLab's job name variable
  CIRCLE_BRANCH: "$CI_COMMIT_BRANCH"      # Map to GitLab's branch variable
  #CIRCLE_TOKEN: "$GITLAB_API_TOKEN"       # GitLab API token for querying pipelines
  CIRCLE_BUILD_NUM: "$CI_PIPELINE_ID"

  GOPATH: "/home/transcom/go"  #Go path on the app image
  GOLANGCI_LINT_CONCURRENCY: "4"
  GOLANGCI_LINT_VERBOSE: "-v"

  # Specify the environment: loadtest, demo, exp
  DP3_ENV: &dp3_env loadtest

  # Specify the branch to deploy TODO: this might be not needed. So far useless
  DP3_BRANCH: &dp3_branch integrationTesting

  # Ignore branches for integration tests
  INTEGRATION_IGNORE_BRANCH: &integration_ignore_branch integrationTesting
  INTEGRATION_MTLS_IGNORE_BRANCH: &integration_mtls_ignore_branch integrationTesting
  CLIENT_IGNORE_BRANCH: &client_ignore_branch integrationTesting
  SERVER_IGNORE_BRANCH: &server_ignore_branch integrationTesting

  OTEL_IMAGE_TAG: &otel_image_tag "git-$OTEL_VERSION-$CI_COMMIT_SHORT_SHA"

  CDPS_RUNNER_TAG: &cdps_runner_tag milmove
  EKS_CLUSTER_RUNNER_TAG: &eks_cluster_runner_tag eks_cluster_runner

  postgres: &postgres harbor.csde.caci.com/docker.io/postgres:16.4
  #postgres: &postgres postgres:16.4
  redis: &redis harbor.csde.caci.com/docker.io/redis:5.0.6

stages:
- pre_checks
- build
- test
- push
- deploy
- prod_approval
- push_prd
- deploy_prd

#anchors
#set safe directory and path
.setup_milmove_env: &setup_milmove_env
    - git config --global --add safe.directory /builds/milmove/mymove
    - export PATH=${PATH}:${GOPATH}/bin:~/transcom/mymove/builds/milmove/mymove:/builds/milmove/mymove/scripts:/builds/milmove/mymove/bin
    - export REACT_APP_ERROR_LOGGING=otel

.announce_failure: &announce_failure
  #- if [[ "$CI_COMMIT_BRANCH" == "main" && "$CI_JOB_STATUS" == "failed" ]]; then
  - echo $CI_COMMIT_BRANCH
  - echo $CI_JOB_STATUS
  - echo "Announcing broken branch in GitLab CI"
  # fi

.setup_tls_vars_dp3: &setup_tls_vars_dp3
  - |
    if [[ "$DP3_ENV" == "exp" || "$DP3_ENV" == "loadtest" || "$DP3_ENV" == "demo" ]]; then
      export ENV=$(echo ${DP3_ENV} | tr '[:lower:]' '[:upper:]');
      export TLS_CERT=$(eval echo \$${ENV}_DP3_CERT);
      export TLS_KEY=$(eval echo \$${ENV}_DP3_KEY);
      export TLS_CA=$(eval echo \$${ENV}_DP3_CA);
    fi

.setup_aws_vars_dp3: &setup_aws_vars_dp3
  - export SERVICE_RESERVATION_CPU=2048
  - export SERVICE_RESERVATION_MEM=4096
  - export SERVICE_RESERVATION_APP_MEM=4096
  - export SERVICE_RESERVATION_CLITENT_MEM=4096
  - |
    if [[ "$DP3_ENV" == "exp" || "$DP3_ENV" == "loadtest" || "$DP3_ENV" == "demo" ]]; then
      export ENV=$(echo ${DP3_ENV} | tr '[:lower:]' '[:upper:]');
      export AWS_DEFAULT_REGION=$(eval echo \$${ENV}_REGION);
      export AWS_ACCOUNT_ID=$(eval echo \$${ENV}_ACCOUNT_ID);
      export AWS_ACCESS_KEY_ID=$(eval echo \$${ENV}_ACCESS_KEY_ID);
      export AWS_SECRET_ACCESS_KEY=$(eval echo \$${ENV}_SECRET_ACCESS_KEY);
    fi

.setup_release_dp3: &setup_release_dp3
  - |
    if [[ "$DP3_ENV" == "exp" || "$DP3_ENV" == "loadtest" || "$DP3_ENV" == "demo" ]]; then
      export ENV=$(echo ${DP3_ENV} | tr '[:lower:]' '[:upper:]');
      export AWS_DEFAULT_REGION=$(eval echo \$${ENV}_REGION);
      export AWS_ACCOUNT_ID=$(eval echo \$${ENV}_ACCOUNT_ID);
      export ECR_REPOSITORY_URI=$(echo ${AWS_ACCOUNT_ID}.dkr.ecr.${AWS_DEFAULT_REGION}.amazonaws.com)
      export APP_DOCKER_FILE=Dockerfile.dp3
      export TASK_DOCKER_FILE=Dockerfile.tasks_dp3
      export APP_ENVIRONMENT=$DP3_ENV
    fi

.setup_aws_vars_com_dev: &setup_aws_vars_com_dev
  - export AWS_REGION=$COM_REGION
  - export AWS_ACCOUNT_ID=$DEV_ACCOUNT_ID
  - export AWS_ACCESS_KEY_ID=$DEV_ACCESS_KEY_ID
  - export AWS_SECRET_ACCESS_KEY=$DEV_SECRET_KEY

.setup_aws_vars_stg: &setup_aws_vars_stg
  - export AWS_DEFAULT_REGION=$STG_REGION
  - export AWS_ACCOUNT_ID=$STG_ACCOUNT_ID
  - export AWS_ACCESS_KEY_ID=$STG_ACCESS_KEY_ID
  - export AWS_SECRET_ACCESS_KEY=$STG_SECRET_ACCESS_KEY
  - export SERVICE_RESERVATION_CPU=2048
  - export SERVICE_RESERVATION_MEM=4096
  - export SERVICE_RESERVATION_APP_MEM=4096
  - export SERVICE_RESERVATION_CLITENT_MEM=4096

.setup_tls_vars_stg: &setup_tls_vars_stg
  - export TLS_CERT=$STG_MOVE_MIL_DOD_TLS_CERT
  - export TLS_KEY=$STG_MOVE_MIL_DOD_TLS_KEY
  - export TLS_CA=$STG_MOVE_MIL_DOD_TLS_CA

.setup_aws_vars_prd: &setup_aws_vars_prd
  - export AWS_DEFAULT_REGION=$PRD_REGION
  - export AWS_ACCOUNT_ID=$PRD_ACCOUNT_ID
  - export AWS_ACCESS_KEY_ID=$PRD_ACCESS_KEY_ID
  - export AWS_SECRET_ACCESS_KEY=$PRD_SECRET_ACCESS_KEY
  - export SERVICE_RESERVATION_CPU=2048
  - export SERVICE_RESERVATION_MEM=4096
  - export SERVICE_RESERVATION_APP_MEM=4096
  - export SERVICE_RESERVATION_CLITENT_MEM=4096



.setup_tls_vars_prd: &setup_tls_vars_prd
  - export TLS_CERT=$PRD_MOVE_MIL_DOD_TLS_CERT
  - export TLS_KEY=$PRD_MOVE_MIL_DOD_TLS_KEY
  - export TLS_CA=$PRD_MOVE_MIL_DOD_TLS_CA

.setup_release_stg: &setup_release_stg
  #if main
  - export ECR_REPOSITORY_URI=${STG_ACCOUNT_ID}.dkr.ecr.${STG_REGION}.amazonaws.com
  - export APP_DOCKER_FILE=Dockerfile
  - export TASK_DOCKER_FILE=Dockerfile.tasks
  #TODO: update demo to stg
  - export APP_ENVIRONMENT=stg

.setup_release_prd: &setup_release_prd
  #build off prd variables
  - export ECR_REPOSITORY_URI=${PRD_ACCOUNT_ID}.dkr.ecr.${PRD_REGION}.amazonaws.com
  - export APP_DOCKER_FILE=Dockerfile
  - export TASK_DOCKER_FILE=Dockerfile.tasks
  #TODO: update exp to prod
  - export APP_ENVIRONMENT=prd

.kaniko_before_setup: &kaniko_before_setup
  # prep login for kaniko
  mkdir -p /kaniko/.docker
  echo "Simulating Docker image build setup..."
  echo "{\"credHelpers\":{\"${ECR_REPOSITORY_URI}\":\"ecr-login\"}}" > /kaniko/.docker/config.json

.check_dp3: &check_dp3
 - if: (($DP3_ENV == "exp" || $DP3_ENV == "loadtest" || $DP3_ENV == "demo") && $DP3_BRANCH == $CI_COMMIT_BRANCH)

.check_main: &check_main
  - if: '$CI_COMMIT_BRANCH == "main"'

.check_debug: &check_debug
  - if: '$debug == "true"'

.check_integration_ignore_branch: &check_integration_ignore_branch
  - if: '$CI_COMMIT_BRANCH == "main" || $CI_COMMIT_BRANCH == $INTEGRATION_IGNORE_BRANCH'

.check_integration_mtls_ignore_branch: &check_integration_mtls_ignore_branch
  - if: '$CI_COMMIT_BRANCH == "main" || $CI_COMMIT_BRANCH == $INTEGRATION_MTLS_IGNORE_BRANCH'

.check_client_ignore_branch: &check_client_ignore_branch
  - if: '$CI_COMMIT_BRANCH == "main" || $CI_COMMIT_BRANCH == $CLIENT_IGNORE_BRANCH'

.check_server_ignore_branch: &check_server_ignore_branch
  - if: '$CI_COMMIT_BRANCH == "main" || $CI_COMMIT_BRANCH == $SERVER_IGNORE_BRANCH'


.install_yarn: &install_yarn
  - |
    mkdir -p /builds/milmove/mymove/.cache
    mkdir -p /builds/milmove/mymove/.cache/yarn
    yarn install --frozen-lockfile --cache-folder /builds/milmove/mymove/.cache/yarn
    scripts/check-generated-code yarn.lock
    echo "yarn check dependencies"
    ./scripts/rebuild-dependencies-without-binaries

.yarn_cache: &yarn_cache
    key:
      files:
        - yarn.lock
    paths:
      - .cache/yarn
    policy: pull-push

.go_cache: &go_cache
    key:
      files:
        - go.sum
    paths:
      - $GOPATH/pkg/mod
      - /builds/milmove/mymove/bin
    policy: pull-push

.setup_generic_app_env_variables: &setup_generic_app_env_variables
  - |
      export APPLICATION=app
      export DB_PASSWORD=mysecretpassword
      export DB_USER_LOW_PRIV=crud
      export DB_PASSWORD_LOW_PRIV=mysecretpassword
      export DB_USER=postgres
      export DB_HOST=localhost
      export DB_PORT=5432
      export MIGRATION_MANIFEST='/builds/milmove/mymove/migrations/app/migrations_manifest.txt'
      export DML_MIGRATION_MANIFEST='/builds/milmove/mymove/migrations/app/dml_migrations_manifest.txt'
      export DDL_TYPES_MIGRATION_MANIFEST='/builds/milmove/mymove/migrations/app/ddl_types_manifest.txt'
      export DDL_TABLES_MIGRATION_MANIFEST='/builds/milmove/mymove/migrations/app/ddl_tables_manifest.txt'
      export DDL_VIEWS_MIGRATION_MANIFEST='/builds/milmove/mymove/migrations/app/ddl_views_manifest.txt'
      export DDL_FUNCTIONS_MIGRATION_MANIFEST='/builds/milmove/mymove/migrations/app/ddl_functions_manifest.txt'
      export MIGRATION_PATH='file:///builds/milmove/mymove/migrations/app/schema;file:///builds/milmove/mymove/migrations/app/secure'
      export DDL_TYPES_MIGRATION_PATH='file:///builds/milmove/mymove/migrations/app/ddl_migrations/ddl_types'
      export DDL_TABLES_MIGRATION_PATH='file:///builds/milmove/mymove/migrations/app/ddl_migrations/ddl_tables'
      export DDL_VIEWS_MIGRATION_PATH='file:///builds/milmove/mymove/migrations/app/ddl_migrations/ddl_views'
      export DDL_FUNCTIONS_MIGRATION_PATH='file:///builds/milmove/mymove/migrations/app/ddl_migrations/ddl_functions'
      export EIA_KEY=db2522a43820268a41a802a16ae9fd26

.setup_devseed_env_variables: &setup_devseed_env_variables
  - |
      export DB_NAME=dev_db
      export DB_NAME_DEV=dev_db
      export ENVIRONMENT=development
      export DOD_CA_PACKAGE=/builds/milmove/mymove/config/tls/milmove-cert-bundle.p7b

.setup_server_env_variables: &setup_server_env_variables
    - |
      echo "make server_test_build for app"
      export LOGIN_GOV_SECRET_KEY=$(echo $E2E_LOGIN_GOV_SECRET_KEY | base64 --decode)
      export OKTA_CUST_CLIENT_ID=notrealkey
      export OKTA_CUSTOMER_SECRET_KEY=notrealkey
      export OKTA_OFFICE_SECRET_KEY=notrealkey1
      export OKTA_ADMIN_SECRET_KEY=notrealkey2
      export OKTA_TENANT_ORG_URL=test-milmove.okta.mil
      export GOTEST_PARALLEL=8
      export DB_PORT_TEST=5433
      export DB_NAME=test_db
      export DB_NAME_TEST=test_db
      export DTOD_USE_MOCK='true'
      export ENV=test
      export ENVIRONMENT=test
      export SERVER_REPORT=1
      export COVERAGE=1
      export SERVE_API_INTERNAL='true'
      export OKTA_CUSTOMER_CLIENT_ID=1q2w3e4r5t6y7u8i9o
      export OKTA_ADMIN_CLIENT_ID=AQ1SW2DE3FR4G5
      export OKTA_OFFICE_CLIENT_ID=9f9f9s8s90gig9
      export OKTA_API_KEY=notrealapikey8675309
      export OKTA_OFFICE_GROUP_ID=notrealgroupId
      export OKTA_CUSTOMER_GROUP_ID=notrealcustomergroupId
      export IWS_RBS_HOST=pkict.dmdc.osd.mil

.setup_env_intergration_mtls: &setup_env_intergration_mtls
  - |
    echo "Setting up environment variables"
    export MIL_MOVE_DOD_CA_CERT=$(cat config/tls/devlocal-ca.pem)
    export MIL_MOVE_DOD_TLS_CERT=$(cat config/tls/devlocal-https.pem)
    export MIL_MOVE_DOD_TLS_KEY=$(cat config/tls/devlocal-https.key)
    export CLIENT_AUTH_SECRET_KEY=$(cat config/tls/devlocal-client_auth_secret.key)
    export LOGIN_GOV_SECRET_KEY=$(echo $E2E_LOGIN_GOV_SECRET_KEY | base64 --decode)
    export HERE_MAPS_APP_ID=$E2E_HERE_MAPS_APP_ID
    export HERE_MAPS_APP_CODE=$E2E_HERE_MAPS_APP_CODE
    echo "Overriding application-specific configurations"
    sed 's,^,export ,' config/env/review.app.env > server_env
    source server_env
    export HERE_MAPS_GEOCODE_ENDPOINT=https://geocoder.api.here.com/6.2/geocode.json
    export HERE_MAPS_ROUTING_ENDPOINT=https://route.api.here.com/routing/7.2/calculateroute.json
    export LOGIN_GOV_CALLBACK_PORT=4000
    export LOGIN_GOV_CALLBACK_PROTOCOL=http
    make db_dev_create
    bin/milmove migrate
    mkdir -p build
    touch build/index.html
    bin/milmove serve 2>&1 | tee server.log &

.e2e_tests_playwright: &e2e_tests_playwright
  - |
     echo "Preparing the environment"
     export MIL_MOVE_DOD_CA_CERT=$(cat config/tls/devlocal-ca.pem)
     export MIL_MOVE_DOD_TLS_CERT=$(cat config/tls/devlocal-https.pem)
     export MIL_MOVE_DOD_TLS_KEY=$(cat config/tls/devlocal-https.key)
     export CLIENT_AUTH_SECRET_KEY=$(cat config/tls/devlocal-client_auth_secret.key)
     export LOGIN_GOV_SECRET_KEY=$(echo $E2E_LOGIN_GOV_SECRET_KEY | base64 --decode)
     export HERE_MAPS_APP_ID=$E2E_HERE_MAPS_APP_ID
     export HERE_MAPS_APP_CODE=$E2E_HERE_MAPS_APP_CODE
     sed 's,^,export ,' config/env/review.app.env > server_env
     source server_env
     make db_dev_create
     bin/milmove migrate
     bin/milmove serve &
     echo "Waiting for server to start"
     dockerize -wait http://milmovelocal:4000 -timeout 5m
     echo "Installing Playwright dependencies"
     yarn install --frozen-lockfile --cache-folder ~/.cache/yarn
     ./node_modules/.bin/playwright install


sast:
  stage: pre_checks
  tags:
    - $Gitlab_Runner_Tag
  interruptible: true
include:
- template: Jobs/SAST.gitlab-ci.yml
- template: Jobs/Dependency-Scanning.gitlab-ci.yml
- template: Jobs/Secret-Detection.gitlab-ci.yml

anti_virus:
  stage: pre_checks
  tags:
    - $Gitlab_Runner_Tag
  image: milmove/clamav-ci # Custom image with ClamAV pre-installed
  script:
    - pwd
    - clamscan --version # Verify ClamAV installation
    - ls -la $CI_PROJECT_DIR/anti-virus # Debug to confirm whitelist files exist
    - cp -v $CI_PROJECT_DIR/anti-virus/whitelist-*.{fp,ign2} /var/lib/clamav/ # Update paths
    - echo "Running ClamAV scan..."
    - >
      clamscan \
        --recursive \
        --infected \
        --detect-pua=yes \
        --exclude-pua=NetTool \
        --exclude-pua=PWTool \
        --max-scansize=300M \
        --max-filesize=100M \
        --max-recursion=30 \
        --max-files=50000 \
        --tempdir=/tmp \
        $CI_PROJECT_DIR
  after_script:
    - *announce_failure
  rules:
    - *check_main

# Prep the public folder for frontend dependency serving
# This is needed for things like pdfjs-dist
prep_server_hosted_client_deps:
  stage: pre_checks
  interruptible: true
  tags:
    - $Gitlab_Runner_Tag
  image: $DOCKER_APP_IMAGE
  before_script:
    - *setup_milmove_env
  script: |
    echo "Running prep_server_hosted_client_deps"
    ./scripts/fetch-react-file-viewer-from-yarn
  after_script:
    - *announce_failure
  artifacts:
    paths:
      - /builds/milmove/mymove/public

pre_deps_golang:
  stage: pre_checks
  interruptible: true
  tags:
    - $Gitlab_Runner_Tag
  image: $DOCKER_APP_IMAGE
  before_script:
    - *setup_milmove_env
  variables:
    KUBERNETES_CPU_REQUEST: "4"
    KUBERNETES_MEMORY_REQUEST: "4Gi"
    KUBERNETES_MEMORY_LIMIT: "4Gi"
  script:
    - for i in $(seq 1 5); do go mod download && break || s=$? && sleep 5; done; (exit $s)
    - scripts/check-generated-code go.sum
    - make bin/swagger
  after_script:
    - *announce_failure
  cache:
    - <<: *go_cache
  artifacts:
    paths:
      - /builds/milmove/mymove/bin/
      - /builds/milmove/mymove/swagger/
  #TODO: Optimization potential
  # cache:
  #   key: "$CI_COMMIT_REF_SLUG-go"
  #   paths:
  #     - $GOPATH/pkg/mod
  #     - /builds/milmove/mymove/bin  # Ensure this path is correct and writable.
  # Optionally, you can define an after_script for cleanup or notifications.
golang_lint:
  stage: pre_checks
  interruptible: true
  tags:
    - $Gitlab_Runner_Tag
  image: harbor.csde.caci.com/docker.io/golangci/golangci-lint:$GOLANGCI_LINT_VERSION # Refer to https://hub.docker.com/r/golangci/golangci-lint
  script:
# Write the code coverage report to gl-code-quality-report.json
    # and print linting issues to stdout in the format: path/to/file:line description
    # remove `--issues-exit-code 0` or set to non-zero to fail the job if linting issues are detected
    - golangci-lint run --issues-exit-code 0 --print-issued-lines=false --timeout=25m --out-format code-climate:gl-code-quality-report.json,line-number
  artifacts:
      reports:
        codequality: gl-code-quality-report.json
      paths:
        - gl-code-quality-report.json
      when: always
  allow_failure: true

# WIP but failing and will need to get back to see if this is a viable option for go test coverage
# golang_coverage:
#   stage: pre_checks
#   interruptible: true
#   tags:
#     - $Gitlab_Runner_Tag
#   image: $DOCKER_APP_IMAGE
#   services:
#     - name: $postgres
#     - name: $redis
#   before_script:
#     - *setup_milmove_env
#   variables:
#     KUBERNETES_CPU_REQUEST: "4"
#     KUBERNETES_MEMORY_REQUEST: "8Gi"
#     KUBERNETES_MEMORY_LIMIT: "8Gi"
#     APPLICATION: app
#     # 8 since this runs on xlarge with 8 CPUs
#     GOTEST_PARALLEL: 8
#     DB_PASSWORD: mysecretpassword
#     DB_USER_LOW_PRIV: crud
#     DB_PASSWORD_LOW_PRIV: mysecretpassword
#     DB_USER: postgres
#     DB_HOST: localhost
#     DB_PORT_TEST: 5432
#     DB_PORT: 5432
#     DB_NAME: test_db
#     DB_NAME_TEST: test_db
#     DTOD_USE_MOCK: 'true'
#     MIGRATION_MANIFEST: '/builds/milmove/mymove/migrations/app/migrations_manifest.txt'
#     MIGRATION_PATH: 'file:///builds/milmove/mymove/migrations/app/schema;file:///builds/milmove/mymove/migrations/app/secure'
#     EIA_KEY: db2522a43820268a41a802a16ae9fd26 # dummy key generated with openssl rand -hex 16
#     ENV: test
#     ENVIRONMENT: test
#     SERVER_REPORT: 1
#     COVERAGE: 1
#     SERVE_API_INTERNAL: 'true'
#     OKTA_CUSTOMER_CLIENT_ID: 1q2w3e4r5t6y7u8i9o
#     OKTA_ADMIN_CLIENT_ID: AQ1SW2DE3FR4G5
#     OKTA_OFFICE_CLIENT_ID: 9f9f9s8s90gig9
#     OKTA_API_KEY: notrealapikey8675309
#     OKTA_OFFICE_GROUP_ID: notrealgroupId
#     OKTA_CUSTOMER_GROUP_ID: notrealcustomergroupId
#     POSTGRES_DB: test_db #for postgres container
#     POSTGRES_USER: postgres
#     POSTGRES_PASSWORD: mysecretpassword
#     POSTGRES_HOST_AUTH_METHOD: trust
#     DPS_AUTH_SECRET_KEY: placeholder
#     CSRF_AUTH_KEY: d096fd8529eefaa46497849d11d2ff2e979ddfaed1aff058524ada9bceadd67c
#     IWS_RBS_ENABLED: 0
#     IWS_RBS_HOST: "pkict.dmdc.osd.mil"
#   script:
#     - go test ./... -coverprofile=coverage.txt -covermode count
#     - go get github.com/boumenot/gocover-cobertura
#     - go run github.com/boumenot/gocover-cobertura < coverage.txt > coverage.xml
#   allow_failure: true
#   after_script:
#     - *announce_failure
#   artifacts:
#     reports:
#       coverage_report:
#         coverage_format: cobertura
#         path: /builds/milmove/mymove/coverage.xml

pre_deps_yarn:
  stage: pre_checks
  interruptible: true
  tags:
    - $Gitlab_Runner_Tag
  image: $DOCKER_APP_IMAGE
  before_script:
    - *setup_milmove_env
  script:
     - *install_yarn
  cache:
    - <<: *yarn_cache
  after_script:
      - *announce_failure

check_generated_code:
  stage: pre_checks
  image: $DOCKER_APP_IMAGE # Replace with the appropriate Docker image
  tags:
    - $Gitlab_Runner_Tag
  needs:
   - pre_deps_golang
  before_script:
   - *setup_milmove_env
  script:
    - make server_generate mocks_generate
    - scripts/check-generated-code pkg/gen/ $(find . -type d -name "*mocks" -exec echo -n '{} ' \;)
  after_script:
    - *announce_failure
  rules:
    - *check_debug


check_tls_certificate_dp3:
  stage: pre_checks
  interruptible: true
  tags:
    - $Gitlab_Runner_Tag
  image: $DOCKER_APP_IMAGE # Replace with your appropriate Docker image.
  before_script:
    - *setup_aws_vars_dp3
    - *setup_tls_vars_dp3
    - *announce_failure
  script:
    # Check if we are using a DP3 environment
    - echo "Checking if we are using a DP3 environment at all..."
    - |
      if [[ $DP3_ENV != "demo" && $DP3_ENV != "exp" && $DP3_ENV != "loadtest" ]]; then
        echo "Not a DP3 environment. Skipping TLS checks."
        exit 0
      fi
    - echo "Running TLS pair check..."
    - /usr/local/bin/check-tls-pair "${TLS_KEY}" "${TLS_CERT}"
  after_script:
    - *announce_failure
  rules:
    - *check_dp3

check_tls_certificate_stg:
  stage: pre_checks
  interruptible: true
  tags:
    - $Gitlab_Runner_Tag
  image: $DOCKER_APP_IMAGE
  before_script:
    - *setup_aws_vars_stg
    - *setup_tls_vars_stg
  script:
    - echo "Running TLS pair check..."
    - /usr/local/bin/check-tls-pair "${TLS_KEY}" "${TLS_CERT}"
  after_script:
    - *announce_failure

check_tls_certificate_prd:
  stage: pre_checks
  interruptible: true
  tags:
    - $Gitlab_Runner_Tag
  image: $DOCKER_APP_IMAGE
  before_script:
    - *setup_tls_vars_prd
    - *setup_aws_vars_prd
  script:
    - echo "Running TLS pair check for PRD environment..."
    - /usr/local/bin/check-tls-pair "${TLS_KEY}" "${TLS_CERT}"
  after_script:
    - *announce_failure

build_storybook:
  stage: build
  interruptible: true
  tags:
    - $Gitlab_Runner_Tag
  image: $DOCKER_APP_IMAGE
  variables:
    KUBERNETES_CPU_REQUEST: "4"
    KUBERNETES_MEMORY_REQUEST: "8Gi"
    KUBERNETES_MEMORY_LIMIT: "8Gi"
  needs:
    - pre_deps_yarn
    - anti_virus
  cache:
    - <<: *yarn_cache
      policy: pull
  before_script:
    - *setup_milmove_env
    - *install_yarn
  script:
   - yarn build-storybook
  after_script:
    - *announce_failure
  artifacts:
    paths:
      - /builds/milmove/mymove/storybook-static
  rules:
    - *check_main

deploy_storybook_dp3:
  stage: deploy
  interruptible: true
  tags:
    - $Gitlab_Runner_Tag
  image: $DOCKER_APP_IMAGE
  needs:
    - pre_deps_yarn
    - build_storybook
  before_script:
    - *setup_milmove_env
    - *setup_aws_vars_com_dev
  script:
    - echo "Deploying Storybook to S3..."
    - ./scripts/push-storybook-assets "storybook.dp3.us"
  after_script:
    - *announce_failure
  allow_failure: true
  artifacts:
    paths:
      - /builds/milmove/mymove/storybook-static
  rules:
  - *check_main

compile_app_client:
  stage: build
  interruptible: true
  tags:
    - $Gitlab_Runner_Tag
  image: $DOCKER_APP_IMAGE
  cache:
    - <<: *yarn_cache
      policy: pull
  variables:
    KUBERNETES_CPU_REQUEST: "6"
    KUBERNETES_MEMORY_REQUEST: "8Gi"
    KUBERNETES_MEMORY_LIMIT: "8Gi"
  before_script:
  - *setup_milmove_env
  - *install_yarn
  needs:
    - pre_deps_yarn
  script:
     - make client_build
  artifacts:
    paths:
      - /builds/milmove/mymove/bin
      - /builds/milmove/mymove/build
      - playwright
      - playwright.config.js
      - package.json
      - eslint-plugin-ato
    expire_in: 1 week
  after_script:
    - *announce_failure


compile_app_server:
  stage: build
  interruptible: true
  tags:
    - $Gitlab_Runner_Tag
  image: $DOCKER_APP_IMAGE
  cache:
    - <<: *go_cache
      policy: pull
    - <<: *yarn_cache
      policy: pull
  variables:
<<<<<<< HEAD
    KUBERNETES_CPU_REQUEST: "6"
=======
    KUBERNETES_CPU_REQUEST: "3"
>>>>>>> 38f626fa
    KUBERNETES_MEMORY_REQUEST: "8Gi"
    KUBERNETES_MEMORY_LIMIT: "8Gi"
  needs:
    - pre_deps_golang
    - pre_deps_yarn
  before_script:
    - *setup_milmove_env
    - *install_yarn
  script:
    - make -j 4 server_build build_tools
    - echo "Skipping server and tools compilation."
  artifacts:
    paths:
    - /builds/milmove/mymove/bin/milmove-tasks
    - /builds/milmove/mymove/bin/milmove
    - /builds/milmove/mymove/bin/rds-ca-rsa4096-g1.pem
    - /builds/milmove/mymove/bin/rds-ca-2019-root.pem
    - /builds/milmove/mymove/bin/tls-checker
    - /builds/milmove/mymove/bin/health-checker
    - /builds/milmove/mymove/bin/*
    - /builds/milmove/mymove/bin/ecs-deploy
    - /builds/milmove/mymove/config/tls/milmove-cert-bundle.p7b
    - /builds/milmove/mymove/config/tls/dod-sw-ca-66.pem
    - /builds/milmove/mymove/swagger/*
    - /builds/milmove/mymove/build
    - pkg/testdatagen/testdata
    - /builds/milmove/mymove/config/otel/*
    expire_in: 1 week
  after_script:
    - *announce_failure


#####################################
## Test stages various conditions  ##
#####################################

pre_test:
  stage: test
  interruptible: true
  tags:
    - $Gitlab_Runner_Tag
  image: $DOCKER_APP_IMAGE
  cache:
    - <<: *go_cache
      policy: pull
    - <<: *yarn_cache
      policy: pull
  needs:
    - pre_deps_golang
    - pre_deps_yarn
    - check_tls_certificate_stg
    - check_tls_certificate_prd
  variables:
<<<<<<< HEAD
    KUBERNETES_CPU_REQUEST: "4"
=======
    KUBERNETES_CPU_REQUEST: "2"
>>>>>>> 38f626fa
    KUBERNETES_MEMORY_REQUEST: "6Gi"
    KUBERNETES_MEMORY_LIMIT: "6Gi"
  before_script: *setup_milmove_env
  script:
    - export GODEBUG=asyncpreemptoff=1
    - echo "Save Baseline Spectral Lint"
    - |
      [ -d ~/transcom/mymove/spectral ] && cp -r ~/transcom/mymove/spectral /tmp/spectral_baseline || echo "Skipping saving baseline"
    - rm -rf ~/transcom/mymove/spectral
    - *install_yarn
    # this is so we can avoid go mod downloading and resulting in an error on a false positive
    - ./scripts/pre-commit-go-mod || exit 0
    - echo "Run pre-commit tests without golangci-lint, eslint, or prettier"
    - SKIP=golangci-lint,eslint,prettier pre-commit run --all-files
    - echo "Run pre-commit tests with golangci-lint only"
    - |
        export GOLANGCI_LINT_CONCURRENCY=4
        export GOLANGCI_LINT_VERBOSE=-v
        mkdir -p tmp/test-results/pretest
    # can this be removed in favor of golang_lint?
    - pre-commit run -v --all-files golangci-lint | tee tmp/test-results/pretest/golangci-lint.out
    - echo "Run prettier, eslint, danger checks"
    - yarn prettier-ci
    - yarn lint
    - yarn danger ci --failOnErrors
    - echo "Run spectral linter on all files"
    - ./scripts/ensure-spectral-lint /tmp/spectral_baseline spectral
  after_script:
    - *announce_failure
  artifacts:
      reports:
        codequality: tmp/test-results/pretest/golangci-lint.out
      paths:
        - tmp/test-results/pretest/golangci-lint.out #remove if golang_lint works
        - tmp/spectral_baseline/*.json #what do we need to store for review?
        - spectral/*.json #what do we need to store for review?
      when: always
  rules:
   - if: '$PRE_TEST_ALLOW_FAILURE == "true"'
     allow_failure: true
   - if: '$PRE_TEST_ALLOW_FAILURE == "false"'
     allow_failure: false
  #  - *check_server_ignore_branch  all branches for now

server_test:
  stage: test
  interruptible: true
  tags:
    - $Gitlab_Runner_Tag
  image: $DOCKER_APP_IMAGE
  needs:
    - pre_deps_golang
  before_script:
  - *setup_milmove_env
  - *setup_generic_app_env_variables
  - *setup_server_env_variables
  services:
    - name: $postgres
    - name: $redis
  variables:
<<<<<<< HEAD
    KUBERNETES_CPU_REQUEST: "4"
=======
    KUBERNETES_CPU_REQUEST: "2"
>>>>>>> 38f626fa
    KUBERNETES_MEMORY_REQUEST: "14Gi"
    KUBERNETES_MEMORY_LIMIT: "14Gi"
    APPLICATION: app
    # 8 since this runs on xlarge with 8 CPUs
    GOTEST_PARALLEL: 8
    DB_PASSWORD: mysecretpassword
    DB_USER_LOW_PRIV: crud
    DB_PASSWORD_LOW_PRIV: mysecretpassword
    DB_USER: postgres
    DB_HOST: localhost
    DB_PORT_TEST: 5432
    DB_PORT: 5432
    DB_NAME: test_db
    DB_NAME_TEST: test_db
    DTOD_USE_MOCK: 'true'
    MIGRATION_MANIFEST: '/builds/milmove/mymove/migrations/app/migrations_manifest.txt'
    DML_MIGRATION_MANIFEST: '/builds/milmove/mymove/migrations/app/dml_migrations_manifest.txt'
    DDL_TYPES_MIGRATION_MANIFEST: '/builds/milmove/mymove/migrations/app/ddl_types_manifest.txt'
    DDL_TABLES_MIGRATION_MANIFEST: '/builds/milmove/mymove/migrations/app/ddl_tables_manifest.txt'
    DDL_VIEWS_MIGRATION_MANIFEST: '/builds/milmove/mymove/migrations/app/ddl_views_manifest.txt'
    DDL_FUNCTIONS_MIGRATION_MANIFEST: '/builds/milmove/mymove/migrations/app/ddl_functions_manifest.txt'
    MIGRATION_PATH: 'file:///builds/milmove/mymove/migrations/app/schema;file:///builds/milmove/mymove/migrations/app/secure'
    DDL_TYPES_MIGRATION_PATH: 'file:///builds/milmove/mymove/migrations/app/ddl_migrations/ddl_types'
    DDL_TABLES_MIGRATION_PATH: 'file:///builds/milmove/mymove/migrations/app/ddl_migrations/ddl_tables'
    DDL_VIEWS_MIGRATION_PATH: 'file:///builds/milmove/mymove/migrations/app/ddl_migrations/ddl_views'
    DDL_FUNCTIONS_MIGRATION_PATH: 'file:///builds/milmove/mymove/migrations/app/ddl_migrations/ddl_functions'
    EIA_KEY: db2522a43820268a41a802a16ae9fd26 # dummy key generated with openssl rand -hex 16
    ENV: test
    ENVIRONMENT: test
    SERVER_REPORT: 1
    COVERAGE: 1
    SERVE_API_INTERNAL: 'true'
    OKTA_CUSTOMER_CLIENT_ID: 1q2w3e4r5t6y7u8i9o
    OKTA_ADMIN_CLIENT_ID: AQ1SW2DE3FR4G5
    OKTA_OFFICE_CLIENT_ID: 9f9f9s8s90gig9
    OKTA_API_KEY: notrealapikey8675309
    OKTA_OFFICE_GROUP_ID: notrealgroupId
    OKTA_CUSTOMER_GROUP_ID: notrealcustomergroupId
    POSTGRES_DB: test_db #for postgres container
    POSTGRES_USER: postgres
    POSTGRES_PASSWORD: mysecretpassword
    POSTGRES_HOST_AUTH_METHOD: trust
    DPS_AUTH_SECRET_KEY: placeholder
    CSRF_AUTH_KEY: d096fd8529eefaa46497849d11d2ff2e979ddfaed1aff058524ada9bceadd67c
    IWS_RBS_ENABLED: 0
    IWS_RBS_HOST: "pkict.dmdc.osd.mil"
  script:
    - for i in $(seq 1 5); do go mod download && break || s=$? && sleep 5; done; (exit $s)
    - scripts/check-generated-code go.sum
    - make bin/swagger
    - echo "server test -- build gotestsum and run scripts for report"
    - make -j 2 bin/milmove bin/gotestsum
    - make server_test
    - scripts/check-failed-test /builds/milmove/mymove/tmp/test-results/gotest/app/go-test-report.xml
  artifacts:
    paths:
      - /builds/milmove/mymove/bin/gotestsum
      - /builds/milmove/mymove/tmp/test-results
    when: always
    reports:
      junit: /builds/milmove/mymove/tmp/test-results/gotest/app/go-test-report.xml
  after_script:
    - *announce_failure
  rules:
   - if: '$SERVER_TEST_ALLOW_FAILURE == "true"'
     allow_failure: true
   - if: '$SERVER_TEST_ALLOW_FAILURE == "false"'
     allow_failure: false
  #  - *check_server_ignore_branch   # we want to make this run on every branch bc webhooks don't exist currently

server_test_coverage:
  stage: test
  interruptible: true
  tags:
    - $Gitlab_Runner_Tag
  image: $DOCKER_APP_IMAGE
  needs:
    - pre_deps_golang
    - server_test
  before_script: *setup_milmove_env
  script:
    - echo "TODO understand recording stats and PR interaction"
    - echo "server test coverage"
    - |
        echo "Ensure Test Coverage Increasing"
        ./scripts/ensure-go-test-coverage \
        tmp/baseline-go-coverage/go-coverage.txt \
        tmp/test-results/gotest/app/go-coverage.txt
  after_script:
    - *announce_failure
  rules:
   - if: '$SERVER_TEST_ALLOW_FAILURE == "true"'
     allow_failure: true
   - if: '$SERVER_TEST_ALLOW_FAILURE == "false"'
     allow_failure: true #allow failure for now
   - *check_server_ignore_branch
  ###may need to rethink the logic and intent of this they save per the following and do some PR interaction
  # only save the cache on default branch builds because we only want to
  # change the baseline of test results on main builds
  #
  # Save the new baseline regardless of if the coverage succeeds
  # or fails as a merge to main means we have a new baseline. We
  # will use other means to measure if our coverage is increasing

client_test:
  stage: test
  interruptible: true
  tags:
    - $Gitlab_Runner_Tag
  image: $DOCKER_APP_IMAGE
  variables:
<<<<<<< HEAD
    KUBERNETES_CPU_REQUEST: "4"
=======
    KUBERNETES_CPU_REQUEST: "2"
>>>>>>> 38f626fa
    KUBERNETES_MEMORY_REQUEST: "14Gi"
    KUBERNETES_MEMORY_LIMIT: "14Gi"
  needs:
    - pre_deps_yarn
  cache:
    - <<: *yarn_cache
      policy: pull
  before_script:
    - *setup_milmove_env
    - *install_yarn
  coverage: /All files[^|]*\|[^|]*\s+([\d\.]+)/
  dependencies:
    - pre_deps_yarn
  script:
    - echo "client test coverage" | tee -a $CI_PROJECT_DIR/coverage.output
    - JEST_JUNIT_OUTPUT_DIR=jest-junit-reports yarn test:coverage -results=false >> $CI_PROJECT_DIR/coverage.output 2>&1
  artifacts:
    when: always
    reports:
      junit:
        - jest-junit-reports/junit.xml
    paths:
      - /builds/milmove/mymove/coverage
      - /builds/milmove/mymove/jest-junit-reports
      - $CI_PROJECT_DIR/coverage.output
  after_script:
    - *announce_failure
  rules:
   - if: '$CLIENT_TEST_ALLOW_FAILURE == "true"'
     allow_failure: true
   - if: '$CLIENT_TEST_ALLOW_FAILURE == "false"'
     allow_failure: false
  #  - *check_client_ignore_branch   # we want to make this run on every branch bc webhooks don't exist currently

client_test_coverage:
  stage: test
  interruptible: true
  tags:
    - $Gitlab_Runner_Tag
  image: $DOCKER_APP_IMAGE
  needs:
    - pre_deps_yarn
    - client_test
  before_script: *setup_milmove_env
  # TODO: need to add cache for max coverage increase similar to this
  # https://stackoverflow.com/questions/54542922/force-coverage-increase-in-gitlab-prs
  script:
    - echo "TODO understand recording stats and PR interaction"
    - |
     echo "Ensure Test Coverage Increasing"
      ./scripts/ensure-js-test-coverage \
      tmp/baseline-jest-coverage/clover.xml \
      coverage/clover.xml
  after_script:
    - *announce_failure
  rules:
   - if: '$CLIENT_TEST_ALLOW_FAILURE == "true"'
     allow_failure: true
   - if: '$CLIENT_TEST_ALLOW_FAILURE == "false"'
     allow_failure: true #allow failure for now
   - *check_client_ignore_branch

integration_test_devseed:
  stage: test
  interruptible: true
  tags:
    - $Gitlab_Runner_Tag
  image: $DOCKER_APP_IMAGE
  services:
    - name: $postgres
    - name: $redis
  variables:
<<<<<<< HEAD
=======
    KUBERNETES_CPU_REQUEST: "2"
    KUBERNETES_MEMORY_REQUEST: "6Gi"
    KUBERNETES_MEMORY_LIMIT: "6Gi"
>>>>>>> 38f626fa
    APPLICATION: app
    DB_PASSWORD: mysecretpassword
    DB_USER_LOW_PRIV: crud
    DB_PASSWORD_LOW_PRIV: mysecretpassword
    DB_USER: postgres
    DB_HOST: localhost
    DB_PORT: 5432
    DB_NAME: dev_db
    DB_NAME_DEV: dev_db
    MIGRATION_MANIFEST: '/builds/milmove/mymove/migrations/app/migrations_manifest.txt'
    DML_MIGRATION_MANIFEST: '/builds/milmove/mymove/migrations/app/dml_migrations_manifest.txt'
    DDL_TYPES_MIGRATION_MANIFEST: '/builds/milmove/mymove/migrations/app/ddl_types_manifest.txt'
    DDL_TABLES_MIGRATION_MANIFEST: '/builds/milmove/mymove/migrations/app/ddl_tables_manifest.txt'
    DDL_VIEWS_MIGRATION_MANIFEST: '/builds/milmove/mymove/migrations/app/ddl_views_manifest.txt'
    DDL_FUNCTIONS_MIGRATION_MANIFEST: '/builds/milmove/mymove/migrations/app/ddl_functions_manifest.txt'
    MIGRATION_PATH: 'file:///builds/milmove/mymove/migrations/app/schema;file:///builds/milmove/mymove/migrations/app/secure'
    DDL_TYPES_MIGRATION_PATH: 'file:///builds/milmove/mymove/migrations/app/ddl_migrations/ddl_types'
    DDL_TABLES_MIGRATION_PATH: 'file:///builds/milmove/mymove/migrations/app/ddl_migrations/ddl_tables'
    DDL_VIEWS_MIGRATION_PATH: 'file:///builds/milmove/mymove/migrations/app/ddl_migrations/ddl_views'
    DDL_FUNCTIONS_MIGRATION_PATH: 'file:///builds/milmove/mymove/migrations/app/ddl_migrations/ddl_functions'
    EIA_KEY: db2522a43820268a41a802a16ae9fd26 # dummy key generated with openssl rand -hex 16
    ENVIRONMENT: development
    DOD_CA_PACKAGE: /builds/milmove/mymove/config/tls/milmove-cert-bundle.p7b
    POSTGRES_PASSWORD: mysecretpassword
    POSTGRES_DB: test_db
  needs:
    - pre_deps_golang
    - prep_server_hosted_client_deps
  before_script:
   - *setup_milmove_env
   - *setup_generic_app_env_variables
   - *setup_devseed_env_variables
  script:
    - echo "integration_test_devseed"
    - |
     export MOVE_MIL_DOD_CA_CERT=$(cat config/tls/devlocal-ca.pem)
     export MOVE_MIL_DOD_TLS_CERT=$(cat config/tls/devlocal-https.pem)
     export MOVE_MIL_DOD_TLS_KEY=$(cat config/tls/devlocal-https.key)
    - make db_dev_fresh
  after_script:
    - *announce_failure
  rules:
   - if: '$INTEGRATION_TEST_ALLOW_FAILURE == "true"'
     allow_failure: true
   - if: '$INTEGRATION_TEST_ALLOW_FAILURE == "false"'
     allow_failure: false
   - *check_client_ignore_branch

integration_tests:
  stage: test
  interruptible: true
  tags:
    - $Gitlab_Runner_Tag
  image: $DOCKER_APP_IMAGE
  needs:
    - pre_deps_yarn
    - pre_deps_golang
    - compile_app_client
    - compile_app_server
    # - integration_test_my
    # - integration_test_office
    # - integration_test_admin
    - integration_test_devseed
  before_script: *setup_milmove_env
  script:
    - echo "NoOp combine state of integration tests"
  after_script:
    - *announce_failure
  rules:
   - if: '$INTEGRATION_TEST_ALLOW_FAILURE == "true"'
     allow_failure: true
   - if: '$INTEGRATION_TEST_ALLOW_FAILURE == "false"'
     allow_failure: true # allow failure for now
   - *check_integration_ignore_branch

# integration_test_mtls:
#   stage: test
#   interruptible: true
#   tags:
#     - $Gitlab_Runner_Tag
#   image: $DOCKER_APP_IMAGE
#   services:
#     - name: $postgres
#     - name: $redis
#   variables:
#     APPLICATION: app
#     DB_PASSWORD: mysecretpassword
#     DB_USER_LOW_PRIV: crud
#     DB_PASSWORD_LOW_PRIV: mysecretpassword
#     DB_USER: postgres
#     DB_HOST: localhost
#     DB_PORT: 5432
#     DB_NAME: dev_db
#     DB_NAME_DEV: dev_db
#     MIGRATION_MANIFEST: '/builds/milmove/mymove/migrations/app/migrations_manifest.txt'
#     DML_MIGRATION_MANIFEST: '/builds/milmove/mymove/migrations/app/dml_migrations_manifest.txt'
#     DDL_TYPES_MIGRATION_MANIFEST: '/builds/milmove/mymove/migrations/app/ddl_types_manifest.txt'
#     DDL_TABLES_MIGRATION_MANIFEST: '/builds/milmove/mymove/migrations/app/ddl_tables_manifest.txt'
#     DDL_VIEWS_MIGRATION_MANIFEST: '/builds/milmove/mymove/migrations/app/ddl_views_manifest.txt'
#     DDL_FUNCTIONS_MIGRATION_MANIFEST: '/builds/milmove/mymove/migrations/app/ddl_functions_manifest.txt'
#     MIGRATION_PATH: 'file:///builds/milmove/mymove/migrations/app/schema;file:///builds/milmove/mymove/migrations/app/secure'
#     DDL_TYPES_MIGRATION_PATH: 'file:///builds/milmove/mymove/migrations/app/ddl_migrations/ddl_types'
#     DDL_TABLES_MIGRATION_PATH: 'file:///builds/milmove/mymove/migrations/app/ddl_migrations/ddl_tables'
#     DDL_VIEWS_MIGRATION_PATH: 'file:///builds/milmove/mymove/migrations/app/ddl_migrations/ddl_views'
#     DDL_FUNCTIONS_MIGRATION_PATH: 'file:///builds/milmove/mymove/migrations/app/ddl_migrations/ddl_functions'
#     EIA_KEY: db2522a43820268a41a802a16ae9fd26 # dummy key generated with openssl rand -hex 16
#     ENVIRONMENT: development
#     DOD_CA_PACKAGE: /builds/milmove/mymove/config/tls/milmove-cert-bundle.p7b
#     POSTGRES_PASSWORD: mysecretpassword
#     POSTGRES_DB: test_db
#   needs:
#     - pre_deps_yarn
#     - compile_app_server
#   before_script:
#     - *setup_milmove_env
#     - *setup_env_intergration_mtls
#   script:
#     - echo "TODO Add steps"
#     - echo "integration_test_mtls"
#     - echo "Waiting for server to start"
#     - dockerize -wait http://milmovelocal:4000 -timeout 5m
#     - echo "Running E2E mTLS tests"
#     - ./scripts/run-e2e-mtls-test
#   artifacts:
#     paths:
#       - test-results/
#     when: always
#   after_script:
#     - *announce_failure
#   rules:
#    - if: '$INTEGRATION_TEST_ALLOW_FAILURE == "true"'
#      allow_failure: true
#    - if: '$INTEGRATION_TEST_ALLOW_FAILURE == "false"'
#      allow_failure: true # allow failure for now
#    - *check_integration_mtls_ignore_branch

# integration_test_admin:
#   stage: test
#   interruptible: true
#   tags:
#     - $Gitlab_Runner_Tag
#   image: $DOCKER_APP_IMAGE
#   services:
#     - name: $postgres
#     - name: $redis
#   variables:
#     APPLICATION: app
#     DB_PASSWORD: mysecretpassword
#     DB_USER_LOW_PRIV: crud
#     DB_PASSWORD_LOW_PRIV: mysecretpassword
#     DB_USER: postgres
#     DB_HOST: localhost
#     DB_PORT: 5432
#     DB_NAME: dev_db
#     DB_NAME_DEV: dev_db
#     MIGRATION_MANIFEST: '/builds/milmove/mymove/migrations/app/migrations_manifest.txt'
#     DML_MIGRATION_MANIFEST: '/builds/milmove/mymove/migrations/app/dml_migrations_manifest.txt'
#     DDL_TYPES_MIGRATION_MANIFEST: '/builds/milmove/mymove/migrations/app/ddl_types_manifest.txt'
#     DDL_TABLES_MIGRATION_MANIFEST: '/builds/milmove/mymove/migrations/app/ddl_tables_manifest.txt'
#     DDL_VIEWS_MIGRATION_MANIFEST: '/builds/milmove/mymove/migrations/app/ddl_views_manifest.txt'
#     DDL_FUNCTIONS_MIGRATION_MANIFEST: '/builds/milmove/mymove/migrations/app/ddl_functions_manifest.txt'
#     MIGRATION_PATH: 'file:///builds/milmove/mymove/migrations/app/schema;file:///builds/milmove/mymove/migrations/app/secure'
#     DDL_TYPES_MIGRATION_PATH: 'file:///builds/milmove/mymove/migrations/app/ddl_migrations/ddl_types'
#     DDL_TABLES_MIGRATION_PATH: 'file:///builds/milmove/mymove/migrations/app/ddl_migrations/ddl_tables'
#     DDL_VIEWS_MIGRATION_PATH: 'file:///builds/milmove/mymove/migrations/app/ddl_migrations/ddl_views'
#     DDL_FUNCTIONS_MIGRATION_PATH: 'file:///builds/milmove/mymove/migrations/app/ddl_migrations/ddl_functions'
#     EIA_KEY: db2522a43820268a41a802a16ae9fd26 # dummy key generated with openssl rand -hex 16
#     ENVIRONMENT: development
#     DOD_CA_PACKAGE: /builds/milmove/mymove/config/tls/milmove-cert-bundle.p7b
#     POSTGRES_PASSWORD: mysecretpassword
#     POSTGRES_DB: test_db
#   needs:
#     - pre_deps_yarn
#     - pre_deps_golang
#     - compile_app_client
#     - compile_app_server
#   before_script:
#       - *setup_milmove_env
#       - *e2e_tests_playwright
#   script:
#     - echo "TODO Add steps"
#     - echo "integration_test_admin"
#     - echo "Running integration tests for Admin"
#     - ./node_modules/.bin/playwright test playwright/tests/admin \
#         --reporter=html,junit \
#         --trace=on \
#         --workers=1
#   artifacts:
#     paths:
#       - playwright-report/
#       - complete-playwright-report.zip
#       - playwright-results.xml
#     when: always
#   after_script:
#     - *announce_failure
#   rules:
#    - if: '$INTEGRATION_TEST_ALLOW_FAILURE == "true"'
#      allow_failure: true
#    - if: '$INTEGRATION_TEST_ALLOW_FAILURE == "false"'
#      allow_failure: true # allow failure for now
#    - *check_integration_ignore_branch

# integration_test_my:
#   stage: test
#   interruptible: true
#   tags:
#     - $Gitlab_Runner_Tag
#   image: $DOCKER_APP_IMAGE
#   services:
#     - name: $postgres
#     - name: $redis
#   variables:
#     APPLICATION: app
#     DB_PASSWORD: mysecretpassword
#     DB_USER_LOW_PRIV: crud
#     DB_PASSWORD_LOW_PRIV: mysecretpassword
#     DB_USER: postgres
#     DB_HOST: localhost
#     DB_PORT: 5432
#     DB_NAME: dev_db
#     DB_NAME_DEV: dev_db
#     MIGRATION_MANIFEST: '/builds/milmove/mymove/migrations/app/migrations_manifest.txt'
#     DML_MIGRATION_MANIFEST: '/builds/milmove/mymove/migrations/app/dml_migrations_manifest.txt'
#     DDL_TYPES_MIGRATION_MANIFEST: '/builds/milmove/mymove/migrations/app/ddl_types_manifest.txt'
#     DDL_TABLES_MIGRATION_MANIFEST: '/builds/milmove/mymove/migrations/app/ddl_tables_manifest.txt'
#     DDL_VIEWS_MIGRATION_MANIFEST: '/builds/milmove/mymove/migrations/app/ddl_views_manifest.txt'
#     DDL_FUNCTIONS_MIGRATION_MANIFEST: '/builds/milmove/mymove/migrations/app/ddl_functions_manifest.txt'
#     MIGRATION_PATH: 'file:///builds/milmove/mymove/migrations/app/schema;file:///builds/milmove/mymove/migrations/app/secure'
#     DDL_TYPES_MIGRATION_PATH: 'file:///builds/milmove/mymove/migrations/app/ddl_migrations/ddl_types'
#     DDL_TABLES_MIGRATION_PATH: 'file:///builds/milmove/mymove/migrations/app/ddl_migrations/ddl_tables'
#     DDL_VIEWS_MIGRATION_PATH: 'file:///builds/milmove/mymove/migrations/app/ddl_migrations/ddl_views'
#     DDL_FUNCTIONS_MIGRATION_PATH: 'file:///builds/milmove/mymove/migrations/app/ddl_migrations/ddl_functions'
#     EIA_KEY: db2522a43820268a41a802a16ae9fd26 # dummy key generated with openssl rand -hex 16
#     ENVIRONMENT: development
#     DOD_CA_PACKAGE: /builds/milmove/mymove/config/tls/milmove-cert-bundle.p7b
#     POSTGRES_PASSWORD: mysecretpassword
#     POSTGRES_DB: test_db
#   needs:
#     - pre_deps_yarn
#     - pre_deps_golang
#     - compile_app_client
#     - compile_app_server
#   before_script:
#       - *setup_milmove_env
#       - *e2e_tests_playwright
#   script:
#     - echo "TODO Add steps"
#     - echo "integration_test_my"
#     - echo "Running integration tests for My"
#     - ./node_modules/.bin/playwright test playwright/tests/my \
#         --reporter=html,junit \
#         --trace=on \
#         --workers=1 \
#         --shard="$CI_NODE_INDEX/$CI_NODE_TOTAL"
#   artifacts:
#     paths:
#       - playwright-report/
#       - complete-playwright-report.zip
#       - playwright-results.xml
#     when: always
#   after_script:
#     - *announce_failure
#   rules:
#    - if: '$INTEGRATION_TEST_ALLOW_FAILURE == "true"'
#      allow_failure: true
#    - if: '$INTEGRATION_TEST_ALLOW_FAILURE == "false"'
#      allow_failure: true # allow failure for now
#    - *check_integration_ignore_branch

# integration_test_office:
#   stage: test
#   interruptible: true
#   tags:
#     - $Gitlab_Runner_Tag
#   image: $DOCKER_APP_IMAGE
#   services:
#     - name: $postgres
#     - name: $redis
#   variables:
#     APPLICATION: app
#     DB_PASSWORD: mysecretpassword
#     DB_USER_LOW_PRIV: crud
#     DB_PASSWORD_LOW_PRIV: mysecretpassword
#     DB_USER: postgres
#     DB_HOST: localhost
#     DB_PORT: 5432
#     DB_NAME: dev_db
#     DB_NAME_DEV: dev_db
#     MIGRATION_MANIFEST: '/builds/milmove/mymove/migrations/app/migrations_manifest.txt'
#     DML_MIGRATION_MANIFEST: '/builds/milmove/mymove/migrations/app/dml_migrations_manifest.txt'
#     DDL_TYPES_MIGRATION_MANIFEST: '/builds/milmove/mymove/migrations/app/ddl_types_manifest.txt'
#     DDL_TABLES_MIGRATION_MANIFEST: '/builds/milmove/mymove/migrations/app/ddl_tables_manifest.txt'
#     DDL_VIEWS_MIGRATION_MANIFEST: '/builds/milmove/mymove/migrations/app/ddl_views_manifest.txt'
#     DDL_FUNCTIONS_MIGRATION_MANIFEST: '/builds/milmove/mymove/migrations/app/ddl_functions_manifest.txt'
#     MIGRATION_PATH: 'file:///builds/milmove/mymove/migrations/app/schema;file:///builds/milmove/mymove/migrations/app/secure'
#     DDL_TYPES_MIGRATION_PATH: 'file:///builds/milmove/mymove/migrations/app/ddl_migrations/ddl_types'
#     DDL_TABLES_MIGRATION_PATH: 'file:///builds/milmove/mymove/migrations/app/ddl_migrations/ddl_tables'
#     DDL_VIEWS_MIGRATION_PATH: 'file:///builds/milmove/mymove/migrations/app/ddl_migrations/ddl_views'
#     DDL_FUNCTIONS_MIGRATION_PATH: 'file:///builds/milmove/mymove/migrations/app/ddl_migrations/ddl_functions'
#     EIA_KEY: db2522a43820268a41a802a16ae9fd26 # dummy key generated with openssl rand -hex 16
#     ENVIRONMENT: development
#     DOD_CA_PACKAGE: /builds/milmove/mymove/config/tls/milmove-cert-bundle.p7b
#     POSTGRES_PASSWORD: mysecretpassword
#     POSTGRES_DB: test_db
#   needs:
#     - pre_deps_yarn
#     - pre_deps_golang
#     - compile_app_client
#     - compile_app_server
#   before_script:
#       - *setup_milmove_env
#       - *e2e_tests_playwright
#   script:
#     - echo "TODO Add steps"
#     - echo "integration_test_office"
#     - ./node_modules/.bin/playwright test playwright/tests/office \
#         --reporter=html,junit \
#         --trace=on \
#         --workers=1
#   artifacts:
#     paths:
#       - playwright-report/
#       - complete-playwright-report.zip
#       - playwright-results.xml
#     when: always
#   after_script:
#     - *announce_failure
#   rules:
#    - if: '$INTEGRATION_TEST_ALLOW_FAILURE == "true"'
#      allow_failure: true
#    - if: '$INTEGRATION_TEST_ALLOW_FAILURE == "false"'
#      allow_failure: true # allow failure for now
#    - *check_integration_ignore_branch


###############################################################
## DP3 Env push and deploy stages all off of setting dp3 env ##
###############################################################
build_push_app_dp3:
  stage: push
  interruptible: true
  tags:
    - $Gitlab_Runner_Tag
  environment: $DP3_ENV
  image:
    name: gcr.io/kaniko-project/executor:v1.14.0-debug
    entrypoint: [""]
  needs:
     - compile_app_client
     - compile_app_server
  before_script:
    - *setup_aws_vars_dp3
    - *setup_release_dp3
    - *kaniko_before_setup
  script:
    - echo "Building and Pushing app Docker image..."
    - /kaniko/executor --context "${CI_PROJECT_DIR}/" --dockerfile "${CI_PROJECT_DIR}/${APP_DOCKER_FILE}" --destination "${ECR_REPOSITORY_URI}/app:git-$CI_COMMIT_SHORT_SHA"
  after_script:
    - *announce_failure
  rules:
    - *check_dp3

build_push_migrations_dp3:
  stage: push
  interruptible: true
  tags:
    - $Gitlab_Runner_Tag
  environment: $DP3_ENV
  image:
    name: gcr.io/kaniko-project/executor:v1.14.0-debug
    entrypoint: [""]
  needs:
    - compile_app_server
    - compile_app_client
  before_script:
    - *setup_aws_vars_dp3
    - *setup_release_dp3
    - *kaniko_before_setup
  script:
    - echo "Building and Pushing migrations Docker image..."
    - /kaniko/executor --context "${CI_PROJECT_DIR}/" --dockerfile "${CI_PROJECT_DIR}/Dockerfile.migrations" --destination "${ECR_REPOSITORY_URI}/app-migrations:git-$CI_COMMIT_SHORT_SHA"
  after_script:
    - *announce_failure
  rules:
    - *check_dp3

build_push_tasks_dp3:
  stage: push
  interruptible: true
  tags:
    - $Gitlab_Runner_Tag
  environment: $DP3_ENV
  image:
    name: gcr.io/kaniko-project/executor:v1.14.0-debug
    entrypoint: [""]
  needs:
    - compile_app_server
    - compile_app_client
  before_script:
    - *setup_aws_vars_dp3
    - *setup_release_dp3
    - *kaniko_before_setup
  script:
    - echo "Building tasks Docker image..."
    - /kaniko/executor --context "${CI_PROJECT_DIR}/" --dockerfile "${CI_PROJECT_DIR}/${TASK_DOCKER_FILE}" --destination "${ECR_REPOSITORY_URI}/app-tasks:git-$CI_COMMIT_SHORT_SHA"
  after_script:
    - *announce_failure
  rules:
    - *check_dp3

push_otel_collector_image_dp3:
  stage: push
  interruptible: true
  tags:
    - $Gitlab_Runner_Tag
  environment: $DP3_ENV
  before_script:
    - *setup_aws_vars_dp3
    - *setup_release_dp3
  image:
    name: $DOCKER_BASE_IMAGE
    entrypoint: [""]
  needs:
    - compile_app_server
    - compile_app_client
  script:
    - echo "Logging in to DockerHub with Crane..."
    - echo "${DOCKERHUB_PASSWORD}" | crane auth login docker.io -u "${DOCKERHUB_USERNAME}" --password-stdin

    - echo "Pulling the AWS OTel Collector image from DockerHub..."
    - crane pull ${ECR_REPOSITORY_OTEL}:${OTEL_VERSION} image.tar

    - echo "Logging into AWS ECR with Crane..."
    - aws ecr get-login-password --region $AWS_DEFAULT_REGION | crane auth login ${AWS_ACCOUNT_ID}.dkr.ecr.${AWS_DEFAULT_REGION}.amazonaws.com -u AWS --password-stdin

    - echo "Pushing the image to our private ECR using Crane..."
    - crane push image.tar ${ECR_REPOSITORY_URI}/otel-collector:${OTEL_IMAGE_TAG}

    - echo "Cleaning up temporary image file..."
    - rm image.tar
  allow_failure: false
  after_script:
    - *announce_failure
  rules:
    - *check_dp3

deploy_migrations_dp3:
  stage: deploy
  resource_group: $DP3_ENV_migration
  tags:
    - $Gitlab_Runner_Tag
  environment: $DP3_ENV
  image:
    name: $DOCKER_APP_IMAGE
    entrypoint: [""]
  needs:
    - push_otel_collector_image_dp3
    - build_push_migrations_dp3
    - compile_app_server
    - compile_app_client
  before_script:
    - *setup_aws_vars_dp3
    - *setup_release_dp3
  script:
    # Step 1: Get the Digest
    - echo "Getting Digest from AWS"
    - export ECR_DIGEST=$(aws ecr describe-images --repository-name app-migrations --image-ids imageTag=git-$CI_COMMIT_SHORT_SHA --query 'imageDetails[0].imageDigest' --output text)
    # Step 2: Ensure exclusive execution and Snapshot
    - echo "Snapshotting database"
    - ./scripts/rds-snapshot-app-db "$APP_ENVIRONMENT"
    # Step 3: Run migrations
    - echo "Running migrations"
    - ./scripts/ecs-run-app-migrations-container "${ECR_REPOSITORY_URI}/app-migrations@${ECR_DIGEST}" "${APP_ENVIRONMENT}"
  after_script:
    - *announce_failure
  rules:
    - *check_dp3

deploy_tasks_dp3:
  stage: deploy
  resource_group: $DP3_ENV_task
  tags:
    - $Gitlab_Runner_Tag
  environment: $DP3_ENV
  image:
    name: $DOCKER_APP_IMAGE
    entrypoint: [""]
  needs:
    - deploy_migrations_dp3
    - build_push_tasks_dp3
    - compile_app_server
    - compile_app_client
  before_script:
    - *setup_aws_vars_dp3
    - *setup_release_dp3
  script:
    - echo "Getting Digest from AWS"
    - export ECR_DIGEST=$(aws ecr describe-images --repository-name app-tasks --image-ids imageTag=git-$CI_COMMIT_SHORT_SHA --query 'imageDetails[0].imageDigest' --output text)
    - echo "Deploying GHC fuel price data task service"
    - ./scripts/ecs-deploy-task-container save-ghc-fuel-price-data "${ECR_REPOSITORY_URI}/app-tasks@${ECR_DIGEST}" "${APP_ENVIRONMENT}"
    - echo "Deploying payment reminder email task service"
    - ./scripts/ecs-deploy-task-container send-payment-reminder "${ECR_REPOSITORY_URI}/app-tasks@${ECR_DIGEST}" "${APP_ENVIRONMENT}"
    - echo "Deploying process TPPS task service"
    - ./scripts/ecs-deploy-task-container process-tpps "${ECR_REPOSITORY_URI}/app-tasks@${ECR_DIGEST}" "${APP_ENVIRONMENT}"
  after_script:
    - *announce_failure
  rules:
    - *check_dp3

deploy_app_client_tls_dp3:
  stage: deploy
  resource_group: $DP3_ENV_client
  tags:
    - $Gitlab_Runner_Tag
  environment: $DP3_ENV
  image:
    name: $DOCKER_APP_IMAGE
    entrypoint: [""]
  needs:
    - deploy_migrations_dp3
    - push_otel_collector_image_dp3
    - compile_app_server
    - compile_app_client
  variables:
    OPEN_TELEMETRY_SIDECAR: "true"
    HEALTH_CHECK: "true"
  before_script:
    - *setup_aws_vars_dp3
    - *setup_tls_vars_dp3
    - *setup_release_dp3
  script:
    # - echo "Comparing against deployed commit"
    # - ./scripts/compare-deployed-commit "" $CI_COMMIT_SHA ${TLS_KEY} ${TLS_CERT} ${TLS_CA}
    - echo "Getting Digest from AWS"
    - export ECR_DIGEST=$(aws ecr describe-images --repository-name app --image-ids imageTag=git-$CI_COMMIT_SHORT_SHA --query 'imageDetails[0].imageDigest' --output text)
    - echo "Getting otel collector Digest from AWS"
    - export OTEL_ECR_DIGEST=$(aws ecr describe-images --repository-name otel-collector --image-ids imageTag=${OTEL_IMAGE_TAG} --query 'imageDetails[0].imageDigest' --output text)
    - export OTEL_COLLECTOR_IMAGE="${ECR_REPOSITORY_URI}/otel-collector@${OTEL_ECR_DIGEST}"
    - echo "Deploying app-client-tls service"
    - ./scripts/ecs-deploy-service-container app-client-tls "${ECR_REPOSITORY_URI}/app@${ECR_DIGEST}" "${APP_ENVIRONMENT}" "/bin/milmove serve"
    - echo "Running Health Check"
    - bin/health-checker --schemes https --hosts api.$APP_ENVIRONMENT.dp3.us --key ${TLS_KEY} --cert ${TLS_CERT} --ca ${TLS_CA} --tries 10 --backoff 3 --log-level info --timeout 5m
    - echo "Running TLS Check"
    - bin/tls-checker --schemes https --hosts api.$APP_ENVIRONMENT.dp3.us --key ${TLS_KEY} --cert ${TLS_CERT} --ca ${TLS_CA} --log-level info --timeout 15m
    - echo "Checking deployed commits"
    - ./scripts/check-deployed-commit "api.$APP_ENVIRONMENT.dp3.us" "$CI_COMMIT_SHA" ${TLS_KEY} ${TLS_CERT} ${TLS_CA}
  after_script:
    - *announce_failure
  rules:
    - *check_dp3

deploy_app_dp3:
  stage: deploy
  resource_group: $DP3_ENV_app
  tags:
    - $Gitlab_Runner_Tag
  environment: $DP3_ENV
  image:
    name: $DOCKER_APP_IMAGE
    entrypoint: [""]
  needs:
    - build_push_app_dp3
    - deploy_migrations_dp3
    - compile_app_server
    - compile_app_client
  variables:
    OPEN_TELEMETRY_SIDECAR: "true"
    HEALTH_CHECK: "true"
  before_script:
    - *setup_tls_vars_dp3
    - *setup_aws_vars_dp3
    - *setup_release_dp3
  script:
    - echo "Comparing against deployed commit"
    # - ./scripts/compare-deployed-commit "" "$CI_COMMIT_SHA" "$TLS_KEY" "$TLS_CERT" "$TLS_CA"
    - echo "Creating .go-version file if not already present"
    - |
      if [ -f ".go-version" ]; then
        echo ".go-version already exists, no need to re-create"
      else
        GO_VERSION=$(awk '/golang/ { print $2 }' .tool-versions)
        echo "Creating .go-version using version ${GO_VERSION}"
        echo $GO_VERSION > .go-version
      fi
    - echo "Getting Digest from AWS"
    - export ECR_DIGEST=$(aws ecr describe-images --repository-name app --image-ids imageTag=git-$CI_COMMIT_SHORT_SHA --query 'imageDetails[0].imageDigest' --output text)
    - echo "Getting otel collector digest from AWS"
    - export OTEL_ECR_DIGEST=$(aws ecr describe-images --repository-name otel-collector --image-ids imageTag=git-${OTEL_VERSION}-${CI_COMMIT_SHORT_SHA} --query 'imageDetails[0].imageDigest' --output text)
    - export OTEL_COLLECTOR_IMAGE="${ECR_REPOSITORY_URI}/otel-collector@${OTEL_ECR_DIGEST}"
    - echo "Deploying app service"
    - ./scripts/ecs-deploy-service-container app "${ECR_REPOSITORY_URI}/app@${ECR_DIGEST}" "${APP_ENVIRONMENT}" "/bin/milmove serve"
    - echo "Running Health Check"
    - bin/health-checker --schemes https --hosts my.$DP3_ENV.dp3.us,office.$DP3_ENV.dp3.us,admin.$DP3_ENV.dp3.us --tries 10 --backoff 3 --log-level info --timeout 5m
    - echo "Running TLS Check"
    - bin/tls-checker --schemes https --hosts my.$DP3_ENV.dp3.us,office.$DP3_ENV.dp3.us,admin.$DP3_ENV.dp3.us --log-level info --timeout 15m
    - echo "Checking deployed commits"
    - ./scripts/check-deployed-commit "my.$DP3_ENV.dp3.us,office.$DP3_ENV.dp3.us,admin.$DP3_ENV.dp3.us" "$CI_COMMIT_SHA"
  after_script:
    - *announce_failure
  rules:
    - *check_dp3

########################################################
## STG push and deploy stages all off of main only    ##
########################################################
build_push_app_stg:
  stage: push
  interruptible: true
  tags:
    - $Gitlab_Runner_Tag
  environment: stg
  image:
    name: gcr.io/kaniko-project/executor:v1.14.0-debug
    entrypoint: [""]
  needs:
      - compile_app_client
      - compile_app_server
      - client_test_coverage
      - server_test_coverage
      - pre_test
      - integration_tests
  before_script:
    - *setup_aws_vars_stg
    - *setup_release_stg
    - *kaniko_before_setup
  script:
    - echo "Building and Pushing app Docker image..."
    - /kaniko/executor --context "${CI_PROJECT_DIR}/" --dockerfile "${CI_PROJECT_DIR}/${APP_DOCKER_FILE}" --destination "${ECR_REPOSITORY_URI}/app:git-$CI_COMMIT_SHORT_SHA"
  after_script:
    - *announce_failure
  rules:
  - *check_main

build_push_migrations_stg:
  stage: push
  interruptible: true
  tags:
    - $Gitlab_Runner_Tag
  environment: stg
  image:
    name: gcr.io/kaniko-project/executor:v1.14.0-debug
    entrypoint: [""]
  needs:
    - compile_app_server
    - compile_app_client
    - client_test_coverage
    - server_test_coverage
    - pre_test
    - integration_tests
  before_script:
    - *setup_aws_vars_stg
    - *setup_release_stg
    - *kaniko_before_setup
  script:
    - echo "Building and Pushing migrations Docker image..."
    - /kaniko/executor --context "${CI_PROJECT_DIR}/" --dockerfile "${CI_PROJECT_DIR}/Dockerfile.migrations" --destination "${ECR_REPOSITORY_URI}/app-migrations:git-$CI_COMMIT_SHORT_SHA"
  after_script:
    - *announce_failure
  rules:
  - *check_main

build_push_tasks_stg:
  stage: push
  interruptible: true
  tags:
    - $Gitlab_Runner_Tag
  environment: stg
  image:
    name: gcr.io/kaniko-project/executor:v1.14.0-debug
    entrypoint: [""]
  needs:
    - compile_app_server
    - compile_app_client
    - client_test_coverage
    - server_test_coverage
    - pre_test
    - integration_tests
  before_script:
    - *setup_aws_vars_stg
    - *setup_release_stg
    - *kaniko_before_setup
  script:
    - echo "Building tasks Docker image..."
    - /kaniko/executor --context "${CI_PROJECT_DIR}/" --dockerfile "${CI_PROJECT_DIR}/${TASK_DOCKER_FILE}" --destination "${ECR_REPOSITORY_URI}/app-tasks:git-$CI_COMMIT_SHORT_SHA"
  after_script:
    - *announce_failure
  rules:
  - *check_main

push_otel_collector_image_stg:
  stage: push
  interruptible: true
  tags:
    - $Gitlab_Runner_Tag
  environment: stg
  image:
    name: $DOCKER_BASE_IMAGE
    entrypoint: [""]
  needs:
    - compile_app_server
    - compile_app_client
  before_script:
    - *setup_aws_vars_stg
    - *setup_release_stg
  script:
    - echo "Logging in to DockerHub with Crane..."
    - echo "${DOCKERHUB_PASSWORD}" | crane auth login docker.io -u "${DOCKERHUB_USERNAME}" --password-stdin

    - echo "Pulling the AWS OTel Collector image from DockerHub..."
    - crane pull ${ECR_REPOSITORY_OTEL}:${OTEL_VERSION} image.tar

    - echo "Logging into AWS ECR with Crane..."
    - aws ecr get-login-password --region $AWS_DEFAULT_REGION | crane auth login ${AWS_ACCOUNT_ID}.dkr.ecr.${AWS_DEFAULT_REGION}.amazonaws.com -u AWS --password-stdin

    - echo "Pushing the image to our private ECR using Crane..."
    - crane push image.tar ${ECR_REPOSITORY_URI}/otel-collector:${OTEL_IMAGE_TAG}

    - echo "Cleaning up temporary image file..."
    - rm image.tar
  allow_failure: false
  after_script:
    - *announce_failure
  rules:
    - *check_main

deploy_migrations_stg:
  stage: deploy
  resource_group: staging_migration
  tags:
    - $Gitlab_Runner_Tag
  environment: stg
  image:
    name: $DOCKER_APP_IMAGE
    entrypoint: [""]
  needs:
    - push_otel_collector_image_stg
    - build_push_migrations_stg
    - compile_app_server
    - compile_app_client
  before_script:
    - *setup_aws_vars_stg
    - *setup_release_stg
  script:
    # Step 1: Get the Digest
    - echo "Getting Digest from AWS"
    - export ECR_DIGEST=$(aws ecr describe-images --repository-name app-migrations --image-ids imageTag=git-$CI_COMMIT_SHORT_SHA --query 'imageDetails[0].imageDigest' --output text)
    # Step 2: Ensure exclusive execution and Snapshot
    - echo "Snapshotting database"
    - ./scripts/rds-snapshot-app-db "$APP_ENVIRONMENT"
    # Step 3: Run migrations
    - echo "Running migrations"
    - ./scripts/ecs-run-app-migrations-container "${ECR_REPOSITORY_URI}/app-migrations@${ECR_DIGEST}" "${APP_ENVIRONMENT}"
  after_script:
    - *announce_failure
  rules:
    - *check_main

deploy_tasks_stg:
  stage: deploy
  resource_group: staging_task
  tags:
    - $Gitlab_Runner_Tag
  environment: stg
  image:
    name: $DOCKER_APP_IMAGE
    entrypoint: [""]
  needs:
    - deploy_migrations_stg
    - build_push_tasks_stg
    - compile_app_server
    - compile_app_client
  before_script:
    - *setup_aws_vars_stg
    - *setup_release_stg
  script:
    - echo "Getting Digest from AWS"
    - export ECR_DIGEST=$(aws ecr describe-images --repository-name app-tasks --image-ids imageTag=git-$CI_COMMIT_SHORT_SHA --query 'imageDetails[0].imageDigest' --output text)
    - echo "Deploying GHC fuel price data task service"
    - ./scripts/ecs-deploy-task-container save-ghc-fuel-price-data "${ECR_REPOSITORY_URI}/app-tasks@${ECR_DIGEST}" "${APP_ENVIRONMENT}"
    - echo "Deploying payment reminder email task service"
    - ./scripts/ecs-deploy-task-container send-payment-reminder "${ECR_REPOSITORY_URI}/app-tasks@${ECR_DIGEST}" "${APP_ENVIRONMENT}"
    - echo "Deploying process TPPS task service"
    - ./scripts/ecs-deploy-task-container process-tpps "${ECR_REPOSITORY_URI}/app-tasks@${ECR_DIGEST}" "${APP_ENVIRONMENT}"
  after_script:
    - *announce_failure
  rules:
    - *check_main

deploy_app_client_tls_stg:
  stage: deploy
  resource_group: staging_client
  tags:
    - $Gitlab_Runner_Tag
  environment: stg
  image:
    name: $DOCKER_APP_IMAGE
    entrypoint: [""]
  needs:
    - deploy_migrations_stg
    - push_otel_collector_image_stg
    - compile_app_server
    - compile_app_client
  variables:
    OPEN_TELEMETRY_SIDECAR: "true"
    HEALTH_CHECK: "true"
  before_script:
    - *setup_tls_vars_stg
    - *setup_aws_vars_stg
    - *setup_release_stg
  script:
    # - echo "Comparing against deployed commit"
    # - ./scripts/compare-deployed-commit "" $CI_COMMIT_SHA ${TLS_KEY} ${TLS_CERT} ${TLS_CA}
    - echo "Getting Digest from AWS"
    - export ECR_DIGEST=$(aws ecr describe-images --repository-name app --image-ids imageTag=git-$CI_COMMIT_SHORT_SHA --query 'imageDetails[0].imageDigest' --output text)
    - echo "Getting otel collector Digest from AWS"
    - export OTEL_ECR_DIGEST=$(aws ecr describe-images --repository-name otel-collector --image-ids imageTag=${OTEL_IMAGE_TAG} --query 'imageDetails[0].imageDigest' --output text)
    - export OTEL_COLLECTOR_IMAGE="${ECR_REPOSITORY_URI}/otel-collector@${OTEL_ECR_DIGEST}"
    - echo "Deploying app-client-tls service"
    - ./scripts/ecs-deploy-service-container app-client-tls "${ECR_REPOSITORY_URI}/app@${ECR_DIGEST}" "${APP_ENVIRONMENT}" "/bin/milmove serve"
    #TODO: fix domain make dynamic and pass in preferred
    - echo "Running Health Check"
    - bin/health-checker --schemes https --hosts api.$APP_ENVIRONMENT.move.mil --key ${TLS_KEY} --cert ${TLS_CERT} --ca ${TLS_CA} --tries 10 --backoff 3 --log-level info --timeout 5m
    - echo "Running TLS Check"
    - bin/tls-checker --schemes https --hosts api.$APP_ENVIRONMENT.move.mil --key ${TLS_KEY} --cert ${TLS_CERT} --ca ${TLS_CA} --log-level info --timeout 15m
    - echo "Checking deployed commits"
    - ./scripts/check-deployed-commit "api.$APP_ENVIRONMENT.move.mil" "$CI_COMMIT_SHA" ${TLS_KEY} ${TLS_CERT} ${TLS_CA}
  after_script:
    - *announce_failure
  rules:
    - *check_main

deploy_app_stg:
  stage: deploy
  resource_group: staging_app
  tags:
    - $Gitlab_Runner_Tag
  environment: stg
  image:
    name: $DOCKER_APP_IMAGE
    entrypoint: [""]
  needs:
    - build_push_app_stg
    - deploy_migrations_stg
    - compile_app_server
    - compile_app_client
  variables:
    OPEN_TELEMETRY_SIDECAR: "true"
    HEALTH_CHECK: "true"
  before_script:
    - *setup_tls_vars_stg
    - *setup_aws_vars_stg
    - *setup_release_stg
  script:
    - echo "Comparing against deployed commit"
    # - ./scripts/compare-deployed-commit "" "$CI_COMMIT_SHA" "$TLS_KEY" "$TLS_CERT" "$TLS_CA"
    - echo "Creating .go-version file if not already present"
    - |
      if [ -f ".go-version" ]; then
        echo ".go-version already exists, no need to re-create"
      else
        GO_VERSION=$(awk '/golang/ { print $2 }' .tool-versions)
        echo "Creating .go-version using version ${GO_VERSION}"
        echo $GO_VERSION > .go-version
      fi
    - echo "Getting Digest from AWS"
    - export ECR_DIGEST=$(aws ecr describe-images --repository-name app --image-ids imageTag=git-$CI_COMMIT_SHORT_SHA --query 'imageDetails[0].imageDigest' --output text)
    - echo "Getting otel collector digest from AWS"
    - export OTEL_ECR_DIGEST=$(aws ecr describe-images --repository-name otel-collector --image-ids imageTag=${OTEL_IMAGE_TAG} --query 'imageDetails[0].imageDigest' --output text)
    - export OTEL_COLLECTOR_IMAGE="${ECR_REPOSITORY_URI}/otel-collector@${OTEL_ECR_DIGEST}"
    - echo "Deploying app service"
    - ./scripts/ecs-deploy-service-container app "${ECR_REPOSITORY_URI}/app@${ECR_DIGEST}" "${APP_ENVIRONMENT}" "/bin/milmove serve"
    #TODO: fix domain make dynamic and pass in preferred
    - echo "Running Health Check"
    - bin/health-checker --schemes https --hosts my.$APP_ENVIRONMENT.move.mil,office.$APP_ENVIRONMENT.move.mil,admin.$APP_ENVIRONMENT.move.mil --tries 10 --backoff 3 --log-level info --timeout 5m
    - echo "Running TLS Check"
    - bin/tls-checker --schemes https --hosts my.$APP_ENVIRONMENT.move.mil,office.$APP_ENVIRONMENT.move.mil,admin.$APP_ENVIRONMENT.move.mil --log-level info --timeout 15m
    - echo "Checking deployed commits"
    - ./scripts/check-deployed-commit "my.$APP_ENVIRONMENT.move.mil,office.$APP_ENVIRONMENT.move.mil,admin.$APP_ENVIRONMENT.move.mil" "$CI_COMMIT_SHA"
  after_script:
    - *announce_failure
  rules:
    - *check_main

##############################################################################
## PROD push and deploy stages all dependent on prod_approval manual stage  ##
##############################################################################
prod_approval:
  stage: prod_approval
  resource_group: production
  tags:
    - $Gitlab_Runner_Tag
  environment: prd_approval
  needs:
      - compile_app_client
      - compile_app_server
      - deploy_app_stg
      - deploy_app_client_tls_stg
  script:
    - echo "No Op Prd"
  after_script:
    - *announce_failure
  rules:
  - *check_main

build_push_app_prd:
  stage: push_prd
  resource_group: production_app
  environment: prd
  image:
    name: gcr.io/kaniko-project/executor:v1.14.0-debug
    entrypoint: [""]
  needs:
    - prod_approval
    - compile_app_server
    - compile_app_client
  before_script:
      - *setup_aws_vars_prd
      - *setup_release_prd
      - *kaniko_before_setup
  script:
    - echo "Building and Pushing app Docker image..."
    - /kaniko/executor --context "${CI_PROJECT_DIR}/" --dockerfile "${CI_PROJECT_DIR}/${APP_DOCKER_FILE}" --destination "${ECR_REPOSITORY_URI}/app:git-$CI_COMMIT_SHORT_SHA"
  after_script:
    - *announce_failure
  rules:
    - *check_main

build_push_migrations_prd:
  stage: push_prd
  resource_group: production_migration
  tags:
    - $Gitlab_Runner_Tag
  environment: prd
  image:
    name: gcr.io/kaniko-project/executor:v1.14.0-debug
    entrypoint: [""]
  needs:
    - prod_approval
    - compile_app_server
    - compile_app_client
  before_script:
    - *setup_aws_vars_prd
    - *setup_release_prd
    - *kaniko_before_setup
  script:
    - echo "Building and Pushing migrations Docker image..."
    - /kaniko/executor --context "${CI_PROJECT_DIR}/" --dockerfile "${CI_PROJECT_DIR}/Dockerfile.migrations" --destination "${ECR_REPOSITORY_URI}/app-migrations:git-$CI_COMMIT_SHORT_SHA"
  after_script:
    - *announce_failure
  rules:
   - *check_main

build_push_tasks_prd:
  stage: push_prd
  resource_group: production_task
  environment: prd
  tags:
    - $Gitlab_Runner_Tag
  image:
    name: gcr.io/kaniko-project/executor:v1.14.0-debug
    entrypoint: [""]
  needs:
    - prod_approval
    - compile_app_server
    - compile_app_client
  before_script:
    - *setup_aws_vars_prd
    - *setup_release_prd
    - *kaniko_before_setup
  script:
    - echo "Building tasks Docker image..."
    - /kaniko/executor --context "${CI_PROJECT_DIR}/" --dockerfile "${CI_PROJECT_DIR}/${TASK_DOCKER_FILE}" --destination "${ECR_REPOSITORY_URI}/app-tasks:git-$CI_COMMIT_SHORT_SHA"
  after_script:
    - *announce_failure
  rules:
    - *check_main

push_otel_collector_image_prd:
  stage: push_prd
  resource_group: production_otel
  tags:
    - $Gitlab_Runner_Tag
  environment: prd
  image:
    name: $DOCKER_BASE_IMAGE
    entrypoint: [""]
  needs:
    - prod_approval
    - compile_app_server
    - compile_app_client
  before_script:
    - *setup_aws_vars_prd
    - *setup_release_prd
  script:
    - echo "Logging in to DockerHub with Crane..."
    - echo "${DOCKERHUB_PASSWORD}" | crane auth login docker.io -u "${DOCKERHUB_USERNAME}" --password-stdin

    - echo "Pulling the AWS OTel Collector image from DockerHub..."
    - crane pull ${ECR_REPOSITORY_OTEL}:${OTEL_VERSION} image.tar

    - echo "Logging into AWS ECR with Crane..."
    - aws ecr get-login-password --region $AWS_DEFAULT_REGION | crane auth login ${AWS_ACCOUNT_ID}.dkr.ecr.${AWS_DEFAULT_REGION}.amazonaws.com -u AWS --password-stdin

    - echo "Pushing the image to our private ECR using Crane..."
    - crane push image.tar ${ECR_REPOSITORY_URI}/otel-collector:${OTEL_IMAGE_TAG}

    - echo "Cleaning up temporary image file..."
    - rm image.tar
  allow_failure: false
  after_script:
    - *announce_failure
  rules:
  - *check_main

deploy_migrations_prd:
  stage: deploy_prd
  resource_group: production_migration
  environment: prd
  tags:
    - $Gitlab_Runner_Tag
  image:
    name: $DOCKER_APP_IMAGE
    entrypoint: [""]
  needs:
    - push_otel_collector_image_prd
    - build_push_migrations_prd
    - compile_app_server
    - compile_app_client
  before_script:
    - *setup_aws_vars_prd
    - *setup_release_prd
  script:
    # Step 1: Get the Digest
    - echo "Getting Digest from AWS"
    - export ECR_DIGEST=$(aws ecr describe-images --repository-name app-migrations --image-ids imageTag=git-$CI_COMMIT_SHORT_SHA --query 'imageDetails[0].imageDigest' --output text)
    # Step 2: Ensure exclusive execution and Snapshot
    - echo "Snapshotting database"
    - ./scripts/rds-snapshot-app-db "$APP_ENVIRONMENT"
    # Step 3: Run migrations
    - echo "Running migrations"
    - ./scripts/ecs-run-app-migrations-container "${ECR_REPOSITORY_URI}/app-migrations@${ECR_DIGEST}" "${APP_ENVIRONMENT}"
  after_script:
    - *announce_failure
  rules:
    - *check_main

deploy_tasks_prd:
  stage: deploy_prd
  resource_group: production_task
  environment: prd
  tags:
    - $Gitlab_Runner_Tag
  image:
    name: $DOCKER_APP_IMAGE
    entrypoint: [""]
  needs:
    - deploy_migrations_prd
    - build_push_tasks_prd
    - compile_app_server
    - compile_app_client
  before_script:
    - *setup_aws_vars_prd
    - *setup_release_prd
  script:
    - echo "Getting Digest from AWS"
    - export ECR_DIGEST=$(aws ecr describe-images --repository-name app-tasks --image-ids imageTag=git-$CI_COMMIT_SHORT_SHA --query 'imageDetails[0].imageDigest' --output text)
    - echo "Deploying GHC fuel price data task service"
    - ./scripts/ecs-deploy-task-container save-ghc-fuel-price-data "${ECR_REPOSITORY_URI}/app-tasks@${ECR_DIGEST}" "${APP_ENVIRONMENT}"
    - echo "Deploying payment reminder email task service"
    - ./scripts/ecs-deploy-task-container send-payment-reminder "${ECR_REPOSITORY_URI}/app-tasks@${ECR_DIGEST}" "${APP_ENVIRONMENT}"
    - echo "Deploying process TPPS task service"
    - ./scripts/ecs-deploy-task-container process-tpps "${ECR_REPOSITORY_URI}/app-tasks@${ECR_DIGEST}" "${APP_ENVIRONMENT}"
  after_script:
    - *announce_failure
  rules:
    - *check_main

deploy_app_client_tls_prd:
  stage: deploy_prd
  resource_group: production_client
  environment: prd
  tags:
    - $Gitlab_Runner_Tag
  image:
    name: $DOCKER_APP_IMAGE
    entrypoint: [""]
  needs:
    - deploy_migrations_prd
    - push_otel_collector_image_prd
    - compile_app_server
    - compile_app_client
  variables:
    OPEN_TELEMETRY_SIDECAR: "true"
    HEALTH_CHECK: "true"
  before_script:
    - *setup_tls_vars_prd
    - *setup_aws_vars_prd
    - *setup_release_prd
  script:
    # - echo "Comparing against deployed commit"
    # - ./scripts/compare-deployed-commit "" $CI_COMMIT_SHA ${TLS_KEY} ${TLS_CERT} ${TLS_CA}
    - echo "Getting Digest from AWS"
    - export ECR_DIGEST=$(aws ecr describe-images --repository-name app --image-ids imageTag=git-$CI_COMMIT_SHORT_SHA --query 'imageDetails[0].imageDigest' --output text)
    - echo "Getting otel collector Digest from AWS"
    - export OTEL_ECR_DIGEST=$(aws ecr describe-images --repository-name otel-collector --image-ids imageTag=${OTEL_IMAGE_TAG} --query 'imageDetails[0].imageDigest' --output text)
    - export OTEL_COLLECTOR_IMAGE="${ECR_REPOSITORY_URI}/otel-collector@${OTEL_ECR_DIGEST}"
    - echo "Deploying app-client-tls service"
    - ./scripts/ecs-deploy-service-container app-client-tls "${ECR_REPOSITORY_URI}/app@${ECR_DIGEST}" "${APP_ENVIRONMENT}" "/bin/milmove serve"
    #TODO: fix domain make dynamic and pass in preferred
    - echo "Running Health Check"
    - bin/health-checker --schemes https --hosts api.move.mil --key ${TLS_KEY} --cert ${TLS_CERT} --ca ${TLS_CA} --tries 10 --backoff 3 --log-level info --timeout 5m
    - echo "Running TLS Check"
    - bin/tls-checker --schemes https --hosts api.move.mil --key ${TLS_KEY} --cert ${TLS_CERT} --ca ${TLS_CA} --log-level info --timeout 15m
    - echo "Checking deployed commits"
    - ./scripts/check-deployed-commit "api.move.mil" "$CI_COMMIT_SHA" ${TLS_KEY} ${TLS_CERT} ${TLS_CA}
  after_script:
    - *announce_failure
  rules:
    - *check_main

deploy_app_prd:
  stage: deploy_prd
  resource_group: production_app
  tags:
    - $Gitlab_Runner_Tag
  environment: prd
  image:
    name: $DOCKER_APP_IMAGE
    entrypoint: [""]
  needs:
    - build_push_app_prd
    - deploy_migrations_prd
    - compile_app_server
    - compile_app_client
  variables:
    OPEN_TELEMETRY_SIDECAR: "true"
    HEALTH_CHECK: "true"
  before_script:
    - *setup_tls_vars_prd
    - *setup_aws_vars_prd
    - *setup_release_prd
  script:
    - echo "Comparing against deployed commit"
    # - ./scripts/compare-deployed-commit "" "$CI_COMMIT_SHA" "$TLS_KEY" "$TLS_CERT" "$TLS_CA"
    - echo "Creating .go-version file if not already present"
    - |
      if [ -f ".go-version" ]; then
        echo ".go-version already exists, no need to re-create"
      else
        GO_VERSION=$(awk '/golang/ { print $2 }' .tool-versions)
        echo "Creating .go-version using version ${GO_VERSION}"
        echo $GO_VERSION > .go-version
      fi
    - echo "Getting Digest from AWS"
    - export ECR_DIGEST=$(aws ecr describe-images --repository-name app --image-ids imageTag=git-$CI_COMMIT_SHORT_SHA --query 'imageDetails[0].imageDigest' --output text)
    - echo "Getting otel collector digest from AWS"
    - export OTEL_ECR_DIGEST=$(aws ecr describe-images --repository-name otel-collector --image-ids imageTag=${OTEL_IMAGE_TAG} --query 'imageDetails[0].imageDigest' --output text)
    - export OTEL_COLLECTOR_IMAGE="${ECR_REPOSITORY_URI}/otel-collector@${OTEL_ECR_DIGEST}"
    - echo "Deploying app service"
    - ./scripts/ecs-deploy-service-container app "${ECR_REPOSITORY_URI}/app@${ECR_DIGEST}" "${APP_ENVIRONMENT}" "/bin/milmove serve"
    #TODO: fix domain make dynamic and pass in preferred
    - echo "Running Health Check"
    - bin/health-checker --schemes https --hosts my.move.mil,office.move.mil,admin.move.mil --tries 10 --backoff 3 --log-level info --timeout 5m
    - echo "Running TLS Check"
    - bin/tls-checker --schemes https --hosts my.move.mil,office.move.mil,admin.move.mil --log-level info --timeout 15m
    - echo "Checking deployed commits"
    - ./scripts/check-deployed-commit "my.move.mil,office.move.mil,admin.move.mil" "$CI_COMMIT_SHA"
  after_script:
    - *announce_failure
  rules:
    - *check_main<|MERGE_RESOLUTION|>--- conflicted
+++ resolved
@@ -676,11 +676,7 @@
     - <<: *yarn_cache
       policy: pull
   variables:
-<<<<<<< HEAD
-    KUBERNETES_CPU_REQUEST: "6"
-=======
     KUBERNETES_CPU_REQUEST: "3"
->>>>>>> 38f626fa
     KUBERNETES_MEMORY_REQUEST: "8Gi"
     KUBERNETES_MEMORY_LIMIT: "8Gi"
   needs:
@@ -734,11 +730,7 @@
     - check_tls_certificate_stg
     - check_tls_certificate_prd
   variables:
-<<<<<<< HEAD
-    KUBERNETES_CPU_REQUEST: "4"
-=======
     KUBERNETES_CPU_REQUEST: "2"
->>>>>>> 38f626fa
     KUBERNETES_MEMORY_REQUEST: "6Gi"
     KUBERNETES_MEMORY_LIMIT: "6Gi"
   before_script: *setup_milmove_env
@@ -799,11 +791,7 @@
     - name: $postgres
     - name: $redis
   variables:
-<<<<<<< HEAD
-    KUBERNETES_CPU_REQUEST: "4"
-=======
     KUBERNETES_CPU_REQUEST: "2"
->>>>>>> 38f626fa
     KUBERNETES_MEMORY_REQUEST: "14Gi"
     KUBERNETES_MEMORY_LIMIT: "14Gi"
     APPLICATION: app
@@ -915,11 +903,7 @@
     - $Gitlab_Runner_Tag
   image: $DOCKER_APP_IMAGE
   variables:
-<<<<<<< HEAD
-    KUBERNETES_CPU_REQUEST: "4"
-=======
     KUBERNETES_CPU_REQUEST: "2"
->>>>>>> 38f626fa
     KUBERNETES_MEMORY_REQUEST: "14Gi"
     KUBERNETES_MEMORY_LIMIT: "14Gi"
   needs:
@@ -992,12 +976,9 @@
     - name: $postgres
     - name: $redis
   variables:
-<<<<<<< HEAD
-=======
     KUBERNETES_CPU_REQUEST: "2"
     KUBERNETES_MEMORY_REQUEST: "6Gi"
     KUBERNETES_MEMORY_LIMIT: "6Gi"
->>>>>>> 38f626fa
     APPLICATION: app
     DB_PASSWORD: mysecretpassword
     DB_USER_LOW_PRIV: crud
