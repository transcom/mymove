# You can override the included template(s) by including variable overrides
# SAST customization: https://docs.gitlab.com/ee/user/application_security/sast/#customizing-the-sast-settings
# Secret Detection customization: https://docs.gitlab.com/ee/user/application_security/secret_detection/pipeline/#customization
# Dependency Scanning customization: https://docs.gitlab.com/ee/user/application_security/dependency_scanning/#customizing-the-dependency-scanning-settings
# Container Scanning customization: https://docs.gitlab.com/ee/user/application_security/container_scanning/#customizing-the-container-scanning-settings
# Note that environment variables can be set in several places
# See https://docs.gitlab.com/ee/ci/variables/#cicd-variable-precedence
variables:
  #Docker config
  DOCKER_AUTH_CONFIG: "{\"auths\":{\"https://index.docker.io/v1/\":{\"auth\":\"$CI_REGISTRY_USER:$CI_REGISTRY_PASSWORD\"}}}"
  DOCKER_APP_IMAGE: milmove01/transcom-docker:milmove-app
  DOCKER_BASE_IMAGE: milmove01/transcom-docker:base
  DOCKERHUB_USERNAME: DOCKERHUB_USERNAME
  DOCKERHUB_PASSWORD: DOCKERHUB_PASSWORD
  DOCKER_TOKEN: DOCKER_TOKEN
  registry: https://registry.hub.docker.com/

  #Circle CI need to replace
  #CIRCLE_PROJECT_USERNAME: "my-username"  # Replace with the actual namespace
  CIRCLE_PROJECT_REPONAME: "mymove"      # Replace with your GitLab project name
  CIRCLE_JOB: "$CI_JOB_NAME"              # Map to GitLab's job name variable
  CIRCLE_BRANCH: "$CI_COMMIT_BRANCH"      # Map to GitLab's branch variable
  #CIRCLE_TOKEN: "$GITLAB_API_TOKEN"       # GitLab API token for querying pipelines
  CIRCLE_BUILD_NUM: "$CI_PIPELINE_ID"

  GOPATH: "$CI_PROJECT_DIR/go"
  GOLANGCI_LINT_CONCURRENCY: "4"
  GOLANGCI_LINT_VERBOSE: "-v"

  # Specify the environment: loadtest, demo, exp
  DP3_ENV: &dp3_env placeholder_env

  # Specify the branch to deploy
  DP3_BRANCH: &dp3_branch placeholder_branch_name

  # Ignore branches for integration tests
  INTEGRATION_IGNORE_BRANCH: &integration_ignore_branch placeholder_branch_name
  INTEGRATION_MTLS_IGNORE_BRANCH: &integration_mtls_ignore_branch placeholder_branch_name
  CLIENT_IGNORE_BRANCH: &client_ignore_branch placeholder_branch_name
  SERVER_IGNORE_BRANCH: &server_ignore_branch placeholder_branch_name

stages:
- pre_checks
- build
- test
- push
- deploy
- prod_approval
- push_prd
- deploy_prd

#anchors
#set safe directory and path
.setup_milmove_env: &setup_milmove_env
    - git config --global --add safe.directory /builds/milmove/mymove
    - export PATH=${PATH}:${GOPATH}/bin:~/transcom/mymove/builds/milmove/mymove
    - export REACT_APP_ERROR_LOGGING=otel

.announce_failure: &announce_failure
  - if [[ "$CI_COMMIT_BRANCH" == "main" && "$CI_JOB_STATUS" == "failed" ]]; then
      echo "Announcing broken branch in GitLab CI"
    fi

.setup_aws_vars_dp3: &setup_aws_vars_dp3
<<<<<<< HEAD
  - export AWS_DEFAULT_REGION=$(eval echo \$${DP3_ENV^^}_REGION)
  - export AWS_ACCOUNT_ID=$(eval echo \$${DP3_ENV^^}_ACCOUNT_ID)
  - export AWS_ACCESS_KEY_ID=$(eval echo \$${DP3_ENV^^}_ACCESS_KEY_ID)
  - export AWS_SECRET_ACCESS_KEY=$(eval echo \$${DP3_ENV^^}_SECRET_ACCESS_KEY)

.setup_tls_vars_dp3: &setup_tls_vars_dp3
  - export TLS_CERT=$(eval echo \$${DP3_ENV^^}_DP3_CERT)
  - export TLS_KEY=$(eval echo \$${DP3_ENV^^}_DP3_KEY)
  - export TLS_CA=$(eval echo \$${DP3_ENV^^}_DP3_CA)
=======
  - if [[ "$DP3_ENV" == "exp" OR "$DP3_ENV" == "loadtest" OR "$DP3_ENV" == "demo" ]]; then
     export AWS_DEFAULT_REGION=$(eval echo \$${DP3_ENV^^}_REGION)
     export AWS_ACCOUNT_ID=$(eval echo \$${DP3_ENV^^}_ACCOUNT_ID)
     export AWS_ACCESS_KEY_ID=$(eval echo \$${DP3_ENV^^}_ACCESS_KEY_ID)
     export AWS_SECRET_ACCESS_KEY=$(eval echo \$${DP3_ENV^^}_SECRET_ACCESS_KEY)
    fi

.setup_tls_vars_dp3: &setup_tls_vars_dp3
  - if [[ "$DP3_ENV" == "exp" OR "$DP3_ENV" == "loadtest" OR "$DP3_ENV" == "demo" ]]; then
    export TLS_CERT=$(eval echo \$${DP3_ENV^^}_DP3_CERT)
    export TLS_KEY=$(eval echo \$${DP3_ENV^^}_DP3_KEY)
    export TLS_CA=$(eval echo \$${DP3_ENV^^}_DP3_CA)
   fi
>>>>>>> b3502d38

.setup_aws_vars_stg: &setup_aws_vars_stg
  - export AWS_DEFAULT_REGION=$STG_REGION
  - export AWS_ACCOUNT_ID=$STG_ACCOUNT_ID
  - export AWS_ACCESS_KEY_ID=$STG_ACCESS_KEY_ID
  - export AWS_SECRET_ACCESS_KEY=$STG_SECRET_ACCESS_KEY
  - export SERVICE_RESERVATION_CPU=2048
  - export SERVICE_RESERVATION_MEM=4096

.setup_tls_vars_stg: &setup_tls_vars_stg
  - export TLS_CERT=$STG_MOVE_MIL_DOD_TLS_CERT
  - export TLS_KEY=$STG_MOVE_MIL_DOD_TLS_KEY
  - export TLS_CA=$STG_MOVE_MIL_DOD_TLS_CA

.setup_aws_vars_prd: &setup_aws_vars_prd
<<<<<<< HEAD
  - export AWS_REGION=$PRD_REGION
=======
  - export AWS_DEFAULT_REGION=$PRD_REGION
>>>>>>> b3502d38
  - export AWS_ACCOUNT_ID=$PRD_ACCOUNT_ID
  - export AWS_ACCESS_KEY_ID=$PRD_ACCESS_KEY_ID
  - export AWS_SECRET_ACCESS_KEY=$PRD_SECRET_ACCESS_KEY

.setup_tls_vars_prd: &setup_tls_vars_prd
  - export TLS_CERT=$PRD_MOVE_MIL_DOD_TLS_CERT
  - export TLS_KEY=$PRD_MOVE_MIL_DOD_TLS_KEY
  - export TLS_CA=$PRD_MOVE_MIL_DOD_TLS_CA

.setup_release_dp3: &setup_release_dp3
  #if demo/loadtest/exp
<<<<<<< HEAD
  - export ECR_REPOSITORY_URI = $(eval echo \$${DP3_ENV^^}_ACCOUNT_ID).dkr.ecr.$(eval echo \$${DP3_ENV^^}_DEFAULT_REGION).amazonaws.com
  - export APP_DOCKER_FILE = Dockerfile.dp3
  - export TASK_DOCKER_FILE = Dockerfile.tasks_dp3

.setup_release_stg: &setup_release_stg
  #if main
  - export ECR_REPOSITORY_URI = ${STG_ACCOUNT_ID}.dkr.ecr.${STG_DEFAULT_REGION}.amazonaws.com
  - export APP_DOCKER_FILE = Dockerfile.dp3
  - export TASK_DOCKER_FILE = Dockerfile.tasks_dp3

.setup_release_prd: &setup_release_prd
  #build off prd variables
  - export ECR_REPOSITORY_URI = ${PRD_ACCOUNT_ID}.dkr.ecr.${PRD_DEFAULT_REGION}.amazonaws.com
  - export APP_DOCKER_FILE = Dockerfile.dp3
  - export TASK_DOCKER_FILE = Dockerfile.tasks_dp3
=======
  - export ECR_REPOSITORY_URI=$(eval echo \$${DP3_ENV^^}_ACCOUNT_ID).dkr.ecr.$(eval echo \$${DP3_ENV^^}_REGION).amazonaws.com
  - export APP_DOCKER_FILE=Dockerfile.dp3
  - export TASK_DOCKER_FILE=Dockerfile.tasks_dp3
  - export APP_ENVIRONMENT=$DPS_ENV
  - echo ${ECR_REPOSITORY_URI}

.setup_release_stg: &setup_release_stg
  #if main
  - export ECR_REPOSITORY_URI=${STG_ACCOUNT_ID}.dkr.ecr.${STG_REGION}.amazonaws.com
  - export APP_DOCKER_FILE=Dockerfile.dp3
  - export TASK_DOCKER_FILE=Dockerfile.tasks_dp3
  #TODO: update demo to stg
  - export APP_ENVIRONMENT=demo
  - echo ${ECR_REPOSITORY_URI}

.setup_release_prd: &setup_release_prd
  #build off prd variables
  - export ECR_REPOSITORY_URI=${PRD_ACCOUNT_ID}.dkr.ecr.${PRD_REGION}.amazonaws.com
  - export APP_DOCKER_FILE=Dockerfile.dp3
  - export TASK_DOCKER_FILE=Dockerfile.tasks_dp3
  #TODO: update exp to prod
  - export APP_ENVIRONMENT=exp
  - echo ${ECR_REPOSITORY_URI}
>>>>>>> b3502d38

.kaniko_before_setup: &kaniko_before_setup
  # prep login for kaniko
  mkdir -p /kaniko/.docker
  echo "Simulating Docker image build setup..."
  echo "{\"credHelpers\":{\"${ECR_REPOSITORY_URI}\":\"ecr-login\"}}" > /kaniko/.docker/config.json

<<<<<<< HEAD
=======
.check_dp3: &check_dp3
  - if: $DP3_ENV == "exp" || $DP3_ENV == "loadtest" || $DP3_ENV == "demo"

.check_main: &check_main
  - if: '$CI_COMMIT_BRANCH == "main"'

.check_debug: &check_debug
  - if: '$debug == "true"'

>>>>>>> b3502d38

sast:
  stage: pre_checks
include:
- template: Jobs/SAST.gitlab-ci.yml
- template: Jobs/Dependency-Scanning.gitlab-ci.yml
- template: Jobs/Secret-Detection.gitlab-ci.yml

anti_virus:
  stage: pre_checks
  image: milmove/clamav-ci # Custom image with ClamAV pre-installed
  script:
    - pwd
    - clamscan --version # Verify ClamAV installation
    - ls -la $CI_PROJECT_DIR/anti-virus # Debug to confirm whitelist files exist
    - cp -v $CI_PROJECT_DIR/anti-virus/whitelist-*.{fp,ign2} /var/lib/clamav/ # Update paths
    - echo "Running ClamAV scan..."
    - >
      clamscan \
        --recursive \
        --infected \
        --detect-pua=yes \
        --exclude-pua=NetTool \
        --exclude-pua=PWTool \
        --max-scansize=300M \
        --max-filesize=100M \
        --max-recursion=30 \
        --max-files=50000 \
        --tempdir=/tmp \
        $CI_PROJECT_DIR
  after_script:
    - *announce_failure
  rules:
    - *check_main

pre_deps_golang:
  stage: pre_checks
  image: $DOCKER_APP_IMAGE
<<<<<<< HEAD
  before_script: *setup_milmove_env
=======
  before_script:
    - *setup_milmove_env
>>>>>>> b3502d38
  variables:
    KUBERNETES_CPU_REQUEST: "2"
    KUBERNETES_MEMORY_REQUEST: "4Gi"
    KUBERNETES_MEMORY_LIMIT: "4Gi"
  script:
    - for i in $(seq 1 5); do go mod download && break || s=$? && sleep 5; done; (exit $s)
    - scripts/check-generated-code go.sum
    - make bin/swagger
  after_script:
    - *announce_failure
  artifacts:
    paths:
      - bin/
      - swagger/
  #TODO: Optimization potential
  # cache:
  #   key: "$CI_COMMIT_REF_SLUG-go"
  #   paths:
  #     - $GOPATH/pkg/mod
  #     - /builds/milmove/mymove/bin  # Ensure this path is correct and writable.
  # Optionally, you can define an after_script for cleanup or notifications.

pre_deps_yarn:
  stage: pre_checks
  image: $DOCKER_APP_IMAGE
  needs:
    - pre_deps_golang
  before_script:
    - *setup_milmove_env
  script:
     - pwd
     - ls bin
     - yarn config set "strict-ssl" false
     - yarn install --frozen-lockfile --cache-folder ~/.cache/yarn
     - scripts/check-generated-code yarn.lock
     - echo "Temporarily skipping yarn installation and code checks."
  artifacts:
    paths:
      - ~/.cache/yarn
  after_script:
    - *announce_failure

check_generated_code:
  stage: pre_checks
  image: $DOCKER_APP_IMAGE # Replace with the appropriate Docker image
  needs:
   - pre_deps_golang
  before_script:
   - *setup_milmove_env
  script:
    - make server_generate mocks_generate
    - scripts/check-generated-code pkg/gen/ $(find . -type d -name "*mocks" -exec echo -n '{} ' \;)
  after_script:
    - *announce_failure
  rules:
    - *check_debug


check_tls_certificate_dp3:
  stage: pre_checks
  image: $DOCKER_APP_IMAGE # Replace with your appropriate Docker image.
  before_script:
    - *setup_aws_vars_dp3
    - *setup_tls_vars_dp3
    - *announce_failure
  script:
    # Check if we are using a DP3 environment
    - echo "Checking if we are using a DP3 environment at all..."
    - |
      if [[ $DP3_ENV != "demo" && $DP3_ENV != "exp" && $DP3_ENV != "loadtest" ]]; then
        echo "Not a DP3 environment. Skipping TLS checks."
        exit 0
      fi
    - echo "Running TLS pair check..."
    - /usr/local/bin/check-tls-pair "${TLS_KEY}" "${TLS_CERT}"
  after_script:
    - *announce_failure
  rules:
    - *check_dp3

check_tls_certificate_stg:
  stage: pre_checks
  image: $DOCKER_APP_IMAGE # This can reB-18585-gitlab-pipeline-work unchanged, or you can use a lightweight image since no real work is done.
  before_script:
    - *setup_aws_vars_stg
    - *setup_tls_vars_stg
  script:
    - echo "Running TLS pair check..."
    - /usr/local/bin/check-tls-pair "${TLS_KEY}" "${TLS_CERT}"
  after_script:
    - *announce_failure

check_tls_certificate_prd:
  stage: pre_checks
  image: $DOCKER_APP_IMAGE
  before_script:
    - *setup_tls_vars_prd
    - *setup_aws_vars_prd
  script:
    - echo "Running TLS pair check for PRD environment..."
    - /usr/local/bin/check-tls-pair "${TLS_KEY}" "${TLS_CERT}"
  after_script:
    - *announce_failure

check_generated_code:
  stage: pre_checks
  image: $DOCKER_APP_IMAGE # Replace with the appropriate Docker image
  needs:
   - pre_deps_golang
  before_script:
   - *setup_milmove_env
  script:
    - make server_generate mocks_generate
    - scripts/check-generated-code pkg/gen/ $(find . -type d -name "*mocks" -exec echo -n '{} ' \;)

check_tls_certificate_dp3:
  stage: pre_checks
  image: $DOCKER_APP_IMAGE # Replace with your appropriate Docker image.
  before_script:
    - *setup_aws_vars_dp3
    - *setup_tls_vars_dp3
    - *announce_failure
  script:
    # Check if we are using a DP3 environment
    - echo "Checking if we are using a DP3 environment at all..."
    - |
      if [[ $DP3_ENV != "demo" && $DP3_ENV != "exp" && $DP3_ENV != "loadtest" ]]; then
        echo "Not a DP3 environment. Skipping TLS checks."
        exit 0
      fi
    - echo "Running TLS pair check..."
    - /usr/local/bin/check-tls-pair "${TLS_KEY}" "${TLS_CERT}"

check_tls_certificate_stg:
  stage: pre_checks
  image: $DOCKER_APP_IMAGE # This can reB-18585-gitlab-pipeline-work unchanged, or you can use a lightweight image since no real work is done.
  before_script:
    - *setup_aws_vars_stg
    - *setup_tls_vars_stg
  script:
    - echo "Running TLS pair check..."
    - /usr/local/bin/check-tls-pair "${TLS_KEY}" "${TLS_CERT}"
  after_script:
    - echo "Running failure notification if necessary..."
    - |
      if [[ "$CI_COMMIT_BRANCH" == "main" && "$CI_JOB_STATUS" == "failed" ]]; then
        ./scripts/circleci-announce-broken-branch
      fi

check_tls_certificate_prd:
  stage: pre_checks
  image: $DOCKER_APP_IMAGE
  before_script:
    - *setup_tls_vars_prd
    - *setup_aws_vars_prd
  script:
    - echo "Running TLS pair check for PRD environment..."
    - /usr/local/bin/check-tls-pair "${TLS_KEY}" "${TLS_CERT}"
  after_script:
    - |
      if [[ "$CI_COMMIT_BRANCH" == "main" && "$CI_JOB_STATUS" == "failed" ]]; then
        echo "Announcing broken branch for main..."
        scripts/circleci-announce-broken-branch
      fi

compile_app_client:
  stage: build
  image: $DOCKER_APP_IMAGE
  variables:
    KUBERNETES_CPU_REQUEST: "2"
    KUBERNETES_MEMORY_REQUEST: "8Gi"
    KUBERNETES_MEMORY_LIMIT: "8Gi"
  before_script: *setup_milmove_env
  needs:
    - pre_deps_yarn
  script:
     - make client_build
     - echo "Skipping actual build steps."
  artifacts:
    paths:
      - ~/.cache/yarn
      - /builds/milmove/mymove/bin
      - /builds/milmove/mymove/build
      - playwright
      - playwright.config.js
      - package.json
      - yarn.lock
      - eslint-plugin-ato
    expire_in: 1 week
  after_script:
    - *announce_failure


compile_app_server:
  stage: build
  image: $DOCKER_APP_IMAGE
  variables:
    KUBERNETES_CPU_REQUEST: "2"
    KUBERNETES_MEMORY_REQUEST: "4Gi"
    KUBERNETES_MEMORY_LIMIT: "4Gi"
  needs:
    - pre_deps_golang
    - pre_deps_yarn
  before_script: *setup_milmove_env
  script:
    - make -j 4 server_build build_tools
    - echo "Skipping server and tools compilation."
  artifacts:
    paths:
    - /builds/milmove/mymove/bin/milmove-tasks
    - /builds/milmove/mymove/bin/milmove
    - /builds/milmove/mymove/bin/rds-ca-rsa4096-g1.pem
    - /builds/milmove/mymove/bin/rds-ca-2019-root.pem
    - /builds/milmove/mymove/bin/tls-checker
    - /builds/milmove/mymove/bin/health-checker
    - /builds/milmove/mymove/bin/*
    - /builds/milmove/mymove/bin/ecs-deploy
    - /builds/milmove/mymove/config/tls/milmove-cert-bundle.p7b
    - /builds/milmove/mymove/config/tls/dod-sw-ca-66.pem
    - /builds/milmove/mymove/swagger/*
    - /builds/milmove/mymove/build
    - pkg/testdatagen/testdata
    - /builds/milmove/mymove/config/otel/*
    expire_in: 1 week
  after_script:
    - *announce_failure

build_push_app_stg:
  stage: push
  environment: stg
  image:
    name: gcr.io/kaniko-project/executor:v1.14.0-debug
    entrypoint: [""]
  needs:
      - compile_app_client
      - compile_app_server
  before_script:
    - *setup_aws_vars_stg
    - *setup_release_stg
    - *kaniko_before_setup
  script:
    - echo "Building and Pushing app Docker image..."
    - /kaniko/executor --context "${CI_PROJECT_DIR}/" --dockerfile "${CI_PROJECT_DIR}/${APP_DOCKER_FILE}" --destination "${ECR_REPOSITORY_URI}/app:$CI_COMMIT_SHORT_SHA"
  after_script:
    - *announce_failure
  rules:
  - *check_main

build_push_migrations_stg:
  stage: push
  environment: stg
  image:
    name: gcr.io/kaniko-project/executor:v1.14.0-debug
    entrypoint: [""]
  needs:
    - compile_app_server
    - compile_app_client
  before_script:
    - *setup_aws_vars_stg
    - *setup_release_stg
    - *kaniko_before_setup
  script:
    - echo "Building and Pushing migrations Docker image..."
    - /kaniko/executor --context "${CI_PROJECT_DIR}/" --dockerfile "${CI_PROJECT_DIR}/Dockerfile.migrations" --destination "${ECR_REPOSITORY_URI}/app-migrations:$CI_COMMIT_SHORT_SHA"
  after_script:
    - *announce_failure
  rules:
  - *check_main

build_push_tasks_stg:
  stage: push
  environment: stg
  image:
    name: gcr.io/kaniko-project/executor:v1.14.0-debug
    entrypoint: [""]
  needs:
    - compile_app_server
    - compile_app_client
  before_script:
    - *setup_aws_vars_stg
    - *setup_release_stg
    - *kaniko_before_setup
  script:
    - echo "Building tasks Docker image..."
    - /kaniko/executor --context "${CI_PROJECT_DIR}/" --dockerfile "${CI_PROJECT_DIR}/${TASK_DOCKER_FILE}" --destination "${ECR_REPOSITORY_URI}/app-tasks:$CI_COMMIT_SHORT_SHA"
  after_script:
    - *announce_failure
  rules:
  - *check_main

push_otel_collector_image_stg:
  stage: push
  environment: stg
  image:
    name: $DOCKER_BASE_IMAGE
    entrypoint: [""]
  needs:
    - compile_app_server
    - compile_app_client
  before_script:
    - *setup_aws_vars_stg
    - *setup_release_stg
  script:
    - echo "Logging in to Amazon ECR with Crane..."
    - aws ecr get-login-password --region us-gov-west-1 | crane auth login ${ECR_REPOSITORY_URI} -u AWS --password-stdin

    - echo "Pulling the AWS OTel Collector image from the public registry with Crane..."
    - crane pull --insecure public.ecr.aws/aws-observability/aws-otel-collector:v0.31.0 image.tar

    - echo "Pushing the image to our private ECR using Crane..."
    - crane push --insecure image.tar ${ECR_REPOSITORY_URI}/otel-collector:${CI_COMMIT_SHORT_SHA}

    - echo "Cleaning up the temporary image file..."
    - rm image.tar
  allow_failure: false
  after_script:
    - *announce_failure
  rules:
    - *check_main

deploy_migrations_stg:
  stage: deploy
  environment: stg
  image:
    name: $DOCKER_APP_IMAGE
    entrypoint: [""]
  needs:
    - build_push_migrations_stg
    - compile_app_server
    - compile_app_client
  before_script:
    - *setup_aws_vars_stg
    - *setup_release_stg
  script:
    # Step 1: Get the Digest
    - echo "Getting Digest from AWS"
    - export ECR_DIGEST=$(aws ecr describe-images --repository-name app-migrations --image-ids imageTag=$CI_COMMIT_SHORT_SHA --query 'imageDetails[0].imageDigest' --output text)
    # Step 2: Ensure exclusive execution and Snapshot
    - echo "Snapshotting database"
    - ./scripts/rds-snapshot-app-db "$APP_ENVIRONMENT"
    # Step 3: Run migrations
    - echo "Running migrations"
    - ./scripts/ecs-run-app-migrations-container "${ECR_REPOSITORY_URI}/app-migrations@${ECR_DIGEST}" "${APP_ENVIRONMENT}"
  after_script:
    - *announce_failure
  rules:
    - *check_main

deploy_tasks_stg:
  stage: deploy
  environment: stg
  image:
    name: $DOCKER_APP_IMAGE
    entrypoint: [""]
  needs:
    - build_push_tasks_stg
    - compile_app_server
    - compile_app_client
  before_script:
    - *setup_aws_vars_stg
    - *setup_release_stg
  script:
    - echo "Getting Digest from AWS"
    - export ECR_DIGEST=$(aws ecr describe-images --repository-name app-tasks --image-ids imageTag=$CI_COMMIT_SHORT_SHA --query 'imageDetails[0].imageDigest' --output text)
    - echo "Deploying GHC fuel price data task service"
    - ./scripts/ecs-deploy-task-container save-ghc-fuel-price-data "${ECR_REPOSITORY_URI}/app-tasks@${ECR_DIGEST}" "${APP_ENVIRONMENT}"
    - echo "Deploying payment reminder email task service"
    - ./scripts/ecs-deploy-task-container send-payment-reminder "${ECR_REPOSITORY_URI}/app-tasks@${ECR_DIGEST}" "${APP_ENVIRONMENT}"
  after_script:
    - *announce_failure
  rules:
    - *check_main

deploy_app_client_tls_stg:
  stage: deploy
  environment: stg
  image:
    name: $DOCKER_APP_IMAGE
    entrypoint: [""]
  needs:
    - deploy_migrations_stg
    - push_otel_collector_image_stg
    - compile_app_server
    - compile_app_client
  variables:
    OPEN_TELEMETRY_SIDECAR: "true"
    HEALTH_CHECK: "true"
  before_script:
    - *setup_aws_vars_stg
    - *setup_release_stg
  script:
    # - echo "Comparing against deployed commit"
    # - ./scripts/compare-deployed-commit "" $CI_COMMIT_SHA ${TLS_KEY} ${TLS_CERT} ${TLS_CA}
    - echo "Getting Digest from AWS"
    - export ECR_DIGEST=$(aws ecr describe-images --repository-name app --image-ids imageTag=$CI_COMMIT_SHORT_SHA --query 'imageDetails[0].imageDigest' --output text)
    - echo "Getting otel collector Digest from AWS"
    - export OTEL_ECR_DIGEST=$(aws ecr describe-images --repository-name otel-collector --image-ids imageTag=$CI_COMMIT_SHORT_SHA --query 'imageDetails[0].imageDigest' --output text)
    - export OTEL_COLLECTOR_IMAGE="${ECR_REPOSITORY_URI}/otel-collector@${OTEL_ECR_DIGEST}"
    - echo "Deploying app-client-tls service"
    - ./scripts/ecs-deploy-service-container app-client-tls "${ECR_REPOSITORY_URI}/app@${ECR_DIGEST}" "${APP_ENVIRONMENT}" "/bin/milmove serve"
    - echo "Running Health Check"
    # - bin/health-checker --schemes https --hosts api.demo.dp3.us --key ${TLS_KEY} --cert ${TLS_CERT} --ca ${TLS_CA} --tries 10 --backoff 3 --log-level info --timeout 5m
    # - echo "Running TLS Check"
    # - bin/tls-checker --schemes https --hosts api.demo.dp3.us --key ${TLS_KEY} --cert ${TLS_CERT} --ca ${TLS_CA} --log-level info --timeout 15m
    # - echo "Checking deployed commits"
    # - ./scripts/check-deployed-commit "api.demo.dp3.us" "$CI_COMMIT_SHA" ${TLS_KEY} ${TLS_CERT} ${TLS_CA}
  after_script:
    - *announce_failure
  rules:
    - *check_main

deploy_app_stg:
  stage: deploy
  environment: stg
  image:
    name: $DOCKER_APP_IMAGE
    entrypoint: [""]
  needs:
    - build_push_app_stg
    - deploy_migrations_stg
    - compile_app_server
    - compile_app_client
  variables:
    OPEN_TELEMETRY_SIDECAR: "true"
    HEALTH_CHECK: "true"
  before_script:
    - *setup_aws_vars_stg
    - *setup_release_stg
  script:
    - echo "Comparing against deployed commit"
    # - ./scripts/compare-deployed-commit "" "$CI_COMMIT_SHA" "$TLS_KEY" "$TLS_CERT" "$TLS_CA"
    - echo "Creating .go-version file if not already present"
    - |
      if [ -f ".go-version" ]; then
        echo ".go-version already exists, no need to re-create"
      else
        GO_VERSION=$(awk '/golang/ { print $2 }' .tool-versions)
        echo "Creating .go-version using version ${GO_VERSION}"
        echo $GO_VERSION > .go-version
      fi
    - echo "Getting Digest from AWS"
    - export ECR_DIGEST=$(aws ecr describe-images --repository-name app --image-ids imageTag=$CI_COMMIT_SHORT_SHA --query 'imageDetails[0].imageDigest' --output text)
    - echo "Getting otel collector digest from AWS"
    - export OTEL_ECR_DIGEST=$(aws ecr describe-images --repository-name otel-collector --image-ids imageTag=$CI_COMMIT_SHORT_SHA --query 'imageDetails[0].imageDigest' --output text)
    - export OTEL_COLLECTOR_IMAGE="${ECR_REPOSITORY_URI}/otel-collector@${OTEL_ECR_DIGEST}"
    - echo "Deploying app service"
    - ./scripts/ecs-deploy-service-container app "${ECR_REPOSITORY_URI}/app@${ECR_DIGEST}" "${APP_ENVIRONMENT}" "/bin/milmove serve"
    - echo "Running Health Check"
    # - bin/health-checker --schemes https --hosts my.demo.dp3.us,office.demo.dp3.us,admin.demo.dp3.us --tries 10 --backoff 3 --log-level info --timeout 5m
    # - echo "Running TLS Check"
    # - bin/tls-checker --schemes https --hosts my.demo.dp3.us,office.demo.dp3.us,admin.demo.dp3.us --log-level info --timeout 15m
    # - echo "Checking deployed commits"
    - ./scripts/check-deployed-commit "my.demo.dp3.us,office.demo.dp3.us,admin.demo.dp3.us" "$CI_COMMIT_SHA"
  after_script:
    - *announce_failure
  rules:
    - *check_main

prod_approval:
  stage: prod_approval
  environment: prd_approval
  image:
    name: gcr.io/kaniko-project/executor:v1.14.0-debug
    entrypoint: [""]
  needs:
      - compile_app_client
      - compile_app_server
      - deploy_app_stg
      - deploy_app_client_tls_stg
  script:
    - echo "No Op Prd"
  after_script:
    - *announce_failure
  rules:
  - *check_main

build_push_app_prd:
  stage: push_prd
  environment: prd
  image:
    name: gcr.io/kaniko-project/executor:v1.14.0-debug
    entrypoint: [""]
  needs:
    - prod_approval
    - compile_app_server
    - compile_app_client
  before_script:
      - *setup_aws_vars_prd
      - *setup_release_prd
      - *kaniko_before_setup
  script:
    - echo "Building and Pushing app Docker image..."
    - /kaniko/executor --context "${CI_PROJECT_DIR}/" --dockerfile "${CI_PROJECT_DIR}/${APP_DOCKER_FILE}" --destination "${ECR_REPOSITORY_URI}/app:$CI_COMMIT_SHORT_SHA"
  after_script:
    - *announce_failure
  rules:
    - *check_main

build_push_migrations_prd:
  stage: push_prd
  environment: prd
  image:
    name: gcr.io/kaniko-project/executor:v1.14.0-debug
    entrypoint: [""]
  needs:
    - prod_approval
    - compile_app_server
    - compile_app_client
  before_script:
    - *setup_aws_vars_prd
    - *setup_release_prd
    - *kaniko_before_setup
  script:
    - echo "Building and Pushing migrations Docker image..."
    - /kaniko/executor --context "${CI_PROJECT_DIR}/" --dockerfile "${CI_PROJECT_DIR}/Dockerfile.migrations" --destination "${ECR_REPOSITORY_URI}/app-migrations:$CI_COMMIT_SHORT_SHA"
  after_script:
    - *announce_failure
  rules:
  - if: '$CI_COMMIT_BRANCH == "main"'

build_push_tasks_prd:
  stage: push_prd
  environment: prd
  image:
    name: gcr.io/kaniko-project/executor:v1.14.0-debug
    entrypoint: [""]
  needs:
    - prod_approval
    - compile_app_server
    - compile_app_client
  before_script:
    - *setup_aws_vars_prd
    - *setup_release_prd
    - *kaniko_before_setup
  script:
    - echo "Building tasks Docker image..."
    - /kaniko/executor --context "${CI_PROJECT_DIR}/" --dockerfile "${CI_PROJECT_DIR}/${TASK_DOCKER_FILE}" --destination "${ECR_REPOSITORY_URI}/app-tasks:$CI_COMMIT_SHORT_SHA"
  after_script:
    - *announce_failure
  rules:
    - *check_main

push_otel_collector_image_prd:
  stage: push_prd
  environment: prd
  image:
    name: $DOCKER_BASE_IMAGE
    entrypoint: [""]
  needs:
    - prod_approval
    - compile_app_server
    - compile_app_client
  before_script:
    - *setup_aws_vars_prd
    - *setup_release_prd
  script:
    - echo "Logging in to Amazon ECR with Crane..."
    - aws ecr get-login-password --region us-gov-west-1 | crane auth login ${ECR_REPOSITORY_URI} -u AWS --password-stdin

    - echo "Pulling the AWS OTel Collector image from the public registry with Crane..."
    - crane pull --insecure public.ecr.aws/aws-observability/aws-otel-collector:v0.31.0 image.tar

    - echo "Pushing the image to our private ECR using Crane..."
    - crane push --insecure image.tar ${ECR_REPOSITORY_URI}/otel-collector:${CI_COMMIT_SHORT_SHA}

    - echo "Cleaning up the temporary image file..."
    - rm image.tar
  allow_failure: false
  after_script:
    - *announce_failure
  rules:
  - if: '$CI_COMMIT_BRANCH == "main"'

deploy_migrations_prd:
  stage: deploy_prd
  environment: prd
  image:
    name: $DOCKER_APP_IMAGE
    entrypoint: [""]
  needs:
    - build_push_migrations_prd
    - compile_app_server
    - compile_app_client
  before_script:
    - *setup_aws_vars_prd
    - *setup_release_prd
  script:
    # Step 1: Get the Digest
    - echo "Getting Digest from AWS"
    - export ECR_DIGEST=$(aws ecr describe-images --repository-name app-migrations --image-ids imageTag=$CI_COMMIT_SHORT_SHA --query 'imageDetails[0].imageDigest' --output text)
    # Step 2: Ensure exclusive execution and Snapshot
    - echo "Snapshotting database"
    - ./scripts/rds-snapshot-app-db "$APP_ENVIRONMENT"
    # Step 3: Run migrations
    - echo "Running migrations"
    - ./scripts/ecs-run-app-migrations-container "${ECR_REPOSITORY_URI}/app-migrations@${ECR_DIGEST}" "${APP_ENVIRONMENT}"
  after_script:
    - *announce_failure
  rules:
    - *check_main

deploy_tasks_prd:
  stage: deploy_prd
  environment: prd
  image:
    name: $DOCKER_APP_IMAGE
    entrypoint: [""]
  needs:
    - build_push_tasks_prd
    - compile_app_server
    - compile_app_client
  before_script:
    - *setup_aws_vars_prd
    - *setup_release_prd
  script:
    - echo "Getting Digest from AWS"
    - export ECR_DIGEST=$(aws ecr describe-images --repository-name app-tasks --image-ids imageTag=$CI_COMMIT_SHORT_SHA --query 'imageDetails[0].imageDigest' --output text)
    - echo "Deploying GHC fuel price data task service"
    - ./scripts/ecs-deploy-task-container save-ghc-fuel-price-data "${ECR_REPOSITORY_URI}/app-tasks@${ECR_DIGEST}" "${APP_ENVIRONMENT}"
    - echo "Deploying payment reminder email task service"
    - ./scripts/ecs-deploy-task-container send-payment-reminder "${ECR_REPOSITORY_URI}/app-tasks@${ECR_DIGEST}" "${APP_ENVIRONMENT}"
  after_script:
    - *announce_failure
  rules:
    - *check_main

deploy_app_client_tls_prd:
  stage: deploy_prd
  environment: prd
  image:
    name: $DOCKER_APP_IMAGE
    entrypoint: [""]
  needs:
    - deploy_migrations_prd
    - push_otel_collector_image_prd
    - compile_app_server
    - compile_app_client
  variables:
    OPEN_TELEMETRY_SIDECAR: "true"
    HEALTH_CHECK: "true"
  before_script:
    - *setup_aws_vars_prd
    - *setup_release_prd
  script:
    # - echo "Comparing against deployed commit"
    # - ./scripts/compare-deployed-commit "" $CI_COMMIT_SHA ${TLS_KEY} ${TLS_CERT} ${TLS_CA}
    - echo "Getting Digest from AWS"
    - export ECR_DIGEST=$(aws ecr describe-images --repository-name app --image-ids imageTag=$CI_COMMIT_SHORT_SHA --query 'imageDetails[0].imageDigest' --output text)
    - echo "Getting otel collector Digest from AWS"
    - export OTEL_ECR_DIGEST=$(aws ecr describe-images --repository-name otel-collector --image-ids imageTag=$CI_COMMIT_SHORT_SHA --query 'imageDetails[0].imageDigest' --output text)
    - export OTEL_COLLECTOR_IMAGE="${ECR_REPOSITORY_URI}/otel-collector@${OTEL_ECR_DIGEST}"
    - echo "Deploying app-client-tls service"
    - ./scripts/ecs-deploy-service-container app-client-tls "${ECR_REPOSITORY_URI}/app@${ECR_DIGEST}" "${APP_ENVIRONMENT}" "/bin/milmove serve"
    - echo "Running Health Check"
    # - bin/health-checker --schemes https --hosts api.demo.dp3.us --key ${TLS_KEY} --cert ${TLS_CERT} --ca ${TLS_CA} --tries 10 --backoff 3 --log-level info --timeout 5m
    # - echo "Running TLS Check"
    # - bin/tls-checker --schemes https --hosts api.demo.dp3.us --key ${TLS_KEY} --cert ${TLS_CERT} --ca ${TLS_CA} --log-level info --timeout 15m
    # - echo "Checking deployed commits"
    # - ./scripts/check-deployed-commit "api.demo.dp3.us" "$CI_COMMIT_SHA" ${TLS_KEY} ${TLS_CERT} ${TLS_CA}
  after_script:
    - *announce_failure
  rules:
    - *check_main

deploy_app_prd:
  stage: deploy_prd
  environment: prd
  image:
    name: $DOCKER_APP_IMAGE
    entrypoint: [""]
  needs:
    - build_push_app_prd
    - deploy_migrations_prd
    - compile_app_server
    - compile_app_client
  variables:
    OPEN_TELEMETRY_SIDECAR: "true"
    HEALTH_CHECK: "true"
  before_script:
    - *setup_aws_vars_prd
    - *setup_release_prd
  script:
    - echo "Comparing against deployed commit"
    # - ./scripts/compare-deployed-commit "" "$CI_COMMIT_SHA" "$TLS_KEY" "$TLS_CERT" "$TLS_CA"
    - echo "Creating .go-version file if not already present"
    - |
      if [ -f ".go-version" ]; then
        echo ".go-version already exists, no need to re-create"
      else
        GO_VERSION=$(awk '/golang/ { print $2 }' .tool-versions)
        echo "Creating .go-version using version ${GO_VERSION}"
        echo $GO_VERSION > .go-version
      fi
    - echo "Getting Digest from AWS"
    - export ECR_DIGEST=$(aws ecr describe-images --repository-name app --image-ids imageTag=$CI_COMMIT_SHORT_SHA --query 'imageDetails[0].imageDigest' --output text)
    - echo "Getting otel collector digest from AWS"
    - export OTEL_ECR_DIGEST=$(aws ecr describe-images --repository-name otel-collector --image-ids imageTag=$CI_COMMIT_SHORT_SHA --query 'imageDetails[0].imageDigest' --output text)
    - export OTEL_COLLECTOR_IMAGE="${ECR_REPOSITORY_URI}/otel-collector@${OTEL_ECR_DIGEST}"
    - echo "Deploying app service"
    - ./scripts/ecs-deploy-service-container app "${ECR_REPOSITORY_URI}/app@${ECR_DIGEST}" "${APP_ENVIRONMENT}" "/bin/milmove serve"
    - echo "Running Health Check"
    # - bin/health-checker --schemes https --hosts my.demo.dp3.us,office.demo.dp3.us,admin.demo.dp3.us --tries 10 --backoff 3 --log-level info --timeout 5m
    # - echo "Running TLS Check"
    # - bin/tls-checker --schemes https --hosts my.demo.dp3.us,office.demo.dp3.us,admin.demo.dp3.us --log-level info --timeout 15m
    # - echo "Checking deployed commits"
    - ./scripts/check-deployed-commit "my.demo.dp3.us,office.demo.dp3.us,admin.demo.dp3.us" "$CI_COMMIT_SHA"
  after_script:
    - *announce_failure
  rules:
    - *check_main


build_push_app_stg:
  stage: push
  image:
    name: gcr.io/kaniko-project/executor:v1.14.0-debug
    entrypoint: [""]
  needs:
      - compile_app_client
      - compile_app_server
  before_script:
      - *setup_release_stg
      - *kaniko_before_setup
  script:
    - echo "Building and Pushing app Docker image..."
    - /kaniko/executor --context "${CI_PROJECT_DIR}/" --dockerfile "${CI_PROJECT_DIR}/${APP_DOCKER_FILE}" --destination "${ECR_REPOSITORY_URI}/app:$CI_COMMIT_SHORT_SHA"
  after_script:
    - echo "Build_complete"
  rules:
  - if: '$CI_COMMIT_BRANCH == "main"'

build_push_migrations_stg:
  stage: push
  image:
    name: gcr.io/kaniko-project/executor:v1.14.0-debug
    entrypoint: [""]
  needs:
    - compile_app_server
    - compile_app_client
  before_script:
    - *setup_release_stg
    - *kaniko_before_setup
  script:
    - echo "Building and Pushing migrations Docker image..."
    - /kaniko/executor --context "${CI_PROJECT_DIR}/" --dockerfile "${CI_PROJECT_DIR}/Dockerfile.migrations" --destination "${ECR_REPOSITORY_URI}/app-migrations:$CI_COMMIT_SHORT_SHA"
  after_script:
    - echo "Migrations image built and pushed successfully."
  rules:
  - if: '$CI_COMMIT_BRANCH == "main"'

build_push_tasks_stg:
  stage: push
  image:
    name: gcr.io/kaniko-project/executor:v1.14.0-debug
    entrypoint: [""]
  needs:
    - compile_app_server
    - compile_app_client
  before_script:
    - *setup_release_stg
    - *kaniko_before_setup
  script:
    - echo "Building tasks Docker image..."
    - /kaniko/executor --context "${CI_PROJECT_DIR}/" --dockerfile "${CI_PROJECT_DIR}/${TASK_DOCKER_FILE}" --destination "${ECR_REPOSITORY_URI}/app-tasks:$CI_COMMIT_SHORT_SHA"
  after_script:
    - echo "Tasks image built successfully."
  rules:
  - if: '$CI_COMMIT_BRANCH == "main"'

push_otel_collector_image_stg:
  stage: push
  image:
    name: $DOCKER_BASE_IMAGE
    entrypoint: [""]
  needs:
    - compile_app_server
    - compile_app_client
  before_script:
    - *setup_release_stg
  script:
    - echo "Logging in to Amazon ECR with Crane..."
    - aws ecr get-login-password --region us-gov-west-1 | crane auth login ${ECR_REPOSITORY_URI} -u AWS --password-stdin

    - echo "Pulling the AWS OTel Collector image from the public registry with Crane..."
    - crane pull --insecure public.ecr.aws/aws-observability/aws-otel-collector:v0.31.0 image.tar

    - echo "Pushing the image to our private ECR using Crane..."
    - crane push --insecure image.tar ${ECR_REPOSITORY_URI}/otel-collector:${CI_COMMIT_SHORT_SHA}

    - echo "Cleaning up the temporary image file..."
    - rm image.tar
  allow_failure: false
  rules:
    - if: '$CI_COMMIT_BRANCH == "main"'

build_push_app_prd:
  stage: push
  image:
    name: gcr.io/kaniko-project/executor:v1.14.0-debug
    entrypoint: [""]
  needs:
      - compile_app_client
      - compile_app_server
  before_script:
      - *setup_release_prd
      - *kaniko_before_setup
  script:
    - echo "Building and Pushing app Docker image..."
    - /kaniko/executor --context "${CI_PROJECT_DIR}/" --dockerfile "${CI_PROJECT_DIR}/${APP_DOCKER_FILE}" --destination "${ECR_REPOSITORY_URI}/app:$CI_COMMIT_SHORT_SHA"
  after_script:
    - echo "Build_complete"
  rules:
  - if: '$CI_COMMIT_BRANCH == "main"'

build_push_migrations_prd:
  stage: push
  image:
    name: gcr.io/kaniko-project/executor:v1.14.0-debug
    entrypoint: [""]
  needs:
    - compile_app_server
    - compile_app_client
  before_script:
    - *setup_release_prd
    - *kaniko_before_setup
  script:
    - echo "Building and Pushing migrations Docker image..."
    - /kaniko/executor --context "${CI_PROJECT_DIR}/" --dockerfile "${CI_PROJECT_DIR}/Dockerfile.migrations" --destination "${ECR_REPOSITORY_URI}/app-migrations:$CI_COMMIT_SHORT_SHA"
  after_script:
    - echo "Migrations image built and pushed successfully."
  rules:
  - if: '$CI_COMMIT_BRANCH == "main"'

build_push_tasks_prd:
  stage: push
  image:
    name: gcr.io/kaniko-project/executor:v1.14.0-debug
    entrypoint: [""]
  needs:
    - compile_app_server
    - compile_app_client
  before_script:
    - *setup_release_prd
    - *kaniko_before_setup
  script:
    - echo "Building tasks Docker image..."
    - /kaniko/executor --context "${CI_PROJECT_DIR}/" --dockerfile "${CI_PROJECT_DIR}/${TASK_DOCKER_FILE}" --destination "${ECR_REPOSITORY_URI}/app-tasks:$CI_COMMIT_SHORT_SHA"
  after_script:
    - echo "Tasks image built successfully."
  rules:
  - if: '$CI_COMMIT_BRANCH == "main"'

push_otel_collector_image_prd:
  stage: push
  image:
    name: $DOCKER_BASE_IMAGE
    entrypoint: [""]
  needs:
    - compile_app_server
    - compile_app_client
  before_script:
    - *setup_release_prd
  script:
    - echo "Logging in to Amazon ECR with Crane..."
    - aws ecr get-login-password --region us-gov-west-1 | crane auth login ${ECR_REPOSITORY_URI} -u AWS --password-stdin

    - echo "Pulling the AWS OTel Collector image from the public registry with Crane..."
    - crane pull --insecure public.ecr.aws/aws-observability/aws-otel-collector:v0.31.0 image.tar

    - echo "Pushing the image to our private ECR using Crane..."
    - crane push --insecure image.tar ${ECR_REPOSITORY_URI}/otel-collector:${CI_COMMIT_SHORT_SHA}

    - echo "Cleaning up the temporary image file..."
    - rm image.tar
  allow_failure: false
  rules:
  - if: '$CI_COMMIT_BRANCH == "main"'


build_push_app_dp3:
  stage: push
  environment: DP3_ENV
  image:
    name: gcr.io/kaniko-project/executor:v1.14.0-debug
    entrypoint: [""]
  needs:
     - compile_app_client
     - compile_app_server
  before_script:
<<<<<<< HEAD
=======
    - *setup_aws_vars_dp3
>>>>>>> b3502d38
    - *setup_release_dp3
    - *kaniko_before_setup
  script:
    - echo "Building and Pushing app Docker image..."
    - /kaniko/executor --context "${CI_PROJECT_DIR}/" --dockerfile "${CI_PROJECT_DIR}/${APP_DOCKER_FILE}" --destination "${ECR_REPOSITORY_URI}/app:$CI_COMMIT_SHORT_SHA"
  after_script:
<<<<<<< HEAD
    - echo "Build_complete"
=======
    - *announce_failure
  rules:
    - *check_dp3
>>>>>>> b3502d38

build_push_migrations_dp3:
  stage: push
  environment: DP3_ENV
  image:
    name: gcr.io/kaniko-project/executor:v1.14.0-debug
    entrypoint: [""]
  needs:
    - compile_app_server
    - compile_app_client
  before_script:
<<<<<<< HEAD
=======
    - *setup_aws_vars_dp3
>>>>>>> b3502d38
    - *setup_release_dp3
    - *kaniko_before_setup
  script:
    - echo "Building and Pushing migrations Docker image..."
    - /kaniko/executor --context "${CI_PROJECT_DIR}/" --dockerfile "${CI_PROJECT_DIR}/Dockerfile.migrations" --destination "${ECR_REPOSITORY_URI}/app-migrations:$CI_COMMIT_SHORT_SHA"
  after_script:
    - *announce_failure
  rules:
    - *check_dp3

build_push_tasks_dp3:
  stage: push
  environment: DP3_ENV
  image:
    name: gcr.io/kaniko-project/executor:v1.14.0-debug
    entrypoint: [""]
  needs:
    - compile_app_server
    - compile_app_client
  before_script:
<<<<<<< HEAD
=======
    - *setup_aws_vars_dp3
>>>>>>> b3502d38
    - *setup_release_dp3
    - *kaniko_before_setup
  script:
    - echo "Building tasks Docker image..."
    - /kaniko/executor --context "${CI_PROJECT_DIR}/" --dockerfile "${CI_PROJECT_DIR}/${TASK_DOCKER_FILE}" --destination "${ECR_REPOSITORY_URI}/app-tasks:$CI_COMMIT_SHORT_SHA"
  after_script:
    - *announce_failure
  rules:
    - *check_dp3

push_otel_collector_image_dp3:
  stage: push
  environment: DP3_ENV
  image:
    name: $DOCKER_BASE_IMAGE
    entrypoint: [""]
  needs:
    - compile_app_server
    - compile_app_client
  script:
    - echo "Logging in to Amazon ECR with Crane..."
    - aws ecr get-login-password --region us-gov-west-1 | crane auth login ${ECR_REPOSITORY_URI} -u AWS --password-stdin

    - echo "Pulling the AWS OTel Collector image from the public registry with Crane..."
    - crane pull --insecure public.ecr.aws/aws-observability/aws-otel-collector:v0.31.0 image.tar

    - echo "Pushing the image to our private ECR using Crane..."
    - crane push --insecure image.tar ${ECR_REPOSITORY_URI}/otel-collector:${CI_COMMIT_SHORT_SHA}

    - echo "Cleaning up the temporary image file..."
    - rm image.tar
  allow_failure: false
  after_script:
    - *announce_failure
  rules:
    - *check_dp3

deploy_migrations_dp3:
  stage: deploy
  environment: DP3_ENV
  image:
    name: $DOCKER_APP_IMAGE
    entrypoint: [""]
  needs:
    - build_push_migrations_dp3
    - compile_app_server
    - compile_app_client
  before_script:
    - *setup_aws_vars_dp3
    - *setup_release_dp3
  script:
    # Step 1: Get the Digest
    - echo "Getting Digest from AWS"
    - export ECR_DIGEST=$(aws ecr describe-images --repository-name app-migrations --image-ids imageTag=$CI_COMMIT_SHORT_SHA --query 'imageDetails[0].imageDigest' --output text)
    # Step 2: Ensure exclusive execution and Snapshot
    - echo "Snapshotting database"
    - ./scripts/rds-snapshot-app-db "$APP_ENVIRONMENT"
    # Step 3: Run migrations
    - echo "Running migrations"
<<<<<<< HEAD
    - ./scripts/ecs-run-app-migrations-container "${ECR_REPOSITORY_URI}/app-migrations@${ECR_DIGEST}" "demo"
    # # Step 4: Announce failure only if on the specific branch
    # - |
    #   if [[ "$CI_COMMIT_BRANCH" == "main" && "$CI_JOB_STATUS" == "failed" ]]; then
    #     ./scripts/circleci-announce-broken-branch
    #   fi
  timeout: 40m
=======
    - ./scripts/ecs-run-app-migrations-container "${ECR_REPOSITORY_URI}/app-migrations@${ECR_DIGEST}" "${APP_ENVIRONMENT}"
  after_script:
    - *announce_failure
  rules:
    - *check_dp3
>>>>>>> b3502d38

deploy_tasks_dp3:
  stage: deploy
  image:
    name: $DOCKER_APP_IMAGE
    entrypoint: [""]
  needs:
    - build_push_tasks_dp3
    - compile_app_server
    - compile_app_client
  before_script:
    - *setup_release_dp3
  script:
    - echo "Getting Digest from AWS"
    - export ECR_DIGEST=$(aws ecr describe-images --repository-name app-tasks --image-ids imageTag=$CI_COMMIT_SHORT_SHA --query 'imageDetails[0].imageDigest' --output text)
    - echo "Deploying GHC fuel price data task service"
    - ./scripts/ecs-deploy-task-container save-ghc-fuel-price-data "${ECR_REPOSITORY_URI}/app-tasks@${ECR_DIGEST}" "${APP_ENVIRONMENT}"
    - echo "Deploying payment reminder email task service"
    - ./scripts/ecs-deploy-task-container send-payment-reminder "${ECR_REPOSITORY_URI}/app-tasks@${ECR_DIGEST}" "${APP_ENVIRONMENT}"
<<<<<<< HEAD
  # # Run failure announcement only if on the main branch
  #   - |
  #     if [[ "$CI_COMMIT_BRANCH" == "main" && "$CI_JOB_STATUS" == "failed" ]]; then
  #       ./scripts/circleci-announce-broken-branch
  #     fi
  timeout: 40m
=======
  after_script:
    - *announce_failure
  rules:
    - *check_dp3
>>>>>>> b3502d38

deploy_app_client_tls_dp3:
  stage: deploy
  environment: DP3_ENV
  image:
    name: $DOCKER_APP_IMAGE
    entrypoint: [""]
  needs:
    - deploy_migrations_dp3
    - push_otel_collector_image_dp3
    - compile_app_server
    - compile_app_client
  variables:
    OPEN_TELEMETRY_SIDECAR: "true"
    HEALTH_CHECK: "true"
  before_script:
    - *setup_aws_vars_dp3
    - *setup_release_dp3
  script:
    # - echo "Comparing against deployed commit"
    # - ./scripts/compare-deployed-commit "" $CI_COMMIT_SHA ${TLS_KEY} ${TLS_CERT} ${TLS_CA}
    - echo "Getting Digest from AWS"
    - export ECR_DIGEST=$(aws ecr describe-images --repository-name app --image-ids imageTag=$CI_COMMIT_SHORT_SHA --query 'imageDetails[0].imageDigest' --output text)
    - echo "Getting otel collector Digest from AWS"
    - export OTEL_ECR_DIGEST=$(aws ecr describe-images --repository-name otel-collector --image-ids imageTag=$CI_COMMIT_SHORT_SHA --query 'imageDetails[0].imageDigest' --output text)
    - export OTEL_COLLECTOR_IMAGE="${ECR_REPOSITORY_URI}/otel-collector@${OTEL_ECR_DIGEST}"
    - echo "Deploying app-client-tls service"
    - ./scripts/ecs-deploy-service-container app-client-tls "${ECR_REPOSITORY_URI}/app@${ECR_DIGEST}" "${APP_ENVIRONMENT}" "/bin/milmove serve"
    - echo "Running Health Check"
    # - bin/health-checker --schemes https --hosts api.demo.dp3.us --key ${TLS_KEY} --cert ${TLS_CERT} --ca ${TLS_CA} --tries 10 --backoff 3 --log-level info --timeout 5m
    # - echo "Running TLS Check"
    # - bin/tls-checker --schemes https --hosts api.demo.dp3.us --key ${TLS_KEY} --cert ${TLS_CERT} --ca ${TLS_CA} --log-level info --timeout 15m
    # - echo "Checking deployed commits"
    # - ./scripts/check-deployed-commit "api.demo.dp3.us" "$CI_COMMIT_SHA" ${TLS_KEY} ${TLS_CERT} ${TLS_CA}
  after_script:
    - *announce_failure
  rules:
    - *check_dp3

deploy_app_dp3:
  stage: deploy
  environment: DP3_ENV
  image:
    name: $DOCKER_APP_IMAGE
    entrypoint: [""]
  needs:
    - build_push_app_dp3
    - deploy_migrations_dp3
    - compile_app_server
    - compile_app_client
  variables:
    OPEN_TELEMETRY_SIDECAR: "true"
    HEALTH_CHECK: "true"
  before_script:
    - *setup_aws_vars_dp3
    - *setup_release_dp3
  script:
    - echo "Comparing against deployed commit"
    # - ./scripts/compare-deployed-commit "" "$CI_COMMIT_SHA" "$TLS_KEY" "$TLS_CERT" "$TLS_CA"
    - echo "Creating .go-version file if not already present"
    - |
      if [ -f ".go-version" ]; then
        echo ".go-version already exists, no need to re-create"
      else
        GO_VERSION=$(awk '/golang/ { print $2 }' .tool-versions)
        echo "Creating .go-version using version ${GO_VERSION}"
        echo $GO_VERSION > .go-version
      fi
    - echo "Getting Digest from AWS"
    - export ECR_DIGEST=$(aws ecr describe-images --repository-name app --image-ids imageTag=$CI_COMMIT_SHORT_SHA --query 'imageDetails[0].imageDigest' --output text)
    - echo "Getting otel collector digest from AWS"
    - export OTEL_ECR_DIGEST=$(aws ecr describe-images --repository-name otel-collector --image-ids imageTag=$CI_COMMIT_SHORT_SHA --query 'imageDetails[0].imageDigest' --output text)
    - export OTEL_COLLECTOR_IMAGE="${ECR_REPOSITORY_URI}/otel-collector@${OTEL_ECR_DIGEST}"
    - echo "Deploying app service"
    - ./scripts/ecs-deploy-service-container app "${ECR_REPOSITORY_URI}/app@${ECR_DIGEST}" "${APP_ENVIRONMENT}" "/bin/milmove serve"
    - echo "Running Health Check"
    # - bin/health-checker --schemes https --hosts my.demo.dp3.us,office.demo.dp3.us,admin.demo.dp3.us --tries 10 --backoff 3 --log-level info --timeout 5m
    # - echo "Running TLS Check"
    # - bin/tls-checker --schemes https --hosts my.demo.dp3.us,office.demo.dp3.us,admin.demo.dp3.us --log-level info --timeout 15m
    # - echo "Checking deployed commits"
    - ./scripts/check-deployed-commit "my.demo.dp3.us,office.demo.dp3.us,admin.demo.dp3.us" "$CI_COMMIT_SHA"
  after_script:
    - *announce_failure
  rules:
    - *check_dp3<|MERGE_RESOLUTION|>--- conflicted
+++ resolved
@@ -62,17 +62,6 @@
     fi
 
 .setup_aws_vars_dp3: &setup_aws_vars_dp3
-<<<<<<< HEAD
-  - export AWS_DEFAULT_REGION=$(eval echo \$${DP3_ENV^^}_REGION)
-  - export AWS_ACCOUNT_ID=$(eval echo \$${DP3_ENV^^}_ACCOUNT_ID)
-  - export AWS_ACCESS_KEY_ID=$(eval echo \$${DP3_ENV^^}_ACCESS_KEY_ID)
-  - export AWS_SECRET_ACCESS_KEY=$(eval echo \$${DP3_ENV^^}_SECRET_ACCESS_KEY)
-
-.setup_tls_vars_dp3: &setup_tls_vars_dp3
-  - export TLS_CERT=$(eval echo \$${DP3_ENV^^}_DP3_CERT)
-  - export TLS_KEY=$(eval echo \$${DP3_ENV^^}_DP3_KEY)
-  - export TLS_CA=$(eval echo \$${DP3_ENV^^}_DP3_CA)
-=======
   - if [[ "$DP3_ENV" == "exp" OR "$DP3_ENV" == "loadtest" OR "$DP3_ENV" == "demo" ]]; then
      export AWS_DEFAULT_REGION=$(eval echo \$${DP3_ENV^^}_REGION)
      export AWS_ACCOUNT_ID=$(eval echo \$${DP3_ENV^^}_ACCOUNT_ID)
@@ -86,7 +75,6 @@
     export TLS_KEY=$(eval echo \$${DP3_ENV^^}_DP3_KEY)
     export TLS_CA=$(eval echo \$${DP3_ENV^^}_DP3_CA)
    fi
->>>>>>> b3502d38
 
 .setup_aws_vars_stg: &setup_aws_vars_stg
   - export AWS_DEFAULT_REGION=$STG_REGION
@@ -102,11 +90,7 @@
   - export TLS_CA=$STG_MOVE_MIL_DOD_TLS_CA
 
 .setup_aws_vars_prd: &setup_aws_vars_prd
-<<<<<<< HEAD
-  - export AWS_REGION=$PRD_REGION
-=======
   - export AWS_DEFAULT_REGION=$PRD_REGION
->>>>>>> b3502d38
   - export AWS_ACCOUNT_ID=$PRD_ACCOUNT_ID
   - export AWS_ACCESS_KEY_ID=$PRD_ACCESS_KEY_ID
   - export AWS_SECRET_ACCESS_KEY=$PRD_SECRET_ACCESS_KEY
@@ -118,23 +102,6 @@
 
 .setup_release_dp3: &setup_release_dp3
   #if demo/loadtest/exp
-<<<<<<< HEAD
-  - export ECR_REPOSITORY_URI = $(eval echo \$${DP3_ENV^^}_ACCOUNT_ID).dkr.ecr.$(eval echo \$${DP3_ENV^^}_DEFAULT_REGION).amazonaws.com
-  - export APP_DOCKER_FILE = Dockerfile.dp3
-  - export TASK_DOCKER_FILE = Dockerfile.tasks_dp3
-
-.setup_release_stg: &setup_release_stg
-  #if main
-  - export ECR_REPOSITORY_URI = ${STG_ACCOUNT_ID}.dkr.ecr.${STG_DEFAULT_REGION}.amazonaws.com
-  - export APP_DOCKER_FILE = Dockerfile.dp3
-  - export TASK_DOCKER_FILE = Dockerfile.tasks_dp3
-
-.setup_release_prd: &setup_release_prd
-  #build off prd variables
-  - export ECR_REPOSITORY_URI = ${PRD_ACCOUNT_ID}.dkr.ecr.${PRD_DEFAULT_REGION}.amazonaws.com
-  - export APP_DOCKER_FILE = Dockerfile.dp3
-  - export TASK_DOCKER_FILE = Dockerfile.tasks_dp3
-=======
   - export ECR_REPOSITORY_URI=$(eval echo \$${DP3_ENV^^}_ACCOUNT_ID).dkr.ecr.$(eval echo \$${DP3_ENV^^}_REGION).amazonaws.com
   - export APP_DOCKER_FILE=Dockerfile.dp3
   - export TASK_DOCKER_FILE=Dockerfile.tasks_dp3
@@ -158,7 +125,6 @@
   #TODO: update exp to prod
   - export APP_ENVIRONMENT=exp
   - echo ${ECR_REPOSITORY_URI}
->>>>>>> b3502d38
 
 .kaniko_before_setup: &kaniko_before_setup
   # prep login for kaniko
@@ -166,8 +132,6 @@
   echo "Simulating Docker image build setup..."
   echo "{\"credHelpers\":{\"${ECR_REPOSITORY_URI}\":\"ecr-login\"}}" > /kaniko/.docker/config.json
 
-<<<<<<< HEAD
-=======
 .check_dp3: &check_dp3
   - if: $DP3_ENV == "exp" || $DP3_ENV == "loadtest" || $DP3_ENV == "demo"
 
@@ -177,7 +141,6 @@
 .check_debug: &check_debug
   - if: '$debug == "true"'
 
->>>>>>> b3502d38
 
 sast:
   stage: pre_checks
@@ -216,12 +179,8 @@
 pre_deps_golang:
   stage: pre_checks
   image: $DOCKER_APP_IMAGE
-<<<<<<< HEAD
-  before_script: *setup_milmove_env
-=======
   before_script:
     - *setup_milmove_env
->>>>>>> b3502d38
   variables:
     KUBERNETES_CPU_REQUEST: "2"
     KUBERNETES_MEMORY_REQUEST: "4Gi"
@@ -325,67 +284,6 @@
     - /usr/local/bin/check-tls-pair "${TLS_KEY}" "${TLS_CERT}"
   after_script:
     - *announce_failure
-
-check_generated_code:
-  stage: pre_checks
-  image: $DOCKER_APP_IMAGE # Replace with the appropriate Docker image
-  needs:
-   - pre_deps_golang
-  before_script:
-   - *setup_milmove_env
-  script:
-    - make server_generate mocks_generate
-    - scripts/check-generated-code pkg/gen/ $(find . -type d -name "*mocks" -exec echo -n '{} ' \;)
-
-check_tls_certificate_dp3:
-  stage: pre_checks
-  image: $DOCKER_APP_IMAGE # Replace with your appropriate Docker image.
-  before_script:
-    - *setup_aws_vars_dp3
-    - *setup_tls_vars_dp3
-    - *announce_failure
-  script:
-    # Check if we are using a DP3 environment
-    - echo "Checking if we are using a DP3 environment at all..."
-    - |
-      if [[ $DP3_ENV != "demo" && $DP3_ENV != "exp" && $DP3_ENV != "loadtest" ]]; then
-        echo "Not a DP3 environment. Skipping TLS checks."
-        exit 0
-      fi
-    - echo "Running TLS pair check..."
-    - /usr/local/bin/check-tls-pair "${TLS_KEY}" "${TLS_CERT}"
-
-check_tls_certificate_stg:
-  stage: pre_checks
-  image: $DOCKER_APP_IMAGE # This can reB-18585-gitlab-pipeline-work unchanged, or you can use a lightweight image since no real work is done.
-  before_script:
-    - *setup_aws_vars_stg
-    - *setup_tls_vars_stg
-  script:
-    - echo "Running TLS pair check..."
-    - /usr/local/bin/check-tls-pair "${TLS_KEY}" "${TLS_CERT}"
-  after_script:
-    - echo "Running failure notification if necessary..."
-    - |
-      if [[ "$CI_COMMIT_BRANCH" == "main" && "$CI_JOB_STATUS" == "failed" ]]; then
-        ./scripts/circleci-announce-broken-branch
-      fi
-
-check_tls_certificate_prd:
-  stage: pre_checks
-  image: $DOCKER_APP_IMAGE
-  before_script:
-    - *setup_tls_vars_prd
-    - *setup_aws_vars_prd
-  script:
-    - echo "Running TLS pair check for PRD environment..."
-    - /usr/local/bin/check-tls-pair "${TLS_KEY}" "${TLS_CERT}"
-  after_script:
-    - |
-      if [[ "$CI_COMMIT_BRANCH" == "main" && "$CI_JOB_STATUS" == "failed" ]]; then
-        echo "Announcing broken branch for main..."
-        scripts/circleci-announce-broken-branch
-      fi
 
 compile_app_client:
   stage: build
@@ -934,173 +832,6 @@
     - *check_main
 
 
-build_push_app_stg:
-  stage: push
-  image:
-    name: gcr.io/kaniko-project/executor:v1.14.0-debug
-    entrypoint: [""]
-  needs:
-      - compile_app_client
-      - compile_app_server
-  before_script:
-      - *setup_release_stg
-      - *kaniko_before_setup
-  script:
-    - echo "Building and Pushing app Docker image..."
-    - /kaniko/executor --context "${CI_PROJECT_DIR}/" --dockerfile "${CI_PROJECT_DIR}/${APP_DOCKER_FILE}" --destination "${ECR_REPOSITORY_URI}/app:$CI_COMMIT_SHORT_SHA"
-  after_script:
-    - echo "Build_complete"
-  rules:
-  - if: '$CI_COMMIT_BRANCH == "main"'
-
-build_push_migrations_stg:
-  stage: push
-  image:
-    name: gcr.io/kaniko-project/executor:v1.14.0-debug
-    entrypoint: [""]
-  needs:
-    - compile_app_server
-    - compile_app_client
-  before_script:
-    - *setup_release_stg
-    - *kaniko_before_setup
-  script:
-    - echo "Building and Pushing migrations Docker image..."
-    - /kaniko/executor --context "${CI_PROJECT_DIR}/" --dockerfile "${CI_PROJECT_DIR}/Dockerfile.migrations" --destination "${ECR_REPOSITORY_URI}/app-migrations:$CI_COMMIT_SHORT_SHA"
-  after_script:
-    - echo "Migrations image built and pushed successfully."
-  rules:
-  - if: '$CI_COMMIT_BRANCH == "main"'
-
-build_push_tasks_stg:
-  stage: push
-  image:
-    name: gcr.io/kaniko-project/executor:v1.14.0-debug
-    entrypoint: [""]
-  needs:
-    - compile_app_server
-    - compile_app_client
-  before_script:
-    - *setup_release_stg
-    - *kaniko_before_setup
-  script:
-    - echo "Building tasks Docker image..."
-    - /kaniko/executor --context "${CI_PROJECT_DIR}/" --dockerfile "${CI_PROJECT_DIR}/${TASK_DOCKER_FILE}" --destination "${ECR_REPOSITORY_URI}/app-tasks:$CI_COMMIT_SHORT_SHA"
-  after_script:
-    - echo "Tasks image built successfully."
-  rules:
-  - if: '$CI_COMMIT_BRANCH == "main"'
-
-push_otel_collector_image_stg:
-  stage: push
-  image:
-    name: $DOCKER_BASE_IMAGE
-    entrypoint: [""]
-  needs:
-    - compile_app_server
-    - compile_app_client
-  before_script:
-    - *setup_release_stg
-  script:
-    - echo "Logging in to Amazon ECR with Crane..."
-    - aws ecr get-login-password --region us-gov-west-1 | crane auth login ${ECR_REPOSITORY_URI} -u AWS --password-stdin
-
-    - echo "Pulling the AWS OTel Collector image from the public registry with Crane..."
-    - crane pull --insecure public.ecr.aws/aws-observability/aws-otel-collector:v0.31.0 image.tar
-
-    - echo "Pushing the image to our private ECR using Crane..."
-    - crane push --insecure image.tar ${ECR_REPOSITORY_URI}/otel-collector:${CI_COMMIT_SHORT_SHA}
-
-    - echo "Cleaning up the temporary image file..."
-    - rm image.tar
-  allow_failure: false
-  rules:
-    - if: '$CI_COMMIT_BRANCH == "main"'
-
-build_push_app_prd:
-  stage: push
-  image:
-    name: gcr.io/kaniko-project/executor:v1.14.0-debug
-    entrypoint: [""]
-  needs:
-      - compile_app_client
-      - compile_app_server
-  before_script:
-      - *setup_release_prd
-      - *kaniko_before_setup
-  script:
-    - echo "Building and Pushing app Docker image..."
-    - /kaniko/executor --context "${CI_PROJECT_DIR}/" --dockerfile "${CI_PROJECT_DIR}/${APP_DOCKER_FILE}" --destination "${ECR_REPOSITORY_URI}/app:$CI_COMMIT_SHORT_SHA"
-  after_script:
-    - echo "Build_complete"
-  rules:
-  - if: '$CI_COMMIT_BRANCH == "main"'
-
-build_push_migrations_prd:
-  stage: push
-  image:
-    name: gcr.io/kaniko-project/executor:v1.14.0-debug
-    entrypoint: [""]
-  needs:
-    - compile_app_server
-    - compile_app_client
-  before_script:
-    - *setup_release_prd
-    - *kaniko_before_setup
-  script:
-    - echo "Building and Pushing migrations Docker image..."
-    - /kaniko/executor --context "${CI_PROJECT_DIR}/" --dockerfile "${CI_PROJECT_DIR}/Dockerfile.migrations" --destination "${ECR_REPOSITORY_URI}/app-migrations:$CI_COMMIT_SHORT_SHA"
-  after_script:
-    - echo "Migrations image built and pushed successfully."
-  rules:
-  - if: '$CI_COMMIT_BRANCH == "main"'
-
-build_push_tasks_prd:
-  stage: push
-  image:
-    name: gcr.io/kaniko-project/executor:v1.14.0-debug
-    entrypoint: [""]
-  needs:
-    - compile_app_server
-    - compile_app_client
-  before_script:
-    - *setup_release_prd
-    - *kaniko_before_setup
-  script:
-    - echo "Building tasks Docker image..."
-    - /kaniko/executor --context "${CI_PROJECT_DIR}/" --dockerfile "${CI_PROJECT_DIR}/${TASK_DOCKER_FILE}" --destination "${ECR_REPOSITORY_URI}/app-tasks:$CI_COMMIT_SHORT_SHA"
-  after_script:
-    - echo "Tasks image built successfully."
-  rules:
-  - if: '$CI_COMMIT_BRANCH == "main"'
-
-push_otel_collector_image_prd:
-  stage: push
-  image:
-    name: $DOCKER_BASE_IMAGE
-    entrypoint: [""]
-  needs:
-    - compile_app_server
-    - compile_app_client
-  before_script:
-    - *setup_release_prd
-  script:
-    - echo "Logging in to Amazon ECR with Crane..."
-    - aws ecr get-login-password --region us-gov-west-1 | crane auth login ${ECR_REPOSITORY_URI} -u AWS --password-stdin
-
-    - echo "Pulling the AWS OTel Collector image from the public registry with Crane..."
-    - crane pull --insecure public.ecr.aws/aws-observability/aws-otel-collector:v0.31.0 image.tar
-
-    - echo "Pushing the image to our private ECR using Crane..."
-    - crane push --insecure image.tar ${ECR_REPOSITORY_URI}/otel-collector:${CI_COMMIT_SHORT_SHA}
-
-    - echo "Cleaning up the temporary image file..."
-    - rm image.tar
-  allow_failure: false
-  rules:
-  - if: '$CI_COMMIT_BRANCH == "main"'
-
-
 build_push_app_dp3:
   stage: push
   environment: DP3_ENV
@@ -1111,23 +842,16 @@
      - compile_app_client
      - compile_app_server
   before_script:
-<<<<<<< HEAD
-=======
     - *setup_aws_vars_dp3
->>>>>>> b3502d38
     - *setup_release_dp3
     - *kaniko_before_setup
   script:
     - echo "Building and Pushing app Docker image..."
     - /kaniko/executor --context "${CI_PROJECT_DIR}/" --dockerfile "${CI_PROJECT_DIR}/${APP_DOCKER_FILE}" --destination "${ECR_REPOSITORY_URI}/app:$CI_COMMIT_SHORT_SHA"
   after_script:
-<<<<<<< HEAD
-    - echo "Build_complete"
-=======
     - *announce_failure
   rules:
     - *check_dp3
->>>>>>> b3502d38
 
 build_push_migrations_dp3:
   stage: push
@@ -1139,10 +863,7 @@
     - compile_app_server
     - compile_app_client
   before_script:
-<<<<<<< HEAD
-=======
     - *setup_aws_vars_dp3
->>>>>>> b3502d38
     - *setup_release_dp3
     - *kaniko_before_setup
   script:
@@ -1163,10 +884,7 @@
     - compile_app_server
     - compile_app_client
   before_script:
-<<<<<<< HEAD
-=======
     - *setup_aws_vars_dp3
->>>>>>> b3502d38
     - *setup_release_dp3
     - *kaniko_before_setup
   script:
@@ -1226,21 +944,11 @@
     - ./scripts/rds-snapshot-app-db "$APP_ENVIRONMENT"
     # Step 3: Run migrations
     - echo "Running migrations"
-<<<<<<< HEAD
-    - ./scripts/ecs-run-app-migrations-container "${ECR_REPOSITORY_URI}/app-migrations@${ECR_DIGEST}" "demo"
-    # # Step 4: Announce failure only if on the specific branch
-    # - |
-    #   if [[ "$CI_COMMIT_BRANCH" == "main" && "$CI_JOB_STATUS" == "failed" ]]; then
-    #     ./scripts/circleci-announce-broken-branch
-    #   fi
-  timeout: 40m
-=======
     - ./scripts/ecs-run-app-migrations-container "${ECR_REPOSITORY_URI}/app-migrations@${ECR_DIGEST}" "${APP_ENVIRONMENT}"
   after_script:
     - *announce_failure
   rules:
     - *check_dp3
->>>>>>> b3502d38
 
 deploy_tasks_dp3:
   stage: deploy
@@ -1260,19 +968,10 @@
     - ./scripts/ecs-deploy-task-container save-ghc-fuel-price-data "${ECR_REPOSITORY_URI}/app-tasks@${ECR_DIGEST}" "${APP_ENVIRONMENT}"
     - echo "Deploying payment reminder email task service"
     - ./scripts/ecs-deploy-task-container send-payment-reminder "${ECR_REPOSITORY_URI}/app-tasks@${ECR_DIGEST}" "${APP_ENVIRONMENT}"
-<<<<<<< HEAD
-  # # Run failure announcement only if on the main branch
-  #   - |
-  #     if [[ "$CI_COMMIT_BRANCH" == "main" && "$CI_JOB_STATUS" == "failed" ]]; then
-  #       ./scripts/circleci-announce-broken-branch
-  #     fi
-  timeout: 40m
-=======
   after_script:
     - *announce_failure
   rules:
     - *check_dp3
->>>>>>> b3502d38
 
 deploy_app_client_tls_dp3:
   stage: deploy
