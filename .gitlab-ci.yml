# You can override the included template(s) by including variable overrides
# SAST customization: https://docs.gitlab.com/ee/user/application_security/sast/#customizing-the-sast-settings
# Secret Detection customization: https://docs.gitlab.com/ee/user/application_security/secret_detection/pipeline/#customization
# Dependency Scanning customization: https://docs.gitlab.com/ee/user/application_security/dependency_scanning/#customizing-the-dependency-scanning-settings
# Container Scanning customization: https://docs.gitlab.com/ee/user/application_security/container_scanning/#customizing-the-container-scanning-settings
# Note that environment variables can be set in several places
# See https://docs.gitlab.com/ee/ci/variables/#cicd-variable-precedence
variables:
  #Docker config
  DOCKER_AUTH_CONFIG: "{\"auths\":{\"https://index.docker.io/v1/\":{\"auth\":\"$CI_REGISTRY_USER:$CI_REGISTRY_PASSWORD\"}}}"
  #hard code sha as newer version of debian is needed for pre-test
  DOCKER_APP_IMAGE: milmove01/transcom-docker:milmove-app-ubuntu
  DOCKER_BASE_IMAGE: milmove01/transcom-docker:base
  DOCKERHUB_USERNAME: DOCKERHUB_USERNAME
  DOCKERHUB_PASSWORD: DOCKERHUB_PASSWORD
  DOCKER_TOKEN: DOCKER_TOKEN
  CI_DEBUG_SERVICES: true
  registry: https://registry.hub.docker.com/

  #
  #Circle CI need to replace
  #CIRCLE_PROJECT_USERNAME: "my-username"  # Replace with the actual namespace
  CIRCLE_PROJECT_REPONAME: "mymove"      # Replace with your GitLab project name
  CIRCLE_JOB: "$CI_JOB_NAME"              # Map to GitLab's job name variable
  CIRCLE_BRANCH: "$CI_COMMIT_BRANCH"      # Map to GitLab's branch variable
  #CIRCLE_TOKEN: "$GITLAB_API_TOKEN"       # GitLab API token for querying pipelines
  CIRCLE_BUILD_NUM: "$CI_PIPELINE_ID"

  GOPATH: "/home/transcom/go"  #Go path on the app image
  GOLANGCI_LINT_CONCURRENCY: "4"
  GOLANGCI_LINT_VERBOSE: "-v"

  # Specify the environment: loadtest, demo, exp
  DP3_ENV: &dp3_env demo

  # Specify the branch to deploy TODO: this might be not needed. So far useless
  DP3_BRANCH: &dp3_branch B-22106-integration-mtls

  # Ignore branches for integration tests
  INTEGRATION_IGNORE_BRANCH: &integration_ignore_branch B-22106-integration-mtls
  INTEGRATION_MTLS_IGNORE_BRANCH: &integration_mtls_ignore_branch B-22106-integration-mtls
  CLIENT_IGNORE_BRANCH: &client_ignore_branch B-22106-integration-mtls
  SERVER_IGNORE_BRANCH: &server_ignore_branch B-22106-integration-mtls

  OTEL_IMAGE_TAG: &otel_image_tag "git-$OTEL_VERSION-$CI_COMMIT_SHORT_SHA"

  CDPS_RUNNER_TAG: &cdps_runner_tag milmove
  EKS_CLUSTER_RUNNER_TAG: &eks_cluster_runner_tag eks_cluster_runner


  postgres: &postgres harbor.csde.caci.com/docker.io/library/postgres:16.4
  #postgres: &postgres postgres:16.4
  redis: &redis harbor.csde.caci.com/docker.io/library/redis:5.0.6

stages:
- pre_pre_checks
- pre_checks
- build
- test
- push
- deploy
- prod_approval
- push_prd
- deploy_prd

#anchors
#set safe directory and path
.setup_milmove_env: &setup_milmove_env
    - git config --global --add safe.directory /builds/milmove/mymove
    - export PATH=${PATH}:${GOPATH}/bin:/builds/milmove/mymove:/builds/milmove/mymove/scripts:/builds/milmove/mymove/bin
    - export REACT_APP_ERROR_LOGGING=otel

.announce_failure: &announce_failure
  #- if [[ "$CI_COMMIT_BRANCH" == "main" && "$CI_JOB_STATUS" == "failed" ]]; then
  - echo $CI_COMMIT_BRANCH
  - echo $CI_JOB_STATUS
  - echo "Announcing broken branch in GitLab CI"
  # fi

.setup_tls_vars_dp3: &setup_tls_vars_dp3
  - |
    if [[ "$DP3_ENV" == "exp" || "$DP3_ENV" == "loadtest" || "$DP3_ENV" == "demo" ]]; then
      export ENV=$(echo ${DP3_ENV} | tr '[:lower:]' '[:upper:]');
      export TLS_CERT=$(eval echo \$${ENV}_DP3_CERT);
      export TLS_KEY=$(eval echo \$${ENV}_DP3_KEY);
      export TLS_CA=$(eval echo \$${ENV}_DP3_CA);
    fi

.setup_aws_vars_dp3: &setup_aws_vars_dp3
  - unset AWS_DEFAULT_REGION
  - unset AWS_ACCOUNT_ID
  - unset AWS_ACCESS_KEY_ID
  - unset AWS_SECRET_ACCESS_KEY
  - export SERVICE_RESERVATION_CPU=2048
  - export SERVICE_RESERVATION_MEM=4096
  - |
    if [[ "$DP3_ENV" == "exp" || "$DP3_ENV" == "loadtest" || "$DP3_ENV" == "demo" ]]; then
      export ENV=$(echo ${DP3_ENV} | tr '[:lower:]' '[:upper:]');
      export AWS_DEFAULT_REGION=$(eval echo \$${ENV}_REGION);
      export AWS_ACCOUNT_ID=$(eval echo \$${ENV}_ACCOUNT_ID);
      export AWS_ACCESS_KEY_ID=$(eval echo \$${ENV}_ACCESS_KEY_ID);
      export AWS_SECRET_ACCESS_KEY=$(eval echo \$${ENV}_SECRET_ACCESS_KEY);
    fi

.setup_release_dp3: &setup_release_dp3
  - |
    if [[ "$DP3_ENV" == "exp" || "$DP3_ENV" == "loadtest" || "$DP3_ENV" == "demo" ]]; then
      export ENV=$(echo ${DP3_ENV} | tr '[:lower:]' '[:upper:]');
      export AWS_DEFAULT_REGION=$(eval echo \$${ENV}_REGION);
      export AWS_ACCOUNT_ID=$(eval echo \$${ENV}_ACCOUNT_ID);
      export ECR_REPOSITORY_URI=$(echo ${AWS_ACCOUNT_ID}.dkr.ecr.${AWS_DEFAULT_REGION}.amazonaws.com)
      export APP_DOCKER_FILE=Dockerfile.dp3
      export TASK_DOCKER_FILE=Dockerfile.tasks_dp3
      export APP_ENVIRONMENT=$DP3_ENV
    fi


.setup_aws_vars_com_dev: &setup_aws_vars_com_dev
  - export AWS_REGION=$COM_REGION
  - export AWS_ACCOUNT_ID=$DEV_ACCOUNT_ID
  - export AWS_ACCESS_KEY_ID=$DEV_ACCESS_KEY_ID
  - export AWS_SECRET_ACCESS_KEY=$DEV_SECRET_KEY

.setup_aws_vars_stg: &setup_aws_vars_stg
  - unset AWS_DEFAULT_REGION
  - unset AWS_ACCOUNT_ID
  - unset AWS_ACCESS_KEY_ID
  - unset AWS_SECRET_ACCESS_KEY
  - export AWS_DEFAULT_REGION=$STG_REGION
  - export AWS_ACCOUNT_ID=$STG_ACCOUNT_ID
  - export AWS_ACCESS_KEY_ID=$STG_ACCESS_KEY_ID
  - export AWS_SECRET_ACCESS_KEY=$STG_SECRET_ACCESS_KEY
  - export SERVICE_RESERVATION_CPU=2048
  - export SERVICE_RESERVATION_MEM=4096

.setup_tls_vars_stg: &setup_tls_vars_stg
  - export TLS_CERT=$STG_MOVE_MIL_DOD_TLS_CERT
  - export TLS_KEY=$STG_MOVE_MIL_DOD_TLS_KEY
  - export TLS_CA=$STG_MOVE_MIL_DOD_TLS_CA

.setup_aws_vars_prd: &setup_aws_vars_prd
  - unset AWS_DEFAULT_REGION
  - unset AWS_ACCOUNT_ID
  - unset AWS_ACCESS_KEY_ID
  - unset AWS_SECRET_ACCESS_KEY
  - export AWS_DEFAULT_REGION=$PRD_REGION
  - export AWS_ACCOUNT_ID=$PRD_ACCOUNT_ID
  - export AWS_ACCESS_KEY_ID=$PRD_ACCESS_KEY_ID
  - export AWS_SECRET_ACCESS_KEY=$PRD_SECRET_ACCESS_KEY
  - export SERVICE_RESERVATION_CPU=2048
  - export SERVICE_RESERVATION_MEM=8192


.setup_tls_vars_prd: &setup_tls_vars_prd
  - export TLS_CERT=$PRD_MOVE_MIL_DOD_TLS_CERT
  - export TLS_KEY=$PRD_MOVE_MIL_DOD_TLS_KEY
  - export TLS_CA=$PRD_MOVE_MIL_DOD_TLS_CA

.setup_release_stg: &setup_release_stg
  #if main
  - export ECR_REPOSITORY_URI=${STG_ACCOUNT_ID}.dkr.ecr.${STG_REGION}.amazonaws.com
  - export APP_DOCKER_FILE=Dockerfile
  - export TASK_DOCKER_FILE=Dockerfile.tasks
  #TODO: update demo to stg
  - export APP_ENVIRONMENT=stg

.setup_release_prd: &setup_release_prd
  #build off prd variables
  - export ECR_REPOSITORY_URI=${PRD_ACCOUNT_ID}.dkr.ecr.${PRD_REGION}.amazonaws.com
  - export APP_DOCKER_FILE=Dockerfile
  - export TASK_DOCKER_FILE=Dockerfile.tasks
  #TODO: update exp to prod
  - export APP_ENVIRONMENT=prd

.kaniko_before_setup: &kaniko_before_setup
  # prep login for kaniko
  mkdir -p /kaniko/.docker
  echo "Simulating Docker image build setup..."
  echo "{\"credHelpers\":{\"${ECR_REPOSITORY_URI}\":\"ecr-login\"}}" > /kaniko/.docker/config.json

.check_dp3: &check_dp3
 - if: (($DP3_ENV == "exp" || $DP3_ENV == "loadtest" || $DP3_ENV == "demo") && $DP3_BRANCH == $CI_COMMIT_BRANCH)

.check_main: &check_main
  - if: '$CI_COMMIT_BRANCH == "main"'

.check_debug: &check_debug
  - if: '$debug == "true"'

.check_integration_ignore_branch: &check_integration_ignore_branch
  - if: '$CI_COMMIT_BRANCH == "main" || $CI_COMMIT_BRANCH == $INTEGRATION_IGNORE_BRANCH'

.check_integration_mtls_ignore_branch: &check_integration_mtls_ignore_branch
  - if: '$CI_COMMIT_BRANCH == "main" || $CI_COMMIT_BRANCH == $INTEGRATION_MTLS_IGNORE_BRANCH'

.check_client_ignore_branch: &check_client_ignore_branch
  - if: '$CI_COMMIT_BRANCH == "main" || $CI_COMMIT_BRANCH == $CLIENT_IGNORE_BRANCH'

.check_server_ignore_branch: &check_server_ignore_branch
  - if: '$CI_COMMIT_BRANCH == "main" || $CI_COMMIT_BRANCH == $SERVER_IGNORE_BRANCH'


.install_yarn: &install_yarn
  - |
    mkdir -p /builds/milmove/mymove/.cache
    mkdir -p /builds/milmove/mymove/.cache/yarn
    yarn install --frozen-lockfile --cache-folder /builds/milmove/mymove/.cache/yarn
    scripts/check-generated-code yarn.lock
    echo "yarn check dependencies"
    ./scripts/rebuild-dependencies-without-binaries

.yarn_cache: &yarn_cache
    key:
      files:
        - yarn.lock
    paths:
      - .cache/yarn
    policy: pull-push

.go_cache: &go_cache
    key:
      files:
        - go.sum
    paths:
      - $GOPATH/pkg/mod
      - /builds/milmove/mymove/bin
    policy: pull-push

.node_cache: &node_cache
  # most npm libraries will only have 1 entry for the base project deps
  key:
    files:
      - package-lock.json
  paths:
    - node_modules/
  policy: pull-push

.setup_generic_app_env_variables: &setup_generic_app_env_variables
  - |
      export APPLICATION=app
      export DB_PASSWORD=mysecretpassword
      export DB_USER_LOW_PRIV=crud
      export DB_PASSWORD_LOW_PRIV=mysecretpassword
      export DB_USER=postgres
      export DB_HOST=localhost
      export DB_PORT=5432
      export MIGRATION_MANIFEST='/builds/milmove/mymove/migrations/app/migrations_manifest.txt'
      export DML_MIGRATION_MANIFEST='/builds/milmove/mymove/migrations/app/dml_migrations_manifest.txt'
      export DDL_TYPES_MIGRATION_MANIFEST='/builds/milmove/mymove/migrations/app/ddl_types_manifest.txt'
      export DDL_TABLES_MIGRATION_MANIFEST='/builds/milmove/mymove/migrations/app/ddl_tables_manifest.txt'
      export DDL_VIEWS_MIGRATION_MANIFEST='/builds/milmove/mymove/migrations/app/ddl_views_manifest.txt'
      export DDL_FUNCTIONS_MIGRATION_MANIFEST='/builds/milmove/mymove/migrations/app/ddl_functions_manifest.txt'
      export MIGRATION_PATH='file:///builds/milmove/mymove/migrations/app/schema;file:///builds/milmove/mymove/migrations/app/secure'
      export DDL_TYPES_MIGRATION_PATH='file:///builds/milmove/mymove/migrations/app/ddl_migrations/ddl_types'
      export DDL_TABLES_MIGRATION_PATH='file:///builds/milmove/mymove/migrations/app/ddl_migrations/ddl_tables'
      export DDL_VIEWS_MIGRATION_PATH='file:///builds/milmove/mymove/migrations/app/ddl_migrations/ddl_views'
      export DDL_FUNCTIONS_MIGRATION_PATH='file:///builds/milmove/mymove/migrations/app/ddl_migrations/ddl_functions'
      export EIA_KEY=db2522a43820268a41a802a16ae9fd26

.setup_devseed_env_variables: &setup_devseed_env_variables
  - |
      export DB_NAME=dev_db
      export DB_NAME_DEV=dev_db
      export ENVIRONMENT=development
      export DOD_CA_PACKAGE=/builds/milmove/mymove/config/tls/milmove-cert-bundle.p7b

.setup_server_env_variables: &setup_server_env_variables
    - |
      echo "make server_test_build for app"
      export LOGIN_GOV_SECRET_KEY=$(echo $E2E_LOGIN_GOV_SECRET_KEY | base64 --decode)
      export OKTA_CUST_CLIENT_ID=notrealkey
      export OKTA_CUSTOMER_SECRET_KEY=notrealkey
      export OKTA_OFFICE_SECRET_KEY=notrealkey1
      export OKTA_ADMIN_SECRET_KEY=notrealkey2
      export OKTA_TENANT_ORG_URL=test-milmove.okta.mil
      export GOTEST_PARALLEL=8
      export DB_PORT_TEST=5433
      export DB_NAME=test_db
      export DB_NAME_TEST=test_db
      export DTOD_USE_MOCK='true'
      export ENV=test
      export ENVIRONMENT=test
      export SERVER_REPORT=1
      export COVERAGE=1
      export SERVE_API_INTERNAL='true'
      export OKTA_CUSTOMER_CLIENT_ID=1q2w3e4r5t6y7u8i9o
      export OKTA_ADMIN_CLIENT_ID=AQ1SW2DE3FR4G5
      export OKTA_OFFICE_CLIENT_ID=9f9f9s8s90gig9
      export OKTA_API_KEY=notrealapikey8675309
      export OKTA_OFFICE_GROUP_ID=notrealgroupId
      export OKTA_CUSTOMER_GROUP_ID=notrealcustomergroupId
      export IWS_RBS_HOST=pkict.dmdc.osd.mil

.setup_env_intergration_mtls: &setup_env_intergration_mtls
  - |
    echo "Setting up environment variables"
    export MIL_MOVE_DOD_CA_CERT=$(cat config/tls/devlocal-ca.pem)
    export MIL_MOVE_DOD_TLS_CERT=$(cat config/tls/devlocal-https.pem)
    export MIL_MOVE_DOD_TLS_KEY=$(cat config/tls/devlocal-https.key)
    export CLIENT_AUTH_SECRET_KEY=$(cat config/tls/devlocal-client_auth_secret.key)
    export LOGIN_GOV_SECRET_KEY=$(echo $E2E_LOGIN_GOV_SECRET_KEY | base64 --decode)
    export HERE_MAPS_APP_ID=$E2E_HERE_MAPS_APP_ID
    export HERE_MAPS_APP_CODE=$E2E_HERE_MAPS_APP_CODE
    echo "Overriding application-specific configurations"
    sed 's,^,export ,' config/env/review.app.env > server_env
    source server_env
    export HERE_MAPS_GEOCODE_ENDPOINT=https://geocoder.api.here.com/6.2/geocode.json
    export HERE_MAPS_ROUTING_ENDPOINT=https://route.api.here.com/routing/7.2/calculateroute.json
    export LOGIN_GOV_CALLBACK_PORT=4000
    export LOGIN_GOV_CALLBACK_PROTOCOL=http
    make db_dev_create >> $CI_PROJECT_DIR/db_dev_create.txt

  # bin/milmove migrate
  # mkdir -p build
  # touch build/index.html
  # bin/milmove serve 2>&1 | tee server.log &

.e2e_tests_playwright: &e2e_tests_playwright
  - |
     echo "Preparing the environment"
     export MIL_MOVE_DOD_CA_CERT=$(cat config/tls/devlocal-ca.pem)
     export MIL_MOVE_DOD_TLS_CERT=$(cat config/tls/devlocal-https.pem)
     export MIL_MOVE_DOD_TLS_KEY=$(cat config/tls/devlocal-https.key)
     export CLIENT_AUTH_SECRET_KEY=$(cat config/tls/devlocal-client_auth_secret.key)
     export LOGIN_GOV_SECRET_KEY=$(echo $E2E_LOGIN_GOV_SECRET_KEY | base64 --decode)
     export HERE_MAPS_APP_ID=$E2E_HERE_MAPS_APP_ID
     export HERE_MAPS_APP_CODE=$E2E_HERE_MAPS_APP_CODE
     sed 's,^,export ,' config/env/review.app.env > server_env
     source server_env
     make db_dev_create

     echo "Installing Playwright dependencies"
     yarn install --frozen-lockfile --cache-folder ~/.cache/yarn
     ./node_modules/.bin/playwright install

sast:
  stage: pre_checks
  tags:
    - $Gitlab_Runner_Tag
  interruptible: true
include:
- template: Jobs/SAST.gitlab-ci.yml
- template: Jobs/Dependency-Scanning.gitlab-ci.yml
- template: Jobs/Secret-Detection.gitlab-ci.yml

anti_virus:
  stage: pre_checks
  tags:
    - $Gitlab_Runner_Tag
  image: milmove/clamav-ci # Custom image with ClamAV pre-installed
  script:
    - pwd
    - clamscan --version # Verify ClamAV installation
    - ls -la $CI_PROJECT_DIR/anti-virus # Debug to confirm whitelist files exist
    - cp -v $CI_PROJECT_DIR/anti-virus/whitelist-*.{fp,ign2} /var/lib/clamav/ # Update paths
    - echo "Running ClamAV scan..."
    - >
      clamscan \
        --recursive \
        --infected \
        --detect-pua=yes \
        --exclude-pua=NetTool \
        --exclude-pua=PWTool \
        --max-scansize=300M \
        --max-filesize=100M \
        --max-recursion=30 \
        --max-files=50000 \
        --tempdir=/tmp \
        $CI_PROJECT_DIR
  after_script:
    - *announce_failure
  rules:
    - *check_main

# Prep the public folder for frontend dependency serving
# This is needed for things like pdfjs-dist
prep_server_hosted_client_deps:
  stage: pre_checks
  interruptible: true
  tags:
    - $Gitlab_Runner_Tag
  image: $DOCKER_APP_IMAGE
  before_script:
    - *setup_milmove_env
  script: |
    echo "Running prep_server_hosted_client_deps"
    ./scripts/fetch-react-file-viewer-from-yarn
  after_script:
    - *announce_failure
  artifacts:
    paths:
      - /builds/milmove/mymove/public

pre_deps_golang:
  stage: pre_checks
  interruptible: true
  tags:
    - $Gitlab_Runner_Tag
  image: $DOCKER_APP_IMAGE
  before_script:
    - *setup_milmove_env
  variables:
    KUBERNETES_CPU_REQUEST: "4"
    KUBERNETES_MEMORY_REQUEST: "4Gi"
    KUBERNETES_MEMORY_LIMIT: "4Gi"
  script:
    - for i in $(seq 1 5); do go mod download && break || s=$? && sleep 5; done; (exit $s)
    - scripts/check-generated-code go.sum
    - make bin/swagger
  after_script:
    - *announce_failure
  cache:
    - <<: *go_cache
  artifacts:
    paths:
      - /builds/milmove/mymove/bin/
      - /builds/milmove/mymove/swagger/
  #TODO: Optimization potential
  # cache:
  #   key: "$CI_COMMIT_REF_SLUG-go"
  #   paths:
  #     - $GOPATH/pkg/mod
  #     - /builds/milmove/mymove/bin  # Ensure this path is correct and writable.
  # Optionally, you can define an after_script for cleanup or notifications.
golang_lint:
  stage: pre_checks
  interruptible: true
  tags:
    - $Gitlab_Runner_Tag
  image: harbor.csde.caci.com/docker.io/golangci/golangci-lint:$GOLANGCI_LINT_VERSION # Refer to https://hub.docker.com/r/golangci/golangci-lint
  script:
# Write the code coverage report to gl-code-quality-report.json
    # and print linting issues to stdout in the format: path/to/file:line description
    # remove `--issues-exit-code 0` or set to non-zero to fail the job if linting issues are detected
    - golangci-lint run --issues-exit-code 0 --print-issued-lines=false --timeout=25m --out-format code-climate:gl-code-quality-report.json,line-number
  artifacts:
      reports:
        codequality: gl-code-quality-report.json
      paths:
        - gl-code-quality-report.json
      when: always
  allow_failure: true

# WIP but failing and will need to get back to see if this is a viable option for go test coverage
# golang_coverage:
#   stage: pre_checks
#   interruptible: true
#   tags:
#     - $Gitlab_Runner_Tag
#   image: $DOCKER_APP_IMAGE
#   services:
#     - name: $postgres
#     - name: $redis
#   before_script:
#     - *setup_milmove_env
#   variables:
#     KUBERNETES_CPU_REQUEST: "4"
#     KUBERNETES_MEMORY_REQUEST: "8Gi"
#     KUBERNETES_MEMORY_LIMIT: "8Gi"
#     APPLICATION: app
#     # 8 since this runs on xlarge with 8 CPUs
#     GOTEST_PARALLEL: 8
#     DB_PASSWORD: mysecretpassword
#     DB_USER_LOW_PRIV: crud
#     DB_PASSWORD_LOW_PRIV: mysecretpassword
#     DB_USER: postgres
#     DB_HOST: localhost
#     DB_PORT_TEST: 5432
#     DB_PORT: 5432
#     DB_NAME: test_db
#     DB_NAME_TEST: test_db
#     DTOD_USE_MOCK: 'true'
#     MIGRATION_MANIFEST: '/builds/milmove/mymove/migrations/app/migrations_manifest.txt'
#     MIGRATION_PATH: 'file:///builds/milmove/mymove/migrations/app/schema;file:///builds/milmove/mymove/migrations/app/secure'
#     EIA_KEY: db2522a43820268a41a802a16ae9fd26 # dummy key generated with openssl rand -hex 16
#     ENV: test
#     ENVIRONMENT: test
#     SERVER_REPORT: 1
#     COVERAGE: 1
#     SERVE_API_INTERNAL: 'true'
#     OKTA_CUSTOMER_CLIENT_ID: 1q2w3e4r5t6y7u8i9o
#     OKTA_ADMIN_CLIENT_ID: AQ1SW2DE3FR4G5
#     OKTA_OFFICE_CLIENT_ID: 9f9f9s8s90gig9
#     OKTA_API_KEY: notrealapikey8675309
#     OKTA_OFFICE_GROUP_ID: notrealgroupId
#     OKTA_CUSTOMER_GROUP_ID: notrealcustomergroupId
#     POSTGRES_DB: test_db #for postgres container
#     POSTGRES_USER: postgres
#     POSTGRES_PASSWORD: mysecretpassword
#     POSTGRES_HOST_AUTH_METHOD: trust
#     DPS_AUTH_SECRET_KEY: placeholder
#     CSRF_AUTH_KEY: d096fd8529eefaa46497849d11d2ff2e979ddfaed1aff058524ada9bceadd67c
#     IWS_RBS_ENABLED: 0
#     IWS_RBS_HOST: "pkict.dmdc.osd.mil"
#   script:
#     - go test ./... -coverprofile=coverage.txt -covermode count
#     - go get github.com/boumenot/gocover-cobertura
#     - go run github.com/boumenot/gocover-cobertura < coverage.txt > coverage.xml
#   allow_failure: true
#   after_script:
#     - *announce_failure
#   artifacts:
#     reports:
#       coverage_report:
#         coverage_format: cobertura
#         path: /builds/milmove/mymove/coverage.xml

pre_deps_yarn:
  stage: pre_checks
  interruptible: true
  tags:
    - $Gitlab_Runner_Tag
  image: $DOCKER_APP_IMAGE
  before_script:
    - *setup_milmove_env
  script:
     - *install_yarn
  cache:
    - <<: *yarn_cache
  after_script:
      - *announce_failure

check_generated_code:
  stage: pre_checks
  image: $DOCKER_APP_IMAGE # Replace with the appropriate Docker image
  tags:
    - $Gitlab_Runner_Tag
  needs:
   - pre_deps_golang
  before_script:
   - *setup_milmove_env
  script:
    - make server_generate mocks_generate
    - scripts/check-generated-code pkg/gen/ $(find . -type d -name "*mocks" -exec echo -n '{} ' \;)
  after_script:
    - *announce_failure
  rules:
    - *check_debug


check_tls_certificate_dp3:
  stage: pre_checks
  interruptible: true
  tags:
    - $Gitlab_Runner_Tag
  image: $DOCKER_APP_IMAGE # Replace with your appropriate Docker image.
  before_script:
    - *setup_aws_vars_dp3
    - *setup_tls_vars_dp3
    - *announce_failure
  script:
    # Check if we are using a DP3 environment
    - echo "Checking if we are using a DP3 environment at all..."
    - |
      if [[ $DP3_ENV != "demo" && $DP3_ENV != "exp" && $DP3_ENV != "loadtest" ]]; then
        echo "Not a DP3 environment. Skipping TLS checks."
        exit 0
      fi
    - echo "Running TLS pair check..."
    - /usr/local/bin/check-tls-pair "${TLS_KEY}" "${TLS_CERT}"
  after_script:
    - *announce_failure
  rules:
    - *check_dp3

check_tls_certificate_stg:
  stage: pre_checks
  interruptible: true
  tags:
    - $Gitlab_Runner_Tag
  image: $DOCKER_APP_IMAGE
  before_script:
    - *setup_aws_vars_stg
    - *setup_tls_vars_stg
  script:
    - echo "Running TLS pair check..."
    - /usr/local/bin/check-tls-pair "${TLS_KEY}" "${TLS_CERT}"
  after_script:
    - *announce_failure

check_tls_certificate_prd:
  stage: pre_checks
  interruptible: true
  tags:
    - $Gitlab_Runner_Tag
  image: $DOCKER_APP_IMAGE
  before_script:
    - *setup_tls_vars_prd
    - *setup_aws_vars_prd
  script:
    - echo "Running TLS pair check for PRD environment..."
    - /usr/local/bin/check-tls-pair "${TLS_KEY}" "${TLS_CERT}"
  after_script:
    - *announce_failure

build_storybook:
  stage: build
  interruptible: true
  tags:
    - $Gitlab_Runner_Tag
  image: $DOCKER_APP_IMAGE
  variables:
    KUBERNETES_CPU_REQUEST: "4"
    KUBERNETES_MEMORY_REQUEST: "8Gi"
    KUBERNETES_MEMORY_LIMIT: "8Gi"
  needs:
    - pre_deps_yarn
    - anti_virus
  cache:
    - <<: *yarn_cache
      policy: pull
  before_script:
    - *setup_milmove_env
    - *install_yarn
  script:
   - yarn build-storybook
  after_script:
    - *announce_failure
  artifacts:
    paths:
      - /builds/milmove/mymove/storybook-static
  rules:
    - *check_main

deploy_storybook_dp3:
  stage: deploy
  interruptible: true
  tags:
    - $Gitlab_Runner_Tag
  image: $DOCKER_APP_IMAGE
  needs:
    - pre_deps_yarn
    - build_storybook
  before_script:
    - *setup_milmove_env
    - *setup_aws_vars_com_dev
  script:
    - echo "Deploying Storybook to S3..."
    - ./scripts/push-storybook-assets "storybook.dp3.us"
  after_script:
    - *announce_failure
  allow_failure: true
  artifacts:
    paths:
      - /builds/milmove/mymove/storybook-static
  rules:
  - *check_main

compile_app_client:
  stage: build
  interruptible: true
  tags:
    - $Gitlab_Runner_Tag
  image: $DOCKER_APP_IMAGE
  cache:
    - <<: *yarn_cache
      policy: pull
  variables:
    KUBERNETES_CPU_REQUEST: "6"
    KUBERNETES_MEMORY_REQUEST: "8Gi"
    KUBERNETES_MEMORY_LIMIT: "8Gi"
  before_script:
  - *setup_milmove_env
  - *install_yarn
  needs:
    - pre_deps_yarn
  script:
     - make client_build
  artifacts:
    paths:
      - /builds/milmove/mymove/bin
      - /builds/milmove/mymove/build
      - playwright
      - playwright.config.js
      - package.json
      - eslint-plugin-ato
    expire_in: 1 week
  after_script:
    - *announce_failure


compile_app_server:
  stage: build
  interruptible: true
  tags:
    - $Gitlab_Runner_Tag
  image: $DOCKER_APP_IMAGE
  cache:
    - <<: *go_cache
      policy: pull
    - <<: *yarn_cache
      policy: pull
  variables:
    KUBERNETES_CPU_REQUEST: "6"
    KUBERNETES_MEMORY_REQUEST: "6Gi"
    KUBERNETES_MEMORY_LIMIT: "8Gi"
  needs:
    - pre_deps_golang
    - pre_deps_yarn
  before_script:
    - *setup_milmove_env
    - *install_yarn
  script:
    - make -j 4 server_build build_tools
    - echo "Skipping server and tools compilation."
  artifacts:
    paths:
    - /builds/milmove/mymove/bin/milmove-tasks
    - /builds/milmove/mymove/bin/milmove
    - /builds/milmove/mymove/bin/rds-ca-rsa4096-g1.pem
    - /builds/milmove/mymove/bin/rds-ca-2019-root.pem
    - /builds/milmove/mymove/bin/tls-checker
    - /builds/milmove/mymove/bin/health-checker
    - /builds/milmove/mymove/bin/*
    - /builds/milmove/mymove/bin/ecs-deploy
    - /builds/milmove/mymove/config/tls/milmove-cert-bundle.p7b
    - /builds/milmove/mymove/config/tls/dod-sw-ca-66.pem
    - /builds/milmove/mymove/swagger/*
    - /builds/milmove/mymove/build
    - pkg/testdatagen/testdata
    - /builds/milmove/mymove/config/otel/*
    expire_in: 1 week
  after_script:
    - *announce_failure


#####################################
## Test stages various conditions  ##
#####################################
prep_integration_docker_microservice:
  stage: test
  interruptible: true
  tags:
    - $Gitlab_Runner_Tag
  image:
    name: gcr.io/kaniko-project/executor:v1.14.0-debug
    entrypoint: [""]
  needs:
    - pre_deps_yarn
    - compile_app_server
  before_script:
    - *kaniko_before_setup
  script:
    - /kaniko/executor
      --context "${CI_PROJECT_DIR}"
      --dockerfile "${CI_PROJECT_DIR}/Dockerfile_gitlabtests_dp3"
      --destination "${CI_REGISTRY_IMAGE}:e2e-${CI_COMMIT_SHORT_SHA}"
  allow_failure: true
  after_script:
    - *announce_failure
  rules:
   - *check_integration_mtls_ignore_branch

pre_test:
  stage: test
  interruptible: true
  tags:
    - $Gitlab_Runner_Tag
  image: $DOCKER_APP_IMAGE
  cache:
    - <<: *go_cache
      policy: pull
    - <<: *yarn_cache
      policy: pull
  needs:
    - pre_deps_golang
    - pre_deps_yarn
    - check_tls_certificate_stg
    - check_tls_certificate_prd
  variables:
    KUBERNETES_CPU_REQUEST: "4"
    KUBERNETES_MEMORY_REQUEST: "6Gi"
    KUBERNETES_MEMORY_LIMIT: "6Gi"
  before_script: *setup_milmove_env
  script:
    - export GODEBUG=asyncpreemptoff=1
    - echo "Save Baseline Spectral Lint"
    - |
      [ -d ~/transcom/mymove/spectral ] && cp -r ~/transcom/mymove/spectral /tmp/spectral_baseline || echo "Skipping saving baseline"
    - rm -rf ~/transcom/mymove/spectral
    - *install_yarn
    # this is so we can avoid go mod downloading and resulting in an error on a false positive
    - ./scripts/pre-commit-go-mod || exit 0
    - echo "Run pre-commit tests without golangci-lint, eslint, or prettier"
    - SKIP=golangci-lint,eslint,prettier pre-commit run --all-files
    - echo "Run pre-commit tests with golangci-lint only"
    - |
        export GOLANGCI_LINT_CONCURRENCY=4
        export GOLANGCI_LINT_VERBOSE=-v
        mkdir -p tmp/test-results/pretest
    # can this be removed in favor of golang_lint?
    - pre-commit run -v --all-files golangci-lint | tee tmp/test-results/pretest/golangci-lint.out
    - echo "Run prettier, eslint, danger checks"
    - yarn prettier-ci
    - yarn lint
    - yarn danger ci --failOnErrors
    - echo "Run spectral linter on all files"
    - ./scripts/ensure-spectral-lint /tmp/spectral_baseline spectral
  after_script:
    - *announce_failure
  artifacts:
      reports:
        codequality: tmp/test-results/pretest/golangci-lint.out
      paths:
        - tmp/test-results/pretest/golangci-lint.out #remove if golang_lint works
        - tmp/spectral_baseline/*.json #what do we need to store for review?
        - spectral/*.json #what do we need to store for review?
      when: always
  rules:
   - if: '$PRE_TEST_ALLOW_FAILURE == "true"'
     allow_failure: true
   - if: '$PRE_TEST_ALLOW_FAILURE == "false"'
     allow_failure: false
  #  - *check_server_ignore_branch  all branches for now

server_test:
  stage: test
  interruptible: true
  tags:
    - $Gitlab_Runner_Tag
  image: $DOCKER_APP_IMAGE
  needs:
    - pre_deps_golang
  before_script:
  - *setup_milmove_env
  - *setup_generic_app_env_variables
  - *setup_server_env_variables
  services:
    - name: $postgres
    - name: $redis
  variables:
    APPLICATION: app
    # 8 since this runs on xlarge with 8 CPUs
    GOTEST_PARALLEL: 8
    DB_PASSWORD: mysecretpassword
    DB_USER_LOW_PRIV: crud
    DB_PASSWORD_LOW_PRIV: mysecretpassword
    DB_USER: postgres
    DB_HOST: localhost
    DB_PORT_TEST: 5432
    DB_PORT: 5432
    DB_NAME: test_db
    DB_NAME_TEST: test_db
    DTOD_USE_MOCK: 'true'
    MIGRATION_MANIFEST: '/builds/milmove/mymove/migrations/app/migrations_manifest.txt'
    DML_MIGRATION_MANIFEST: '/builds/milmove/mymove/migrations/app/dml_migrations_manifest.txt'
    DDL_TYPES_MIGRATION_MANIFEST: '/builds/milmove/mymove/migrations/app/ddl_types_manifest.txt'
    DDL_TABLES_MIGRATION_MANIFEST: '/builds/milmove/mymove/migrations/app/ddl_tables_manifest.txt'
    DDL_VIEWS_MIGRATION_MANIFEST: '/builds/milmove/mymove/migrations/app/ddl_views_manifest.txt'
    DDL_FUNCTIONS_MIGRATION_MANIFEST: '/builds/milmove/mymove/migrations/app/ddl_functions_manifest.txt'
    MIGRATION_PATH: 'file:///builds/milmove/mymove/migrations/app/schema;file:///builds/milmove/mymove/migrations/app/secure'
    DDL_TYPES_MIGRATION_PATH: 'file:///builds/milmove/mymove/migrations/app/ddl_migrations/ddl_types'
    DDL_TABLES_MIGRATION_PATH: 'file:///builds/milmove/mymove/migrations/app/ddl_migrations/ddl_tables'
    DDL_VIEWS_MIGRATION_PATH: 'file:///builds/milmove/mymove/migrations/app/ddl_migrations/ddl_views'
    DDL_FUNCTIONS_MIGRATION_PATH: 'file:///builds/milmove/mymove/migrations/app/ddl_migrations/ddl_functions'
    EIA_KEY: db2522a43820268a41a802a16ae9fd26 # dummy key generated with openssl rand -hex 16
    ENV: test
    ENVIRONMENT: test
    SERVER_REPORT: 1
    COVERAGE: 1
    SERVE_API_INTERNAL: 'true'
    OKTA_CUSTOMER_CLIENT_ID: 1q2w3e4r5t6y7u8i9o
    OKTA_ADMIN_CLIENT_ID: AQ1SW2DE3FR4G5
    OKTA_OFFICE_CLIENT_ID: 9f9f9s8s90gig9
    OKTA_API_KEY: notrealapikey8675309
    OKTA_OFFICE_GROUP_ID: notrealgroupId
    OKTA_CUSTOMER_GROUP_ID: notrealcustomergroupId
    POSTGRES_DB: test_db #for postgres container
    POSTGRES_USER: postgres
    POSTGRES_PASSWORD: mysecretpassword
    POSTGRES_HOST_AUTH_METHOD: trust
    DPS_AUTH_SECRET_KEY: placeholder
    CSRF_AUTH_KEY: d096fd8529eefaa46497849d11d2ff2e979ddfaed1aff058524ada9bceadd67c
    IWS_RBS_ENABLED: 0
    IWS_RBS_HOST: "pkict.dmdc.osd.mil"
  script:
    - for i in $(seq 1 5); do go mod download && break || s=$? && sleep 5; done; (exit $s)
    - scripts/check-generated-code go.sum
    - make bin/swagger
    - echo "server test -- build gotestsum and run scripts for report"
    - make -j 2 bin/milmove bin/gotestsum
    - make server_test
    - scripts/check-failed-test /builds/milmove/mymove/tmp/test-results/gotest/app/go-test-report.xml
  artifacts:
    paths:
      - /builds/milmove/mymove/bin/gotestsum
      - /builds/milmove/mymove/tmp/test-results
    when: always
    reports:
      junit: /builds/milmove/mymove/tmp/test-results/gotest/app/go-test-report.xml
  after_script:
    - *announce_failure
  rules:
   - if: '$SERVER_TEST_ALLOW_FAILURE == "true"'
     allow_failure: true
   - if: '$SERVER_TEST_ALLOW_FAILURE == "false"'
     allow_failure: false
  #  - *check_server_ignore_branch   # we want to make this run on every branch bc webhooks don't exist currently

server_test_coverage:
  stage: test
  interruptible: true
  tags:
    - $Gitlab_Runner_Tag
  image: $DOCKER_APP_IMAGE
  needs:
    - pre_deps_golang
    - server_test
  before_script: *setup_milmove_env
  script:
    - echo "TODO understand recording stats and PR interaction"
    - echo "server test coverage"
    - |
        echo "Ensure Test Coverage Increasing"
        ./scripts/ensure-go-test-coverage \
        tmp/baseline-go-coverage/go-coverage.txt \
        tmp/test-results/gotest/app/go-coverage.txt
  after_script:
    - *announce_failure
  rules:
   - if: '$SERVER_TEST_ALLOW_FAILURE == "true"'
     allow_failure: true
   - if: '$SERVER_TEST_ALLOW_FAILURE == "false"'
     allow_failure: true #allow failure for now
   - *check_server_ignore_branch
  ###may need to rethink the logic and intent of this they save per the following and do some PR interaction
  # only save the cache on default branch builds because we only want to
  # change the baseline of test results on main builds
  #
  # Save the new baseline regardless of if the coverage succeeds
  # or fails as a merge to main means we have a new baseline. We
  # will use other means to measure if our coverage is increasing

client_test:
  stage: test
  interruptible: true
  tags:
<<<<<<< HEAD
    - $Gitlab_Runner_Tag
=======
    - $EKS_CLUSTER_RUNNER_TAG
>>>>>>> 41883c72
  image: $DOCKER_APP_IMAGE
  variables:
    KUBERNETES_CPU_REQUEST: "4"
    KUBERNETES_MEMORY_REQUEST: "12Gi"
    KUBERNETES_MEMORY_LIMIT: "12Gi"
  needs:
    - pre_deps_yarn
  cache:
    - <<: *yarn_cache
      policy: pull
  before_script:
    - *setup_milmove_env
    - *install_yarn
  coverage: /All files[^|]*\|[^|]*\s+([\d\.]+)/
  dependencies:
    - pre_deps_yarn
  script:
    - echo "client test coverage" | tee -a $CI_PROJECT_DIR/coverage.output
    - JEST_JUNIT_OUTPUT_DIR=jest-junit-reports yarn test:coverage -results=false >> $CI_PROJECT_DIR/coverage.output 2>&1
  artifacts:
    when: always
    reports:
      junit:
        - jest-junit-reports/junit.xml
    paths:
      - /builds/milmove/mymove/coverage
      - /builds/milmove/mymove/jest-junit-reports
      - $CI_PROJECT_DIR/coverage.output
  after_script:
    - *announce_failure
  rules:
   - if: '$CLIENT_TEST_ALLOW_FAILURE == "true"'
     allow_failure: true
   - if: '$CLIENT_TEST_ALLOW_FAILURE == "false"'
     allow_failure: false
  #  - *check_client_ignore_branch   # we want to make this run on every branch bc webhooks don't exist currently

client_test_coverage:
  stage: test
  interruptible: true
  tags:
    - $Gitlab_Runner_Tag
  image: $DOCKER_APP_IMAGE
  needs:
    - pre_deps_yarn
    - client_test
  before_script: *setup_milmove_env
  # TODO: need to add cache for max coverage increase similar to this
  # https://stackoverflow.com/questions/54542922/force-coverage-increase-in-gitlab-prs
  script:
    - echo "TODO understand recording stats and PR interaction"
    - |
     echo "Ensure Test Coverage Increasing"
      ./scripts/ensure-js-test-coverage \
      tmp/baseline-jest-coverage/clover.xml \
      coverage/clover.xml
  after_script:
    - *announce_failure
  rules:
   - if: '$CLIENT_TEST_ALLOW_FAILURE == "true"'
     allow_failure: true
   - if: '$CLIENT_TEST_ALLOW_FAILURE == "false"'
     allow_failure: true #allow failure for now
   - *check_client_ignore_branch

integration_test_devseed:
  stage: test
  interruptible: true
  tags:
    - $Gitlab_Runner_Tag
  image: $DOCKER_APP_IMAGE
  services:
    - name: $postgres
    - name: $redis
  variables:
    APPLICATION: app
    DB_PASSWORD: mysecretpassword
    DB_USER_LOW_PRIV: crud
    DB_PASSWORD_LOW_PRIV: mysecretpassword
    DB_USER: postgres
    DB_HOST: localhost
    DB_PORT: 5432
    DB_NAME: dev_db
    DB_NAME_DEV: dev_db
    MIGRATION_MANIFEST: '/builds/milmove/mymove/migrations/app/migrations_manifest.txt'
    DML_MIGRATION_MANIFEST: '/builds/milmove/mymove/migrations/app/dml_migrations_manifest.txt'
    DDL_TYPES_MIGRATION_MANIFEST: '/builds/milmove/mymove/migrations/app/ddl_types_manifest.txt'
    DDL_TABLES_MIGRATION_MANIFEST: '/builds/milmove/mymove/migrations/app/ddl_tables_manifest.txt'
    DDL_VIEWS_MIGRATION_MANIFEST: '/builds/milmove/mymove/migrations/app/ddl_views_manifest.txt'
    DDL_FUNCTIONS_MIGRATION_MANIFEST: '/builds/milmove/mymove/migrations/app/ddl_functions_manifest.txt'
    MIGRATION_PATH: 'file:///builds/milmove/mymove/migrations/app/schema;file:///builds/milmove/mymove/migrations/app/secure'
    DDL_TYPES_MIGRATION_PATH: 'file:///builds/milmove/mymove/migrations/app/ddl_migrations/ddl_types'
    DDL_TABLES_MIGRATION_PATH: 'file:///builds/milmove/mymove/migrations/app/ddl_migrations/ddl_tables'
    DDL_VIEWS_MIGRATION_PATH: 'file:///builds/milmove/mymove/migrations/app/ddl_migrations/ddl_views'
    DDL_FUNCTIONS_MIGRATION_PATH: 'file:///builds/milmove/mymove/migrations/app/ddl_migrations/ddl_functions'
    EIA_KEY: db2522a43820268a41a802a16ae9fd26 # dummy key generated with openssl rand -hex 16
    ENVIRONMENT: development
    DOD_CA_PACKAGE: /builds/milmove/mymove/config/tls/milmove-cert-bundle.p7b
    POSTGRES_PASSWORD: mysecretpassword
    POSTGRES_DB: test_db
  needs:
    - pre_deps_golang
    - prep_server_hosted_client_deps
  before_script:
   - *setup_milmove_env
   - *setup_generic_app_env_variables
   - *setup_devseed_env_variables
  script:
    - echo "integration_test_devseed"
    - |
     export MOVE_MIL_DOD_CA_CERT=$(cat config/tls/devlocal-ca.pem)
     export MOVE_MIL_DOD_TLS_CERT=$(cat config/tls/devlocal-https.pem)
     export MOVE_MIL_DOD_TLS_KEY=$(cat config/tls/devlocal-https.key)
    - make db_dev_fresh
  after_script:
    - *announce_failure
  rules:
   - if: '$INTEGRATION_TEST_ALLOW_FAILURE == "true"'
     allow_failure: true
   - if: '$INTEGRATION_TEST_ALLOW_FAILURE == "false"'
     allow_failure: false
   - *check_integration_ignore_branch

integration_tests:
  stage: test
  interruptible: true
  tags:
    - $Gitlab_Runner_Tag
  image: $DOCKER_APP_IMAGE
  needs:
    - pre_deps_yarn
    - pre_deps_golang
    - compile_app_client
    - compile_app_server
    - integration_test_my
    - integration_test_office
    - integration_test_admin
    - integration_test_devseed
  before_script: *setup_milmove_env
  script:
    - echo "TODO Add steps"
    - echo "integration_tests"
  after_script:
    - *announce_failure
  rules:
   - if: '$INTEGRATION_TEST_ALLOW_FAILURE == "true"'
     allow_failure: true
   - if: '$INTEGRATION_TEST_ALLOW_FAILURE == "false"'
     allow_failure: true # allow failure for now
   - *check_integration_ignore_branch




integration_test_mtls:
  stage: pre_pre_checks
  interruptible: true
  cache:
    - <<: *yarn_cache
    - <<: *node_cache
  tags:
    - $Gitlab_Runner_Tag
  image: $DOCKER_APP_IMAGE
  services:
    - name: $postgres
    - name: $redis
    - name: registry.csde.caci.com/milmove/mymove:e2e-977e14fb
      alias: milmovelocal,officelocal,adminlocal,primelocal
      entrypoint: ["/bin/milmove"]
      command: ["serve"]
  variables:
<<<<<<< HEAD
    CI_DEBUG_SERVICES: "true"
    KUBERNETES_CPU_REQUEST: "2"
    KUBERNETES_MEMORY_REQUEST: "6Gi"
    KUBERNETES_MEMORY_LIMIT: "6Gi"
    # FF_NETWORK_PER_BUILD: "true"
    PLAYWRIGHT_MY_URL: http://milmovelocal:4000
    PLAYWRIGHT_ADMIN_URL: http://adminlocal:4000
    PLAYWRIGHT_OFFICE_URL: http://officelocal:4000
    # partially taken from https://playwright.dev/docs/ci#sharding-in-circleci
    FEATURE_FLAG_MULTI_MOVE: 'true'
    FEATURE_FLAG_PPM: 'true'
    FEATURE_FLAG_NTS: 'true'
    FEATURE_FLAG_NTSR: 'true'
    FEATURE_FLAG_BOAT: 'true'
    FEATURE_FLAG_MOBILE_HOME: 'true'
    FEATURE_FLAG_CAC_VALIDATED_LOGIN: 'false'
    FEATURE_FLAG_VALIDATION_CODE_REQUIRED: 'false'
    FEATURE_FLAG_MOVE_LOCK: 'false'
    FEATURE_FLAG_OKTA_DODID_INPUT: 'false'
    FEATURE_FLAG_HEADQUARTERS_ROLE: 'true'
    FEATURE_FLAG_GSR_ROLE: 'false'
    FEATURE_FLAG_SAFETY_MOVE: 'false'
    FEATURE_FLAG_MANAGE_SUPPORTING_DOCS: 'false'
    FEATURE_FLAG_THIRD_ADDRESS_AVAILABLE: 'false'
    FEATURE_FLAG_QUEUE_MANAGEMENT: 'false'
    FEATURE_FLAG_UNACCOMPANIED_BAGGAGE: 'false'
    FEATURE_FLAG_ENABLE_ALASKA: 'false'
    FEATURE_FLAG_BULK_ASSIGNMENT: 'false'

=======
>>>>>>> 41883c72
    APPLICATION: app
    DB_PASSWORD: mysecretpassword
    DB_USER_LOW_PRIV: crud
    DB_PASSWORD_LOW_PRIV: mysecretpassword
    CI_REGISTRY: $CI_REGISTRY
    CI_REGISTRY_PASSWORD: $CI_REGISTRY_PASSWORD
    CI_REGISTRY_USER: $CI_REGISTRY_USER
    DB_USER: postgres
    DB_HOST: localhost
    DB_PORT: 5432
    DB_NAME: dev_db
    DB_NAME_DEV: dev_db
    MIGRATION_MANIFEST: '/builds/milmove/mymove/migrations/app/migrations_manifest.txt'
    DML_MIGRATION_MANIFEST: '/builds/milmove/mymove/migrations/app/dml_migrations_manifest.txt'
    DDL_TYPES_MIGRATION_MANIFEST: '/builds/milmove/mymove/migrations/app/ddl_types_manifest.txt'
    DDL_TABLES_MIGRATION_MANIFEST: '/builds/milmove/mymove/migrations/app/ddl_tables_manifest.txt'
    DDL_VIEWS_MIGRATION_MANIFEST: '/builds/milmove/mymove/migrations/app/ddl_views_manifest.txt'
    DDL_FUNCTIONS_MIGRATION_MANIFEST: '/builds/milmove/mymove/migrations/app/ddl_functions_manifest.txt'
    MIGRATION_PATH: 'file:///builds/milmove/mymove/migrations/app/schema;file:///builds/milmove/mymove/migrations/app/secure'
    DDL_TYPES_MIGRATION_PATH: 'file:///builds/milmove/mymove/migrations/app/ddl_migrations/ddl_types'
    DDL_TABLES_MIGRATION_PATH: 'file:///builds/milmove/mymove/migrations/app/ddl_migrations/ddl_tables'
    DDL_VIEWS_MIGRATION_PATH: 'file:///builds/milmove/mymove/migrations/app/ddl_migrations/ddl_views'
    DDL_FUNCTIONS_MIGRATION_PATH: 'file:///builds/milmove/mymove/migrations/app/ddl_migrations/ddl_functions'
    EIA_KEY: db2522a43820268a41a802a16ae9fd26 # dummy key generated with openssl rand -hex 16
    ENVIRONMENT: development
    DOD_CA_PACKAGE: /builds/milmove/mymove/config/tls/milmove-cert-bundle.p7b
    POSTGRES_PASSWORD: mysecretpassword
    POSTGRES_DB: test_db

    MOVE_MIL_DOD_CA_CERT: $(cat /builds/milmove/mymove/config/tls/devlocal-ca.pem)
    MOVE_MIL_DOD_TLS_CERT: $(cat /builds/milmove/mymove/config/tls/devlocal-https.pem)
    MOVE_MIL_DOD_TLS_KEY: $(cat /builds/milmove/mymove/config/tls/devlocal-https.key)
    CLIENT_AUTH_SECRET_KEY: $(cat /builds/milmove/mymove/config/tls/devlocal-client_auth_secret.key)
    LOGIN_GOV_SECRET_KEY: $(echo $E2E_LOGIN_GOV_SECRET_KEY | base64 --decode)
    HERE_MAPS_APP_ID: $E2E_HERE_MAPS_APP_ID
    HERE_MAPS_APP_CODE: $E2E_HERE_MAPS_APP_CODE

    HERE_MAPS_GEOCODE_ENDPOINT: 'https: //geocoder.api.here.com/6.2/geocode.json'
    HERE_MAPS_ROUTING_ENDPOINT: 'https: //route.api.here.com/routing/7.2/calculateroute.json'
    LOGIN_GOV_CALLBACK_PORT: 4000
    LOGIN_GOV_CALLBACK_PROTOCOL: http
    OKTA_CUSTOMER_CLIENT_ID: 1q2w3e4r5t6y7u8i9o
    OKTA_ADMIN_CLIENT_ID: AQ1SW2DE3FR4G5
    OKTA_OFFICE_CLIENT_ID: 9f9f9s8s90gig9
    OKTA_CUSTOMER_SECRET_KEY: notrealkey
    OKTA_OFFICE_SECRET_KEY: notrealkey1
    OKTA_ADMIN_SECRET_KEY: notrealkey2
    OKTA_TENANT_CALLBACK_PORT: 4000
    OKTA_TENANT_CALLBACK_PROTOCOL: http
    OKTA_TENANT_ORG_URL: test-milmove.okta.mil
    OKTA_API_KEY: notrealapikey
    OKTA_OFFICE_GROUP_ID: notrealgroupId
    OKTA_CUSTOMER_GROUP_ID: notrealcustomergroupId

    SERVE_API_SUPPORT: true
    SERVE_PRIME_SIMULATOR: true
    DEVLOCAL_CA: '/builds/milmove/mymove/config/tls/devlocal-ca.pem'


    HTTP_ADMIN_SERVER_NAME: adminlocal
    HTTP_MY_SERVER_NAME: milmovelocal
    HTTP_OFFICE_SERVER_NAME: officelocal
    HTTP_ORDERS_SERVER_NAME: orderslocal
    HTTP_PRIME_SERVER_NAME: primelocal

    MUTUAL_TLS_ENABLED: true
    MUTUAL_TLS_PORT: 9443
    SERVE_API_PRIME: true

    DB_DEBUG: false
  # needs:
  #  - prep_integration_docker_microservice
  #   - pre_deps_yarn
  #   - compile_app_server
  before_script:
    - *setup_milmove_env
    - *setup_env_intergration_mtls
  script:
    # - echo "TODO Add steps"
    # - echo "integration_test_mtls"
    # - echo "Waiting for server to start"
    # - dockerize -wait http://milmovelocal:4000 -timeout 5m
    - sed 's,^,export ,' /builds/milmove/mymove/config/env/review.app.env > server_env
    - source server_env
    # - until $(curl --output /dev/null --silent --head --fail http://milmovelocal:4000); do printf '.'; sleep 1; done
    # - curl http://milmovelocal:4000
    - make bin/milmove
    - bin/milmove migrate >> $CI_PROJECT_DIR/milmove_migrate.output 2>&1
    - make bin/prime-api-client
    - echo "Running E2E mTLS tests"
    - ./scripts/run-e2e-mtls-test >> $CI_PROJECT_DIR/e2e_mtls_test.output 2>&1
  artifacts:
    paths:
      - test-results/
      - $CI_PROJECT_DIR/e2e_mtls_test.output
      - $CI_PROJECT_DIR/milmove_migrate.output
    when: always
  after_script:
    - *announce_failure
  rules:
   - if: '$INTEGRATION_TEST_ALLOW_FAILURE == "true"'
     allow_failure: true
   - if: '$INTEGRATION_TEST_ALLOW_FAILURE == "false"'
     allow_failure: true # allow failure for now
   - *check_integration_mtls_ignore_branch

integration_test_admin:
  stage: pre_pre_checks
  interruptible: true
  cache:
    - <<: *yarn_cache
    - <<: *node_cache
  tags:
    - $Gitlab_Runner_Tag
  image: $DOCKER_APP_IMAGE
  services:
    - name: $postgres
    - name: $redis
    - name: registry.csde.caci.com/milmove/mymove:e2e-977e14fb
      alias: milmovelocal,officelocal,adminlocal,primelocal
      entrypoint: ["/bin/milmove"]
      command: ["serve"]
  variables:
<<<<<<< HEAD
    CI_DEBUG_SERVICES: "true"
    KUBERNETES_CPU_REQUEST: "2"
    KUBERNETES_MEMORY_REQUEST: "6Gi"
    KUBERNETES_MEMORY_LIMIT: "6Gi"
    # FF_NETWORK_PER_BUILD: "true"
    PLAYWRIGHT_MY_URL: http://milmovelocal:4000
    PLAYWRIGHT_ADMIN_URL: http://adminlocal:4000
    PLAYWRIGHT_OFFICE_URL: http://officelocal:4000
=======
>>>>>>> 41883c72
    APPLICATION: app
    DB_PASSWORD: mysecretpassword
    DB_USER_LOW_PRIV: crud
    DB_PASSWORD_LOW_PRIV: mysecretpassword
    DB_USER: postgres
    DB_HOST: localhost
    DB_PORT: 5432
    DB_NAME: dev_db
    DB_NAME_DEV: dev_db
    MIGRATION_MANIFEST: '/builds/milmove/mymove/migrations/app/migrations_manifest.txt'
    DML_MIGRATION_MANIFEST: '/builds/milmove/mymove/migrations/app/dml_migrations_manifest.txt'
    DDL_TYPES_MIGRATION_MANIFEST: '/builds/milmove/mymove/migrations/app/ddl_types_manifest.txt'
    DDL_TABLES_MIGRATION_MANIFEST: '/builds/milmove/mymove/migrations/app/ddl_tables_manifest.txt'
    DDL_VIEWS_MIGRATION_MANIFEST: '/builds/milmove/mymove/migrations/app/ddl_views_manifest.txt'
    DDL_FUNCTIONS_MIGRATION_MANIFEST: '/builds/milmove/mymove/migrations/app/ddl_functions_manifest.txt'
    MIGRATION_PATH: 'file:///builds/milmove/mymove/migrations/app/schema;file:///builds/milmove/mymove/migrations/app/secure'
    DDL_TYPES_MIGRATION_PATH: 'file:///builds/milmove/mymove/migrations/app/ddl_migrations/ddl_types'
    DDL_TABLES_MIGRATION_PATH: 'file:///builds/milmove/mymove/migrations/app/ddl_migrations/ddl_tables'
    DDL_VIEWS_MIGRATION_PATH: 'file:///builds/milmove/mymove/migrations/app/ddl_migrations/ddl_views'
    DDL_FUNCTIONS_MIGRATION_PATH: 'file:///builds/milmove/mymove/migrations/app/ddl_migrations/ddl_functions'
    EIA_KEY: db2522a43820268a41a802a16ae9fd26 # dummy key generated with openssl rand -hex 16
    ENVIRONMENT: development
    DOD_CA_PACKAGE: /builds/milmove/mymove/config/tls/milmove-cert-bundle.p7b
    POSTGRES_PASSWORD: mysecretpassword
    POSTGRES_DB: test_db
  # needs:
  #   - pre_deps_yarn
  #   - pre_deps_golang
  #   - compile_app_client
  #   - compile_app_server
  before_script:
      - *setup_milmove_env
      - *e2e_tests_playwright
  script:
    - echo "TODO Add steps"
    - echo "integration_test_admin"
    - echo "Running integration tests for Admin"
    - ./node_modules/.bin/playwright test playwright/tests/admin \
        --reporter=html,junit \
        --trace=on \
        --shard="${CI_NODE_INDEX}/${CI_NODE_TOTAL}" \
        --workers=1 >> $CI_PROJECT_DIR/playwright_test_admin.output 2>&1
  artifacts:
    paths:
      - playwright-report/
      - complete-playwright-report.zip
      - playwright-results.xml
      - $CI_PROJECT_DIR/playwright_test_admin.output
    when: always
  # parallel: 6
  after_script:
    - *announce_failure
  rules:
   - if: '$INTEGRATION_TEST_ALLOW_FAILURE == "true"'
     allow_failure: true
   - if: '$INTEGRATION_TEST_ALLOW_FAILURE == "false"'
     allow_failure: true # allow failure for now
   - *check_integration_ignore_branch

integration_test_my:
  stage: pre_pre_checks
  interruptible: true
  cache:
    - <<: *yarn_cache
    - <<: *node_cache
  tags:
    - $Gitlab_Runner_Tag
  image: $DOCKER_APP_IMAGE
  services:
    - name: $postgres
    - name: $redis
    - name: registry.csde.caci.com/milmove/mymove:e2e-977e14fb
      alias: milmovelocal,officelocal,adminlocal,primelocal
      entrypoint: ["/bin/milmove"]
      command: ["serve"]
  variables:
<<<<<<< HEAD
    CI_DEBUG_SERVICES: "true"
    KUBERNETES_CPU_REQUEST: "2"
    KUBERNETES_MEMORY_REQUEST: "6Gi"
    KUBERNETES_MEMORY_LIMIT: "6Gi"
    PLAYWRIGHT_MY_URL: http://milmovelocal:4000
    PLAYWRIGHT_ADMIN_URL: http://adminlocal:4000
    PLAYWRIGHT_OFFICE_URL: http://officelocal:4000
=======
>>>>>>> 41883c72
    APPLICATION: app
    DB_PASSWORD: mysecretpassword
    DB_USER_LOW_PRIV: crud
    DB_PASSWORD_LOW_PRIV: mysecretpassword
    DB_USER: postgres
    DB_HOST: localhost
    DB_PORT: 5432
    DB_NAME: dev_db
    DB_NAME_DEV: dev_db
    MIGRATION_MANIFEST: '/builds/milmove/mymove/migrations/app/migrations_manifest.txt'
    DML_MIGRATION_MANIFEST: '/builds/milmove/mymove/migrations/app/dml_migrations_manifest.txt'
    DDL_TYPES_MIGRATION_MANIFEST: '/builds/milmove/mymove/migrations/app/ddl_types_manifest.txt'
    DDL_TABLES_MIGRATION_MANIFEST: '/builds/milmove/mymove/migrations/app/ddl_tables_manifest.txt'
    DDL_VIEWS_MIGRATION_MANIFEST: '/builds/milmove/mymove/migrations/app/ddl_views_manifest.txt'
    DDL_FUNCTIONS_MIGRATION_MANIFEST: '/builds/milmove/mymove/migrations/app/ddl_functions_manifest.txt'
    MIGRATION_PATH: 'file:///builds/milmove/mymove/migrations/app/schema;file:///builds/milmove/mymove/migrations/app/secure'
    DDL_TYPES_MIGRATION_PATH: 'file:///builds/milmove/mymove/migrations/app/ddl_migrations/ddl_types'
    DDL_TABLES_MIGRATION_PATH: 'file:///builds/milmove/mymove/migrations/app/ddl_migrations/ddl_tables'
    DDL_VIEWS_MIGRATION_PATH: 'file:///builds/milmove/mymove/migrations/app/ddl_migrations/ddl_views'
    DDL_FUNCTIONS_MIGRATION_PATH: 'file:///builds/milmove/mymove/migrations/app/ddl_migrations/ddl_functions'
    EIA_KEY: db2522a43820268a41a802a16ae9fd26 # dummy key generated with openssl rand -hex 16
    ENVIRONMENT: development
    DOD_CA_PACKAGE: /builds/milmove/mymove/config/tls/milmove-cert-bundle.p7b
    POSTGRES_PASSWORD: mysecretpassword
    POSTGRES_DB: test_db
  # needs:
  #   - pre_deps_yarn
  #   - pre_deps_golang
  #   - compile_app_client
  #   - compile_app_server
  before_script:
      - *setup_milmove_env
      - *e2e_tests_playwright
  script:
    - echo "TODO Add steps"
    - echo "integration_test_my"
    - echo "Running integration tests for My"
    - ./node_modules/.bin/playwright test playwright/tests/my \
        --reporter=html,junit \
        --trace=on \
        --shard="${CI_NODE_INDEX}/${CI_NODE_TOTAL}" \
        --workers=1 >> $CI_PROJECT_DIR/playwright_test_my.output 2>&1
  artifacts:
    paths:
      - playwright-report/
      - complete-playwright-report.zip
      - playwright-results.xml
    when: always
  after_script:
    - *announce_failure
  rules:
   - if: '$INTEGRATION_TEST_ALLOW_FAILURE == "true"'
     allow_failure: true
   - if: '$INTEGRATION_TEST_ALLOW_FAILURE == "false"'
     allow_failure: true # allow failure for now
   - *check_integration_ignore_branch

integration_test_office:
  stage: pre_pre_checks
  interruptible: true
  cache:
    - <<: *yarn_cache
    - <<: *node_cache
  tags:
    - $Gitlab_Runner_Tag
  image: $DOCKER_APP_IMAGE
  services:
    - name: $postgres
    - name: $redis
    - name: registry.csde.caci.com/milmove/mymove:e2e-977e14fb
      alias: milmovelocal,officelocal,adminlocal,primelocal
      entrypoint: ["/bin/milmove"]
      command: ["serve"]
  variables:
<<<<<<< HEAD
    CI_DEBUG_SERVICES: "true"
    KUBERNETES_CPU_REQUEST: "2"
    KUBERNETES_MEMORY_REQUEST: "6Gi"
    KUBERNETES_MEMORY_LIMIT: "6Gi"
    PLAYWRIGHT_MY_URL: http://milmovelocal:4000
    PLAYWRIGHT_ADMIN_URL: http://adminlocal:4000
    PLAYWRIGHT_OFFICE_URL: http://officelocal:4000
=======
>>>>>>> 41883c72
    APPLICATION: app
    DB_PASSWORD: mysecretpassword
    DB_USER_LOW_PRIV: crud
    DB_PASSWORD_LOW_PRIV: mysecretpassword
    DB_USER: postgres
    DB_HOST: localhost
    DB_PORT: 5432
    DB_NAME: dev_db
    DB_NAME_DEV: dev_db
    MIGRATION_MANIFEST: '/builds/milmove/mymove/migrations/app/migrations_manifest.txt'
    DML_MIGRATION_MANIFEST: '/builds/milmove/mymove/migrations/app/dml_migrations_manifest.txt'
    DDL_TYPES_MIGRATION_MANIFEST: '/builds/milmove/mymove/migrations/app/ddl_types_manifest.txt'
    DDL_TABLES_MIGRATION_MANIFEST: '/builds/milmove/mymove/migrations/app/ddl_tables_manifest.txt'
    DDL_VIEWS_MIGRATION_MANIFEST: '/builds/milmove/mymove/migrations/app/ddl_views_manifest.txt'
    DDL_FUNCTIONS_MIGRATION_MANIFEST: '/builds/milmove/mymove/migrations/app/ddl_functions_manifest.txt'
    MIGRATION_PATH: 'file:///builds/milmove/mymove/migrations/app/schema;file:///builds/milmove/mymove/migrations/app/secure'
    DDL_TYPES_MIGRATION_PATH: 'file:///builds/milmove/mymove/migrations/app/ddl_migrations/ddl_types'
    DDL_TABLES_MIGRATION_PATH: 'file:///builds/milmove/mymove/migrations/app/ddl_migrations/ddl_tables'
    DDL_VIEWS_MIGRATION_PATH: 'file:///builds/milmove/mymove/migrations/app/ddl_migrations/ddl_views'
    DDL_FUNCTIONS_MIGRATION_PATH: 'file:///builds/milmove/mymove/migrations/app/ddl_migrations/ddl_functions'
    EIA_KEY: db2522a43820268a41a802a16ae9fd26 # dummy key generated with openssl rand -hex 16
    ENVIRONMENT: development
    DOD_CA_PACKAGE: /builds/milmove/mymove/config/tls/milmove-cert-bundle.p7b
    POSTGRES_PASSWORD: mysecretpassword
    POSTGRES_DB: test_db
  # needs:
  #   - pre_deps_yarn
  #   - pre_deps_golang
  #   - compile_app_client
  #   - compile_app_server
  before_script:
      - *setup_milmove_env
      - *e2e_tests_playwright
  script:
    - echo "TODO Add steps"
    - echo "integration_test_office"
    - ./node_modules/.bin/playwright test playwright/tests/office \
        --reporter=html,junit \
        --trace=on \
        --shard="${CI_NODE_INDEX}/${CI_NODE_TOTAL}" \
        --workers=1 >> $CI_PROJECT_DIR/playwright_test_office.output 2>&1
  artifacts:
    paths:
      - playwright-report/
      - complete-playwright-report.zip
      - playwright-results.xml
    when: always
  after_script:
    - *announce_failure
  rules:
   - if: '$INTEGRATION_TEST_ALLOW_FAILURE == "true"'
     allow_failure: true
   - if: '$INTEGRATION_TEST_ALLOW_FAILURE == "false"'
     allow_failure: true # allow failure for now
   - *check_integration_ignore_branch

integration_test_e2e_generic:
  stage: pre_pre_checks
  interruptible: true
  cache:
    - <<: *yarn_cache
    - <<: *node_cache
  tags:
    - $Gitlab_Runner_Tag
  image: $DOCKER_APP_IMAGE
  services:
    - name: $postgres
    - name: $redis
    - name: registry.csde.caci.com/milmove/mymove:e2e-977e14fb
      alias: milmovelocal,officelocal,adminlocal,primelocal
      entrypoint: ["/bin/milmove"]
      command: ["serve"]
  variables:
    CI_DEBUG_SERVICES: "true"
    KUBERNETES_CPU_REQUEST: "2"
    KUBERNETES_MEMORY_REQUEST: "6Gi"
    KUBERNETES_MEMORY_LIMIT: "6Gi"
    APPLICATION: app
    DB_PASSWORD: mysecretpassword
    DB_USER_LOW_PRIV: crud
    DB_PASSWORD_LOW_PRIV: mysecretpassword
    DB_USER: postgres
    DB_HOST: localhost
    DB_PORT: 5432
    DB_NAME: dev_db
    DB_NAME_DEV: dev_db
    MIGRATION_MANIFEST: '/builds/milmove/mymove/migrations/app/migrations_manifest.txt'
    MIGRATION_PATH: 'file:///builds/milmove/mymove/migrations/app/schema;file:///builds/milmove/mymove/migrations/app/secure'
    EIA_KEY: db2522a43820268a41a802a16ae9fd26 # dummy key generated with openssl rand -hex 16
    ENVIRONMENT: development
    DOD_CA_PACKAGE: /builds/milmove/mymove/config/tls/milmove-cert-bundle.p7b
    POSTGRES_PASSWORD: mysecretpassword
    POSTGRES_DB: test_db
  # needs:
  #   - pre_deps_yarn
  #   - pre_deps_golang
  #   - compile_app_client
  #   - compile_app_server
  before_script:
      - *setup_milmove_env
      - *e2e_tests_playwright
      - apt-get update -y
      #- apt-get install -y golang-go
      #- go install your/go/app # Replace with your actual Go app path
      #- go mod download
      #- go build -o myapp . # Build your Go application
      #- ./myapp migrate up # Run database migrations
      - npm install
  script:
    - echo "TODO Add steps"
    - echo "integration_test_office"
    - ./node_modules/.bin/playwright test playwright/tests/office \
        --reporter=html,junit \
        --trace=on \
        --workers=1
  artifacts:
    paths:
      - playwright-report/
      - complete-playwright-report.zip
      - playwright-results.xml
    when: always
  after_script:
    - *announce_failure
  rules:
   - if: '$INTEGRATION_TEST_ALLOW_FAILURE == "true"'
     allow_failure: true
   - if: '$INTEGRATION_TEST_ALLOW_FAILURE == "false"'
     allow_failure: true # allow failure for now
   - *check_integration_ignore_branch

###############################################################
## DP3 Env push and deploy stages all off of setting dp3 env ##
###############################################################
build_push_app_dp3:
  stage: push
  interruptible: true
  tags:
    - $Gitlab_Runner_Tag
  environment: $DP3_ENV
  image:
    name: gcr.io/kaniko-project/executor:v1.14.0-debug
    entrypoint: [""]
  needs:
     - compile_app_client
     - compile_app_server
  before_script:
    - *setup_aws_vars_dp3
    - *setup_release_dp3
    - *kaniko_before_setup
  script:
    - echo "Building and Pushing app Docker image..."
    - /kaniko/executor --context "${CI_PROJECT_DIR}/" --dockerfile "${CI_PROJECT_DIR}/${APP_DOCKER_FILE}" --destination "${ECR_REPOSITORY_URI}/app:git-$CI_COMMIT_SHORT_SHA"
  after_script:
    - *announce_failure
  rules:
    - *check_dp3

build_push_migrations_dp3:
  stage: push
  interruptible: true
  tags:
    - $Gitlab_Runner_Tag
  environment: $DP3_ENV
  image:
    name: gcr.io/kaniko-project/executor:v1.14.0-debug
    entrypoint: [""]
  needs:
    - compile_app_server
    - compile_app_client
  before_script:
    - *setup_aws_vars_dp3
    - *setup_release_dp3
    - *kaniko_before_setup
  script:
    - echo "Building and Pushing migrations Docker image..."
    - /kaniko/executor --context "${CI_PROJECT_DIR}/" --dockerfile "${CI_PROJECT_DIR}/Dockerfile.migrations" --destination "${ECR_REPOSITORY_URI}/app-migrations:git-$CI_COMMIT_SHORT_SHA"
  after_script:
    - *announce_failure
  rules:
    - *check_dp3

build_push_tasks_dp3:
  stage: push
  interruptible: true
  tags:
    - $Gitlab_Runner_Tag
  environment: $DP3_ENV
  image:
    name: gcr.io/kaniko-project/executor:v1.14.0-debug
    entrypoint: [""]
  needs:
    - compile_app_server
    - compile_app_client
  before_script:
    - *setup_aws_vars_dp3
    - *setup_release_dp3
    - *kaniko_before_setup
  script:
    - echo "Building tasks Docker image..."
    - /kaniko/executor --context "${CI_PROJECT_DIR}/" --dockerfile "${CI_PROJECT_DIR}/${TASK_DOCKER_FILE}" --destination "${ECR_REPOSITORY_URI}/app-tasks:git-$CI_COMMIT_SHORT_SHA"
  after_script:
    - *announce_failure
  rules:
    - *check_dp3

push_otel_collector_image_dp3:
  stage: push
  interruptible: true
  tags:
    - $Gitlab_Runner_Tag
  environment: $DP3_ENV
  before_script:
    - *setup_aws_vars_dp3
    - *setup_release_dp3
  image:
    name: $DOCKER_APP_IMAGE
    entrypoint: [""]
  needs:
    - compile_app_server
    - compile_app_client
  script:
    - echo "Logging in to DockerHub with Crane..."
    - echo "${DOCKERHUB_PASSWORD}" | crane auth login docker.io -u "${DOCKERHUB_USERNAME}" --password-stdin

    - echo "Pulling the AWS OTel Collector image from DockerHub..."
    - crane pull ${ECR_REPOSITORY_OTEL}:${OTEL_VERSION} image.tar

    - echo "Logging into AWS ECR with Crane..."
    - aws ecr get-login-password --region $AWS_DEFAULT_REGION | crane auth login ${AWS_ACCOUNT_ID}.dkr.ecr.${AWS_DEFAULT_REGION}.amazonaws.com -u AWS --password-stdin

    - echo "Pushing the image to our private ECR using Crane..."
    - crane push image.tar ${ECR_REPOSITORY_URI}/otel-collector:${OTEL_IMAGE_TAG}

    - echo "Cleaning up temporary image file..."
    - rm image.tar
  allow_failure: false
  after_script:
    - *announce_failure
  rules:
    - *check_dp3

deploy_migrations_dp3:
  stage: deploy
  resource_group: $DP3_ENV_migration
  tags:
    - $Gitlab_Runner_Tag
  environment: $DP3_ENV
  image:
    name: $DOCKER_APP_IMAGE
    entrypoint: [""]
  needs:
    - push_otel_collector_image_dp3
    - build_push_migrations_dp3
    - compile_app_server
    - compile_app_client
  before_script:
    - *setup_aws_vars_dp3
    - *setup_release_dp3
  script:
    # Step 1: Get the Digest
    - echo "Getting Digest from AWS"
    - export ECR_DIGEST=$(aws ecr describe-images --repository-name app-migrations --image-ids imageTag=git-$CI_COMMIT_SHORT_SHA --query 'imageDetails[0].imageDigest' --output text)
    # Step 2: Ensure exclusive execution and Snapshot
    - echo "Snapshotting database"
    - ./scripts/rds-snapshot-app-db "$APP_ENVIRONMENT"
    # Step 3: Run migrations
    - echo "Running migrations"
    - ./scripts/ecs-run-app-migrations-container "${ECR_REPOSITORY_URI}/app-migrations@${ECR_DIGEST}" "${APP_ENVIRONMENT}"
  after_script:
    - *announce_failure
  rules:
    - *check_dp3

deploy_tasks_dp3:
  stage: deploy
  resource_group: $DP3_ENV_task
  tags:
    - $Gitlab_Runner_Tag
  environment: $DP3_ENV
  image:
    name: $DOCKER_APP_IMAGE
    entrypoint: [""]
  needs:
    - deploy_migrations_dp3
    - build_push_tasks_dp3
    - compile_app_server
    - compile_app_client
  before_script:
    - *setup_aws_vars_dp3
    - *setup_release_dp3
  script:
    - echo "Getting Digest from AWS"
    - export ECR_DIGEST=$(aws ecr describe-images --repository-name app-tasks --image-ids imageTag=git-$CI_COMMIT_SHORT_SHA --query 'imageDetails[0].imageDigest' --output text)
    - echo "Deploying GHC fuel price data task service"
    - ./scripts/ecs-deploy-task-container save-ghc-fuel-price-data "${ECR_REPOSITORY_URI}/app-tasks@${ECR_DIGEST}" "${APP_ENVIRONMENT}"
    - echo "Deploying payment reminder email task service"
    - ./scripts/ecs-deploy-task-container send-payment-reminder "${ECR_REPOSITORY_URI}/app-tasks@${ECR_DIGEST}" "${APP_ENVIRONMENT}"
    - echo "Deploying process TPPS task service"
    - ./scripts/ecs-deploy-task-container process-tpps "${ECR_REPOSITORY_URI}/app-tasks@${ECR_DIGEST}" "${APP_ENVIRONMENT}"
  after_script:
    - *announce_failure
  rules:
    - *check_dp3

deploy_app_client_tls_dp3:
  stage: deploy
  resource_group: $DP3_ENV_client
  tags:
    - $Gitlab_Runner_Tag
  environment: $DP3_ENV
  image:
    name: $DOCKER_APP_IMAGE
    entrypoint: [""]
  needs:
    - deploy_migrations_dp3
    - push_otel_collector_image_dp3
    - compile_app_server
    - compile_app_client
  variables:
    OPEN_TELEMETRY_SIDECAR: "true"
    HEALTH_CHECK: "true"
  before_script:
    - *setup_aws_vars_dp3
    - *setup_tls_vars_dp3
    - *setup_release_dp3
  script:
    # - echo "Comparing against deployed commit"
    # - ./scripts/compare-deployed-commit "" $CI_COMMIT_SHA ${TLS_KEY} ${TLS_CERT} ${TLS_CA}
    - echo "Getting Digest from AWS"
    - export ECR_DIGEST=$(aws ecr describe-images --repository-name app --image-ids imageTag=git-$CI_COMMIT_SHORT_SHA --query 'imageDetails[0].imageDigest' --output text)
    - echo "Getting otel collector Digest from AWS"
    - export OTEL_ECR_DIGEST=$(aws ecr describe-images --repository-name otel-collector --image-ids imageTag=${OTEL_IMAGE_TAG} --query 'imageDetails[0].imageDigest' --output text)
    - export OTEL_COLLECTOR_IMAGE="${ECR_REPOSITORY_URI}/otel-collector@${OTEL_ECR_DIGEST}"
    - echo "Deploying app-client-tls service"
    - ./scripts/ecs-deploy-service-container app-client-tls "${ECR_REPOSITORY_URI}/app@${ECR_DIGEST}" "${APP_ENVIRONMENT}" "/bin/milmove serve"
    - echo "Running Health Check"
    - bin/health-checker --schemes https --hosts api.$APP_ENVIRONMENT.dp3.us --key ${TLS_KEY} --cert ${TLS_CERT} --ca ${TLS_CA} --tries 10 --backoff 3 --log-level info --timeout 5m
    - echo "Running TLS Check"
    - bin/tls-checker --schemes https --hosts api.$APP_ENVIRONMENT.dp3.us --key ${TLS_KEY} --cert ${TLS_CERT} --ca ${TLS_CA} --log-level info --timeout 15m
    - echo "Checking deployed commits"
    - ./scripts/check-deployed-commit "api.$APP_ENVIRONMENT.dp3.us" "$CI_COMMIT_SHA" ${TLS_KEY} ${TLS_CERT} ${TLS_CA}
  after_script:
    - *announce_failure
  rules:
    - *check_dp3

deploy_app_dp3:
  stage: deploy
  resource_group: $DP3_ENV_app
  tags:
    - $Gitlab_Runner_Tag
  environment: $DP3_ENV
  image:
    name: $DOCKER_APP_IMAGE
    entrypoint: [""]
  needs:
    - build_push_app_dp3
    - deploy_migrations_dp3
    - compile_app_server
    - compile_app_client
  variables:
    OPEN_TELEMETRY_SIDECAR: "true"
    HEALTH_CHECK: "true"
  before_script:
    - *setup_tls_vars_dp3
    - *setup_aws_vars_dp3
    - *setup_release_dp3
  script:
    - echo "Comparing against deployed commit"
    # - ./scripts/compare-deployed-commit "" "$CI_COMMIT_SHA" "$TLS_KEY" "$TLS_CERT" "$TLS_CA"
    - echo "Creating .go-version file if not already present"
    - |
      if [ -f ".go-version" ]; then
        echo ".go-version already exists, no need to re-create"
      else
        GO_VERSION=$(awk '/golang/ { print $2 }' .tool-versions)
        echo "Creating .go-version using version ${GO_VERSION}"
        echo $GO_VERSION > .go-version
      fi
    - echo "Getting Digest from AWS"
    - export ECR_DIGEST=$(aws ecr describe-images --repository-name app --image-ids imageTag=git-$CI_COMMIT_SHORT_SHA --query 'imageDetails[0].imageDigest' --output text)
    - echo "Getting otel collector digest from AWS"
    - export OTEL_ECR_DIGEST=$(aws ecr describe-images --repository-name otel-collector --image-ids imageTag=git-${OTEL_VERSION}-${CI_COMMIT_SHORT_SHA} --query 'imageDetails[0].imageDigest' --output text)
    - export OTEL_COLLECTOR_IMAGE="${ECR_REPOSITORY_URI}/otel-collector@${OTEL_ECR_DIGEST}"
    - echo "Deploying app service"
    - ./scripts/ecs-deploy-service-container app "${ECR_REPOSITORY_URI}/app@${ECR_DIGEST}" "${APP_ENVIRONMENT}" "/bin/milmove serve"
    - echo "Running Health Check"
    - bin/health-checker --schemes https --hosts my.$DP3_ENV.dp3.us,office.$DP3_ENV.dp3.us,admin.$DP3_ENV.dp3.us --tries 10 --backoff 3 --log-level info --timeout 5m
    - echo "Running TLS Check"
    - bin/tls-checker --schemes https --hosts my.$DP3_ENV.dp3.us,office.$DP3_ENV.dp3.us,admin.$DP3_ENV.dp3.us --log-level info --timeout 15m
    - echo "Checking deployed commits"
    - ./scripts/check-deployed-commit "my.$DP3_ENV.dp3.us,office.$DP3_ENV.dp3.us,admin.$DP3_ENV.dp3.us" "$CI_COMMIT_SHA"
  after_script:
    - *announce_failure
  rules:
    - *check_dp3

########################################################
## STG push and deploy stages all off of main only    ##
########################################################
build_push_app_stg:
  stage: push
  interruptible: true
  tags:
    - $Gitlab_Runner_Tag
  environment: stg
  image:
    name: gcr.io/kaniko-project/executor:v1.14.0-debug
    entrypoint: [""]
  needs:
      - compile_app_client
      - compile_app_server
      - client_test_coverage
      - server_test_coverage
      - pre_test
      - integration_tests
  before_script:
    - *setup_aws_vars_stg
    - *setup_release_stg
    - *kaniko_before_setup
  script:
    - echo "Building and Pushing app Docker image..."
    - /kaniko/executor --context "${CI_PROJECT_DIR}/" --dockerfile "${CI_PROJECT_DIR}/${APP_DOCKER_FILE}" --destination "${ECR_REPOSITORY_URI}/app:git-$CI_COMMIT_SHORT_SHA"
  after_script:
    - *announce_failure
  rules:
  - *check_main

build_push_migrations_stg:
  stage: push
  interruptible: true
  tags:
    - $Gitlab_Runner_Tag
  environment: stg
  image:
    name: gcr.io/kaniko-project/executor:v1.14.0-debug
    entrypoint: [""]
  needs:
    - compile_app_server
    - compile_app_client
    - client_test_coverage
    - server_test_coverage
    - pre_test
    - integration_tests
  before_script:
    - *setup_aws_vars_stg
    - *setup_release_stg
    - *kaniko_before_setup
  script:
    - echo "Building and Pushing migrations Docker image..."
    - /kaniko/executor --context "${CI_PROJECT_DIR}/" --dockerfile "${CI_PROJECT_DIR}/Dockerfile.migrations" --destination "${ECR_REPOSITORY_URI}/app-migrations:git-$CI_COMMIT_SHORT_SHA"
  after_script:
    - *announce_failure
  rules:
  - *check_main

build_push_tasks_stg:
  stage: push
  interruptible: true
  tags:
    - $Gitlab_Runner_Tag
  environment: stg
  image:
    name: gcr.io/kaniko-project/executor:v1.14.0-debug
    entrypoint: [""]
  needs:
    - compile_app_server
    - compile_app_client
    - client_test_coverage
    - server_test_coverage
    - pre_test
    - integration_tests
  before_script:
    - *setup_aws_vars_stg
    - *setup_release_stg
    - *kaniko_before_setup
  script:
    - echo "Building tasks Docker image..."
    - /kaniko/executor --context "${CI_PROJECT_DIR}/" --dockerfile "${CI_PROJECT_DIR}/${TASK_DOCKER_FILE}" --destination "${ECR_REPOSITORY_URI}/app-tasks:git-$CI_COMMIT_SHORT_SHA"
  after_script:
    - *announce_failure
  rules:
  - *check_main

push_otel_collector_image_stg:
  stage: push
  interruptible: true
  tags:
    - $Gitlab_Runner_Tag
  environment: stg
  image:
    name: $DOCKER_APP_IMAGE
    entrypoint: [""]
  needs:
    - compile_app_server
    - compile_app_client
  before_script:
    - *setup_aws_vars_stg
    - *setup_release_stg
  script:
    - echo "Logging in to DockerHub with Crane..."
    - echo "${DOCKERHUB_PASSWORD}" | crane auth login docker.io -u "${DOCKERHUB_USERNAME}" --password-stdin

    - echo "Pulling the AWS OTel Collector image from DockerHub..."
    - crane pull ${ECR_REPOSITORY_OTEL}:${OTEL_VERSION} image.tar

    - echo "Logging into AWS ECR with Crane..."
    - aws ecr get-login-password --region $AWS_DEFAULT_REGION | crane auth login ${AWS_ACCOUNT_ID}.dkr.ecr.${AWS_DEFAULT_REGION}.amazonaws.com -u AWS --password-stdin

    - echo "Pushing the image to our private ECR using Crane..."
    - crane push image.tar ${ECR_REPOSITORY_URI}/otel-collector:${OTEL_IMAGE_TAG}

    - echo "Cleaning up temporary image file..."
    - rm image.tar
  allow_failure: false
  after_script:
    - *announce_failure
  rules:
    - *check_main

deploy_migrations_stg:
  stage: deploy
  resource_group: staging_migration
  tags:
    - $Gitlab_Runner_Tag
  environment: stg
  image:
    name: $DOCKER_APP_IMAGE
    entrypoint: [""]
  needs:
    - push_otel_collector_image_stg
    - build_push_migrations_stg
    - compile_app_server
    - compile_app_client
  before_script:
    - *setup_aws_vars_stg
    - *setup_release_stg
  script:
    # Step 1: Get the Digest
    - echo "Getting Digest from AWS"
    - export ECR_DIGEST=$(aws ecr describe-images --repository-name app-migrations --image-ids imageTag=git-$CI_COMMIT_SHORT_SHA --query 'imageDetails[0].imageDigest' --output text)
    # Step 2: Ensure exclusive execution and Snapshot
    - echo "Snapshotting database"
    - ./scripts/rds-snapshot-app-db "$APP_ENVIRONMENT"
    # Step 3: Run migrations
    - echo "Running migrations"
    - ./scripts/ecs-run-app-migrations-container "${ECR_REPOSITORY_URI}/app-migrations@${ECR_DIGEST}" "${APP_ENVIRONMENT}"
  after_script:
    - *announce_failure
  rules:
    - *check_main

deploy_tasks_stg:
  stage: deploy
  resource_group: staging_task
  tags:
    - $Gitlab_Runner_Tag
  environment: stg
  image:
    name: $DOCKER_APP_IMAGE
    entrypoint: [""]
  needs:
    - deploy_migrations_stg
    - build_push_tasks_stg
    - compile_app_server
    - compile_app_client
  before_script:
    - *setup_aws_vars_stg
    - *setup_release_stg
  script:
    - echo "Getting Digest from AWS"
    - export ECR_DIGEST=$(aws ecr describe-images --repository-name app-tasks --image-ids imageTag=git-$CI_COMMIT_SHORT_SHA --query 'imageDetails[0].imageDigest' --output text)
    - echo "Deploying GHC fuel price data task service"
    - ./scripts/ecs-deploy-task-container save-ghc-fuel-price-data "${ECR_REPOSITORY_URI}/app-tasks@${ECR_DIGEST}" "${APP_ENVIRONMENT}"
    - echo "Deploying payment reminder email task service"
    - ./scripts/ecs-deploy-task-container send-payment-reminder "${ECR_REPOSITORY_URI}/app-tasks@${ECR_DIGEST}" "${APP_ENVIRONMENT}"
    - echo "Deploying process TPPS task service"
    - ./scripts/ecs-deploy-task-container process-tpps "${ECR_REPOSITORY_URI}/app-tasks@${ECR_DIGEST}" "${APP_ENVIRONMENT}"
  after_script:
    - *announce_failure
  rules:
    - *check_main

deploy_app_client_tls_stg:
  stage: deploy
  resource_group: staging_client
  tags:
    - $Gitlab_Runner_Tag
  environment: stg
  image:
    name: $DOCKER_APP_IMAGE
    entrypoint: [""]
  needs:
    - deploy_migrations_stg
    - push_otel_collector_image_stg
    - compile_app_server
    - compile_app_client
  variables:
    OPEN_TELEMETRY_SIDECAR: "true"
    HEALTH_CHECK: "true"
  before_script:
    - *setup_tls_vars_stg
    - *setup_aws_vars_stg
    - *setup_release_stg
  script:
    # - echo "Comparing against deployed commit"
    # - ./scripts/compare-deployed-commit "" $CI_COMMIT_SHA ${TLS_KEY} ${TLS_CERT} ${TLS_CA}
    - echo "Getting Digest from AWS"
    - export ECR_DIGEST=$(aws ecr describe-images --repository-name app --image-ids imageTag=git-$CI_COMMIT_SHORT_SHA --query 'imageDetails[0].imageDigest' --output text)
    - echo "Getting otel collector Digest from AWS"
    - export OTEL_ECR_DIGEST=$(aws ecr describe-images --repository-name otel-collector --image-ids imageTag=${OTEL_IMAGE_TAG} --query 'imageDetails[0].imageDigest' --output text)
    - export OTEL_COLLECTOR_IMAGE="${ECR_REPOSITORY_URI}/otel-collector@${OTEL_ECR_DIGEST}"
    - echo "Deploying app-client-tls service"
    - ./scripts/ecs-deploy-service-container app-client-tls "${ECR_REPOSITORY_URI}/app@${ECR_DIGEST}" "${APP_ENVIRONMENT}" "/bin/milmove serve"
    #TODO: fix domain make dynamic and pass in preferred
    - echo "Running Health Check"
    - bin/health-checker --schemes https --hosts api.$APP_ENVIRONMENT.move.mil --key ${TLS_KEY} --cert ${TLS_CERT} --ca ${TLS_CA} --tries 10 --backoff 3 --log-level info --timeout 5m
    - echo "Running TLS Check"
    - bin/tls-checker --schemes https --hosts api.$APP_ENVIRONMENT.move.mil --key ${TLS_KEY} --cert ${TLS_CERT} --ca ${TLS_CA} --log-level info --timeout 15m
    - echo "Checking deployed commits"
    - ./scripts/check-deployed-commit "api.$APP_ENVIRONMENT.move.mil" "$CI_COMMIT_SHA" ${TLS_KEY} ${TLS_CERT} ${TLS_CA}
  after_script:
    - *announce_failure
  rules:
    - *check_main

deploy_app_stg:
  stage: deploy
  resource_group: staging_app
  tags:
    - $Gitlab_Runner_Tag
  environment: stg
  image:
    name: $DOCKER_APP_IMAGE
    entrypoint: [""]
  needs:
    - build_push_app_stg
    - deploy_migrations_stg
    - compile_app_server
    - compile_app_client
  variables:
    OPEN_TELEMETRY_SIDECAR: "true"
    HEALTH_CHECK: "true"
  before_script:
    - *setup_tls_vars_stg
    - *setup_aws_vars_stg
    - *setup_release_stg
  script:
    - echo "Comparing against deployed commit"
    # - ./scripts/compare-deployed-commit "" "$CI_COMMIT_SHA" "$TLS_KEY" "$TLS_CERT" "$TLS_CA"
    - echo "Creating .go-version file if not already present"
    - |
      if [ -f ".go-version" ]; then
        echo ".go-version already exists, no need to re-create"
      else
        GO_VERSION=$(awk '/golang/ { print $2 }' .tool-versions)
        echo "Creating .go-version using version ${GO_VERSION}"
        echo $GO_VERSION > .go-version
      fi
    - echo "Getting Digest from AWS"
    - export ECR_DIGEST=$(aws ecr describe-images --repository-name app --image-ids imageTag=git-$CI_COMMIT_SHORT_SHA --query 'imageDetails[0].imageDigest' --output text)
    - echo "Getting otel collector digest from AWS"
    - export OTEL_ECR_DIGEST=$(aws ecr describe-images --repository-name otel-collector --image-ids imageTag=${OTEL_IMAGE_TAG} --query 'imageDetails[0].imageDigest' --output text)
    - export OTEL_COLLECTOR_IMAGE="${ECR_REPOSITORY_URI}/otel-collector@${OTEL_ECR_DIGEST}"
    - echo "Deploying app service"
    - ./scripts/ecs-deploy-service-container app "${ECR_REPOSITORY_URI}/app@${ECR_DIGEST}" "${APP_ENVIRONMENT}" "/bin/milmove serve"
    #TODO: fix domain make dynamic and pass in preferred
    - echo "Running Health Check"
    - bin/health-checker --schemes https --hosts my.$APP_ENVIRONMENT.move.mil,office.$APP_ENVIRONMENT.move.mil,admin.$APP_ENVIRONMENT.move.mil --tries 10 --backoff 3 --log-level info --timeout 5m
    - echo "Running TLS Check"
    - bin/tls-checker --schemes https --hosts my.$APP_ENVIRONMENT.move.mil,office.$APP_ENVIRONMENT.move.mil,admin.$APP_ENVIRONMENT.move.mil --log-level info --timeout 15m
    - echo "Checking deployed commits"
    - ./scripts/check-deployed-commit "my.$APP_ENVIRONMENT.move.mil,office.$APP_ENVIRONMENT.move.mil,admin.$APP_ENVIRONMENT.move.mil" "$CI_COMMIT_SHA"
  after_script:
    - *announce_failure
  rules:
    - *check_main

##############################################################################
## PROD push and deploy stages all dependent on prod_approval manual stage  ##
##############################################################################
prod_approval:
  stage: prod_approval
  resource_group: production
  tags:
    - $Gitlab_Runner_Tag
  environment: prd_approval
  needs:
      - compile_app_client
      - compile_app_server
      - deploy_app_stg
      - deploy_app_client_tls_stg
  script:
    - echo "No Op Prd"
  after_script:
    - *announce_failure
  rules:
  - *check_main

build_push_app_prd:
  stage: push_prd
  resource_group: production_app
  environment: prd
  image:
    name: gcr.io/kaniko-project/executor:v1.14.0-debug
    entrypoint: [""]
  needs:
    - prod_approval
    - compile_app_server
    - compile_app_client
  before_script:
      - *setup_aws_vars_prd
      - *setup_release_prd
      - *kaniko_before_setup
  script:
    - echo "Building and Pushing app Docker image..."
    - /kaniko/executor --context "${CI_PROJECT_DIR}/" --dockerfile "${CI_PROJECT_DIR}/${APP_DOCKER_FILE}" --destination "${ECR_REPOSITORY_URI}/app:git-$CI_COMMIT_SHORT_SHA"
  after_script:
    - *announce_failure
  rules:
    - *check_main

build_push_migrations_prd:
  stage: push_prd
  resource_group: production_migration
  tags:
    - $Gitlab_Runner_Tag
  environment: prd
  image:
    name: gcr.io/kaniko-project/executor:v1.14.0-debug
    entrypoint: [""]
  needs:
    - prod_approval
    - compile_app_server
    - compile_app_client
  before_script:
    - *setup_aws_vars_prd
    - *setup_release_prd
    - *kaniko_before_setup
  script:
    - echo "Building and Pushing migrations Docker image..."
    - /kaniko/executor --context "${CI_PROJECT_DIR}/" --dockerfile "${CI_PROJECT_DIR}/Dockerfile.migrations" --destination "${ECR_REPOSITORY_URI}/app-migrations:git-$CI_COMMIT_SHORT_SHA"
  after_script:
    - *announce_failure
  rules:
   - *check_main

build_push_tasks_prd:
  stage: push_prd
  resource_group: production_task
  environment: prd
  tags:
    - $Gitlab_Runner_Tag
  image:
    name: gcr.io/kaniko-project/executor:v1.14.0-debug
    entrypoint: [""]
  needs:
    - prod_approval
    - compile_app_server
    - compile_app_client
  before_script:
    - *setup_aws_vars_prd
    - *setup_release_prd
    - *kaniko_before_setup
  script:
    - echo "Building tasks Docker image..."
    - /kaniko/executor --context "${CI_PROJECT_DIR}/" --dockerfile "${CI_PROJECT_DIR}/${TASK_DOCKER_FILE}" --destination "${ECR_REPOSITORY_URI}/app-tasks:git-$CI_COMMIT_SHORT_SHA"
  after_script:
    - *announce_failure
  rules:
    - *check_main

push_otel_collector_image_prd:
  stage: push_prd
  resource_group: production_otel
  tags:
    - $Gitlab_Runner_Tag
  environment: prd
  image:
    name: $DOCKER_APP_IMAGE
    entrypoint: [""]
  needs:
    - prod_approval
    - compile_app_server
    - compile_app_client
  before_script:
    - *setup_aws_vars_prd
    - *setup_release_prd
  script:
    - echo "Logging in to DockerHub with Crane..."
    - echo "${DOCKERHUB_PASSWORD}" | crane auth login docker.io -u "${DOCKERHUB_USERNAME}" --password-stdin

    - echo "Pulling the AWS OTel Collector image from DockerHub..."
    - crane pull ${ECR_REPOSITORY_OTEL}:${OTEL_VERSION} image.tar

    - echo "Logging into AWS ECR with Crane..."
    - aws ecr get-login-password --region $AWS_DEFAULT_REGION | crane auth login ${AWS_ACCOUNT_ID}.dkr.ecr.${AWS_DEFAULT_REGION}.amazonaws.com -u AWS --password-stdin

    - echo "Pushing the image to our private ECR using Crane..."
    - crane push image.tar ${ECR_REPOSITORY_URI}/otel-collector:${OTEL_IMAGE_TAG}

    - echo "Cleaning up temporary image file..."
    - rm image.tar
  allow_failure: false
  after_script:
    - *announce_failure
  rules:
  - *check_main

deploy_migrations_prd:
  stage: deploy_prd
  resource_group: production_migration
  environment: prd
  tags:
    - $Gitlab_Runner_Tag
  image:
    name: $DOCKER_APP_IMAGE
    entrypoint: [""]
  needs:
    - push_otel_collector_image_prd
    - build_push_migrations_prd
    - compile_app_server
    - compile_app_client
  before_script:
    - *setup_aws_vars_prd
    - *setup_release_prd
  script:
    # Step 1: Get the Digest
    - echo "Getting Digest from AWS"
    - export ECR_DIGEST=$(aws ecr describe-images --repository-name app-migrations --image-ids imageTag=git-$CI_COMMIT_SHORT_SHA --query 'imageDetails[0].imageDigest' --output text)
    # Step 2: Ensure exclusive execution and Snapshot
    - echo "Snapshotting database"
    - ./scripts/rds-snapshot-app-db "$APP_ENVIRONMENT"
    # Step 3: Run migrations
    - echo "Running migrations"
    - ./scripts/ecs-run-app-migrations-container "${ECR_REPOSITORY_URI}/app-migrations@${ECR_DIGEST}" "${APP_ENVIRONMENT}"
  after_script:
    - *announce_failure
  rules:
    - *check_main

deploy_tasks_prd:
  stage: deploy_prd
  resource_group: production_task
  environment: prd
  tags:
    - $Gitlab_Runner_Tag
  image:
    name: $DOCKER_APP_IMAGE
    entrypoint: [""]
  needs:
    - deploy_migrations_prd
    - build_push_tasks_prd
    - compile_app_server
    - compile_app_client
  before_script:
    - *setup_aws_vars_prd
    - *setup_release_prd
  script:
    - echo "Getting Digest from AWS"
    - export ECR_DIGEST=$(aws ecr describe-images --repository-name app-tasks --image-ids imageTag=git-$CI_COMMIT_SHORT_SHA --query 'imageDetails[0].imageDigest' --output text)
    - echo "Deploying GHC fuel price data task service"
    - ./scripts/ecs-deploy-task-container save-ghc-fuel-price-data "${ECR_REPOSITORY_URI}/app-tasks@${ECR_DIGEST}" "${APP_ENVIRONMENT}"
    - echo "Deploying payment reminder email task service"
    - ./scripts/ecs-deploy-task-container send-payment-reminder "${ECR_REPOSITORY_URI}/app-tasks@${ECR_DIGEST}" "${APP_ENVIRONMENT}"
    - echo "Deploying process TPPS task service"
    - ./scripts/ecs-deploy-task-container process-tpps "${ECR_REPOSITORY_URI}/app-tasks@${ECR_DIGEST}" "${APP_ENVIRONMENT}"
  after_script:
    - *announce_failure
  rules:
    - *check_main

deploy_app_client_tls_prd:
  stage: deploy_prd
  resource_group: production_client
  environment: prd
  tags:
    - $Gitlab_Runner_Tag
  image:
    name: $DOCKER_APP_IMAGE
    entrypoint: [""]
  needs:
    - deploy_migrations_prd
    - push_otel_collector_image_prd
    - compile_app_server
    - compile_app_client
  variables:
    OPEN_TELEMETRY_SIDECAR: "true"
    HEALTH_CHECK: "true"
  before_script:
    - *setup_tls_vars_prd
    - *setup_aws_vars_prd
    - *setup_release_prd
  script:
    # - echo "Comparing against deployed commit"
    # - ./scripts/compare-deployed-commit "" $CI_COMMIT_SHA ${TLS_KEY} ${TLS_CERT} ${TLS_CA}
    - echo "Getting Digest from AWS"
    - export ECR_DIGEST=$(aws ecr describe-images --repository-name app --image-ids imageTag=git-$CI_COMMIT_SHORT_SHA --query 'imageDetails[0].imageDigest' --output text)
    - echo "Getting otel collector Digest from AWS"
    - export OTEL_ECR_DIGEST=$(aws ecr describe-images --repository-name otel-collector --image-ids imageTag=${OTEL_IMAGE_TAG} --query 'imageDetails[0].imageDigest' --output text)
    - export OTEL_COLLECTOR_IMAGE="${ECR_REPOSITORY_URI}/otel-collector@${OTEL_ECR_DIGEST}"
    - echo "Deploying app-client-tls service"
    - ./scripts/ecs-deploy-service-container app-client-tls "${ECR_REPOSITORY_URI}/app@${ECR_DIGEST}" "${APP_ENVIRONMENT}" "/bin/milmove serve"
    #TODO: fix domain make dynamic and pass in preferred
    - echo "Running Health Check"
    - bin/health-checker --schemes https --hosts api.move.mil --key ${TLS_KEY} --cert ${TLS_CERT} --ca ${TLS_CA} --tries 10 --backoff 3 --log-level info --timeout 5m
    - echo "Running TLS Check"
    - bin/tls-checker --schemes https --hosts api.move.mil --key ${TLS_KEY} --cert ${TLS_CERT} --ca ${TLS_CA} --log-level info --timeout 15m
    - echo "Checking deployed commits"
    - ./scripts/check-deployed-commit "api.move.mil" "$CI_COMMIT_SHA" ${TLS_KEY} ${TLS_CERT} ${TLS_CA}
  after_script:
    - *announce_failure
  rules:
    - *check_main

deploy_app_prd:
  stage: deploy_prd
  resource_group: production_app
  tags:
    - $Gitlab_Runner_Tag
  environment: prd
  image:
    name: $DOCKER_APP_IMAGE
    entrypoint: [""]
  needs:
    - build_push_app_prd
    - deploy_migrations_prd
    - compile_app_server
    - compile_app_client
  variables:
    OPEN_TELEMETRY_SIDECAR: "true"
    HEALTH_CHECK: "true"
  before_script:
    - *setup_tls_vars_prd
    - *setup_aws_vars_prd
    - *setup_release_prd
  script:
    - echo "Comparing against deployed commit"
    # - ./scripts/compare-deployed-commit "" "$CI_COMMIT_SHA" "$TLS_KEY" "$TLS_CERT" "$TLS_CA"
    - echo "Creating .go-version file if not already present"
    - |
      if [ -f ".go-version" ]; then
        echo ".go-version already exists, no need to re-create"
      else
        GO_VERSION=$(awk '/golang/ { print $2 }' .tool-versions)
        echo "Creating .go-version using version ${GO_VERSION}"
        echo $GO_VERSION > .go-version
      fi
    - echo "Getting Digest from AWS"
    - export ECR_DIGEST=$(aws ecr describe-images --repository-name app --image-ids imageTag=git-$CI_COMMIT_SHORT_SHA --query 'imageDetails[0].imageDigest' --output text)
    - echo "Getting otel collector digest from AWS"
    - export OTEL_ECR_DIGEST=$(aws ecr describe-images --repository-name otel-collector --image-ids imageTag=${OTEL_IMAGE_TAG} --query 'imageDetails[0].imageDigest' --output text)
    - export OTEL_COLLECTOR_IMAGE="${ECR_REPOSITORY_URI}/otel-collector@${OTEL_ECR_DIGEST}"
    - echo "Deploying app service"
    - ./scripts/ecs-deploy-service-container app "${ECR_REPOSITORY_URI}/app@${ECR_DIGEST}" "${APP_ENVIRONMENT}" "/bin/milmove serve"
    #TODO: fix domain make dynamic and pass in preferred
    - echo "Running Health Check"
    - bin/health-checker --schemes https --hosts my.move.mil,office.move.mil,admin.move.mil --tries 10 --backoff 3 --log-level info --timeout 5m
    - echo "Running TLS Check"
    - bin/tls-checker --schemes https --hosts my.move.mil,office.move.mil,admin.move.mil --log-level info --timeout 15m
    - echo "Checking deployed commits"
    - ./scripts/check-deployed-commit "my.move.mil,office.move.mil,admin.move.mil" "$CI_COMMIT_SHA"
  after_script:
    - *announce_failure
  rules:
    - *check_main<|MERGE_RESOLUTION|>--- conflicted
+++ resolved
@@ -935,11 +935,7 @@
   stage: test
   interruptible: true
   tags:
-<<<<<<< HEAD
-    - $Gitlab_Runner_Tag
-=======
     - $EKS_CLUSTER_RUNNER_TAG
->>>>>>> 41883c72
   image: $DOCKER_APP_IMAGE
   variables:
     KUBERNETES_CPU_REQUEST: "4"
@@ -1111,7 +1107,6 @@
       entrypoint: ["/bin/milmove"]
       command: ["serve"]
   variables:
-<<<<<<< HEAD
     CI_DEBUG_SERVICES: "true"
     KUBERNETES_CPU_REQUEST: "2"
     KUBERNETES_MEMORY_REQUEST: "6Gi"
@@ -1141,8 +1136,6 @@
     FEATURE_FLAG_ENABLE_ALASKA: 'false'
     FEATURE_FLAG_BULK_ASSIGNMENT: 'false'
 
-=======
->>>>>>> 41883c72
     APPLICATION: app
     DB_PASSWORD: mysecretpassword
     DB_USER_LOW_PRIV: crud
@@ -1266,7 +1259,6 @@
       entrypoint: ["/bin/milmove"]
       command: ["serve"]
   variables:
-<<<<<<< HEAD
     CI_DEBUG_SERVICES: "true"
     KUBERNETES_CPU_REQUEST: "2"
     KUBERNETES_MEMORY_REQUEST: "6Gi"
@@ -1275,8 +1267,6 @@
     PLAYWRIGHT_MY_URL: http://milmovelocal:4000
     PLAYWRIGHT_ADMIN_URL: http://adminlocal:4000
     PLAYWRIGHT_OFFICE_URL: http://officelocal:4000
-=======
->>>>>>> 41883c72
     APPLICATION: app
     DB_PASSWORD: mysecretpassword
     DB_USER_LOW_PRIV: crud
@@ -1353,7 +1343,6 @@
       entrypoint: ["/bin/milmove"]
       command: ["serve"]
   variables:
-<<<<<<< HEAD
     CI_DEBUG_SERVICES: "true"
     KUBERNETES_CPU_REQUEST: "2"
     KUBERNETES_MEMORY_REQUEST: "6Gi"
@@ -1361,8 +1350,6 @@
     PLAYWRIGHT_MY_URL: http://milmovelocal:4000
     PLAYWRIGHT_ADMIN_URL: http://adminlocal:4000
     PLAYWRIGHT_OFFICE_URL: http://officelocal:4000
-=======
->>>>>>> 41883c72
     APPLICATION: app
     DB_PASSWORD: mysecretpassword
     DB_USER_LOW_PRIV: crud
@@ -1437,7 +1424,6 @@
       entrypoint: ["/bin/milmove"]
       command: ["serve"]
   variables:
-<<<<<<< HEAD
     CI_DEBUG_SERVICES: "true"
     KUBERNETES_CPU_REQUEST: "2"
     KUBERNETES_MEMORY_REQUEST: "6Gi"
@@ -1445,8 +1431,6 @@
     PLAYWRIGHT_MY_URL: http://milmovelocal:4000
     PLAYWRIGHT_ADMIN_URL: http://adminlocal:4000
     PLAYWRIGHT_OFFICE_URL: http://officelocal:4000
-=======
->>>>>>> 41883c72
     APPLICATION: app
     DB_PASSWORD: mysecretpassword
     DB_USER_LOW_PRIV: crud
