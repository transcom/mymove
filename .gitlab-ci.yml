# You can override the included template(s) by including variable overrides
# SAST customization: https://docs.gitlab.com/ee/user/application_security/sast/#customizing-the-sast-settings
# Secret Detection customization: https://docs.gitlab.com/ee/user/application_security/secret_detection/pipeline/#customization
# Dependency Scanning customization: https://docs.gitlab.com/ee/user/application_security/dependency_scanning/#customizing-the-dependency-scanning-settings
# Container Scanning customization: https://docs.gitlab.com/ee/user/application_security/container_scanning/#customizing-the-container-scanning-settings
# Note that environment variables can be set in several places
# See https://docs.gitlab.com/ee/ci/variables/#cicd-variable-precedence
variables:
  #Docker config
  DOCKER_AUTH_CONFIG: "{\"auths\":{\"https://index.docker.io/v1/\":{\"auth\":\"$CI_REGISTRY_USER:$CI_REGISTRY_PASSWORD\"}}}"

  DOCKER_APP_IMAGE: milmove01/transcom-docker:milmove-app
  DOCKER_BASE_IMAGE: milmove01/transcom-docker:base
  DOCKERHUB_USERNAME: DOCKERHUB_USERNAME
  DOCKERHUB_PASSWORD: DOCKERHUB_PASSWORD
  DOCKER_TOKEN: DOCKER_TOKEN
  registry: https://registry.hub.docker.com/

  #
  #Circle CI need to replace
  #CIRCLE_PROJECT_USERNAME: "my-username"  # Replace with the actual namespace
  CIRCLE_PROJECT_REPONAME: "mymove"      # Replace with your GitLab project name
  CIRCLE_JOB: "$CI_JOB_NAME"              # Map to GitLab's job name variable
  CIRCLE_BRANCH: "$CI_COMMIT_BRANCH"      # Map to GitLab's branch variable
  #CIRCLE_TOKEN: "$GITLAB_API_TOKEN"       # GitLab API token for querying pipelines
  CIRCLE_BUILD_NUM: "$CI_PIPELINE_ID"

  GOPATH: "/home/transcom/go"  #Go path on the app image
  GOLANGCI_LINT_CONCURRENCY: "4"
  GOLANGCI_LINT_VERBOSE: "-v"

  # Specify the environment: loadtest, demo, exp
  DP3_ENV: &dp3_env loadtest

  # Specify the branch to deploy TODO: this might be not needed. So far useless
  DP3_BRANCH: &dp3_branch integrationTesting

  # Ignore branches for integration tests
  INTEGRATION_IGNORE_BRANCH: &integration_ignore_branch integrationTesting
  INTEGRATION_MTLS_IGNORE_BRANCH: &integration_mtls_ignore_branch integrationTesting
  CLIENT_IGNORE_BRANCH: &client_ignore_branch integrationTesting
  SERVER_IGNORE_BRANCH: &server_ignore_branch integrationTesting

  OTEL_IMAGE_TAG: &otel_image_tag "git-$OTEL_VERSION-$CI_COMMIT_SHORT_SHA"

  RUNNER_TAG: &runner_tag milmove
  DOCKER_RUNNER_TAG: &docker_runner_tag eks_cluster_runner

  postgres: &postgres harbor.csde.caci.com/docker.io/postgres:16.4
  #postgres: &postgres postgres:16.4
  redis: &redis harbor.csde.caci.com/docker.io/redis:5.0.6

stages:
- pre_checks
- build
- test
- push
- deploy
- prod_approval
- push_prd
- deploy_prd

#anchors
#set safe directory and path
.setup_milmove_env: &setup_milmove_env
    - git config --global --add safe.directory /builds/milmove/mymove
    - export PATH=${PATH}:${GOPATH}/bin:~/transcom/mymove/builds/milmove/mymove:/builds/milmove/mymove/scripts:/builds/milmove/mymove/bin
    - export REACT_APP_ERROR_LOGGING=otel

.announce_failure: &announce_failure
  #- if [[ "$CI_COMMIT_BRANCH" == "main" && "$CI_JOB_STATUS" == "failed" ]]; then
  - echo $CI_COMMIT_BRANCH
  - echo $CI_JOB_STATUS
  - echo "Announcing broken branch in GitLab CI"
  # fi

.setup_tls_vars_dp3: &setup_tls_vars_dp3
  - |
    if [[ "$DP3_ENV" == "exp" || "$DP3_ENV" == "loadtest" || "$DP3_ENV" == "demo" ]]; then
      export ENV=$(echo ${DP3_ENV} | tr '[:lower:]' '[:upper:]');
      export TLS_CERT=$(eval echo \$${ENV}_DP3_CERT);
      export TLS_KEY=$(eval echo \$${ENV}_DP3_KEY);
      export TLS_CA=$(eval echo \$${ENV}_DP3_CA);
    fi

.setup_aws_vars_dp3: &setup_aws_vars_dp3
  - export SERVICE_RESERVATION_CPU=2048
  - export SERVICE_RESERVATION_MEM=4096
  - unset AWS_ACCESS_KEY_ID
  - unset AWS_SECRET_ACCESS_KEY
  - unset AWS_ACCOUNT_ID
  - unset AWS_DEFAULT_REGION
  - |
    if [[ "$DP3_ENV" == "exp" || "$DP3_ENV" == "loadtest" || "$DP3_ENV" == "demo" ]]; then
      export ENV=$(echo ${DP3_ENV} | tr '[:lower:]' '[:upper:]');
      export AWS_DEFAULT_REGION=$(eval echo \$${ENV}_REGION);
      export AWS_ACCOUNT_ID=$(eval echo \$${ENV}_ACCOUNT_ID);
      export AWS_ACCESS_KEY_ID=$(eval echo \$${ENV}_ACCESS_KEY_ID);
      export AWS_SECRET_ACCESS_KEY=$(eval echo \$${ENV}_SECRET_ACCESS_KEY);
    fi

.setup_release_dp3: &setup_release_dp3
  - |
    if [[ "$DP3_ENV" == "exp" || "$DP3_ENV" == "loadtest" || "$DP3_ENV" == "demo" ]]; then
      export ENV=$(echo ${DP3_ENV} | tr '[:lower:]' '[:upper:]');
      export AWS_DEFAULT_REGION=$(eval echo \$${ENV}_REGION);
      export AWS_ACCOUNT_ID=$(eval echo \$${ENV}_ACCOUNT_ID);
      export ECR_REPOSITORY_URI=$(echo ${AWS_ACCOUNT_ID}.dkr.ecr.${AWS_DEFAULT_REGION}.amazonaws.com)
      export APP_DOCKER_FILE=Dockerfile.dp3
      export TASK_DOCKER_FILE=Dockerfile.tasks_dp3
      export APP_ENVIRONMENT=$DP3_ENV
    fi

.setup_aws_vars_com_dev: &setup_aws_vars_com_dev
  - unset AWS_ACCESS_KEY_ID
  - unset AWS_SECRET_ACCESS_KEY
  - unset AWS_ACCOUNT_ID
  - unset AWS_DEFAULT_REGION
  - unset AWS_REGION
  - export AWS_REGION=$COM_REGION
  - export AWS_ACCOUNT_ID=$DEV_ACCOUNT_ID
  - export AWS_ACCESS_KEY_ID=$DEV_ACCESS_KEY_ID
  - export AWS_SECRET_ACCESS_KEY=$DEV_SECRET_KEY

.setup_aws_vars_stg: &setup_aws_vars_stg
  - unset AWS_ACCESS_KEY_ID
  - unset AWS_SECRET_ACCESS_KEY
  - unset AWS_ACCOUNT_ID
  - unset AWS_DEFAULT_REGION
  - export AWS_DEFAULT_REGION=$STG_REGION
  - export AWS_ACCOUNT_ID=$STG_ACCOUNT_ID
  - export AWS_ACCESS_KEY_ID=$STG_ACCESS_KEY_ID
  - export AWS_SECRET_ACCESS_KEY=$STG_SECRET_ACCESS_KEY
  - export SERVICE_RESERVATION_CPU=2048
  - export SERVICE_RESERVATION_MEM=4096

.setup_tls_vars_stg: &setup_tls_vars_stg
  - export TLS_CERT=$STG_MOVE_MIL_DOD_TLS_CERT
  - export TLS_KEY=$STG_MOVE_MIL_DOD_TLS_KEY
  - export TLS_CA=$STG_MOVE_MIL_DOD_TLS_CA

.setup_aws_vars_prd: &setup_aws_vars_prd
  - unset AWS_ACCESS_KEY_ID
  - unset AWS_SECRET_ACCESS_KEY
  - unset AWS_ACCOUNT_ID
  - unset AWS_DEFAULT_REGION
  - export AWS_DEFAULT_REGION=$PRD_REGION
  - export AWS_ACCOUNT_ID=$PRD_ACCOUNT_ID
  - export AWS_ACCESS_KEY_ID=$PRD_ACCESS_KEY_ID
  - export AWS_SECRET_ACCESS_KEY=$PRD_SECRET_ACCESS_KEY
  - export SERVICE_RESERVATION_CPU=2048
  - export SERVICE_RESERVATION_MEM=8192


.setup_tls_vars_prd: &setup_tls_vars_prd
  - export TLS_CERT=$PRD_MOVE_MIL_DOD_TLS_CERT
  - export TLS_KEY=$PRD_MOVE_MIL_DOD_TLS_KEY
  - export TLS_CA=$PRD_MOVE_MIL_DOD_TLS_CA

.setup_release_stg: &setup_release_stg
  #if main
  - export ECR_REPOSITORY_URI=${STG_ACCOUNT_ID}.dkr.ecr.${STG_REGION}.amazonaws.com
  - export APP_DOCKER_FILE=Dockerfile
  - export TASK_DOCKER_FILE=Dockerfile.tasks
  #TODO: update demo to stg
  - export APP_ENVIRONMENT=stg

.setup_release_prd: &setup_release_prd
  #build off prd variables
  - export ECR_REPOSITORY_URI=${PRD_ACCOUNT_ID}.dkr.ecr.${PRD_REGION}.amazonaws.com
  - export APP_DOCKER_FILE=Dockerfile
  - export TASK_DOCKER_FILE=Dockerfile.tasks
  #TODO: update exp to prod
  - export APP_ENVIRONMENT=prd

.kaniko_before_setup: &kaniko_before_setup
  # prep login for kaniko
  mkdir -p /kaniko/.docker
  echo "Simulating Docker image build setup..."
  echo "{\"credHelpers\":{\"${ECR_REPOSITORY_URI}\":\"ecr-login\"}}" > /kaniko/.docker/config.json

.check_dp3: &check_dp3
 - if: (($DP3_ENV == "exp" || $DP3_ENV == "loadtest" || $DP3_ENV == "demo") && $DP3_BRANCH == $CI_COMMIT_BRANCH)

.check_main: &check_main
  - if: '$CI_COMMIT_BRANCH == "main"'

.check_debug: &check_debug
  - if: '$debug == "true"'

.check_integration_ignore_branch: &check_integration_ignore_branch
  - if: '$CI_COMMIT_BRANCH == "main" || $CI_COMMIT_BRANCH == $INTEGRATION_IGNORE_BRANCH'

.check_integration_mtls_ignore_branch: &check_integration_mtls_ignore_branch
  - if: '$CI_COMMIT_BRANCH == "main" || $CI_COMMIT_BRANCH == $INTEGRATION_MTLS_IGNORE_BRANCH'

.check_client_ignore_branch: &check_client_ignore_branch
  - if: '$CI_COMMIT_BRANCH == "main" || $CI_COMMIT_BRANCH == $CLIENT_IGNORE_BRANCH'

.check_server_ignore_branch: &check_server_ignore_branch
  - if: '$CI_COMMIT_BRANCH == "main" || $CI_COMMIT_BRANCH == $SERVER_IGNORE_BRANCH'


.install_yarn: &install_yarn
  - |
    mkdir -p /builds/milmove/mymove/.cache
    mkdir -p /builds/milmove/mymove/.cache/yarn
    yarn install --frozen-lockfile --cache-folder /builds/milmove/mymove/.cache/yarn
    scripts/check-generated-code yarn.lock
    echo "yarn check dependencies"
    ./scripts/rebuild-dependencies-without-binaries

.yarn_cache: &yarn_cache
    key:
      files:
        - yarn.lock
    paths:
      - .cache/yarn
    policy: pull-push

.go_cache: &go_cache
    key:
      files:
        - go.sum
    paths:
      - $GOPATH/pkg/mod
      - /builds/milmove/mymove/bin
    policy: pull-push

.setup_generic_app_env_variables: &setup_generic_app_env_variables
  - |
      export APPLICATION=app
      export DB_PASSWORD=mysecretpassword
      export DB_USER_LOW_PRIV=crud
      export DB_PASSWORD_LOW_PRIV=mysecretpassword
      export DB_USER=postgres
      export DB_HOST=localhost
      export DB_PORT=5432
      export MIGRATION_MANIFEST='/builds/milmove/mymove/migrations/app/migrations_manifest.txt'
      export DML_MIGRATION_MANIFEST='/builds/milmove/mymove/migrations/app/dml_migrations_manifest.txt'
      export DDL_TYPES_MIGRATION_MANIFEST='/builds/milmove/mymove/migrations/app/ddl_types_manifest.txt'
      export DDL_TABLES_MIGRATION_MANIFEST='/builds/milmove/mymove/migrations/app/ddl_tables_manifest.txt'
      export DDL_VIEWS_MIGRATION_MANIFEST='/builds/milmove/mymove/migrations/app/ddl_views_manifest.txt'
      export DDL_FUNCTIONS_MIGRATION_MANIFEST='/builds/milmove/mymove/migrations/app/ddl_functions_manifest.txt'
      export MIGRATION_PATH='file:///builds/milmove/mymove/migrations/app/schema;file:///builds/milmove/mymove/migrations/app/secure'
      export DDL_TYPES_MIGRATION_PATH='file:///builds/milmove/mymove/migrations/app/ddl_migrations/ddl_types'
      export DDL_TABLES_MIGRATION_PATH='file:///builds/milmove/mymove/migrations/app/ddl_migrations/ddl_tables'
      export DDL_VIEWS_MIGRATION_PATH='file:///builds/milmove/mymove/migrations/app/ddl_migrations/ddl_views'
      export DDL_FUNCTIONS_MIGRATION_PATH='file:///builds/milmove/mymove/migrations/app/ddl_migrations/ddl_functions'
      export EIA_KEY=db2522a43820268a41a802a16ae9fd26

.setup_devseed_env_variables: &setup_devseed_env_variables
  - |
      export DB_NAME=dev_db
      export DB_NAME_DEV=dev_db
      export ENVIRONMENT=development
      export DOD_CA_PACKAGE=/builds/milmove/mymove/config/tls/milmove-cert-bundle.p7b

.setup_server_env_variables: &setup_server_env_variables
    - |
      echo "make server_test_build for app"
      export LOGIN_GOV_SECRET_KEY=$(echo $E2E_LOGIN_GOV_SECRET_KEY | base64 --decode)
      export OKTA_CUST_CLIENT_ID=notrealkey
      export OKTA_CUSTOMER_SECRET_KEY=notrealkey
      export OKTA_OFFICE_SECRET_KEY=notrealkey1
      export OKTA_ADMIN_SECRET_KEY=notrealkey2
      export OKTA_TENANT_ORG_URL=test-milmove.okta.mil
      export GOTEST_PARALLEL=8
      export DB_PORT_TEST=5433
      export DB_NAME=test_db
      export DB_NAME_TEST=test_db
      export DTOD_USE_MOCK='true'
      export ENV=test
      export ENVIRONMENT=test
      export SERVER_REPORT=1
      export COVERAGE=1
      export SERVE_API_INTERNAL='true'
      export OKTA_CUSTOMER_CLIENT_ID=1q2w3e4r5t6y7u8i9o
      export OKTA_ADMIN_CLIENT_ID=AQ1SW2DE3FR4G5
      export OKTA_OFFICE_CLIENT_ID=9f9f9s8s90gig9
      export OKTA_API_KEY=notrealapikey8675309
      export OKTA_OFFICE_GROUP_ID=notrealgroupId
      export OKTA_CUSTOMER_GROUP_ID=notrealcustomergroupId
      export IWS_RBS_HOST=pkict.dmdc.osd.mil

.setup_env_intergration_mtls: &setup_env_intergration_mtls
  - |
    echo "Setting up environment variables"
    export MIL_MOVE_DOD_CA_CERT=$(cat config/tls/devlocal-ca.pem)
    export MIL_MOVE_DOD_TLS_CERT=$(cat config/tls/devlocal-https.pem)
    export MIL_MOVE_DOD_TLS_KEY=$(cat config/tls/devlocal-https.key)
    export CLIENT_AUTH_SECRET_KEY=$(cat config/tls/devlocal-client_auth_secret.key)
    export LOGIN_GOV_SECRET_KEY=$(echo $E2E_LOGIN_GOV_SECRET_KEY | base64 --decode)
    export HERE_MAPS_APP_ID=$E2E_HERE_MAPS_APP_ID
    export HERE_MAPS_APP_CODE=$E2E_HERE_MAPS_APP_CODE
    echo "Overriding application-specific configurations"
    sed 's,^,export ,' config/env/review.app.env > server_env
    source server_env
    export HERE_MAPS_GEOCODE_ENDPOINT=https://geocoder.api.here.com/6.2/geocode.json
    export HERE_MAPS_ROUTING_ENDPOINT=https://route.api.here.com/routing/7.2/calculateroute.json
    export LOGIN_GOV_CALLBACK_PORT=4000
    export LOGIN_GOV_CALLBACK_PROTOCOL=http
    make db_dev_create
    bin/milmove migrate
    mkdir -p build
    touch build/index.html
    bin/milmove serve 2>&1 | tee server.log &

.e2e_tests_playwright: &e2e_tests_playwright
  - |
     echo "Preparing the environment"
     export MIL_MOVE_DOD_CA_CERT=$(cat config/tls/devlocal-ca.pem)
     export MIL_MOVE_DOD_TLS_CERT=$(cat config/tls/devlocal-https.pem)
     export MIL_MOVE_DOD_TLS_KEY=$(cat config/tls/devlocal-https.key)
     export CLIENT_AUTH_SECRET_KEY=$(cat config/tls/devlocal-client_auth_secret.key)
     export LOGIN_GOV_SECRET_KEY=$(echo $E2E_LOGIN_GOV_SECRET_KEY | base64 --decode)
     export HERE_MAPS_APP_ID=$E2E_HERE_MAPS_APP_ID
     export HERE_MAPS_APP_CODE=$E2E_HERE_MAPS_APP_CODE
     sed 's,^,export ,' config/env/review.app.env > server_env
     source server_env
     make db_dev_create
     bin/milmove migrate
     bin/milmove serve &
     echo "Waiting for server to start"
     dockerize -wait http://milmovelocal:4000 -timeout 5m
     echo "Installing Playwright dependencies"
     yarn install --frozen-lockfile --cache-folder ~/.cache/yarn
     ./node_modules/.bin/playwright install


sast:
  stage: pre_checks
  tags:
    - $RUNNER_TAG
  interruptible: true
include:
- template: Jobs/SAST.gitlab-ci.yml
- template: Jobs/Dependency-Scanning.gitlab-ci.yml
- template: Jobs/Secret-Detection.gitlab-ci.yml

anti_virus:
  stage: pre_checks
  tags:
    - $RUNNER_TAG
  image: milmove/clamav-ci # Custom image with ClamAV pre-installed
  script:
    - pwd
    - clamscan --version # Verify ClamAV installation
    - ls -la $CI_PROJECT_DIR/anti-virus # Debug to confirm whitelist files exist
    - cp -v $CI_PROJECT_DIR/anti-virus/whitelist-*.{fp,ign2} /var/lib/clamav/ # Update paths
    - echo "Running ClamAV scan..."
    - >
      clamscan \
        --recursive \
        --infected \
        --detect-pua=yes \
        --exclude-pua=NetTool \
        --exclude-pua=PWTool \
        --max-scansize=300M \
        --max-filesize=100M \
        --max-recursion=30 \
        --max-files=50000 \
        --tempdir=/tmp \
        $CI_PROJECT_DIR
  after_script:
    - *announce_failure
  rules:
    - *check_main

# Prep the public folder for frontend dependency serving
# This is needed for things like pdfjs-dist
prep_server_hosted_client_deps:
  stage: pre_checks
  interruptible: true
  tags:
    - $RUNNER_TAG
  image: $DOCKER_APP_IMAGE
  before_script:
    - *setup_milmove_env
  script: |
    echo "Running prep_server_hosted_client_deps"
    ./scripts/fetch-react-file-viewer-from-yarn
  after_script:
    - *announce_failure
  artifacts:
    paths:
      - /builds/milmove/mymove/public

pre_deps_golang:
  stage: pre_checks
  interruptible: true
  tags:
    - $RUNNER_TAG
  image: $DOCKER_APP_IMAGE
  before_script:
    - *setup_milmove_env
  variables:
    KUBERNETES_CPU_REQUEST: "4"
    KUBERNETES_MEMORY_REQUEST: "4Gi"
    KUBERNETES_MEMORY_LIMIT: "4Gi"
  script:
    - for i in $(seq 1 5); do go mod download && break || s=$? && sleep 5; done; (exit $s)
    - scripts/check-generated-code go.sum
    - make bin/swagger
  after_script:
    - *announce_failure
  cache:
    - <<: *go_cache
  artifacts:
    paths:
      - /builds/milmove/mymove/bin/
      - /builds/milmove/mymove/swagger/
  #TODO: Optimization potential
  # cache:
  #   key: "$CI_COMMIT_REF_SLUG-go"
  #   paths:
  #     - $GOPATH/pkg/mod
  #     - /builds/milmove/mymove/bin  # Ensure this path is correct and writable.
  # Optionally, you can define an after_script for cleanup or notifications.
golang_lint:
  stage: pre_checks
  interruptible: true
  tags:
    - $DOCKER_RUNNER_TAG
  image: harbor.csde.caci.com/docker.io/golangci/golangci-lint:latest # Refer to https://hub.docker.com/r/golangci/golangci-lint
  script:
    - golangci-lint run --print-issued-lines=false --timeout=25m --out-format code-climate:gl-code-quality-report.json,line-number
  artifacts:
      reports:
        codequality: gl-code-quality-report.json
      paths:
        - gl-code-quality-report.json
      when: always
  allow_failure: true

# WIP but failing and will need to get back to see if this is a viable option for go test coverage
# golang_coverage:
#   stage: pre_checks
#   interruptible: true
#   tags:
#     - $DOCKER_RUNNER_TAG
#   image: $DOCKER_APP_IMAGE
#   services:
#     - name: docker:dind
#       alias: docker
#     - name: $postgres
#     - name: $redis
#   before_script:
#     - *setup_milmove_env
#   variables:
#     KUBERNETES_CPU_REQUEST: "4"
#     KUBERNETES_MEMORY_REQUEST: "8Gi"
#     KUBERNETES_MEMORY_LIMIT: "8Gi"
#     DOCKER_HOST: "tcp://docker-backend.gitlab-runner.svc.cluster.local:2375"
#     DOCKER_TLS_CERTDIR: ""
#     APPLICATION: app
#     # 8 since this runs on xlarge with 8 CPUs
#     GOTEST_PARALLEL: 8
#     DB_PASSWORD: mysecretpassword
#     DB_USER_LOW_PRIV: crud
#     DB_PASSWORD_LOW_PRIV: mysecretpassword
#     DB_USER: postgres
#     DB_HOST: localhost
#     DB_PORT_TEST: 5432
#     DB_PORT: 5432
#     DB_NAME: test_db
#     DB_NAME_TEST: test_db
#     DTOD_USE_MOCK: 'true'
#     MIGRATION_MANIFEST: '/builds/milmove/mymove/migrations/app/migrations_manifest.txt'
#     MIGRATION_PATH: 'file:///builds/milmove/mymove/migrations/app/schema;file:///builds/milmove/mymove/migrations/app/secure'
#     EIA_KEY: db2522a43820268a41a802a16ae9fd26 # dummy key generated with openssl rand -hex 16
#     ENV: test
#     ENVIRONMENT: test
#     SERVER_REPORT: 1
#     COVERAGE: 1
#     SERVE_API_INTERNAL: 'true'
#     OKTA_CUSTOMER_CLIENT_ID: 1q2w3e4r5t6y7u8i9o
#     OKTA_ADMIN_CLIENT_ID: AQ1SW2DE3FR4G5
#     OKTA_OFFICE_CLIENT_ID: 9f9f9s8s90gig9
#     OKTA_API_KEY: notrealapikey8675309
#     OKTA_OFFICE_GROUP_ID: notrealgroupId
#     OKTA_CUSTOMER_GROUP_ID: notrealcustomergroupId
#     POSTGRES_DB: test_db #for postgres container
#     POSTGRES_USER: postgres
#     POSTGRES_PASSWORD: mysecretpassword
#     POSTGRES_HOST_AUTH_METHOD: trust
#     DPS_AUTH_SECRET_KEY: placeholder
#     CSRF_AUTH_KEY: d096fd8529eefaa46497849d11d2ff2e979ddfaed1aff058524ada9bceadd67c
#     IWS_RBS_ENABLED: 0
#     IWS_RBS_HOST: "pkict.dmdc.osd.mil"
#   script:
#     - go test ./... -coverprofile=coverage.txt -covermode count
#     - go get github.com/boumenot/gocover-cobertura
#     - go run github.com/boumenot/gocover-cobertura < coverage.txt > coverage.xml
#   allow_failure: true
#   after_script:
#     - *announce_failure
#   artifacts:
#     reports:
#       coverage_report:
#         coverage_format: cobertura
#         path: /builds/milmove/mymove/coverage.xml

pre_deps_yarn:
  stage: pre_checks
  interruptible: true
  tags:
    - $RUNNER_TAG
  image: $DOCKER_APP_IMAGE
  before_script:
    - *setup_milmove_env
  script:
     - *install_yarn
  cache:
    - <<: *yarn_cache
  after_script:
      - *announce_failure

check_generated_code:
  stage: pre_checks
  image: $DOCKER_APP_IMAGE # Replace with the appropriate Docker image
  needs:
   - pre_deps_golang
  before_script:
   - *setup_milmove_env
  script:
    - make server_generate mocks_generate
    - scripts/check-generated-code pkg/gen/ $(find . -type d -name "*mocks" -exec echo -n '{} ' \;)
  after_script:
    - *announce_failure
  rules:
    - *check_debug


check_tls_certificate_dp3:
  stage: pre_checks
  interruptible: true
  tags:
    - $RUNNER_TAG
  image: $DOCKER_APP_IMAGE # Replace with your appropriate Docker image.
  before_script:
    - *setup_aws_vars_dp3
    - *setup_tls_vars_dp3
    - *announce_failure
  script:
    # Check if we are using a DP3 environment
    - echo "Checking if we are using a DP3 environment at all..."
    - |
      if [[ $DP3_ENV != "demo" && $DP3_ENV != "exp" && $DP3_ENV != "loadtest" ]]; then
        echo "Not a DP3 environment. Skipping TLS checks."
        exit 0
      fi
    - echo "Running TLS pair check..."
    - /usr/local/bin/check-tls-pair "${TLS_KEY}" "${TLS_CERT}"
  after_script:
    - *announce_failure
  rules:
    - *check_dp3

check_tls_certificate_stg:
  stage: pre_checks
  interruptible: true
  tags:
    - $RUNNER_TAG
  image: $DOCKER_APP_IMAGE
  before_script:
    - *setup_aws_vars_stg
    - *setup_tls_vars_stg
  script:
    - echo "Running TLS pair check..."
    - /usr/local/bin/check-tls-pair "${TLS_KEY}" "${TLS_CERT}"
  after_script:
    - *announce_failure

check_tls_certificate_prd:
  stage: pre_checks
  interruptible: true
  tags:
    - $RUNNER_TAG
  image: $DOCKER_APP_IMAGE
  before_script:
    - *setup_tls_vars_prd
    - *setup_aws_vars_prd
  script:
    - echo "Running TLS pair check for PRD environment..."
    - /usr/local/bin/check-tls-pair "${TLS_KEY}" "${TLS_CERT}"
  after_script:
    - *announce_failure

build_storybook:
  stage: build
  interruptible: true
  tags:
    - $RUNNER_TAG
  image: $DOCKER_APP_IMAGE
  variables:
    KUBERNETES_CPU_REQUEST: "4"
    KUBERNETES_MEMORY_REQUEST: "8Gi"
    KUBERNETES_MEMORY_LIMIT: "8Gi"
  needs:
    - pre_deps_yarn
    - anti_virus
  cache:
    - <<: *yarn_cache
      policy: pull
  before_script:
    - *setup_milmove_env
    - *install_yarn
  script:
   - yarn build-storybook
  after_script:
    - *announce_failure
  artifacts:
    paths:
      - /builds/milmove/mymove/storybook-static
  rules:
    - *check_main

deploy_storybook_dp3:
  stage: deploy
  interruptible: true
  tags:
    - $RUNNER_TAG
  image: $DOCKER_APP_IMAGE
  needs:
    - pre_deps_yarn
    - build_storybook
  before_script:
    - *setup_milmove_env
    - *setup_aws_vars_com_dev
  script:
    - echo "Deploying Storybook to S3..."
    - ./scripts/push-storybook-assets "storybook.dp3.us"
  after_script:
    - *announce_failure
  allow_failure: true
  artifacts:
    paths:
      - /builds/milmove/mymove/storybook-static
  rules:
  - *check_main

compile_app_client:
  stage: build
  interruptible: true
  tags:
    - $RUNNER_TAG
  image: $DOCKER_APP_IMAGE
  cache:
    - <<: *yarn_cache
      policy: pull
  variables:
    KUBERNETES_CPU_REQUEST: "6"
    KUBERNETES_MEMORY_REQUEST: "8Gi"
    KUBERNETES_MEMORY_LIMIT: "8Gi"
  before_script:
  - *setup_milmove_env
  - *install_yarn
  needs:
    - pre_deps_yarn
  script:
     - make client_build
  artifacts:
    paths:
      - /builds/milmove/mymove/bin
      - /builds/milmove/mymove/build
      - playwright
      - playwright.config.js
      - package.json
      - eslint-plugin-ato
    expire_in: 1 week
  after_script:
    - *announce_failure


compile_app_server:
  stage: build
  interruptible: true
  tags:
    - $RUNNER_TAG
  image: $DOCKER_APP_IMAGE
  cache:
    - <<: *go_cache
      policy: pull
    - <<: *yarn_cache
      policy: pull
  variables:
    KUBERNETES_CPU_REQUEST: "6"
    KUBERNETES_MEMORY_REQUEST: "6Gi"
    KUBERNETES_MEMORY_LIMIT: "8Gi"
  needs:
    - pre_deps_golang
    - pre_deps_yarn
  before_script:
    - *setup_milmove_env
    - *install_yarn
  script:
    - make -j 4 server_build build_tools
    - echo "Skipping server and tools compilation."
  artifacts:
    paths:
    - /builds/milmove/mymove/bin/milmove-tasks
    - /builds/milmove/mymove/bin/milmove
    - /builds/milmove/mymove/bin/rds-ca-rsa4096-g1.pem
    - /builds/milmove/mymove/bin/rds-ca-2019-root.pem
    - /builds/milmove/mymove/bin/tls-checker
    - /builds/milmove/mymove/bin/health-checker
    - /builds/milmove/mymove/bin/*
    - /builds/milmove/mymove/bin/ecs-deploy
    - /builds/milmove/mymove/config/tls/milmove-cert-bundle.p7b
    - /builds/milmove/mymove/config/tls/dod-sw-ca-66.pem
    - /builds/milmove/mymove/swagger/*
    - /builds/milmove/mymove/build
    - pkg/testdatagen/testdata
    - /builds/milmove/mymove/config/otel/*
    expire_in: 1 week
  after_script:
    - *announce_failure


#####################################
## Test stages various conditions  ##
#####################################

pre_test:
  stage: test
  interruptible: true
  tags:
    - $RUNNER_TAG
  image: $DOCKER_APP_IMAGE
  cache:
    - <<: *go_cache
      policy: pull
    - <<: *yarn_cache
      policy: pull
  needs:
    - pre_deps_golang
    - pre_deps_yarn
    - check_tls_certificate_stg
    - check_tls_certificate_prd
  variables:
    KUBERNETES_CPU_REQUEST: "4"
    KUBERNETES_MEMORY_REQUEST: "6Gi"
    KUBERNETES_MEMORY_LIMIT: "6Gi"
  before_script: *setup_milmove_env
  script:
    - export GODEBUG=asyncpreemptoff=1
    - echo "Save Baseline Spectral Lint"
    - |
      [ -d ~/transcom/mymove/spectral ] && cp -r ~/transcom/mymove/spectral /tmp/spectral_baseline || echo "Skipping saving baseline"
    - rm -rf ~/transcom/mymove/spectral
    - *install_yarn
    # this is so we can avoid go mod downloading and resulting in an error on a false positive
    - ./scripts/pre-commit-go-mod || exit 0
    - echo "Run pre-commit tests without golangci-lint, eslint, or prettier"
    - SKIP=golangci-lint,eslint,prettier pre-commit run --all-files
    - echo "Run pre-commit tests with golangci-lint only"
    - |
        export GOLANGCI_LINT_CONCURRENCY=4
        export GOLANGCI_LINT_VERBOSE=-v
        mkdir -p tmp/test-results/pretest
    # can this be removed in favor of golang_lint?
    - pre-commit run -v --all-files golangci-lint | tee tmp/test-results/pretest/golangci-lint.out
    - echo "Run prettier, eslint, danger checks"
    - yarn prettier-ci
    - yarn lint
    - yarn danger ci --failOnErrors
    - echo "Run spectral linter on all files"
    - ./scripts/ensure-spectral-lint /tmp/spectral_baseline spectral
  after_script:
    - *announce_failure
  artifacts:
      reports:
        codequality: tmp/test-results/pretest/golangci-lint.out
      paths:
        - tmp/test-results/pretest/golangci-lint.out #remove if golang_lint works
        - tmp/spectral_baseline/*.json #what do we need to store for review?
        - spectral/*.json #what do we need to store for review?
      when: always
  rules:
   - if: '$PRE_TEST_ALLOW_FAILURE == "true"'
     allow_failure: true
   - if: '$PRE_TEST_ALLOW_FAILURE == "false"'
     allow_failure: false
  #  - *check_server_ignore_branch  all branches for now

server_test:
  stage: test
  interruptible: true
  tags:
    - $DOCKER_RUNNER_TAG
  image: $DOCKER_APP_IMAGE
  needs:
    - pre_deps_golang
  before_script:
  - *setup_milmove_env
  - *setup_generic_app_env_variables
  - *setup_server_env_variables
  services:
    - name: docker:dind
      alias: docker
    - name: $postgres
    - name: $redis
  variables:
    DOCKER_HOST: "tcp://docker-backend.gitlab-runner.svc.cluster.local:2375"
    DOCKER_TLS_CERTDIR: ""
    APPLICATION: app
    # 8 since this runs on xlarge with 8 CPUs
    GOTEST_PARALLEL: 8
    DB_PASSWORD: mysecretpassword
    DB_USER_LOW_PRIV: crud
    DB_PASSWORD_LOW_PRIV: mysecretpassword
    DB_USER: postgres
    DB_HOST: localhost
    DB_PORT_TEST: 5432
    DB_PORT: 5432
    DB_NAME: test_db
    DB_NAME_TEST: test_db
    DTOD_USE_MOCK: 'true'
    MIGRATION_MANIFEST: '/builds/milmove/mymove/migrations/app/migrations_manifest.txt'
    DML_MIGRATION_MANIFEST: '/builds/milmove/mymove/migrations/app/dml_migrations_manifest.txt'
    DDL_TYPES_MIGRATION_MANIFEST: '/builds/milmove/mymove/migrations/app/ddl_types_manifest.txt'
    DDL_TABLES_MIGRATION_MANIFEST: '/builds/milmove/mymove/migrations/app/ddl_tables_manifest.txt'
    DDL_VIEWS_MIGRATION_MANIFEST: '/builds/milmove/mymove/migrations/app/ddl_views_manifest.txt'
    DDL_FUNCTIONS_MIGRATION_MANIFEST: '/builds/milmove/mymove/migrations/app/ddl_functions_manifest.txt'
    MIGRATION_PATH: 'file:///builds/milmove/mymove/migrations/app/schema;file:///builds/milmove/mymove/migrations/app/secure'
    DDL_TYPES_MIGRATION_PATH: 'file:///builds/milmove/mymove/migrations/app/ddl_migrations/ddl_types'
    DDL_TABLES_MIGRATION_PATH: 'file:///builds/milmove/mymove/migrations/app/ddl_migrations/ddl_tables'
    DDL_VIEWS_MIGRATION_PATH: 'file:///builds/milmove/mymove/migrations/app/ddl_migrations/ddl_views'
    DDL_FUNCTIONS_MIGRATION_PATH: 'file:///builds/milmove/mymove/migrations/app/ddl_migrations/ddl_functions'
    EIA_KEY: db2522a43820268a41a802a16ae9fd26 # dummy key generated with openssl rand -hex 16
    ENV: test
    ENVIRONMENT: test
    SERVER_REPORT: 1
    COVERAGE: 1
    SERVE_API_INTERNAL: 'true'
    OKTA_CUSTOMER_CLIENT_ID: 1q2w3e4r5t6y7u8i9o
    OKTA_ADMIN_CLIENT_ID: AQ1SW2DE3FR4G5
    OKTA_OFFICE_CLIENT_ID: 9f9f9s8s90gig9
    OKTA_API_KEY: notrealapikey8675309
    OKTA_OFFICE_GROUP_ID: notrealgroupId
    OKTA_CUSTOMER_GROUP_ID: notrealcustomergroupId
    POSTGRES_DB: test_db #for postgres container
    POSTGRES_USER: postgres
    POSTGRES_PASSWORD: mysecretpassword
    POSTGRES_HOST_AUTH_METHOD: trust
    DPS_AUTH_SECRET_KEY: placeholder
    CSRF_AUTH_KEY: d096fd8529eefaa46497849d11d2ff2e979ddfaed1aff058524ada9bceadd67c
    IWS_RBS_ENABLED: 0
    IWS_RBS_HOST: "pkict.dmdc.osd.mil"
  script:
    - for i in $(seq 1 5); do go mod download && break || s=$? && sleep 5; done; (exit $s)
    - scripts/check-generated-code go.sum
    - make bin/swagger
    - echo "server test -- build gotestsum and run scripts for report"
    - make -j 2 bin/milmove bin/gotestsum
    - make server_test
<<<<<<< HEAD
  allow_failure: false
=======
>>>>>>> aedc6d46
  artifacts:
    paths:
      - /builds/milmove/mymove/bin/gotestsum
      - /builds/milmove/mymove/tmp/test-results
    when: always
    reports:
      junit: /builds/milmove/mymove/tmp/test-results/gotest/app/go-test-report.xml
  after_script:
    - *announce_failure
  rules:
   - if: '$SERVER_TEST_ALLOW_FAILURE == "true"'
     allow_failure: true
   - if: '$SERVER_TEST_ALLOW_FAILURE == "false"'
     allow_failure: false
  #  - *check_server_ignore_branch   # we want to make this run on every branch bc webhooks don't exist currently

server_test_coverage:
  stage: test
  interruptible: true
  tags:
    - $RUNNER_TAG
  image: $DOCKER_APP_IMAGE
  needs:
    - pre_deps_golang
    - server_test
  before_script: *setup_milmove_env
  script:
    - echo "TODO understand recording stats and PR interaction"
    - echo "server test coverage"
    - |
        echo "Ensure Test Coverage Increasing"
        ./scripts/ensure-go-test-coverage \
        tmp/baseline-go-coverage/go-coverage.txt \
        tmp/test-results/gotest/app/go-coverage.txt
  after_script:
    - *announce_failure
  rules:
   - if: '$SERVER_TEST_ALLOW_FAILURE == "true"'
     allow_failure: true
   - if: '$SERVER_TEST_ALLOW_FAILURE == "false"'
     allow_failure: true #allow failure for now
   - *check_server_ignore_branch
  ###may need to rethink the logic and intent of this they save per the following and do some PR interaction
  # only save the cache on default branch builds because we only want to
  # change the baseline of test results on main builds
  #
  # Save the new baseline regardless of if the coverage succeeds
  # or fails as a merge to main means we have a new baseline. We
  # will use other means to measure if our coverage is increasing

client_test:
  stage: test
  interruptible: true
  tags:
    - $RUNNER_TAG
  image: $DOCKER_APP_IMAGE
  variables:
    KUBERNETES_CPU_REQUEST: "4"
    KUBERNETES_MEMORY_REQUEST: "8Gi"
    KUBERNETES_MEMORY_LIMIT: "8Gi"
  needs:
    - pre_deps_yarn
  cache:
    - <<: *yarn_cache
      policy: pull
  before_script:
    - *setup_milmove_env
    - *install_yarn
  coverage: /All files[^|]*\|[^|]*\s+([\d\.]+)/
  dependencies:
    - pre_deps_yarn
  script:
    - echo "client test coverage"
    - JEST_JUNIT_OUTPUT_DIR=jest-junit-reports yarn test:coverage -results=false >> $CI_PROJECT_DIR/coverage.output
  artifacts:
    when: always
    reports:
      junit:
        - jest-junit-reports/junit.xml
    paths:
      - /builds/milmove/mymove/coverage
      - /builds/milmove/mymove/jest-junit-reports
  after_script:
    - *announce_failure
  rules:
   - if: '$CLIENT_TEST_ALLOW_FAILURE == "true"'
     allow_failure: true
   - if: '$CLIENT_TEST_ALLOW_FAILURE == "false"'
     allow_failure: false
  #  - *check_client_ignore_branch   # we want to make this run on every branch bc webhooks don't exist currently

client_test_coverage:
  stage: test
  interruptible: true
  tags:
    - $RUNNER_TAG
  image: $DOCKER_APP_IMAGE
  needs:
    - pre_deps_yarn
    - client_test
  before_script: *setup_milmove_env
  # TODO: need to add cache for max coverage increase similar to this
  # https://stackoverflow.com/questions/54542922/force-coverage-increase-in-gitlab-prs
  script:
    - echo "TODO understand recording stats and PR interaction"
    - |
     echo "Ensure Test Coverage Increasing"
      ./scripts/ensure-js-test-coverage \
      tmp/baseline-jest-coverage/clover.xml \
      coverage/clover.xml
  after_script:
    - *announce_failure
  rules:
   - if: '$CLIENT_TEST_ALLOW_FAILURE == "true"'
     allow_failure: true
   - if: '$CLIENT_TEST_ALLOW_FAILURE == "false"'
     allow_failure: true #allow failure for now
   - *check_client_ignore_branch

integration_test_devseed:
  stage: test
  interruptible: true
  tags:
    - $DOCKER_RUNNER_TAG
  image: $DOCKER_APP_IMAGE
  services:
    - name: docker:dind
      alias: docker
    - name: $postgres
    - name: $redis
  variables:
    DOCKER_HOST: "tcp://docker-backend.gitlab-runner.svc.cluster.local:2375"
    DOCKER_TLS_CERTDIR: ""
    APPLICATION: app
    DB_PASSWORD: mysecretpassword
    DB_USER_LOW_PRIV: crud
    DB_PASSWORD_LOW_PRIV: mysecretpassword
    DB_USER: postgres
    DB_HOST: localhost
    DB_PORT: 5432
    DB_NAME: dev_db
    DB_NAME_DEV: dev_db
    MIGRATION_MANIFEST: '/builds/milmove/mymove/migrations/app/migrations_manifest.txt'
    DML_MIGRATION_MANIFEST: '/builds/milmove/mymove/migrations/app/dml_migrations_manifest.txt'
    DDL_TYPES_MIGRATION_MANIFEST: '/builds/milmove/mymove/migrations/app/ddl_types_manifest.txt'
    DDL_TABLES_MIGRATION_MANIFEST: '/builds/milmove/mymove/migrations/app/ddl_tables_manifest.txt'
    DDL_VIEWS_MIGRATION_MANIFEST: '/builds/milmove/mymove/migrations/app/ddl_views_manifest.txt'
    DDL_FUNCTIONS_MIGRATION_MANIFEST: '/builds/milmove/mymove/migrations/app/ddl_functions_manifest.txt'
    MIGRATION_PATH: 'file:///builds/milmove/mymove/migrations/app/schema;file:///builds/milmove/mymove/migrations/app/secure'
    DDL_TYPES_MIGRATION_PATH: 'file:///builds/milmove/mymove/migrations/app/ddl_migrations/ddl_types'
    DDL_TABLES_MIGRATION_PATH: 'file:///builds/milmove/mymove/migrations/app/ddl_migrations/ddl_tables'
    DDL_VIEWS_MIGRATION_PATH: 'file:///builds/milmove/mymove/migrations/app/ddl_migrations/ddl_views'
    DDL_FUNCTIONS_MIGRATION_PATH: 'file:///builds/milmove/mymove/migrations/app/ddl_migrations/ddl_functions'
    EIA_KEY: db2522a43820268a41a802a16ae9fd26 # dummy key generated with openssl rand -hex 16
    ENVIRONMENT: development
    DOD_CA_PACKAGE: /builds/milmove/mymove/config/tls/milmove-cert-bundle.p7b
    POSTGRES_PASSWORD: mysecretpassword
    POSTGRES_DB: test_db
  needs:
    - pre_deps_golang
    - prep_server_hosted_client_deps
  before_script:
   - *setup_milmove_env
   - *setup_generic_app_env_variables
   - *setup_devseed_env_variables
  script:
    - echo "integration_test_devseed"
    - |
     export MOVE_MIL_DOD_CA_CERT=$(cat config/tls/devlocal-ca.pem)
     export MOVE_MIL_DOD_TLS_CERT=$(cat config/tls/devlocal-https.pem)
     export MOVE_MIL_DOD_TLS_KEY=$(cat config/tls/devlocal-https.key)
    - make db_dev_fresh
  after_script:
    - *announce_failure
  rules:
   - if: '$INTEGRATION_TEST_ALLOW_FAILURE == "true"'
     allow_failure: true
   - if: '$INTEGRATION_TEST_ALLOW_FAILURE == "false"'
     allow_failure: false
   - *check_integration_ignore_branch

integration_tests:
  stage: test
  interruptible: true
  tags:
    - $RUNNER_TAG
  image: $DOCKER_APP_IMAGE
  needs:
    - pre_deps_yarn
    - pre_deps_golang
    - compile_app_client
    - compile_app_server
    - integration_test_my
    - integration_test_office
    - integration_test_admin
    - integration_test_devseed
  before_script: *setup_milmove_env
  script:
    - echo "TODO Add steps"
    - echo "integration_tests"
  after_script:
    - *announce_failure
  rules:
   - if: '$INTEGRATION_TEST_ALLOW_FAILURE == "true"'
     allow_failure: true
   - if: '$INTEGRATION_TEST_ALLOW_FAILURE == "false"'
     allow_failure: true # allow failure for now
   - *check_integration_ignore_branch

integration_test_mtls:
  stage: test
  interruptible: true
  tags:
    - $DOCKER_RUNNER_TAG
  image: $DOCKER_APP_IMAGE
  services:
    - name: docker:dind
      alias: docker
    - name: $postgres
    - name: $redis
  variables:
    DOCKER_HOST: "tcp://docker-backend.gitlab-runner.svc.cluster.local:2375"
    DOCKER_TLS_CERTDIR: ""
    APPLICATION: app
    DB_PASSWORD: mysecretpassword
    DB_USER_LOW_PRIV: crud
    DB_PASSWORD_LOW_PRIV: mysecretpassword
    DB_USER: postgres
    DB_HOST: localhost
    DB_PORT: 5432
    DB_NAME: dev_db
    DB_NAME_DEV: dev_db
    MIGRATION_MANIFEST: '/builds/milmove/mymove/migrations/app/migrations_manifest.txt'
    DML_MIGRATION_MANIFEST: '/builds/milmove/mymove/migrations/app/dml_migrations_manifest.txt'
    DDL_TYPES_MIGRATION_MANIFEST: '/builds/milmove/mymove/migrations/app/ddl_types_manifest.txt'
    DDL_TABLES_MIGRATION_MANIFEST: '/builds/milmove/mymove/migrations/app/ddl_tables_manifest.txt'
    DDL_VIEWS_MIGRATION_MANIFEST: '/builds/milmove/mymove/migrations/app/ddl_views_manifest.txt'
    DDL_FUNCTIONS_MIGRATION_MANIFEST: '/builds/milmove/mymove/migrations/app/ddl_functions_manifest.txt'
    MIGRATION_PATH: 'file:///builds/milmove/mymove/migrations/app/schema;file:///builds/milmove/mymove/migrations/app/secure'
    DDL_TYPES_MIGRATION_PATH: 'file:///builds/milmove/mymove/migrations/app/ddl_migrations/ddl_types'
    DDL_TABLES_MIGRATION_PATH: 'file:///builds/milmove/mymove/migrations/app/ddl_migrations/ddl_tables'
    DDL_VIEWS_MIGRATION_PATH: 'file:///builds/milmove/mymove/migrations/app/ddl_migrations/ddl_views'
    DDL_FUNCTIONS_MIGRATION_PATH: 'file:///builds/milmove/mymove/migrations/app/ddl_migrations/ddl_functions'
    EIA_KEY: db2522a43820268a41a802a16ae9fd26 # dummy key generated with openssl rand -hex 16
    ENVIRONMENT: development
    DOD_CA_PACKAGE: /builds/milmove/mymove/config/tls/milmove-cert-bundle.p7b
    POSTGRES_PASSWORD: mysecretpassword
    POSTGRES_DB: test_db
  needs:
    - pre_deps_yarn
    - compile_app_server
  before_script:
    - *setup_milmove_env
    - *setup_env_intergration_mtls
  script:
    - echo "TODO Add steps"
    - echo "integration_test_mtls"
    - echo "Waiting for server to start"
    - dockerize -wait http://milmovelocal:4000 -timeout 5m
    - echo "Running E2E mTLS tests"
    - ./scripts/run-e2e-mtls-test
  artifacts:
    paths:
      - test-results/
    when: always
  after_script:
    - *announce_failure
  rules:
   - if: '$INTEGRATION_TEST_ALLOW_FAILURE == "true"'
     allow_failure: true
   - if: '$INTEGRATION_TEST_ALLOW_FAILURE == "false"'
     allow_failure: true # allow failure for now
   - *check_integration_mtls_ignore_branch

integration_test_admin:
  stage: test
  interruptible: true
  tags:
    - $DOCKER_RUNNER_TAG
  image: $DOCKER_APP_IMAGE
  services:
    - name: docker:dind
      alias: docker
    - name: $postgres
    - name: $redis
  variables:
    DOCKER_HOST: "tcp://docker-backend.gitlab-runner.svc.cluster.local:2375"
    DOCKER_TLS_CERTDIR: ""
    APPLICATION: app
    DB_PASSWORD: mysecretpassword
    DB_USER_LOW_PRIV: crud
    DB_PASSWORD_LOW_PRIV: mysecretpassword
    DB_USER: postgres
    DB_HOST: localhost
    DB_PORT: 5432
    DB_NAME: dev_db
    DB_NAME_DEV: dev_db
    MIGRATION_MANIFEST: '/builds/milmove/mymove/migrations/app/migrations_manifest.txt'
    DML_MIGRATION_MANIFEST: '/builds/milmove/mymove/migrations/app/dml_migrations_manifest.txt'
    DDL_TYPES_MIGRATION_MANIFEST: '/builds/milmove/mymove/migrations/app/ddl_types_manifest.txt'
    DDL_TABLES_MIGRATION_MANIFEST: '/builds/milmove/mymove/migrations/app/ddl_tables_manifest.txt'
    DDL_VIEWS_MIGRATION_MANIFEST: '/builds/milmove/mymove/migrations/app/ddl_views_manifest.txt'
    DDL_FUNCTIONS_MIGRATION_MANIFEST: '/builds/milmove/mymove/migrations/app/ddl_functions_manifest.txt'
    MIGRATION_PATH: 'file:///builds/milmove/mymove/migrations/app/schema;file:///builds/milmove/mymove/migrations/app/secure'
    DDL_TYPES_MIGRATION_PATH: 'file:///builds/milmove/mymove/migrations/app/ddl_migrations/ddl_types'
    DDL_TABLES_MIGRATION_PATH: 'file:///builds/milmove/mymove/migrations/app/ddl_migrations/ddl_tables'
    DDL_VIEWS_MIGRATION_PATH: 'file:///builds/milmove/mymove/migrations/app/ddl_migrations/ddl_views'
    DDL_FUNCTIONS_MIGRATION_PATH: 'file:///builds/milmove/mymove/migrations/app/ddl_migrations/ddl_functions'
    EIA_KEY: db2522a43820268a41a802a16ae9fd26 # dummy key generated with openssl rand -hex 16
    ENVIRONMENT: development
    DOD_CA_PACKAGE: /builds/milmove/mymove/config/tls/milmove-cert-bundle.p7b
    POSTGRES_PASSWORD: mysecretpassword
    POSTGRES_DB: test_db
  needs:
    - pre_deps_yarn
    - pre_deps_golang
    - compile_app_client
    - compile_app_server
  before_script:
      - *setup_milmove_env
      - *e2e_tests_playwright
  script:
    - echo "TODO Add steps"
    - echo "integration_test_admin"
    - echo "Running integration tests for Admin"
    - ./node_modules/.bin/playwright test playwright/tests/admin \
        --reporter=html,junit \
        --trace=on \
        --workers=1
  artifacts:
    paths:
      - playwright-report/
      - complete-playwright-report.zip
      - playwright-results.xml
    when: always
  after_script:
    - *announce_failure
  rules:
   - if: '$INTEGRATION_TEST_ALLOW_FAILURE == "true"'
     allow_failure: true
   - if: '$INTEGRATION_TEST_ALLOW_FAILURE == "false"'
     allow_failure: true # allow failure for now
   - *check_integration_ignore_branch

integration_test_my:
  stage: test
  interruptible: true
  tags:
    - $DOCKER_RUNNER_TAG
  image: $DOCKER_APP_IMAGE
  services:
    - name: docker:dind
      alias: docker
    - name: $postgres
    - name: $redis
  variables:
    DOCKER_HOST: "tcp://docker-backend.gitlab-runner.svc.cluster.local:2375"
    DOCKER_TLS_CERTDIR: ""
    APPLICATION: app
    DB_PASSWORD: mysecretpassword
    DB_USER_LOW_PRIV: crud
    DB_PASSWORD_LOW_PRIV: mysecretpassword
    DB_USER: postgres
    DB_HOST: localhost
    DB_PORT: 5432
    DB_NAME: dev_db
    DB_NAME_DEV: dev_db
    MIGRATION_MANIFEST: '/builds/milmove/mymove/migrations/app/migrations_manifest.txt'
    DML_MIGRATION_MANIFEST: '/builds/milmove/mymove/migrations/app/dml_migrations_manifest.txt'
    DDL_TYPES_MIGRATION_MANIFEST: '/builds/milmove/mymove/migrations/app/ddl_types_manifest.txt'
    DDL_TABLES_MIGRATION_MANIFEST: '/builds/milmove/mymove/migrations/app/ddl_tables_manifest.txt'
    DDL_VIEWS_MIGRATION_MANIFEST: '/builds/milmove/mymove/migrations/app/ddl_views_manifest.txt'
    DDL_FUNCTIONS_MIGRATION_MANIFEST: '/builds/milmove/mymove/migrations/app/ddl_functions_manifest.txt'
    MIGRATION_PATH: 'file:///builds/milmove/mymove/migrations/app/schema;file:///builds/milmove/mymove/migrations/app/secure'
    DDL_TYPES_MIGRATION_PATH: 'file:///builds/milmove/mymove/migrations/app/ddl_migrations/ddl_types'
    DDL_TABLES_MIGRATION_PATH: 'file:///builds/milmove/mymove/migrations/app/ddl_migrations/ddl_tables'
    DDL_VIEWS_MIGRATION_PATH: 'file:///builds/milmove/mymove/migrations/app/ddl_migrations/ddl_views'
    DDL_FUNCTIONS_MIGRATION_PATH: 'file:///builds/milmove/mymove/migrations/app/ddl_migrations/ddl_functions'
    EIA_KEY: db2522a43820268a41a802a16ae9fd26 # dummy key generated with openssl rand -hex 16
    ENVIRONMENT: development
    DOD_CA_PACKAGE: /builds/milmove/mymove/config/tls/milmove-cert-bundle.p7b
    POSTGRES_PASSWORD: mysecretpassword
    POSTGRES_DB: test_db
  needs:
    - pre_deps_yarn
    - pre_deps_golang
    - compile_app_client
    - compile_app_server
  before_script:
      - *setup_milmove_env
      - *e2e_tests_playwright
  script:
    - echo "TODO Add steps"
    - echo "integration_test_my"
    - echo "Running integration tests for My"
    - ./node_modules/.bin/playwright test playwright/tests/my \
        --reporter=html,junit \
        --trace=on \
        --workers=1 \
        --shard="$CI_NODE_INDEX/$CI_NODE_TOTAL"
  artifacts:
    paths:
      - playwright-report/
      - complete-playwright-report.zip
      - playwright-results.xml
    when: always
  after_script:
    - *announce_failure
  rules:
   - if: '$INTEGRATION_TEST_ALLOW_FAILURE == "true"'
     allow_failure: true
   - if: '$INTEGRATION_TEST_ALLOW_FAILURE == "false"'
     allow_failure: true # allow failure for now
   - *check_integration_ignore_branch

integration_test_office:
  stage: test
  interruptible: true
  tags:
    - $DOCKER_RUNNER_TAG
  image: $DOCKER_APP_IMAGE
  services:
    - name: docker:dind
      alias: docker
    - name: $postgres
    - name: $redis
  variables:
    DOCKER_HOST: "tcp://docker-backend.gitlab-runner.svc.cluster.local:2375"
    DOCKER_TLS_CERTDIR: ""
    APPLICATION: app
    DB_PASSWORD: mysecretpassword
    DB_USER_LOW_PRIV: crud
    DB_PASSWORD_LOW_PRIV: mysecretpassword
    DB_USER: postgres
    DB_HOST: localhost
    DB_PORT: 5432
    DB_NAME: dev_db
    DB_NAME_DEV: dev_db
    MIGRATION_MANIFEST: '/builds/milmove/mymove/migrations/app/migrations_manifest.txt'
    DML_MIGRATION_MANIFEST: '/builds/milmove/mymove/migrations/app/dml_migrations_manifest.txt'
    DDL_TYPES_MIGRATION_MANIFEST: '/builds/milmove/mymove/migrations/app/ddl_types_manifest.txt'
    DDL_TABLES_MIGRATION_MANIFEST: '/builds/milmove/mymove/migrations/app/ddl_tables_manifest.txt'
    DDL_VIEWS_MIGRATION_MANIFEST: '/builds/milmove/mymove/migrations/app/ddl_views_manifest.txt'
    DDL_FUNCTIONS_MIGRATION_MANIFEST: '/builds/milmove/mymove/migrations/app/ddl_functions_manifest.txt'
    MIGRATION_PATH: 'file:///builds/milmove/mymove/migrations/app/schema;file:///builds/milmove/mymove/migrations/app/secure'
    DDL_TYPES_MIGRATION_PATH: 'file:///builds/milmove/mymove/migrations/app/ddl_migrations/ddl_types'
    DDL_TABLES_MIGRATION_PATH: 'file:///builds/milmove/mymove/migrations/app/ddl_migrations/ddl_tables'
    DDL_VIEWS_MIGRATION_PATH: 'file:///builds/milmove/mymove/migrations/app/ddl_migrations/ddl_views'
    DDL_FUNCTIONS_MIGRATION_PATH: 'file:///builds/milmove/mymove/migrations/app/ddl_migrations/ddl_functions'
    EIA_KEY: db2522a43820268a41a802a16ae9fd26 # dummy key generated with openssl rand -hex 16
    ENVIRONMENT: development
    DOD_CA_PACKAGE: /builds/milmove/mymove/config/tls/milmove-cert-bundle.p7b
    POSTGRES_PASSWORD: mysecretpassword
    POSTGRES_DB: test_db
  needs:
    - pre_deps_yarn
    - pre_deps_golang
    - compile_app_client
    - compile_app_server
  before_script:
      - *setup_milmove_env
      - *e2e_tests_playwright
  script:
    - echo "TODO Add steps"
    - echo "integration_test_office"
    - ./node_modules/.bin/playwright test playwright/tests/office \
        --reporter=html,junit \
        --trace=on \
        --workers=1
  artifacts:
    paths:
      - playwright-report/
      - complete-playwright-report.zip
      - playwright-results.xml
    when: always
  after_script:
    - *announce_failure
  rules:
   - if: '$INTEGRATION_TEST_ALLOW_FAILURE == "true"'
     allow_failure: true
   - if: '$INTEGRATION_TEST_ALLOW_FAILURE == "false"'
     allow_failure: true # allow failure for now
   - *check_integration_ignore_branch


###############################################################
## DP3 Env push and deploy stages all off of setting dp3 env ##
###############################################################
build_push_app_dp3:
  stage: push
  interruptible: true
  tags:
    - $RUNNER_TAG
  environment: $DP3_ENV
  image:
    name: gcr.io/kaniko-project/executor:v1.14.0-debug
    entrypoint: [""]
  needs:
     - compile_app_client
     - compile_app_server
  before_script:
    - *setup_aws_vars_dp3
    - *setup_release_dp3
    - *kaniko_before_setup
  script:
    - echo "Building and Pushing app Docker image..."
    - /kaniko/executor --context "${CI_PROJECT_DIR}/" --dockerfile "${CI_PROJECT_DIR}/${APP_DOCKER_FILE}" --destination "${ECR_REPOSITORY_URI}/app:git-$CI_COMMIT_SHORT_SHA"
  after_script:
    - *announce_failure
  rules:
    - *check_dp3

build_push_migrations_dp3:
  stage: push
  interruptible: true
  tags:
    - $RUNNER_TAG
  environment: $DP3_ENV
  image:
    name: gcr.io/kaniko-project/executor:v1.14.0-debug
    entrypoint: [""]
  needs:
    - compile_app_server
    - compile_app_client
  before_script:
    - *setup_aws_vars_dp3
    - *setup_release_dp3
    - *kaniko_before_setup
  script:
    - echo "Building and Pushing migrations Docker image..."
    - /kaniko/executor --context "${CI_PROJECT_DIR}/" --dockerfile "${CI_PROJECT_DIR}/Dockerfile.migrations" --destination "${ECR_REPOSITORY_URI}/app-migrations:git-$CI_COMMIT_SHORT_SHA"
  after_script:
    - *announce_failure
  rules:
    - *check_dp3

build_push_tasks_dp3:
  stage: push
  interruptible: true
  tags:
    - $RUNNER_TAG
  environment: $DP3_ENV
  image:
    name: gcr.io/kaniko-project/executor:v1.14.0-debug
    entrypoint: [""]
  needs:
    - compile_app_server
    - compile_app_client
  before_script:
    - *setup_aws_vars_dp3
    - *setup_release_dp3
    - *kaniko_before_setup
  script:
    - echo "Building tasks Docker image..."
    - /kaniko/executor --context "${CI_PROJECT_DIR}/" --dockerfile "${CI_PROJECT_DIR}/${TASK_DOCKER_FILE}" --destination "${ECR_REPOSITORY_URI}/app-tasks:git-$CI_COMMIT_SHORT_SHA"
  after_script:
    - *announce_failure
  rules:
    - *check_dp3

push_otel_collector_image_dp3:
  stage: push
  interruptible: true
  tags:
    - $RUNNER_TAG
  environment: $DP3_ENV
  before_script:
    - *setup_aws_vars_dp3
    - *setup_release_dp3
  image:
    name: $DOCKER_BASE_IMAGE
    entrypoint: [""]
  needs:
    - compile_app_server
    - compile_app_client
  script:
    - echo "Logging in to DockerHub with Crane..."
    - echo "${DOCKERHUB_PASSWORD}" | crane auth login docker.io -u "${DOCKERHUB_USERNAME}" --password-stdin

    - echo "Pulling the AWS OTel Collector image from DockerHub..."
    - crane pull ${ECR_REPOSITORY_OTEL}:${OTEL_VERSION} image.tar

    - echo "Logging into AWS ECR with Crane..."
    - aws ecr get-login-password --region $AWS_DEFAULT_REGION | crane auth login ${AWS_ACCOUNT_ID}.dkr.ecr.${AWS_DEFAULT_REGION}.amazonaws.com -u AWS --password-stdin

    - echo "Pushing the image to our private ECR using Crane..."
    - crane push image.tar ${ECR_REPOSITORY_URI}/otel-collector:${OTEL_IMAGE_TAG}

    - echo "Cleaning up temporary image file..."
    - rm image.tar
  allow_failure: false
  after_script:
    - *announce_failure
  rules:
    - *check_dp3

deploy_migrations_dp3:
  stage: deploy
  resource_group: $DP3_ENV_migration
  tags:
    - $RUNNER_TAG
  environment: $DP3_ENV
  image:
    name: $DOCKER_APP_IMAGE
    entrypoint: [""]
  needs:
    - push_otel_collector_image_dp3
    - build_push_migrations_dp3
    - compile_app_server
    - compile_app_client
  before_script:
    - *setup_aws_vars_dp3
    - *setup_release_dp3
  script:
    # Step 1: Get the Digest
    - echo "Getting Digest from AWS"
    - export ECR_DIGEST=$(aws ecr describe-images --repository-name app-migrations --image-ids imageTag=git-$CI_COMMIT_SHORT_SHA --query 'imageDetails[0].imageDigest' --output text)
    # Step 2: Ensure exclusive execution and Snapshot
    - echo "Snapshotting database"
    - ./scripts/rds-snapshot-app-db "$APP_ENVIRONMENT"
    # Step 3: Run migrations
    - echo "Running migrations"
    - ./scripts/ecs-run-app-migrations-container "${ECR_REPOSITORY_URI}/app-migrations@${ECR_DIGEST}" "${APP_ENVIRONMENT}"
  after_script:
    - *announce_failure
  rules:
    - *check_dp3

deploy_tasks_dp3:
  stage: deploy
  resource_group: $DP3_ENV_task
  tags:
    - $RUNNER_TAG
  environment: $DP3_ENV
  image:
    name: $DOCKER_APP_IMAGE
    entrypoint: [""]
  needs:
    - deploy_migrations_dp3
    - build_push_tasks_dp3
    - compile_app_server
    - compile_app_client
  before_script:
    - *setup_aws_vars_dp3
    - *setup_release_dp3
  script:
    - echo "Getting Digest from AWS"
    - export ECR_DIGEST=$(aws ecr describe-images --repository-name app-tasks --image-ids imageTag=git-$CI_COMMIT_SHORT_SHA --query 'imageDetails[0].imageDigest' --output text)
    - echo "Deploying GHC fuel price data task service"
    - ./scripts/ecs-deploy-task-container save-ghc-fuel-price-data "${ECR_REPOSITORY_URI}/app-tasks@${ECR_DIGEST}" "${APP_ENVIRONMENT}"
    - echo "Deploying payment reminder email task service"
    - ./scripts/ecs-deploy-task-container send-payment-reminder "${ECR_REPOSITORY_URI}/app-tasks@${ECR_DIGEST}" "${APP_ENVIRONMENT}"
    - echo "Deploying process TPPS task service"
    - ./scripts/ecs-deploy-task-container process-tpps "${ECR_REPOSITORY_URI}/app-tasks@${ECR_DIGEST}" "${APP_ENVIRONMENT}"
  after_script:
    - *announce_failure
  rules:
    - *check_dp3

deploy_app_client_tls_dp3:
  stage: deploy
  resource_group: $DP3_ENV_client
  tags:
    - $RUNNER_TAG
  environment: $DP3_ENV
  image:
    name: $DOCKER_APP_IMAGE
    entrypoint: [""]
  needs:
    - deploy_migrations_dp3
    - push_otel_collector_image_dp3
    - compile_app_server
    - compile_app_client
  variables:
    OPEN_TELEMETRY_SIDECAR: "true"
    HEALTH_CHECK: "true"
  before_script:
    - *setup_aws_vars_dp3
    - *setup_tls_vars_dp3
    - *setup_release_dp3
  script:
    # - echo "Comparing against deployed commit"
    # - ./scripts/compare-deployed-commit "" $CI_COMMIT_SHA ${TLS_KEY} ${TLS_CERT} ${TLS_CA}
    - echo "Getting Digest from AWS"
    - export ECR_DIGEST=$(aws ecr describe-images --repository-name app --image-ids imageTag=git-$CI_COMMIT_SHORT_SHA --query 'imageDetails[0].imageDigest' --output text)
    - echo "Getting otel collector Digest from AWS"
    - export OTEL_ECR_DIGEST=$(aws ecr describe-images --repository-name otel-collector --image-ids imageTag=${OTEL_IMAGE_TAG} --query 'imageDetails[0].imageDigest' --output text)
    - export OTEL_COLLECTOR_IMAGE="${ECR_REPOSITORY_URI}/otel-collector@${OTEL_ECR_DIGEST}"
    - echo "Deploying app-client-tls service"
    - ./scripts/ecs-deploy-service-container app-client-tls "${ECR_REPOSITORY_URI}/app@${ECR_DIGEST}" "${APP_ENVIRONMENT}" "/bin/milmove serve"
    - echo "Running Health Check"
    - bin/health-checker --schemes https --hosts api.$APP_ENVIRONMENT.dp3.us --key ${TLS_KEY} --cert ${TLS_CERT} --ca ${TLS_CA} --tries 10 --backoff 3 --log-level info --timeout 5m
    - echo "Running TLS Check"
    - bin/tls-checker --schemes https --hosts api.$APP_ENVIRONMENT.dp3.us --key ${TLS_KEY} --cert ${TLS_CERT} --ca ${TLS_CA} --log-level info --timeout 15m
    - echo "Checking deployed commits"
    - ./scripts/check-deployed-commit "api.$APP_ENVIRONMENT.dp3.us" "$CI_COMMIT_SHA" ${TLS_KEY} ${TLS_CERT} ${TLS_CA}
  after_script:
    - *announce_failure
  rules:
    - *check_dp3

deploy_app_dp3:
  stage: deploy
  resource_group: $DP3_ENV_app
  tags:
    - $RUNNER_TAG
  environment: $DP3_ENV
  image:
    name: $DOCKER_APP_IMAGE
    entrypoint: [""]
  needs:
    - build_push_app_dp3
    - deploy_migrations_dp3
    - compile_app_server
    - compile_app_client
  variables:
    OPEN_TELEMETRY_SIDECAR: "true"
    HEALTH_CHECK: "true"
  before_script:
    - *setup_tls_vars_dp3
    - *setup_aws_vars_dp3
    - *setup_release_dp3
  script:
    - echo "Comparing against deployed commit"
    # - ./scripts/compare-deployed-commit "" "$CI_COMMIT_SHA" "$TLS_KEY" "$TLS_CERT" "$TLS_CA"
    - echo "Creating .go-version file if not already present"
    - |
      if [ -f ".go-version" ]; then
        echo ".go-version already exists, no need to re-create"
      else
        GO_VERSION=$(awk '/golang/ { print $2 }' .tool-versions)
        echo "Creating .go-version using version ${GO_VERSION}"
        echo $GO_VERSION > .go-version
      fi
    - echo "Getting Digest from AWS"
    - export ECR_DIGEST=$(aws ecr describe-images --repository-name app --image-ids imageTag=git-$CI_COMMIT_SHORT_SHA --query 'imageDetails[0].imageDigest' --output text)
    - echo "Getting otel collector digest from AWS"
    - export OTEL_ECR_DIGEST=$(aws ecr describe-images --repository-name otel-collector --image-ids imageTag=git-${OTEL_VERSION}-${CI_COMMIT_SHORT_SHA} --query 'imageDetails[0].imageDigest' --output text)
    - export OTEL_COLLECTOR_IMAGE="${ECR_REPOSITORY_URI}/otel-collector@${OTEL_ECR_DIGEST}"
    - echo "Deploying app service"
    - ./scripts/ecs-deploy-service-container app "${ECR_REPOSITORY_URI}/app@${ECR_DIGEST}" "${APP_ENVIRONMENT}" "/bin/milmove serve"
    - echo "Running Health Check"
    - bin/health-checker --schemes https --hosts my.$DP3_ENV.dp3.us,office.$DP3_ENV.dp3.us,admin.$DP3_ENV.dp3.us --tries 10 --backoff 3 --log-level info --timeout 5m
    - echo "Running TLS Check"
    - bin/tls-checker --schemes https --hosts my.$DP3_ENV.dp3.us,office.$DP3_ENV.dp3.us,admin.$DP3_ENV.dp3.us --log-level info --timeout 15m
    - echo "Checking deployed commits"
    - ./scripts/check-deployed-commit "my.$DP3_ENV.dp3.us,office.$DP3_ENV.dp3.us,admin.$DP3_ENV.dp3.us" "$CI_COMMIT_SHA"
  after_script:
    - *announce_failure
  rules:
    - *check_dp3

########################################################
## STG push and deploy stages all off of main only    ##
########################################################
build_push_app_stg:
  stage: push
  interruptible: true
  tags:
    - $RUNNER_TAG
  environment: stg
  image:
    name: gcr.io/kaniko-project/executor:v1.14.0-debug
    entrypoint: [""]
  needs:
      - compile_app_client
      - compile_app_server
      - client_test_coverage
      - server_test_coverage
      - pre_test
      - integration_tests
  before_script:
    - *setup_aws_vars_stg
    - *setup_release_stg
    - *kaniko_before_setup
  script:
    - echo "Building and Pushing app Docker image..."
    - /kaniko/executor --context "${CI_PROJECT_DIR}/" --dockerfile "${CI_PROJECT_DIR}/${APP_DOCKER_FILE}" --destination "${ECR_REPOSITORY_URI}/app:git-$CI_COMMIT_SHORT_SHA"
  after_script:
    - *announce_failure
  rules:
  - *check_main

build_push_migrations_stg:
  stage: push
  interruptible: true
  tags:
    - $RUNNER_TAG
  environment: stg
  image:
    name: gcr.io/kaniko-project/executor:v1.14.0-debug
    entrypoint: [""]
  needs:
    - compile_app_server
    - compile_app_client
    - client_test_coverage
    - server_test_coverage
    - pre_test
    - integration_tests
  before_script:
    - *setup_aws_vars_stg
    - *setup_release_stg
    - *kaniko_before_setup
  script:
    - echo "Building and Pushing migrations Docker image..."
    - /kaniko/executor --context "${CI_PROJECT_DIR}/" --dockerfile "${CI_PROJECT_DIR}/Dockerfile.migrations" --destination "${ECR_REPOSITORY_URI}/app-migrations:git-$CI_COMMIT_SHORT_SHA"
  after_script:
    - *announce_failure
  rules:
  - *check_main

build_push_tasks_stg:
  stage: push
  interruptible: true
  tags:
    - $RUNNER_TAG
  environment: stg
  image:
    name: gcr.io/kaniko-project/executor:v1.14.0-debug
    entrypoint: [""]
  needs:
    - compile_app_server
    - compile_app_client
    - client_test_coverage
    - server_test_coverage
    - pre_test
    - integration_tests
  before_script:
    - *setup_aws_vars_stg
    - *setup_release_stg
    - *kaniko_before_setup
  script:
    - echo "Building tasks Docker image..."
    - /kaniko/executor --context "${CI_PROJECT_DIR}/" --dockerfile "${CI_PROJECT_DIR}/${TASK_DOCKER_FILE}" --destination "${ECR_REPOSITORY_URI}/app-tasks:git-$CI_COMMIT_SHORT_SHA"
  after_script:
    - *announce_failure
  rules:
  - *check_main

push_otel_collector_image_stg:
  stage: push
  interruptible: true
  tags:
    - $RUNNER_TAG
  environment: stg
  image:
    name: $DOCKER_BASE_IMAGE
    entrypoint: [""]
  needs:
    - compile_app_server
    - compile_app_client
  before_script:
    - *setup_aws_vars_stg
    - *setup_release_stg
  script:
    - echo "Logging in to DockerHub with Crane..."
    - echo "${DOCKERHUB_PASSWORD}" | crane auth login docker.io -u "${DOCKERHUB_USERNAME}" --password-stdin

    - echo "Pulling the AWS OTel Collector image from DockerHub..."
    - crane pull ${ECR_REPOSITORY_OTEL}:${OTEL_VERSION} image.tar

    - echo "Logging into AWS ECR with Crane..."
    - aws ecr get-login-password --region $AWS_DEFAULT_REGION | crane auth login ${AWS_ACCOUNT_ID}.dkr.ecr.${AWS_DEFAULT_REGION}.amazonaws.com -u AWS --password-stdin

    - echo "Pushing the image to our private ECR using Crane..."
    - crane push image.tar ${ECR_REPOSITORY_URI}/otel-collector:${OTEL_IMAGE_TAG}

    - echo "Cleaning up temporary image file..."
    - rm image.tar
  allow_failure: false
  after_script:
    - *announce_failure
  rules:
    - *check_main

deploy_migrations_stg:
  stage: deploy
  resource_group: staging_migration
  tags:
    - $RUNNER_TAG
  environment: stg
  image:
    name: $DOCKER_APP_IMAGE
    entrypoint: [""]
  needs:
    - push_otel_collector_image_stg
    - build_push_migrations_stg
    - compile_app_server
    - compile_app_client
  before_script:
    - *setup_aws_vars_stg
    - *setup_release_stg
  script:
    # Step 1: Get the Digest
    - echo "Getting Digest from AWS"
    - export ECR_DIGEST=$(aws ecr describe-images --repository-name app-migrations --image-ids imageTag=git-$CI_COMMIT_SHORT_SHA --query 'imageDetails[0].imageDigest' --output text)
    # Step 2: Ensure exclusive execution and Snapshot
    - echo "Snapshotting database"
    - ./scripts/rds-snapshot-app-db "$APP_ENVIRONMENT"
    # Step 3: Run migrations
    - echo "Running migrations"
    - ./scripts/ecs-run-app-migrations-container "${ECR_REPOSITORY_URI}/app-migrations@${ECR_DIGEST}" "${APP_ENVIRONMENT}"
  after_script:
    - *announce_failure
  rules:
    - *check_main

deploy_tasks_stg:
  stage: deploy
  resource_group: staging_task
  tags:
    - $RUNNER_TAG
  environment: stg
  image:
    name: $DOCKER_APP_IMAGE
    entrypoint: [""]
  needs:
    - deploy_migrations_stg
    - build_push_tasks_stg
    - compile_app_server
    - compile_app_client
  before_script:
    - *setup_aws_vars_stg
    - *setup_release_stg
  script:
    - echo "Getting Digest from AWS"
    - export ECR_DIGEST=$(aws ecr describe-images --repository-name app-tasks --image-ids imageTag=git-$CI_COMMIT_SHORT_SHA --query 'imageDetails[0].imageDigest' --output text)
    - echo "Deploying GHC fuel price data task service"
    - ./scripts/ecs-deploy-task-container save-ghc-fuel-price-data "${ECR_REPOSITORY_URI}/app-tasks@${ECR_DIGEST}" "${APP_ENVIRONMENT}"
    - echo "Deploying payment reminder email task service"
    - ./scripts/ecs-deploy-task-container send-payment-reminder "${ECR_REPOSITORY_URI}/app-tasks@${ECR_DIGEST}" "${APP_ENVIRONMENT}"
    - echo "Deploying process TPPS task service"
    - ./scripts/ecs-deploy-task-container process-tpps "${ECR_REPOSITORY_URI}/app-tasks@${ECR_DIGEST}" "${APP_ENVIRONMENT}"
  after_script:
    - *announce_failure
  rules:
    - *check_main

deploy_app_client_tls_stg:
  stage: deploy
  resource_group: staging_client
  environment: stg
  image:
    name: $DOCKER_APP_IMAGE
    entrypoint: [""]
  needs:
    - deploy_migrations_stg
    - push_otel_collector_image_stg
    - compile_app_server
    - compile_app_client
  variables:
    OPEN_TELEMETRY_SIDECAR: "true"
    HEALTH_CHECK: "true"
  before_script:
    - *setup_tls_vars_stg
    - *setup_aws_vars_stg
    - *setup_release_stg
  script:
    # - echo "Comparing against deployed commit"
    # - ./scripts/compare-deployed-commit "" $CI_COMMIT_SHA ${TLS_KEY} ${TLS_CERT} ${TLS_CA}
    - echo "Getting Digest from AWS"
    - export ECR_DIGEST=$(aws ecr describe-images --repository-name app --image-ids imageTag=git-$CI_COMMIT_SHORT_SHA --query 'imageDetails[0].imageDigest' --output text)
    - echo "Getting otel collector Digest from AWS"
    - export OTEL_ECR_DIGEST=$(aws ecr describe-images --repository-name otel-collector --image-ids imageTag=${OTEL_IMAGE_TAG} --query 'imageDetails[0].imageDigest' --output text)
    - export OTEL_COLLECTOR_IMAGE="${ECR_REPOSITORY_URI}/otel-collector@${OTEL_ECR_DIGEST}"
    - echo "Deploying app-client-tls service"
    - ./scripts/ecs-deploy-service-container app-client-tls "${ECR_REPOSITORY_URI}/app@${ECR_DIGEST}" "${APP_ENVIRONMENT}" "/bin/milmove serve"
    #TODO: fix domain make dynamic and pass in preferred
    - echo "Running Health Check"
    - bin/health-checker --schemes https --hosts api.$APP_ENVIRONMENT.move.mil --key ${TLS_KEY} --cert ${TLS_CERT} --ca ${TLS_CA} --tries 10 --backoff 3 --log-level info --timeout 5m
    - echo "Running TLS Check"
    - bin/tls-checker --schemes https --hosts api.$APP_ENVIRONMENT.move.mil --key ${TLS_KEY} --cert ${TLS_CERT} --ca ${TLS_CA} --log-level info --timeout 15m
    - echo "Checking deployed commits"
    - ./scripts/check-deployed-commit "api.$APP_ENVIRONMENT.move.mil" "$CI_COMMIT_SHA" ${TLS_KEY} ${TLS_CERT} ${TLS_CA}
  after_script:
    - *announce_failure
  rules:
    - *check_main

deploy_app_stg:
  stage: deploy
  resource_group: staging_app
  tags:
    - $RUNNER_TAG
  environment: stg
  image:
    name: $DOCKER_APP_IMAGE
    entrypoint: [""]
  needs:
    - build_push_app_stg
    - deploy_migrations_stg
    - compile_app_server
    - compile_app_client
  variables:
    OPEN_TELEMETRY_SIDECAR: "true"
    HEALTH_CHECK: "true"
  before_script:
    - *setup_tls_vars_stg
    - *setup_aws_vars_stg
    - *setup_release_stg
  script:
    - echo "Comparing against deployed commit"
    # - ./scripts/compare-deployed-commit "" "$CI_COMMIT_SHA" "$TLS_KEY" "$TLS_CERT" "$TLS_CA"
    - echo "Creating .go-version file if not already present"
    - |
      if [ -f ".go-version" ]; then
        echo ".go-version already exists, no need to re-create"
      else
        GO_VERSION=$(awk '/golang/ { print $2 }' .tool-versions)
        echo "Creating .go-version using version ${GO_VERSION}"
        echo $GO_VERSION > .go-version
      fi
    - echo "Getting Digest from AWS"
    - export ECR_DIGEST=$(aws ecr describe-images --repository-name app --image-ids imageTag=git-$CI_COMMIT_SHORT_SHA --query 'imageDetails[0].imageDigest' --output text)
    - echo "Getting otel collector digest from AWS"
    - export OTEL_ECR_DIGEST=$(aws ecr describe-images --repository-name otel-collector --image-ids imageTag=${OTEL_IMAGE_TAG} --query 'imageDetails[0].imageDigest' --output text)
    - export OTEL_COLLECTOR_IMAGE="${ECR_REPOSITORY_URI}/otel-collector@${OTEL_ECR_DIGEST}"
    - echo "Deploying app service"
    - ./scripts/ecs-deploy-service-container app "${ECR_REPOSITORY_URI}/app@${ECR_DIGEST}" "${APP_ENVIRONMENT}" "/bin/milmove serve"
    #TODO: fix domain make dynamic and pass in preferred
    - echo "Running Health Check"
    - bin/health-checker --schemes https --hosts my.$APP_ENVIRONMENT.move.mil,office.$APP_ENVIRONMENT.move.mil,admin.$APP_ENVIRONMENT.move.mil --tries 10 --backoff 3 --log-level info --timeout 5m
    - echo "Running TLS Check"
    - bin/tls-checker --schemes https --hosts my.$APP_ENVIRONMENT.move.mil,office.$APP_ENVIRONMENT.move.mil,admin.$APP_ENVIRONMENT.move.mil --log-level info --timeout 15m
    - echo "Checking deployed commits"
    - ./scripts/check-deployed-commit "my.$APP_ENVIRONMENT.move.mil,office.$APP_ENVIRONMENT.move.mil,admin.$APP_ENVIRONMENT.move.mil" "$CI_COMMIT_SHA"
  after_script:
    - *announce_failure
  rules:
    - *check_main

##############################################################################
## PROD push and deploy stages all dependent on prod_approval manual stage  ##
##############################################################################
prod_approval:
  stage: prod_approval
  resource_group: production
  tags:
    - $RUNNER_TAG
  environment: prd_approval
  needs:
      - compile_app_client
      - compile_app_server
      - deploy_app_stg
      - deploy_app_client_tls_stg
  script:
    - echo "No Op Prd"
  after_script:
    - *announce_failure
  rules:
  - *check_main

build_push_app_prd:
  stage: push_prd
  resource_group: production_app
  environment: prd
  image:
    name: gcr.io/kaniko-project/executor:v1.14.0-debug
    entrypoint: [""]
  needs:
    - prod_approval
    - compile_app_server
    - compile_app_client
  before_script:
      - *setup_aws_vars_prd
      - *setup_release_prd
      - *kaniko_before_setup
  script:
    - echo "Building and Pushing app Docker image..."
    - /kaniko/executor --context "${CI_PROJECT_DIR}/" --dockerfile "${CI_PROJECT_DIR}/${APP_DOCKER_FILE}" --destination "${ECR_REPOSITORY_URI}/app:git-$CI_COMMIT_SHORT_SHA"
  after_script:
    - *announce_failure
  rules:
    - *check_main

build_push_migrations_prd:
  stage: push_prd
  resource_group: production_migration
  tags:
    - $RUNNER_TAG
  environment: prd
  image:
    name: gcr.io/kaniko-project/executor:v1.14.0-debug
    entrypoint: [""]
  needs:
    - prod_approval
    - compile_app_server
    - compile_app_client
  before_script:
    - *setup_aws_vars_prd
    - *setup_release_prd
    - *kaniko_before_setup
  script:
    - echo "Building and Pushing migrations Docker image..."
    - /kaniko/executor --context "${CI_PROJECT_DIR}/" --dockerfile "${CI_PROJECT_DIR}/Dockerfile.migrations" --destination "${ECR_REPOSITORY_URI}/app-migrations:git-$CI_COMMIT_SHORT_SHA"
  after_script:
    - *announce_failure
  rules:
   - *check_main

build_push_tasks_prd:
  stage: push_prd
  resource_group: production_task
  environment: prd
  tags:
    - $RUNNER_TAG
  image:
    name: gcr.io/kaniko-project/executor:v1.14.0-debug
    entrypoint: [""]
  needs:
    - prod_approval
    - compile_app_server
    - compile_app_client
  before_script:
    - *setup_aws_vars_prd
    - *setup_release_prd
    - *kaniko_before_setup
  script:
    - echo "Building tasks Docker image..."
    - /kaniko/executor --context "${CI_PROJECT_DIR}/" --dockerfile "${CI_PROJECT_DIR}/${TASK_DOCKER_FILE}" --destination "${ECR_REPOSITORY_URI}/app-tasks:git-$CI_COMMIT_SHORT_SHA"
  after_script:
    - *announce_failure
  rules:
    - *check_main

push_otel_collector_image_prd:
  stage: push_prd
  resource_group: production_otel
  tags:
    - $RUNNER_TAG
  environment: prd
  image:
    name: $DOCKER_BASE_IMAGE
    entrypoint: [""]
  needs:
    - prod_approval
    - compile_app_server
    - compile_app_client
  before_script:
    - *setup_aws_vars_prd
    - *setup_release_prd
  script:
    - echo "Logging in to DockerHub with Crane..."
    - echo "${DOCKERHUB_PASSWORD}" | crane auth login docker.io -u "${DOCKERHUB_USERNAME}" --password-stdin

    - echo "Pulling the AWS OTel Collector image from DockerHub..."
    - crane pull ${ECR_REPOSITORY_OTEL}:${OTEL_VERSION} image.tar

    - echo "Logging into AWS ECR with Crane..."
    - aws ecr get-login-password --region $AWS_DEFAULT_REGION | crane auth login ${AWS_ACCOUNT_ID}.dkr.ecr.${AWS_DEFAULT_REGION}.amazonaws.com -u AWS --password-stdin

    - echo "Pushing the image to our private ECR using Crane..."
    - crane push image.tar ${ECR_REPOSITORY_URI}/otel-collector:${OTEL_IMAGE_TAG}

    - echo "Cleaning up temporary image file..."
    - rm image.tar
  allow_failure: false
  after_script:
    - *announce_failure
  rules:
  - *check_main

deploy_migrations_prd:
  stage: deploy_prd
  resource_group: production_migration
  environment: prd
  tags:
    - $RUNNER_TAG
  image:
    name: $DOCKER_APP_IMAGE
    entrypoint: [""]
  needs:
    - push_otel_collector_image_prd
    - build_push_migrations_prd
    - compile_app_server
    - compile_app_client
  before_script:
    - *setup_aws_vars_prd
    - *setup_release_prd
  script:
    # Step 1: Get the Digest
    - echo "Getting Digest from AWS"
    - export ECR_DIGEST=$(aws ecr describe-images --repository-name app-migrations --image-ids imageTag=git-$CI_COMMIT_SHORT_SHA --query 'imageDetails[0].imageDigest' --output text)
    # Step 2: Ensure exclusive execution and Snapshot
    - echo "Snapshotting database"
    - ./scripts/rds-snapshot-app-db "$APP_ENVIRONMENT"
    # Step 3: Run migrations
    - echo "Running migrations"
    - ./scripts/ecs-run-app-migrations-container "${ECR_REPOSITORY_URI}/app-migrations@${ECR_DIGEST}" "${APP_ENVIRONMENT}"
  after_script:
    - *announce_failure
  rules:
    - *check_main

deploy_tasks_prd:
  stage: deploy_prd
  resource_group: production_task
  environment: prd
  tags:
    - $RUNNER_TAG
  image:
    name: $DOCKER_APP_IMAGE
    entrypoint: [""]
  needs:
    - deploy_migrations_prd
    - build_push_tasks_prd
    - compile_app_server
    - compile_app_client
  before_script:
    - *setup_aws_vars_prd
    - *setup_release_prd
  script:
    - echo "Getting Digest from AWS"
    - export ECR_DIGEST=$(aws ecr describe-images --repository-name app-tasks --image-ids imageTag=git-$CI_COMMIT_SHORT_SHA --query 'imageDetails[0].imageDigest' --output text)
    - echo "Deploying GHC fuel price data task service"
    - ./scripts/ecs-deploy-task-container save-ghc-fuel-price-data "${ECR_REPOSITORY_URI}/app-tasks@${ECR_DIGEST}" "${APP_ENVIRONMENT}"
    - echo "Deploying payment reminder email task service"
    - ./scripts/ecs-deploy-task-container send-payment-reminder "${ECR_REPOSITORY_URI}/app-tasks@${ECR_DIGEST}" "${APP_ENVIRONMENT}"
    - echo "Deploying process TPPS task service"
    - ./scripts/ecs-deploy-task-container process-tpps "${ECR_REPOSITORY_URI}/app-tasks@${ECR_DIGEST}" "${APP_ENVIRONMENT}"
  after_script:
    - *announce_failure
  rules:
    - *check_main

deploy_app_client_tls_prd:
  stage: deploy_prd
  resource_group: production_client
  environment: prd
  tags:
    - $RUNNER_TAG
  image:
    name: $DOCKER_APP_IMAGE
    entrypoint: [""]
  needs:
    - deploy_migrations_prd
    - push_otel_collector_image_prd
    - compile_app_server
    - compile_app_client
  variables:
    OPEN_TELEMETRY_SIDECAR: "true"
    HEALTH_CHECK: "true"
  before_script:
    - *setup_tls_vars_prd
    - *setup_aws_vars_prd
    - *setup_release_prd
  script:
    # - echo "Comparing against deployed commit"
    # - ./scripts/compare-deployed-commit "" $CI_COMMIT_SHA ${TLS_KEY} ${TLS_CERT} ${TLS_CA}
    - echo "Getting Digest from AWS"
    - export ECR_DIGEST=$(aws ecr describe-images --repository-name app --image-ids imageTag=git-$CI_COMMIT_SHORT_SHA --query 'imageDetails[0].imageDigest' --output text)
    - echo "Getting otel collector Digest from AWS"
    - export OTEL_ECR_DIGEST=$(aws ecr describe-images --repository-name otel-collector --image-ids imageTag=${OTEL_IMAGE_TAG} --query 'imageDetails[0].imageDigest' --output text)
    - export OTEL_COLLECTOR_IMAGE="${ECR_REPOSITORY_URI}/otel-collector@${OTEL_ECR_DIGEST}"
    - echo "Deploying app-client-tls service"
    - ./scripts/ecs-deploy-service-container app-client-tls "${ECR_REPOSITORY_URI}/app@${ECR_DIGEST}" "${APP_ENVIRONMENT}" "/bin/milmove serve"
    #TODO: fix domain make dynamic and pass in preferred
    - echo "Running Health Check"
    - bin/health-checker --schemes https --hosts api.move.mil --key ${TLS_KEY} --cert ${TLS_CERT} --ca ${TLS_CA} --tries 10 --backoff 3 --log-level info --timeout 5m
    - echo "Running TLS Check"
    - bin/tls-checker --schemes https --hosts api.move.mil --key ${TLS_KEY} --cert ${TLS_CERT} --ca ${TLS_CA} --log-level info --timeout 15m
    - echo "Checking deployed commits"
    - ./scripts/check-deployed-commit "api.move.mil" "$CI_COMMIT_SHA" ${TLS_KEY} ${TLS_CERT} ${TLS_CA}
  after_script:
    - *announce_failure
  rules:
    - *check_main

deploy_app_prd:
  stage: deploy_prd
  resource_group: production_app
  tags:
    - $RUNNER_TAG
  environment: prd
  image:
    name: $DOCKER_APP_IMAGE
    entrypoint: [""]
  needs:
    - build_push_app_prd
    - deploy_migrations_prd
    - compile_app_server
    - compile_app_client
  variables:
    OPEN_TELEMETRY_SIDECAR: "true"
    HEALTH_CHECK: "true"
  before_script:
    - *setup_tls_vars_prd
    - *setup_aws_vars_prd
    - *setup_release_prd
  script:
    - echo "Comparing against deployed commit"
    # - ./scripts/compare-deployed-commit "" "$CI_COMMIT_SHA" "$TLS_KEY" "$TLS_CERT" "$TLS_CA"
    - echo "Creating .go-version file if not already present"
    - |
      if [ -f ".go-version" ]; then
        echo ".go-version already exists, no need to re-create"
      else
        GO_VERSION=$(awk '/golang/ { print $2 }' .tool-versions)
        echo "Creating .go-version using version ${GO_VERSION}"
        echo $GO_VERSION > .go-version
      fi
    - echo "Getting Digest from AWS"
    - export ECR_DIGEST=$(aws ecr describe-images --repository-name app --image-ids imageTag=git-$CI_COMMIT_SHORT_SHA --query 'imageDetails[0].imageDigest' --output text)
    - echo "Getting otel collector digest from AWS"
    - export OTEL_ECR_DIGEST=$(aws ecr describe-images --repository-name otel-collector --image-ids imageTag=${OTEL_IMAGE_TAG} --query 'imageDetails[0].imageDigest' --output text)
    - export OTEL_COLLECTOR_IMAGE="${ECR_REPOSITORY_URI}/otel-collector@${OTEL_ECR_DIGEST}"
    - echo "Deploying app service"
    - ./scripts/ecs-deploy-service-container app "${ECR_REPOSITORY_URI}/app@${ECR_DIGEST}" "${APP_ENVIRONMENT}" "/bin/milmove serve"
    #TODO: fix domain make dynamic and pass in preferred
    - echo "Running Health Check"
    - bin/health-checker --schemes https --hosts my.move.mil,office.move.mil,admin.move.mil --tries 10 --backoff 3 --log-level info --timeout 5m
    - echo "Running TLS Check"
    - bin/tls-checker --schemes https --hosts my.move.mil,office.move.mil,admin.move.mil --log-level info --timeout 15m
    - echo "Checking deployed commits"
    - ./scripts/check-deployed-commit "my.move.mil,office.move.mil,admin.move.mil" "$CI_COMMIT_SHA"
  after_script:
    - *announce_failure
  rules:
    - *check_main<|MERGE_RESOLUTION|>--- conflicted
+++ resolved
@@ -855,10 +855,6 @@
     - echo "server test -- build gotestsum and run scripts for report"
     - make -j 2 bin/milmove bin/gotestsum
     - make server_test
-<<<<<<< HEAD
-  allow_failure: false
-=======
->>>>>>> aedc6d46
   artifacts:
     paths:
       - /builds/milmove/mymove/bin/gotestsum
