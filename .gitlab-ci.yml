--- conflicted
+++ resolved
@@ -86,10 +86,6 @@
 .setup_aws_vars_dp3: &setup_aws_vars_dp3
   - export SERVICE_RESERVATION_CPU=2048
   - export SERVICE_RESERVATION_MEM=4096
-  - unset AWS_ACCESS_KEY_ID
-  - unset AWS_SECRET_ACCESS_KEY
-  - unset AWS_ACCOUNT_ID
-  - unset AWS_DEFAULT_REGION
   - |
     if [[ "$DP3_ENV" == "exp" || "$DP3_ENV" == "loadtest" || "$DP3_ENV" == "demo" ]]; then
       export ENV=$(echo ${DP3_ENV} | tr '[:lower:]' '[:upper:]');
@@ -112,24 +108,12 @@
     fi
 
 .setup_aws_vars_com_dev: &setup_aws_vars_com_dev
-<<<<<<< HEAD
-  - unset AWS_ACCESS_KEY_ID
-  - unset AWS_SECRET_ACCESS_KEY
-  - unset AWS_ACCOUNT_ID
-  - unset AWS_DEFAULT_REGION
-  - unset AWS_REGION
-=======
->>>>>>> af517422
   - export AWS_REGION=$COM_REGION
   - export AWS_ACCOUNT_ID=$DEV_ACCOUNT_ID
   - export AWS_ACCESS_KEY_ID=$DEV_ACCESS_KEY_ID
   - export AWS_SECRET_ACCESS_KEY=$DEV_SECRET_KEY
 
 .setup_aws_vars_stg: &setup_aws_vars_stg
-  - unset AWS_ACCESS_KEY_ID
-  - unset AWS_SECRET_ACCESS_KEY
-  - unset AWS_ACCOUNT_ID
-  - unset AWS_DEFAULT_REGION
   - export AWS_DEFAULT_REGION=$STG_REGION
   - export AWS_ACCOUNT_ID=$STG_ACCOUNT_ID
   - export AWS_ACCESS_KEY_ID=$STG_ACCESS_KEY_ID
@@ -143,10 +127,6 @@
   - export TLS_CA=$STG_MOVE_MIL_DOD_TLS_CA
 
 .setup_aws_vars_prd: &setup_aws_vars_prd
-  - unset AWS_ACCESS_KEY_ID
-  - unset AWS_SECRET_ACCESS_KEY
-  - unset AWS_ACCOUNT_ID
-  - unset AWS_DEFAULT_REGION
   - export AWS_DEFAULT_REGION=$PRD_REGION
   - export AWS_ACCOUNT_ID=$PRD_ACCOUNT_ID
   - export AWS_ACCESS_KEY_ID=$PRD_ACCESS_KEY_ID
