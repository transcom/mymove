# You can override the included template(s) by including variable overrides
# SAST customization: https://docs.gitlab.com/ee/user/application_security/sast/#customizing-the-sast-settings
# Secret Detection customization: https://docs.gitlab.com/ee/user/application_security/secret_detection/pipeline/#customization
# Dependency Scanning customization: https://docs.gitlab.com/ee/user/application_security/dependency_scanning/#customizing-the-dependency-scanning-settings
# Container Scanning customization: https://docs.gitlab.com/ee/user/application_security/container_scanning/#customizing-the-container-scanning-settings
# Note that environment variables can be set in several places
# See https://docs.gitlab.com/ee/ci/variables/#cicd-variable-precedence
variables:
  #Docker config
  DOCKER_AUTH_CONFIG: "{\"auths\":{\"https://index.docker.io/v1/\":{\"auth\":\"$CI_REGISTRY_USER:$CI_REGISTRY_PASSWORD\"}}}"
  #hard code sha as newer version of debian is needed for pre-test
  DOCKER_APP_IMAGE: milmove01/transcom-docker:milmove-app
  DOCKER_BASE_IMAGE: milmove01/transcom-docker:base
  DOCKERHUB_USERNAME: DOCKERHUB_USERNAME
  DOCKERHUB_PASSWORD: DOCKERHUB_PASSWORD
  DOCKER_TOKEN: DOCKER_TOKEN
  registry: https://registry.hub.docker.com/

  #
  #Circle CI need to replace
  #CIRCLE_PROJECT_USERNAME: "my-username"  # Replace with the actual namespace
  CIRCLE_PROJECT_REPONAME: "mymove"      # Replace with your GitLab project name
  CIRCLE_JOB: "$CI_JOB_NAME"              # Map to GitLab's job name variable
  CIRCLE_BRANCH: "$CI_COMMIT_BRANCH"      # Map to GitLab's branch variable
  #CIRCLE_TOKEN: "$GITLAB_API_TOKEN"       # GitLab API token for querying pipelines
  CIRCLE_BUILD_NUM: "$CI_PIPELINE_ID"

  GOPATH: "/home/transcom/go"  #Go path on the app image
  GOLANGCI_LINT_CONCURRENCY: "4"
  GOLANGCI_LINT_VERBOSE: "-v"

  # Specify the environment: loadtest, demo, exp
  DP3_ENV: &dp3_env demo

  # Specify the branch to deploy TODO: this might be not needed. So far useless
  DP3_BRANCH: &dp3_branch B-22106-integration-mtls

  # Ignore branches for integration tests
  INTEGRATION_IGNORE_BRANCH: &integration_ignore_branch B-22106-integration-mtls
  INTEGRATION_MTLS_IGNORE_BRANCH: &integration_mtls_ignore_branch B-22106-integration-mtls
  CLIENT_IGNORE_BRANCH: &client_ignore_branch B-22106-integration-mtls
  SERVER_IGNORE_BRANCH: &server_ignore_branch B-22106-integration-mtls

  OTEL_IMAGE_TAG: &otel_image_tag "git-$OTEL_VERSION-$CI_COMMIT_SHORT_SHA"

  RUNNER_TAG: &runner_tag milmove
  DOCKER_RUNNER_TAG: &docker_runner_tag eks_cluster_runner

<<<<<<< HEAD

  postgres: &postgres harbor.csde.caci.com/docker.io/library/postgres:16.4
  #postgres: &postgres postgres:16.4
  redis: &redis harbor.csde.caci.com/docker.io/library/redis:5.0.6
=======
  postgres: &postgres harbor.csde.caci.com/docker.io/postgres:16.4
  #postgres: &postgres postgres:16.4
  redis: &redis harbor.csde.caci.com/docker.io/redis:5.0.6
>>>>>>> a4a4654c

stages:
- pre_pre_checks
- pre_checks
- build
- test
- push
- deploy
- prod_approval
- push_prd
- deploy_prd

#anchors
#set safe directory and path
.setup_milmove_env: &setup_milmove_env
    - git config --global --add safe.directory /builds/milmove/mymove
    - export PATH=${PATH}:${GOPATH}/bin:/builds/milmove/mymove:/builds/milmove/mymove/scripts:/builds/milmove/mymove/bin
    - export REACT_APP_ERROR_LOGGING=otel

.announce_failure: &announce_failure
  #- if [[ "$CI_COMMIT_BRANCH" == "main" && "$CI_JOB_STATUS" == "failed" ]]; then
  - echo $CI_COMMIT_BRANCH
  - echo $CI_JOB_STATUS
  - echo "Announcing broken branch in GitLab CI"
  # fi

.setup_tls_vars_dp3: &setup_tls_vars_dp3
  - |
    if [[ "$DP3_ENV" == "exp" || "$DP3_ENV" == "loadtest" || "$DP3_ENV" == "demo" ]]; then
      export ENV=$(echo ${DP3_ENV} | tr '[:lower:]' '[:upper:]');
      export TLS_CERT=$(eval echo \$${ENV}_DP3_CERT);
      export TLS_KEY=$(eval echo \$${ENV}_DP3_KEY);
      export TLS_CA=$(eval echo \$${ENV}_DP3_CA);
    fi

.setup_aws_vars_dp3: &setup_aws_vars_dp3
  - unset AWS_DEFAULT_REGION
  - unset AWS_ACCOUNT_ID
  - unset AWS_ACCESS_KEY_ID
  - unset AWS_SECRET_ACCESS_KEY
  - export SERVICE_RESERVATION_CPU=2048
  - export SERVICE_RESERVATION_MEM=4096
  - |
    if [[ "$DP3_ENV" == "exp" || "$DP3_ENV" == "loadtest" || "$DP3_ENV" == "demo" ]]; then
      export ENV=$(echo ${DP3_ENV} | tr '[:lower:]' '[:upper:]');
      export AWS_DEFAULT_REGION=$(eval echo \$${ENV}_REGION);
      export AWS_ACCOUNT_ID=$(eval echo \$${ENV}_ACCOUNT_ID);
      export AWS_ACCESS_KEY_ID=$(eval echo \$${ENV}_ACCESS_KEY_ID);
      export AWS_SECRET_ACCESS_KEY=$(eval echo \$${ENV}_SECRET_ACCESS_KEY);
    fi

.setup_release_dp3: &setup_release_dp3
  - |
    if [[ "$DP3_ENV" == "exp" || "$DP3_ENV" == "loadtest" || "$DP3_ENV" == "demo" ]]; then
      export ENV=$(echo ${DP3_ENV} | tr '[:lower:]' '[:upper:]');
      export AWS_DEFAULT_REGION=$(eval echo \$${ENV}_REGION);
      export AWS_ACCOUNT_ID=$(eval echo \$${ENV}_ACCOUNT_ID);
      export ECR_REPOSITORY_URI=$(echo ${AWS_ACCOUNT_ID}.dkr.ecr.${AWS_DEFAULT_REGION}.amazonaws.com)
      export APP_DOCKER_FILE=Dockerfile.dp3
      export TASK_DOCKER_FILE=Dockerfile.tasks_dp3
      export APP_ENVIRONMENT=$DP3_ENV
    fi


.setup_aws_vars_com_dev: &setup_aws_vars_com_dev
<<<<<<< HEAD
  - unset AWS_DEFAULT_REGION
  - unset AWS_ACCOUNT_ID
  - unset AWS_ACCESS_KEY_ID
  - unset AWS_SECRET_ACCESS_KEY
  - export AWS_DEFAULT_REGION=$COM_REGION
=======
  - export AWS_REGION=$COM_REGION
>>>>>>> a4a4654c
  - export AWS_ACCOUNT_ID=$DEV_ACCOUNT_ID
  - export AWS_ACCESS_KEY_ID=$DEV_ACCESS_KEY_ID
  - export AWS_SECRET_ACCESS_KEY=$DEV_SECRET_KEY

.setup_aws_vars_stg: &setup_aws_vars_stg
  - unset AWS_DEFAULT_REGION
  - unset AWS_ACCOUNT_ID
  - unset AWS_ACCESS_KEY_ID
  - unset AWS_SECRET_ACCESS_KEY
  - export AWS_DEFAULT_REGION=$STG_REGION
  - export AWS_ACCOUNT_ID=$STG_ACCOUNT_ID
  - export AWS_ACCESS_KEY_ID=$STG_ACCESS_KEY_ID
  - export AWS_SECRET_ACCESS_KEY=$STG_SECRET_ACCESS_KEY
  - export SERVICE_RESERVATION_CPU=2048
  - export SERVICE_RESERVATION_MEM=4096

.setup_tls_vars_stg: &setup_tls_vars_stg
  - export TLS_CERT=$STG_MOVE_MIL_DOD_TLS_CERT
  - export TLS_KEY=$STG_MOVE_MIL_DOD_TLS_KEY
  - export TLS_CA=$STG_MOVE_MIL_DOD_TLS_CA

.setup_aws_vars_prd: &setup_aws_vars_prd
  - unset AWS_DEFAULT_REGION
  - unset AWS_ACCOUNT_ID
  - unset AWS_ACCESS_KEY_ID
  - unset AWS_SECRET_ACCESS_KEY
  - export AWS_DEFAULT_REGION=$PRD_REGION
  - export AWS_ACCOUNT_ID=$PRD_ACCOUNT_ID
  - export AWS_ACCESS_KEY_ID=$PRD_ACCESS_KEY_ID
  - export AWS_SECRET_ACCESS_KEY=$PRD_SECRET_ACCESS_KEY
  - export SERVICE_RESERVATION_CPU=2048
  - export SERVICE_RESERVATION_MEM=8192


.setup_tls_vars_prd: &setup_tls_vars_prd
  - export TLS_CERT=$PRD_MOVE_MIL_DOD_TLS_CERT
  - export TLS_KEY=$PRD_MOVE_MIL_DOD_TLS_KEY
  - export TLS_CA=$PRD_MOVE_MIL_DOD_TLS_CA

.setup_release_stg: &setup_release_stg
  #if main
  - export ECR_REPOSITORY_URI=${STG_ACCOUNT_ID}.dkr.ecr.${STG_REGION}.amazonaws.com
  - export APP_DOCKER_FILE=Dockerfile
  - export TASK_DOCKER_FILE=Dockerfile.tasks
  #TODO: update demo to stg
  - export APP_ENVIRONMENT=stg

.setup_release_prd: &setup_release_prd
  #build off prd variables
  - export ECR_REPOSITORY_URI=${PRD_ACCOUNT_ID}.dkr.ecr.${PRD_REGION}.amazonaws.com
  - export APP_DOCKER_FILE=Dockerfile
  - export TASK_DOCKER_FILE=Dockerfile.tasks
  #TODO: update exp to prod
  - export APP_ENVIRONMENT=prd

.kaniko_before_setup: &kaniko_before_setup
  # prep login for kaniko
  mkdir -p /kaniko/.docker
  echo "Simulating Docker image build setup..."
  echo "{\"credHelpers\":{\"${ECR_REPOSITORY_URI}\":\"ecr-login\"}}" > /kaniko/.docker/config.json

.check_dp3: &check_dp3
 - if: (($DP3_ENV == "exp" || $DP3_ENV == "loadtest" || $DP3_ENV == "demo") && $DP3_BRANCH == $CI_COMMIT_BRANCH)

.check_main: &check_main
  - if: '$CI_COMMIT_BRANCH == "main"'

.check_debug: &check_debug
  - if: '$debug == "true"'

.check_integration_ignore_branch: &check_integration_ignore_branch
  - if: '$CI_COMMIT_BRANCH == "main" || $CI_COMMIT_BRANCH == $INTEGRATION_IGNORE_BRANCH'

.check_integration_mtls_ignore_branch: &check_integration_mtls_ignore_branch
  - if: '$CI_COMMIT_BRANCH == "main" || $CI_COMMIT_BRANCH == $INTEGRATION_MTLS_IGNORE_BRANCH'

.check_client_ignore_branch: &check_client_ignore_branch
  - if: '$CI_COMMIT_BRANCH == "main" || $CI_COMMIT_BRANCH == $CLIENT_IGNORE_BRANCH'

.check_server_ignore_branch: &check_server_ignore_branch
  - if: '$CI_COMMIT_BRANCH == "main" || $CI_COMMIT_BRANCH == $SERVER_IGNORE_BRANCH'


.install_yarn: &install_yarn
  - |
    mkdir -p /builds/milmove/mymove/.cache
    mkdir -p /builds/milmove/mymove/.cache/yarn
    yarn install --frozen-lockfile --cache-folder /builds/milmove/mymove/.cache/yarn
    scripts/check-generated-code yarn.lock
    echo "yarn check dependencies"
    ./scripts/rebuild-dependencies-without-binaries

.yarn_cache: &yarn_cache
    key:
      files:
        - yarn.lock
    paths:
      - .cache/yarn
    policy: pull-push

.go_cache: &go_cache
    key:
      files:
        - go.sum
    paths:
      - $GOPATH/pkg/mod
      - /builds/milmove/mymove/bin
    policy: pull-push

.node_cache: &node_cache
  # most npm libraries will only have 1 entry for the base project deps
  key:
    files:
      - package-lock.json
  paths:
    - node_modules/
  policy: pull-push

.setup_generic_app_env_variables: &setup_generic_app_env_variables
  - |
      export APPLICATION=app
      export DB_PASSWORD=mysecretpassword
      export DB_USER_LOW_PRIV=crud
      export DB_PASSWORD_LOW_PRIV=mysecretpassword
      export DB_USER=postgres
      export DB_HOST=localhost
      export DB_PORT=5432
      export MIGRATION_MANIFEST='/builds/milmove/mymove/migrations/app/migrations_manifest.txt'
      export DML_MIGRATION_MANIFEST='/builds/milmove/mymove/migrations/app/dml_migrations_manifest.txt'
      export DDL_TYPES_MIGRATION_MANIFEST='/builds/milmove/mymove/migrations/app/ddl_types_manifest.txt'
      export DDL_TABLES_MIGRATION_MANIFEST='/builds/milmove/mymove/migrations/app/ddl_tables_manifest.txt'
      export DDL_VIEWS_MIGRATION_MANIFEST='/builds/milmove/mymove/migrations/app/ddl_views_manifest.txt'
      export DDL_FUNCTIONS_MIGRATION_MANIFEST='/builds/milmove/mymove/migrations/app/ddl_functions_manifest.txt'
      export MIGRATION_PATH='file:///builds/milmove/mymove/migrations/app/schema;file:///builds/milmove/mymove/migrations/app/secure'
      export DDL_TYPES_MIGRATION_PATH='file:///builds/milmove/mymove/migrations/app/ddl_migrations/ddl_types'
      export DDL_TABLES_MIGRATION_PATH='file:///builds/milmove/mymove/migrations/app/ddl_migrations/ddl_tables'
      export DDL_VIEWS_MIGRATION_PATH='file:///builds/milmove/mymove/migrations/app/ddl_migrations/ddl_views'
      export DDL_FUNCTIONS_MIGRATION_PATH='file:///builds/milmove/mymove/migrations/app/ddl_migrations/ddl_functions'
      export EIA_KEY=db2522a43820268a41a802a16ae9fd26

.setup_devseed_env_variables: &setup_devseed_env_variables
  - |
      export DB_NAME=dev_db
      export DB_NAME_DEV=dev_db
      export ENVIRONMENT=development
      export DOD_CA_PACKAGE=/builds/milmove/mymove/config/tls/milmove-cert-bundle.p7b

.setup_server_env_variables: &setup_server_env_variables
    - |
      echo "make server_test_build for app"
      export LOGIN_GOV_SECRET_KEY=$(echo $E2E_LOGIN_GOV_SECRET_KEY | base64 --decode)
      export OKTA_CUST_CLIENT_ID=notrealkey
      export OKTA_CUSTOMER_SECRET_KEY=notrealkey
      export OKTA_OFFICE_SECRET_KEY=notrealkey1
      export OKTA_ADMIN_SECRET_KEY=notrealkey2
      export OKTA_TENANT_ORG_URL=test-milmove.okta.mil
      export GOTEST_PARALLEL=8
      export DB_PORT_TEST=5433
      export DB_NAME=test_db
      export DB_NAME_TEST=test_db
      export DTOD_USE_MOCK='true'
      export ENV=test
      export ENVIRONMENT=test
      export SERVER_REPORT=1
      export COVERAGE=1
      export SERVE_API_INTERNAL='true'
      export OKTA_CUSTOMER_CLIENT_ID=1q2w3e4r5t6y7u8i9o
      export OKTA_ADMIN_CLIENT_ID=AQ1SW2DE3FR4G5
      export OKTA_OFFICE_CLIENT_ID=9f9f9s8s90gig9
      export OKTA_API_KEY=notrealapikey8675309
      export OKTA_OFFICE_GROUP_ID=notrealgroupId
      export OKTA_CUSTOMER_GROUP_ID=notrealcustomergroupId
      export IWS_RBS_HOST=pkict.dmdc.osd.mil

.setup_env_intergration_mtls: &setup_env_intergration_mtls
  - |
    echo "Setting up environment variables"
    export MIL_MOVE_DOD_CA_CERT=$(cat config/tls/devlocal-ca.pem)
    export MIL_MOVE_DOD_TLS_CERT=$(cat config/tls/devlocal-https.pem)
    export MIL_MOVE_DOD_TLS_KEY=$(cat config/tls/devlocal-https.key)
    export CLIENT_AUTH_SECRET_KEY=$(cat config/tls/devlocal-client_auth_secret.key)
    export LOGIN_GOV_SECRET_KEY=$(echo $E2E_LOGIN_GOV_SECRET_KEY | base64 --decode)
    export HERE_MAPS_APP_ID=$E2E_HERE_MAPS_APP_ID
    export HERE_MAPS_APP_CODE=$E2E_HERE_MAPS_APP_CODE
    echo "Overriding application-specific configurations"
    sed 's,^,export ,' config/env/review.app.env > server_env
    source server_env
    export HERE_MAPS_GEOCODE_ENDPOINT=https://geocoder.api.here.com/6.2/geocode.json
    export HERE_MAPS_ROUTING_ENDPOINT=https://route.api.here.com/routing/7.2/calculateroute.json
    export LOGIN_GOV_CALLBACK_PORT=4000
    export LOGIN_GOV_CALLBACK_PROTOCOL=http
    make db_dev_create

  # bin/milmove migrate
  # mkdir -p build
  # touch build/index.html
  # bin/milmove serve 2>&1 | tee server.log &

.e2e_tests_playwright: &e2e_tests_playwright
  - |
     echo "Preparing the environment"
     export MIL_MOVE_DOD_CA_CERT=$(cat config/tls/devlocal-ca.pem)
     export MIL_MOVE_DOD_TLS_CERT=$(cat config/tls/devlocal-https.pem)
     export MIL_MOVE_DOD_TLS_KEY=$(cat config/tls/devlocal-https.key)
     export CLIENT_AUTH_SECRET_KEY=$(cat config/tls/devlocal-client_auth_secret.key)
     export LOGIN_GOV_SECRET_KEY=$(echo $E2E_LOGIN_GOV_SECRET_KEY | base64 --decode)
     export HERE_MAPS_APP_ID=$E2E_HERE_MAPS_APP_ID
     export HERE_MAPS_APP_CODE=$E2E_HERE_MAPS_APP_CODE
     sed 's,^,export ,' config/env/review.app.env > server_env
     source server_env
     make db_dev_create

     echo "Installing Playwright dependencies"
     yarn install --frozen-lockfile --cache-folder ~/.cache/yarn
     ./node_modules/.bin/playwright install


sast:
  stage: pre_checks
  tags:
    - $Gitlab_Runner_Tag
  interruptible: true
include:
- template: Jobs/SAST.gitlab-ci.yml
- template: Jobs/Dependency-Scanning.gitlab-ci.yml
- template: Jobs/Secret-Detection.gitlab-ci.yml

anti_virus:
  stage: pre_checks
  tags:
    - $Gitlab_Runner_Tag
  image: milmove/clamav-ci # Custom image with ClamAV pre-installed
  script:
    - pwd
    - clamscan --version # Verify ClamAV installation
    - ls -la $CI_PROJECT_DIR/anti-virus # Debug to confirm whitelist files exist
    - cp -v $CI_PROJECT_DIR/anti-virus/whitelist-*.{fp,ign2} /var/lib/clamav/ # Update paths
    - echo "Running ClamAV scan..."
    - >
      clamscan \
        --recursive \
        --infected \
        --detect-pua=yes \
        --exclude-pua=NetTool \
        --exclude-pua=PWTool \
        --max-scansize=300M \
        --max-filesize=100M \
        --max-recursion=30 \
        --max-files=50000 \
        --tempdir=/tmp \
        $CI_PROJECT_DIR
  after_script:
    - *announce_failure
  rules:
    - *check_main

# Prep the public folder for frontend dependency serving
# This is needed for things like pdfjs-dist
prep_server_hosted_client_deps:
  stage: pre_checks
  interruptible: true
  tags:
    - $Gitlab_Runner_Tag
  image: $DOCKER_APP_IMAGE
  before_script:
    - *setup_milmove_env
  script: |
    echo "Running prep_server_hosted_client_deps"
    ./scripts/fetch-react-file-viewer-from-yarn
  after_script:
    - *announce_failure
  artifacts:
    paths:
      - /builds/milmove/mymove/public

pre_deps_golang:
  stage: pre_checks
  interruptible: true
  tags:
    - $Gitlab_Runner_Tag
  image: $DOCKER_APP_IMAGE
  before_script:
    - *setup_milmove_env
  variables:
    KUBERNETES_CPU_REQUEST: "4"
    KUBERNETES_MEMORY_REQUEST: "4Gi"
    KUBERNETES_MEMORY_LIMIT: "4Gi"
  script:
    - for i in $(seq 1 5); do go mod download && break || s=$? && sleep 5; done; (exit $s)
    - scripts/check-generated-code go.sum
    - make bin/swagger
  after_script:
    - *announce_failure
  cache:
    - <<: *go_cache
  artifacts:
    paths:
      - /builds/milmove/mymove/bin/
      - /builds/milmove/mymove/swagger/
  #TODO: Optimization potential
  # cache:
  #   key: "$CI_COMMIT_REF_SLUG-go"
  #   paths:
  #     - $GOPATH/pkg/mod
  #     - /builds/milmove/mymove/bin  # Ensure this path is correct and writable.
  # Optionally, you can define an after_script for cleanup or notifications.
golang_lint:
  stage: pre_checks
  interruptible: true
  tags:
<<<<<<< HEAD
    - $Gitlab_Runner_Tag
  image: golangci/golangci-lint:latest # Refer to https://hub.docker.com/r/golangci/golangci-lint
=======
    - $DOCKER_RUNNER_TAG
  image: harbor.csde.caci.com/docker.io/golangci/golangci-lint:latest # Refer to https://hub.docker.com/r/golangci/golangci-lint
>>>>>>> a4a4654c
  script:
    - golangci-lint run --print-issued-lines=false --timeout=25m --out-format code-climate:gl-code-quality-report.json,line-number
  artifacts:
      reports:
        codequality: gl-code-quality-report.json
      paths:
        - gl-code-quality-report.json
      when: always
  allow_failure: true

# WIP but failing and will need to get back to see if this is a viable option for go test coverage
# golang_coverage:
#   stage: pre_checks
#   interruptible: true
#   tags:
#     - $Gitlab_Runner_Tag
#   image: $DOCKER_APP_IMAGE
#   services:
#     - name: docker:dind
#       alias: docker
#     - name: $postgres
#     - name: $redis
#   before_script:
#     - *setup_milmove_env
#   variables:
#     KUBERNETES_CPU_REQUEST: "4"
#     KUBERNETES_MEMORY_REQUEST: "8Gi"
#     KUBERNETES_MEMORY_LIMIT: "8Gi"
#     DOCKER_HOST: "tcp://docker-backend.gitlab-runner.svc.cluster.local:2375"
#     DOCKER_TLS_CERTDIR: ""
#     APPLICATION: app
#     # 8 since this runs on xlarge with 8 CPUs
#     GOTEST_PARALLEL: 8
#     DB_PASSWORD: mysecretpassword
#     DB_USER_LOW_PRIV: crud
#     DB_PASSWORD_LOW_PRIV: mysecretpassword
#     DB_USER: postgres
#     DB_HOST: localhost
#     DB_PORT_TEST: 5432
#     DB_PORT: 5432
#     DB_NAME: test_db
#     DB_NAME_TEST: test_db
#     DTOD_USE_MOCK: 'true'
#     MIGRATION_MANIFEST: '/builds/milmove/mymove/migrations/app/migrations_manifest.txt'
#     MIGRATION_PATH: 'file:///builds/milmove/mymove/migrations/app/schema;file:///builds/milmove/mymove/migrations/app/secure'
#     EIA_KEY: db2522a43820268a41a802a16ae9fd26 # dummy key generated with openssl rand -hex 16
#     ENV: test
#     ENVIRONMENT: test
#     SERVER_REPORT: 1
#     COVERAGE: 1
#     SERVE_API_INTERNAL: 'true'
#     OKTA_CUSTOMER_CLIENT_ID: 1q2w3e4r5t6y7u8i9o
#     OKTA_ADMIN_CLIENT_ID: AQ1SW2DE3FR4G5
#     OKTA_OFFICE_CLIENT_ID: 9f9f9s8s90gig9
#     OKTA_API_KEY: notrealapikey8675309
#     OKTA_OFFICE_GROUP_ID: notrealgroupId
#     OKTA_CUSTOMER_GROUP_ID: notrealcustomergroupId
#     POSTGRES_DB: test_db #for postgres container
#     POSTGRES_USER: postgres
#     POSTGRES_PASSWORD: mysecretpassword
#     POSTGRES_HOST_AUTH_METHOD: trust
#     DPS_AUTH_SECRET_KEY: placeholder
#     CSRF_AUTH_KEY: d096fd8529eefaa46497849d11d2ff2e979ddfaed1aff058524ada9bceadd67c
#     IWS_RBS_ENABLED: 0
#     IWS_RBS_HOST: "pkict.dmdc.osd.mil"
#   script:
#     - go test ./... -coverprofile=coverage.txt -covermode count
#     - go get github.com/boumenot/gocover-cobertura
#     - go run github.com/boumenot/gocover-cobertura < coverage.txt > coverage.xml
#   allow_failure: true
#   after_script:
#     - *announce_failure
#   artifacts:
#     reports:
#       coverage_report:
#         coverage_format: cobertura
#         path: /builds/milmove/mymove/coverage.xml

pre_deps_yarn:
  stage: pre_checks
  interruptible: true
  tags:
    - $Gitlab_Runner_Tag
  image: $DOCKER_APP_IMAGE
  before_script:
    - *setup_milmove_env
  script:
     - *install_yarn
  cache:
    - <<: *yarn_cache
  after_script:
      - *announce_failure

check_generated_code:
  stage: pre_checks
  image: $DOCKER_APP_IMAGE # Replace with the appropriate Docker image
  needs:
   - pre_deps_golang
  before_script:
   - *setup_milmove_env
  script:
    - make server_generate mocks_generate
    - scripts/check-generated-code pkg/gen/ $(find . -type d -name "*mocks" -exec echo -n '{} ' \;)
  after_script:
    - *announce_failure
  rules:
    - *check_debug


check_tls_certificate_dp3:
  stage: pre_checks
  interruptible: true
  tags:
    - $Gitlab_Runner_Tag
  image: $DOCKER_APP_IMAGE # Replace with your appropriate Docker image.
  before_script:
    - *setup_aws_vars_dp3
    - *setup_tls_vars_dp3
    - *announce_failure
  script:
    # Check if we are using a DP3 environment
    - echo "Checking if we are using a DP3 environment at all..."
    - |
      if [[ $DP3_ENV != "demo" && $DP3_ENV != "exp" && $DP3_ENV != "loadtest" ]]; then
        echo "Not a DP3 environment. Skipping TLS checks."
        exit 0
      fi
    - echo "Running TLS pair check..."
    - /usr/local/bin/check-tls-pair "${TLS_KEY}" "${TLS_CERT}"
  after_script:
    - *announce_failure
  rules:
    - *check_dp3

check_tls_certificate_stg:
  stage: pre_checks
  interruptible: true
  tags:
    - $Gitlab_Runner_Tag
  image: $DOCKER_APP_IMAGE
  before_script:
    - *setup_aws_vars_stg
    - *setup_tls_vars_stg
  script:
    - echo "Running TLS pair check..."
    - /usr/local/bin/check-tls-pair "${TLS_KEY}" "${TLS_CERT}"
  after_script:
    - *announce_failure

check_tls_certificate_prd:
  stage: pre_checks
  interruptible: true
  tags:
    - $Gitlab_Runner_Tag
  image: $DOCKER_APP_IMAGE
  before_script:
    - *setup_tls_vars_prd
    - *setup_aws_vars_prd
  script:
    - echo "Running TLS pair check for PRD environment..."
    - /usr/local/bin/check-tls-pair "${TLS_KEY}" "${TLS_CERT}"
  after_script:
    - *announce_failure

build_storybook:
  stage: build
  interruptible: true
  tags:
    - $Gitlab_Runner_Tag
  image: $DOCKER_APP_IMAGE
  variables:
    KUBERNETES_CPU_REQUEST: "4"
    KUBERNETES_MEMORY_REQUEST: "8Gi"
    KUBERNETES_MEMORY_LIMIT: "8Gi"
  needs:
    - pre_deps_yarn
    - anti_virus
  cache:
    - <<: *yarn_cache
      policy: pull
  before_script:
    - *setup_milmove_env
    - *install_yarn
  script:
   - yarn build-storybook
  after_script:
    - *announce_failure
  artifacts:
    paths:
      - /builds/milmove/mymove/storybook-static
  rules:
    - *check_main

deploy_storybook_dp3:
  stage: deploy
  interruptible: true
  tags:
    - $Gitlab_Runner_Tag
  image: $DOCKER_APP_IMAGE
  needs:
    - pre_deps_yarn
    - build_storybook
  before_script:
    - *setup_milmove_env
    - *setup_aws_vars_com_dev
  script:
    - echo "Deploying Storybook to S3..."
    - ./scripts/push-storybook-assets "storybook.dp3.us"
  after_script:
    - *announce_failure
  allow_failure: true
  artifacts:
    paths:
      - /builds/milmove/mymove/storybook-static
  rules:
  - *check_main

compile_app_client:
  stage: build
  interruptible: true
  tags:
    - $Gitlab_Runner_Tag
  image: $DOCKER_APP_IMAGE
  cache:
    - <<: *yarn_cache
      policy: pull
  variables:
    KUBERNETES_CPU_REQUEST: "6"
    KUBERNETES_MEMORY_REQUEST: "8Gi"
    KUBERNETES_MEMORY_LIMIT: "8Gi"
  before_script:
  - *setup_milmove_env
  - *install_yarn
  needs:
    - pre_deps_yarn
  script:
     - make client_build
  artifacts:
    paths:
      - /builds/milmove/mymove/bin
      - /builds/milmove/mymove/build
      - playwright
      - playwright.config.js
      - package.json
      - eslint-plugin-ato
    expire_in: 1 week
  after_script:
    - *announce_failure


compile_app_server:
  stage: build
  interruptible: true
  tags:
    - $Gitlab_Runner_Tag
  image: $DOCKER_APP_IMAGE
  cache:
    - <<: *go_cache
      policy: pull
    - <<: *yarn_cache
      policy: pull
  variables:
    KUBERNETES_CPU_REQUEST: "6"
    KUBERNETES_MEMORY_REQUEST: "6Gi"
    KUBERNETES_MEMORY_LIMIT: "8Gi"
  needs:
    - pre_deps_golang
    - pre_deps_yarn
  before_script:
    - *setup_milmove_env
    - *install_yarn
  script:
    - make -j 4 server_build build_tools
    - echo "Skipping server and tools compilation."
  artifacts:
    paths:
    - /builds/milmove/mymove/bin/milmove-tasks
    - /builds/milmove/mymove/bin/milmove
    - /builds/milmove/mymove/bin/rds-ca-rsa4096-g1.pem
    - /builds/milmove/mymove/bin/rds-ca-2019-root.pem
    - /builds/milmove/mymove/bin/tls-checker
    - /builds/milmove/mymove/bin/health-checker
    - /builds/milmove/mymove/bin/*
    - /builds/milmove/mymove/bin/ecs-deploy
    - /builds/milmove/mymove/config/tls/milmove-cert-bundle.p7b
    - /builds/milmove/mymove/config/tls/dod-sw-ca-66.pem
    - /builds/milmove/mymove/swagger/*
    - /builds/milmove/mymove/build
    - pkg/testdatagen/testdata
    - /builds/milmove/mymove/config/otel/*
    expire_in: 1 week
  after_script:
    - *announce_failure


#####################################
## Test stages various conditions  ##
#####################################
prep_integration_docker_microservice:
  stage: test
  interruptible: true
  tags:
    - $Gitlab_Runner_Tag
  image:
    name: gcr.io/kaniko-project/executor:v1.14.0-debug
    entrypoint: [""]
  needs:
    - pre_deps_yarn
    - compile_app_server
  before_script:
    - *kaniko_before_setup
  script:
    - /kaniko/executor
      --context "${CI_PROJECT_DIR}"
      --dockerfile "${CI_PROJECT_DIR}/Dockerfile_gitlabtests_dp3"
      --destination "${CI_REGISTRY_IMAGE}:e2e-${CI_COMMIT_SHORT_SHA}"
  allow_failure: true
  after_script:
    - *announce_failure
  rules:
   - *check_integration_mtls_ignore_branch

pre_test:
  stage: test
  interruptible: true
  tags:
    - $Gitlab_Runner_Tag
  image: $DOCKER_APP_IMAGE
  cache:
    - <<: *go_cache
      policy: pull
    - <<: *yarn_cache
      policy: pull
  needs:
    - pre_deps_golang
    - pre_deps_yarn
    - check_tls_certificate_stg
    - check_tls_certificate_prd
  variables:
    KUBERNETES_CPU_REQUEST: "4"
    KUBERNETES_MEMORY_REQUEST: "6Gi"
    KUBERNETES_MEMORY_LIMIT: "6Gi"
  before_script: *setup_milmove_env
  script:
    - export GODEBUG=asyncpreemptoff=1
    - echo "Save Baseline Spectral Lint"
    - |
      [ -d ~/transcom/mymove/spectral ] && cp -r ~/transcom/mymove/spectral /tmp/spectral_baseline || echo "Skipping saving baseline"
    - rm -rf ~/transcom/mymove/spectral
    - *install_yarn
    # this is so we can avoid go mod downloading and resulting in an error on a false positive
    - ./scripts/pre-commit-go-mod || exit 0
    - echo "Run pre-commit tests without golangci-lint, eslint, or prettier"
    - SKIP=golangci-lint,eslint,prettier pre-commit run --all-files
    - echo "Run pre-commit tests with golangci-lint only"
    - |
        export GOLANGCI_LINT_CONCURRENCY=4
        export GOLANGCI_LINT_VERBOSE=-v
        mkdir -p tmp/test-results/pretest
    # can this be removed in favor of golang_lint?
    - pre-commit run -v --all-files golangci-lint | tee tmp/test-results/pretest/golangci-lint.out
    - echo "Run prettier, eslint, danger checks"
    - yarn prettier-ci
    - yarn lint
    - yarn danger ci --failOnErrors
    - echo "Run spectral linter on all files"
    - ./scripts/ensure-spectral-lint /tmp/spectral_baseline spectral
  after_script:
    - *announce_failure
  artifacts:
      reports:
        codequality: tmp/test-results/pretest/golangci-lint.out
      paths:
        - tmp/test-results/pretest/golangci-lint.out #remove if golang_lint works
        - tmp/spectral_baseline/*.json #what do we need to store for review?
        - spectral/*.json #what do we need to store for review?
      when: always
  rules:
   - if: '$PRE_TEST_ALLOW_FAILURE == "true"'
     allow_failure: true
   - if: '$PRE_TEST_ALLOW_FAILURE == "false"'
     allow_failure: false
  #  - *check_server_ignore_branch  all branches for now

server_test:
  stage: test
  interruptible: true
  tags:
    - $Gitlab_Runner_Tag
  image: $DOCKER_APP_IMAGE
  needs:
    - pre_deps_golang
  before_script:
  - *setup_milmove_env
  - *setup_generic_app_env_variables
  - *setup_server_env_variables
  services:
    - name: $postgres
    - name: $redis
  variables:
    APPLICATION: app
    # 8 since this runs on xlarge with 8 CPUs
    GOTEST_PARALLEL: 8
    DB_PASSWORD: mysecretpassword
    DB_USER_LOW_PRIV: crud
    DB_PASSWORD_LOW_PRIV: mysecretpassword
    DB_USER: postgres
    DB_HOST: localhost
    DB_PORT_TEST: 5432
    DB_PORT: 5432
    DB_NAME: test_db
    DB_NAME_TEST: test_db
    DTOD_USE_MOCK: 'true'
    MIGRATION_MANIFEST: '/builds/milmove/mymove/migrations/app/migrations_manifest.txt'
    DML_MIGRATION_MANIFEST: '/builds/milmove/mymove/migrations/app/dml_migrations_manifest.txt'
    DDL_TYPES_MIGRATION_MANIFEST: '/builds/milmove/mymove/migrations/app/ddl_types_manifest.txt'
    DDL_TABLES_MIGRATION_MANIFEST: '/builds/milmove/mymove/migrations/app/ddl_tables_manifest.txt'
    DDL_VIEWS_MIGRATION_MANIFEST: '/builds/milmove/mymove/migrations/app/ddl_views_manifest.txt'
    DDL_FUNCTIONS_MIGRATION_MANIFEST: '/builds/milmove/mymove/migrations/app/ddl_functions_manifest.txt'
    MIGRATION_PATH: 'file:///builds/milmove/mymove/migrations/app/schema;file:///builds/milmove/mymove/migrations/app/secure'
    DDL_TYPES_MIGRATION_PATH: 'file:///builds/milmove/mymove/migrations/app/ddl_migrations/ddl_types'
    DDL_TABLES_MIGRATION_PATH: 'file:///builds/milmove/mymove/migrations/app/ddl_migrations/ddl_tables'
    DDL_VIEWS_MIGRATION_PATH: 'file:///builds/milmove/mymove/migrations/app/ddl_migrations/ddl_views'
    DDL_FUNCTIONS_MIGRATION_PATH: 'file:///builds/milmove/mymove/migrations/app/ddl_migrations/ddl_functions'
    EIA_KEY: db2522a43820268a41a802a16ae9fd26 # dummy key generated with openssl rand -hex 16
    ENV: test
    ENVIRONMENT: test
    SERVER_REPORT: 1
    COVERAGE: 1
    SERVE_API_INTERNAL: 'true'
    OKTA_CUSTOMER_CLIENT_ID: 1q2w3e4r5t6y7u8i9o
    OKTA_ADMIN_CLIENT_ID: AQ1SW2DE3FR4G5
    OKTA_OFFICE_CLIENT_ID: 9f9f9s8s90gig9
    OKTA_API_KEY: notrealapikey8675309
    OKTA_OFFICE_GROUP_ID: notrealgroupId
    OKTA_CUSTOMER_GROUP_ID: notrealcustomergroupId
    POSTGRES_DB: test_db #for postgres container
    POSTGRES_USER: postgres
    POSTGRES_PASSWORD: mysecretpassword
    POSTGRES_HOST_AUTH_METHOD: trust
    DPS_AUTH_SECRET_KEY: placeholder
    CSRF_AUTH_KEY: d096fd8529eefaa46497849d11d2ff2e979ddfaed1aff058524ada9bceadd67c
    IWS_RBS_ENABLED: 0
    IWS_RBS_HOST: "pkict.dmdc.osd.mil"
  script:
    - for i in $(seq 1 5); do go mod download && break || s=$? && sleep 5; done; (exit $s)
    - scripts/check-generated-code go.sum
    - make bin/swagger
    - echo "server test -- build gotestsum and run scripts for report"
    - make -j 2 bin/milmove bin/gotestsum
    - make server_test
  artifacts:
    paths:
      - /builds/milmove/mymove/bin/gotestsum
      - /builds/milmove/mymove/tmp/test-results
    when: always
    reports:
      junit: /builds/milmove/mymove/tmp/test-results/gotest/app/go-test-report.xml
  after_script:
    - *announce_failure
  rules:
   - if: '$SERVER_TEST_ALLOW_FAILURE == "true"'
     allow_failure: true
   - if: '$SERVER_TEST_ALLOW_FAILURE == "false"'
     allow_failure: false
  #  - *check_server_ignore_branch   # we want to make this run on every branch bc webhooks don't exist currently

server_test_coverage:
  stage: test
  interruptible: true
  tags:
    - $Gitlab_Runner_Tag
  image: $DOCKER_APP_IMAGE
  needs:
    - pre_deps_golang
    - server_test
  before_script: *setup_milmove_env
  script:
    - echo "TODO understand recording stats and PR interaction"
    - echo "server test coverage"
    - |
        echo "Ensure Test Coverage Increasing"
        ./scripts/ensure-go-test-coverage \
        tmp/baseline-go-coverage/go-coverage.txt \
        tmp/test-results/gotest/app/go-coverage.txt
  after_script:
    - *announce_failure
  rules:
   - if: '$SERVER_TEST_ALLOW_FAILURE == "true"'
     allow_failure: true
   - if: '$SERVER_TEST_ALLOW_FAILURE == "false"'
     allow_failure: true #allow failure for now
   - *check_server_ignore_branch
  ###may need to rethink the logic and intent of this they save per the following and do some PR interaction
  # only save the cache on default branch builds because we only want to
  # change the baseline of test results on main builds
  #
  # Save the new baseline regardless of if the coverage succeeds
  # or fails as a merge to main means we have a new baseline. We
  # will use other means to measure if our coverage is increasing

client_test:
  stage: test
  interruptible: true
  tags:
    - $Gitlab_Runner_Tag
  image: $DOCKER_APP_IMAGE
  variables:
    KUBERNETES_CPU_REQUEST: "4"
    KUBERNETES_MEMORY_REQUEST: "8Gi"
    KUBERNETES_MEMORY_LIMIT: "8Gi"
  needs:
    - pre_deps_yarn
  cache:
    - <<: *yarn_cache
      policy: pull
  before_script:
    - *setup_milmove_env
    - *install_yarn
  coverage: /All files[^|]*\|[^|]*\s+([\d\.]+)/
  dependencies:
    - pre_deps_yarn
  script:
    - echo "client test coverage"
    - JEST_JUNIT_OUTPUT_DIR=jest-junit-reports yarn test:coverage -results=false >> $CI_PROJECT_DIR/coverage.output
  artifacts:
    when: always
    reports:
      junit:
        - jest-junit-reports/junit.xml
    paths:
      - /builds/milmove/mymove/coverage
      - /builds/milmove/mymove/jest-junit-reports
  after_script:
    - *announce_failure
  rules:
   - if: '$CLIENT_TEST_ALLOW_FAILURE == "true"'
     allow_failure: true
   - if: '$CLIENT_TEST_ALLOW_FAILURE == "false"'
     allow_failure: false
  #  - *check_client_ignore_branch   # we want to make this run on every branch bc webhooks don't exist currently

client_test_coverage:
  stage: test
  interruptible: true
  tags:
    - $Gitlab_Runner_Tag
  image: $DOCKER_APP_IMAGE
  needs:
    - pre_deps_yarn
    - client_test
  before_script: *setup_milmove_env
  # TODO: need to add cache for max coverage increase similar to this
  # https://stackoverflow.com/questions/54542922/force-coverage-increase-in-gitlab-prs
  script:
    - echo "TODO understand recording stats and PR interaction"
    - |
     echo "Ensure Test Coverage Increasing"
      ./scripts/ensure-js-test-coverage \
      tmp/baseline-jest-coverage/clover.xml \
      coverage/clover.xml
  after_script:
    - *announce_failure
  rules:
   - if: '$CLIENT_TEST_ALLOW_FAILURE == "true"'
     allow_failure: true
   - if: '$CLIENT_TEST_ALLOW_FAILURE == "false"'
     allow_failure: true #allow failure for now
   - *check_client_ignore_branch

integration_test_devseed:
  stage: test
  interruptible: true
  tags:
    - $Gitlab_Runner_Tag
  image: $DOCKER_APP_IMAGE
  services:
    - name: $postgres
    - name: $redis
  variables:
    APPLICATION: app
    DB_PASSWORD: mysecretpassword
    DB_USER_LOW_PRIV: crud
    DB_PASSWORD_LOW_PRIV: mysecretpassword
    DB_USER: postgres
    DB_HOST: localhost
    DB_PORT: 5432
    DB_NAME: dev_db
    DB_NAME_DEV: dev_db
    MIGRATION_MANIFEST: '/builds/milmove/mymove/migrations/app/migrations_manifest.txt'
    DML_MIGRATION_MANIFEST: '/builds/milmove/mymove/migrations/app/dml_migrations_manifest.txt'
    DDL_TYPES_MIGRATION_MANIFEST: '/builds/milmove/mymove/migrations/app/ddl_types_manifest.txt'
    DDL_TABLES_MIGRATION_MANIFEST: '/builds/milmove/mymove/migrations/app/ddl_tables_manifest.txt'
    DDL_VIEWS_MIGRATION_MANIFEST: '/builds/milmove/mymove/migrations/app/ddl_views_manifest.txt'
    DDL_FUNCTIONS_MIGRATION_MANIFEST: '/builds/milmove/mymove/migrations/app/ddl_functions_manifest.txt'
    MIGRATION_PATH: 'file:///builds/milmove/mymove/migrations/app/schema;file:///builds/milmove/mymove/migrations/app/secure'
    DDL_TYPES_MIGRATION_PATH: 'file:///builds/milmove/mymove/migrations/app/ddl_migrations/ddl_types'
    DDL_TABLES_MIGRATION_PATH: 'file:///builds/milmove/mymove/migrations/app/ddl_migrations/ddl_tables'
    DDL_VIEWS_MIGRATION_PATH: 'file:///builds/milmove/mymove/migrations/app/ddl_migrations/ddl_views'
    DDL_FUNCTIONS_MIGRATION_PATH: 'file:///builds/milmove/mymove/migrations/app/ddl_migrations/ddl_functions'
    EIA_KEY: db2522a43820268a41a802a16ae9fd26 # dummy key generated with openssl rand -hex 16
    ENVIRONMENT: development
    DOD_CA_PACKAGE: /builds/milmove/mymove/config/tls/milmove-cert-bundle.p7b
    POSTGRES_PASSWORD: mysecretpassword
    POSTGRES_DB: test_db
  needs:
    - pre_deps_golang
    - prep_server_hosted_client_deps
  before_script:
   - *setup_milmove_env
   - *setup_generic_app_env_variables
   - *setup_devseed_env_variables
  script:
    - echo "integration_test_devseed"
    - |
     export MOVE_MIL_DOD_CA_CERT=$(cat config/tls/devlocal-ca.pem)
     export MOVE_MIL_DOD_TLS_CERT=$(cat config/tls/devlocal-https.pem)
     export MOVE_MIL_DOD_TLS_KEY=$(cat config/tls/devlocal-https.key)
    - make db_dev_fresh
  after_script:
    - *announce_failure
  rules:
   - if: '$INTEGRATION_TEST_ALLOW_FAILURE == "true"'
     allow_failure: true
   - if: '$INTEGRATION_TEST_ALLOW_FAILURE == "false"'
     allow_failure: false
   - *check_integration_ignore_branch

integration_tests:
  stage: test
  interruptible: true
  tags:
    - $Gitlab_Runner_Tag
  image: $DOCKER_APP_IMAGE
  needs:
    - pre_deps_yarn
    - pre_deps_golang
    - compile_app_client
    - compile_app_server
    - integration_test_my
    - integration_test_office
    - integration_test_admin
    - integration_test_devseed
  before_script: *setup_milmove_env
  script:
    - echo "TODO Add steps"
    - echo "integration_tests"
  after_script:
    - *announce_failure
  rules:
   - if: '$INTEGRATION_TEST_ALLOW_FAILURE == "true"'
     allow_failure: true
   - if: '$INTEGRATION_TEST_ALLOW_FAILURE == "false"'
     allow_failure: true # allow failure for now
   - *check_integration_ignore_branch




integration_test_mtls:
  stage: pre_pre_checks
  interruptible: true
  cache:
    - <<: *yarn_cache
    - <<: *node_cache
  tags:
    - $Gitlab_Runner_Tag
  image: $DOCKER_APP_IMAGE
  services:
    - name: $postgres
    - name: $redis
      # command: ["--verbose","node", "server.js"]
  variables:
    CI_DEBUG_SERVICES: "true"
    # FF_NETWORK_PER_BUILD: "true"
    PLAYWRIGHT_MY_URL: http://milmovelocal:4000
    PLAYWRIGHT_ADMIN_URL: http://adminlocal:4000
    PLAYWRIGHT_OFFICE_URL: http://officelocal:4000
    # partially taken from https://playwright.dev/docs/ci#sharding-in-circleci
    FEATURE_FLAG_MULTI_MOVE: 'true'
    FEATURE_FLAG_PPM: 'true'
    FEATURE_FLAG_NTS: 'true'
    FEATURE_FLAG_NTSR: 'true'
    FEATURE_FLAG_BOAT: 'true'
    FEATURE_FLAG_MOBILE_HOME: 'true'
    FEATURE_FLAG_CAC_VALIDATED_LOGIN: 'false'
    FEATURE_FLAG_VALIDATION_CODE_REQUIRED: 'false'
    FEATURE_FLAG_MOVE_LOCK: 'false'
    FEATURE_FLAG_OKTA_DODID_INPUT: 'false'
    FEATURE_FLAG_HEADQUARTERS_ROLE: 'true'
    FEATURE_FLAG_GSR_ROLE: 'false'
    FEATURE_FLAG_SAFETY_MOVE: 'false'
    FEATURE_FLAG_MANAGE_SUPPORTING_DOCS: 'false'
    FEATURE_FLAG_THIRD_ADDRESS_AVAILABLE: 'false'
    FEATURE_FLAG_QUEUE_MANAGEMENT: 'false'
    FEATURE_FLAG_UNACCOMPANIED_BAGGAGE: 'false'
    FEATURE_FLAG_ENABLE_ALASKA: 'false'
    FEATURE_FLAG_BULK_ASSIGNMENT: 'false'

    APPLICATION: app
    DB_PASSWORD: mysecretpassword
    DB_USER_LOW_PRIV: crud
    DB_PASSWORD_LOW_PRIV: mysecretpassword
    CI_REGISTRY: $CI_REGISTRY
    CI_REGISTRY_PASSWORD: $CI_REGISTRY_PASSWORD
    CI_REGISTRY_USER: $CI_REGISTRY_USER
    DB_USER: postgres
    DB_HOST: localhost
    DB_PORT: 5432
    DB_NAME: dev_db
    DB_NAME_DEV: dev_db
    MIGRATION_MANIFEST: '/builds/milmove/mymove/migrations/app/migrations_manifest.txt'
    DML_MIGRATION_MANIFEST: '/builds/milmove/mymove/migrations/app/dml_migrations_manifest.txt'
    DDL_TYPES_MIGRATION_MANIFEST: '/builds/milmove/mymove/migrations/app/ddl_types_manifest.txt'
    DDL_TABLES_MIGRATION_MANIFEST: '/builds/milmove/mymove/migrations/app/ddl_tables_manifest.txt'
    DDL_VIEWS_MIGRATION_MANIFEST: '/builds/milmove/mymove/migrations/app/ddl_views_manifest.txt'
    DDL_FUNCTIONS_MIGRATION_MANIFEST: '/builds/milmove/mymove/migrations/app/ddl_functions_manifest.txt'
    MIGRATION_PATH: 'file:///builds/milmove/mymove/migrations/app/schema;file:///builds/milmove/mymove/migrations/app/secure'
    DDL_TYPES_MIGRATION_PATH: 'file:///builds/milmove/mymove/migrations/app/ddl_migrations/ddl_types'
    DDL_TABLES_MIGRATION_PATH: 'file:///builds/milmove/mymove/migrations/app/ddl_migrations/ddl_tables'
    DDL_VIEWS_MIGRATION_PATH: 'file:///builds/milmove/mymove/migrations/app/ddl_migrations/ddl_views'
    DDL_FUNCTIONS_MIGRATION_PATH: 'file:///builds/milmove/mymove/migrations/app/ddl_migrations/ddl_functions'
    EIA_KEY: db2522a43820268a41a802a16ae9fd26 # dummy key generated with openssl rand -hex 16
    ENVIRONMENT: development
    DOD_CA_PACKAGE: /builds/milmove/mymove/config/tls/milmove-cert-bundle.p7b
    POSTGRES_PASSWORD: mysecretpassword
    POSTGRES_DB: test_db

    MOVE_MIL_DOD_CA_CERT: $(cat /builds/milmove/mymove/config/tls/devlocal-ca.pem)
    MOVE_MIL_DOD_TLS_CERT: $(cat /builds/milmove/mymove/config/tls/devlocal-https.pem)
    MOVE_MIL_DOD_TLS_KEY: $(cat /builds/milmove/mymove/config/tls/devlocal-https.key)
    CLIENT_AUTH_SECRET_KEY: $(cat /builds/milmove/mymove/config/tls/devlocal-client_auth_secret.key)
    LOGIN_GOV_SECRET_KEY: $(echo $E2E_LOGIN_GOV_SECRET_KEY | base64 --decode)
    HERE_MAPS_APP_ID: $E2E_HERE_MAPS_APP_ID
    HERE_MAPS_APP_CODE: $E2E_HERE_MAPS_APP_CODE

    HERE_MAPS_GEOCODE_ENDPOINT: 'https: //geocoder.api.here.com/6.2/geocode.json'
    HERE_MAPS_ROUTING_ENDPOINT: 'https: //route.api.here.com/routing/7.2/calculateroute.json'
    LOGIN_GOV_CALLBACK_PORT: 4000
    LOGIN_GOV_CALLBACK_PROTOCOL: http
    OKTA_CUSTOMER_CLIENT_ID: 1q2w3e4r5t6y7u8i9o
    OKTA_ADMIN_CLIENT_ID: AQ1SW2DE3FR4G5
    OKTA_OFFICE_CLIENT_ID: 9f9f9s8s90gig9
    OKTA_CUSTOMER_SECRET_KEY: notrealkey
    OKTA_OFFICE_SECRET_KEY: notrealkey1
    OKTA_ADMIN_SECRET_KEY: notrealkey2
    OKTA_TENANT_CALLBACK_PORT: 4000
    OKTA_TENANT_CALLBACK_PROTOCOL: http
    OKTA_TENANT_ORG_URL: test-milmove.okta.mil
    OKTA_API_KEY: notrealapikey
    OKTA_OFFICE_GROUP_ID: notrealgroupId
    OKTA_CUSTOMER_GROUP_ID: notrealcustomergroupId

    SERVE_API_SUPPORT: true
    SERVE_PRIME_SIMULATOR: true
    DEVLOCAL_CA: '/builds/milmove/mymove/config/tls/devlocal-ca.pem'


    HTTP_ADMIN_SERVER_NAME: adminlocal
    HTTP_MY_SERVER_NAME: milmovelocal
    HTTP_OFFICE_SERVER_NAME: officelocal
    HTTP_ORDERS_SERVER_NAME: orderslocal
    HTTP_PRIME_SERVER_NAME: primelocal

    MUTUAL_TLS_ENABLED: true
    MUTUAL_TLS_PORT: 9443
    SERVE_API_PRIME: true

    DB_DEBUG: false
  needs:
  #  - prep_integration_docker_microservice
  #   - pre_deps_yarn
  #   - compile_app_server
  before_script:
    - *setup_milmove_env
    - *setup_env_intergration_mtls
  script:
    # - echo "TODO Add steps"
    # - echo "integration_test_mtls"
    # - echo "Waiting for server to start"
    # - dockerize -wait http://milmovelocal:4000 -timeout 5m
    - sed 's,^,export ,' /builds/milmove/mymove/config/env/review.app.env > server_env
    - source server_env
    # - until $(curl --output /dev/null --silent --head --fail http://milmovelocal:4000); do printf '.'; sleep 1; done
    # - curl http://milmovelocal:4000
    - make bin/milmove
    - bin/milmove migrate
    - make bin/prime-api-client
    - echo "Running E2E mTLS tests"
    - ./scripts/run-e2e-mtls-test
  artifacts:
    paths:
      - test-results/
    when: always
  after_script:
    - *announce_failure
  rules:
   - if: '$INTEGRATION_TEST_ALLOW_FAILURE == "true"'
     allow_failure: true
   - if: '$INTEGRATION_TEST_ALLOW_FAILURE == "false"'
     allow_failure: true # allow failure for now
   - *check_integration_mtls_ignore_branch

integration_test_admin:
  stage: pre_checks
  interruptible: true
  cache:
    - <<: *yarn_cache
    - <<: *node_cache
  tags:
    - $Gitlab_Runner_Tag
  image: $DOCKER_APP_IMAGE
  services:
    - name: $postgres
    - name: $redis
    - name: registry.csde.caci.com/milmove/mymove:e2e-a743f4c9
      alias: milmovelocal,officelocal,adminlocal,primelocal
      entrypoint: ["/bin/milmove"]
      command: ["serve","--port","4000","--verbose"]
  variables:
    APPLICATION: app
    DB_PASSWORD: mysecretpassword
    DB_USER_LOW_PRIV: crud
    DB_PASSWORD_LOW_PRIV: mysecretpassword
    DB_USER: postgres
    DB_HOST: localhost
    DB_PORT: 5432
    DB_NAME: dev_db
    DB_NAME_DEV: dev_db
    MIGRATION_MANIFEST: '/builds/milmove/mymove/migrations/app/migrations_manifest.txt'
    DML_MIGRATION_MANIFEST: '/builds/milmove/mymove/migrations/app/dml_migrations_manifest.txt'
    DDL_TYPES_MIGRATION_MANIFEST: '/builds/milmove/mymove/migrations/app/ddl_types_manifest.txt'
    DDL_TABLES_MIGRATION_MANIFEST: '/builds/milmove/mymove/migrations/app/ddl_tables_manifest.txt'
    DDL_VIEWS_MIGRATION_MANIFEST: '/builds/milmove/mymove/migrations/app/ddl_views_manifest.txt'
    DDL_FUNCTIONS_MIGRATION_MANIFEST: '/builds/milmove/mymove/migrations/app/ddl_functions_manifest.txt'
    MIGRATION_PATH: 'file:///builds/milmove/mymove/migrations/app/schema;file:///builds/milmove/mymove/migrations/app/secure'
    DDL_TYPES_MIGRATION_PATH: 'file:///builds/milmove/mymove/migrations/app/ddl_migrations/ddl_types'
    DDL_TABLES_MIGRATION_PATH: 'file:///builds/milmove/mymove/migrations/app/ddl_migrations/ddl_tables'
    DDL_VIEWS_MIGRATION_PATH: 'file:///builds/milmove/mymove/migrations/app/ddl_migrations/ddl_views'
    DDL_FUNCTIONS_MIGRATION_PATH: 'file:///builds/milmove/mymove/migrations/app/ddl_migrations/ddl_functions'
    EIA_KEY: db2522a43820268a41a802a16ae9fd26 # dummy key generated with openssl rand -hex 16
    ENVIRONMENT: development
    DOD_CA_PACKAGE: /builds/milmove/mymove/config/tls/milmove-cert-bundle.p7b
    POSTGRES_PASSWORD: mysecretpassword
    POSTGRES_DB: test_db
  # needs:
  #   - pre_deps_yarn
  #   - pre_deps_golang
  #   - compile_app_client
  #   - compile_app_server
  before_script:
      - *setup_milmove_env
      - *e2e_tests_playwright
  script:
    - echo "TODO Add steps"
    - echo "integration_test_admin"
    - echo "Running integration tests for Admin"
    - ./node_modules/.bin/playwright test playwright/tests/admin \
        --reporter=html,junit \
        --trace=on \
        --workers=1
  artifacts:
    paths:
      - playwright-report/
      - complete-playwright-report.zip
      - playwright-results.xml
    when: always
  after_script:
    - *announce_failure
  rules:
   - if: '$INTEGRATION_TEST_ALLOW_FAILURE == "true"'
     allow_failure: true
   - if: '$INTEGRATION_TEST_ALLOW_FAILURE == "false"'
     allow_failure: true # allow failure for now
   - *check_integration_ignore_branch

integration_test_my:
  stage: pre_checks
  interruptible: true
  cache:
    - <<: *yarn_cache
    - <<: *node_cache
  tags:
    - $Gitlab_Runner_Tag
  image: $DOCKER_APP_IMAGE
  services:
    - name: $postgres
    - name: $redis
    - name: registry.csde.caci.com/milmove/mymove:e2e-a743f4c9
      alias: milmovelocal,officelocal,adminlocal,primelocal
      entrypoint: ["/bin/milmove"]
      command: ["serve","--port","4000","--verbose"]
  variables:
    APPLICATION: app
    DB_PASSWORD: mysecretpassword
    DB_USER_LOW_PRIV: crud
    DB_PASSWORD_LOW_PRIV: mysecretpassword
    DB_USER: postgres
    DB_HOST: localhost
    DB_PORT: 5432
    DB_NAME: dev_db
    DB_NAME_DEV: dev_db
    MIGRATION_MANIFEST: '/builds/milmove/mymove/migrations/app/migrations_manifest.txt'
    DML_MIGRATION_MANIFEST: '/builds/milmove/mymove/migrations/app/dml_migrations_manifest.txt'
    DDL_TYPES_MIGRATION_MANIFEST: '/builds/milmove/mymove/migrations/app/ddl_types_manifest.txt'
    DDL_TABLES_MIGRATION_MANIFEST: '/builds/milmove/mymove/migrations/app/ddl_tables_manifest.txt'
    DDL_VIEWS_MIGRATION_MANIFEST: '/builds/milmove/mymove/migrations/app/ddl_views_manifest.txt'
    DDL_FUNCTIONS_MIGRATION_MANIFEST: '/builds/milmove/mymove/migrations/app/ddl_functions_manifest.txt'
    MIGRATION_PATH: 'file:///builds/milmove/mymove/migrations/app/schema;file:///builds/milmove/mymove/migrations/app/secure'
    DDL_TYPES_MIGRATION_PATH: 'file:///builds/milmove/mymove/migrations/app/ddl_migrations/ddl_types'
    DDL_TABLES_MIGRATION_PATH: 'file:///builds/milmove/mymove/migrations/app/ddl_migrations/ddl_tables'
    DDL_VIEWS_MIGRATION_PATH: 'file:///builds/milmove/mymove/migrations/app/ddl_migrations/ddl_views'
    DDL_FUNCTIONS_MIGRATION_PATH: 'file:///builds/milmove/mymove/migrations/app/ddl_migrations/ddl_functions'
    EIA_KEY: db2522a43820268a41a802a16ae9fd26 # dummy key generated with openssl rand -hex 16
    ENVIRONMENT: development
    DOD_CA_PACKAGE: /builds/milmove/mymove/config/tls/milmove-cert-bundle.p7b
    POSTGRES_PASSWORD: mysecretpassword
    POSTGRES_DB: test_db
  # needs:
  #   - pre_deps_yarn
  #   - pre_deps_golang
  #   - compile_app_client
  #   - compile_app_server
  before_script:
      - *setup_milmove_env
      - *e2e_tests_playwright
  script:
    - echo "TODO Add steps"
    - echo "integration_test_my"
    - echo "Running integration tests for My"
    - ./node_modules/.bin/playwright test playwright/tests/my \
        --reporter=html,junit \
        --trace=on \
        --workers=1 \
        --shard="$CI_NODE_INDEX/$CI_NODE_TOTAL"
  artifacts:
    paths:
      - playwright-report/
      - complete-playwright-report.zip
      - playwright-results.xml
    when: always
  after_script:
    - *announce_failure
  rules:
   - if: '$INTEGRATION_TEST_ALLOW_FAILURE == "true"'
     allow_failure: true
   - if: '$INTEGRATION_TEST_ALLOW_FAILURE == "false"'
     allow_failure: true # allow failure for now
   - *check_integration_ignore_branch

integration_test_office:
  stage: pre_checks
  interruptible: true
  cache:
    - <<: *yarn_cache
    - <<: *node_cache
  tags:
    - $Gitlab_Runner_Tag
  image: $DOCKER_APP_IMAGE
  services:
    - name: $postgres
    - name: $redis
    - name: registry.csde.caci.com/milmove/mymove:e2e-a743f4c9
      alias: milmovelocal,officelocal,adminlocal,primelocal
      entrypoint: ["/bin/milmove"]
      command: ["serve","--port","4000","--verbose"]
  variables:
    APPLICATION: app
    DB_PASSWORD: mysecretpassword
    DB_USER_LOW_PRIV: crud
    DB_PASSWORD_LOW_PRIV: mysecretpassword
    DB_USER: postgres
    DB_HOST: localhost
    DB_PORT: 5432
    DB_NAME: dev_db
    DB_NAME_DEV: dev_db
    MIGRATION_MANIFEST: '/builds/milmove/mymove/migrations/app/migrations_manifest.txt'
    DML_MIGRATION_MANIFEST: '/builds/milmove/mymove/migrations/app/dml_migrations_manifest.txt'
    DDL_TYPES_MIGRATION_MANIFEST: '/builds/milmove/mymove/migrations/app/ddl_types_manifest.txt'
    DDL_TABLES_MIGRATION_MANIFEST: '/builds/milmove/mymove/migrations/app/ddl_tables_manifest.txt'
    DDL_VIEWS_MIGRATION_MANIFEST: '/builds/milmove/mymove/migrations/app/ddl_views_manifest.txt'
    DDL_FUNCTIONS_MIGRATION_MANIFEST: '/builds/milmove/mymove/migrations/app/ddl_functions_manifest.txt'
    MIGRATION_PATH: 'file:///builds/milmove/mymove/migrations/app/schema;file:///builds/milmove/mymove/migrations/app/secure'
    DDL_TYPES_MIGRATION_PATH: 'file:///builds/milmove/mymove/migrations/app/ddl_migrations/ddl_types'
    DDL_TABLES_MIGRATION_PATH: 'file:///builds/milmove/mymove/migrations/app/ddl_migrations/ddl_tables'
    DDL_VIEWS_MIGRATION_PATH: 'file:///builds/milmove/mymove/migrations/app/ddl_migrations/ddl_views'
    DDL_FUNCTIONS_MIGRATION_PATH: 'file:///builds/milmove/mymove/migrations/app/ddl_migrations/ddl_functions'
    EIA_KEY: db2522a43820268a41a802a16ae9fd26 # dummy key generated with openssl rand -hex 16
    ENVIRONMENT: development
    DOD_CA_PACKAGE: /builds/milmove/mymove/config/tls/milmove-cert-bundle.p7b
    POSTGRES_PASSWORD: mysecretpassword
    POSTGRES_DB: test_db
  # needs:
  #   - pre_deps_yarn
  #   - pre_deps_golang
  #   - compile_app_client
  #   - compile_app_server
  before_script:
      - *setup_milmove_env
      - *e2e_tests_playwright
  script:
    - echo "TODO Add steps"
    - echo "integration_test_office"
    - ./node_modules/.bin/playwright test playwright/tests/office \
        --reporter=html,junit \
        --trace=on \
        --workers=1
  artifacts:
    paths:
      - playwright-report/
      - complete-playwright-report.zip
      - playwright-results.xml
    when: always
  allow_failure: true
  after_script:
    - *announce_failure
  rules:
   - *check_integration_ignore_branch

integration_test_e2e_generic:
  stage: pre_checks
  interruptible: true
  cache:
    - <<: *yarn_cache
    - <<: *node_cache
  tags:
    - $Gitlab_Runner_Tag
  image: mcr.microsoft.com/playwright:v1.40.0-focal
  services:
    - name: $postgres
    - name: $redis
    - name: registry.csde.caci.com/milmove/mymove:e2e-a743f4c9
      alias: milmovelocal,officelocal,adminlocal,primelocal
      entrypoint: ["/bin/milmove"]
      command: ["serve","--port","4000","--verbose"]
  variables:
    APPLICATION: app
    DB_PASSWORD: mysecretpassword
    DB_USER_LOW_PRIV: crud
    DB_PASSWORD_LOW_PRIV: mysecretpassword
    DB_USER: postgres
    DB_HOST: localhost
    DB_PORT: 5432
    DB_NAME: dev_db
    DB_NAME_DEV: dev_db
    MIGRATION_MANIFEST: '/builds/milmove/mymove/migrations/app/migrations_manifest.txt'
    MIGRATION_PATH: 'file:///builds/milmove/mymove/migrations/app/schema;file:///builds/milmove/mymove/migrations/app/secure'
    EIA_KEY: db2522a43820268a41a802a16ae9fd26 # dummy key generated with openssl rand -hex 16
    ENVIRONMENT: development
    DOD_CA_PACKAGE: /builds/milmove/mymove/config/tls/milmove-cert-bundle.p7b
    POSTGRES_PASSWORD: mysecretpassword
    POSTGRES_DB: test_db
  # needs:
  #   - pre_deps_yarn
  #   - pre_deps_golang
  #   - compile_app_client
  #   - compile_app_server
  before_script:
      - *setup_milmove_env
      - *e2e_tests_playwright
      - apt-get update -y
      #- apt-get install -y golang-go
      #- go install your/go/app # Replace with your actual Go app path
      #- go mod download
      #- go build -o myapp . # Build your Go application
      #- ./myapp migrate up # Run database migrations
      - npm install
  script:
    - echo "TODO Add steps"
    - echo "integration_test_office"
    - ./node_modules/.bin/playwright test playwright/tests/office \
        --reporter=html,junit \
        --trace=on \
        --workers=1
  artifacts:
    paths:
      - playwright-report/
      - complete-playwright-report.zip
      - playwright-results.xml
    when: always
  after_script:
    - *announce_failure
  rules:
   - if: '$INTEGRATION_TEST_ALLOW_FAILURE == "true"'
     allow_failure: true
   - if: '$INTEGRATION_TEST_ALLOW_FAILURE == "false"'
     allow_failure: true # allow failure for now
   - *check_integration_ignore_branch


###############################################################
## DP3 Env push and deploy stages all off of setting dp3 env ##
###############################################################
build_push_app_dp3:
  stage: push
  interruptible: true
  tags:
    - $Gitlab_Runner_Tag
  environment: $DP3_ENV
  image:
    name: gcr.io/kaniko-project/executor:v1.14.0-debug
    entrypoint: [""]
  needs:
     - compile_app_client
     - compile_app_server
  before_script:
    - *setup_aws_vars_dp3
    - *setup_release_dp3
    - *kaniko_before_setup
  script:
    - echo "Building and Pushing app Docker image..."
    - /kaniko/executor --context "${CI_PROJECT_DIR}/" --dockerfile "${CI_PROJECT_DIR}/${APP_DOCKER_FILE}" --destination "${ECR_REPOSITORY_URI}/app:git-$CI_COMMIT_SHORT_SHA"
  after_script:
    - *announce_failure
  rules:
    - *check_dp3

build_push_migrations_dp3:
  stage: push
  interruptible: true
  tags:
    - $Gitlab_Runner_Tag
  environment: $DP3_ENV
  image:
    name: gcr.io/kaniko-project/executor:v1.14.0-debug
    entrypoint: [""]
  needs:
    - compile_app_server
    - compile_app_client
  before_script:
    - *setup_aws_vars_dp3
    - *setup_release_dp3
    - *kaniko_before_setup
  script:
    - echo "Building and Pushing migrations Docker image..."
    - /kaniko/executor --context "${CI_PROJECT_DIR}/" --dockerfile "${CI_PROJECT_DIR}/Dockerfile.migrations" --destination "${ECR_REPOSITORY_URI}/app-migrations:git-$CI_COMMIT_SHORT_SHA"
  after_script:
    - *announce_failure
  rules:
    - *check_dp3

build_push_tasks_dp3:
  stage: push
  interruptible: true
  tags:
    - $Gitlab_Runner_Tag
  environment: $DP3_ENV
  image:
    name: gcr.io/kaniko-project/executor:v1.14.0-debug
    entrypoint: [""]
  needs:
    - compile_app_server
    - compile_app_client
  before_script:
    - *setup_aws_vars_dp3
    - *setup_release_dp3
    - *kaniko_before_setup
  script:
    - echo "Building tasks Docker image..."
    - /kaniko/executor --context "${CI_PROJECT_DIR}/" --dockerfile "${CI_PROJECT_DIR}/${TASK_DOCKER_FILE}" --destination "${ECR_REPOSITORY_URI}/app-tasks:git-$CI_COMMIT_SHORT_SHA"
  after_script:
    - *announce_failure
  rules:
    - *check_dp3

push_otel_collector_image_dp3:
  stage: push
  interruptible: true
  tags:
    - $Gitlab_Runner_Tag
  environment: $DP3_ENV
  before_script:
    - *setup_aws_vars_dp3
    - *setup_release_dp3
  image:
    name: $DOCKER_BASE_IMAGE
    entrypoint: [""]
  needs:
    - compile_app_server
    - compile_app_client
  script:
    - echo "Logging in to DockerHub with Crane..."
    - echo "${DOCKERHUB_PASSWORD}" | crane auth login docker.io -u "${DOCKERHUB_USERNAME}" --password-stdin

    - echo "Pulling the AWS OTel Collector image from DockerHub..."
    - crane pull ${ECR_REPOSITORY_OTEL}:${OTEL_VERSION} image.tar

    - echo "Logging into AWS ECR with Crane..."
    - aws ecr get-login-password --region $AWS_DEFAULT_REGION | crane auth login ${AWS_ACCOUNT_ID}.dkr.ecr.${AWS_DEFAULT_REGION}.amazonaws.com -u AWS --password-stdin

    - echo "Pushing the image to our private ECR using Crane..."
    - crane push image.tar ${ECR_REPOSITORY_URI}/otel-collector:${OTEL_IMAGE_TAG}

    - echo "Cleaning up temporary image file..."
    - rm image.tar
  allow_failure: false
  after_script:
    - *announce_failure
  rules:
    - *check_dp3

deploy_migrations_dp3:
  stage: deploy
  resource_group: $DP3_ENV_migration
  tags:
    - $Gitlab_Runner_Tag
  environment: $DP3_ENV
  image:
    name: $DOCKER_APP_IMAGE
    entrypoint: [""]
  needs:
    - push_otel_collector_image_dp3
    - build_push_migrations_dp3
    - compile_app_server
    - compile_app_client
  before_script:
    - *setup_aws_vars_dp3
    - *setup_release_dp3
  script:
    # Step 1: Get the Digest
    - echo "Getting Digest from AWS"
    - export ECR_DIGEST=$(aws ecr describe-images --repository-name app-migrations --image-ids imageTag=git-$CI_COMMIT_SHORT_SHA --query 'imageDetails[0].imageDigest' --output text)
    # Step 2: Ensure exclusive execution and Snapshot
    - echo "Snapshotting database"
    - ./scripts/rds-snapshot-app-db "$APP_ENVIRONMENT"
    # Step 3: Run migrations
    - echo "Running migrations"
    - ./scripts/ecs-run-app-migrations-container "${ECR_REPOSITORY_URI}/app-migrations@${ECR_DIGEST}" "${APP_ENVIRONMENT}"
  after_script:
    - *announce_failure
  rules:
    - *check_dp3

deploy_tasks_dp3:
  stage: deploy
  resource_group: $DP3_ENV_task
  tags:
    - $Gitlab_Runner_Tag
  environment: $DP3_ENV
  image:
    name: $DOCKER_APP_IMAGE
    entrypoint: [""]
  needs:
    - deploy_migrations_dp3
    - build_push_tasks_dp3
    - compile_app_server
    - compile_app_client
  before_script:
    - *setup_aws_vars_dp3
    - *setup_release_dp3
  script:
    - echo "Getting Digest from AWS"
    - export ECR_DIGEST=$(aws ecr describe-images --repository-name app-tasks --image-ids imageTag=git-$CI_COMMIT_SHORT_SHA --query 'imageDetails[0].imageDigest' --output text)
    - echo "Deploying GHC fuel price data task service"
    - ./scripts/ecs-deploy-task-container save-ghc-fuel-price-data "${ECR_REPOSITORY_URI}/app-tasks@${ECR_DIGEST}" "${APP_ENVIRONMENT}"
    - echo "Deploying payment reminder email task service"
    - ./scripts/ecs-deploy-task-container send-payment-reminder "${ECR_REPOSITORY_URI}/app-tasks@${ECR_DIGEST}" "${APP_ENVIRONMENT}"
    - echo "Deploying process TPPS task service"
    - ./scripts/ecs-deploy-task-container process-tpps "${ECR_REPOSITORY_URI}/app-tasks@${ECR_DIGEST}" "${APP_ENVIRONMENT}"
  after_script:
    - *announce_failure
  rules:
    - *check_dp3

deploy_app_client_tls_dp3:
  stage: deploy
  resource_group: $DP3_ENV_client
  tags:
    - $Gitlab_Runner_Tag
  environment: $DP3_ENV
  image:
    name: $DOCKER_APP_IMAGE
    entrypoint: [""]
  needs:
    - deploy_migrations_dp3
    - push_otel_collector_image_dp3
    - compile_app_server
    - compile_app_client
  variables:
    OPEN_TELEMETRY_SIDECAR: "true"
    HEALTH_CHECK: "true"
  before_script:
    - *setup_aws_vars_dp3
    - *setup_tls_vars_dp3
    - *setup_release_dp3
  script:
    # - echo "Comparing against deployed commit"
    # - ./scripts/compare-deployed-commit "" $CI_COMMIT_SHA ${TLS_KEY} ${TLS_CERT} ${TLS_CA}
    - echo "Getting Digest from AWS"
    - export ECR_DIGEST=$(aws ecr describe-images --repository-name app --image-ids imageTag=git-$CI_COMMIT_SHORT_SHA --query 'imageDetails[0].imageDigest' --output text)
    - echo "Getting otel collector Digest from AWS"
    - export OTEL_ECR_DIGEST=$(aws ecr describe-images --repository-name otel-collector --image-ids imageTag=${OTEL_IMAGE_TAG} --query 'imageDetails[0].imageDigest' --output text)
    - export OTEL_COLLECTOR_IMAGE="${ECR_REPOSITORY_URI}/otel-collector@${OTEL_ECR_DIGEST}"
    - echo "Deploying app-client-tls service"
    - ./scripts/ecs-deploy-service-container app-client-tls "${ECR_REPOSITORY_URI}/app@${ECR_DIGEST}" "${APP_ENVIRONMENT}" "/bin/milmove serve"
    - echo "Running Health Check"
    - bin/health-checker --schemes https --hosts api.$APP_ENVIRONMENT.dp3.us --key ${TLS_KEY} --cert ${TLS_CERT} --ca ${TLS_CA} --tries 10 --backoff 3 --log-level info --timeout 5m
    - echo "Running TLS Check"
    - bin/tls-checker --schemes https --hosts api.$APP_ENVIRONMENT.dp3.us --key ${TLS_KEY} --cert ${TLS_CERT} --ca ${TLS_CA} --log-level info --timeout 15m
    - echo "Checking deployed commits"
    - ./scripts/check-deployed-commit "api.$APP_ENVIRONMENT.dp3.us" "$CI_COMMIT_SHA" ${TLS_KEY} ${TLS_CERT} ${TLS_CA}
  after_script:
    - *announce_failure
  rules:
    - *check_dp3

deploy_app_dp3:
  stage: deploy
  resource_group: $DP3_ENV_app
  tags:
    - $Gitlab_Runner_Tag
  environment: $DP3_ENV
  image:
    name: $DOCKER_APP_IMAGE
    entrypoint: [""]
  needs:
    - build_push_app_dp3
    - deploy_migrations_dp3
    - compile_app_server
    - compile_app_client
  variables:
    OPEN_TELEMETRY_SIDECAR: "true"
    HEALTH_CHECK: "true"
  before_script:
    - *setup_tls_vars_dp3
    - *setup_aws_vars_dp3
    - *setup_release_dp3
  script:
    - echo "Comparing against deployed commit"
    # - ./scripts/compare-deployed-commit "" "$CI_COMMIT_SHA" "$TLS_KEY" "$TLS_CERT" "$TLS_CA"
    - echo "Creating .go-version file if not already present"
    - |
      if [ -f ".go-version" ]; then
        echo ".go-version already exists, no need to re-create"
      else
        GO_VERSION=$(awk '/golang/ { print $2 }' .tool-versions)
        echo "Creating .go-version using version ${GO_VERSION}"
        echo $GO_VERSION > .go-version
      fi
    - echo "Getting Digest from AWS"
    - export ECR_DIGEST=$(aws ecr describe-images --repository-name app --image-ids imageTag=git-$CI_COMMIT_SHORT_SHA --query 'imageDetails[0].imageDigest' --output text)
    - echo "Getting otel collector digest from AWS"
    - export OTEL_ECR_DIGEST=$(aws ecr describe-images --repository-name otel-collector --image-ids imageTag=git-${OTEL_VERSION}-${CI_COMMIT_SHORT_SHA} --query 'imageDetails[0].imageDigest' --output text)
    - export OTEL_COLLECTOR_IMAGE="${ECR_REPOSITORY_URI}/otel-collector@${OTEL_ECR_DIGEST}"
    - echo "Deploying app service"
    - ./scripts/ecs-deploy-service-container app "${ECR_REPOSITORY_URI}/app@${ECR_DIGEST}" "${APP_ENVIRONMENT}" "/bin/milmove serve"
    - echo "Running Health Check"
    - bin/health-checker --schemes https --hosts my.$DP3_ENV.dp3.us,office.$DP3_ENV.dp3.us,admin.$DP3_ENV.dp3.us --tries 10 --backoff 3 --log-level info --timeout 5m
    - echo "Running TLS Check"
    - bin/tls-checker --schemes https --hosts my.$DP3_ENV.dp3.us,office.$DP3_ENV.dp3.us,admin.$DP3_ENV.dp3.us --log-level info --timeout 15m
    - echo "Checking deployed commits"
    - ./scripts/check-deployed-commit "my.$DP3_ENV.dp3.us,office.$DP3_ENV.dp3.us,admin.$DP3_ENV.dp3.us" "$CI_COMMIT_SHA"
  after_script:
    - *announce_failure
  rules:
    - *check_dp3

########################################################
## STG push and deploy stages all off of main only    ##
########################################################
build_push_app_stg:
  stage: push
  interruptible: true
  tags:
    - $Gitlab_Runner_Tag
  environment: stg
  image:
    name: gcr.io/kaniko-project/executor:v1.14.0-debug
    entrypoint: [""]
  needs:
      - compile_app_client
      - compile_app_server
      - client_test_coverage
      - server_test_coverage
      - pre_test
      - integration_tests
  before_script:
    - *setup_aws_vars_stg
    - *setup_release_stg
    - *kaniko_before_setup
  script:
    - echo "Building and Pushing app Docker image..."
    - /kaniko/executor --context "${CI_PROJECT_DIR}/" --dockerfile "${CI_PROJECT_DIR}/${APP_DOCKER_FILE}" --destination "${ECR_REPOSITORY_URI}/app:git-$CI_COMMIT_SHORT_SHA"
  after_script:
    - *announce_failure
  rules:
  - *check_main

build_push_migrations_stg:
  stage: push
  interruptible: true
  tags:
    - $Gitlab_Runner_Tag
  environment: stg
  image:
    name: gcr.io/kaniko-project/executor:v1.14.0-debug
    entrypoint: [""]
  needs:
    - compile_app_server
    - compile_app_client
    - client_test_coverage
    - server_test_coverage
    - pre_test
    - integration_tests
  before_script:
    - *setup_aws_vars_stg
    - *setup_release_stg
    - *kaniko_before_setup
  script:
    - echo "Building and Pushing migrations Docker image..."
    - /kaniko/executor --context "${CI_PROJECT_DIR}/" --dockerfile "${CI_PROJECT_DIR}/Dockerfile.migrations" --destination "${ECR_REPOSITORY_URI}/app-migrations:git-$CI_COMMIT_SHORT_SHA"
  after_script:
    - *announce_failure
  rules:
  - *check_main

build_push_tasks_stg:
  stage: push
  interruptible: true
  tags:
    - $Gitlab_Runner_Tag
  environment: stg
  image:
    name: gcr.io/kaniko-project/executor:v1.14.0-debug
    entrypoint: [""]
  needs:
    - compile_app_server
    - compile_app_client
    - client_test_coverage
    - server_test_coverage
    - pre_test
    - integration_tests
  before_script:
    - *setup_aws_vars_stg
    - *setup_release_stg
    - *kaniko_before_setup
  script:
    - echo "Building tasks Docker image..."
    - /kaniko/executor --context "${CI_PROJECT_DIR}/" --dockerfile "${CI_PROJECT_DIR}/${TASK_DOCKER_FILE}" --destination "${ECR_REPOSITORY_URI}/app-tasks:git-$CI_COMMIT_SHORT_SHA"
  after_script:
    - *announce_failure
  rules:
  - *check_main

push_otel_collector_image_stg:
  stage: push
  interruptible: true
  tags:
    - $Gitlab_Runner_Tag
  environment: stg
  image:
    name: $DOCKER_BASE_IMAGE
    entrypoint: [""]
  needs:
    - compile_app_server
    - compile_app_client
  before_script:
    - *setup_aws_vars_stg
    - *setup_release_stg
  script:
    - echo "Logging in to DockerHub with Crane..."
    - echo "${DOCKERHUB_PASSWORD}" | crane auth login docker.io -u "${DOCKERHUB_USERNAME}" --password-stdin

    - echo "Pulling the AWS OTel Collector image from DockerHub..."
    - crane pull ${ECR_REPOSITORY_OTEL}:${OTEL_VERSION} image.tar

    - echo "Logging into AWS ECR with Crane..."
    - aws ecr get-login-password --region $AWS_DEFAULT_REGION | crane auth login ${AWS_ACCOUNT_ID}.dkr.ecr.${AWS_DEFAULT_REGION}.amazonaws.com -u AWS --password-stdin

    - echo "Pushing the image to our private ECR using Crane..."
    - crane push image.tar ${ECR_REPOSITORY_URI}/otel-collector:${OTEL_IMAGE_TAG}

    - echo "Cleaning up temporary image file..."
    - rm image.tar
  allow_failure: false
  after_script:
    - *announce_failure
  rules:
    - *check_main

deploy_migrations_stg:
  stage: deploy
  resource_group: staging_migration
  tags:
    - $Gitlab_Runner_Tag
  environment: stg
  image:
    name: $DOCKER_APP_IMAGE
    entrypoint: [""]
  needs:
    - push_otel_collector_image_stg
    - build_push_migrations_stg
    - compile_app_server
    - compile_app_client
  before_script:
    - *setup_aws_vars_stg
    - *setup_release_stg
  script:
    # Step 1: Get the Digest
    - echo "Getting Digest from AWS"
    - export ECR_DIGEST=$(aws ecr describe-images --repository-name app-migrations --image-ids imageTag=git-$CI_COMMIT_SHORT_SHA --query 'imageDetails[0].imageDigest' --output text)
    # Step 2: Ensure exclusive execution and Snapshot
    - echo "Snapshotting database"
    - ./scripts/rds-snapshot-app-db "$APP_ENVIRONMENT"
    # Step 3: Run migrations
    - echo "Running migrations"
    - ./scripts/ecs-run-app-migrations-container "${ECR_REPOSITORY_URI}/app-migrations@${ECR_DIGEST}" "${APP_ENVIRONMENT}"
  after_script:
    - *announce_failure
  rules:
    - *check_main

deploy_tasks_stg:
  stage: deploy
  resource_group: staging_task
  tags:
    - $Gitlab_Runner_Tag
  environment: stg
  image:
    name: $DOCKER_APP_IMAGE
    entrypoint: [""]
  needs:
    - deploy_migrations_stg
    - build_push_tasks_stg
    - compile_app_server
    - compile_app_client
  before_script:
    - *setup_aws_vars_stg
    - *setup_release_stg
  script:
    - echo "Getting Digest from AWS"
    - export ECR_DIGEST=$(aws ecr describe-images --repository-name app-tasks --image-ids imageTag=git-$CI_COMMIT_SHORT_SHA --query 'imageDetails[0].imageDigest' --output text)
    - echo "Deploying GHC fuel price data task service"
    - ./scripts/ecs-deploy-task-container save-ghc-fuel-price-data "${ECR_REPOSITORY_URI}/app-tasks@${ECR_DIGEST}" "${APP_ENVIRONMENT}"
    - echo "Deploying payment reminder email task service"
    - ./scripts/ecs-deploy-task-container send-payment-reminder "${ECR_REPOSITORY_URI}/app-tasks@${ECR_DIGEST}" "${APP_ENVIRONMENT}"
    - echo "Deploying process TPPS task service"
    - ./scripts/ecs-deploy-task-container process-tpps "${ECR_REPOSITORY_URI}/app-tasks@${ECR_DIGEST}" "${APP_ENVIRONMENT}"
  after_script:
    - *announce_failure
  rules:
    - *check_main

deploy_app_client_tls_stg:
  stage: deploy
  resource_group: staging_client
  environment: stg
  image:
    name: $DOCKER_APP_IMAGE
    entrypoint: [""]
  needs:
    - deploy_migrations_stg
    - push_otel_collector_image_stg
    - compile_app_server
    - compile_app_client
  variables:
    OPEN_TELEMETRY_SIDECAR: "true"
    HEALTH_CHECK: "true"
  before_script:
    - *setup_tls_vars_stg
    - *setup_aws_vars_stg
    - *setup_release_stg
  script:
    # - echo "Comparing against deployed commit"
    # - ./scripts/compare-deployed-commit "" $CI_COMMIT_SHA ${TLS_KEY} ${TLS_CERT} ${TLS_CA}
    - echo "Getting Digest from AWS"
    - export ECR_DIGEST=$(aws ecr describe-images --repository-name app --image-ids imageTag=git-$CI_COMMIT_SHORT_SHA --query 'imageDetails[0].imageDigest' --output text)
    - echo "Getting otel collector Digest from AWS"
    - export OTEL_ECR_DIGEST=$(aws ecr describe-images --repository-name otel-collector --image-ids imageTag=${OTEL_IMAGE_TAG} --query 'imageDetails[0].imageDigest' --output text)
    - export OTEL_COLLECTOR_IMAGE="${ECR_REPOSITORY_URI}/otel-collector@${OTEL_ECR_DIGEST}"
    - echo "Deploying app-client-tls service"
    - ./scripts/ecs-deploy-service-container app-client-tls "${ECR_REPOSITORY_URI}/app@${ECR_DIGEST}" "${APP_ENVIRONMENT}" "/bin/milmove serve"
    #TODO: fix domain make dynamic and pass in preferred
    - echo "Running Health Check"
    - bin/health-checker --schemes https --hosts api.$APP_ENVIRONMENT.move.mil --key ${TLS_KEY} --cert ${TLS_CERT} --ca ${TLS_CA} --tries 10 --backoff 3 --log-level info --timeout 5m
    - echo "Running TLS Check"
    - bin/tls-checker --schemes https --hosts api.$APP_ENVIRONMENT.move.mil --key ${TLS_KEY} --cert ${TLS_CERT} --ca ${TLS_CA} --log-level info --timeout 15m
    - echo "Checking deployed commits"
    - ./scripts/check-deployed-commit "api.$APP_ENVIRONMENT.move.mil" "$CI_COMMIT_SHA" ${TLS_KEY} ${TLS_CERT} ${TLS_CA}
  after_script:
    - *announce_failure
  rules:
    - *check_main

deploy_app_stg:
  stage: deploy
  resource_group: staging_app
  tags:
    - $Gitlab_Runner_Tag
  environment: stg
  image:
    name: $DOCKER_APP_IMAGE
    entrypoint: [""]
  needs:
    - build_push_app_stg
    - deploy_migrations_stg
    - compile_app_server
    - compile_app_client
  variables:
    OPEN_TELEMETRY_SIDECAR: "true"
    HEALTH_CHECK: "true"
  before_script:
    - *setup_tls_vars_stg
    - *setup_aws_vars_stg
    - *setup_release_stg
  script:
    - echo "Comparing against deployed commit"
    # - ./scripts/compare-deployed-commit "" "$CI_COMMIT_SHA" "$TLS_KEY" "$TLS_CERT" "$TLS_CA"
    - echo "Creating .go-version file if not already present"
    - |
      if [ -f ".go-version" ]; then
        echo ".go-version already exists, no need to re-create"
      else
        GO_VERSION=$(awk '/golang/ { print $2 }' .tool-versions)
        echo "Creating .go-version using version ${GO_VERSION}"
        echo $GO_VERSION > .go-version
      fi
    - echo "Getting Digest from AWS"
    - export ECR_DIGEST=$(aws ecr describe-images --repository-name app --image-ids imageTag=git-$CI_COMMIT_SHORT_SHA --query 'imageDetails[0].imageDigest' --output text)
    - echo "Getting otel collector digest from AWS"
    - export OTEL_ECR_DIGEST=$(aws ecr describe-images --repository-name otel-collector --image-ids imageTag=${OTEL_IMAGE_TAG} --query 'imageDetails[0].imageDigest' --output text)
    - export OTEL_COLLECTOR_IMAGE="${ECR_REPOSITORY_URI}/otel-collector@${OTEL_ECR_DIGEST}"
    - echo "Deploying app service"
    - ./scripts/ecs-deploy-service-container app "${ECR_REPOSITORY_URI}/app@${ECR_DIGEST}" "${APP_ENVIRONMENT}" "/bin/milmove serve"
    #TODO: fix domain make dynamic and pass in preferred
    - echo "Running Health Check"
    - bin/health-checker --schemes https --hosts my.$APP_ENVIRONMENT.move.mil,office.$APP_ENVIRONMENT.move.mil,admin.$APP_ENVIRONMENT.move.mil --tries 10 --backoff 3 --log-level info --timeout 5m
    - echo "Running TLS Check"
    - bin/tls-checker --schemes https --hosts my.$APP_ENVIRONMENT.move.mil,office.$APP_ENVIRONMENT.move.mil,admin.$APP_ENVIRONMENT.move.mil --log-level info --timeout 15m
    - echo "Checking deployed commits"
    - ./scripts/check-deployed-commit "my.$APP_ENVIRONMENT.move.mil,office.$APP_ENVIRONMENT.move.mil,admin.$APP_ENVIRONMENT.move.mil" "$CI_COMMIT_SHA"
  after_script:
    - *announce_failure
  rules:
    - *check_main

##############################################################################
## PROD push and deploy stages all dependent on prod_approval manual stage  ##
##############################################################################
prod_approval:
  stage: prod_approval
  resource_group: production
  tags:
    - $Gitlab_Runner_Tag
  environment: prd_approval
  needs:
      - compile_app_client
      - compile_app_server
      - deploy_app_stg
      - deploy_app_client_tls_stg
  script:
    - echo "No Op Prd"
  after_script:
    - *announce_failure
  rules:
  - *check_main

build_push_app_prd:
  stage: push_prd
  resource_group: production_app
  environment: prd
  image:
    name: gcr.io/kaniko-project/executor:v1.14.0-debug
    entrypoint: [""]
  needs:
    - prod_approval
    - compile_app_server
    - compile_app_client
  before_script:
      - *setup_aws_vars_prd
      - *setup_release_prd
      - *kaniko_before_setup
  script:
    - echo "Building and Pushing app Docker image..."
    - /kaniko/executor --context "${CI_PROJECT_DIR}/" --dockerfile "${CI_PROJECT_DIR}/${APP_DOCKER_FILE}" --destination "${ECR_REPOSITORY_URI}/app:git-$CI_COMMIT_SHORT_SHA"
  after_script:
    - *announce_failure
  rules:
    - *check_main

build_push_migrations_prd:
  stage: push_prd
  resource_group: production_migration
  tags:
    - $Gitlab_Runner_Tag
  environment: prd
  image:
    name: gcr.io/kaniko-project/executor:v1.14.0-debug
    entrypoint: [""]
  needs:
    - prod_approval
    - compile_app_server
    - compile_app_client
  before_script:
    - *setup_aws_vars_prd
    - *setup_release_prd
    - *kaniko_before_setup
  script:
    - echo "Building and Pushing migrations Docker image..."
    - /kaniko/executor --context "${CI_PROJECT_DIR}/" --dockerfile "${CI_PROJECT_DIR}/Dockerfile.migrations" --destination "${ECR_REPOSITORY_URI}/app-migrations:git-$CI_COMMIT_SHORT_SHA"
  after_script:
    - *announce_failure
  rules:
   - *check_main

build_push_tasks_prd:
  stage: push_prd
  resource_group: production_task
  environment: prd
  tags:
    - $Gitlab_Runner_Tag
  image:
    name: gcr.io/kaniko-project/executor:v1.14.0-debug
    entrypoint: [""]
  needs:
    - prod_approval
    - compile_app_server
    - compile_app_client
  before_script:
    - *setup_aws_vars_prd
    - *setup_release_prd
    - *kaniko_before_setup
  script:
    - echo "Building tasks Docker image..."
    - /kaniko/executor --context "${CI_PROJECT_DIR}/" --dockerfile "${CI_PROJECT_DIR}/${TASK_DOCKER_FILE}" --destination "${ECR_REPOSITORY_URI}/app-tasks:git-$CI_COMMIT_SHORT_SHA"
  after_script:
    - *announce_failure
  rules:
    - *check_main

push_otel_collector_image_prd:
  stage: push_prd
  resource_group: production_otel
  tags:
    - $Gitlab_Runner_Tag
  environment: prd
  image:
    name: $DOCKER_BASE_IMAGE
    entrypoint: [""]
  needs:
    - prod_approval
    - compile_app_server
    - compile_app_client
  before_script:
    - *setup_aws_vars_prd
    - *setup_release_prd
  script:
    - echo "Logging in to DockerHub with Crane..."
    - echo "${DOCKERHUB_PASSWORD}" | crane auth login docker.io -u "${DOCKERHUB_USERNAME}" --password-stdin

    - echo "Pulling the AWS OTel Collector image from DockerHub..."
    - crane pull ${ECR_REPOSITORY_OTEL}:${OTEL_VERSION} image.tar

    - echo "Logging into AWS ECR with Crane..."
    - aws ecr get-login-password --region $AWS_DEFAULT_REGION | crane auth login ${AWS_ACCOUNT_ID}.dkr.ecr.${AWS_DEFAULT_REGION}.amazonaws.com -u AWS --password-stdin

    - echo "Pushing the image to our private ECR using Crane..."
    - crane push image.tar ${ECR_REPOSITORY_URI}/otel-collector:${OTEL_IMAGE_TAG}

    - echo "Cleaning up temporary image file..."
    - rm image.tar
  allow_failure: false
  after_script:
    - *announce_failure
  rules:
  - *check_main

deploy_migrations_prd:
  stage: deploy_prd
  resource_group: production_migration
  environment: prd
  tags:
    - $Gitlab_Runner_Tag
  image:
    name: $DOCKER_APP_IMAGE
    entrypoint: [""]
  needs:
    - push_otel_collector_image_prd
    - build_push_migrations_prd
    - compile_app_server
    - compile_app_client
  before_script:
    - *setup_aws_vars_prd
    - *setup_release_prd
  script:
    # Step 1: Get the Digest
    - echo "Getting Digest from AWS"
    - export ECR_DIGEST=$(aws ecr describe-images --repository-name app-migrations --image-ids imageTag=git-$CI_COMMIT_SHORT_SHA --query 'imageDetails[0].imageDigest' --output text)
    # Step 2: Ensure exclusive execution and Snapshot
    - echo "Snapshotting database"
    - ./scripts/rds-snapshot-app-db "$APP_ENVIRONMENT"
    # Step 3: Run migrations
    - echo "Running migrations"
    - ./scripts/ecs-run-app-migrations-container "${ECR_REPOSITORY_URI}/app-migrations@${ECR_DIGEST}" "${APP_ENVIRONMENT}"
  after_script:
    - *announce_failure
  rules:
    - *check_main

deploy_tasks_prd:
  stage: deploy_prd
  resource_group: production_task
  environment: prd
  tags:
    - $Gitlab_Runner_Tag
  image:
    name: $DOCKER_APP_IMAGE
    entrypoint: [""]
  needs:
    - deploy_migrations_prd
    - build_push_tasks_prd
    - compile_app_server
    - compile_app_client
  before_script:
    - *setup_aws_vars_prd
    - *setup_release_prd
  script:
    - echo "Getting Digest from AWS"
    - export ECR_DIGEST=$(aws ecr describe-images --repository-name app-tasks --image-ids imageTag=git-$CI_COMMIT_SHORT_SHA --query 'imageDetails[0].imageDigest' --output text)
    - echo "Deploying GHC fuel price data task service"
    - ./scripts/ecs-deploy-task-container save-ghc-fuel-price-data "${ECR_REPOSITORY_URI}/app-tasks@${ECR_DIGEST}" "${APP_ENVIRONMENT}"
    - echo "Deploying payment reminder email task service"
    - ./scripts/ecs-deploy-task-container send-payment-reminder "${ECR_REPOSITORY_URI}/app-tasks@${ECR_DIGEST}" "${APP_ENVIRONMENT}"
    - echo "Deploying process TPPS task service"
    - ./scripts/ecs-deploy-task-container process-tpps "${ECR_REPOSITORY_URI}/app-tasks@${ECR_DIGEST}" "${APP_ENVIRONMENT}"
  after_script:
    - *announce_failure
  rules:
    - *check_main

deploy_app_client_tls_prd:
  stage: deploy_prd
  resource_group: production_client
  environment: prd
  tags:
    - $Gitlab_Runner_Tag
  image:
    name: $DOCKER_APP_IMAGE
    entrypoint: [""]
  needs:
    - deploy_migrations_prd
    - push_otel_collector_image_prd
    - compile_app_server
    - compile_app_client
  variables:
    OPEN_TELEMETRY_SIDECAR: "true"
    HEALTH_CHECK: "true"
  before_script:
    - *setup_tls_vars_prd
    - *setup_aws_vars_prd
    - *setup_release_prd
  script:
    # - echo "Comparing against deployed commit"
    # - ./scripts/compare-deployed-commit "" $CI_COMMIT_SHA ${TLS_KEY} ${TLS_CERT} ${TLS_CA}
    - echo "Getting Digest from AWS"
    - export ECR_DIGEST=$(aws ecr describe-images --repository-name app --image-ids imageTag=git-$CI_COMMIT_SHORT_SHA --query 'imageDetails[0].imageDigest' --output text)
    - echo "Getting otel collector Digest from AWS"
    - export OTEL_ECR_DIGEST=$(aws ecr describe-images --repository-name otel-collector --image-ids imageTag=${OTEL_IMAGE_TAG} --query 'imageDetails[0].imageDigest' --output text)
    - export OTEL_COLLECTOR_IMAGE="${ECR_REPOSITORY_URI}/otel-collector@${OTEL_ECR_DIGEST}"
    - echo "Deploying app-client-tls service"
    - ./scripts/ecs-deploy-service-container app-client-tls "${ECR_REPOSITORY_URI}/app@${ECR_DIGEST}" "${APP_ENVIRONMENT}" "/bin/milmove serve"
    #TODO: fix domain make dynamic and pass in preferred
    - echo "Running Health Check"
    - bin/health-checker --schemes https --hosts api.move.mil --key ${TLS_KEY} --cert ${TLS_CERT} --ca ${TLS_CA} --tries 10 --backoff 3 --log-level info --timeout 5m
    - echo "Running TLS Check"
    - bin/tls-checker --schemes https --hosts api.move.mil --key ${TLS_KEY} --cert ${TLS_CERT} --ca ${TLS_CA} --log-level info --timeout 15m
    - echo "Checking deployed commits"
    - ./scripts/check-deployed-commit "api.move.mil" "$CI_COMMIT_SHA" ${TLS_KEY} ${TLS_CERT} ${TLS_CA}
  after_script:
    - *announce_failure
  rules:
    - *check_main

deploy_app_prd:
  stage: deploy_prd
  resource_group: production_app
  tags:
    - $Gitlab_Runner_Tag
  environment: prd
  image:
    name: $DOCKER_APP_IMAGE
    entrypoint: [""]
  needs:
    - build_push_app_prd
    - deploy_migrations_prd
    - compile_app_server
    - compile_app_client
  variables:
    OPEN_TELEMETRY_SIDECAR: "true"
    HEALTH_CHECK: "true"
  before_script:
    - *setup_tls_vars_prd
    - *setup_aws_vars_prd
    - *setup_release_prd
  script:
    - echo "Comparing against deployed commit"
    # - ./scripts/compare-deployed-commit "" "$CI_COMMIT_SHA" "$TLS_KEY" "$TLS_CERT" "$TLS_CA"
    - echo "Creating .go-version file if not already present"
    - |
      if [ -f ".go-version" ]; then
        echo ".go-version already exists, no need to re-create"
      else
        GO_VERSION=$(awk '/golang/ { print $2 }' .tool-versions)
        echo "Creating .go-version using version ${GO_VERSION}"
        echo $GO_VERSION > .go-version
      fi
    - echo "Getting Digest from AWS"
    - export ECR_DIGEST=$(aws ecr describe-images --repository-name app --image-ids imageTag=git-$CI_COMMIT_SHORT_SHA --query 'imageDetails[0].imageDigest' --output text)
    - echo "Getting otel collector digest from AWS"
    - export OTEL_ECR_DIGEST=$(aws ecr describe-images --repository-name otel-collector --image-ids imageTag=${OTEL_IMAGE_TAG} --query 'imageDetails[0].imageDigest' --output text)
    - export OTEL_COLLECTOR_IMAGE="${ECR_REPOSITORY_URI}/otel-collector@${OTEL_ECR_DIGEST}"
    - echo "Deploying app service"
    - ./scripts/ecs-deploy-service-container app "${ECR_REPOSITORY_URI}/app@${ECR_DIGEST}" "${APP_ENVIRONMENT}" "/bin/milmove serve"
    #TODO: fix domain make dynamic and pass in preferred
    - echo "Running Health Check"
    - bin/health-checker --schemes https --hosts my.move.mil,office.move.mil,admin.move.mil --tries 10 --backoff 3 --log-level info --timeout 5m
    - echo "Running TLS Check"
    - bin/tls-checker --schemes https --hosts my.move.mil,office.move.mil,admin.move.mil --log-level info --timeout 15m
    - echo "Checking deployed commits"
    - ./scripts/check-deployed-commit "my.move.mil,office.move.mil,admin.move.mil" "$CI_COMMIT_SHA"
  after_script:
    - *announce_failure
  rules:
    - *check_main<|MERGE_RESOLUTION|>--- conflicted
+++ resolved
@@ -46,16 +46,10 @@
   RUNNER_TAG: &runner_tag milmove
   DOCKER_RUNNER_TAG: &docker_runner_tag eks_cluster_runner
 
-<<<<<<< HEAD
 
   postgres: &postgres harbor.csde.caci.com/docker.io/library/postgres:16.4
   #postgres: &postgres postgres:16.4
   redis: &redis harbor.csde.caci.com/docker.io/library/redis:5.0.6
-=======
-  postgres: &postgres harbor.csde.caci.com/docker.io/postgres:16.4
-  #postgres: &postgres postgres:16.4
-  redis: &redis harbor.csde.caci.com/docker.io/redis:5.0.6
->>>>>>> a4a4654c
 
 stages:
 - pre_pre_checks
@@ -121,15 +115,7 @@
 
 
 .setup_aws_vars_com_dev: &setup_aws_vars_com_dev
-<<<<<<< HEAD
-  - unset AWS_DEFAULT_REGION
-  - unset AWS_ACCOUNT_ID
-  - unset AWS_ACCESS_KEY_ID
-  - unset AWS_SECRET_ACCESS_KEY
-  - export AWS_DEFAULT_REGION=$COM_REGION
-=======
   - export AWS_REGION=$COM_REGION
->>>>>>> a4a4654c
   - export AWS_ACCOUNT_ID=$DEV_ACCOUNT_ID
   - export AWS_ACCESS_KEY_ID=$DEV_ACCESS_KEY_ID
   - export AWS_SECRET_ACCESS_KEY=$DEV_SECRET_KEY
@@ -440,13 +426,8 @@
   stage: pre_checks
   interruptible: true
   tags:
-<<<<<<< HEAD
-    - $Gitlab_Runner_Tag
-  image: golangci/golangci-lint:latest # Refer to https://hub.docker.com/r/golangci/golangci-lint
-=======
     - $DOCKER_RUNNER_TAG
   image: harbor.csde.caci.com/docker.io/golangci/golangci-lint:latest # Refer to https://hub.docker.com/r/golangci/golangci-lint
->>>>>>> a4a4654c
   script:
     - golangci-lint run --print-issued-lines=false --timeout=25m --out-format code-climate:gl-code-quality-report.json,line-number
   artifacts:
@@ -1460,10 +1441,13 @@
       - complete-playwright-report.zip
       - playwright-results.xml
     when: always
-  allow_failure: true
-  after_script:
-    - *announce_failure
-  rules:
+  after_script:
+    - *announce_failure
+  rules:
+   - if: '$INTEGRATION_TEST_ALLOW_FAILURE == "true"'
+     allow_failure: true
+   - if: '$INTEGRATION_TEST_ALLOW_FAILURE == "false"'
+     allow_failure: true # allow failure for now
    - *check_integration_ignore_branch
 
 integration_test_e2e_generic:
@@ -1536,7 +1520,6 @@
      allow_failure: true # allow failure for now
    - *check_integration_ignore_branch
 
-
 ###############################################################
 ## DP3 Env push and deploy stages all off of setting dp3 env ##
 ###############################################################
