--- conflicted
+++ resolved
@@ -40,11 +40,8 @@
   CLIENT_IGNORE_BRANCH: &client_ignore_branch integrationTesting
   SERVER_IGNORE_BRANCH: &server_ignore_branch integrationTesting
 
-<<<<<<< HEAD
-=======
   OTEL_IMAGE_TAG: &otel_image_tag "git-$OTEL_VERSION-$CI_COMMIT_SHORT_SHA"
 
->>>>>>> a793c3f9
   RUNNER_TAG: &runner_tag milmove
   DOCKER_RUNNER_TAG: &docker_runner_tag eks_cluster_runner
 
@@ -165,11 +162,7 @@
   echo "{\"credHelpers\":{\"${ECR_REPOSITORY_URI}\":\"ecr-login\"}}" > /kaniko/.docker/config.json
 
 .check_dp3: &check_dp3
-<<<<<<< HEAD
   - if: (($DP3_ENV == "exp" || $DP3_ENV == "loadtest" || $DP3_ENV == "demo") && $DP3_BRANCH == $CI_COMMIT_BRANCH)
-=======
- - if: (($DP3_ENV == "exp" || $DP3_ENV == "loadtest" || $DP3_ENV == "demo") && $DP3_BRANCH == $CI_COMMIT_BRANCH)
->>>>>>> a793c3f9
 
 .check_main: &check_main
   - if: '$CI_COMMIT_BRANCH == "main"'
@@ -262,17 +255,6 @@
       export OKTA_OFFICE_GROUP_ID=notrealgroupId
       export OKTA_CUSTOMER_GROUP_ID=notrealcustomergroupId
 
-<<<<<<< HEAD
-#
-# .setup_host_intergration_tests: &setup_host_intergration_tests
-#    - echo "Setting up /etc/hosts for local domain simulation"
-#   - echo "127.0.0.1 milmovelocal" | sudo tee -a /etc/hosts
-#   - echo "127.0.0.1 officelocal" | sudo tee -a /etc/hosts
-#   - echo "127.0.0.1 adminlocal" | sudo tee -a /etc/hosts
-#   - echo "127.0.0.1 primelocal" | sudo tee -a /etc/hosts
-
-=======
->>>>>>> a793c3f9
 .setup_env_intergration_mtls: &setup_env_intergration_mtls
   - |
     echo "Setting up environment variables"
@@ -1245,19 +1227,6 @@
     - compile_app_server
     - compile_app_client
   script:
-<<<<<<< HEAD
-     - echo "Logging in to Amazon ECR with Crane..."
-     - aws ecr get-login-password --region ${AWS_REGION} | crane auth login ${ECR_REPOSITORY_URI} -u AWS --password-stdin
-
-     - echo "Pulling the AWS OTel Collector image from the public registry with Crane..."
-     - crane pull --insecure public.ecr.aws/aws-observability/aws-otel-collector:v0.31.0 image.tar
-
-     - echo "Pushing the image to our private ECR using Crane..."
-     - crane push image.tar ${ECR_REPOSITORY_URI}/otel-collector:${CI_COMMIT_SHORT_SHA}
-
-     - echo "Cleaning up the temporary image file..."
-     - rm image.tar
-=======
     - echo "Logging in to DockerHub with Crane..."
     - echo "${DOCKERHUB_PASSWORD}" | crane auth login docker.io -u "${DOCKERHUB_USERNAME}" --password-stdin
 
@@ -1272,7 +1241,6 @@
 
     - echo "Cleaning up temporary image file..."
     - rm image.tar
->>>>>>> a793c3f9
   allow_failure: false
   after_script:
     - *announce_failure
@@ -1525,19 +1493,6 @@
     - *setup_aws_vars_stg
     - *setup_release_stg
   script:
-<<<<<<< HEAD
-     - echo "Logging in to Amazon ECR with Crane..."
-     - aws ecr get-login-password --region ${AWS_REGION} | crane auth login ${ECR_REPOSITORY_URI} -u AWS --password-stdin
-
-     - echo "Pulling the AWS OTel Collector image from the public registry with Crane..."
-     - crane pull --insecure public.ecr.aws/aws-observability/aws-otel-collector:v0.31.0 image.tar
-
-     - echo "Pushing the image to our private ECR using Crane..."
-     - crane push image.tar ${ECR_REPOSITORY_URI}/otel-collector:${CI_COMMIT_SHORT_SHA}
-
-     - echo "Cleaning up the temporary image file..."
-     - rm image.tar
-=======
     - echo "Logging in to DockerHub with Crane..."
     - echo "${DOCKERHUB_PASSWORD}" | crane auth login docker.io -u "${DOCKERHUB_USERNAME}" --password-stdin
 
@@ -1552,7 +1507,6 @@
 
     - echo "Cleaning up temporary image file..."
     - rm image.tar
->>>>>>> a793c3f9
   allow_failure: false
   after_script:
     - *announce_failure
@@ -1824,19 +1778,6 @@
     - *setup_aws_vars_prd
     - *setup_release_prd
   script:
-<<<<<<< HEAD
-     - echo "Logging in to Amazon ECR with Crane..."
-     - aws ecr get-login-password --region ${AWS_REGION} | crane auth login ${ECR_REPOSITORY_URI} -u AWS --password-stdin
-
-     - echo "Pulling the AWS OTel Collector image from the public registry with Crane..."
-     - crane pull --insecure public.ecr.aws/aws-observability/aws-otel-collector:v0.31.0 image.tar
-
-     - echo "Pushing the image to our private ECR using Crane..."
-     - crane push image.tar ${ECR_REPOSITORY_URI}/otel-collector:${CI_COMMIT_SHORT_SHA}
-
-     - echo "Cleaning up the temporary image file..."
-     - rm image.tar
-=======
     - echo "Logging in to DockerHub with Crane..."
     - echo "${DOCKERHUB_PASSWORD}" | crane auth login docker.io -u "${DOCKERHUB_USERNAME}" --password-stdin
 
@@ -1851,7 +1792,6 @@
 
     - echo "Cleaning up temporary image file..."
     - rm image.tar
->>>>>>> a793c3f9
   allow_failure: false
   after_script:
     - *announce_failure
