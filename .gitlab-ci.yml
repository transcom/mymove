--- conflicted
+++ resolved
@@ -241,10 +241,7 @@
       export OKTA_OFFICE_GROUP_ID=notrealgroupId
       export OKTA_CUSTOMER_GROUP_ID=notrealcustomergroupId
 
-<<<<<<< HEAD
-=======
 #
->>>>>>> 79c7b4b4
 # .setup_host_intergration_tests: &setup_host_intergration_tests
 #    - echo "Setting up /etc/hosts for local domain simulation"
 #   - echo "127.0.0.1 milmovelocal" | sudo tee -a /etc/hosts
@@ -1594,19 +1591,11 @@
     - ./scripts/ecs-deploy-service-container app-client-tls "${ECR_REPOSITORY_URI}/app@${ECR_DIGEST}" "${APP_ENVIRONMENT}" "/bin/milmove serve"
     #TODO: fix domain make dynamic and pass in preferred
     - echo "Running Health Check"
-<<<<<<< HEAD
-    - bin/health-checker --schemes https --hosts api.$APP_ENVIRONMENT.dp3.us --key ${TLS_KEY} --cert ${TLS_CERT} --ca ${TLS_CA} --tries 10 --backoff 3 --log-level info --timeout 5m
-    - echo "Running TLS Check"
-    - bin/tls-checker --schemes https --hosts api.$APP_ENVIRONMENT.dp3.us --key ${TLS_KEY} --cert ${TLS_CERT} --ca ${TLS_CA} --log-level info --timeout 15m
-    - echo "Checking deployed commits"
-    - ./scripts/check-deployed-commit "api.$APP_ENVIRONMENT.dp3.us" "$CI_COMMIT_SHA" ${TLS_KEY} ${TLS_CERT} ${TLS_CA}
-=======
     - bin/health-checker --schemes https --hosts api.$APP_ENVIRONMENT.move.mil --key ${TLS_KEY} --cert ${TLS_CERT} --ca ${TLS_CA} --tries 10 --backoff 3 --log-level info --timeout 5m
     - echo "Running TLS Check"
     - bin/tls-checker --schemes https --hosts api.$APP_ENVIRONMENT.move.mil --key ${TLS_KEY} --cert ${TLS_CERT} --ca ${TLS_CA} --log-level info --timeout 15m
     - echo "Checking deployed commits"
     - ./scripts/check-deployed-commit "api.$APP_ENVIRONMENT.move.mil" "$CI_COMMIT_SHA" ${TLS_KEY} ${TLS_CERT} ${TLS_CA}
->>>>>>> 79c7b4b4
   after_script:
     - *announce_failure
   rules:
@@ -1654,19 +1643,11 @@
     - ./scripts/ecs-deploy-service-container app "${ECR_REPOSITORY_URI}/app@${ECR_DIGEST}" "${APP_ENVIRONMENT}" "/bin/milmove serve"
     #TODO: fix domain make dynamic and pass in preferred
     - echo "Running Health Check"
-<<<<<<< HEAD
-    - bin/health-checker --schemes https --hosts my.$APP_ENVIRONMENT.dp3.us,office.$APP_ENVIRONMENT.dp3.us,admin.$APP_ENVIRONMENT.dp3.us --tries 10 --backoff 3 --log-level info --timeout 5m
-    - echo "Running TLS Check"
-    - bin/tls-checker --schemes https --hosts my.$APP_ENVIRONMENT.dp3.us,office.$APP_ENVIRONMENT.dp3.us,admin.$APP_ENVIRONMENT.dp3.us --log-level info --timeout 15m
-    - echo "Checking deployed commits"
-    - ./scripts/check-deployed-commit "my.$APP_ENVIRONMENT.dp3.us,office.$APP_ENVIRONMENT.dp3.us,admin.$APP_ENVIRONMENT.dp3.us" "$CI_COMMIT_SHA"
-=======
     - bin/health-checker --schemes https --hosts my.$APP_ENVIRONMENT.move.mil,office.$APP_ENVIRONMENT.move.mil,admin.$APP_ENVIRONMENT.move.mil --tries 10 --backoff 3 --log-level info --timeout 5m
     - echo "Running TLS Check"
     - bin/tls-checker --schemes https --hosts my.$APP_ENVIRONMENT.move.mil,office.$APP_ENVIRONMENT.move.mil,admin.$APP_ENVIRONMENT.move.mil --log-level info --timeout 15m
     - echo "Checking deployed commits"
     - ./scripts/check-deployed-commit "my.$APP_ENVIRONMENT.move.mil,office.$APP_ENVIRONMENT.move.mil,admin.$APP_ENVIRONMENT.move.mil" "$CI_COMMIT_SHA"
->>>>>>> 79c7b4b4
   after_script:
     - *announce_failure
   rules:
@@ -1894,19 +1875,11 @@
     - ./scripts/ecs-deploy-service-container app-client-tls "${ECR_REPOSITORY_URI}/app@${ECR_DIGEST}" "${APP_ENVIRONMENT}" "/bin/milmove serve"
     #TODO: fix domain make dynamic and pass in preferred
     - echo "Running Health Check"
-<<<<<<< HEAD
-    - bin/health-checker --schemes https --hosts api.$APP_ENVIRONMENT.dp3.us --key ${TLS_KEY} --cert ${TLS_CERT} --ca ${TLS_CA} --tries 10 --backoff 3 --log-level info --timeout 5m
-    - echo "Running TLS Check"
-    - bin/tls-checker --schemes https --hosts api.$APP_ENVIRONMENT.dp3.us --key ${TLS_KEY} --cert ${TLS_CERT} --ca ${TLS_CA} --log-level info --timeout 15m
-    - echo "Checking deployed commits"
-    - ./scripts/check-deployed-commit "api.$APP_ENVIRONMENT.dp3.us" "$CI_COMMIT_SHA" ${TLS_KEY} ${TLS_CERT} ${TLS_CA}
-=======
     - bin/health-checker --schemes https --hosts api.$APP_ENVIRONMENT.move.mil --key ${TLS_KEY} --cert ${TLS_CERT} --ca ${TLS_CA} --tries 10 --backoff 3 --log-level info --timeout 5m
     - echo "Running TLS Check"
     - bin/tls-checker --schemes https --hosts api.$APP_ENVIRONMENT.move.mil --key ${TLS_KEY} --cert ${TLS_CERT} --ca ${TLS_CA} --log-level info --timeout 15m
     - echo "Checking deployed commits"
     - ./scripts/check-deployed-commit "api.$APP_ENVIRONMENT.move.mil" "$CI_COMMIT_SHA" ${TLS_KEY} ${TLS_CERT} ${TLS_CA}
->>>>>>> 79c7b4b4
   after_script:
     - *announce_failure
   rules:
@@ -1954,19 +1927,11 @@
     - ./scripts/ecs-deploy-service-container app "${ECR_REPOSITORY_URI}/app@${ECR_DIGEST}" "${APP_ENVIRONMENT}" "/bin/milmove serve"
     #TODO: fix domain make dynamic and pass in preferred
     - echo "Running Health Check"
-<<<<<<< HEAD
-    - bin/health-checker --schemes https --hosts my.$APP_ENVIRONMENT.dp3.us,office.$APP_ENVIRONMENT.dp3.us,admin.$APP_ENVIRONMENT.dp3.us --tries 10 --backoff 3 --log-level info --timeout 5m
-    - echo "Running TLS Check"
-    - bin/tls-checker --schemes https --hosts my.$APP_ENVIRONMENT.dp3.us,office.$APP_ENVIRONMENT.dp3.us,admin.$APP_ENVIRONMENT.dp3.us --log-level info --timeout 15m
-    - echo "Checking deployed commits"
-    - ./scripts/check-deployed-commit "my.$APP_ENVIRONMENT.dp3.us,office.$APP_ENVIRONMENT.dp3.us,admin.$APP_ENVIRONMENT.dp3.us" "$CI_COMMIT_SHA"
-=======
     - bin/health-checker --schemes https --hosts my.$APP_ENVIRONMENT.move.mil,office.$APP_ENVIRONMENT.move.mil,admin.$APP_ENVIRONMENT.move.mil --tries 10 --backoff 3 --log-level info --timeout 5m
     - echo "Running TLS Check"
     - bin/tls-checker --schemes https --hosts my.$APP_ENVIRONMENT.move.mil,office.$APP_ENVIRONMENT.move.mil,admin.$APP_ENVIRONMENT.move.mil --log-level info --timeout 15m
     - echo "Checking deployed commits"
     - ./scripts/check-deployed-commit "my.$APP_ENVIRONMENT.move.mil,office.$APP_ENVIRONMENT.move.mil,admin.$APP_ENVIRONMENT.move.mil" "$CI_COMMIT_SHA"
->>>>>>> 79c7b4b4
   after_script:
     - *announce_failure
   rules:
