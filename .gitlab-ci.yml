# You can override the included template(s) by including variable overrides
# SAST customization: https://docs.gitlab.com/ee/user/application_security/sast/#customizing-the-sast-settings
# Secret Detection customization: https://docs.gitlab.com/ee/user/application_security/secret_detection/pipeline/#customization
# Dependency Scanning customization: https://docs.gitlab.com/ee/user/application_security/dependency_scanning/#customizing-the-dependency-scanning-settings
# Container Scanning customization: https://docs.gitlab.com/ee/user/application_security/container_scanning/#customizing-the-container-scanning-settings
# Note that environment variables can be set in several places
# See https://docs.gitlab.com/ee/ci/variables/#cicd-variable-precedence
variables:
  #Docker config
  DOCKER_AUTH_CONFIG: "{\"auths\":{\"https://index.docker.io/v1/\":{\"auth\":\"$CI_REGISTRY_USER:$CI_REGISTRY_PASSWORD\"}}}"
  DOCKER_APP_IMAGE: milmove01/transcom-docker:milmove-app
  DOCKER_BASE_IMAGE: milmove01/transcom-docker:base
  DOCKERHUB_USERNAME: DOCKERHUB_USERNAME
  DOCKERHUB_PASSWORD: DOCKERHUB_PASSWORD
  DOCKER_TOKEN: DOCKER_TOKEN
  registry: https://registry.hub.docker.com/

  #
  #Circle CI need to replace
  #CIRCLE_PROJECT_USERNAME: "my-username"  # Replace with the actual namespace
  CIRCLE_PROJECT_REPONAME: "mymove"      # Replace with your GitLab project name
  CIRCLE_JOB: "$CI_JOB_NAME"              # Map to GitLab's job name variable
  CIRCLE_BRANCH: "$CI_COMMIT_BRANCH"      # Map to GitLab's branch variable
  #CIRCLE_TOKEN: "$GITLAB_API_TOKEN"       # GitLab API token for querying pipelines
  CIRCLE_BUILD_NUM: "$CI_PIPELINE_ID"

  GOPATH: "$CI_PROJECT_DIR/go"
  GOLANGCI_LINT_CONCURRENCY: "4"
  GOLANGCI_LINT_VERBOSE: "-v"

  # Specify the environment: loadtest, demo, exp
<<<<<<< HEAD
  DP3_ENV: &dp3_env loadtest

  # Specify the branch to deploy TODO: this might be not needed. So far useless
  DP3_BRANCH: &dp3_branch integrationTesting

  # Ignore branches for integration tests
  INTEGRATION_IGNORE_BRANCH: &integration_ignore_branch integrationTesting
  INTEGRATION_MTLS_IGNORE_BRANCH: &integration_mtls_ignore_branch integrationTesting
  CLIENT_IGNORE_BRANCH: &client_ignore_branch integrationTesting
  SERVER_IGNORE_BRANCH: &server_ignore_branch integrationTesting
=======
  DP3_ENV: &dp3_env placeholder_env

  # Specify the branch to deploy TODO: this might be not needed. So far useless
  DP3_BRANCH: &dp3_branch placeholder_branch_name

  # Ignore branches for integration tests
  INTEGRATION_IGNORE_BRANCH: &integration_ignore_branch placeholder_branch_name
  INTEGRATION_MTLS_IGNORE_BRANCH: &integration_mtls_ignore_branch placeholder_branch_name
  CLIENT_IGNORE_BRANCH: &client_ignore_branch placeholder_branch_name
  SERVER_IGNORE_BRANCH: &server_ignore_branch placeholder_branch_name
>>>>>>> dbc4c177

  OTEL_IMAGE_TAG: &otel_image_tag "git-$OTEL_VERSION-$CI_COMMIT_SHORT_SHA"

  RUNNER_TAG: &runner_tag milmove
  DOCKER_RUNNER_TAG: &docker_runner_tag eks_cluster_runner

  postgres: &postgres postgres:16.4
  #postgres: &postgres postgres:16.4
  redis: &redis redis:5.0.6

stages:
- pre_checks
- build
- test
- push
- deploy
- prod_approval
- push_prd
- deploy_prd

#anchors
#set safe directory and path
.setup_milmove_env: &setup_milmove_env
    - git config --global --add safe.directory /builds/milmove/mymove
    - export PATH=${PATH}:${GOPATH}/bin:~/transcom/mymove/builds/milmove/mymove:/builds/milmove/mymove/scripts
    - export REACT_APP_ERROR_LOGGING=otel

.announce_failure: &announce_failure
  #- if [[ "$CI_COMMIT_BRANCH" == "main" && "$CI_JOB_STATUS" == "failed" ]]; then
  - echo $CI_COMMIT_BRANCH
  - echo $CI_JOB_STATUS
  - echo "Announcing broken branch in GitLab CI"
  # fi

.setup_tls_vars_dp3: &setup_tls_vars_dp3
  - |
    if [[ "$DP3_ENV" == "exp" || "$DP3_ENV" == "loadtest" || "$DP3_ENV" == "demo" ]]; then
      export ENV=$(echo ${DP3_ENV} | tr '[:lower:]' '[:upper:]');
      export TLS_CERT=$(eval echo \$${ENV}_DP3_CERT);
      export TLS_KEY=$(eval echo \$${ENV}_DP3_KEY);
      export TLS_CA=$(eval echo \$${ENV}_DP3_CA);
    fi

.setup_aws_vars_dp3: &setup_aws_vars_dp3
  - export SERVICE_RESERVATION_CPU=2048
  - export SERVICE_RESERVATION_MEM=4096
  - |
    if [[ "$DP3_ENV" == "exp" || "$DP3_ENV" == "loadtest" || "$DP3_ENV" == "demo" ]]; then
      export ENV=$(echo ${DP3_ENV} | tr '[:lower:]' '[:upper:]');
      export AWS_DEFAULT_REGION=$(eval echo \$${ENV}_REGION);
      export AWS_ACCOUNT_ID=$(eval echo \$${ENV}_ACCOUNT_ID);
      export AWS_ACCESS_KEY_ID=$(eval echo \$${ENV}_ACCESS_KEY_ID);
      export AWS_SECRET_ACCESS_KEY=$(eval echo \$${ENV}_SECRET_ACCESS_KEY);
    fi

.setup_release_dp3: &setup_release_dp3
  - |
    if [[ "$DP3_ENV" == "exp" || "$DP3_ENV" == "loadtest" || "$DP3_ENV" == "demo" ]]; then
      export ENV=$(echo ${DP3_ENV} | tr '[:lower:]' '[:upper:]');
      export AWS_DEFAULT_REGION=$(eval echo \$${ENV}_REGION);
      export AWS_ACCOUNT_ID=$(eval echo \$${ENV}_ACCOUNT_ID);
      export ECR_REPOSITORY_URI=$(echo ${AWS_ACCOUNT_ID}.dkr.ecr.${AWS_DEFAULT_REGION}.amazonaws.com)
      export APP_DOCKER_FILE=Dockerfile.dp3
      export TASK_DOCKER_FILE=Dockerfile.tasks_dp3
      export APP_ENVIRONMENT=$DP3_ENV
    fi

.setup_aws_vars_com_dev: &setup_aws_vars_com_dev
  - export AWS_DEFAULT_REGION=$COM_REGION
  - export AWS_ACCOUNT_ID=$DEV_ACCOUNT_ID
  - export AWS_ACCESS_KEY_ID=$DEV_ACCESS_KEY_ID
  - export AWS_SECRET_ACCESS_KEY=$DEV_SECRET_KEY

.setup_aws_vars_stg: &setup_aws_vars_stg
  - export AWS_DEFAULT_REGION=$STG_REGION
  - export AWS_ACCOUNT_ID=$STG_ACCOUNT_ID
  - export AWS_ACCESS_KEY_ID=$STG_ACCESS_KEY_ID
  - export AWS_SECRET_ACCESS_KEY=$STG_SECRET_ACCESS_KEY
  - export SERVICE_RESERVATION_CPU=2048
  - export SERVICE_RESERVATION_MEM=4096

.setup_tls_vars_stg: &setup_tls_vars_stg
  - export TLS_CERT=$STG_MOVE_MIL_DOD_TLS_CERT
  - export TLS_KEY=$STG_MOVE_MIL_DOD_TLS_KEY
  - export TLS_CA=$STG_MOVE_MIL_DOD_TLS_CA

.setup_aws_vars_prd: &setup_aws_vars_prd
  - export AWS_DEFAULT_REGION=$PRD_REGION
  - export AWS_ACCOUNT_ID=$PRD_ACCOUNT_ID
  - export AWS_ACCESS_KEY_ID=$PRD_ACCESS_KEY_ID
  - export AWS_SECRET_ACCESS_KEY=$PRD_SECRET_ACCESS_KEY
  - export SERVICE_RESERVATION_CPU=2048
  - export SERVICE_RESERVATION_MEM=8192


.setup_tls_vars_prd: &setup_tls_vars_prd
  - export TLS_CERT=$PRD_MOVE_MIL_DOD_TLS_CERT
  - export TLS_KEY=$PRD_MOVE_MIL_DOD_TLS_KEY
  - export TLS_CA=$PRD_MOVE_MIL_DOD_TLS_CA

.setup_release_stg: &setup_release_stg
  #if main
  - export ECR_REPOSITORY_URI=${STG_ACCOUNT_ID}.dkr.ecr.${STG_REGION}.amazonaws.com
  - export APP_DOCKER_FILE=Dockerfile
  - export TASK_DOCKER_FILE=Dockerfile.tasks
  #TODO: update demo to stg
  - export APP_ENVIRONMENT=stg

.setup_release_prd: &setup_release_prd
  #build off prd variables
  - export ECR_REPOSITORY_URI=${PRD_ACCOUNT_ID}.dkr.ecr.${PRD_REGION}.amazonaws.com
  - export APP_DOCKER_FILE=Dockerfile
  - export TASK_DOCKER_FILE=Dockerfile
  #TODO: update exp to prod
  - export APP_ENVIRONMENT=prd

.kaniko_before_setup: &kaniko_before_setup
  # prep login for kaniko
  mkdir -p /kaniko/.docker
  echo "Simulating Docker image build setup..."
  echo "{\"credHelpers\":{\"${ECR_REPOSITORY_URI}\":\"ecr-login\"}}" > /kaniko/.docker/config.json

.check_dp3: &check_dp3
  - if: (($DP3_ENV == "exp" || $DP3_ENV == "loadtest" || $DP3_ENV == "demo") && $DP3_BRANCH == $CI_COMMIT_BRANCH)

.check_main: &check_main
  - if: '$CI_COMMIT_BRANCH == "main"'

.check_debug: &check_debug
  - if: '$debug == "true"'

.check_integration_ignore_branch: &check_integration_ignore_branch
  - if: '$CI_COMMIT_BRANCH == "main" || $CI_COMMIT_BRANCH == $INTEGRATION_IGNORE_BRANCH'

.check_integration_mtls_ignore_branch: &check_integration_mtls_ignore_branch
  - if: '$CI_COMMIT_BRANCH == "main" || $CI_COMMIT_BRANCH == $INTEGRATION_MTLS_IGNORE_BRANCH'

.check_client_ignore_branch: &check_client_ignore_branch
  - if: '$CI_COMMIT_BRANCH == "main" || $CI_COMMIT_BRANCH == $CLIENT_IGNORE_BRANCH'

.check_server_ignore_branch: &check_server_ignore_branch
  - if: '$CI_COMMIT_BRANCH == "main" || $CI_COMMIT_BRANCH == $SERVER_IGNORE_BRANCH'


.install_yarn: &install_yarn
  - |
    mkdir -p /builds/milmove/mymove/.cache
    mkdir -p /builds/milmove/mymove/.cache/yarn
    yarn install --frozen-lockfile --cache-folder /builds/milmove/mymove/.cache/yarn
    scripts/check-generated-code yarn.lock
    echo "yarn check dependencies"
    ./scripts/rebuild-dependencies-without-binaries

.yarn_cache: &yarn_cache
    key:
      files:
        - yarn.lock
    paths:
      - .cache/yarn
    policy: pull-push

.go_cache: &go_cache
    key:
      files:
        - go.sum
    paths:
      - $GOPATH/pkg/mod
      - /builds/milmove/mymove/bin
    policy: pull-push

.setup_generic_app_env_variables: &setup_generic_app_env_variables
  - |
      export APPLICATION=app
      export DB_PASSWORD=mysecretpassword
      export DB_USER_LOW_PRIV=crud
      export DB_PASSWORD_LOW_PRIV=mysecretpassword
      export DB_USER=postgres
      export DB_HOST=localhost
      export DB_PORT=5432
      export MIGRATION_MANIFEST='/builds/milmove/mymove/migrations/app/migrations_manifest.txt'
      export MIGRATION_PATH='file:///builds/milmove/mymove/migrations/app/schema;file:///builds/milmove/mymove/migrations/app/secure'
      export EIA_KEY=db2522a43820268a41a802a16ae9fd26

.setup_devseed_env_variables: &setup_devseed_env_variables
  - |
      export DB_NAME=dev_db
      export DB_NAME_DEV=dev_db
      export ENVIRONMENT=development
      export DOD_CA_PACKAGE=/builds/milmove/mymove/config/tls/milmove-cert-bundle.p7b

.setup_server_env_variables: &setup_server_env_variables
    - |
      echo "make server_test_build for app"
      export LOGIN_GOV_SECRET_KEY=$(echo $E2E_LOGIN_GOV_SECRET_KEY | base64 --decode)
      export OKTA_CUST_CLIENT_ID=notrealkey
      export OKTA_CUSTOMER_SECRET_KEY=notrealkey
      export OKTA_OFFICE_SECRET_KEY=notrealkey1
      export OKTA_ADMIN_SECRET_KEY=notrealkey2
      export OKTA_TENANT_ORG_URL=test-milmove.okta.mil
      export GOTEST_PARALLEL=8
      export DB_PORT_TEST=5433
      export DB_NAME=test_db
      export DB_NAME_TEST=test_db
      export DTOD_USE_MOCK='true'
      export ENV=test
      export ENVIRONMENT=test
      export SERVER_REPORT=1
      export COVERAGE=1
      export SERVE_API_INTERNAL='true'
      export OKTA_CUSTOMER_CLIENT_ID=1q2w3e4r5t6y7u8i9o
      export OKTA_ADMIN_CLIENT_ID=AQ1SW2DE3FR4G5
      export OKTA_OFFICE_CLIENT_ID=9f9f9s8s90gig9
      export OKTA_API_KEY=notrealapikey8675309
      export OKTA_OFFICE_GROUP_ID=notrealgroupId
      export OKTA_CUSTOMER_GROUP_ID=notrealcustomergroupId

.setup_env_intergration_mtls: &setup_env_intergration_mtls
  - |
    echo "Setting up environment variables"
    export MIL_MOVE_DOD_CA_CERT=$(cat config/tls/devlocal-ca.pem)
    export MIL_MOVE_DOD_TLS_CERT=$(cat config/tls/devlocal-https.pem)
    export MIL_MOVE_DOD_TLS_KEY=$(cat config/tls/devlocal-https.key)
    export CLIENT_AUTH_SECRET_KEY=$(cat config/tls/devlocal-client_auth_secret.key)
    export LOGIN_GOV_SECRET_KEY=$(echo $E2E_LOGIN_GOV_SECRET_KEY | base64 --decode)
    export HERE_MAPS_APP_ID=$E2E_HERE_MAPS_APP_ID
    export HERE_MAPS_APP_CODE=$E2E_HERE_MAPS_APP_CODE
    echo "Overriding application-specific configurations"
    sed 's,^,export ,' config/env/review.app.env > server_env
    source server_env
    export HERE_MAPS_GEOCODE_ENDPOINT=https://geocoder.api.here.com/6.2/geocode.json
    export HERE_MAPS_ROUTING_ENDPOINT=https://route.api.here.com/routing/7.2/calculateroute.json
    export LOGIN_GOV_CALLBACK_PORT=4000
    export LOGIN_GOV_CALLBACK_PROTOCOL=http
    make db_dev_create
    bin/milmove migrate
    mkdir -p build
    touch build/index.html
    bin/milmove serve 2>&1 | tee server.log &

.e2e_tests_playwright: &e2e_tests_playwright
  - |
     echo "Preparing the environment"
     export MIL_MOVE_DOD_CA_CERT=$(cat config/tls/devlocal-ca.pem)
     export MIL_MOVE_DOD_TLS_CERT=$(cat config/tls/devlocal-https.pem)
     export MIL_MOVE_DOD_TLS_KEY=$(cat config/tls/devlocal-https.key)
     export CLIENT_AUTH_SECRET_KEY=$(cat config/tls/devlocal-client_auth_secret.key)
     export LOGIN_GOV_SECRET_KEY=$(echo $E2E_LOGIN_GOV_SECRET_KEY | base64 --decode)
     export HERE_MAPS_APP_ID=$E2E_HERE_MAPS_APP_ID
     export HERE_MAPS_APP_CODE=$E2E_HERE_MAPS_APP_CODE
     sed 's,^,export ,' config/env/review.app.env > server_env
     source server_env
     make db_dev_create
     bin/milmove migrate
     bin/milmove serve &
     echo "Waiting for server to start"
     dockerize -wait http://milmovelocal:4000 -timeout 5m
     echo "Installing Playwright dependencies"
     yarn install --frozen-lockfile --cache-folder ~/.cache/yarn
     ./node_modules/.bin/playwright install


sast:
  stage: pre_checks
  tags:
    - $RUNNER_TAG
  interruptible: true
include:
- template: Jobs/SAST.gitlab-ci.yml
- template: Jobs/Dependency-Scanning.gitlab-ci.yml
- template: Jobs/Secret-Detection.gitlab-ci.yml

anti_virus:
  stage: pre_checks
  tags:
    - $RUNNER_TAG
  image: milmove/clamav-ci # Custom image with ClamAV pre-installed
  script:
    - pwd
    - clamscan --version # Verify ClamAV installation
    - ls -la $CI_PROJECT_DIR/anti-virus # Debug to confirm whitelist files exist
    - cp -v $CI_PROJECT_DIR/anti-virus/whitelist-*.{fp,ign2} /var/lib/clamav/ # Update paths
    - echo "Running ClamAV scan..."
    - >
      clamscan \
        --recursive \
        --infected \
        --detect-pua=yes \
        --exclude-pua=NetTool \
        --exclude-pua=PWTool \
        --max-scansize=300M \
        --max-filesize=100M \
        --max-recursion=30 \
        --max-files=50000 \
        --tempdir=/tmp \
        $CI_PROJECT_DIR
  after_script:
    - *announce_failure
  rules:
    - *check_main

# Prep the public folder for frontend dependency serving
# This is needed for things like pdfjs-dist
prep_server_hosted_client_deps:
  stage: pre_checks
  interruptible: true
  tags:
    - $RUNNER_TAG
  image: $DOCKER_APP_IMAGE
  before_script:
    - *setup_milmove_env
  script: |
    echo "Running prep_server_hosted_client_deps"
    ./scripts/fetch-react-file-viewer-from-yarn
  after_script:
    - *announce_failure
  artifacts:
    paths:
      - /builds/milmove/mymove/public

pre_deps_golang:
  stage: pre_checks
  interruptible: true
  tags:
    - $RUNNER_TAG
  image: $DOCKER_APP_IMAGE
  before_script:
    - *setup_milmove_env
  variables:
    KUBERNETES_CPU_REQUEST: "4"
    KUBERNETES_MEMORY_REQUEST: "4Gi"
    KUBERNETES_MEMORY_LIMIT: "4Gi"
  script:
    - for i in $(seq 1 5); do go mod download && break || s=$? && sleep 5; done; (exit $s)
    - scripts/check-generated-code go.sum
    - make bin/swagger
  after_script:
    - *announce_failure
  cache:
    - <<: *go_cache
  artifacts:
    paths:
      - /builds/milmove/mymove/bin/
      - /builds/milmove/mymove/swagger/
  #TODO: Optimization potential
  # cache:
  #   key: "$CI_COMMIT_REF_SLUG-go"
  #   paths:
  #     - $GOPATH/pkg/mod
  #     - /builds/milmove/mymove/bin  # Ensure this path is correct and writable.
  # Optionally, you can define an after_script for cleanup or notifications.

pre_deps_yarn:
  stage: pre_checks
  interruptible: true
  tags:
    - $RUNNER_TAG
  image: $DOCKER_APP_IMAGE
  before_script:
    - *setup_milmove_env
  script:
     - *install_yarn
  cache:
    - <<: *yarn_cache
  after_script:
      - *announce_failure

check_generated_code:
  stage: pre_checks
  image: $DOCKER_APP_IMAGE # Replace with the appropriate Docker image
  needs:
   - pre_deps_golang
  before_script:
   - *setup_milmove_env
  script:
    - make server_generate mocks_generate
    - scripts/check-generated-code pkg/gen/ $(find . -type d -name "*mocks" -exec echo -n '{} ' \;)
  after_script:
    - *announce_failure
  rules:
    - *check_debug


check_tls_certificate_dp3:
  stage: pre_checks
  interruptible: true
  tags:
    - $RUNNER_TAG
  image: $DOCKER_APP_IMAGE # Replace with your appropriate Docker image.
  before_script:
    - *setup_aws_vars_dp3
    - *setup_tls_vars_dp3
    - *announce_failure
  script:
    # Check if we are using a DP3 environment
    - echo "Checking if we are using a DP3 environment at all..."
    - |
      if [[ $DP3_ENV != "demo" && $DP3_ENV != "exp" && $DP3_ENV != "loadtest" ]]; then
        echo "Not a DP3 environment. Skipping TLS checks."
        exit 0
      fi
    - echo "Running TLS pair check..."
    - /usr/local/bin/check-tls-pair "${TLS_KEY}" "${TLS_CERT}"
  after_script:
    - *announce_failure
  rules:
    - *check_dp3

check_tls_certificate_stg:
  stage: pre_checks
  interruptible: true
  tags:
    - $RUNNER_TAG
  image: $DOCKER_APP_IMAGE
  before_script:
    - *setup_aws_vars_stg
    - *setup_tls_vars_stg
  script:
    - echo "Running TLS pair check..."
    - /usr/local/bin/check-tls-pair "${TLS_KEY}" "${TLS_CERT}"
  after_script:
    - *announce_failure

check_tls_certificate_prd:
  stage: pre_checks
  interruptible: true
  tags:
    - $RUNNER_TAG
  image: $DOCKER_APP_IMAGE
  before_script:
    - *setup_tls_vars_prd
    - *setup_aws_vars_prd
  script:
    - echo "Running TLS pair check for PRD environment..."
    - /usr/local/bin/check-tls-pair "${TLS_KEY}" "${TLS_CERT}"
  after_script:
    - *announce_failure

build_storybook:
  stage: build
  interruptible: true
  tags:
    - $RUNNER_TAG
  image: $DOCKER_APP_IMAGE
  variables:
    KUBERNETES_CPU_REQUEST: "4"
    KUBERNETES_MEMORY_REQUEST: "8Gi"
    KUBERNETES_MEMORY_LIMIT: "8Gi"
  needs:
    - pre_deps_yarn
    - anti_virus
  cache:
    - <<: *yarn_cache
      policy: pull
  before_script:
    - *setup_milmove_env
    - *install_yarn
  script:
   - yarn build-storybook
  after_script:
    - *announce_failure
  artifacts:
    paths:
      - /builds/milmove/mymove/storybook-static
  rules:
    - *check_main

deploy_storybook_dp3:
  stage: deploy
  interruptible: true
  tags:
    - $RUNNER_TAG
  image: $DOCKER_APP_IMAGE
  needs:
    - pre_deps_yarn
    - build_storybook
  before_script:
    - *setup_milmove_env
    - *setup_aws_vars_com_dev
  script:
    - echo "Deploying Storybook to S3..."
    - ./scripts/push-storybook-assets "storybook.dp3.us"
  after_script:
    - *announce_failure
  allow_failure: true
  artifacts:
    paths:
      - /builds/milmove/mymove/storybook-static
  rules:
  - *check_main

compile_app_client:
  stage: build
  interruptible: true
  tags:
    - $RUNNER_TAG
  image: $DOCKER_APP_IMAGE
  cache:
    - <<: *yarn_cache
      policy: pull
  variables:
    KUBERNETES_CPU_REQUEST: "6"
    KUBERNETES_MEMORY_REQUEST: "8Gi"
    KUBERNETES_MEMORY_LIMIT: "8Gi"
  before_script:
  - *setup_milmove_env
  - *install_yarn
  needs:
    - pre_deps_yarn
  script:
     - make client_build
  artifacts:
    paths:
      - /builds/milmove/mymove/bin
      - /builds/milmove/mymove/build
      - playwright
      - playwright.config.js
      - package.json
      - eslint-plugin-ato
    expire_in: 1 week
  after_script:
    - *announce_failure


compile_app_server:
  stage: build
  interruptible: true
  tags:
    - $RUNNER_TAG
  image: $DOCKER_APP_IMAGE
  cache:
    - <<: *go_cache
      policy: pull
    - <<: *yarn_cache
      policy: pull
  variables:
    KUBERNETES_CPU_REQUEST: "6"
    KUBERNETES_MEMORY_REQUEST: "6Gi"
    KUBERNETES_MEMORY_LIMIT: "8Gi"
  needs:
    - pre_deps_golang
    - pre_deps_yarn
  before_script:
    - *setup_milmove_env
    - *install_yarn
  script:
    - make -j 4 server_build build_tools
    - echo "Skipping server and tools compilation."
  artifacts:
    paths:
    - /builds/milmove/mymove/bin/milmove-tasks
    - /builds/milmove/mymove/bin/milmove
    - /builds/milmove/mymove/bin/rds-ca-rsa4096-g1.pem
    - /builds/milmove/mymove/bin/rds-ca-2019-root.pem
    - /builds/milmove/mymove/bin/tls-checker
    - /builds/milmove/mymove/bin/health-checker
    - /builds/milmove/mymove/bin/*
    - /builds/milmove/mymove/bin/ecs-deploy
    - /builds/milmove/mymove/config/tls/milmove-cert-bundle.p7b
    - /builds/milmove/mymove/config/tls/dod-sw-ca-66.pem
    - /builds/milmove/mymove/swagger/*
    - /builds/milmove/mymove/build
    - pkg/testdatagen/testdata
    - /builds/milmove/mymove/config/otel/*
    expire_in: 1 week
  after_script:
    - *announce_failure


#####################################
## Test stages various conditions  ##
#####################################

pre_test:
  stage: test
  interruptible: true
  tags:
    - $RUNNER_TAG
  image: $DOCKER_APP_IMAGE
  cache:
    - <<: *go_cache
      policy: pull
    - <<: *yarn_cache
      policy: pull
  needs:
    - pre_deps_golang
    - pre_deps_yarn
    - check_tls_certificate_stg
    - check_tls_certificate_prd
  variables:
    KUBERNETES_CPU_REQUEST: "4"
    KUBERNETES_MEMORY_REQUEST: "6Gi"
    KUBERNETES_MEMORY_LIMIT: "6Gi"
  before_script: *setup_milmove_env
  script:
    - export GODEBUG=asyncpreemptoff=1
    - echo "Save Baseline Spectral Lint"
    - |
      [ -d ~/transcom/mymove/spectral ] && cp -r ~/transcom/mymove/spectral /tmp/spectral_baseline || echo "Skipping saving baseline"
    - rm -rf ~/transcom/mymove/spectral
    - *install_yarn
    - echo "Run pre-commit tests without golangci-lint, eslint, or prettier"
    - SKIP=golangci-lint,eslint,prettier,ato-go-linter,gomod,appcontext-linter pre-commit run --all-files
    - |
        echo "Run pre-commit tests with ato-go-linter only"
        pre-commit run -v --all-files ato-go-linter
    - |
        echo "Run pre-commit tests with gomod only"
        pre-commit run -v --all-files gomod,appcontext-linter
    - |
        echo "Run pre-commit tests with appcontext-linter only"
        pre-commit run -v --all-files appcontext-linter
    - echo "Run pre-commit tests with golangci-lint only"
    - |
        echo 'export GOLANGCI_LINT_CONCURRENCY=4' >> $BASH_ENV
        echo 'export GOLANGCI_LINT_VERBOSE=-v' >> $BASH_ENV
        source $BASH_ENV
        mkdir -p tmp/test-results/pretest
        pre-commit run -v --all-files golangci-lint | tee tmp/test-results/pretest/golangci-lint.out
    -  echo "Run prettier, eslint, danger checks"
    - yarn prettier-ci
    - yarn lint
    - yarn danger ci --failOnErrors
    -  echo "Run spectral linter on all files"
    - ./scripts/ensure-spectral-lint /tmp/spectral_baseline spectral
    - ./scripts/pre-commit-go-mod || exit 0
  allow_failure: true
  after_script:
    - *announce_failure
  rules:
   - *check_server_ignore_branch

server_test:
  stage: test
  interruptible: true
  tags:
    - $DOCKER_RUNNER_TAG
  image: $DOCKER_APP_IMAGE
  needs:
    - pre_deps_golang
  before_script:
  - *setup_milmove_env
  - *setup_generic_app_env_variables
  - *setup_server_env_variables
  services:
    - name: docker:dind
      alias: docker
    - name: $postgres
    - name: $redis
  variables:
    DOCKER_HOST: "tcp://docker-backend.gitlab-runner.svc.cluster.local:2375"
    DOCKER_TLS_CERTDIR: ""
    APPLICATION: app
    # 8 since this runs on xlarge with 8 CPUs
    GOTEST_PARALLEL: 8
    DB_PASSWORD: mysecretpassword
    DB_USER_LOW_PRIV: crud
    DB_PASSWORD_LOW_PRIV: mysecretpassword
    DB_USER: postgres
    DB_HOST: localhost
    DB_PORT_TEST: 5433
    DB_PORT: 5432
    DB_NAME: test_db
    DB_NAME_TEST: test_db
    DTOD_USE_MOCK: 'true'
    MIGRATION_MANIFEST: '/builds/milmove/mymove/migrations/app/migrations_manifest.txt'
    MIGRATION_PATH: 'file:///builds/milmove/mymove/migrations/app/schema;file:///builds/milmove/mymove/migrations/app/secure'
    EIA_KEY: db2522a43820268a41a802a16ae9fd26 # dummy key generated with openssl rand -hex 16
    ENV: test
    ENVIRONMENT: test
    SERVER_REPORT: 1
    COVERAGE: 1
    SERVE_API_INTERNAL: 'true'
    OKTA_CUSTOMER_CLIENT_ID: 1q2w3e4r5t6y7u8i9o
    OKTA_ADMIN_CLIENT_ID: AQ1SW2DE3FR4G5
    OKTA_OFFICE_CLIENT_ID: 9f9f9s8s90gig9
    OKTA_API_KEY: notrealapikey8675309
    OKTA_OFFICE_GROUP_ID: notrealgroupId
    OKTA_CUSTOMER_GROUP_ID: notrealcustomergroupId
  script:
    - psql --version
    - for i in $(seq 1 5); do go mod download && break || s=$? && sleep 5; done; (exit $s)
    - scripts/check-generated-code go.sum
    - make bin/swagger
    - echo "server test -- TODO Add steps need to potentially pass job id to file and persist"
    - make -j 2 bin/milmove bin/gotestsum
    - make server_test for app
    # - go install gotest.tools/gotestsum@latest
    # - go mod tidy
    #- bin/gotestsum --junitfile server_test_report.xml --format server_test
  allow_failure: true
  artifacts:
    paths:
      - /builds/milmove/mymove/bin/gotestsum
      - /builds/milmove/mymove/tmp/test-results
    when: always
    reports:
      junit: /builds/milmove/mymove/tmp/test-results/gotest/app/go-test-report.xml
  after_script:
    - *announce_failure
  rules:
   - *check_server_ignore_branch

server_test_coverage:
  stage: test
  interruptible: true
  tags:
    - $RUNNER_TAG
  image: $DOCKER_APP_IMAGE
  needs:
    - pre_deps_golang
    - server_test
  before_script: *setup_milmove_env
  script:
    - echo "TODO understand recording stats and PR interaction"
    - echo "server test coverage"
    - |
        echo "Ensure Test Coverage Increasing"
        ./scripts/ensure-go-test-coverage \
        tmp/baseline-go-coverage/go-coverage.txt \
        tmp/test-results/gotest/app/go-coverage.txt
  allow_failure: true
  after_script:
    - *announce_failure
  rules:
   - *check_server_ignore_branch
  ###may need to rethink the logic and intent of this they save per the following and do some PR interaction
  # only save the cache on default branch builds because we only want to
  # change the baseline of test results on main builds
  #
  # Save the new baseline regardless of if the coverage succeeds
  # or fails as a merge to main means we have a new baseline. We
  # will use other means to measure if our coverage is increasing

client_test:
  stage: test
  interruptible: true
  tags:
    - $RUNNER_TAG
  image: $DOCKER_APP_IMAGE
  variables:
    KUBERNETES_CPU_REQUEST: "4"
    KUBERNETES_MEMORY_REQUEST: "8Gi"
    KUBERNETES_MEMORY_LIMIT: "8Gi"
  needs:
    - pre_deps_yarn
  cache:
    - <<: *yarn_cache
      policy: pull
  before_script:
    - *setup_milmove_env
    - *install_yarn
  coverage: /All files[^|]*\|[^|]*\s+([\d\.]+)/
  dependencies:
    - pre_deps_yarn
  script:
    - echo "client test coverage"
    - JEST_JUNIT_OUTPUT_DIR=jest-junit-reports yarn test:coverage -results=false >> $CI_PROJECT_DIR/coverage.output
  artifacts:
    when: always
    reports:
      junit:
        - jest-junit-reports/junit.xml
    paths:
      - /builds/milmove/mymove/coverage
      - /builds/milmove/mymove/jest-junit-reports
  after_script:
    - *announce_failure
  rules:
   - *check_client_ignore_branch

client_test_coverage:
  stage: test
  interruptible: true
  tags:
    - $RUNNER_TAG
  image: $DOCKER_APP_IMAGE
  needs:
    - pre_deps_yarn
    - client_test
  before_script: *setup_milmove_env
  # TODO: need to add cache for max coverage increase similar to this
  # https://stackoverflow.com/questions/54542922/force-coverage-increase-in-gitlab-prs
  script:
    - echo "TODO understand recording stats and PR interaction"
    - |
     echo "Ensure Test Coverage Increasing"
      ./scripts/ensure-js-test-coverage \
      tmp/baseline-jest-coverage/clover.xml \
      coverage/clover.xml
  after_script:
    - *announce_failure
  rules:
   - *check_client_ignore_branch

integration_test_devseed:
  stage: test
  interruptible: true
  tags:
    - $DOCKER_RUNNER_TAG
  image: $DOCKER_APP_IMAGE
  services:
    - name: docker:dind
      alias: docker
    - name: $postgres
    - name: $redis
  variables:
    DOCKER_HOST: "tcp://docker-backend.gitlab-runner.svc.cluster.local:2375"
    DOCKER_TLS_CERTDIR: ""
    APPLICATION: app
    DB_PASSWORD: mysecretpassword
    DB_USER_LOW_PRIV: crud
    DB_PASSWORD_LOW_PRIV: mysecretpassword
    DB_USER: postgres
    DB_HOST: localhost
    DB_PORT: 5432
    DB_NAME: dev_db
    DB_NAME_DEV: dev_db
    MIGRATION_MANIFEST: '/builds/milmove/mymove/migrations/app/migrations_manifest.txt'
    MIGRATION_PATH: 'file:///builds/milmove/mymove/migrations/app/schema;file:///builds/milmove/mymove/migrations/app/secure'
    EIA_KEY: db2522a43820268a41a802a16ae9fd26 # dummy key generated with openssl rand -hex 16
    ENVIRONMENT: development
    DOD_CA_PACKAGE: /builds/milmove/mymove/config/tls/milmove-cert-bundle.p7b
    POSTGRES_PASSWORD: mysecretpassword
    POSTGRES_DB: test_db
  needs:
    - pre_deps_golang
    - prep_server_hosted_client_deps
  before_script:
   - *setup_milmove_env
   - *setup_generic_app_env_variables
   - *setup_devseed_env_variables
  script:
    - echo "integration_test_devseed"
    - |
     export MOVE_MIL_DOD_CA_CERT=$(cat config/tls/devlocal-ca.pem)
     export MOVE_MIL_DOD_TLS_CERT=$(cat config/tls/devlocal-https.pem)
     export MOVE_MIL_DOD_TLS_KEY=$(cat config/tls/devlocal-https.key)
    - make db_dev_fresh
  allow_failure: true
  after_script:
    - *announce_failure
  rules:
   - *check_integration_ignore_branch

integration_tests:
  stage: test
  interruptible: true
  tags:
    - $RUNNER_TAG
  image: $DOCKER_APP_IMAGE
  needs:
    - pre_deps_yarn
    - pre_deps_golang
    - compile_app_client
    - compile_app_server
    - integration_test_my
    - integration_test_office
    - integration_test_admin
    - integration_test_devseed
  before_script: *setup_milmove_env
  script:
    - echo "TODO Add steps"
    - echo "integration_tests"
  allow_failure: true
  after_script:
    - *announce_failure
  rules:
   - *check_integration_ignore_branch

integration_test_mtls:
  stage: test
  interruptible: true
  tags:
    - $DOCKER_RUNNER_TAG
  image: $DOCKER_APP_IMAGE
  services:
    - name: docker:dind
      alias: docker
    - name: $postgres
    - name: $redis
  variables:
    DOCKER_HOST: "tcp://docker-backend.gitlab-runner.svc.cluster.local:2375"
    DOCKER_TLS_CERTDIR: ""
    APPLICATION: app
    DB_PASSWORD: mysecretpassword
    DB_USER_LOW_PRIV: crud
    DB_PASSWORD_LOW_PRIV: mysecretpassword
    DB_USER: postgres
    DB_HOST: localhost
    DB_PORT: 5432
    DB_NAME: dev_db
    DB_NAME_DEV: dev_db
    MIGRATION_MANIFEST: '/builds/milmove/mymove/migrations/app/migrations_manifest.txt'
    MIGRATION_PATH: 'file:///builds/milmove/mymove/migrations/app/schema;file:///builds/milmove/mymove/migrations/app/secure'
    EIA_KEY: db2522a43820268a41a802a16ae9fd26 # dummy key generated with openssl rand -hex 16
    ENVIRONMENT: development
    DOD_CA_PACKAGE: /builds/milmove/mymove/config/tls/milmove-cert-bundle.p7b
    POSTGRES_PASSWORD: mysecretpassword
    POSTGRES_DB: test_db
  needs:
    - pre_deps_yarn
    - compile_app_server
  before_script:
    - *setup_milmove_env
    - *setup_env_intergration_mtls
  script:
    - echo "TODO Add steps"
    - echo "integration_test_mtls"
    - echo "Waiting for server to start"
    - dockerize -wait http://milmovelocal:4000 -timeout 5m
    - echo "Running E2E mTLS tests"
    - ./scripts/run-e2e-mtls-test
  artifacts:
    paths:
      - test-results/
    when: always
  allow_failure: true
  after_script:
    - *announce_failure
  rules:
   - *check_integration_mtls_ignore_branch

integration_test_admin:
  stage: test
  interruptible: true
  tags:
    - $DOCKER_RUNNER_TAG
  image: $DOCKER_APP_IMAGE
  services:
    - name: docker:dind
      alias: docker
    - name: $postgres
    - name: $redis
  variables:
    DOCKER_HOST: "tcp://docker-backend.gitlab-runner.svc.cluster.local:2375"
    DOCKER_TLS_CERTDIR: ""
    APPLICATION: app
    DB_PASSWORD: mysecretpassword
    DB_USER_LOW_PRIV: crud
    DB_PASSWORD_LOW_PRIV: mysecretpassword
    DB_USER: postgres
    DB_HOST: localhost
    DB_PORT: 5432
    DB_NAME: dev_db
    DB_NAME_DEV: dev_db
    MIGRATION_MANIFEST: '/builds/milmove/mymove/migrations/app/migrations_manifest.txt'
    MIGRATION_PATH: 'file:///builds/milmove/mymove/migrations/app/schema;file:///builds/milmove/mymove/migrations/app/secure'
    EIA_KEY: db2522a43820268a41a802a16ae9fd26 # dummy key generated with openssl rand -hex 16
    ENVIRONMENT: development
    DOD_CA_PACKAGE: /builds/milmove/mymove/config/tls/milmove-cert-bundle.p7b
    POSTGRES_PASSWORD: mysecretpassword
    POSTGRES_DB: test_db
  needs:
    - pre_deps_yarn
    - pre_deps_golang
    - compile_app_client
    - compile_app_server
  before_script:
      - *setup_milmove_env
      - *e2e_tests_playwright
  script:
    - echo "TODO Add steps"
    - echo "integration_test_admin"
    - echo "Running integration tests for Admin"
    - ./node_modules/.bin/playwright test playwright/tests/admin \
        --reporter=html,junit \
        --trace=on \
        --workers=1
  artifacts:
    paths:
      - playwright-report/
      - complete-playwright-report.zip
      - playwright-results.xml
    when: always
  allow_failure: true
  after_script:
    - *announce_failure
  rules:
   - *check_integration_ignore_branch

integration_test_my:
  stage: test
  interruptible: true
  tags:
    - $DOCKER_RUNNER_TAG
  image: $DOCKER_APP_IMAGE
  services:
    - name: docker:dind
      alias: docker
    - name: $postgres
    - name: $redis
  variables:
    DOCKER_HOST: "tcp://docker-backend.gitlab-runner.svc.cluster.local:2375"
    DOCKER_TLS_CERTDIR: ""
    APPLICATION: app
    DB_PASSWORD: mysecretpassword
    DB_USER_LOW_PRIV: crud
    DB_PASSWORD_LOW_PRIV: mysecretpassword
    DB_USER: postgres
    DB_HOST: localhost
    DB_PORT: 5432
    DB_NAME: dev_db
    DB_NAME_DEV: dev_db
    MIGRATION_MANIFEST: '/builds/milmove/mymove/migrations/app/migrations_manifest.txt'
    MIGRATION_PATH: 'file:///builds/milmove/mymove/migrations/app/schema;file:///builds/milmove/mymove/migrations/app/secure'
    EIA_KEY: db2522a43820268a41a802a16ae9fd26 # dummy key generated with openssl rand -hex 16
    ENVIRONMENT: development
    DOD_CA_PACKAGE: /builds/milmove/mymove/config/tls/milmove-cert-bundle.p7b
    POSTGRES_PASSWORD: mysecretpassword
    POSTGRES_DB: test_db
  needs:
    - pre_deps_yarn
    - pre_deps_golang
    - compile_app_client
    - compile_app_server
  before_script:
      - *setup_milmove_env
      - *e2e_tests_playwright
  script:
    - echo "TODO Add steps"
    - echo "integration_test_my"
    - echo "Running integration tests for My"
    - ./node_modules/.bin/playwright test playwright/tests/my \
        --reporter=html,junit \
        --trace=on \
        --workers=1 \
        --shard="$CI_NODE_INDEX/$CI_NODE_TOTAL"
  artifacts:
    paths:
      - playwright-report/
      - complete-playwright-report.zip
      - playwright-results.xml
    when: always
  allow_failure: true
  after_script:
    - *announce_failure
  rules:
   - *check_integration_ignore_branch

integration_test_office:
  stage: test
  interruptible: true
  tags:
    - $DOCKER_RUNNER_TAG
  image: $DOCKER_APP_IMAGE
  services:
    - name: docker:dind
      alias: docker
    - name: $postgres
    - name: $redis
  variables:
    DOCKER_HOST: "tcp://docker-backend.gitlab-runner.svc.cluster.local:2375"
    DOCKER_TLS_CERTDIR: ""
    APPLICATION: app
    DB_PASSWORD: mysecretpassword
    DB_USER_LOW_PRIV: crud
    DB_PASSWORD_LOW_PRIV: mysecretpassword
    DB_USER: postgres
    DB_HOST: localhost
    DB_PORT: 5432
    DB_NAME: dev_db
    DB_NAME_DEV: dev_db
    MIGRATION_MANIFEST: '/builds/milmove/mymove/migrations/app/migrations_manifest.txt'
    MIGRATION_PATH: 'file:///builds/milmove/mymove/migrations/app/schema;file:///builds/milmove/mymove/migrations/app/secure'
    EIA_KEY: db2522a43820268a41a802a16ae9fd26 # dummy key generated with openssl rand -hex 16
    ENVIRONMENT: development
    DOD_CA_PACKAGE: /builds/milmove/mymove/config/tls/milmove-cert-bundle.p7b
    POSTGRES_PASSWORD: mysecretpassword
    POSTGRES_DB: test_db
  needs:
    - pre_deps_yarn
    - pre_deps_golang
    - compile_app_client
    - compile_app_server
  before_script:
      - *setup_milmove_env
      - *e2e_tests_playwright
  script:
    - echo "TODO Add steps"
    - echo "integration_test_office"
    - ./node_modules/.bin/playwright test playwright/tests/office \
        --reporter=html,junit \
        --trace=on \
        --workers=1
  artifacts:
    paths:
      - playwright-report/
      - complete-playwright-report.zip
      - playwright-results.xml
    when: always
  allow_failure: true
  after_script:
    - *announce_failure
  rules:
   - *check_integration_ignore_branch


###############################################################
## DP3 Env push and deploy stages all off of setting dp3 env ##
###############################################################
build_push_app_dp3:
  stage: push
  interruptible: true
  tags:
    - $RUNNER_TAG
  environment: $DP3_ENV
  image:
    name: gcr.io/kaniko-project/executor:v1.14.0-debug
    entrypoint: [""]
  needs:
     - compile_app_client
     - compile_app_server
  before_script:
    - *setup_aws_vars_dp3
    - *setup_release_dp3
    - *kaniko_before_setup
  script:
    - echo "Building and Pushing app Docker image..."
    - /kaniko/executor --context "${CI_PROJECT_DIR}/" --dockerfile "${CI_PROJECT_DIR}/${APP_DOCKER_FILE}" --destination "${ECR_REPOSITORY_URI}/app:git-$CI_COMMIT_SHORT_SHA"
  after_script:
    - *announce_failure
  rules:
    - *check_dp3

build_push_migrations_dp3:
  stage: push
  interruptible: true
  tags:
    - $RUNNER_TAG
  environment: $DP3_ENV
  image:
    name: gcr.io/kaniko-project/executor:v1.14.0-debug
    entrypoint: [""]
  needs:
    - compile_app_server
    - compile_app_client
  before_script:
    - *setup_aws_vars_dp3
    - *setup_release_dp3
    - *kaniko_before_setup
  script:
    - echo "Building and Pushing migrations Docker image..."
    - /kaniko/executor --context "${CI_PROJECT_DIR}/" --dockerfile "${CI_PROJECT_DIR}/Dockerfile.migrations" --destination "${ECR_REPOSITORY_URI}/app-migrations:git-$CI_COMMIT_SHORT_SHA"
  after_script:
    - *announce_failure
  rules:
    - *check_dp3

build_push_tasks_dp3:
  stage: push
  interruptible: true
  tags:
    - $RUNNER_TAG
  environment: $DP3_ENV
  image:
    name: gcr.io/kaniko-project/executor:v1.14.0-debug
    entrypoint: [""]
  needs:
    - compile_app_server
    - compile_app_client
  before_script:
    - *setup_aws_vars_dp3
    - *setup_release_dp3
    - *kaniko_before_setup
  script:
    - echo "Building tasks Docker image..."
    - /kaniko/executor --context "${CI_PROJECT_DIR}/" --dockerfile "${CI_PROJECT_DIR}/${TASK_DOCKER_FILE}" --destination "${ECR_REPOSITORY_URI}/app-tasks:git-$CI_COMMIT_SHORT_SHA"
  after_script:
    - *announce_failure
  rules:
    - *check_dp3

push_otel_collector_image_dp3:
  stage: push
  interruptible: true
  tags:
    - $RUNNER_TAG
  environment: $DP3_ENV
  before_script:
    - *setup_aws_vars_dp3
    - *setup_release_dp3
  image:
    name: $DOCKER_BASE_IMAGE
    entrypoint: [""]
  needs:
    - compile_app_server
    - compile_app_client
  script:
    - echo "Logging in to DockerHub with Crane..."
    - echo "${DOCKERHUB_PASSWORD}" | crane auth login docker.io -u "${DOCKERHUB_USERNAME}" --password-stdin

    - echo "Pulling the AWS OTel Collector image from DockerHub..."
    - crane pull ${ECR_REPOSITORY_OTEL}:${OTEL_VERSION} image.tar

    - echo "Logging into AWS ECR with Crane..."
    - aws ecr get-login-password --region $AWS_DEFAULT_REGION | crane auth login ${AWS_ACCOUNT_ID}.dkr.ecr.${AWS_DEFAULT_REGION}.amazonaws.com -u AWS --password-stdin

    - echo "Pushing the image to our private ECR using Crane..."
    - crane push image.tar ${ECR_REPOSITORY_URI}/otel-collector:${OTEL_IMAGE_TAG}

    - echo "Cleaning up temporary image file..."
    - rm image.tar
  allow_failure: false
  after_script:
    - *announce_failure
  rules:
    - *check_dp3

deploy_migrations_dp3:
  stage: deploy
  resource_group: $DP3_ENV_migration
  tags:
    - $RUNNER_TAG
  environment: $DP3_ENV
  image:
    name: $DOCKER_APP_IMAGE
    entrypoint: [""]
  needs:
    - push_otel_collector_image_dp3
    - build_push_migrations_dp3
    - compile_app_server
    - compile_app_client
  before_script:
    - *setup_aws_vars_dp3
    - *setup_release_dp3
  script:
    # Step 1: Get the Digest
    - echo "Getting Digest from AWS"
    - export ECR_DIGEST=$(aws ecr describe-images --repository-name app-migrations --image-ids imageTag=git-$CI_COMMIT_SHORT_SHA --query 'imageDetails[0].imageDigest' --output text)
    # Step 2: Ensure exclusive execution and Snapshot
    - echo "Snapshotting database"
    - ./scripts/rds-snapshot-app-db "$APP_ENVIRONMENT"
    # Step 3: Run migrations
    - echo "Running migrations"
    - ./scripts/ecs-run-app-migrations-container "${ECR_REPOSITORY_URI}/app-migrations@${ECR_DIGEST}" "${APP_ENVIRONMENT}"
  after_script:
    - *announce_failure
  rules:
    - *check_dp3

deploy_tasks_dp3:
  stage: deploy
  resource_group: $DP3_ENV_task
  tags:
    - $RUNNER_TAG
  environment: $DP3_ENV
  image:
    name: $DOCKER_APP_IMAGE
    entrypoint: [""]
  needs:
    - deploy_migrations_dp3
    - build_push_tasks_dp3
    - compile_app_server
    - compile_app_client
  before_script:
    - *setup_aws_vars_dp3
    - *setup_release_dp3
  script:
    - echo "Getting Digest from AWS"
    - export ECR_DIGEST=$(aws ecr describe-images --repository-name app-tasks --image-ids imageTag=git-$CI_COMMIT_SHORT_SHA --query 'imageDetails[0].imageDigest' --output text)
    - echo "Deploying GHC fuel price data task service"
    - ./scripts/ecs-deploy-task-container save-ghc-fuel-price-data "${ECR_REPOSITORY_URI}/app-tasks@${ECR_DIGEST}" "${APP_ENVIRONMENT}"
    - echo "Deploying payment reminder email task service"
    - ./scripts/ecs-deploy-task-container send-payment-reminder "${ECR_REPOSITORY_URI}/app-tasks@${ECR_DIGEST}" "${APP_ENVIRONMENT}"
    - echo "Deploying process TPPS task service"
    - ./scripts/ecs-deploy-task-container process-tpps "${ECR_REPOSITORY_URI}/app-tasks@${ECR_DIGEST}" "${APP_ENVIRONMENT}"
  after_script:
    - *announce_failure
  rules:
    - *check_dp3

deploy_app_client_tls_dp3:
  stage: deploy
  resource_group: $DP3_ENV_client
  tags:
    - $RUNNER_TAG
  environment: $DP3_ENV
  image:
    name: $DOCKER_APP_IMAGE
    entrypoint: [""]
  needs:
    - deploy_migrations_dp3
    - push_otel_collector_image_dp3
    - compile_app_server
    - compile_app_client
  variables:
    OPEN_TELEMETRY_SIDECAR: "true"
    HEALTH_CHECK: "true"
  before_script:
    - *setup_aws_vars_dp3
    - *setup_tls_vars_dp3
    - *setup_release_dp3
  script:
    # - echo "Comparing against deployed commit"
    # - ./scripts/compare-deployed-commit "" $CI_COMMIT_SHA ${TLS_KEY} ${TLS_CERT} ${TLS_CA}
    - echo "Getting Digest from AWS"
    - export ECR_DIGEST=$(aws ecr describe-images --repository-name app --image-ids imageTag=git-$CI_COMMIT_SHORT_SHA --query 'imageDetails[0].imageDigest' --output text)
    - echo "Getting otel collector Digest from AWS"
    - export OTEL_ECR_DIGEST=$(aws ecr describe-images --repository-name otel-collector --image-ids imageTag=${OTEL_IMAGE_TAG} --query 'imageDetails[0].imageDigest' --output text)
    - export OTEL_COLLECTOR_IMAGE="${ECR_REPOSITORY_URI}/otel-collector@${OTEL_ECR_DIGEST}"
    - echo "Deploying app-client-tls service"
    - ./scripts/ecs-deploy-service-container app-client-tls "${ECR_REPOSITORY_URI}/app@${ECR_DIGEST}" "${APP_ENVIRONMENT}" "/bin/milmove serve"
    - echo "Running Health Check"
    - bin/health-checker --schemes https --hosts api.$APP_ENVIRONMENT.dp3.us --key ${TLS_KEY} --cert ${TLS_CERT} --ca ${TLS_CA} --tries 10 --backoff 3 --log-level info --timeout 5m
    - echo "Running TLS Check"
    - bin/tls-checker --schemes https --hosts api.$APP_ENVIRONMENT.dp3.us --key ${TLS_KEY} --cert ${TLS_CERT} --ca ${TLS_CA} --log-level info --timeout 15m
    - echo "Checking deployed commits"
    - ./scripts/check-deployed-commit "api.$APP_ENVIRONMENT.dp3.us" "$CI_COMMIT_SHA" ${TLS_KEY} ${TLS_CERT} ${TLS_CA}
  after_script:
    - *announce_failure
  rules:
    - *check_dp3

deploy_app_dp3:
  stage: deploy
  resource_group: $DP3_ENV_app
  tags:
    - $RUNNER_TAG
  environment: $DP3_ENV
  image:
    name: $DOCKER_APP_IMAGE
    entrypoint: [""]
  needs:
    - build_push_app_dp3
    - deploy_migrations_dp3
    - compile_app_server
    - compile_app_client
  variables:
    OPEN_TELEMETRY_SIDECAR: "true"
    HEALTH_CHECK: "true"
  before_script:
    - *setup_tls_vars_dp3
    - *setup_aws_vars_dp3
    - *setup_release_dp3
  script:
    - echo "Comparing against deployed commit"
    # - ./scripts/compare-deployed-commit "" "$CI_COMMIT_SHA" "$TLS_KEY" "$TLS_CERT" "$TLS_CA"
    - echo "Creating .go-version file if not already present"
    - |
      if [ -f ".go-version" ]; then
        echo ".go-version already exists, no need to re-create"
      else
        GO_VERSION=$(awk '/golang/ { print $2 }' .tool-versions)
        echo "Creating .go-version using version ${GO_VERSION}"
        echo $GO_VERSION > .go-version
      fi
    - echo "Getting Digest from AWS"
    - export ECR_DIGEST=$(aws ecr describe-images --repository-name app --image-ids imageTag=git-$CI_COMMIT_SHORT_SHA --query 'imageDetails[0].imageDigest' --output text)
    - echo "Getting otel collector digest from AWS"
    - export OTEL_ECR_DIGEST=$(aws ecr describe-images --repository-name otel-collector --image-ids imageTag=git-${OTEL_VERSION}-${CI_COMMIT_SHORT_SHA} --query 'imageDetails[0].imageDigest' --output text)
    - export OTEL_COLLECTOR_IMAGE="${ECR_REPOSITORY_URI}/otel-collector@${OTEL_ECR_DIGEST}"
    - echo "Deploying app service"
    - ./scripts/ecs-deploy-service-container app "${ECR_REPOSITORY_URI}/app@${ECR_DIGEST}" "${APP_ENVIRONMENT}" "/bin/milmove serve"
    - echo "Running Health Check"
    - bin/health-checker --schemes https --hosts my.$DP3_ENV.dp3.us,office.$DP3_ENV.dp3.us,admin.$DP3_ENV.dp3.us --tries 10 --backoff 3 --log-level info --timeout 5m
    - echo "Running TLS Check"
    - bin/tls-checker --schemes https --hosts my.$DP3_ENV.dp3.us,office.$DP3_ENV.dp3.us,admin.$DP3_ENV.dp3.us --log-level info --timeout 15m
    - echo "Checking deployed commits"
    - ./scripts/check-deployed-commit "my.$DP3_ENV.dp3.us,office.$DP3_ENV.dp3.us,admin.$DP3_ENV.dp3.us" "$CI_COMMIT_SHA"
  after_script:
    - *announce_failure
  rules:
    - *check_dp3

########################################################
## STG push and deploy stages all off of main only    ##
########################################################

build_push_app_stg:
  stage: push
  interruptible: true
  tags:
    - $RUNNER_TAG
  environment: stg
  image:
    name: gcr.io/kaniko-project/executor:v1.14.0-debug
    entrypoint: [""]
  needs:
      - compile_app_client
      - compile_app_server
  before_script:
    - *setup_aws_vars_stg
    - *setup_release_stg
    - *kaniko_before_setup
  script:
    - echo "Building and Pushing app Docker image..."
    - /kaniko/executor --context "${CI_PROJECT_DIR}/" --dockerfile "${CI_PROJECT_DIR}/${APP_DOCKER_FILE}" --destination "${ECR_REPOSITORY_URI}/app:git-$CI_COMMIT_SHORT_SHA"
  after_script:
    - *announce_failure
  rules:
  - *check_main

build_push_migrations_stg:
  stage: push
  interruptible: true
  tags:
    - $RUNNER_TAG
  environment: stg
  image:
    name: gcr.io/kaniko-project/executor:v1.14.0-debug
    entrypoint: [""]
  needs:
    - compile_app_server
    - compile_app_client
  before_script:
    - *setup_aws_vars_stg
    - *setup_release_stg
    - *kaniko_before_setup
  script:
    - echo "Building and Pushing migrations Docker image..."
    - /kaniko/executor --context "${CI_PROJECT_DIR}/" --dockerfile "${CI_PROJECT_DIR}/Dockerfile.migrations" --destination "${ECR_REPOSITORY_URI}/app-migrations:git-$CI_COMMIT_SHORT_SHA"
  after_script:
    - *announce_failure
  rules:
  - *check_main

build_push_tasks_stg:
  stage: push
  interruptible: true
  tags:
    - $RUNNER_TAG
  environment: stg
  image:
    name: gcr.io/kaniko-project/executor:v1.14.0-debug
    entrypoint: [""]
  needs:
    - compile_app_server
    - compile_app_client
  before_script:
    - *setup_aws_vars_stg
    - *setup_release_stg
    - *kaniko_before_setup
  script:
    - echo "Building tasks Docker image..."
    - /kaniko/executor --context "${CI_PROJECT_DIR}/" --dockerfile "${CI_PROJECT_DIR}/${TASK_DOCKER_FILE}" --destination "${ECR_REPOSITORY_URI}/app-tasks:git-$CI_COMMIT_SHORT_SHA"
  after_script:
    - *announce_failure
  rules:
  - *check_main

push_otel_collector_image_stg:
  stage: push
  interruptible: true
  tags:
    - $RUNNER_TAG
  environment: stg
  image:
    name: $DOCKER_BASE_IMAGE
    entrypoint: [""]
  needs:
    - compile_app_server
    - compile_app_client
  before_script:
    - *setup_aws_vars_stg
    - *setup_release_stg
  script:
    - echo "Logging in to DockerHub with Crane..."
    - echo "${DOCKERHUB_PASSWORD}" | crane auth login docker.io -u "${DOCKERHUB_USERNAME}" --password-stdin

    - echo "Pulling the AWS OTel Collector image from DockerHub..."
    - crane pull ${ECR_REPOSITORY_OTEL}:${OTEL_VERSION} image.tar

    - echo "Logging into AWS ECR with Crane..."
    - aws ecr get-login-password --region $AWS_DEFAULT_REGION | crane auth login ${AWS_ACCOUNT_ID}.dkr.ecr.${AWS_DEFAULT_REGION}.amazonaws.com -u AWS --password-stdin

    - echo "Pushing the image to our private ECR using Crane..."
    - crane push image.tar ${ECR_REPOSITORY_URI}/otel-collector:${OTEL_IMAGE_TAG}

    - echo "Cleaning up temporary image file..."
    - rm image.tar
  allow_failure: false
  after_script:
    - *announce_failure
  rules:
    - *check_main

deploy_migrations_stg:
  stage: deploy
  resource_group: staging_migration
  tags:
    - $RUNNER_TAG
  environment: stg
  image:
    name: $DOCKER_APP_IMAGE
    entrypoint: [""]
  needs:
    - push_otel_collector_image_stg
    - build_push_migrations_stg
    - compile_app_server
    - compile_app_client
  before_script:
    - *setup_aws_vars_stg
    - *setup_release_stg
  script:
    # Step 1: Get the Digest
    - echo "Getting Digest from AWS"
    - export ECR_DIGEST=$(aws ecr describe-images --repository-name app-migrations --image-ids imageTag=git-$CI_COMMIT_SHORT_SHA --query 'imageDetails[0].imageDigest' --output text)
    # Step 2: Ensure exclusive execution and Snapshot
    - echo "Snapshotting database"
    - ./scripts/rds-snapshot-app-db "$APP_ENVIRONMENT"
    # Step 3: Run migrations
    - echo "Running migrations"
    - ./scripts/ecs-run-app-migrations-container "${ECR_REPOSITORY_URI}/app-migrations@${ECR_DIGEST}" "${APP_ENVIRONMENT}"
  after_script:
    - *announce_failure
  rules:
    - *check_main

deploy_tasks_stg:
  stage: deploy
  resource_group: staging_task
  tags:
    - $RUNNER_TAG
  environment: stg
  image:
    name: $DOCKER_APP_IMAGE
    entrypoint: [""]
  needs:
    - deploy_migrations_stg
    - build_push_tasks_stg
    - compile_app_server
    - compile_app_client
  before_script:
    - *setup_aws_vars_stg
    - *setup_release_stg
  script:
    - echo "Getting Digest from AWS"
    - export ECR_DIGEST=$(aws ecr describe-images --repository-name app-tasks --image-ids imageTag=git-$CI_COMMIT_SHORT_SHA --query 'imageDetails[0].imageDigest' --output text)
    - echo "Deploying GHC fuel price data task service"
    - ./scripts/ecs-deploy-task-container save-ghc-fuel-price-data "${ECR_REPOSITORY_URI}/app-tasks@${ECR_DIGEST}" "${APP_ENVIRONMENT}"
    - echo "Deploying payment reminder email task service"
    - ./scripts/ecs-deploy-task-container send-payment-reminder "${ECR_REPOSITORY_URI}/app-tasks@${ECR_DIGEST}" "${APP_ENVIRONMENT}"
  after_script:
    - *announce_failure
  rules:
    - *check_main

deploy_app_client_tls_stg:
  stage: deploy
  resource_group: staging_client
  environment: stg
  image:
    name: $DOCKER_APP_IMAGE
    entrypoint: [""]
  needs:
    - deploy_migrations_stg
    - push_otel_collector_image_stg
    - compile_app_server
    - compile_app_client
  variables:
    OPEN_TELEMETRY_SIDECAR: "true"
    HEALTH_CHECK: "true"
  before_script:
    - *setup_tls_vars_stg
    - *setup_aws_vars_stg
    - *setup_release_stg
  script:
    # - echo "Comparing against deployed commit"
    # - ./scripts/compare-deployed-commit "" $CI_COMMIT_SHA ${TLS_KEY} ${TLS_CERT} ${TLS_CA}
    - echo "Getting Digest from AWS"
    - export ECR_DIGEST=$(aws ecr describe-images --repository-name app --image-ids imageTag=git-$CI_COMMIT_SHORT_SHA --query 'imageDetails[0].imageDigest' --output text)
    - echo "Getting otel collector Digest from AWS"
    - export OTEL_ECR_DIGEST=$(aws ecr describe-images --repository-name otel-collector --image-ids imageTag=${OTEL_IMAGE_TAG} --query 'imageDetails[0].imageDigest' --output text)
    - export OTEL_COLLECTOR_IMAGE="${ECR_REPOSITORY_URI}/otel-collector@${OTEL_ECR_DIGEST}"
    - echo "Deploying app-client-tls service"
    - ./scripts/ecs-deploy-service-container app-client-tls "${ECR_REPOSITORY_URI}/app@${ECR_DIGEST}" "${APP_ENVIRONMENT}" "/bin/milmove serve"
    #TODO: fix domain make dynamic and pass in preferred
    - echo "Running Health Check"
    - bin/health-checker --schemes https --hosts api.$APP_ENVIRONMENT.move.mil --key ${TLS_KEY} --cert ${TLS_CERT} --ca ${TLS_CA} --tries 10 --backoff 3 --log-level info --timeout 5m
    - echo "Running TLS Check"
    - bin/tls-checker --schemes https --hosts api.$APP_ENVIRONMENT.move.mil --key ${TLS_KEY} --cert ${TLS_CERT} --ca ${TLS_CA} --log-level info --timeout 15m
    - echo "Checking deployed commits"
    - ./scripts/check-deployed-commit "api.$APP_ENVIRONMENT.move.mil" "$CI_COMMIT_SHA" ${TLS_KEY} ${TLS_CERT} ${TLS_CA}
  after_script:
    - *announce_failure
  rules:
    - *check_main

deploy_app_stg:
  stage: deploy
  resource_group: staging_app
  tags:
    - $RUNNER_TAG
  environment: stg
  image:
    name: $DOCKER_APP_IMAGE
    entrypoint: [""]
  needs:
    - build_push_app_stg
    - deploy_migrations_stg
    - compile_app_server
    - compile_app_client
  variables:
    OPEN_TELEMETRY_SIDECAR: "true"
    HEALTH_CHECK: "true"
  before_script:
    - *setup_tls_vars_stg
    - *setup_aws_vars_stg
    - *setup_release_stg
  script:
    - echo "Comparing against deployed commit"
    # - ./scripts/compare-deployed-commit "" "$CI_COMMIT_SHA" "$TLS_KEY" "$TLS_CERT" "$TLS_CA"
    - echo "Creating .go-version file if not already present"
    - |
      if [ -f ".go-version" ]; then
        echo ".go-version already exists, no need to re-create"
      else
        GO_VERSION=$(awk '/golang/ { print $2 }' .tool-versions)
        echo "Creating .go-version using version ${GO_VERSION}"
        echo $GO_VERSION > .go-version
      fi
    - echo "Getting Digest from AWS"
    - export ECR_DIGEST=$(aws ecr describe-images --repository-name app --image-ids imageTag=git-$CI_COMMIT_SHORT_SHA --query 'imageDetails[0].imageDigest' --output text)
    - echo "Getting otel collector digest from AWS"
    - export OTEL_ECR_DIGEST=$(aws ecr describe-images --repository-name otel-collector --image-ids imageTag=${OTEL_IMAGE_TAG} --query 'imageDetails[0].imageDigest' --output text)
    - export OTEL_COLLECTOR_IMAGE="${ECR_REPOSITORY_URI}/otel-collector@${OTEL_ECR_DIGEST}"
    - echo "Deploying app service"
    - ./scripts/ecs-deploy-service-container app "${ECR_REPOSITORY_URI}/app@${ECR_DIGEST}" "${APP_ENVIRONMENT}" "/bin/milmove serve"
    #TODO: fix domain make dynamic and pass in preferred
    - echo "Running Health Check"
    - bin/health-checker --schemes https --hosts my.$APP_ENVIRONMENT.move.mil,office.$APP_ENVIRONMENT.move.mil,admin.$APP_ENVIRONMENT.move.mil --tries 10 --backoff 3 --log-level info --timeout 5m
    - echo "Running TLS Check"
    - bin/tls-checker --schemes https --hosts my.$APP_ENVIRONMENT.move.mil,office.$APP_ENVIRONMENT.move.mil,admin.$APP_ENVIRONMENT.move.mil --log-level info --timeout 15m
    - echo "Checking deployed commits"
    - ./scripts/check-deployed-commit "my.$APP_ENVIRONMENT.move.mil,office.$APP_ENVIRONMENT.move.mil,admin.$APP_ENVIRONMENT.move.mil" "$CI_COMMIT_SHA"
  after_script:
    - *announce_failure
  rules:
    - *check_main

##############################################################################
## PROD push and deploy stages all dependent on prod_approval manual stage  ##
##############################################################################
prod_approval:
  stage: prod_approval
  resource_group: production
  tags:
    - $RUNNER_TAG
  environment: prd_approval
  needs:
      - compile_app_client
      - compile_app_server
      - deploy_app_stg
      - deploy_app_client_tls_stg
  script:
    - echo "No Op Prd"
  after_script:
    - *announce_failure
  rules:
  - *check_main

build_push_app_prd:
  stage: push_prd
  resource_group: production_app
  environment: prd
  image:
    name: gcr.io/kaniko-project/executor:v1.14.0-debug
    entrypoint: [""]
  needs:
    - prod_approval
    - compile_app_server
    - compile_app_client
  before_script:
      - *setup_aws_vars_prd
      - *setup_release_prd
      - *kaniko_before_setup
  script:
    - echo "Building and Pushing app Docker image..."
    - /kaniko/executor --context "${CI_PROJECT_DIR}/" --dockerfile "${CI_PROJECT_DIR}/${APP_DOCKER_FILE}" --destination "${ECR_REPOSITORY_URI}/app:git-$CI_COMMIT_SHORT_SHA"
  after_script:
    - *announce_failure
  rules:
    - *check_main

build_push_migrations_prd:
  stage: push_prd
  resource_group: production_migration
  tags:
    - $RUNNER_TAG
  environment: prd
  image:
    name: gcr.io/kaniko-project/executor:v1.14.0-debug
    entrypoint: [""]
  needs:
    - prod_approval
    - compile_app_server
    - compile_app_client
  before_script:
    - *setup_aws_vars_prd
    - *setup_release_prd
    - *kaniko_before_setup
  script:
    - echo "Building and Pushing migrations Docker image..."
    - /kaniko/executor --context "${CI_PROJECT_DIR}/" --dockerfile "${CI_PROJECT_DIR}/Dockerfile.migrations" --destination "${ECR_REPOSITORY_URI}/app-migrations:git-$CI_COMMIT_SHORT_SHA"
  after_script:
    - *announce_failure
  rules:
   - *check_main

build_push_tasks_prd:
  stage: push_prd
  resource_group: production_task
  environment: prd
  tags:
    - $RUNNER_TAG
  image:
    name: gcr.io/kaniko-project/executor:v1.14.0-debug
    entrypoint: [""]
  needs:
    - prod_approval
    - compile_app_server
    - compile_app_client
  before_script:
    - *setup_aws_vars_prd
    - *setup_release_prd
    - *kaniko_before_setup
  script:
    - echo "Building tasks Docker image..."
    - /kaniko/executor --context "${CI_PROJECT_DIR}/" --dockerfile "${CI_PROJECT_DIR}/${TASK_DOCKER_FILE}" --destination "${ECR_REPOSITORY_URI}/app-tasks:git-$CI_COMMIT_SHORT_SHA"
  after_script:
    - *announce_failure
  rules:
    - *check_main

push_otel_collector_image_prd:
  stage: push_prd
  resource_group: production_otel
  tags:
    - $RUNNER_TAG
  environment: prd
  image:
    name: $DOCKER_BASE_IMAGE
    entrypoint: [""]
  needs:
    - prod_approval
    - compile_app_server
    - compile_app_client
  before_script:
    - *setup_aws_vars_prd
    - *setup_release_prd
  script:
    - echo "Logging in to DockerHub with Crane..."
    - echo "${DOCKERHUB_PASSWORD}" | crane auth login docker.io -u "${DOCKERHUB_USERNAME}" --password-stdin

    - echo "Pulling the AWS OTel Collector image from DockerHub..."
    - crane pull ${ECR_REPOSITORY_OTEL}:${OTEL_VERSION} image.tar

    - echo "Logging into AWS ECR with Crane..."
    - aws ecr get-login-password --region $AWS_DEFAULT_REGION | crane auth login ${AWS_ACCOUNT_ID}.dkr.ecr.${AWS_DEFAULT_REGION}.amazonaws.com -u AWS --password-stdin

    - echo "Pushing the image to our private ECR using Crane..."
    - crane push image.tar ${ECR_REPOSITORY_URI}/otel-collector:${OTEL_IMAGE_TAG}

    - echo "Cleaning up temporary image file..."
    - rm image.tar
  allow_failure: false
  after_script:
    - *announce_failure
  rules:
  - *check_main

deploy_migrations_prd:
  stage: deploy_prd
  resource_group: production_migration
  environment: prd
  tags:
    - $RUNNER_TAG
  image:
    name: $DOCKER_APP_IMAGE
    entrypoint: [""]
  needs:
    - push_otel_collector_image_prd
    - build_push_migrations_prd
    - compile_app_server
    - compile_app_client
  before_script:
    - *setup_aws_vars_prd
    - *setup_release_prd
  script:
    # Step 1: Get the Digest
    - echo "Getting Digest from AWS"
    - export ECR_DIGEST=$(aws ecr describe-images --repository-name app-migrations --image-ids imageTag=git-$CI_COMMIT_SHORT_SHA --query 'imageDetails[0].imageDigest' --output text)
    # Step 2: Ensure exclusive execution and Snapshot
    - echo "Snapshotting database"
    - ./scripts/rds-snapshot-app-db "$APP_ENVIRONMENT"
    # Step 3: Run migrations
    - echo "Running migrations"
    - ./scripts/ecs-run-app-migrations-container "${ECR_REPOSITORY_URI}/app-migrations@${ECR_DIGEST}" "${APP_ENVIRONMENT}"
  after_script:
    - *announce_failure
  rules:
    - *check_main

deploy_tasks_prd:
  stage: deploy_prd
  resource_group: production_task
  environment: prd
  tags:
    - $RUNNER_TAG
  image:
    name: $DOCKER_APP_IMAGE
    entrypoint: [""]
  needs:
    - deploy_migrations_prd
    - build_push_tasks_prd
    - compile_app_server
    - compile_app_client
  before_script:
    - *setup_aws_vars_prd
    - *setup_release_prd
  script:
    - echo "Getting Digest from AWS"
    - export ECR_DIGEST=$(aws ecr describe-images --repository-name app-tasks --image-ids imageTag=git-$CI_COMMIT_SHORT_SHA --query 'imageDetails[0].imageDigest' --output text)
    - echo "Deploying GHC fuel price data task service"
    - ./scripts/ecs-deploy-task-container save-ghc-fuel-price-data "${ECR_REPOSITORY_URI}/app-tasks@${ECR_DIGEST}" "${APP_ENVIRONMENT}"
    - echo "Deploying payment reminder email task service"
    - ./scripts/ecs-deploy-task-container send-payment-reminder "${ECR_REPOSITORY_URI}/app-tasks@${ECR_DIGEST}" "${APP_ENVIRONMENT}"
  after_script:
    - *announce_failure
  rules:
    - *check_main

deploy_app_client_tls_prd:
  stage: deploy_prd
  resource_group: production_client
  environment: prd
  tags:
    - $RUNNER_TAG
  image:
    name: $DOCKER_APP_IMAGE
    entrypoint: [""]
  needs:
    - deploy_migrations_prd
    - push_otel_collector_image_prd
    - compile_app_server
    - compile_app_client
  variables:
    OPEN_TELEMETRY_SIDECAR: "true"
    HEALTH_CHECK: "true"
  before_script:
    - *setup_tls_vars_prd
    - *setup_aws_vars_prd
    - *setup_release_prd
  script:
    # - echo "Comparing against deployed commit"
    # - ./scripts/compare-deployed-commit "" $CI_COMMIT_SHA ${TLS_KEY} ${TLS_CERT} ${TLS_CA}
    - echo "Getting Digest from AWS"
    - export ECR_DIGEST=$(aws ecr describe-images --repository-name app --image-ids imageTag=git-$CI_COMMIT_SHORT_SHA --query 'imageDetails[0].imageDigest' --output text)
    - echo "Getting otel collector Digest from AWS"
    - export OTEL_ECR_DIGEST=$(aws ecr describe-images --repository-name otel-collector --image-ids imageTag=${OTEL_IMAGE_TAG} --query 'imageDetails[0].imageDigest' --output text)
    - export OTEL_COLLECTOR_IMAGE="${ECR_REPOSITORY_URI}/otel-collector@${OTEL_ECR_DIGEST}"
    - echo "Deploying app-client-tls service"
    - ./scripts/ecs-deploy-service-container app-client-tls "${ECR_REPOSITORY_URI}/app@${ECR_DIGEST}" "${APP_ENVIRONMENT}" "/bin/milmove serve"
    #TODO: fix domain make dynamic and pass in preferred
    - echo "Running Health Check"
    - bin/health-checker --schemes https --hosts api.move.mil --key ${TLS_KEY} --cert ${TLS_CERT} --ca ${TLS_CA} --tries 10 --backoff 3 --log-level info --timeout 5m
    - echo "Running TLS Check"
    - bin/tls-checker --schemes https --hosts api.move.mil --key ${TLS_KEY} --cert ${TLS_CERT} --ca ${TLS_CA} --log-level info --timeout 15m
    - echo "Checking deployed commits"
    - ./scripts/check-deployed-commit "api.move.mil" "$CI_COMMIT_SHA" ${TLS_KEY} ${TLS_CERT} ${TLS_CA}
  after_script:
    - *announce_failure
  rules:
    - *check_main

deploy_app_prd:
  stage: deploy_prd
  resource_group: production_app
  tags:
    - $RUNNER_TAG
  environment: prd
  image:
    name: $DOCKER_APP_IMAGE
    entrypoint: [""]
  needs:
    - build_push_app_prd
    - deploy_migrations_prd
    - compile_app_server
    - compile_app_client
  variables:
    OPEN_TELEMETRY_SIDECAR: "true"
    HEALTH_CHECK: "true"
  before_script:
    - *setup_tls_vars_prd
    - *setup_aws_vars_prd
    - *setup_release_prd
  script:
    - echo "Comparing against deployed commit"
    # - ./scripts/compare-deployed-commit "" "$CI_COMMIT_SHA" "$TLS_KEY" "$TLS_CERT" "$TLS_CA"
    - echo "Creating .go-version file if not already present"
    - |
      if [ -f ".go-version" ]; then
        echo ".go-version already exists, no need to re-create"
      else
        GO_VERSION=$(awk '/golang/ { print $2 }' .tool-versions)
        echo "Creating .go-version using version ${GO_VERSION}"
        echo $GO_VERSION > .go-version
      fi
    - echo "Getting Digest from AWS"
    - export ECR_DIGEST=$(aws ecr describe-images --repository-name app --image-ids imageTag=git-$CI_COMMIT_SHORT_SHA --query 'imageDetails[0].imageDigest' --output text)
    - echo "Getting otel collector digest from AWS"
    - export OTEL_ECR_DIGEST=$(aws ecr describe-images --repository-name otel-collector --image-ids imageTag=${OTEL_IMAGE_TAG} --query 'imageDetails[0].imageDigest' --output text)
    - export OTEL_COLLECTOR_IMAGE="${ECR_REPOSITORY_URI}/otel-collector@${OTEL_ECR_DIGEST}"
    - echo "Deploying app service"
    - ./scripts/ecs-deploy-service-container app "${ECR_REPOSITORY_URI}/app@${ECR_DIGEST}" "${APP_ENVIRONMENT}" "/bin/milmove serve"
    #TODO: fix domain make dynamic and pass in preferred
    - echo "Running Health Check"
    - bin/health-checker --schemes https --hosts my.move.mil,office.move.mil,admin.move.mil --tries 10 --backoff 3 --log-level info --timeout 5m
    - echo "Running TLS Check"
    - bin/tls-checker --schemes https --hosts my.move.mil,office.move.mil,admin.move.mil --log-level info --timeout 15m
    - echo "Checking deployed commits"
    - ./scripts/check-deployed-commit "my.move.mil,office.move.mil,admin.move.mil" "$CI_COMMIT_SHA"
  after_script:
    - *announce_failure
  rules:
    - *check_main<|MERGE_RESOLUTION|>--- conflicted
+++ resolved
@@ -29,18 +29,6 @@
   GOLANGCI_LINT_VERBOSE: "-v"
 
   # Specify the environment: loadtest, demo, exp
-<<<<<<< HEAD
-  DP3_ENV: &dp3_env loadtest
-
-  # Specify the branch to deploy TODO: this might be not needed. So far useless
-  DP3_BRANCH: &dp3_branch integrationTesting
-
-  # Ignore branches for integration tests
-  INTEGRATION_IGNORE_BRANCH: &integration_ignore_branch integrationTesting
-  INTEGRATION_MTLS_IGNORE_BRANCH: &integration_mtls_ignore_branch integrationTesting
-  CLIENT_IGNORE_BRANCH: &client_ignore_branch integrationTesting
-  SERVER_IGNORE_BRANCH: &server_ignore_branch integrationTesting
-=======
   DP3_ENV: &dp3_env placeholder_env
 
   # Specify the branch to deploy TODO: this might be not needed. So far useless
@@ -51,7 +39,6 @@
   INTEGRATION_MTLS_IGNORE_BRANCH: &integration_mtls_ignore_branch placeholder_branch_name
   CLIENT_IGNORE_BRANCH: &client_ignore_branch placeholder_branch_name
   SERVER_IGNORE_BRANCH: &server_ignore_branch placeholder_branch_name
->>>>>>> dbc4c177
 
   OTEL_IMAGE_TAG: &otel_image_tag "git-$OTEL_VERSION-$CI_COMMIT_SHORT_SHA"
 
