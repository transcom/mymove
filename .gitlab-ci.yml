--- conflicted
+++ resolved
@@ -407,12 +407,9 @@
     - $Gitlab_Runner_Tag
   image: harbor.csde.caci.com/docker.io/golangci/golangci-lint:$GOLANGCI_LINT_VERSION # Refer to https://hub.docker.com/r/golangci/golangci-lint
   variables:
-<<<<<<< HEAD
     KUBERNETES_CPU_REQUEST: "4"
     KUBERNETES_MEMORY_REQUEST: "6Gi"
     KUBERNETES_MEMORY_LIMIT: "6Gi"
-=======
->>>>>>> 17e623ad
   script:
 # Write the code coverage report to gl-code-quality-report.json
     # and print linting issues to stdout in the format: path/to/file:line description
@@ -585,13 +582,10 @@
   tags:
     - $Gitlab_Runner_Tag
   image: $DOCKER_APP_IMAGE
-<<<<<<< HEAD
   variables:
     KUBERNETES_CPU_REQUEST: "4"
     KUBERNETES_MEMORY_REQUEST: "8Gi"
     KUBERNETES_MEMORY_LIMIT: "8Gi"
-=======
->>>>>>> 17e623ad
   needs:
     - pre_deps_yarn
     - anti_virus
@@ -645,11 +639,7 @@
     - <<: *yarn_cache
       policy: pull
   variables:
-<<<<<<< HEAD
     KUBERNETES_CPU_REQUEST: "8"
-=======
-    KUBERNETES_CPU_REQUEST: "4"
->>>>>>> 17e623ad
     KUBERNETES_MEMORY_REQUEST: "8Gi"
     KUBERNETES_MEMORY_LIMIT: "8Gi"
   before_script:
@@ -684,11 +674,7 @@
     - <<: *yarn_cache
       policy: pull
   variables:
-<<<<<<< HEAD
     KUBERNETES_CPU_REQUEST: "8"
-=======
-    KUBERNETES_CPU_REQUEST: "2"
->>>>>>> 17e623ad
     KUBERNETES_MEMORY_REQUEST: "8Gi"
     KUBERNETES_MEMORY_LIMIT: "8Gi"
   needs:
@@ -742,10 +728,7 @@
     - check_tls_certificate_stg
     - check_tls_certificate_prd
   variables:
-<<<<<<< HEAD
     KUBERNETES_CPU_REQUEST: "6"
-=======
->>>>>>> 17e623ad
     KUBERNETES_MEMORY_REQUEST: "6Gi"
     KUBERNETES_MEMORY_LIMIT: "6Gi"
   before_script: *setup_milmove_env
@@ -806,11 +789,7 @@
     - name: $postgres
     - name: $redis
   variables:
-<<<<<<< HEAD
     KUBERNETES_CPU_REQUEST: "6"
-=======
-    KUBERNETES_CPU_REQUEST: "1"
->>>>>>> 17e623ad
     KUBERNETES_MEMORY_REQUEST: "14Gi"
     KUBERNETES_MEMORY_LIMIT: "14Gi"
     APPLICATION: app
@@ -922,11 +901,7 @@
     - $Gitlab_Runner_Tag
   image: $DOCKER_APP_IMAGE
   variables:
-<<<<<<< HEAD
     KUBERNETES_CPU_REQUEST: "6"
-=======
-    KUBERNETES_CPU_REQUEST: "1"
->>>>>>> 17e623ad
     KUBERNETES_MEMORY_REQUEST: "14Gi"
     KUBERNETES_MEMORY_LIMIT: "14Gi"
   needs:
