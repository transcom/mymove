# You can override the included template(s) by including variable overrides
# SAST customization: https://docs.gitlab.com/ee/user/application_security/sast/#customizing-the-sast-settings
# Secret Detection customization: https://docs.gitlab.com/ee/user/application_security/secret_detection/pipeline/#customization
# Dependency Scanning customization: https://docs.gitlab.com/ee/user/application_security/dependency_scanning/#customizing-the-dependency-scanning-settings
# Container Scanning customization: https://docs.gitlab.com/ee/user/application_security/container_scanning/#customizing-the-container-scanning-settings
# Note that environment variables can be set in several places
# See https://docs.gitlab.com/ee/ci/variables/#cicd-variable-precedence
variables:
  #Docker config
  DOCKER_AUTH_CONFIG: "{\"auths\":{\"https://index.docker.io/v1/\":{\"auth\":\"$CI_REGISTRY_USER:$CI_REGISTRY_PASSWORD\"}}}"
  DOCKER_APP_IMAGE: milmove01/transcom-docker:milmove-app
  DOCKER_BASE_IMAGE: milmove01/transcom-docker:base
  DOCKERHUB_USERNAME: DOCKERHUB_USERNAME
  DOCKERHUB_PASSWORD: DOCKERHUB_PASSWORD
  DOCKER_TOKEN: DOCKER_TOKEN
  registry: https://registry.hub.docker.com/

  #
  #Circle CI need to replace
  #CIRCLE_PROJECT_USERNAME: "my-username"  # Replace with the actual namespace
  CIRCLE_PROJECT_REPONAME: "mymove"      # Replace with your GitLab project name
  CIRCLE_JOB: "$CI_JOB_NAME"              # Map to GitLab's job name variable
  CIRCLE_BRANCH: "$CI_COMMIT_BRANCH"      # Map to GitLab's branch variable
  #CIRCLE_TOKEN: "$GITLAB_API_TOKEN"       # GitLab API token for querying pipelines
  CIRCLE_BUILD_NUM: "$CI_PIPELINE_ID"

  GOPATH: "$CI_PROJECT_DIR/go"
  GOLANGCI_LINT_CONCURRENCY: "4"
  GOLANGCI_LINT_VERBOSE: "-v"

  # Specify the environment: loadtest, demo, exp
  DP3_ENV: &dp3_env loadtest

  # Specify the branch to deploy TODO: this might be not needed. So far useless
<<<<<<< HEAD
  DP3_BRANCH: &dp3_branch integrationTesting
=======
  DP3_BRANCH: &dp3_branch placeholder_branch_name
>>>>>>> c7e77382

  # Ignore branches for integration tests
  INTEGRATION_IGNORE_BRANCH: &integration_ignore_branch integrationTesting
  INTEGRATION_MTLS_IGNORE_BRANCH: &integration_mtls_ignore_branch integrationTesting
  CLIENT_IGNORE_BRANCH: &client_ignore_branch integrationTesting
  SERVER_IGNORE_BRANCH: &server_ignore_branch integrationTesting

  RUNNER_TAG: &runner_tag milmove
  DOCKER_RUNNER_TAG: &docker_runner_tag eks_cluster_runner

  postgres: &postgres postgres:16.4
  #postgres: &postgres postgres:16.4
  redis: &redis redis:5.0.6

  OTEL_IMAGE_TAG: &otel_image_tag "git-$OTEL_VERSION-$CI_COMMIT_SHORT_SHA"

  RUNNER_TAG: &runner_tag milmove
  DOCKER_RUNNER_TAG: &docker_runner_tag eks_cluster_runner

  postgres: &postgres postgres:16.4
  #postgres: &postgres postgres:16.4
  redis: &redis redis:5.0.6

stages:
- pre_checks
- build
- test
- push
- deploy
- prod_approval
- push_prd
- deploy_prd

#anchors
#set safe directory and path
.setup_milmove_env: &setup_milmove_env
    - git config --global --add safe.directory /builds/milmove/mymove
    - export PATH=${PATH}:${GOPATH}/bin:~/transcom/mymove/builds/milmove/mymove:/builds/milmove/mymove/scripts
    - export REACT_APP_ERROR_LOGGING=otel

.announce_failure: &announce_failure
  #- if [[ "$CI_COMMIT_BRANCH" == "main" && "$CI_JOB_STATUS" == "failed" ]]; then
  - echo $CI_COMMIT_BRANCH
  - echo $CI_JOB_STATUS
  - echo "Announcing broken branch in GitLab CI"
  # fi

.setup_tls_vars_dp3: &setup_tls_vars_dp3
  - |
    if [[ "$DP3_ENV" == "exp" || "$DP3_ENV" == "loadtest" || "$DP3_ENV" == "demo" ]]; then
      export ENV=$(echo ${DP3_ENV} | tr '[:lower:]' '[:upper:]');
      export TLS_CERT=$(eval echo \$${ENV}_DP3_CERT);
      export TLS_KEY=$(eval echo \$${ENV}_DP3_KEY);
      export TLS_CA=$(eval echo \$${ENV}_DP3_CA);
    fi

.setup_aws_vars_dp3: &setup_aws_vars_dp3
<<<<<<< HEAD
=======
  - export SERVICE_RESERVATION_CPU=2048
  - export SERVICE_RESERVATION_MEM=4096
>>>>>>> c7e77382
  - |
    if [[ "$DP3_ENV" == "exp" || "$DP3_ENV" == "loadtest" || "$DP3_ENV" == "demo" ]]; then
      export ENV=$(echo ${DP3_ENV} | tr '[:lower:]' '[:upper:]');
      export AWS_DEFAULT_REGION=$(eval echo \$${ENV}_REGION);
      export AWS_ACCOUNT_ID=$(eval echo \$${ENV}_ACCOUNT_ID);
      export AWS_ACCESS_KEY_ID=$(eval echo \$${ENV}_ACCESS_KEY_ID);
      export AWS_SECRET_ACCESS_KEY=$(eval echo \$${ENV}_SECRET_ACCESS_KEY);
    fi

.setup_release_dp3: &setup_release_dp3
  - |
    if [[ "$DP3_ENV" == "exp" || "$DP3_ENV" == "loadtest" || "$DP3_ENV" == "demo" ]]; then
      export ENV=$(echo ${DP3_ENV} | tr '[:lower:]' '[:upper:]');
      export AWS_DEFAULT_REGION=$(eval echo \$${ENV}_REGION);
      export AWS_ACCOUNT_ID=$(eval echo \$${ENV}_ACCOUNT_ID);
      export ECR_REPOSITORY_URI=$(echo ${AWS_ACCOUNT_ID}.dkr.ecr.${AWS_DEFAULT_REGION}.amazonaws.com)
      export APP_DOCKER_FILE=Dockerfile.dp3
      export TASK_DOCKER_FILE=Dockerfile.tasks_dp3
      export APP_ENVIRONMENT=$DP3_ENV
    fi
<<<<<<< HEAD
=======

.setup_aws_vars_com_dev: &setup_aws_vars_com_dev
  - export AWS_DEFAULT_REGION=$COM_REGION
  - export AWS_ACCOUNT_ID=$DEV_ACCOUNT_ID
  - export AWS_ACCESS_KEY_ID=$DEV_ACCESS_KEY_ID
  - export AWS_SECRET_ACCESS_KEY=$DEV_SECRET_KEY
>>>>>>> c7e77382

.setup_aws_vars_stg: &setup_aws_vars_stg
  - export AWS_DEFAULT_REGION=$STG_REGION
  - export AWS_ACCOUNT_ID=$STG_ACCOUNT_ID
  - export AWS_ACCESS_KEY_ID=$STG_ACCESS_KEY_ID
  - export AWS_SECRET_ACCESS_KEY=$STG_SECRET_ACCESS_KEY
  - export SERVICE_RESERVATION_CPU=2048
  - export SERVICE_RESERVATION_MEM=4096

.setup_tls_vars_stg: &setup_tls_vars_stg
  - export TLS_CERT=$STG_MOVE_MIL_DOD_TLS_CERT
  - export TLS_KEY=$STG_MOVE_MIL_DOD_TLS_KEY
  - export TLS_CA=$STG_MOVE_MIL_DOD_TLS_CA

.setup_aws_vars_prd: &setup_aws_vars_prd
  - export AWS_DEFAULT_REGION=$PRD_REGION
  - export AWS_ACCOUNT_ID=$PRD_ACCOUNT_ID
  - export AWS_ACCESS_KEY_ID=$PRD_ACCESS_KEY_ID
  - export AWS_SECRET_ACCESS_KEY=$PRD_SECRET_ACCESS_KEY
  - export SERVICE_RESERVATION_CPU=2048
  - export SERVICE_RESERVATION_MEM=8192


.setup_tls_vars_prd: &setup_tls_vars_prd
  - export TLS_CERT=$PRD_MOVE_MIL_DOD_TLS_CERT
  - export TLS_KEY=$PRD_MOVE_MIL_DOD_TLS_KEY
  - export TLS_CA=$PRD_MOVE_MIL_DOD_TLS_CA

.setup_release_stg: &setup_release_stg
  #if main
  - export ECR_REPOSITORY_URI=${STG_ACCOUNT_ID}.dkr.ecr.${STG_REGION}.amazonaws.com
  - export APP_DOCKER_FILE=Dockerfile
  - export TASK_DOCKER_FILE=Dockerfile.tasks
  #TODO: update demo to stg
  - export APP_ENVIRONMENT=stg

.setup_release_prd: &setup_release_prd
  #build off prd variables
  - export ECR_REPOSITORY_URI=${PRD_ACCOUNT_ID}.dkr.ecr.${PRD_REGION}.amazonaws.com
  - export APP_DOCKER_FILE=Dockerfile
  - export TASK_DOCKER_FILE=Dockerfile
  #TODO: update exp to prod
  - export APP_ENVIRONMENT=prd

.kaniko_before_setup: &kaniko_before_setup
  # prep login for kaniko
  mkdir -p /kaniko/.docker
  echo "Simulating Docker image build setup..."
  echo "{\"credHelpers\":{\"${ECR_REPOSITORY_URI}\":\"ecr-login\"}}" > /kaniko/.docker/config.json

.check_dp3: &check_dp3
<<<<<<< HEAD
  - if: (($DP3_ENV == "exp" || $DP3_ENV == "loadtest" || $DP3_ENV == "demo") && $DP3_BRANCH == $CI_COMMIT_BRANCH)
=======
 - if: (($DP3_ENV == "exp" || $DP3_ENV == "loadtest" || $DP3_ENV == "demo") && $DP3_BRANCH == $CI_COMMIT_BRANCH)
>>>>>>> c7e77382

.check_main: &check_main
  - if: '$CI_COMMIT_BRANCH == "main"'

.check_debug: &check_debug
  - if: '$debug == "true"'

.check_integration_ignore_branch: &check_integration_ignore_branch
  - if: '$CI_COMMIT_BRANCH == "main" || $CI_COMMIT_BRANCH == $INTEGRATION_IGNORE_BRANCH'

.check_integration_mtls_ignore_branch: &check_integration_mtls_ignore_branch
  - if: '$CI_COMMIT_BRANCH == "main" || $CI_COMMIT_BRANCH == $INTEGRATION_MTLS_IGNORE_BRANCH'

.check_client_ignore_branch: &check_client_ignore_branch
  - if: '$CI_COMMIT_BRANCH == "main" || $CI_COMMIT_BRANCH == $CLIENT_IGNORE_BRANCH'

.check_server_ignore_branch: &check_server_ignore_branch
  - if: '$CI_COMMIT_BRANCH == "main" || $CI_COMMIT_BRANCH == $SERVER_IGNORE_BRANCH'


.install_yarn: &install_yarn
  - |
    mkdir -p /builds/milmove/mymove/.cache
    mkdir -p /builds/milmove/mymove/.cache/yarn
    yarn install --frozen-lockfile --cache-folder /builds/milmove/mymove/.cache/yarn
    scripts/check-generated-code yarn.lock
    echo "yarn check dependencies"
    ./scripts/rebuild-dependencies-without-binaries

.yarn_cache: &yarn_cache
    key:
      files:
        - yarn.lock
    paths:
      - .cache/yarn
    policy: pull-push

.go_cache: &go_cache
    key:
      files:
        - go.sum
    paths:
      - $GOPATH/pkg/mod
      - /builds/milmove/mymove/bin
    policy: pull-push

.setup_generic_app_env_variables: &setup_generic_app_env_variables
  - |
      export APPLICATION=app
      export DB_PASSWORD=mysecretpassword
      export DB_USER_LOW_PRIV=crud
      export DB_PASSWORD_LOW_PRIV=mysecretpassword
      export DB_USER=postgres
      export DB_HOST=localhost
      export DB_PORT=5432
      export MIGRATION_MANIFEST='/builds/milmove/mymove/migrations/app/migrations_manifest.txt'
      export MIGRATION_PATH='file:///builds/milmove/mymove/migrations/app/schema;file:///builds/milmove/mymove/migrations/app/secure'
      export EIA_KEY=db2522a43820268a41a802a16ae9fd26

.setup_devseed_env_variables: &setup_devseed_env_variables
  - |
      export DB_NAME=dev_db
      export DB_NAME_DEV=dev_db
      export ENVIRONMENT=development
      export DOD_CA_PACKAGE=/builds/milmove/mymove/config/tls/milmove-cert-bundle.p7b

.setup_server_env_variables: &setup_server_env_variables
    - |
      echo "make server_test_build for app"
      export LOGIN_GOV_SECRET_KEY=$(echo $E2E_LOGIN_GOV_SECRET_KEY | base64 --decode)
      export OKTA_CUST_CLIENT_ID=notrealkey
      export OKTA_CUSTOMER_SECRET_KEY=notrealkey
      export OKTA_OFFICE_SECRET_KEY=notrealkey1
      export OKTA_ADMIN_SECRET_KEY=notrealkey2
      export OKTA_TENANT_ORG_URL=test-milmove.okta.mil
      export GOTEST_PARALLEL=8
      export DB_PORT_TEST=5433
      export DB_NAME=test_db
      export DB_NAME_TEST=test_db
      export DTOD_USE_MOCK='true'
      export ENV=test
      export ENVIRONMENT=test
      export SERVER_REPORT=1
      export COVERAGE=1
      export SERVE_API_INTERNAL='true'
      export OKTA_CUSTOMER_CLIENT_ID=1q2w3e4r5t6y7u8i9o
      export OKTA_ADMIN_CLIENT_ID=AQ1SW2DE3FR4G5
      export OKTA_OFFICE_CLIENT_ID=9f9f9s8s90gig9
      export OKTA_API_KEY=notrealapikey8675309
      export OKTA_OFFICE_GROUP_ID=notrealgroupId
      export OKTA_CUSTOMER_GROUP_ID=notrealcustomergroupId

<<<<<<< HEAD
#
# .setup_host_intergration_tests: &setup_host_intergration_tests
#    - echo "Setting up /etc/hosts for local domain simulation"
#   - echo "127.0.0.1 milmovelocal" | sudo tee -a /etc/hosts
#   - echo "127.0.0.1 officelocal" | sudo tee -a /etc/hosts
#   - echo "127.0.0.1 adminlocal" | sudo tee -a /etc/hosts
#   - echo "127.0.0.1 primelocal" | sudo tee -a /etc/hosts

=======
>>>>>>> c7e77382
.setup_env_intergration_mtls: &setup_env_intergration_mtls
  - |
    echo "Setting up environment variables"
    export MIL_MOVE_DOD_CA_CERT=$(cat config/tls/devlocal-ca.pem)
    export MIL_MOVE_DOD_TLS_CERT=$(cat config/tls/devlocal-https.pem)
    export MIL_MOVE_DOD_TLS_KEY=$(cat config/tls/devlocal-https.key)
    export CLIENT_AUTH_SECRET_KEY=$(cat config/tls/devlocal-client_auth_secret.key)
    export LOGIN_GOV_SECRET_KEY=$(echo $E2E_LOGIN_GOV_SECRET_KEY | base64 --decode)
    export HERE_MAPS_APP_ID=$E2E_HERE_MAPS_APP_ID
    export HERE_MAPS_APP_CODE=$E2E_HERE_MAPS_APP_CODE
    echo "Overriding application-specific configurations"
    sed 's,^,export ,' config/env/review.app.env > server_env
    source server_env
    export HERE_MAPS_GEOCODE_ENDPOINT=https://geocoder.api.here.com/6.2/geocode.json
    export HERE_MAPS_ROUTING_ENDPOINT=https://route.api.here.com/routing/7.2/calculateroute.json
    export LOGIN_GOV_CALLBACK_PORT=4000
    export LOGIN_GOV_CALLBACK_PROTOCOL=http
    make db_dev_create
    bin/milmove migrate
    mkdir -p build
    touch build/index.html
    bin/milmove serve 2>&1 | tee server.log &

.e2e_tests_playwright: &e2e_tests_playwright
  - |
     echo "Preparing the environment"
     export MIL_MOVE_DOD_CA_CERT=$(cat config/tls/devlocal-ca.pem)
     export MIL_MOVE_DOD_TLS_CERT=$(cat config/tls/devlocal-https.pem)
     export MIL_MOVE_DOD_TLS_KEY=$(cat config/tls/devlocal-https.key)
     export CLIENT_AUTH_SECRET_KEY=$(cat config/tls/devlocal-client_auth_secret.key)
     export LOGIN_GOV_SECRET_KEY=$(echo $E2E_LOGIN_GOV_SECRET_KEY | base64 --decode)
     export HERE_MAPS_APP_ID=$E2E_HERE_MAPS_APP_ID
     export HERE_MAPS_APP_CODE=$E2E_HERE_MAPS_APP_CODE
     sed 's,^,export ,' config/env/review.app.env > server_env
     source server_env
     make db_dev_create
     bin/milmove migrate
     bin/milmove serve &
     echo "Waiting for server to start"
     dockerize -wait http://milmovelocal:4000 -timeout 5m
     echo "Installing Playwright dependencies"
     yarn install --frozen-lockfile --cache-folder ~/.cache/yarn
     ./node_modules/.bin/playwright install


sast:
  stage: pre_checks
  tags:
    - $RUNNER_TAG
  interruptible: true
include:
- template: Jobs/SAST.gitlab-ci.yml
- template: Jobs/Dependency-Scanning.gitlab-ci.yml
- template: Jobs/Secret-Detection.gitlab-ci.yml

anti_virus:
  stage: pre_checks
  tags:
    - $RUNNER_TAG
  image: milmove/clamav-ci # Custom image with ClamAV pre-installed
  script:
    - pwd
    - clamscan --version # Verify ClamAV installation
    - ls -la $CI_PROJECT_DIR/anti-virus # Debug to confirm whitelist files exist
    - cp -v $CI_PROJECT_DIR/anti-virus/whitelist-*.{fp,ign2} /var/lib/clamav/ # Update paths
    - echo "Running ClamAV scan..."
    - >
      clamscan \
        --recursive \
        --infected \
        --detect-pua=yes \
        --exclude-pua=NetTool \
        --exclude-pua=PWTool \
        --max-scansize=300M \
        --max-filesize=100M \
        --max-recursion=30 \
        --max-files=50000 \
        --tempdir=/tmp \
        $CI_PROJECT_DIR
  after_script:
    - *announce_failure
  rules:
    - *check_main

# Prep the public folder for frontend dependency serving
# This is needed for things like pdfjs-dist
prep_server_hosted_client_deps:
  stage: pre_checks
  interruptible: true
  tags:
    - $RUNNER_TAG
  image: $DOCKER_APP_IMAGE
  before_script:
    - *setup_milmove_env
  script: |
    echo "Running prep_server_hosted_client_deps"
    ./scripts/fetch-react-file-viewer-from-yarn
  after_script:
    - *announce_failure
  artifacts:
    paths:
      - /builds/milmove/mymove/public

pre_deps_golang:
  stage: pre_checks
  interruptible: true
  tags:
    - $RUNNER_TAG
  image: $DOCKER_APP_IMAGE
  before_script:
    - *setup_milmove_env
  variables:
    KUBERNETES_CPU_REQUEST: "4"
    KUBERNETES_MEMORY_REQUEST: "4Gi"
    KUBERNETES_MEMORY_LIMIT: "4Gi"
  script:
    - for i in $(seq 1 5); do go mod download && break || s=$? && sleep 5; done; (exit $s)
    - scripts/check-generated-code go.sum
    - make bin/swagger
  after_script:
    - *announce_failure
  cache:
    - <<: *go_cache
  artifacts:
    paths:
      - /builds/milmove/mymove/bin/
      - /builds/milmove/mymove/swagger/
  #TODO: Optimization potential
  # cache:
  #   key: "$CI_COMMIT_REF_SLUG-go"
  #   paths:
  #     - $GOPATH/pkg/mod
  #     - /builds/milmove/mymove/bin  # Ensure this path is correct and writable.
  # Optionally, you can define an after_script for cleanup or notifications.

pre_deps_yarn:
  stage: pre_checks
  interruptible: true
  tags:
    - $RUNNER_TAG
  image: $DOCKER_APP_IMAGE
  before_script:
    - *setup_milmove_env
  script:
     - *install_yarn
  cache:
    - <<: *yarn_cache
  after_script:
      - *announce_failure

check_generated_code:
  stage: pre_checks
  image: $DOCKER_APP_IMAGE # Replace with the appropriate Docker image
  needs:
   - pre_deps_golang
  before_script:
   - *setup_milmove_env
  script:
    - make server_generate mocks_generate
    - scripts/check-generated-code pkg/gen/ $(find . -type d -name "*mocks" -exec echo -n '{} ' \;)
  after_script:
    - *announce_failure
  rules:
    - *check_debug


check_tls_certificate_dp3:
  stage: pre_checks
  interruptible: true
  tags:
    - $RUNNER_TAG
  image: $DOCKER_APP_IMAGE # Replace with your appropriate Docker image.
  before_script:
    - *setup_aws_vars_dp3
    - *setup_tls_vars_dp3
    - *announce_failure
  script:
    # Check if we are using a DP3 environment
    - echo "Checking if we are using a DP3 environment at all..."
    - |
      if [[ $DP3_ENV != "demo" && $DP3_ENV != "exp" && $DP3_ENV != "loadtest" ]]; then
        echo "Not a DP3 environment. Skipping TLS checks."
        exit 0
      fi
    - echo "Running TLS pair check..."
    - /usr/local/bin/check-tls-pair "${TLS_KEY}" "${TLS_CERT}"
  after_script:
    - *announce_failure
  rules:
    - *check_dp3

check_tls_certificate_stg:
  stage: pre_checks
  interruptible: true
  tags:
    - $RUNNER_TAG
  image: $DOCKER_APP_IMAGE
  before_script:
    - *setup_aws_vars_stg
    - *setup_tls_vars_stg
  script:
    - echo "Running TLS pair check..."
    - /usr/local/bin/check-tls-pair "${TLS_KEY}" "${TLS_CERT}"
  after_script:
    - *announce_failure

check_tls_certificate_prd:
  stage: pre_checks
  interruptible: true
  tags:
    - $RUNNER_TAG
  image: $DOCKER_APP_IMAGE
  before_script:
    - *setup_tls_vars_prd
    - *setup_aws_vars_prd
  script:
    - echo "Running TLS pair check for PRD environment..."
    - /usr/local/bin/check-tls-pair "${TLS_KEY}" "${TLS_CERT}"
  after_script:
    - *announce_failure

build_storybook:
  stage: build
  interruptible: true
  tags:
    - $RUNNER_TAG
  image: $DOCKER_APP_IMAGE
  variables:
    KUBERNETES_CPU_REQUEST: "4"
    KUBERNETES_MEMORY_REQUEST: "8Gi"
    KUBERNETES_MEMORY_LIMIT: "8Gi"
  needs:
    - pre_deps_yarn
    - anti_virus
  cache:
    - <<: *yarn_cache
      policy: pull
  before_script:
    - *setup_milmove_env
    - *install_yarn
  script:
   - yarn build-storybook
  after_script:
    - *announce_failure
  artifacts:
    paths:
      - /builds/milmove/mymove/storybook-static
  rules:
    - *check_main

deploy_storybook_dp3:
  stage: deploy
  interruptible: true
  tags:
    - $RUNNER_TAG
  image: $DOCKER_APP_IMAGE
  needs:
    - pre_deps_yarn
    - build_storybook
  before_script:
    - *setup_milmove_env
<<<<<<< HEAD
  script:
   - echo "TODO Add steps"
   - echo "deploy_storybook_dp3"
  after_script:
    - *announce_failure
=======
    - *setup_aws_vars_com_dev
  script:
    - echo "Deploying Storybook to S3..."
    - ./scripts/push-storybook-assets "storybook.dp3.us"
  after_script:
    - *announce_failure
  allow_failure: true
>>>>>>> c7e77382
  artifacts:
    paths:
      - /builds/milmove/mymove/storybook-static
  rules:
<<<<<<< HEAD
    - *check_main
=======
  - *check_main
>>>>>>> c7e77382

compile_app_client:
  stage: build
  interruptible: true
  tags:
    - $RUNNER_TAG
  image: $DOCKER_APP_IMAGE
  cache:
    - <<: *yarn_cache
      policy: pull
  variables:
    KUBERNETES_CPU_REQUEST: "6"
    KUBERNETES_MEMORY_REQUEST: "8Gi"
    KUBERNETES_MEMORY_LIMIT: "8Gi"
  before_script:
  - *setup_milmove_env
  - *install_yarn
  needs:
    - pre_deps_yarn
  script:
     - make client_build
  artifacts:
    paths:
      - /builds/milmove/mymove/bin
      - /builds/milmove/mymove/build
      - playwright
      - playwright.config.js
      - package.json
      - eslint-plugin-ato
    expire_in: 1 week
  after_script:
    - *announce_failure


compile_app_server:
  stage: build
  interruptible: true
  tags:
    - $RUNNER_TAG
  image: $DOCKER_APP_IMAGE
  cache:
    - <<: *go_cache
      policy: pull
    - <<: *yarn_cache
      policy: pull
  variables:
    KUBERNETES_CPU_REQUEST: "6"
    KUBERNETES_MEMORY_REQUEST: "6Gi"
    KUBERNETES_MEMORY_LIMIT: "8Gi"
  needs:
    - pre_deps_golang
    - pre_deps_yarn
  before_script:
    - *setup_milmove_env
    - *install_yarn
  script:
    - make -j 4 server_build build_tools
    - echo "Skipping server and tools compilation."
  artifacts:
    paths:
    - /builds/milmove/mymove/bin/milmove-tasks
    - /builds/milmove/mymove/bin/milmove
    - /builds/milmove/mymove/bin/rds-ca-rsa4096-g1.pem
    - /builds/milmove/mymove/bin/rds-ca-2019-root.pem
    - /builds/milmove/mymove/bin/tls-checker
    - /builds/milmove/mymove/bin/health-checker
    - /builds/milmove/mymove/bin/*
    - /builds/milmove/mymove/bin/ecs-deploy
    - /builds/milmove/mymove/config/tls/milmove-cert-bundle.p7b
    - /builds/milmove/mymove/config/tls/dod-sw-ca-66.pem
    - /builds/milmove/mymove/swagger/*
    - /builds/milmove/mymove/build
    - pkg/testdatagen/testdata
    - /builds/milmove/mymove/config/otel/*
    expire_in: 1 week
  after_script:
    - *announce_failure


#####################################
## Test stages various conditions  ##
#####################################

pre_test:
  stage: test
  interruptible: true
  tags:
    - $RUNNER_TAG
  image: $DOCKER_APP_IMAGE
  cache:
    - <<: *go_cache
      policy: pull
    - <<: *yarn_cache
      policy: pull
  needs:
    - pre_deps_golang
    - pre_deps_yarn
    - check_tls_certificate_stg
    - check_tls_certificate_prd
  variables:
    KUBERNETES_CPU_REQUEST: "4"
    KUBERNETES_MEMORY_REQUEST: "6Gi"
    KUBERNETES_MEMORY_LIMIT: "6Gi"
  before_script: *setup_milmove_env
  script:
    - export GODEBUG=asyncpreemptoff=1
    - echo "Save Baseline Spectral Lint"
    - |
      [ -d ~/transcom/mymove/spectral ] && cp -r ~/transcom/mymove/spectral /tmp/spectral_baseline || echo "Skipping saving baseline"
    - rm -rf ~/transcom/mymove/spectral
    - *install_yarn
    - echo "Run pre-commit tests without golangci-lint, eslint, or prettier"
    - SKIP=golangci-lint,eslint,prettier,ato-go-linter,gomod,appcontext-linter pre-commit run --all-files
    - |
        echo "Run pre-commit tests with ato-go-linter only"
        pre-commit run -v --all-files ato-go-linter
    - |
        echo "Run pre-commit tests with gomod only"
        pre-commit run -v --all-files gomod,appcontext-linter
    - |
        echo "Run pre-commit tests with appcontext-linter only"
        pre-commit run -v --all-files appcontext-linter
    - echo "Run pre-commit tests with golangci-lint only"
    - |
        echo 'export GOLANGCI_LINT_CONCURRENCY=4' >> $BASH_ENV
        echo 'export GOLANGCI_LINT_VERBOSE=-v' >> $BASH_ENV
        source $BASH_ENV
        mkdir -p tmp/test-results/pretest
        pre-commit run -v --all-files golangci-lint | tee tmp/test-results/pretest/golangci-lint.out
    -  echo "Run prettier, eslint, danger checks"
    - yarn prettier-ci
    - yarn lint
    - yarn danger ci --failOnErrors
    -  echo "Run spectral linter on all files"
    - ./scripts/ensure-spectral-lint /tmp/spectral_baseline spectral
    - ./scripts/pre-commit-go-mod || exit 0
  allow_failure: true
  after_script:
    - *announce_failure
  rules:
   - *check_server_ignore_branch

server_test:
  stage: test
  interruptible: true
  tags:
    - $DOCKER_RUNNER_TAG
  image: $DOCKER_APP_IMAGE
  needs:
    - pre_deps_golang
  before_script:
  - *setup_milmove_env
  - *setup_generic_app_env_variables
  - *setup_server_env_variables
  services:
    - name: docker:dind
      alias: docker
    - name: $postgres
    - name: $redis
  variables:
    DOCKER_HOST: "tcp://docker-backend.gitlab-runner.svc.cluster.local:2375"
    DOCKER_TLS_CERTDIR: ""
    APPLICATION: app
    # 8 since this runs on xlarge with 8 CPUs
    GOTEST_PARALLEL: 8
    DB_PASSWORD: mysecretpassword
    DB_USER_LOW_PRIV: crud
    DB_PASSWORD_LOW_PRIV: mysecretpassword
    DB_USER: postgres
    DB_HOST: localhost
    DB_PORT_TEST: 5433
    DB_PORT: 5432
    DB_NAME: test_db
    DB_NAME_TEST: test_db
    DTOD_USE_MOCK: 'true'
    MIGRATION_MANIFEST: '/builds/milmove/mymove/migrations/app/migrations_manifest.txt'
    MIGRATION_PATH: 'file:///builds/milmove/mymove/migrations/app/schema;file:///builds/milmove/mymove/migrations/app/secure'
    EIA_KEY: db2522a43820268a41a802a16ae9fd26 # dummy key generated with openssl rand -hex 16
    ENV: test
    ENVIRONMENT: test
    SERVER_REPORT: 1
    COVERAGE: 1
    SERVE_API_INTERNAL: 'true'
    OKTA_CUSTOMER_CLIENT_ID: 1q2w3e4r5t6y7u8i9o
    OKTA_ADMIN_CLIENT_ID: AQ1SW2DE3FR4G5
    OKTA_OFFICE_CLIENT_ID: 9f9f9s8s90gig9
    OKTA_API_KEY: notrealapikey8675309
    OKTA_OFFICE_GROUP_ID: notrealgroupId
    OKTA_CUSTOMER_GROUP_ID: notrealcustomergroupId
  script:
    - psql --version
    - for i in $(seq 1 5); do go mod download && break || s=$? && sleep 5; done; (exit $s)
    - scripts/check-generated-code go.sum
    - make bin/swagger
    - echo "server test -- TODO Add steps need to potentially pass job id to file and persist"
    - make -j 2 bin/milmove bin/gotestsum
    - make server_test for app
    # - go install gotest.tools/gotestsum@latest
    # - go mod tidy
    #- bin/gotestsum --junitfile server_test_report.xml --format server_test
  allow_failure: true
  artifacts:
    paths:
      - /builds/milmove/mymove/bin/gotestsum
      - /builds/milmove/mymove/tmp/test-results
    when: always
    reports:
      junit: /builds/milmove/mymove/tmp/test-results/gotest/app/go-test-report.xml
  after_script:
    - *announce_failure
  rules:
   - *check_server_ignore_branch

server_test_coverage:
  stage: test
  interruptible: true
  tags:
    - $RUNNER_TAG
  image: $DOCKER_APP_IMAGE
  needs:
    - pre_deps_golang
    - server_test
  before_script: *setup_milmove_env
  script:
    - echo "TODO understand recording stats and PR interaction"
    - echo "server test coverage"
    - |
        echo "Ensure Test Coverage Increasing"
        ./scripts/ensure-go-test-coverage \
        tmp/baseline-go-coverage/go-coverage.txt \
        tmp/test-results/gotest/app/go-coverage.txt
  allow_failure: true
  after_script:
    - *announce_failure
  rules:
   - *check_server_ignore_branch
  ###may need to rethink the logic and intent of this they save per the following and do some PR interaction
  # only save the cache on default branch builds because we only want to
  # change the baseline of test results on main builds
  #
  # Save the new baseline regardless of if the coverage succeeds
  # or fails as a merge to main means we have a new baseline. We
  # will use other means to measure if our coverage is increasing

client_test:
  stage: test
  interruptible: true
  tags:
    - $RUNNER_TAG
  image: $DOCKER_APP_IMAGE
  variables:
    KUBERNETES_CPU_REQUEST: "4"
    KUBERNETES_MEMORY_REQUEST: "8Gi"
    KUBERNETES_MEMORY_LIMIT: "8Gi"
  needs:
    - pre_deps_yarn
  cache:
    - <<: *yarn_cache
      policy: pull
  before_script:
    - *setup_milmove_env
    - *install_yarn
  coverage: /All files[^|]*\|[^|]*\s+([\d\.]+)/
  dependencies:
    - pre_deps_yarn
  script:
    - echo "client test coverage"
    - JEST_JUNIT_OUTPUT_DIR=jest-junit-reports yarn test:coverage -results=false >> $CI_PROJECT_DIR/coverage.output
  artifacts:
    when: always
    reports:
      junit:
        - jest-junit-reports/junit.xml
    paths:
      - /builds/milmove/mymove/coverage
      - /builds/milmove/mymove/jest-junit-reports
  after_script:
    - *announce_failure
  rules:
   - *check_client_ignore_branch

client_test_coverage:
  stage: test
  interruptible: true
  tags:
    - $RUNNER_TAG
  image: $DOCKER_APP_IMAGE
  needs:
    - pre_deps_yarn
    - client_test
  before_script: *setup_milmove_env
  # TODO: need to add cache for max coverage increase similar to this
  # https://stackoverflow.com/questions/54542922/force-coverage-increase-in-gitlab-prs
  script:
    - echo "TODO understand recording stats and PR interaction"
    - |
     echo "Ensure Test Coverage Increasing"
      ./scripts/ensure-js-test-coverage \
      tmp/baseline-jest-coverage/clover.xml \
      coverage/clover.xml
  after_script:
    - *announce_failure
  rules:
   - *check_client_ignore_branch

integration_test_devseed:
  stage: test
  interruptible: true
  tags:
    - $DOCKER_RUNNER_TAG
  image: $DOCKER_APP_IMAGE
  services:
    - name: docker:dind
      alias: docker
    - name: $postgres
    - name: $redis
  variables:
    DOCKER_HOST: "tcp://docker-backend.gitlab-runner.svc.cluster.local:2375"
    DOCKER_TLS_CERTDIR: ""
    APPLICATION: app
    DB_PASSWORD: mysecretpassword
    DB_USER_LOW_PRIV: crud
    DB_PASSWORD_LOW_PRIV: mysecretpassword
    DB_USER: postgres
    DB_HOST: localhost
    DB_PORT: 5432
    DB_NAME: dev_db
    DB_NAME_DEV: dev_db
    MIGRATION_MANIFEST: '/builds/milmove/mymove/migrations/app/migrations_manifest.txt'
    MIGRATION_PATH: 'file:///builds/milmove/mymove/migrations/app/schema;file:///builds/milmove/mymove/migrations/app/secure'
    EIA_KEY: db2522a43820268a41a802a16ae9fd26 # dummy key generated with openssl rand -hex 16
    ENVIRONMENT: development
    DOD_CA_PACKAGE: /builds/milmove/mymove/config/tls/milmove-cert-bundle.p7b
    POSTGRES_PASSWORD: mysecretpassword
    POSTGRES_DB: test_db
  needs:
    - pre_deps_golang
    - prep_server_hosted_client_deps
  before_script:
   - *setup_milmove_env
   - *setup_generic_app_env_variables
   - *setup_devseed_env_variables
  script:
    - echo "integration_test_devseed"
    - |
     export MOVE_MIL_DOD_CA_CERT=$(cat config/tls/devlocal-ca.pem)
     export MOVE_MIL_DOD_TLS_CERT=$(cat config/tls/devlocal-https.pem)
     export MOVE_MIL_DOD_TLS_KEY=$(cat config/tls/devlocal-https.key)
    - make db_dev_fresh
  allow_failure: true
  after_script:
    - *announce_failure
  rules:
   - *check_integration_ignore_branch

integration_tests:
  stage: test
  interruptible: true
  tags:
    - $RUNNER_TAG
  image: $DOCKER_APP_IMAGE
  needs:
    - pre_deps_yarn
    - pre_deps_golang
    - compile_app_client
    - compile_app_server
    - integration_test_my
    - integration_test_office
    - integration_test_admin
    - integration_test_devseed
  before_script: *setup_milmove_env
  script:
    - echo "TODO Add steps"
    - echo "integration_tests"
  allow_failure: true
  after_script:
    - *announce_failure
  rules:
   - *check_integration_ignore_branch

integration_test_mtls:
  stage: test
  interruptible: true
  tags:
    - $DOCKER_RUNNER_TAG
  image: $DOCKER_APP_IMAGE
  services:
    - name: docker:dind
      alias: docker
    - name: $postgres
    - name: $redis
  variables:
    DOCKER_HOST: "tcp://docker-backend.gitlab-runner.svc.cluster.local:2375"
    DOCKER_TLS_CERTDIR: ""
    APPLICATION: app
    DB_PASSWORD: mysecretpassword
    DB_USER_LOW_PRIV: crud
    DB_PASSWORD_LOW_PRIV: mysecretpassword
    DB_USER: postgres
    DB_HOST: localhost
    DB_PORT: 5432
    DB_NAME: dev_db
    DB_NAME_DEV: dev_db
    MIGRATION_MANIFEST: '/builds/milmove/mymove/migrations/app/migrations_manifest.txt'
    MIGRATION_PATH: 'file:///builds/milmove/mymove/migrations/app/schema;file:///builds/milmove/mymove/migrations/app/secure'
    EIA_KEY: db2522a43820268a41a802a16ae9fd26 # dummy key generated with openssl rand -hex 16
    ENVIRONMENT: development
    DOD_CA_PACKAGE: /builds/milmove/mymove/config/tls/milmove-cert-bundle.p7b
    POSTGRES_PASSWORD: mysecretpassword
    POSTGRES_DB: test_db
  needs:
    - pre_deps_yarn
    - compile_app_server
  before_script:
    - *setup_milmove_env
    - *setup_env_intergration_mtls
  script:
    - echo "TODO Add steps"
    - echo "integration_test_mtls"
    - echo "Waiting for server to start"
    - dockerize -wait http://milmovelocal:4000 -timeout 5m
    - echo "Running E2E mTLS tests"
    - ./scripts/run-e2e-mtls-test
  artifacts:
    paths:
      - test-results/
    when: always
  allow_failure: true
  after_script:
    - *announce_failure
  rules:
   - *check_integration_mtls_ignore_branch

integration_test_admin:
  stage: test
  interruptible: true
  tags:
    - $DOCKER_RUNNER_TAG
  image: $DOCKER_APP_IMAGE
  services:
    - name: docker:dind
      alias: docker
    - name: $postgres
    - name: $redis
  variables:
    DOCKER_HOST: "tcp://docker-backend.gitlab-runner.svc.cluster.local:2375"
    DOCKER_TLS_CERTDIR: ""
    APPLICATION: app
    DB_PASSWORD: mysecretpassword
    DB_USER_LOW_PRIV: crud
    DB_PASSWORD_LOW_PRIV: mysecretpassword
    DB_USER: postgres
    DB_HOST: localhost
    DB_PORT: 5432
    DB_NAME: dev_db
    DB_NAME_DEV: dev_db
    MIGRATION_MANIFEST: '/builds/milmove/mymove/migrations/app/migrations_manifest.txt'
    MIGRATION_PATH: 'file:///builds/milmove/mymove/migrations/app/schema;file:///builds/milmove/mymove/migrations/app/secure'
    EIA_KEY: db2522a43820268a41a802a16ae9fd26 # dummy key generated with openssl rand -hex 16
    ENVIRONMENT: development
    DOD_CA_PACKAGE: /builds/milmove/mymove/config/tls/milmove-cert-bundle.p7b
    POSTGRES_PASSWORD: mysecretpassword
    POSTGRES_DB: test_db
  needs:
    - pre_deps_yarn
    - pre_deps_golang
    - compile_app_client
    - compile_app_server
  before_script:
      - *setup_milmove_env
      - *e2e_tests_playwright
  script:
    - echo "TODO Add steps"
    - echo "integration_test_admin"
    - echo "Running integration tests for Admin"
    - ./node_modules/.bin/playwright test playwright/tests/admin \
        --reporter=html,junit \
        --trace=on \
        --workers=1
  artifacts:
    paths:
      - playwright-report/
      - complete-playwright-report.zip
      - playwright-results.xml
    when: always
  allow_failure: true
  after_script:
    - *announce_failure
  rules:
   - *check_integration_ignore_branch

integration_test_my:
  stage: test
  interruptible: true
  tags:
    - $DOCKER_RUNNER_TAG
  image: $DOCKER_APP_IMAGE
  services:
    - name: docker:dind
      alias: docker
    - name: $postgres
    - name: $redis
  variables:
    DOCKER_HOST: "tcp://docker-backend.gitlab-runner.svc.cluster.local:2375"
    DOCKER_TLS_CERTDIR: ""
    APPLICATION: app
    DB_PASSWORD: mysecretpassword
    DB_USER_LOW_PRIV: crud
    DB_PASSWORD_LOW_PRIV: mysecretpassword
    DB_USER: postgres
    DB_HOST: localhost
    DB_PORT: 5432
    DB_NAME: dev_db
    DB_NAME_DEV: dev_db
    MIGRATION_MANIFEST: '/builds/milmove/mymove/migrations/app/migrations_manifest.txt'
    MIGRATION_PATH: 'file:///builds/milmove/mymove/migrations/app/schema;file:///builds/milmove/mymove/migrations/app/secure'
    EIA_KEY: db2522a43820268a41a802a16ae9fd26 # dummy key generated with openssl rand -hex 16
    ENVIRONMENT: development
    DOD_CA_PACKAGE: /builds/milmove/mymove/config/tls/milmove-cert-bundle.p7b
    POSTGRES_PASSWORD: mysecretpassword
    POSTGRES_DB: test_db
  needs:
    - pre_deps_yarn
    - pre_deps_golang
    - compile_app_client
    - compile_app_server
  before_script:
      - *setup_milmove_env
      - *e2e_tests_playwright
  script:
    - echo "TODO Add steps"
    - echo "integration_test_my"
    - echo "Running integration tests for My"
    - ./node_modules/.bin/playwright test playwright/tests/my \
        --reporter=html,junit \
        --trace=on \
        --workers=1 \
        --shard="$CI_NODE_INDEX/$CI_NODE_TOTAL"
  artifacts:
    paths:
      - playwright-report/
      - complete-playwright-report.zip
      - playwright-results.xml
    when: always
  allow_failure: true
  after_script:
    - *announce_failure
  rules:
   - *check_integration_ignore_branch

integration_test_office:
  stage: test
  interruptible: true
  tags:
    - $DOCKER_RUNNER_TAG
  image: $DOCKER_APP_IMAGE
  services:
    - name: docker:dind
      alias: docker
    - name: $postgres
    - name: $redis
  variables:
    DOCKER_HOST: "tcp://docker-backend.gitlab-runner.svc.cluster.local:2375"
    DOCKER_TLS_CERTDIR: ""
    APPLICATION: app
    DB_PASSWORD: mysecretpassword
    DB_USER_LOW_PRIV: crud
    DB_PASSWORD_LOW_PRIV: mysecretpassword
    DB_USER: postgres
    DB_HOST: localhost
    DB_PORT: 5432
    DB_NAME: dev_db
    DB_NAME_DEV: dev_db
    MIGRATION_MANIFEST: '/builds/milmove/mymove/migrations/app/migrations_manifest.txt'
    MIGRATION_PATH: 'file:///builds/milmove/mymove/migrations/app/schema;file:///builds/milmove/mymove/migrations/app/secure'
    EIA_KEY: db2522a43820268a41a802a16ae9fd26 # dummy key generated with openssl rand -hex 16
    ENVIRONMENT: development
    DOD_CA_PACKAGE: /builds/milmove/mymove/config/tls/milmove-cert-bundle.p7b
    POSTGRES_PASSWORD: mysecretpassword
    POSTGRES_DB: test_db
  needs:
    - pre_deps_yarn
    - pre_deps_golang
    - compile_app_client
    - compile_app_server
  before_script:
      - *setup_milmove_env
      - *e2e_tests_playwright
  script:
    - echo "TODO Add steps"
    - echo "integration_test_office"
    - ./node_modules/.bin/playwright test playwright/tests/office \
        --reporter=html,junit \
        --trace=on \
        --workers=1
  artifacts:
    paths:
      - playwright-report/
      - complete-playwright-report.zip
      - playwright-results.xml
    when: always
  allow_failure: true
  after_script:
    - *announce_failure
  rules:
   - *check_integration_ignore_branch


###############################################################
## DP3 Env push and deploy stages all off of setting dp3 env ##
###############################################################
build_push_app_dp3:
  stage: push
  interruptible: true
  tags:
    - $RUNNER_TAG
  environment: $DP3_ENV
  image:
    name: gcr.io/kaniko-project/executor:v1.14.0-debug
    entrypoint: [""]
  needs:
     - compile_app_client
     - compile_app_server
  before_script:
    - *setup_aws_vars_dp3
    - *setup_release_dp3
    - *kaniko_before_setup
  script:
    - echo "Building and Pushing app Docker image..."
<<<<<<< HEAD
    - /kaniko/executor --context "${CI_PROJECT_DIR}/" --dockerfile "${CI_PROJECT_DIR}/${APP_DOCKER_FILE}" --destination "${ECR_REPOSITORY_URI}/app:$CI_COMMIT_SHORT_SHA"
=======
    - /kaniko/executor --context "${CI_PROJECT_DIR}/" --dockerfile "${CI_PROJECT_DIR}/${APP_DOCKER_FILE}" --destination "${ECR_REPOSITORY_URI}/app:git-$CI_COMMIT_SHORT_SHA"
>>>>>>> c7e77382
  after_script:
    - *announce_failure
  rules:
    - *check_dp3

build_push_migrations_dp3:
  stage: push
  interruptible: true
  tags:
    - $RUNNER_TAG
  environment: $DP3_ENV
  image:
    name: gcr.io/kaniko-project/executor:v1.14.0-debug
    entrypoint: [""]
  needs:
    - compile_app_server
    - compile_app_client
  before_script:
    - *setup_aws_vars_dp3
    - *setup_release_dp3
    - *kaniko_before_setup
  script:
    - echo "Building and Pushing migrations Docker image..."
<<<<<<< HEAD
    - /kaniko/executor --context "${CI_PROJECT_DIR}/" --dockerfile "${CI_PROJECT_DIR}/Dockerfile.migrations" --destination "${ECR_REPOSITORY_URI}/app-migrations:$CI_COMMIT_SHORT_SHA"
=======
    - /kaniko/executor --context "${CI_PROJECT_DIR}/" --dockerfile "${CI_PROJECT_DIR}/Dockerfile.migrations" --destination "${ECR_REPOSITORY_URI}/app-migrations:git-$CI_COMMIT_SHORT_SHA"
>>>>>>> c7e77382
  after_script:
    - *announce_failure
  rules:
    - *check_dp3

build_push_tasks_dp3:
  stage: push
  interruptible: true
  tags:
    - $RUNNER_TAG
  environment: $DP3_ENV
  image:
    name: gcr.io/kaniko-project/executor:v1.14.0-debug
    entrypoint: [""]
  needs:
    - compile_app_server
    - compile_app_client
  before_script:
    - *setup_aws_vars_dp3
    - *setup_release_dp3
    - *kaniko_before_setup
  script:
    - echo "Building tasks Docker image..."
<<<<<<< HEAD
    - /kaniko/executor --context "${CI_PROJECT_DIR}/" --dockerfile "${CI_PROJECT_DIR}/${TASK_DOCKER_FILE}" --destination "${ECR_REPOSITORY_URI}/app-tasks:$CI_COMMIT_SHORT_SHA"
=======
    - /kaniko/executor --context "${CI_PROJECT_DIR}/" --dockerfile "${CI_PROJECT_DIR}/${TASK_DOCKER_FILE}" --destination "${ECR_REPOSITORY_URI}/app-tasks:git-$CI_COMMIT_SHORT_SHA"
>>>>>>> c7e77382
  after_script:
    - *announce_failure
  rules:
    - *check_dp3

push_otel_collector_image_dp3:
  stage: push
  interruptible: true
  tags:
    - $RUNNER_TAG
  environment: $DP3_ENV
  before_script:
    - *setup_aws_vars_dp3
    - *setup_release_dp3
  image:
    name: $DOCKER_BASE_IMAGE
    entrypoint: [""]
  needs:
    - compile_app_server
    - compile_app_client
  script:
<<<<<<< HEAD
     - echo "Logging in to Amazon ECR with Crane..."
     - aws ecr get-login-password --region ${AWS_REGION} | crane auth login ${ECR_REPOSITORY_URI} -u AWS --password-stdin

     - echo "Pulling the AWS OTel Collector image from the public registry with Crane..."
     - crane pull --insecure public.ecr.aws/aws-observability/aws-otel-collector:v0.31.0 image.tar

     - echo "Pushing the image to our private ECR using Crane..."
     - crane push image.tar ${ECR_REPOSITORY_URI}/otel-collector:${CI_COMMIT_SHORT_SHA}

     - echo "Cleaning up the temporary image file..."
     - rm image.tar
=======
    - echo "Logging in to DockerHub with Crane..."
    - echo "${DOCKERHUB_PASSWORD}" | crane auth login docker.io -u "${DOCKERHUB_USERNAME}" --password-stdin

    - echo "Pulling the AWS OTel Collector image from DockerHub..."
    - crane pull ${ECR_REPOSITORY_OTEL}:${OTEL_VERSION} image.tar

    - echo "Logging into AWS ECR with Crane..."
    - aws ecr get-login-password --region $AWS_DEFAULT_REGION | crane auth login ${AWS_ACCOUNT_ID}.dkr.ecr.${AWS_DEFAULT_REGION}.amazonaws.com -u AWS --password-stdin

    - echo "Pushing the image to our private ECR using Crane..."
    - crane push image.tar ${ECR_REPOSITORY_URI}/otel-collector:${OTEL_IMAGE_TAG}

    - echo "Cleaning up temporary image file..."
    - rm image.tar
>>>>>>> c7e77382
  allow_failure: false
  after_script:
    - *announce_failure
  rules:
    - *check_dp3

deploy_migrations_dp3:
  stage: deploy
<<<<<<< HEAD
  resource_group: $DP3_ENV
=======
  resource_group: $DP3_ENV_migration
>>>>>>> c7e77382
  tags:
    - $RUNNER_TAG
  environment: $DP3_ENV
  image:
    name: $DOCKER_APP_IMAGE
    entrypoint: [""]
  needs:
    - push_otel_collector_image_dp3
    - build_push_migrations_dp3
    - compile_app_server
    - compile_app_client
  before_script:
    - *setup_aws_vars_dp3
    - *setup_release_dp3
  script:
    # Step 1: Get the Digest
    - echo "Getting Digest from AWS"
<<<<<<< HEAD
    - export ECR_DIGEST=$(aws ecr describe-images --repository-name app-migrations --image-ids imageTag=$CI_COMMIT_SHORT_SHA --query 'imageDetails[0].imageDigest' --output text)
=======
    - export ECR_DIGEST=$(aws ecr describe-images --repository-name app-migrations --image-ids imageTag=git-$CI_COMMIT_SHORT_SHA --query 'imageDetails[0].imageDigest' --output text)
>>>>>>> c7e77382
    # Step 2: Ensure exclusive execution and Snapshot
    - echo "Snapshotting database"
    - ./scripts/rds-snapshot-app-db "$APP_ENVIRONMENT"
    # Step 3: Run migrations
    - echo "Running migrations"
    - ./scripts/ecs-run-app-migrations-container "${ECR_REPOSITORY_URI}/app-migrations@${ECR_DIGEST}" "${APP_ENVIRONMENT}"
  after_script:
    - *announce_failure
  rules:
    - *check_dp3

deploy_tasks_dp3:
  stage: deploy
<<<<<<< HEAD
  resource_group: $DP3_ENV
=======
  resource_group: $DP3_ENV_task
>>>>>>> c7e77382
  tags:
    - $RUNNER_TAG
  environment: $DP3_ENV
  image:
    name: $DOCKER_APP_IMAGE
    entrypoint: [""]
  needs:
    - deploy_migrations_dp3
    - build_push_tasks_dp3
    - compile_app_server
    - compile_app_client
  before_script:
    - *setup_aws_vars_dp3
    - *setup_release_dp3
  script:
    - echo "Getting Digest from AWS"
<<<<<<< HEAD
    - export ECR_DIGEST=$(aws ecr describe-images --repository-name app-tasks --image-ids imageTag=$CI_COMMIT_SHORT_SHA --query 'imageDetails[0].imageDigest' --output text)
=======
    - export ECR_DIGEST=$(aws ecr describe-images --repository-name app-tasks --image-ids imageTag=git-$CI_COMMIT_SHORT_SHA --query 'imageDetails[0].imageDigest' --output text)
>>>>>>> c7e77382
    - echo "Deploying GHC fuel price data task service"
    - ./scripts/ecs-deploy-task-container save-ghc-fuel-price-data "${ECR_REPOSITORY_URI}/app-tasks@${ECR_DIGEST}" "${APP_ENVIRONMENT}"
    - echo "Deploying payment reminder email task service"
    - ./scripts/ecs-deploy-task-container send-payment-reminder "${ECR_REPOSITORY_URI}/app-tasks@${ECR_DIGEST}" "${APP_ENVIRONMENT}"
  after_script:
    - *announce_failure
  rules:
    - *check_dp3

deploy_app_client_tls_dp3:
  stage: deploy
<<<<<<< HEAD
  resource_group: $DP3_ENV
=======
  resource_group: $DP3_ENV_client
>>>>>>> c7e77382
  tags:
    - $RUNNER_TAG
  environment: $DP3_ENV
  image:
    name: $DOCKER_APP_IMAGE
    entrypoint: [""]
  needs:
    - deploy_migrations_dp3
    - push_otel_collector_image_dp3
    - compile_app_server
    - compile_app_client
  variables:
    OPEN_TELEMETRY_SIDECAR: "true"
    HEALTH_CHECK: "true"
  before_script:
    - *setup_aws_vars_dp3
    - *setup_tls_vars_dp3
    - *setup_release_dp3
  script:
    # - echo "Comparing against deployed commit"
    # - ./scripts/compare-deployed-commit "" $CI_COMMIT_SHA ${TLS_KEY} ${TLS_CERT} ${TLS_CA}
    - echo "Getting Digest from AWS"
<<<<<<< HEAD
    - export ECR_DIGEST=$(aws ecr describe-images --repository-name app --image-ids imageTag=$CI_COMMIT_SHORT_SHA --query 'imageDetails[0].imageDigest' --output text)
    - echo "Getting otel collector Digest from AWS"
    - export OTEL_ECR_DIGEST=$(aws ecr describe-images --repository-name otel-collector --image-ids imageTag=$CI_COMMIT_SHORT_SHA --query 'imageDetails[0].imageDigest' --output text)
=======
    - export ECR_DIGEST=$(aws ecr describe-images --repository-name app --image-ids imageTag=git-$CI_COMMIT_SHORT_SHA --query 'imageDetails[0].imageDigest' --output text)
    - echo "Getting otel collector Digest from AWS"
    - export OTEL_ECR_DIGEST=$(aws ecr describe-images --repository-name otel-collector --image-ids imageTag=${OTEL_IMAGE_TAG} --query 'imageDetails[0].imageDigest' --output text)
>>>>>>> c7e77382
    - export OTEL_COLLECTOR_IMAGE="${ECR_REPOSITORY_URI}/otel-collector@${OTEL_ECR_DIGEST}"
    - echo "Deploying app-client-tls service"
    - ./scripts/ecs-deploy-service-container app-client-tls "${ECR_REPOSITORY_URI}/app@${ECR_DIGEST}" "${APP_ENVIRONMENT}" "/bin/milmove serve"
    - echo "Running Health Check"
    - bin/health-checker --schemes https --hosts api.$APP_ENVIRONMENT.dp3.us --key ${TLS_KEY} --cert ${TLS_CERT} --ca ${TLS_CA} --tries 10 --backoff 3 --log-level info --timeout 5m
    - echo "Running TLS Check"
    - bin/tls-checker --schemes https --hosts api.$APP_ENVIRONMENT.dp3.us --key ${TLS_KEY} --cert ${TLS_CERT} --ca ${TLS_CA} --log-level info --timeout 15m
    - echo "Checking deployed commits"
    - ./scripts/check-deployed-commit "api.$APP_ENVIRONMENT.dp3.us" "$CI_COMMIT_SHA" ${TLS_KEY} ${TLS_CERT} ${TLS_CA}
  after_script:
    - *announce_failure
  rules:
    - *check_dp3

deploy_app_dp3:
  stage: deploy
<<<<<<< HEAD
  resource_group: $DP3_ENV
=======
  resource_group: $DP3_ENV_app
>>>>>>> c7e77382
  tags:
    - $RUNNER_TAG
  environment: $DP3_ENV
  image:
    name: $DOCKER_APP_IMAGE
    entrypoint: [""]
  needs:
    - build_push_app_dp3
    - deploy_migrations_dp3
    - compile_app_server
    - compile_app_client
  variables:
    OPEN_TELEMETRY_SIDECAR: "true"
    HEALTH_CHECK: "true"
  before_script:
    - *setup_tls_vars_dp3
    - *setup_aws_vars_dp3
    - *setup_release_dp3
  script:
    - echo "Comparing against deployed commit"
    # - ./scripts/compare-deployed-commit "" "$CI_COMMIT_SHA" "$TLS_KEY" "$TLS_CERT" "$TLS_CA"
    - echo "Creating .go-version file if not already present"
    - |
      if [ -f ".go-version" ]; then
        echo ".go-version already exists, no need to re-create"
      else
        GO_VERSION=$(awk '/golang/ { print $2 }' .tool-versions)
        echo "Creating .go-version using version ${GO_VERSION}"
        echo $GO_VERSION > .go-version
      fi
    - echo "Getting Digest from AWS"
<<<<<<< HEAD
    - export ECR_DIGEST=$(aws ecr describe-images --repository-name app --image-ids imageTag=$CI_COMMIT_SHORT_SHA --query 'imageDetails[0].imageDigest' --output text)
    - echo "Getting otel collector digest from AWS"
    - export OTEL_ECR_DIGEST=$(aws ecr describe-images --repository-name otel-collector --image-ids imageTag=$CI_COMMIT_SHORT_SHA --query 'imageDetails[0].imageDigest' --output text)
=======
    - export ECR_DIGEST=$(aws ecr describe-images --repository-name app --image-ids imageTag=git-$CI_COMMIT_SHORT_SHA --query 'imageDetails[0].imageDigest' --output text)
    - echo "Getting otel collector digest from AWS"
    - export OTEL_ECR_DIGEST=$(aws ecr describe-images --repository-name otel-collector --image-ids imageTag=git-${OTEL_VERSION}-${CI_COMMIT_SHORT_SHA} --query 'imageDetails[0].imageDigest' --output text)
>>>>>>> c7e77382
    - export OTEL_COLLECTOR_IMAGE="${ECR_REPOSITORY_URI}/otel-collector@${OTEL_ECR_DIGEST}"
    - echo "Deploying app service"
    - ./scripts/ecs-deploy-service-container app "${ECR_REPOSITORY_URI}/app@${ECR_DIGEST}" "${APP_ENVIRONMENT}" "/bin/milmove serve"
    - echo "Running Health Check"
    - bin/health-checker --schemes https --hosts my.$DP3_ENV.dp3.us,office.$DP3_ENV.dp3.us,admin.$DP3_ENV.dp3.us --tries 10 --backoff 3 --log-level info --timeout 5m
    - echo "Running TLS Check"
    - bin/tls-checker --schemes https --hosts my.$DP3_ENV.dp3.us,office.$DP3_ENV.dp3.us,admin.$DP3_ENV.dp3.us --log-level info --timeout 15m
    - echo "Checking deployed commits"
    - ./scripts/check-deployed-commit "my.$DP3_ENV.dp3.us,office.$DP3_ENV.dp3.us,admin.$DP3_ENV.dp3.us" "$CI_COMMIT_SHA"
  after_script:
    - *announce_failure
  rules:
    - *check_dp3

########################################################
## STG push and deploy stages all off of main only    ##
########################################################

build_push_app_stg:
  stage: push
  interruptible: true
  tags:
    - $RUNNER_TAG
  environment: stg
  image:
    name: gcr.io/kaniko-project/executor:v1.14.0-debug
    entrypoint: [""]
  needs:
      - compile_app_client
      - compile_app_server
  before_script:
    - *setup_aws_vars_stg
    - *setup_release_stg
    - *kaniko_before_setup
  script:
    - echo "Building and Pushing app Docker image..."
    - /kaniko/executor --context "${CI_PROJECT_DIR}/" --dockerfile "${CI_PROJECT_DIR}/${APP_DOCKER_FILE}" --destination "${ECR_REPOSITORY_URI}/app:git-$CI_COMMIT_SHORT_SHA"
  after_script:
    - *announce_failure
  rules:
  - *check_main

build_push_migrations_stg:
  stage: push
  interruptible: true
  tags:
    - $RUNNER_TAG
  environment: stg
  image:
    name: gcr.io/kaniko-project/executor:v1.14.0-debug
    entrypoint: [""]
  needs:
    - compile_app_server
    - compile_app_client
  before_script:
    - *setup_aws_vars_stg
    - *setup_release_stg
    - *kaniko_before_setup
  script:
    - echo "Building and Pushing migrations Docker image..."
    - /kaniko/executor --context "${CI_PROJECT_DIR}/" --dockerfile "${CI_PROJECT_DIR}/Dockerfile.migrations" --destination "${ECR_REPOSITORY_URI}/app-migrations:git-$CI_COMMIT_SHORT_SHA"
  after_script:
    - *announce_failure
  rules:
  - *check_main

build_push_tasks_stg:
  stage: push
  interruptible: true
  tags:
    - $RUNNER_TAG
  environment: stg
  image:
    name: gcr.io/kaniko-project/executor:v1.14.0-debug
    entrypoint: [""]
  needs:
    - compile_app_server
    - compile_app_client
  before_script:
    - *setup_aws_vars_stg
    - *setup_release_stg
    - *kaniko_before_setup
  script:
    - echo "Building tasks Docker image..."
    - /kaniko/executor --context "${CI_PROJECT_DIR}/" --dockerfile "${CI_PROJECT_DIR}/${TASK_DOCKER_FILE}" --destination "${ECR_REPOSITORY_URI}/app-tasks:git-$CI_COMMIT_SHORT_SHA"
  after_script:
    - *announce_failure
  rules:
  - *check_main

push_otel_collector_image_stg:
  stage: push
  interruptible: true
  tags:
    - $RUNNER_TAG
  environment: stg
  image:
    name: $DOCKER_BASE_IMAGE
    entrypoint: [""]
  needs:
    - compile_app_server
    - compile_app_client
  before_script:
    - *setup_aws_vars_stg
    - *setup_release_stg
  script:
<<<<<<< HEAD
     - echo "Logging in to Amazon ECR with Crane..."
     - aws ecr get-login-password --region ${AWS_REGION} | crane auth login ${ECR_REPOSITORY_URI} -u AWS --password-stdin

     - echo "Pulling the AWS OTel Collector image from the public registry with Crane..."
     - crane pull --insecure public.ecr.aws/aws-observability/aws-otel-collector:v0.31.0 image.tar

     - echo "Pushing the image to our private ECR using Crane..."
     - crane push image.tar ${ECR_REPOSITORY_URI}/otel-collector:${CI_COMMIT_SHORT_SHA}

     - echo "Cleaning up the temporary image file..."
     - rm image.tar
=======
    - echo "Logging in to DockerHub with Crane..."
    - echo "${DOCKERHUB_PASSWORD}" | crane auth login docker.io -u "${DOCKERHUB_USERNAME}" --password-stdin

    - echo "Pulling the AWS OTel Collector image from DockerHub..."
    - crane pull ${ECR_REPOSITORY_OTEL}:${OTEL_VERSION} image.tar

    - echo "Logging into AWS ECR with Crane..."
    - aws ecr get-login-password --region $AWS_DEFAULT_REGION | crane auth login ${AWS_ACCOUNT_ID}.dkr.ecr.${AWS_DEFAULT_REGION}.amazonaws.com -u AWS --password-stdin

    - echo "Pushing the image to our private ECR using Crane..."
    - crane push image.tar ${ECR_REPOSITORY_URI}/otel-collector:${OTEL_IMAGE_TAG}

    - echo "Cleaning up temporary image file..."
    - rm image.tar
>>>>>>> c7e77382
  allow_failure: false
  after_script:
    - *announce_failure
  rules:
    - *check_main

deploy_migrations_stg:
  stage: deploy
<<<<<<< HEAD
  resource_group: staging
=======
  resource_group: staging_migration
>>>>>>> c7e77382
  tags:
    - $RUNNER_TAG
  environment: stg
  image:
    name: $DOCKER_APP_IMAGE
    entrypoint: [""]
  needs:
    - push_otel_collector_image_stg
    - build_push_migrations_stg
    - compile_app_server
    - compile_app_client
  before_script:
    - *setup_aws_vars_stg
    - *setup_release_stg
  script:
    # Step 1: Get the Digest
    - echo "Getting Digest from AWS"
    - export ECR_DIGEST=$(aws ecr describe-images --repository-name app-migrations --image-ids imageTag=git-$CI_COMMIT_SHORT_SHA --query 'imageDetails[0].imageDigest' --output text)
    # Step 2: Ensure exclusive execution and Snapshot
    - echo "Snapshotting database"
    - ./scripts/rds-snapshot-app-db "$APP_ENVIRONMENT"
    # Step 3: Run migrations
    - echo "Running migrations"
    - ./scripts/ecs-run-app-migrations-container "${ECR_REPOSITORY_URI}/app-migrations@${ECR_DIGEST}" "${APP_ENVIRONMENT}"
  after_script:
    - *announce_failure
  rules:
    - *check_main

deploy_tasks_stg:
  stage: deploy
<<<<<<< HEAD
  resource_group: staging
=======
  resource_group: staging_task
>>>>>>> c7e77382
  tags:
    - $RUNNER_TAG
  environment: stg
  image:
    name: $DOCKER_APP_IMAGE
    entrypoint: [""]
  needs:
    - deploy_migrations_stg
    - build_push_tasks_stg
    - compile_app_server
    - compile_app_client
  before_script:
    - *setup_aws_vars_stg
    - *setup_release_stg
  script:
    - echo "Getting Digest from AWS"
    - export ECR_DIGEST=$(aws ecr describe-images --repository-name app-tasks --image-ids imageTag=git-$CI_COMMIT_SHORT_SHA --query 'imageDetails[0].imageDigest' --output text)
    - echo "Deploying GHC fuel price data task service"
    - ./scripts/ecs-deploy-task-container save-ghc-fuel-price-data "${ECR_REPOSITORY_URI}/app-tasks@${ECR_DIGEST}" "${APP_ENVIRONMENT}"
    - echo "Deploying payment reminder email task service"
    - ./scripts/ecs-deploy-task-container send-payment-reminder "${ECR_REPOSITORY_URI}/app-tasks@${ECR_DIGEST}" "${APP_ENVIRONMENT}"
  after_script:
    - *announce_failure
  rules:
    - *check_main

deploy_app_client_tls_stg:
  stage: deploy
<<<<<<< HEAD
  resource_group: staging
=======
  resource_group: staging_client
>>>>>>> c7e77382
  environment: stg
  image:
    name: $DOCKER_APP_IMAGE
    entrypoint: [""]
  needs:
    - deploy_migrations_stg
    - push_otel_collector_image_stg
    - compile_app_server
    - compile_app_client
  variables:
    OPEN_TELEMETRY_SIDECAR: "true"
    HEALTH_CHECK: "true"
  before_script:
    - *setup_tls_vars_stg
    - *setup_aws_vars_stg
    - *setup_release_stg
  script:
    # - echo "Comparing against deployed commit"
    # - ./scripts/compare-deployed-commit "" $CI_COMMIT_SHA ${TLS_KEY} ${TLS_CERT} ${TLS_CA}
    - echo "Getting Digest from AWS"
    - export ECR_DIGEST=$(aws ecr describe-images --repository-name app --image-ids imageTag=git-$CI_COMMIT_SHORT_SHA --query 'imageDetails[0].imageDigest' --output text)
    - echo "Getting otel collector Digest from AWS"
    - export OTEL_ECR_DIGEST=$(aws ecr describe-images --repository-name otel-collector --image-ids imageTag=${OTEL_IMAGE_TAG} --query 'imageDetails[0].imageDigest' --output text)
    - export OTEL_COLLECTOR_IMAGE="${ECR_REPOSITORY_URI}/otel-collector@${OTEL_ECR_DIGEST}"
    - echo "Deploying app-client-tls service"
    - ./scripts/ecs-deploy-service-container app-client-tls "${ECR_REPOSITORY_URI}/app@${ECR_DIGEST}" "${APP_ENVIRONMENT}" "/bin/milmove serve"
    #TODO: fix domain make dynamic and pass in preferred
    - echo "Running Health Check"
    - bin/health-checker --schemes https --hosts api.$APP_ENVIRONMENT.move.mil --key ${TLS_KEY} --cert ${TLS_CERT} --ca ${TLS_CA} --tries 10 --backoff 3 --log-level info --timeout 5m
    - echo "Running TLS Check"
    - bin/tls-checker --schemes https --hosts api.$APP_ENVIRONMENT.move.mil --key ${TLS_KEY} --cert ${TLS_CERT} --ca ${TLS_CA} --log-level info --timeout 15m
    - echo "Checking deployed commits"
    - ./scripts/check-deployed-commit "api.$APP_ENVIRONMENT.move.mil" "$CI_COMMIT_SHA" ${TLS_KEY} ${TLS_CERT} ${TLS_CA}
  after_script:
    - *announce_failure
  rules:
    - *check_main

deploy_app_stg:
  stage: deploy
<<<<<<< HEAD
  resource_group: staging
=======
  resource_group: staging_app
>>>>>>> c7e77382
  tags:
    - $RUNNER_TAG
  environment: stg
  image:
    name: $DOCKER_APP_IMAGE
    entrypoint: [""]
  needs:
    - build_push_app_stg
    - deploy_migrations_stg
    - compile_app_server
    - compile_app_client
  variables:
    OPEN_TELEMETRY_SIDECAR: "true"
    HEALTH_CHECK: "true"
  before_script:
    - *setup_tls_vars_stg
    - *setup_aws_vars_stg
    - *setup_release_stg
  script:
    - echo "Comparing against deployed commit"
    # - ./scripts/compare-deployed-commit "" "$CI_COMMIT_SHA" "$TLS_KEY" "$TLS_CERT" "$TLS_CA"
    - echo "Creating .go-version file if not already present"
    - |
      if [ -f ".go-version" ]; then
        echo ".go-version already exists, no need to re-create"
      else
        GO_VERSION=$(awk '/golang/ { print $2 }' .tool-versions)
        echo "Creating .go-version using version ${GO_VERSION}"
        echo $GO_VERSION > .go-version
      fi
    - echo "Getting Digest from AWS"
    - export ECR_DIGEST=$(aws ecr describe-images --repository-name app --image-ids imageTag=git-$CI_COMMIT_SHORT_SHA --query 'imageDetails[0].imageDigest' --output text)
    - echo "Getting otel collector digest from AWS"
    - export OTEL_ECR_DIGEST=$(aws ecr describe-images --repository-name otel-collector --image-ids imageTag=${OTEL_IMAGE_TAG} --query 'imageDetails[0].imageDigest' --output text)
    - export OTEL_COLLECTOR_IMAGE="${ECR_REPOSITORY_URI}/otel-collector@${OTEL_ECR_DIGEST}"
    - echo "Deploying app service"
    - ./scripts/ecs-deploy-service-container app "${ECR_REPOSITORY_URI}/app@${ECR_DIGEST}" "${APP_ENVIRONMENT}" "/bin/milmove serve"
    #TODO: fix domain make dynamic and pass in preferred
    - echo "Running Health Check"
    - bin/health-checker --schemes https --hosts my.$APP_ENVIRONMENT.move.mil,office.$APP_ENVIRONMENT.move.mil,admin.$APP_ENVIRONMENT.move.mil --tries 10 --backoff 3 --log-level info --timeout 5m
    - echo "Running TLS Check"
    - bin/tls-checker --schemes https --hosts my.$APP_ENVIRONMENT.move.mil,office.$APP_ENVIRONMENT.move.mil,admin.$APP_ENVIRONMENT.move.mil --log-level info --timeout 15m
    - echo "Checking deployed commits"
    - ./scripts/check-deployed-commit "my.$APP_ENVIRONMENT.move.mil,office.$APP_ENVIRONMENT.move.mil,admin.$APP_ENVIRONMENT.move.mil" "$CI_COMMIT_SHA"
  after_script:
    - *announce_failure
  rules:
    - *check_main

##############################################################################
## PROD push and deploy stages all dependent on prod_approval manual stage  ##
##############################################################################
prod_approval:
  stage: prod_approval
  resource_group: production
  tags:
    - $RUNNER_TAG
  environment: prd_approval
  needs:
      - compile_app_client
      - compile_app_server
      - deploy_app_stg
      - deploy_app_client_tls_stg
  script:
    - echo "No Op Prd"
  after_script:
    - *announce_failure
  rules:
  - *check_main

build_push_app_prd:
  stage: push_prd
<<<<<<< HEAD
  resource_group: production
=======
  resource_group: production_app
>>>>>>> c7e77382
  environment: prd
  image:
    name: gcr.io/kaniko-project/executor:v1.14.0-debug
    entrypoint: [""]
  needs:
    - prod_approval
    - compile_app_server
    - compile_app_client
  before_script:
      - *setup_aws_vars_prd
      - *setup_release_prd
      - *kaniko_before_setup
  script:
    - echo "Building and Pushing app Docker image..."
    - /kaniko/executor --context "${CI_PROJECT_DIR}/" --dockerfile "${CI_PROJECT_DIR}/${APP_DOCKER_FILE}" --destination "${ECR_REPOSITORY_URI}/app:git-$CI_COMMIT_SHORT_SHA"
  after_script:
    - *announce_failure
  rules:
    - *check_main

build_push_migrations_prd:
  stage: push_prd
<<<<<<< HEAD
  resource_group: production
=======
  resource_group: production_migration
>>>>>>> c7e77382
  tags:
    - $RUNNER_TAG
  environment: prd
  image:
    name: gcr.io/kaniko-project/executor:v1.14.0-debug
    entrypoint: [""]
  needs:
    - prod_approval
    - compile_app_server
    - compile_app_client
  before_script:
    - *setup_aws_vars_prd
    - *setup_release_prd
    - *kaniko_before_setup
  script:
    - echo "Building and Pushing migrations Docker image..."
    - /kaniko/executor --context "${CI_PROJECT_DIR}/" --dockerfile "${CI_PROJECT_DIR}/Dockerfile.migrations" --destination "${ECR_REPOSITORY_URI}/app-migrations:git-$CI_COMMIT_SHORT_SHA"
  after_script:
    - *announce_failure
  rules:
   - *check_main

build_push_tasks_prd:
  stage: push_prd
<<<<<<< HEAD
  resource_group: production
=======
  resource_group: production_task
>>>>>>> c7e77382
  environment: prd
  tags:
    - $RUNNER_TAG
  image:
    name: gcr.io/kaniko-project/executor:v1.14.0-debug
    entrypoint: [""]
  needs:
    - prod_approval
    - compile_app_server
    - compile_app_client
  before_script:
    - *setup_aws_vars_prd
    - *setup_release_prd
    - *kaniko_before_setup
  script:
    - echo "Building tasks Docker image..."
    - /kaniko/executor --context "${CI_PROJECT_DIR}/" --dockerfile "${CI_PROJECT_DIR}/${TASK_DOCKER_FILE}" --destination "${ECR_REPOSITORY_URI}/app-tasks:git-$CI_COMMIT_SHORT_SHA"
  after_script:
    - *announce_failure
  rules:
    - *check_main

push_otel_collector_image_prd:
  stage: push_prd
<<<<<<< HEAD
  resource_group: production
=======
  resource_group: production_otel
>>>>>>> c7e77382
  tags:
    - $RUNNER_TAG
  environment: prd
  image:
    name: $DOCKER_BASE_IMAGE
    entrypoint: [""]
  needs:
    - prod_approval
    - compile_app_server
    - compile_app_client
  before_script:
    - *setup_aws_vars_prd
    - *setup_release_prd
  script:
<<<<<<< HEAD
     - echo "Logging in to Amazon ECR with Crane..."
     - aws ecr get-login-password --region ${AWS_REGION} | crane auth login ${ECR_REPOSITORY_URI} -u AWS --password-stdin

     - echo "Pulling the AWS OTel Collector image from the public registry with Crane..."
     - crane pull --insecure public.ecr.aws/aws-observability/aws-otel-collector:v0.31.0 image.tar

     - echo "Pushing the image to our private ECR using Crane..."
     - crane push image.tar ${ECR_REPOSITORY_URI}/otel-collector:${CI_COMMIT_SHORT_SHA}

     - echo "Cleaning up the temporary image file..."
     - rm image.tar
=======
    - echo "Logging in to DockerHub with Crane..."
    - echo "${DOCKERHUB_PASSWORD}" | crane auth login docker.io -u "${DOCKERHUB_USERNAME}" --password-stdin

    - echo "Pulling the AWS OTel Collector image from DockerHub..."
    - crane pull ${ECR_REPOSITORY_OTEL}:${OTEL_VERSION} image.tar

    - echo "Logging into AWS ECR with Crane..."
    - aws ecr get-login-password --region $AWS_DEFAULT_REGION | crane auth login ${AWS_ACCOUNT_ID}.dkr.ecr.${AWS_DEFAULT_REGION}.amazonaws.com -u AWS --password-stdin

    - echo "Pushing the image to our private ECR using Crane..."
    - crane push image.tar ${ECR_REPOSITORY_URI}/otel-collector:${OTEL_IMAGE_TAG}

    - echo "Cleaning up temporary image file..."
    - rm image.tar
>>>>>>> c7e77382
  allow_failure: false
  after_script:
    - *announce_failure
  rules:
  - *check_main

deploy_migrations_prd:
  stage: deploy_prd
<<<<<<< HEAD
  resource_group: production
=======
  resource_group: production_migration
>>>>>>> c7e77382
  environment: prd
  tags:
    - $RUNNER_TAG
  image:
    name: $DOCKER_APP_IMAGE
    entrypoint: [""]
  needs:
    - push_otel_collector_image_prd
    - build_push_migrations_prd
    - compile_app_server
    - compile_app_client
  before_script:
    - *setup_aws_vars_prd
    - *setup_release_prd
  script:
    # Step 1: Get the Digest
    - echo "Getting Digest from AWS"
    - export ECR_DIGEST=$(aws ecr describe-images --repository-name app-migrations --image-ids imageTag=git-$CI_COMMIT_SHORT_SHA --query 'imageDetails[0].imageDigest' --output text)
    # Step 2: Ensure exclusive execution and Snapshot
    - echo "Snapshotting database"
    - ./scripts/rds-snapshot-app-db "$APP_ENVIRONMENT"
    # Step 3: Run migrations
    - echo "Running migrations"
    - ./scripts/ecs-run-app-migrations-container "${ECR_REPOSITORY_URI}/app-migrations@${ECR_DIGEST}" "${APP_ENVIRONMENT}"
  after_script:
    - *announce_failure
  rules:
    - *check_main

deploy_tasks_prd:
  stage: deploy_prd
<<<<<<< HEAD
  resource_group: production
=======
  resource_group: production_task
>>>>>>> c7e77382
  environment: prd
  tags:
    - $RUNNER_TAG
  image:
    name: $DOCKER_APP_IMAGE
    entrypoint: [""]
  needs:
    - deploy_migrations_prd
    - build_push_tasks_prd
    - compile_app_server
    - compile_app_client
  before_script:
    - *setup_aws_vars_prd
    - *setup_release_prd
  script:
    - echo "Getting Digest from AWS"
    - export ECR_DIGEST=$(aws ecr describe-images --repository-name app-tasks --image-ids imageTag=git-$CI_COMMIT_SHORT_SHA --query 'imageDetails[0].imageDigest' --output text)
    - echo "Deploying GHC fuel price data task service"
    - ./scripts/ecs-deploy-task-container save-ghc-fuel-price-data "${ECR_REPOSITORY_URI}/app-tasks@${ECR_DIGEST}" "${APP_ENVIRONMENT}"
    - echo "Deploying payment reminder email task service"
    - ./scripts/ecs-deploy-task-container send-payment-reminder "${ECR_REPOSITORY_URI}/app-tasks@${ECR_DIGEST}" "${APP_ENVIRONMENT}"
  after_script:
    - *announce_failure
  rules:
    - *check_main

deploy_app_client_tls_prd:
  stage: deploy_prd
<<<<<<< HEAD
  resource_group: production
=======
  resource_group: production_client
>>>>>>> c7e77382
  environment: prd
  tags:
    - $RUNNER_TAG
  image:
    name: $DOCKER_APP_IMAGE
    entrypoint: [""]
  needs:
    - deploy_migrations_prd
    - push_otel_collector_image_prd
    - compile_app_server
    - compile_app_client
  variables:
    OPEN_TELEMETRY_SIDECAR: "true"
    HEALTH_CHECK: "true"
  before_script:
    - *setup_tls_vars_prd
    - *setup_aws_vars_prd
    - *setup_release_prd
  script:
    # - echo "Comparing against deployed commit"
    # - ./scripts/compare-deployed-commit "" $CI_COMMIT_SHA ${TLS_KEY} ${TLS_CERT} ${TLS_CA}
    - echo "Getting Digest from AWS"
    - export ECR_DIGEST=$(aws ecr describe-images --repository-name app --image-ids imageTag=git-$CI_COMMIT_SHORT_SHA --query 'imageDetails[0].imageDigest' --output text)
    - echo "Getting otel collector Digest from AWS"
    - export OTEL_ECR_DIGEST=$(aws ecr describe-images --repository-name otel-collector --image-ids imageTag=${OTEL_IMAGE_TAG} --query 'imageDetails[0].imageDigest' --output text)
    - export OTEL_COLLECTOR_IMAGE="${ECR_REPOSITORY_URI}/otel-collector@${OTEL_ECR_DIGEST}"
    - echo "Deploying app-client-tls service"
    - ./scripts/ecs-deploy-service-container app-client-tls "${ECR_REPOSITORY_URI}/app@${ECR_DIGEST}" "${APP_ENVIRONMENT}" "/bin/milmove serve"
    #TODO: fix domain make dynamic and pass in preferred
    - echo "Running Health Check"
<<<<<<< HEAD
    - bin/health-checker --schemes https --hosts api.$APP_ENVIRONMENT.move.mil --key ${TLS_KEY} --cert ${TLS_CERT} --ca ${TLS_CA} --tries 10 --backoff 3 --log-level info --timeout 5m
    - echo "Running TLS Check"
    - bin/tls-checker --schemes https --hosts api.$APP_ENVIRONMENT.move.mil --key ${TLS_KEY} --cert ${TLS_CERT} --ca ${TLS_CA} --log-level info --timeout 15m
    - echo "Checking deployed commits"
    - ./scripts/check-deployed-commit "api.$APP_ENVIRONMENT.move.mil" "$CI_COMMIT_SHA" ${TLS_KEY} ${TLS_CERT} ${TLS_CA}
=======
    - bin/health-checker --schemes https --hosts api.move.mil --key ${TLS_KEY} --cert ${TLS_CERT} --ca ${TLS_CA} --tries 10 --backoff 3 --log-level info --timeout 5m
    - echo "Running TLS Check"
    - bin/tls-checker --schemes https --hosts api.move.mil --key ${TLS_KEY} --cert ${TLS_CERT} --ca ${TLS_CA} --log-level info --timeout 15m
    - echo "Checking deployed commits"
    - ./scripts/check-deployed-commit "api.move.mil" "$CI_COMMIT_SHA" ${TLS_KEY} ${TLS_CERT} ${TLS_CA}
>>>>>>> c7e77382
  after_script:
    - *announce_failure
  rules:
    - *check_main

deploy_app_prd:
  stage: deploy_prd
<<<<<<< HEAD
  resource_group: production
=======
  resource_group: production_app
>>>>>>> c7e77382
  tags:
    - $RUNNER_TAG
  environment: prd
  image:
    name: $DOCKER_APP_IMAGE
    entrypoint: [""]
  needs:
    - build_push_app_prd
    - deploy_migrations_prd
    - compile_app_server
    - compile_app_client
  variables:
    OPEN_TELEMETRY_SIDECAR: "true"
    HEALTH_CHECK: "true"
  before_script:
    - *setup_tls_vars_prd
    - *setup_aws_vars_prd
    - *setup_release_prd
  script:
    - echo "Comparing against deployed commit"
    # - ./scripts/compare-deployed-commit "" "$CI_COMMIT_SHA" "$TLS_KEY" "$TLS_CERT" "$TLS_CA"
    - echo "Creating .go-version file if not already present"
    - |
      if [ -f ".go-version" ]; then
        echo ".go-version already exists, no need to re-create"
      else
        GO_VERSION=$(awk '/golang/ { print $2 }' .tool-versions)
        echo "Creating .go-version using version ${GO_VERSION}"
        echo $GO_VERSION > .go-version
      fi
    - echo "Getting Digest from AWS"
<<<<<<< HEAD
    - export ECR_DIGEST=$(aws ecr describe-images --repository-name app --image-ids imageTag=$CI_COMMIT_SHORT_SHA --query 'imageDetails[0].imageDigest' --output text)
    - echo "Getting otel collector digest from AWS"
    - export OTEL_ECR_DIGEST=$(aws ecr describe-images --repository-name otel-collector --image-ids imageTag=$CI_COMMIT_SHORT_SHA --query 'imageDetails[0].imageDigest' --output text)
=======
    - export ECR_DIGEST=$(aws ecr describe-images --repository-name app --image-ids imageTag=git-$CI_COMMIT_SHORT_SHA --query 'imageDetails[0].imageDigest' --output text)
    - echo "Getting otel collector digest from AWS"
    - export OTEL_ECR_DIGEST=$(aws ecr describe-images --repository-name otel-collector --image-ids imageTag=${OTEL_IMAGE_TAG} --query 'imageDetails[0].imageDigest' --output text)
>>>>>>> c7e77382
    - export OTEL_COLLECTOR_IMAGE="${ECR_REPOSITORY_URI}/otel-collector@${OTEL_ECR_DIGEST}"
    - echo "Deploying app service"
    - ./scripts/ecs-deploy-service-container app "${ECR_REPOSITORY_URI}/app@${ECR_DIGEST}" "${APP_ENVIRONMENT}" "/bin/milmove serve"
    #TODO: fix domain make dynamic and pass in preferred
    - echo "Running Health Check"
<<<<<<< HEAD
    - bin/health-checker --schemes https --hosts my.$APP_ENVIRONMENT.move.mil,office.$APP_ENVIRONMENT.move.mil,admin.$APP_ENVIRONMENT.move.mil --tries 10 --backoff 3 --log-level info --timeout 5m
    - echo "Running TLS Check"
    - bin/tls-checker --schemes https --hosts my.$APP_ENVIRONMENT.move.mil,office.$APP_ENVIRONMENT.move.mil,admin.$APP_ENVIRONMENT.move.mil --log-level info --timeout 15m
    - echo "Checking deployed commits"
    - ./scripts/check-deployed-commit "my.$APP_ENVIRONMENT.move.mil,office.$APP_ENVIRONMENT.move.mil,admin.$APP_ENVIRONMENT.move.mil" "$CI_COMMIT_SHA"
=======
    - bin/health-checker --schemes https --hosts my.move.mil,office.move.mil,admin.move.mil --tries 10 --backoff 3 --log-level info --timeout 5m
    - echo "Running TLS Check"
    - bin/tls-checker --schemes https --hosts my.move.mil,office.move.mil,admin.move.mil --log-level info --timeout 15m
    - echo "Checking deployed commits"
    - ./scripts/check-deployed-commit "my.move.mil,office.move.mil,admin.move.mil" "$CI_COMMIT_SHA"
>>>>>>> c7e77382
  after_script:
    - *announce_failure
  rules:
    - *check_main<|MERGE_RESOLUTION|>--- conflicted
+++ resolved
@@ -32,24 +32,13 @@
   DP3_ENV: &dp3_env loadtest
 
   # Specify the branch to deploy TODO: this might be not needed. So far useless
-<<<<<<< HEAD
   DP3_BRANCH: &dp3_branch integrationTesting
-=======
-  DP3_BRANCH: &dp3_branch placeholder_branch_name
->>>>>>> c7e77382
 
   # Ignore branches for integration tests
   INTEGRATION_IGNORE_BRANCH: &integration_ignore_branch integrationTesting
   INTEGRATION_MTLS_IGNORE_BRANCH: &integration_mtls_ignore_branch integrationTesting
   CLIENT_IGNORE_BRANCH: &client_ignore_branch integrationTesting
   SERVER_IGNORE_BRANCH: &server_ignore_branch integrationTesting
-
-  RUNNER_TAG: &runner_tag milmove
-  DOCKER_RUNNER_TAG: &docker_runner_tag eks_cluster_runner
-
-  postgres: &postgres postgres:16.4
-  #postgres: &postgres postgres:16.4
-  redis: &redis redis:5.0.6
 
   OTEL_IMAGE_TAG: &otel_image_tag "git-$OTEL_VERSION-$CI_COMMIT_SHORT_SHA"
 
@@ -94,11 +83,8 @@
     fi
 
 .setup_aws_vars_dp3: &setup_aws_vars_dp3
-<<<<<<< HEAD
-=======
   - export SERVICE_RESERVATION_CPU=2048
   - export SERVICE_RESERVATION_MEM=4096
->>>>>>> c7e77382
   - |
     if [[ "$DP3_ENV" == "exp" || "$DP3_ENV" == "loadtest" || "$DP3_ENV" == "demo" ]]; then
       export ENV=$(echo ${DP3_ENV} | tr '[:lower:]' '[:upper:]');
@@ -119,15 +105,12 @@
       export TASK_DOCKER_FILE=Dockerfile.tasks_dp3
       export APP_ENVIRONMENT=$DP3_ENV
     fi
-<<<<<<< HEAD
-=======
 
 .setup_aws_vars_com_dev: &setup_aws_vars_com_dev
   - export AWS_DEFAULT_REGION=$COM_REGION
   - export AWS_ACCOUNT_ID=$DEV_ACCOUNT_ID
   - export AWS_ACCESS_KEY_ID=$DEV_ACCESS_KEY_ID
   - export AWS_SECRET_ACCESS_KEY=$DEV_SECRET_KEY
->>>>>>> c7e77382
 
 .setup_aws_vars_stg: &setup_aws_vars_stg
   - export AWS_DEFAULT_REGION=$STG_REGION
@@ -179,11 +162,7 @@
   echo "{\"credHelpers\":{\"${ECR_REPOSITORY_URI}\":\"ecr-login\"}}" > /kaniko/.docker/config.json
 
 .check_dp3: &check_dp3
-<<<<<<< HEAD
   - if: (($DP3_ENV == "exp" || $DP3_ENV == "loadtest" || $DP3_ENV == "demo") && $DP3_BRANCH == $CI_COMMIT_BRANCH)
-=======
- - if: (($DP3_ENV == "exp" || $DP3_ENV == "loadtest" || $DP3_ENV == "demo") && $DP3_BRANCH == $CI_COMMIT_BRANCH)
->>>>>>> c7e77382
 
 .check_main: &check_main
   - if: '$CI_COMMIT_BRANCH == "main"'
@@ -276,17 +255,6 @@
       export OKTA_OFFICE_GROUP_ID=notrealgroupId
       export OKTA_CUSTOMER_GROUP_ID=notrealcustomergroupId
 
-<<<<<<< HEAD
-#
-# .setup_host_intergration_tests: &setup_host_intergration_tests
-#    - echo "Setting up /etc/hosts for local domain simulation"
-#   - echo "127.0.0.1 milmovelocal" | sudo tee -a /etc/hosts
-#   - echo "127.0.0.1 officelocal" | sudo tee -a /etc/hosts
-#   - echo "127.0.0.1 adminlocal" | sudo tee -a /etc/hosts
-#   - echo "127.0.0.1 primelocal" | sudo tee -a /etc/hosts
-
-=======
->>>>>>> c7e77382
 .setup_env_intergration_mtls: &setup_env_intergration_mtls
   - |
     echo "Setting up environment variables"
@@ -548,13 +516,6 @@
     - build_storybook
   before_script:
     - *setup_milmove_env
-<<<<<<< HEAD
-  script:
-   - echo "TODO Add steps"
-   - echo "deploy_storybook_dp3"
-  after_script:
-    - *announce_failure
-=======
     - *setup_aws_vars_com_dev
   script:
     - echo "Deploying Storybook to S3..."
@@ -562,16 +523,11 @@
   after_script:
     - *announce_failure
   allow_failure: true
->>>>>>> c7e77382
   artifacts:
     paths:
       - /builds/milmove/mymove/storybook-static
   rules:
-<<<<<<< HEAD
-    - *check_main
-=======
   - *check_main
->>>>>>> c7e77382
 
 compile_app_client:
   stage: build
@@ -1201,11 +1157,7 @@
     - *kaniko_before_setup
   script:
     - echo "Building and Pushing app Docker image..."
-<<<<<<< HEAD
-    - /kaniko/executor --context "${CI_PROJECT_DIR}/" --dockerfile "${CI_PROJECT_DIR}/${APP_DOCKER_FILE}" --destination "${ECR_REPOSITORY_URI}/app:$CI_COMMIT_SHORT_SHA"
-=======
     - /kaniko/executor --context "${CI_PROJECT_DIR}/" --dockerfile "${CI_PROJECT_DIR}/${APP_DOCKER_FILE}" --destination "${ECR_REPOSITORY_URI}/app:git-$CI_COMMIT_SHORT_SHA"
->>>>>>> c7e77382
   after_script:
     - *announce_failure
   rules:
@@ -1229,11 +1181,7 @@
     - *kaniko_before_setup
   script:
     - echo "Building and Pushing migrations Docker image..."
-<<<<<<< HEAD
-    - /kaniko/executor --context "${CI_PROJECT_DIR}/" --dockerfile "${CI_PROJECT_DIR}/Dockerfile.migrations" --destination "${ECR_REPOSITORY_URI}/app-migrations:$CI_COMMIT_SHORT_SHA"
-=======
     - /kaniko/executor --context "${CI_PROJECT_DIR}/" --dockerfile "${CI_PROJECT_DIR}/Dockerfile.migrations" --destination "${ECR_REPOSITORY_URI}/app-migrations:git-$CI_COMMIT_SHORT_SHA"
->>>>>>> c7e77382
   after_script:
     - *announce_failure
   rules:
@@ -1257,11 +1205,7 @@
     - *kaniko_before_setup
   script:
     - echo "Building tasks Docker image..."
-<<<<<<< HEAD
-    - /kaniko/executor --context "${CI_PROJECT_DIR}/" --dockerfile "${CI_PROJECT_DIR}/${TASK_DOCKER_FILE}" --destination "${ECR_REPOSITORY_URI}/app-tasks:$CI_COMMIT_SHORT_SHA"
-=======
     - /kaniko/executor --context "${CI_PROJECT_DIR}/" --dockerfile "${CI_PROJECT_DIR}/${TASK_DOCKER_FILE}" --destination "${ECR_REPOSITORY_URI}/app-tasks:git-$CI_COMMIT_SHORT_SHA"
->>>>>>> c7e77382
   after_script:
     - *announce_failure
   rules:
@@ -1283,19 +1227,6 @@
     - compile_app_server
     - compile_app_client
   script:
-<<<<<<< HEAD
-     - echo "Logging in to Amazon ECR with Crane..."
-     - aws ecr get-login-password --region ${AWS_REGION} | crane auth login ${ECR_REPOSITORY_URI} -u AWS --password-stdin
-
-     - echo "Pulling the AWS OTel Collector image from the public registry with Crane..."
-     - crane pull --insecure public.ecr.aws/aws-observability/aws-otel-collector:v0.31.0 image.tar
-
-     - echo "Pushing the image to our private ECR using Crane..."
-     - crane push image.tar ${ECR_REPOSITORY_URI}/otel-collector:${CI_COMMIT_SHORT_SHA}
-
-     - echo "Cleaning up the temporary image file..."
-     - rm image.tar
-=======
     - echo "Logging in to DockerHub with Crane..."
     - echo "${DOCKERHUB_PASSWORD}" | crane auth login docker.io -u "${DOCKERHUB_USERNAME}" --password-stdin
 
@@ -1310,7 +1241,6 @@
 
     - echo "Cleaning up temporary image file..."
     - rm image.tar
->>>>>>> c7e77382
   allow_failure: false
   after_script:
     - *announce_failure
@@ -1319,11 +1249,7 @@
 
 deploy_migrations_dp3:
   stage: deploy
-<<<<<<< HEAD
-  resource_group: $DP3_ENV
-=======
   resource_group: $DP3_ENV_migration
->>>>>>> c7e77382
   tags:
     - $RUNNER_TAG
   environment: $DP3_ENV
@@ -1341,11 +1267,7 @@
   script:
     # Step 1: Get the Digest
     - echo "Getting Digest from AWS"
-<<<<<<< HEAD
-    - export ECR_DIGEST=$(aws ecr describe-images --repository-name app-migrations --image-ids imageTag=$CI_COMMIT_SHORT_SHA --query 'imageDetails[0].imageDigest' --output text)
-=======
     - export ECR_DIGEST=$(aws ecr describe-images --repository-name app-migrations --image-ids imageTag=git-$CI_COMMIT_SHORT_SHA --query 'imageDetails[0].imageDigest' --output text)
->>>>>>> c7e77382
     # Step 2: Ensure exclusive execution and Snapshot
     - echo "Snapshotting database"
     - ./scripts/rds-snapshot-app-db "$APP_ENVIRONMENT"
@@ -1359,11 +1281,7 @@
 
 deploy_tasks_dp3:
   stage: deploy
-<<<<<<< HEAD
-  resource_group: $DP3_ENV
-=======
   resource_group: $DP3_ENV_task
->>>>>>> c7e77382
   tags:
     - $RUNNER_TAG
   environment: $DP3_ENV
@@ -1380,11 +1298,7 @@
     - *setup_release_dp3
   script:
     - echo "Getting Digest from AWS"
-<<<<<<< HEAD
-    - export ECR_DIGEST=$(aws ecr describe-images --repository-name app-tasks --image-ids imageTag=$CI_COMMIT_SHORT_SHA --query 'imageDetails[0].imageDigest' --output text)
-=======
     - export ECR_DIGEST=$(aws ecr describe-images --repository-name app-tasks --image-ids imageTag=git-$CI_COMMIT_SHORT_SHA --query 'imageDetails[0].imageDigest' --output text)
->>>>>>> c7e77382
     - echo "Deploying GHC fuel price data task service"
     - ./scripts/ecs-deploy-task-container save-ghc-fuel-price-data "${ECR_REPOSITORY_URI}/app-tasks@${ECR_DIGEST}" "${APP_ENVIRONMENT}"
     - echo "Deploying payment reminder email task service"
@@ -1396,11 +1310,7 @@
 
 deploy_app_client_tls_dp3:
   stage: deploy
-<<<<<<< HEAD
-  resource_group: $DP3_ENV
-=======
   resource_group: $DP3_ENV_client
->>>>>>> c7e77382
   tags:
     - $RUNNER_TAG
   environment: $DP3_ENV
@@ -1423,15 +1333,9 @@
     # - echo "Comparing against deployed commit"
     # - ./scripts/compare-deployed-commit "" $CI_COMMIT_SHA ${TLS_KEY} ${TLS_CERT} ${TLS_CA}
     - echo "Getting Digest from AWS"
-<<<<<<< HEAD
-    - export ECR_DIGEST=$(aws ecr describe-images --repository-name app --image-ids imageTag=$CI_COMMIT_SHORT_SHA --query 'imageDetails[0].imageDigest' --output text)
-    - echo "Getting otel collector Digest from AWS"
-    - export OTEL_ECR_DIGEST=$(aws ecr describe-images --repository-name otel-collector --image-ids imageTag=$CI_COMMIT_SHORT_SHA --query 'imageDetails[0].imageDigest' --output text)
-=======
     - export ECR_DIGEST=$(aws ecr describe-images --repository-name app --image-ids imageTag=git-$CI_COMMIT_SHORT_SHA --query 'imageDetails[0].imageDigest' --output text)
     - echo "Getting otel collector Digest from AWS"
     - export OTEL_ECR_DIGEST=$(aws ecr describe-images --repository-name otel-collector --image-ids imageTag=${OTEL_IMAGE_TAG} --query 'imageDetails[0].imageDigest' --output text)
->>>>>>> c7e77382
     - export OTEL_COLLECTOR_IMAGE="${ECR_REPOSITORY_URI}/otel-collector@${OTEL_ECR_DIGEST}"
     - echo "Deploying app-client-tls service"
     - ./scripts/ecs-deploy-service-container app-client-tls "${ECR_REPOSITORY_URI}/app@${ECR_DIGEST}" "${APP_ENVIRONMENT}" "/bin/milmove serve"
@@ -1448,11 +1352,7 @@
 
 deploy_app_dp3:
   stage: deploy
-<<<<<<< HEAD
-  resource_group: $DP3_ENV
-=======
   resource_group: $DP3_ENV_app
->>>>>>> c7e77382
   tags:
     - $RUNNER_TAG
   environment: $DP3_ENV
@@ -1484,15 +1384,9 @@
         echo $GO_VERSION > .go-version
       fi
     - echo "Getting Digest from AWS"
-<<<<<<< HEAD
-    - export ECR_DIGEST=$(aws ecr describe-images --repository-name app --image-ids imageTag=$CI_COMMIT_SHORT_SHA --query 'imageDetails[0].imageDigest' --output text)
-    - echo "Getting otel collector digest from AWS"
-    - export OTEL_ECR_DIGEST=$(aws ecr describe-images --repository-name otel-collector --image-ids imageTag=$CI_COMMIT_SHORT_SHA --query 'imageDetails[0].imageDigest' --output text)
-=======
     - export ECR_DIGEST=$(aws ecr describe-images --repository-name app --image-ids imageTag=git-$CI_COMMIT_SHORT_SHA --query 'imageDetails[0].imageDigest' --output text)
     - echo "Getting otel collector digest from AWS"
     - export OTEL_ECR_DIGEST=$(aws ecr describe-images --repository-name otel-collector --image-ids imageTag=git-${OTEL_VERSION}-${CI_COMMIT_SHORT_SHA} --query 'imageDetails[0].imageDigest' --output text)
->>>>>>> c7e77382
     - export OTEL_COLLECTOR_IMAGE="${ECR_REPOSITORY_URI}/otel-collector@${OTEL_ECR_DIGEST}"
     - echo "Deploying app service"
     - ./scripts/ecs-deploy-service-container app "${ECR_REPOSITORY_URI}/app@${ECR_DIGEST}" "${APP_ENVIRONMENT}" "/bin/milmove serve"
@@ -1599,19 +1493,6 @@
     - *setup_aws_vars_stg
     - *setup_release_stg
   script:
-<<<<<<< HEAD
-     - echo "Logging in to Amazon ECR with Crane..."
-     - aws ecr get-login-password --region ${AWS_REGION} | crane auth login ${ECR_REPOSITORY_URI} -u AWS --password-stdin
-
-     - echo "Pulling the AWS OTel Collector image from the public registry with Crane..."
-     - crane pull --insecure public.ecr.aws/aws-observability/aws-otel-collector:v0.31.0 image.tar
-
-     - echo "Pushing the image to our private ECR using Crane..."
-     - crane push image.tar ${ECR_REPOSITORY_URI}/otel-collector:${CI_COMMIT_SHORT_SHA}
-
-     - echo "Cleaning up the temporary image file..."
-     - rm image.tar
-=======
     - echo "Logging in to DockerHub with Crane..."
     - echo "${DOCKERHUB_PASSWORD}" | crane auth login docker.io -u "${DOCKERHUB_USERNAME}" --password-stdin
 
@@ -1626,7 +1507,6 @@
 
     - echo "Cleaning up temporary image file..."
     - rm image.tar
->>>>>>> c7e77382
   allow_failure: false
   after_script:
     - *announce_failure
@@ -1635,11 +1515,7 @@
 
 deploy_migrations_stg:
   stage: deploy
-<<<<<<< HEAD
-  resource_group: staging
-=======
   resource_group: staging_migration
->>>>>>> c7e77382
   tags:
     - $RUNNER_TAG
   environment: stg
@@ -1671,11 +1547,7 @@
 
 deploy_tasks_stg:
   stage: deploy
-<<<<<<< HEAD
-  resource_group: staging
-=======
   resource_group: staging_task
->>>>>>> c7e77382
   tags:
     - $RUNNER_TAG
   environment: stg
@@ -1704,11 +1576,7 @@
 
 deploy_app_client_tls_stg:
   stage: deploy
-<<<<<<< HEAD
-  resource_group: staging
-=======
   resource_group: staging_client
->>>>>>> c7e77382
   environment: stg
   image:
     name: $DOCKER_APP_IMAGE
@@ -1749,11 +1617,7 @@
 
 deploy_app_stg:
   stage: deploy
-<<<<<<< HEAD
-  resource_group: staging
-=======
   resource_group: staging_app
->>>>>>> c7e77382
   tags:
     - $RUNNER_TAG
   environment: stg
@@ -1826,11 +1690,7 @@
 
 build_push_app_prd:
   stage: push_prd
-<<<<<<< HEAD
-  resource_group: production
-=======
   resource_group: production_app
->>>>>>> c7e77382
   environment: prd
   image:
     name: gcr.io/kaniko-project/executor:v1.14.0-debug
@@ -1853,11 +1713,7 @@
 
 build_push_migrations_prd:
   stage: push_prd
-<<<<<<< HEAD
-  resource_group: production
-=======
   resource_group: production_migration
->>>>>>> c7e77382
   tags:
     - $RUNNER_TAG
   environment: prd
@@ -1882,11 +1738,7 @@
 
 build_push_tasks_prd:
   stage: push_prd
-<<<<<<< HEAD
-  resource_group: production
-=======
   resource_group: production_task
->>>>>>> c7e77382
   environment: prd
   tags:
     - $RUNNER_TAG
@@ -1911,11 +1763,7 @@
 
 push_otel_collector_image_prd:
   stage: push_prd
-<<<<<<< HEAD
-  resource_group: production
-=======
   resource_group: production_otel
->>>>>>> c7e77382
   tags:
     - $RUNNER_TAG
   environment: prd
@@ -1930,19 +1778,6 @@
     - *setup_aws_vars_prd
     - *setup_release_prd
   script:
-<<<<<<< HEAD
-     - echo "Logging in to Amazon ECR with Crane..."
-     - aws ecr get-login-password --region ${AWS_REGION} | crane auth login ${ECR_REPOSITORY_URI} -u AWS --password-stdin
-
-     - echo "Pulling the AWS OTel Collector image from the public registry with Crane..."
-     - crane pull --insecure public.ecr.aws/aws-observability/aws-otel-collector:v0.31.0 image.tar
-
-     - echo "Pushing the image to our private ECR using Crane..."
-     - crane push image.tar ${ECR_REPOSITORY_URI}/otel-collector:${CI_COMMIT_SHORT_SHA}
-
-     - echo "Cleaning up the temporary image file..."
-     - rm image.tar
-=======
     - echo "Logging in to DockerHub with Crane..."
     - echo "${DOCKERHUB_PASSWORD}" | crane auth login docker.io -u "${DOCKERHUB_USERNAME}" --password-stdin
 
@@ -1957,7 +1792,6 @@
 
     - echo "Cleaning up temporary image file..."
     - rm image.tar
->>>>>>> c7e77382
   allow_failure: false
   after_script:
     - *announce_failure
@@ -1966,11 +1800,7 @@
 
 deploy_migrations_prd:
   stage: deploy_prd
-<<<<<<< HEAD
-  resource_group: production
-=======
   resource_group: production_migration
->>>>>>> c7e77382
   environment: prd
   tags:
     - $RUNNER_TAG
@@ -2002,11 +1832,7 @@
 
 deploy_tasks_prd:
   stage: deploy_prd
-<<<<<<< HEAD
-  resource_group: production
-=======
   resource_group: production_task
->>>>>>> c7e77382
   environment: prd
   tags:
     - $RUNNER_TAG
@@ -2035,11 +1861,7 @@
 
 deploy_app_client_tls_prd:
   stage: deploy_prd
-<<<<<<< HEAD
-  resource_group: production
-=======
   resource_group: production_client
->>>>>>> c7e77382
   environment: prd
   tags:
     - $RUNNER_TAG
@@ -2070,19 +1892,11 @@
     - ./scripts/ecs-deploy-service-container app-client-tls "${ECR_REPOSITORY_URI}/app@${ECR_DIGEST}" "${APP_ENVIRONMENT}" "/bin/milmove serve"
     #TODO: fix domain make dynamic and pass in preferred
     - echo "Running Health Check"
-<<<<<<< HEAD
-    - bin/health-checker --schemes https --hosts api.$APP_ENVIRONMENT.move.mil --key ${TLS_KEY} --cert ${TLS_CERT} --ca ${TLS_CA} --tries 10 --backoff 3 --log-level info --timeout 5m
-    - echo "Running TLS Check"
-    - bin/tls-checker --schemes https --hosts api.$APP_ENVIRONMENT.move.mil --key ${TLS_KEY} --cert ${TLS_CERT} --ca ${TLS_CA} --log-level info --timeout 15m
-    - echo "Checking deployed commits"
-    - ./scripts/check-deployed-commit "api.$APP_ENVIRONMENT.move.mil" "$CI_COMMIT_SHA" ${TLS_KEY} ${TLS_CERT} ${TLS_CA}
-=======
     - bin/health-checker --schemes https --hosts api.move.mil --key ${TLS_KEY} --cert ${TLS_CERT} --ca ${TLS_CA} --tries 10 --backoff 3 --log-level info --timeout 5m
     - echo "Running TLS Check"
     - bin/tls-checker --schemes https --hosts api.move.mil --key ${TLS_KEY} --cert ${TLS_CERT} --ca ${TLS_CA} --log-level info --timeout 15m
     - echo "Checking deployed commits"
     - ./scripts/check-deployed-commit "api.move.mil" "$CI_COMMIT_SHA" ${TLS_KEY} ${TLS_CERT} ${TLS_CA}
->>>>>>> c7e77382
   after_script:
     - *announce_failure
   rules:
@@ -2090,11 +1904,7 @@
 
 deploy_app_prd:
   stage: deploy_prd
-<<<<<<< HEAD
-  resource_group: production
-=======
   resource_group: production_app
->>>>>>> c7e77382
   tags:
     - $RUNNER_TAG
   environment: prd
@@ -2126,33 +1936,19 @@
         echo $GO_VERSION > .go-version
       fi
     - echo "Getting Digest from AWS"
-<<<<<<< HEAD
-    - export ECR_DIGEST=$(aws ecr describe-images --repository-name app --image-ids imageTag=$CI_COMMIT_SHORT_SHA --query 'imageDetails[0].imageDigest' --output text)
-    - echo "Getting otel collector digest from AWS"
-    - export OTEL_ECR_DIGEST=$(aws ecr describe-images --repository-name otel-collector --image-ids imageTag=$CI_COMMIT_SHORT_SHA --query 'imageDetails[0].imageDigest' --output text)
-=======
     - export ECR_DIGEST=$(aws ecr describe-images --repository-name app --image-ids imageTag=git-$CI_COMMIT_SHORT_SHA --query 'imageDetails[0].imageDigest' --output text)
     - echo "Getting otel collector digest from AWS"
     - export OTEL_ECR_DIGEST=$(aws ecr describe-images --repository-name otel-collector --image-ids imageTag=${OTEL_IMAGE_TAG} --query 'imageDetails[0].imageDigest' --output text)
->>>>>>> c7e77382
     - export OTEL_COLLECTOR_IMAGE="${ECR_REPOSITORY_URI}/otel-collector@${OTEL_ECR_DIGEST}"
     - echo "Deploying app service"
     - ./scripts/ecs-deploy-service-container app "${ECR_REPOSITORY_URI}/app@${ECR_DIGEST}" "${APP_ENVIRONMENT}" "/bin/milmove serve"
     #TODO: fix domain make dynamic and pass in preferred
     - echo "Running Health Check"
-<<<<<<< HEAD
-    - bin/health-checker --schemes https --hosts my.$APP_ENVIRONMENT.move.mil,office.$APP_ENVIRONMENT.move.mil,admin.$APP_ENVIRONMENT.move.mil --tries 10 --backoff 3 --log-level info --timeout 5m
-    - echo "Running TLS Check"
-    - bin/tls-checker --schemes https --hosts my.$APP_ENVIRONMENT.move.mil,office.$APP_ENVIRONMENT.move.mil,admin.$APP_ENVIRONMENT.move.mil --log-level info --timeout 15m
-    - echo "Checking deployed commits"
-    - ./scripts/check-deployed-commit "my.$APP_ENVIRONMENT.move.mil,office.$APP_ENVIRONMENT.move.mil,admin.$APP_ENVIRONMENT.move.mil" "$CI_COMMIT_SHA"
-=======
     - bin/health-checker --schemes https --hosts my.move.mil,office.move.mil,admin.move.mil --tries 10 --backoff 3 --log-level info --timeout 5m
     - echo "Running TLS Check"
     - bin/tls-checker --schemes https --hosts my.move.mil,office.move.mil,admin.move.mil --log-level info --timeout 15m
     - echo "Checking deployed commits"
     - ./scripts/check-deployed-commit "my.move.mil,office.move.mil,admin.move.mil" "$CI_COMMIT_SHA"
->>>>>>> c7e77382
   after_script:
     - *announce_failure
   rules:
