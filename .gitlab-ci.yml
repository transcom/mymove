# You can override the included template(s) by including variable overrides
# SAST customization: https://docs.gitlab.com/ee/user/application_security/sast/#customizing-the-sast-settings
# Secret Detection customization: https://docs.gitlab.com/ee/user/application_security/secret_detection/pipeline/#customization
# Dependency Scanning customization: https://docs.gitlab.com/ee/user/application_security/dependency_scanning/#customizing-the-dependency-scanning-settings
# Container Scanning customization: https://docs.gitlab.com/ee/user/application_security/container_scanning/#customizing-the-container-scanning-settings
# Note that environment variables can be set in several places
# See https://docs.gitlab.com/ee/ci/variables/#cicd-variable-precedence
variables:
  #Docker config
  DOCKER_AUTH_CONFIG: "{\"auths\":{\"https://index.docker.io/v1/\":{\"auth\":\"$CI_REGISTRY_USER:$CI_REGISTRY_PASSWORD\"}}}"

  DOCKER_APP_IMAGE: milmove01/transcom-docker:milmove-app
  DOCKER_BASE_IMAGE: milmove01/transcom-docker:base
  DOCKERHUB_USERNAME: DOCKERHUB_USERNAME
  DOCKERHUB_PASSWORD: DOCKERHUB_PASSWORD
  DOCKER_TOKEN: DOCKER_TOKEN
  registry: https://registry.hub.docker.com/

  #
  #Circle CI need to replace
  #CIRCLE_PROJECT_USERNAME: "my-username"  # Replace with the actual namespace
  CIRCLE_PROJECT_REPONAME: "mymove"      # Replace with your GitLab project name
  CIRCLE_JOB: "$CI_JOB_NAME"              # Map to GitLab's job name variable
  CIRCLE_BRANCH: "$CI_COMMIT_BRANCH"      # Map to GitLab's branch variable
  #CIRCLE_TOKEN: "$GITLAB_API_TOKEN"       # GitLab API token for querying pipelines
  CIRCLE_BUILD_NUM: "$CI_PIPELINE_ID"

  GOPATH: "/home/transcom/go"  #Go path on the app image
  GOLANGCI_LINT_CONCURRENCY: "4"
  GOLANGCI_LINT_VERBOSE: "-v"

  # Specify the environment: loadtest, demo, exp
  DP3_ENV: &dp3_env loadtest

  # Specify the branch to deploy TODO: this might be not needed. So far useless
  DP3_BRANCH: &dp3_branch integrationTesting

  # Ignore branches for integration tests
  INTEGRATION_IGNORE_BRANCH: &integration_ignore_branch integrationTesting
  INTEGRATION_MTLS_IGNORE_BRANCH: &integration_mtls_ignore_branch integrationTesting
  CLIENT_IGNORE_BRANCH: &client_ignore_branch integrationTesting
  SERVER_IGNORE_BRANCH: &server_ignore_branch integrationTesting

  OTEL_IMAGE_TAG: &otel_image_tag "git-$OTEL_VERSION-$CI_COMMIT_SHORT_SHA"

  CDPS_RUNNER_TAG: &cdps_runner_tag milmove
  EKS_CLUSTER_RUNNER_TAG: &eks_cluster_runner_tag eks_cluster_runner

  postgres: &postgres harbor.csde.caci.com/docker.io/postgres:16.4
  #postgres: &postgres postgres:16.4
  redis: &redis harbor.csde.caci.com/docker.io/redis:5.0.6

stages:
- pre_checks
- build
- test
- push
- deploy
- prod_approval
- push_prd
- deploy_prd

#anchors
#set safe directory and path
.setup_milmove_env: &setup_milmove_env
    - git config --global --add safe.directory /builds/milmove/mymove
    - export PATH=${PATH}:${GOPATH}/bin:~/transcom/mymove/builds/milmove/mymove:/builds/milmove/mymove/scripts:/builds/milmove/mymove/bin
    - export REACT_APP_ERROR_LOGGING=otel

.announce_failure: &announce_failure
  #- if [[ "$CI_COMMIT_BRANCH" == "main" && "$CI_JOB_STATUS" == "failed" ]]; then
  - echo $CI_COMMIT_BRANCH
  - echo $CI_JOB_STATUS
  - echo "Announcing broken branch in GitLab CI"
  # fi

.setup_tls_vars_dp3: &setup_tls_vars_dp3
  - |
    if [[ "$DP3_ENV" == "exp" || "$DP3_ENV" == "loadtest" || "$DP3_ENV" == "demo" ]]; then
      export ENV=$(echo ${DP3_ENV} | tr '[:lower:]' '[:upper:]');
      export TLS_CERT=$(eval echo \$${ENV}_DP3_CERT);
      export TLS_KEY=$(eval echo \$${ENV}_DP3_KEY);
      export TLS_CA=$(eval echo \$${ENV}_DP3_CA);
    fi

.setup_aws_vars_dp3: &setup_aws_vars_dp3
  - export SERVICE_RESERVATION_CPU=2048
  - export SERVICE_RESERVATION_MEM=4096
  - |
    if [[ "$DP3_ENV" == "exp" || "$DP3_ENV" == "loadtest" || "$DP3_ENV" == "demo" ]]; then
      export ENV=$(echo ${DP3_ENV} | tr '[:lower:]' '[:upper:]');
      export AWS_DEFAULT_REGION=$(eval echo \$${ENV}_REGION);
      export AWS_ACCOUNT_ID=$(eval echo \$${ENV}_ACCOUNT_ID);
      export AWS_ACCESS_KEY_ID=$(eval echo \$${ENV}_ACCESS_KEY_ID);
      export AWS_SECRET_ACCESS_KEY=$(eval echo \$${ENV}_SECRET_ACCESS_KEY);
    fi

.setup_release_dp3: &setup_release_dp3
  - |
    if [[ "$DP3_ENV" == "exp" || "$DP3_ENV" == "loadtest" || "$DP3_ENV" == "demo" ]]; then
      export ENV=$(echo ${DP3_ENV} | tr '[:lower:]' '[:upper:]');
      export AWS_DEFAULT_REGION=$(eval echo \$${ENV}_REGION);
      export AWS_ACCOUNT_ID=$(eval echo \$${ENV}_ACCOUNT_ID);
      export ECR_REPOSITORY_URI=$(echo ${AWS_ACCOUNT_ID}.dkr.ecr.${AWS_DEFAULT_REGION}.amazonaws.com)
      export APP_DOCKER_FILE=Dockerfile.dp3
      export TASK_DOCKER_FILE=Dockerfile.tasks_dp3
      export APP_ENVIRONMENT=$DP3_ENV
    fi

.setup_aws_vars_com_dev: &setup_aws_vars_com_dev
  - export AWS_REGION=$COM_REGION
  - export AWS_ACCOUNT_ID=$DEV_ACCOUNT_ID
  - export AWS_ACCESS_KEY_ID=$DEV_ACCESS_KEY_ID
  - export AWS_SECRET_ACCESS_KEY=$DEV_SECRET_KEY

.setup_aws_vars_stg: &setup_aws_vars_stg
  - export AWS_DEFAULT_REGION=$STG_REGION
  - export AWS_ACCOUNT_ID=$STG_ACCOUNT_ID
  - export AWS_ACCESS_KEY_ID=$STG_ACCESS_KEY_ID
  - export AWS_SECRET_ACCESS_KEY=$STG_SECRET_ACCESS_KEY
  - export SERVICE_RESERVATION_CPU=2048
  - export SERVICE_RESERVATION_MEM=4096

.setup_tls_vars_stg: &setup_tls_vars_stg
  - export TLS_CERT=$STG_MOVE_MIL_DOD_TLS_CERT
  - export TLS_KEY=$STG_MOVE_MIL_DOD_TLS_KEY
  - export TLS_CA=$STG_MOVE_MIL_DOD_TLS_CA

.setup_aws_vars_prd: &setup_aws_vars_prd
  - export AWS_DEFAULT_REGION=$PRD_REGION
  - export AWS_ACCOUNT_ID=$PRD_ACCOUNT_ID
  - export AWS_ACCESS_KEY_ID=$PRD_ACCESS_KEY_ID
  - export AWS_SECRET_ACCESS_KEY=$PRD_SECRET_ACCESS_KEY
  - export SERVICE_RESERVATION_CPU=2048
  - export SERVICE_RESERVATION_MEM=8192


.setup_tls_vars_prd: &setup_tls_vars_prd
  - export TLS_CERT=$PRD_MOVE_MIL_DOD_TLS_CERT
  - export TLS_KEY=$PRD_MOVE_MIL_DOD_TLS_KEY
  - export TLS_CA=$PRD_MOVE_MIL_DOD_TLS_CA

.setup_release_stg: &setup_release_stg
  #if main
  - export ECR_REPOSITORY_URI=${STG_ACCOUNT_ID}.dkr.ecr.${STG_REGION}.amazonaws.com
  - export APP_DOCKER_FILE=Dockerfile
  - export TASK_DOCKER_FILE=Dockerfile.tasks
  #TODO: update demo to stg
  - export APP_ENVIRONMENT=stg

.setup_release_prd: &setup_release_prd
  #build off prd variables
  - export ECR_REPOSITORY_URI=${PRD_ACCOUNT_ID}.dkr.ecr.${PRD_REGION}.amazonaws.com
  - export APP_DOCKER_FILE=Dockerfile
  - export TASK_DOCKER_FILE=Dockerfile.tasks
  #TODO: update exp to prod
  - export APP_ENVIRONMENT=prd

.kaniko_before_setup: &kaniko_before_setup
  # prep login for kaniko
  mkdir -p /kaniko/.docker
  echo "Simulating Docker image build setup..."
  echo "{\"credHelpers\":{\"${ECR_REPOSITORY_URI}\":\"ecr-login\"}}" > /kaniko/.docker/config.json

.check_dp3: &check_dp3
 - if: (($DP3_ENV == "exp" || $DP3_ENV == "loadtest" || $DP3_ENV == "demo") && $DP3_BRANCH == $CI_COMMIT_BRANCH)

.check_main: &check_main
  - if: '$CI_COMMIT_BRANCH == "main"'

.check_debug: &check_debug
  - if: '$debug == "true"'

.check_integration_ignore_branch: &check_integration_ignore_branch
  - if: '$CI_COMMIT_BRANCH == "main" || $CI_COMMIT_BRANCH == $INTEGRATION_IGNORE_BRANCH'

.check_integration_mtls_ignore_branch: &check_integration_mtls_ignore_branch
  - if: '$CI_COMMIT_BRANCH == "main" || $CI_COMMIT_BRANCH == $INTEGRATION_MTLS_IGNORE_BRANCH'

.check_client_ignore_branch: &check_client_ignore_branch
  - if: '$CI_COMMIT_BRANCH == "main" || $CI_COMMIT_BRANCH == $CLIENT_IGNORE_BRANCH'

.check_server_ignore_branch: &check_server_ignore_branch
  - if: '$CI_COMMIT_BRANCH == "main" || $CI_COMMIT_BRANCH == $SERVER_IGNORE_BRANCH'


.install_yarn: &install_yarn
  - |
    git config --global url."https://github".insteadOf ssh://git@github
    git config --global url."https://github.com/".insteadOf git@github.com:
    mkdir -p /builds/milmove/mymove/.cache
    mkdir -p /builds/milmove/mymove/.cache/yarn
    yarn install --frozen-lockfile --cache-folder /builds/milmove/mymove/.cache/yarn
    scripts/check-generated-code yarn.lock
    echo "yarn check dependencies"
    ./scripts/rebuild-dependencies-without-binaries

.yarn_cache: &yarn_cache
    key:
      files:
        - yarn.lock
    paths:
      - .cache/yarn
    policy: pull-push

.go_cache: &go_cache
    key:
      files:
        - go.sum
    paths:
      - $GOPATH/pkg/mod
      - /builds/milmove/mymove/bin
    policy: pull-push

.setup_generic_app_env_variables: &setup_generic_app_env_variables
  - |
      export APPLICATION=app
      export DB_PASSWORD=mysecretpassword
      export DB_USER_LOW_PRIV=crud
      export DB_PASSWORD_LOW_PRIV=mysecretpassword
      export DB_USER=postgres
      export DB_HOST=localhost
      export DB_PORT=5432
      export MIGRATION_MANIFEST='/builds/milmove/mymove/migrations/app/migrations_manifest.txt'
      export DML_MIGRATION_MANIFEST='/builds/milmove/mymove/migrations/app/dml_migrations_manifest.txt'
      export DDL_TYPES_MIGRATION_MANIFEST='/builds/milmove/mymove/migrations/app/ddl_types_manifest.txt'
      export DDL_TABLES_MIGRATION_MANIFEST='/builds/milmove/mymove/migrations/app/ddl_tables_manifest.txt'
      export DDL_VIEWS_MIGRATION_MANIFEST='/builds/milmove/mymove/migrations/app/ddl_views_manifest.txt'
      export DDL_FUNCTIONS_MIGRATION_MANIFEST='/builds/milmove/mymove/migrations/app/ddl_functions_manifest.txt'
      export MIGRATION_PATH='file:///builds/milmove/mymove/migrations/app/schema;file:///builds/milmove/mymove/migrations/app/secure'
      export DDL_TYPES_MIGRATION_PATH='file:///builds/milmove/mymove/migrations/app/ddl_migrations/ddl_types'
      export DDL_TABLES_MIGRATION_PATH='file:///builds/milmove/mymove/migrations/app/ddl_migrations/ddl_tables'
      export DDL_VIEWS_MIGRATION_PATH='file:///builds/milmove/mymove/migrations/app/ddl_migrations/ddl_views'
      export DDL_FUNCTIONS_MIGRATION_PATH='file:///builds/milmove/mymove/migrations/app/ddl_migrations/ddl_functions'
      export EIA_KEY=db2522a43820268a41a802a16ae9fd26

.setup_devseed_env_variables: &setup_devseed_env_variables
  - |
      export DB_NAME=dev_db
      export DB_NAME_DEV=dev_db
      export ENVIRONMENT=development
      export DOD_CA_PACKAGE=/builds/milmove/mymove/config/tls/milmove-cert-bundle.p7b

.setup_server_env_variables: &setup_server_env_variables
    - |
      echo "make server_test_build for app"
      export LOGIN_GOV_SECRET_KEY=$(echo $E2E_LOGIN_GOV_SECRET_KEY | base64 --decode)
      export OKTA_CUST_CLIENT_ID=notrealkey
      export OKTA_CUSTOMER_SECRET_KEY=notrealkey
      export OKTA_OFFICE_SECRET_KEY=notrealkey1
      export OKTA_ADMIN_SECRET_KEY=notrealkey2
      export OKTA_TENANT_ORG_URL=test-milmove.okta.mil
      export GOTEST_PARALLEL=8
      export DB_PORT_TEST=5433
      export DB_NAME=test_db
      export DB_NAME_TEST=test_db
      export DTOD_USE_MOCK='true'
      export ENV=test
      export ENVIRONMENT=test
      export SERVER_REPORT=1
      export COVERAGE=1
      export SERVE_API_INTERNAL='true'
      export OKTA_CUSTOMER_CLIENT_ID=1q2w3e4r5t6y7u8i9o
      export OKTA_ADMIN_CLIENT_ID=AQ1SW2DE3FR4G5
      export OKTA_OFFICE_CLIENT_ID=9f9f9s8s90gig9
      export OKTA_API_KEY=notrealapikey8675309
      export OKTA_OFFICE_GROUP_ID=notrealgroupId
      export OKTA_CUSTOMER_GROUP_ID=notrealcustomergroupId
      export IWS_RBS_HOST=pkict.dmdc.osd.mil

.setup_env_intergration_mtls: &setup_env_intergration_mtls
  - |
    echo "Setting up environment variables"
    export MIL_MOVE_DOD_CA_CERT=$(cat config/tls/devlocal-ca.pem)
    export MIL_MOVE_DOD_TLS_CERT=$(cat config/tls/devlocal-https.pem)
    export MIL_MOVE_DOD_TLS_KEY=$(cat config/tls/devlocal-https.key)
    export CLIENT_AUTH_SECRET_KEY=$(cat config/tls/devlocal-client_auth_secret.key)
    export LOGIN_GOV_SECRET_KEY=$(echo $E2E_LOGIN_GOV_SECRET_KEY | base64 --decode)
    export HERE_MAPS_APP_ID=$E2E_HERE_MAPS_APP_ID
    export HERE_MAPS_APP_CODE=$E2E_HERE_MAPS_APP_CODE
    echo "Overriding application-specific configurations"
    sed 's,^,export ,' config/env/review.app.env > server_env
    source server_env
    export HERE_MAPS_GEOCODE_ENDPOINT=https://geocoder.api.here.com/6.2/geocode.json
    export HERE_MAPS_ROUTING_ENDPOINT=https://route.api.here.com/routing/7.2/calculateroute.json
    export LOGIN_GOV_CALLBACK_PORT=4000
    export LOGIN_GOV_CALLBACK_PROTOCOL=http
    make db_dev_create
    bin/milmove migrate
    mkdir -p build
    touch build/index.html
    bin/milmove serve 2>&1 | tee server.log &

.e2e_tests_playwright: &e2e_tests_playwright
  - |
     echo "Preparing the environment"
     export MIL_MOVE_DOD_CA_CERT=$(cat config/tls/devlocal-ca.pem)
     export MIL_MOVE_DOD_TLS_CERT=$(cat config/tls/devlocal-https.pem)
     export MIL_MOVE_DOD_TLS_KEY=$(cat config/tls/devlocal-https.key)
     export CLIENT_AUTH_SECRET_KEY=$(cat config/tls/devlocal-client_auth_secret.key)
     export LOGIN_GOV_SECRET_KEY=$(echo $E2E_LOGIN_GOV_SECRET_KEY | base64 --decode)
     export HERE_MAPS_APP_ID=$E2E_HERE_MAPS_APP_ID
     export HERE_MAPS_APP_CODE=$E2E_HERE_MAPS_APP_CODE
     sed 's,^,export ,' config/env/review.app.env > server_env
     source server_env
     make db_dev_create
     bin/milmove migrate
     bin/milmove serve &
     echo "Waiting for server to start"
     dockerize -wait http://milmovelocal:4000 -timeout 5m
     echo "Installing Playwright dependencies"
     yarn install --frozen-lockfile --cache-folder ~/.cache/yarn
     ./node_modules/.bin/playwright install


sast:
  stage: pre_checks
  tags:
    - $Gitlab_Runner_Tag
  interruptible: true
include:
- template: Jobs/SAST.gitlab-ci.yml
- template: Jobs/Dependency-Scanning.gitlab-ci.yml
- template: Jobs/Secret-Detection.gitlab-ci.yml

anti_virus:
  stage: pre_checks
  tags:
    - $Gitlab_Runner_Tag
  image: milmove/clamav-ci # Custom image with ClamAV pre-installed
  script:
    - pwd
    - clamscan --version # Verify ClamAV installation
    - ls -la $CI_PROJECT_DIR/anti-virus # Debug to confirm whitelist files exist
    - cp -v $CI_PROJECT_DIR/anti-virus/whitelist-*.{fp,ign2} /var/lib/clamav/ # Update paths
    - echo "Running ClamAV scan..."
    - >
      clamscan \
        --recursive \
        --infected \
        --detect-pua=yes \
        --exclude-pua=NetTool \
        --exclude-pua=PWTool \
        --max-scansize=300M \
        --max-filesize=100M \
        --max-recursion=30 \
        --max-files=50000 \
        --tempdir=/tmp \
        $CI_PROJECT_DIR
  after_script:
    - *announce_failure
  rules:
    - *check_main

# Prep the public folder for frontend dependency serving
# This is needed for things like pdfjs-dist
prep_server_hosted_client_deps:
  stage: pre_checks
  interruptible: true
  tags:
    - $Gitlab_Runner_Tag
  image: $DOCKER_APP_IMAGE
  before_script:
    - *setup_milmove_env
  script: |
    echo "Running prep_server_hosted_client_deps"
    ./scripts/fetch-react-file-viewer-from-yarn
  after_script:
    - *announce_failure
  artifacts:
    paths:
      - /builds/milmove/mymove/public

pre_deps_golang:
  stage: pre_checks
  interruptible: true
  tags:
    - $Gitlab_Runner_Tag
  image: $DOCKER_APP_IMAGE
  before_script:
    - *setup_milmove_env
  variables:
    KUBERNETES_MEMORY_REQUEST: "4Gi"
    KUBERNETES_MEMORY_LIMIT: "4Gi"
  script:
    - for i in $(seq 1 5); do go mod download && break || s=$? && sleep 5; done; (exit $s)
    - scripts/check-generated-code go.sum
    - make bin/swagger
  after_script:
    - *announce_failure
  cache:
    - <<: *go_cache
  artifacts:
    paths:
      - /builds/milmove/mymove/bin/
      - /builds/milmove/mymove/swagger/
  #TODO: Optimization potential
  # cache:
  #   key: "$CI_COMMIT_REF_SLUG-go"
  #   paths:
  #     - $GOPATH/pkg/mod
  #     - /builds/milmove/mymove/bin  # Ensure this path is correct and writable.
  # Optionally, you can define an after_script for cleanup or notifications.
golang_lint:
  stage: pre_checks
  interruptible: true
  tags:
    - $Gitlab_Runner_Tag
  image: harbor.csde.caci.com/docker.io/golangci/golangci-lint:$GOLANGCI_LINT_VERSION # Refer to https://hub.docker.com/r/golangci/golangci-lint
  variables:
<<<<<<< HEAD
    KUBERNETES_CPU_REQUEST: "4"
=======
    KUBERNETES_CPU_REQUEST: "2"
>>>>>>> bea9f3da
    KUBERNETES_MEMORY_REQUEST: "6Gi"
    KUBERNETES_MEMORY_LIMIT: "6Gi"
  script:
# Write the code coverage report to gl-code-quality-report.json
    # and print linting issues to stdout in the format: path/to/file:line description
    # remove `--issues-exit-code 0` or set to non-zero to fail the job if linting issues are detected
    - golangci-lint run --issues-exit-code 0 --print-issued-lines=false --timeout=25m --out-format code-climate:gl-code-quality-report.json,line-number
  artifacts:
      reports:
        codequality: gl-code-quality-report.json
      paths:
        - gl-code-quality-report.json
      when: always
  allow_failure: true

# WIP but failing and will need to get back to see if this is a viable option for go test coverage
# golang_coverage:
#   stage: pre_checks
#   interruptible: true
#   tags:
#     - $Gitlab_Runner_Tag
#   image: $DOCKER_APP_IMAGE
#   services:
#     - name: $postgres
#     - name: $redis
#   before_script:
#     - *setup_milmove_env
#   variables:
#     KUBERNETES_CPU_REQUEST: "4"
#     KUBERNETES_MEMORY_REQUEST: "8Gi"
#     KUBERNETES_MEMORY_LIMIT: "8Gi"
#     APPLICATION: app
#     # 8 since this runs on xlarge with 8 CPUs
#     GOTEST_PARALLEL: 8
#     DB_PASSWORD: mysecretpassword
#     DB_USER_LOW_PRIV: crud
#     DB_PASSWORD_LOW_PRIV: mysecretpassword
#     DB_USER: postgres
#     DB_HOST: localhost
#     DB_PORT_TEST: 5432
#     DB_PORT: 5432
#     DB_NAME: test_db
#     DB_NAME_TEST: test_db
#     DTOD_USE_MOCK: 'true'
#     MIGRATION_MANIFEST: '/builds/milmove/mymove/migrations/app/migrations_manifest.txt'
#     MIGRATION_PATH: 'file:///builds/milmove/mymove/migrations/app/schema;file:///builds/milmove/mymove/migrations/app/secure'
#     EIA_KEY: db2522a43820268a41a802a16ae9fd26 # dummy key generated with openssl rand -hex 16
#     ENV: test
#     ENVIRONMENT: test
#     SERVER_REPORT: 1
#     COVERAGE: 1
#     SERVE_API_INTERNAL: 'true'
#     OKTA_CUSTOMER_CLIENT_ID: 1q2w3e4r5t6y7u8i9o
#     OKTA_ADMIN_CLIENT_ID: AQ1SW2DE3FR4G5
#     OKTA_OFFICE_CLIENT_ID: 9f9f9s8s90gig9
#     OKTA_API_KEY: notrealapikey8675309
#     OKTA_OFFICE_GROUP_ID: notrealgroupId
#     OKTA_CUSTOMER_GROUP_ID: notrealcustomergroupId
#     POSTGRES_DB: test_db #for postgres container
#     POSTGRES_USER: postgres
#     POSTGRES_PASSWORD: mysecretpassword
#     POSTGRES_HOST_AUTH_METHOD: trust
#     DPS_AUTH_SECRET_KEY: placeholder
#     CSRF_AUTH_KEY: d096fd8529eefaa46497849d11d2ff2e979ddfaed1aff058524ada9bceadd67c
#     IWS_RBS_ENABLED: 0
#     IWS_RBS_HOST: "pkict.dmdc.osd.mil"
#   script:
#     - go test ./... -coverprofile=coverage.txt -covermode count
#     - go get github.com/boumenot/gocover-cobertura
#     - go run github.com/boumenot/gocover-cobertura < coverage.txt > coverage.xml
#   allow_failure: true
#   after_script:
#     - *announce_failure
#   artifacts:
#     reports:
#       coverage_report:
#         coverage_format: cobertura
#         path: /builds/milmove/mymove/coverage.xml

pre_deps_yarn:
  stage: pre_checks
  interruptible: true
  variables:
    KUBERNETES_CPU_REQUEST: "2"
    KUBERNETES_MEMORY_REQUEST: "6Gi"
    KUBERNETES_MEMORY_LIMIT: "6Gi"
  tags:
    - $Gitlab_Runner_Tag
  image: $DOCKER_APP_IMAGE
  before_script:
    - *setup_milmove_env
  script:
     - *install_yarn
  cache:
    - <<: *yarn_cache
  after_script:
      - *announce_failure

check_generated_code:
  stage: pre_checks
  interruptible: true
  image: $DOCKER_APP_IMAGE # Replace with the appropriate Docker image
  tags:
    - $Gitlab_Runner_Tag
  needs:
   - pre_deps_golang
  before_script:
   - *setup_milmove_env
  script:
    - make server_generate mocks_generate
    - scripts/check-generated-code pkg/gen/ $(find . -type d -name "*mocks" -exec echo -n '{} ' \;)
  after_script:
    - *announce_failure
  rules:
    - *check_debug


check_tls_certificate_dp3:
  stage: pre_checks
  interruptible: true
  tags:
    - $Gitlab_Runner_Tag
  image: $DOCKER_APP_IMAGE # Replace with your appropriate Docker image.
  before_script:
    - *setup_aws_vars_dp3
    - *setup_tls_vars_dp3
    - *announce_failure
  script:
    # Check if we are using a DP3 environment
    - echo "Checking if we are using a DP3 environment at all..."
    - |
      if [[ $DP3_ENV != "demo" && $DP3_ENV != "exp" && $DP3_ENV != "loadtest" ]]; then
        echo "Not a DP3 environment. Skipping TLS checks."
        exit 0
      fi
    - echo "Running TLS pair check..."
    - /usr/local/bin/check-tls-pair "${TLS_KEY}" "${TLS_CERT}"
  after_script:
    - *announce_failure
  rules:
    - *check_dp3

check_tls_certificate_stg:
  stage: pre_checks
  interruptible: true
  tags:
    - $Gitlab_Runner_Tag
  image: $DOCKER_APP_IMAGE
  before_script:
    - *setup_aws_vars_stg
    - *setup_tls_vars_stg
  script:
    - echo "Running TLS pair check..."
    - /usr/local/bin/check-tls-pair "${TLS_KEY}" "${TLS_CERT}"
  after_script:
    - *announce_failure

check_tls_certificate_prd:
  stage: pre_checks
  interruptible: true
  tags:
    - $Gitlab_Runner_Tag
  image: $DOCKER_APP_IMAGE
  before_script:
    - *setup_tls_vars_prd
    - *setup_aws_vars_prd
  script:
    - echo "Running TLS pair check for PRD environment..."
    - /usr/local/bin/check-tls-pair "${TLS_KEY}" "${TLS_CERT}"
  after_script:
    - *announce_failure

build_storybook:
  stage: build
  interruptible: true
  tags:
    - $Gitlab_Runner_Tag
  image: $DOCKER_APP_IMAGE
  variables:
    KUBERNETES_CPU_REQUEST: "2"
    KUBERNETES_MEMORY_REQUEST: "8Gi"
    KUBERNETES_MEMORY_LIMIT: "8Gi"
  needs:
    - pre_deps_yarn
    - anti_virus
  cache:
    - <<: *yarn_cache
      policy: pull
  before_script:
    - *setup_milmove_env
    - *install_yarn
  script:
   - yarn build-storybook
  after_script:
    - *announce_failure
  artifacts:
    paths:
      - /builds/milmove/mymove/storybook-static
  rules:
    - *check_main

deploy_storybook_dp3:
  stage: deploy
  interruptible: true
  tags:
    - $Gitlab_Runner_Tag
  image: $DOCKER_APP_IMAGE
  needs:
    - pre_deps_yarn
    - build_storybook
  before_script:
    - *setup_milmove_env
    - *setup_aws_vars_com_dev
  script:
    - echo "Deploying Storybook to S3..."
    - ./scripts/push-storybook-assets "storybook.dp3.us"
  after_script:
    - *announce_failure
  allow_failure: true
  artifacts:
    paths:
      - /builds/milmove/mymove/storybook-static
  rules:
  - *check_main

compile_app_client:
  stage: build
  interruptible: true
  tags:
    - $Gitlab_Runner_Tag
  image: $DOCKER_APP_IMAGE
  cache:
    - <<: *yarn_cache
      policy: pull
  variables:
    KUBERNETES_CPU_REQUEST: "8"
    KUBERNETES_MEMORY_REQUEST: "8Gi"
    KUBERNETES_MEMORY_LIMIT: "8Gi"
  before_script:
  - *setup_milmove_env
  - *install_yarn
  needs:
    - pre_deps_yarn
  script:
     - make client_build
  artifacts:
    paths:
      - /builds/milmove/mymove/bin
      - /builds/milmove/mymove/build
      - playwright
      - playwright.config.js
      - package.json
      - eslint-plugin-ato
    expire_in: 1 week
  after_script:
    - *announce_failure


compile_app_server:
  stage: build
  interruptible: true
  tags:
    - $Gitlab_Runner_Tag
  image: $DOCKER_APP_IMAGE
  cache:
    - <<: *go_cache
      policy: pull
    - <<: *yarn_cache
      policy: pull
  variables:
<<<<<<< HEAD
    KUBERNETES_CPU_REQUEST: "8"
=======
    KUBERNETES_CPU_REQUEST: "4"
>>>>>>> bea9f3da
    KUBERNETES_MEMORY_REQUEST: "8Gi"
    KUBERNETES_MEMORY_LIMIT: "8Gi"
  needs:
    - pre_deps_golang
    - pre_deps_yarn
  before_script:
    - *setup_milmove_env
    - *install_yarn
  script:
    - make -j 4 server_build build_tools
    - echo "Skipping server and tools compilation."
  artifacts:
    paths:
    - /builds/milmove/mymove/bin/milmove-tasks
    - /builds/milmove/mymove/bin/milmove
    - /builds/milmove/mymove/bin/rds-ca-rsa4096-g1.pem
    - /builds/milmove/mymove/bin/rds-ca-2019-root.pem
    - /builds/milmove/mymove/bin/tls-checker
    - /builds/milmove/mymove/bin/health-checker
    - /builds/milmove/mymove/bin/*
    - /builds/milmove/mymove/bin/ecs-deploy
    - /builds/milmove/mymove/config/tls/milmove-cert-bundle.p7b
    - /builds/milmove/mymove/config/tls/dod-sw-ca-66.pem
    - /builds/milmove/mymove/swagger/*
    - /builds/milmove/mymove/build
    - pkg/testdatagen/testdata
    - /builds/milmove/mymove/config/otel/*
    expire_in: 1 week
  after_script:
    - *announce_failure


#####################################
## Test stages various conditions  ##
#####################################

pre_test:
  stage: test
  interruptible: true
  tags:
    - $Gitlab_Runner_Tag
  image: $DOCKER_APP_IMAGE
  cache:
    - <<: *go_cache
      policy: pull
    - <<: *yarn_cache
      policy: pull
  needs:
    - pre_deps_golang
    - pre_deps_yarn
    - check_tls_certificate_stg
    - check_tls_certificate_prd
  variables:
<<<<<<< HEAD
    KUBERNETES_CPU_REQUEST: "6"
=======
    KUBERNETES_CPU_REQUEST: "2"
>>>>>>> bea9f3da
    KUBERNETES_MEMORY_REQUEST: "6Gi"
    KUBERNETES_MEMORY_LIMIT: "6Gi"
  before_script: *setup_milmove_env
  script:
    - export GODEBUG=asyncpreemptoff=1
    - echo "Save Baseline Spectral Lint"
    - |
      [ -d ~/transcom/mymove/spectral ] && cp -r ~/transcom/mymove/spectral /tmp/spectral_baseline || echo "Skipping saving baseline"
    - rm -rf ~/transcom/mymove/spectral
    - *install_yarn
    # this is so we can avoid go mod downloading and resulting in an error on a false positive
    - ./scripts/pre-commit-go-mod || exit 0
    - echo "Run pre-commit tests without golangci-lint, eslint, or prettier"
    - SKIP=golangci-lint,eslint,prettier pre-commit run --all-files
    - echo "Run pre-commit tests with golangci-lint only"
    - |
        export GOLANGCI_LINT_CONCURRENCY=4
        export GOLANGCI_LINT_VERBOSE=-v
        mkdir -p tmp/test-results/pretest
    # can this be removed in favor of golang_lint?
    - pre-commit run -v --all-files golangci-lint | tee tmp/test-results/pretest/golangci-lint.out
    - echo "Run prettier, eslint, danger checks"
    - yarn prettier-ci
    - yarn lint
    - yarn danger ci --failOnErrors
    - echo "Run spectral linter on all files"
    - ./scripts/ensure-spectral-lint /tmp/spectral_baseline spectral
  after_script:
    - *announce_failure
  artifacts:
      reports:
        codequality: tmp/test-results/pretest/golangci-lint.out
      paths:
        - tmp/test-results/pretest/golangci-lint.out #remove if golang_lint works
        - tmp/spectral_baseline/*.json #what do we need to store for review?
        - spectral/*.json #what do we need to store for review?
      when: always
  rules:
   - if: '$PRE_TEST_ALLOW_FAILURE == "true"'
     allow_failure: true
   - if: '$PRE_TEST_ALLOW_FAILURE == "false"'
     allow_failure: false
  #  - *check_server_ignore_branch  all branches for now

server_test:
  stage: test
  interruptible: true
  tags:
    - $Gitlab_Runner_Tag
  image: $DOCKER_APP_IMAGE
  needs:
    - pre_deps_golang
  before_script:
  - *setup_milmove_env
  - *setup_generic_app_env_variables
  - *setup_server_env_variables
  services:
    - name: $postgres
    - name: $redis
  variables:
<<<<<<< HEAD
    KUBERNETES_CPU_REQUEST: "6"
=======
    KUBERNETES_CPU_REQUEST: "5"
>>>>>>> bea9f3da
    KUBERNETES_MEMORY_REQUEST: "14Gi"
    KUBERNETES_MEMORY_LIMIT: "14Gi"
    APPLICATION: app
    # 8 since this runs on xlarge with 8 CPUs
    GOTEST_PARALLEL: 8
    DB_PASSWORD: mysecretpassword
    DB_USER_LOW_PRIV: crud
    DB_PASSWORD_LOW_PRIV: mysecretpassword
    DB_USER: postgres
    DB_HOST: localhost
    DB_PORT_TEST: 5432
    DB_PORT: 5432
    DB_NAME: test_db
    DB_NAME_TEST: test_db
    DTOD_USE_MOCK: 'true'
    MIGRATION_MANIFEST: '/builds/milmove/mymove/migrations/app/migrations_manifest.txt'
    DML_MIGRATION_MANIFEST: '/builds/milmove/mymove/migrations/app/dml_migrations_manifest.txt'
    DDL_TYPES_MIGRATION_MANIFEST: '/builds/milmove/mymove/migrations/app/ddl_types_manifest.txt'
    DDL_TABLES_MIGRATION_MANIFEST: '/builds/milmove/mymove/migrations/app/ddl_tables_manifest.txt'
    DDL_VIEWS_MIGRATION_MANIFEST: '/builds/milmove/mymove/migrations/app/ddl_views_manifest.txt'
    DDL_FUNCTIONS_MIGRATION_MANIFEST: '/builds/milmove/mymove/migrations/app/ddl_functions_manifest.txt'
    MIGRATION_PATH: 'file:///builds/milmove/mymove/migrations/app/schema;file:///builds/milmove/mymove/migrations/app/secure'
    DDL_TYPES_MIGRATION_PATH: 'file:///builds/milmove/mymove/migrations/app/ddl_migrations/ddl_types'
    DDL_TABLES_MIGRATION_PATH: 'file:///builds/milmove/mymove/migrations/app/ddl_migrations/ddl_tables'
    DDL_VIEWS_MIGRATION_PATH: 'file:///builds/milmove/mymove/migrations/app/ddl_migrations/ddl_views'
    DDL_FUNCTIONS_MIGRATION_PATH: 'file:///builds/milmove/mymove/migrations/app/ddl_migrations/ddl_functions'
    EIA_KEY: db2522a43820268a41a802a16ae9fd26 # dummy key generated with openssl rand -hex 16
    ENV: test
    ENVIRONMENT: test
    SERVER_REPORT: 1
    COVERAGE: 1
    SERVE_API_INTERNAL: 'true'
    OKTA_CUSTOMER_CLIENT_ID: 1q2w3e4r5t6y7u8i9o
    OKTA_ADMIN_CLIENT_ID: AQ1SW2DE3FR4G5
    OKTA_OFFICE_CLIENT_ID: 9f9f9s8s90gig9
    OKTA_API_KEY: notrealapikey8675309
    OKTA_OFFICE_GROUP_ID: notrealgroupId
    OKTA_CUSTOMER_GROUP_ID: notrealcustomergroupId
    POSTGRES_DB: test_db #for postgres container
    POSTGRES_USER: postgres
    POSTGRES_PASSWORD: mysecretpassword
    POSTGRES_HOST_AUTH_METHOD: trust
    DPS_AUTH_SECRET_KEY: placeholder
    CSRF_AUTH_KEY: d096fd8529eefaa46497849d11d2ff2e979ddfaed1aff058524ada9bceadd67c
    IWS_RBS_ENABLED: 0
    IWS_RBS_HOST: "pkict.dmdc.osd.mil"
  script:
    - for i in $(seq 1 5); do go mod download && break || s=$? && sleep 5; done; (exit $s)
    - scripts/check-generated-code go.sum
    - make bin/swagger
    - echo "server test -- build gotestsum and run scripts for report"
    - make -j 2 bin/milmove bin/gotestsum
    - make server_test
    - scripts/check-failed-test /builds/milmove/mymove/tmp/test-results/gotest/app/go-test-report.xml
  artifacts:
    paths:
      - /builds/milmove/mymove/bin/gotestsum
      - /builds/milmove/mymove/tmp/test-results
    when: always
    reports:
      junit: /builds/milmove/mymove/tmp/test-results/gotest/app/go-test-report.xml
  after_script:
    - *announce_failure
  rules:
   - if: '$SERVER_TEST_ALLOW_FAILURE == "true"'
     allow_failure: true
   - if: '$SERVER_TEST_ALLOW_FAILURE == "false"'
     allow_failure: false
  #  - *check_server_ignore_branch   # we want to make this run on every branch bc webhooks don't exist currently

server_test_coverage:
  stage: test
  interruptible: true
  tags:
    - $Gitlab_Runner_Tag
  image: $DOCKER_APP_IMAGE
  needs:
    - pre_deps_golang
    - server_test
  before_script: *setup_milmove_env
  script:
    - echo "TODO understand recording stats and PR interaction"
    - echo "server test coverage"
    - |
        echo "Ensure Test Coverage Increasing"
        ./scripts/ensure-go-test-coverage \
        tmp/baseline-go-coverage/go-coverage.txt \
        tmp/test-results/gotest/app/go-coverage.txt
  after_script:
    - *announce_failure
  rules:
   - if: '$SERVER_TEST_ALLOW_FAILURE == "true"'
     allow_failure: true
   - if: '$SERVER_TEST_ALLOW_FAILURE == "false"'
     allow_failure: true #allow failure for now
   - *check_server_ignore_branch
  ###may need to rethink the logic and intent of this they save per the following and do some PR interaction
  # only save the cache on default branch builds because we only want to
  # change the baseline of test results on main builds
  #
  # Save the new baseline regardless of if the coverage succeeds
  # or fails as a merge to main means we have a new baseline. We
  # will use other means to measure if our coverage is increasing

client_test:
  stage: test
  interruptible: true
  tags:
    - $Gitlab_Runner_Tag
  image: $DOCKER_APP_IMAGE
  variables:
<<<<<<< HEAD
    KUBERNETES_CPU_REQUEST: "6"
=======
    KUBERNETES_CPU_REQUEST: "2"
>>>>>>> bea9f3da
    KUBERNETES_MEMORY_REQUEST: "14Gi"
    KUBERNETES_MEMORY_LIMIT: "14Gi"
  needs:
    - pre_deps_yarn
  cache:
    - <<: *yarn_cache
      policy: pull
  before_script:
    - *setup_milmove_env
    - *install_yarn
  coverage: /All files[^|]*\|[^|]*\s+([\d\.]+)/
  dependencies:
    - pre_deps_yarn
  script:
    - echo "client test coverage" | tee -a $CI_PROJECT_DIR/coverage.output
    - JEST_JUNIT_OUTPUT_DIR=jest-junit-reports yarn test:coverage -results=false >> $CI_PROJECT_DIR/coverage.output 2>&1
  artifacts:
    when: always
    reports:
      junit:
        - jest-junit-reports/junit.xml
    paths:
      - /builds/milmove/mymove/coverage
      - /builds/milmove/mymove/jest-junit-reports
      - $CI_PROJECT_DIR/coverage.output
  after_script:
    - *announce_failure
  rules:
   - if: '$CLIENT_TEST_ALLOW_FAILURE == "true"'
     allow_failure: true
   - if: '$CLIENT_TEST_ALLOW_FAILURE == "false"'
     allow_failure: false
  #  - *check_client_ignore_branch   # we want to make this run on every branch bc webhooks don't exist currently

client_test_coverage:
  stage: test
  interruptible: true
  tags:
    - $Gitlab_Runner_Tag
  image: $DOCKER_APP_IMAGE
  needs:
    - pre_deps_yarn
    - client_test
  before_script: *setup_milmove_env
  # TODO: need to add cache for max coverage increase similar to this
  # https://stackoverflow.com/questions/54542922/force-coverage-increase-in-gitlab-prs
  script:
    - echo "TODO understand recording stats and PR interaction"
    - |
     echo "Ensure Test Coverage Increasing"
      ./scripts/ensure-js-test-coverage \
      tmp/baseline-jest-coverage/clover.xml \
      coverage/clover.xml
  after_script:
    - *announce_failure
  rules:
   - if: '$CLIENT_TEST_ALLOW_FAILURE == "true"'
     allow_failure: true
   - if: '$CLIENT_TEST_ALLOW_FAILURE == "false"'
     allow_failure: true #allow failure for now
   - *check_client_ignore_branch

integration_test_devseed:
  stage: test
  interruptible: true
  tags:
    - $Gitlab_Runner_Tag
  image: $DOCKER_APP_IMAGE
  services:
    - name: $postgres
    - name: $redis
  variables:
    KUBERNETES_CPU_REQUEST: "2"
    KUBERNETES_MEMORY_REQUEST: "6Gi"
    KUBERNETES_MEMORY_LIMIT: "6Gi"
    APPLICATION: app
    DB_PASSWORD: mysecretpassword
    DB_USER_LOW_PRIV: crud
    DB_PASSWORD_LOW_PRIV: mysecretpassword
    DB_USER: postgres
    DB_HOST: localhost
    DB_PORT: 5432
    DB_NAME: dev_db
    DB_NAME_DEV: dev_db
    MIGRATION_MANIFEST: '/builds/milmove/mymove/migrations/app/migrations_manifest.txt'
    DML_MIGRATION_MANIFEST: '/builds/milmove/mymove/migrations/app/dml_migrations_manifest.txt'
    DDL_TYPES_MIGRATION_MANIFEST: '/builds/milmove/mymove/migrations/app/ddl_types_manifest.txt'
    DDL_TABLES_MIGRATION_MANIFEST: '/builds/milmove/mymove/migrations/app/ddl_tables_manifest.txt'
    DDL_VIEWS_MIGRATION_MANIFEST: '/builds/milmove/mymove/migrations/app/ddl_views_manifest.txt'
    DDL_FUNCTIONS_MIGRATION_MANIFEST: '/builds/milmove/mymove/migrations/app/ddl_functions_manifest.txt'
    MIGRATION_PATH: 'file:///builds/milmove/mymove/migrations/app/schema;file:///builds/milmove/mymove/migrations/app/secure'
    DDL_TYPES_MIGRATION_PATH: 'file:///builds/milmove/mymove/migrations/app/ddl_migrations/ddl_types'
    DDL_TABLES_MIGRATION_PATH: 'file:///builds/milmove/mymove/migrations/app/ddl_migrations/ddl_tables'
    DDL_VIEWS_MIGRATION_PATH: 'file:///builds/milmove/mymove/migrations/app/ddl_migrations/ddl_views'
    DDL_FUNCTIONS_MIGRATION_PATH: 'file:///builds/milmove/mymove/migrations/app/ddl_migrations/ddl_functions'
    EIA_KEY: db2522a43820268a41a802a16ae9fd26 # dummy key generated with openssl rand -hex 16
    ENVIRONMENT: development
    DOD_CA_PACKAGE: /builds/milmove/mymove/config/tls/milmove-cert-bundle.p7b
    POSTGRES_PASSWORD: mysecretpassword
    POSTGRES_DB: test_db
  needs:
    - pre_deps_golang
    - prep_server_hosted_client_deps
  before_script:
   - *setup_milmove_env
   - *setup_generic_app_env_variables
   - *setup_devseed_env_variables
  script:
    - echo "integration_test_devseed"
    - |
     export MOVE_MIL_DOD_CA_CERT=$(cat config/tls/devlocal-ca.pem)
     export MOVE_MIL_DOD_TLS_CERT=$(cat config/tls/devlocal-https.pem)
     export MOVE_MIL_DOD_TLS_KEY=$(cat config/tls/devlocal-https.key)
    - make db_dev_fresh
  after_script:
    - *announce_failure
  rules:
   - if: '$INTEGRATION_TEST_ALLOW_FAILURE == "true"'
     allow_failure: true
   - if: '$INTEGRATION_TEST_ALLOW_FAILURE == "false"'
     allow_failure: false
   - *check_client_ignore_branch

integration_tests:
  stage: test
  interruptible: true
  tags:
    - $Gitlab_Runner_Tag
  image: $DOCKER_APP_IMAGE
  needs:
    - pre_deps_yarn
    - pre_deps_golang
    - compile_app_client
    - compile_app_server
    # - integration_test_my
    # - integration_test_office
    # - integration_test_admin
    - integration_test_devseed
  before_script: *setup_milmove_env
  script:
    - echo "TODO Add steps"
    - echo "integration_tests"
  after_script:
    - *announce_failure
  rules:
   - if: '$INTEGRATION_TEST_ALLOW_FAILURE == "true"'
     allow_failure: true
   - if: '$INTEGRATION_TEST_ALLOW_FAILURE == "false"'
     allow_failure: true # allow failure for now
   - *check_integration_ignore_branch

# integration_test_mtls:
#   stage: test
#   interruptible: true
#   tags:
#     - $Gitlab_Runner_Tag
#   image: $DOCKER_APP_IMAGE
#   services:
#     - name: $postgres
#     - name: $redis
#   variables:
#     APPLICATION: app
#     DB_PASSWORD: mysecretpassword
#     DB_USER_LOW_PRIV: crud
#     DB_PASSWORD_LOW_PRIV: mysecretpassword
#     DB_USER: postgres
#     DB_HOST: localhost
#     DB_PORT: 5432
#     DB_NAME: dev_db
#     DB_NAME_DEV: dev_db
#     MIGRATION_MANIFEST: '/builds/milmove/mymove/migrations/app/migrations_manifest.txt'
#     DML_MIGRATION_MANIFEST: '/builds/milmove/mymove/migrations/app/dml_migrations_manifest.txt'
#     DDL_TYPES_MIGRATION_MANIFEST: '/builds/milmove/mymove/migrations/app/ddl_types_manifest.txt'
#     DDL_TABLES_MIGRATION_MANIFEST: '/builds/milmove/mymove/migrations/app/ddl_tables_manifest.txt'
#     DDL_VIEWS_MIGRATION_MANIFEST: '/builds/milmove/mymove/migrations/app/ddl_views_manifest.txt'
#     DDL_FUNCTIONS_MIGRATION_MANIFEST: '/builds/milmove/mymove/migrations/app/ddl_functions_manifest.txt'
#     MIGRATION_PATH: 'file:///builds/milmove/mymove/migrations/app/schema;file:///builds/milmove/mymove/migrations/app/secure'
#     DDL_TYPES_MIGRATION_PATH: 'file:///builds/milmove/mymove/migrations/app/ddl_migrations/ddl_types'
#     DDL_TABLES_MIGRATION_PATH: 'file:///builds/milmove/mymove/migrations/app/ddl_migrations/ddl_tables'
#     DDL_VIEWS_MIGRATION_PATH: 'file:///builds/milmove/mymove/migrations/app/ddl_migrations/ddl_views'
#     DDL_FUNCTIONS_MIGRATION_PATH: 'file:///builds/milmove/mymove/migrations/app/ddl_migrations/ddl_functions'
#     EIA_KEY: db2522a43820268a41a802a16ae9fd26 # dummy key generated with openssl rand -hex 16
#     ENVIRONMENT: development
#     DOD_CA_PACKAGE: /builds/milmove/mymove/config/tls/milmove-cert-bundle.p7b
#     POSTGRES_PASSWORD: mysecretpassword
#     POSTGRES_DB: test_db
#   needs:
#     - pre_deps_yarn
#     - compile_app_server
#   before_script:
#     - *setup_milmove_env
#     - *setup_env_intergration_mtls
#   script:
#     - echo "TODO Add steps"
#     - echo "integration_test_mtls"
#     - echo "Waiting for server to start"
#     - dockerize -wait http://milmovelocal:4000 -timeout 5m
#     - echo "Running E2E mTLS tests"
#     - ./scripts/run-e2e-mtls-test
#   artifacts:
#     paths:
#       - test-results/
#     when: always
#   after_script:
#     - *announce_failure
#   rules:
#    - if: '$INTEGRATION_TEST_ALLOW_FAILURE == "true"'
#      allow_failure: true
#    - if: '$INTEGRATION_TEST_ALLOW_FAILURE == "false"'
#      allow_failure: true # allow failure for now
#    - *check_integration_mtls_ignore_branch

# integration_test_admin:
#   stage: test
#   interruptible: true
#   tags:
#     - $Gitlab_Runner_Tag
#   image: $DOCKER_APP_IMAGE
#   services:
#     - name: $postgres
#     - name: $redis
#   variables:
#     APPLICATION: app
#     DB_PASSWORD: mysecretpassword
#     DB_USER_LOW_PRIV: crud
#     DB_PASSWORD_LOW_PRIV: mysecretpassword
#     DB_USER: postgres
#     DB_HOST: localhost
#     DB_PORT: 5432
#     DB_NAME: dev_db
#     DB_NAME_DEV: dev_db
#     MIGRATION_MANIFEST: '/builds/milmove/mymove/migrations/app/migrations_manifest.txt'
#     DML_MIGRATION_MANIFEST: '/builds/milmove/mymove/migrations/app/dml_migrations_manifest.txt'
#     DDL_TYPES_MIGRATION_MANIFEST: '/builds/milmove/mymove/migrations/app/ddl_types_manifest.txt'
#     DDL_TABLES_MIGRATION_MANIFEST: '/builds/milmove/mymove/migrations/app/ddl_tables_manifest.txt'
#     DDL_VIEWS_MIGRATION_MANIFEST: '/builds/milmove/mymove/migrations/app/ddl_views_manifest.txt'
#     DDL_FUNCTIONS_MIGRATION_MANIFEST: '/builds/milmove/mymove/migrations/app/ddl_functions_manifest.txt'
#     MIGRATION_PATH: 'file:///builds/milmove/mymove/migrations/app/schema;file:///builds/milmove/mymove/migrations/app/secure'
#     DDL_TYPES_MIGRATION_PATH: 'file:///builds/milmove/mymove/migrations/app/ddl_migrations/ddl_types'
#     DDL_TABLES_MIGRATION_PATH: 'file:///builds/milmove/mymove/migrations/app/ddl_migrations/ddl_tables'
#     DDL_VIEWS_MIGRATION_PATH: 'file:///builds/milmove/mymove/migrations/app/ddl_migrations/ddl_views'
#     DDL_FUNCTIONS_MIGRATION_PATH: 'file:///builds/milmove/mymove/migrations/app/ddl_migrations/ddl_functions'
#     EIA_KEY: db2522a43820268a41a802a16ae9fd26 # dummy key generated with openssl rand -hex 16
#     ENVIRONMENT: development
#     DOD_CA_PACKAGE: /builds/milmove/mymove/config/tls/milmove-cert-bundle.p7b
#     POSTGRES_PASSWORD: mysecretpassword
#     POSTGRES_DB: test_db
#   needs:
#     - pre_deps_yarn
#     - pre_deps_golang
#     - compile_app_client
#     - compile_app_server
#   before_script:
#       - *setup_milmove_env
#       - *e2e_tests_playwright
#   script:
#     - echo "TODO Add steps"
#     - echo "integration_test_admin"
#     - echo "Running integration tests for Admin"
#     - ./node_modules/.bin/playwright test playwright/tests/admin \
#         --reporter=html,junit \
#         --trace=on \
#         --workers=1
#   artifacts:
#     paths:
#       - playwright-report/
#       - complete-playwright-report.zip
#       - playwright-results.xml
#     when: always
#   after_script:
#     - *announce_failure
#   rules:
#    - if: '$INTEGRATION_TEST_ALLOW_FAILURE == "true"'
#      allow_failure: true
#    - if: '$INTEGRATION_TEST_ALLOW_FAILURE == "false"'
#      allow_failure: true # allow failure for now
#    - *check_integration_ignore_branch

# integration_test_my:
#   stage: test
#   interruptible: true
#   tags:
#     - $Gitlab_Runner_Tag
#   image: $DOCKER_APP_IMAGE
#   services:
#     - name: $postgres
#     - name: $redis
#   variables:
#     APPLICATION: app
#     DB_PASSWORD: mysecretpassword
#     DB_USER_LOW_PRIV: crud
#     DB_PASSWORD_LOW_PRIV: mysecretpassword
#     DB_USER: postgres
#     DB_HOST: localhost
#     DB_PORT: 5432
#     DB_NAME: dev_db
#     DB_NAME_DEV: dev_db
#     MIGRATION_MANIFEST: '/builds/milmove/mymove/migrations/app/migrations_manifest.txt'
#     DML_MIGRATION_MANIFEST: '/builds/milmove/mymove/migrations/app/dml_migrations_manifest.txt'
#     DDL_TYPES_MIGRATION_MANIFEST: '/builds/milmove/mymove/migrations/app/ddl_types_manifest.txt'
#     DDL_TABLES_MIGRATION_MANIFEST: '/builds/milmove/mymove/migrations/app/ddl_tables_manifest.txt'
#     DDL_VIEWS_MIGRATION_MANIFEST: '/builds/milmove/mymove/migrations/app/ddl_views_manifest.txt'
#     DDL_FUNCTIONS_MIGRATION_MANIFEST: '/builds/milmove/mymove/migrations/app/ddl_functions_manifest.txt'
#     MIGRATION_PATH: 'file:///builds/milmove/mymove/migrations/app/schema;file:///builds/milmove/mymove/migrations/app/secure'
#     DDL_TYPES_MIGRATION_PATH: 'file:///builds/milmove/mymove/migrations/app/ddl_migrations/ddl_types'
#     DDL_TABLES_MIGRATION_PATH: 'file:///builds/milmove/mymove/migrations/app/ddl_migrations/ddl_tables'
#     DDL_VIEWS_MIGRATION_PATH: 'file:///builds/milmove/mymove/migrations/app/ddl_migrations/ddl_views'
#     DDL_FUNCTIONS_MIGRATION_PATH: 'file:///builds/milmove/mymove/migrations/app/ddl_migrations/ddl_functions'
#     EIA_KEY: db2522a43820268a41a802a16ae9fd26 # dummy key generated with openssl rand -hex 16
#     ENVIRONMENT: development
#     DOD_CA_PACKAGE: /builds/milmove/mymove/config/tls/milmove-cert-bundle.p7b
#     POSTGRES_PASSWORD: mysecretpassword
#     POSTGRES_DB: test_db
#   needs:
#     - pre_deps_yarn
#     - pre_deps_golang
#     - compile_app_client
#     - compile_app_server
#   before_script:
#       - *setup_milmove_env
#       - *e2e_tests_playwright
#   script:
#     - echo "TODO Add steps"
#     - echo "integration_test_my"
#     - echo "Running integration tests for My"
#     - ./node_modules/.bin/playwright test playwright/tests/my \
#         --reporter=html,junit \
#         --trace=on \
#         --workers=1 \
#         --shard="$CI_NODE_INDEX/$CI_NODE_TOTAL"
#   artifacts:
#     paths:
#       - playwright-report/
#       - complete-playwright-report.zip
#       - playwright-results.xml
#     when: always
#   after_script:
#     - *announce_failure
#   rules:
#    - if: '$INTEGRATION_TEST_ALLOW_FAILURE == "true"'
#      allow_failure: true
#    - if: '$INTEGRATION_TEST_ALLOW_FAILURE == "false"'
#      allow_failure: true # allow failure for now
#    - *check_integration_ignore_branch

# integration_test_office:
#   stage: test
#   interruptible: true
#   tags:
#     - $Gitlab_Runner_Tag
#   image: $DOCKER_APP_IMAGE
#   services:
#     - name: $postgres
#     - name: $redis
#   variables:
#     APPLICATION: app
#     DB_PASSWORD: mysecretpassword
#     DB_USER_LOW_PRIV: crud
#     DB_PASSWORD_LOW_PRIV: mysecretpassword
#     DB_USER: postgres
#     DB_HOST: localhost
#     DB_PORT: 5432
#     DB_NAME: dev_db
#     DB_NAME_DEV: dev_db
#     MIGRATION_MANIFEST: '/builds/milmove/mymove/migrations/app/migrations_manifest.txt'
#     DML_MIGRATION_MANIFEST: '/builds/milmove/mymove/migrations/app/dml_migrations_manifest.txt'
#     DDL_TYPES_MIGRATION_MANIFEST: '/builds/milmove/mymove/migrations/app/ddl_types_manifest.txt'
#     DDL_TABLES_MIGRATION_MANIFEST: '/builds/milmove/mymove/migrations/app/ddl_tables_manifest.txt'
#     DDL_VIEWS_MIGRATION_MANIFEST: '/builds/milmove/mymove/migrations/app/ddl_views_manifest.txt'
#     DDL_FUNCTIONS_MIGRATION_MANIFEST: '/builds/milmove/mymove/migrations/app/ddl_functions_manifest.txt'
#     MIGRATION_PATH: 'file:///builds/milmove/mymove/migrations/app/schema;file:///builds/milmove/mymove/migrations/app/secure'
#     DDL_TYPES_MIGRATION_PATH: 'file:///builds/milmove/mymove/migrations/app/ddl_migrations/ddl_types'
#     DDL_TABLES_MIGRATION_PATH: 'file:///builds/milmove/mymove/migrations/app/ddl_migrations/ddl_tables'
#     DDL_VIEWS_MIGRATION_PATH: 'file:///builds/milmove/mymove/migrations/app/ddl_migrations/ddl_views'
#     DDL_FUNCTIONS_MIGRATION_PATH: 'file:///builds/milmove/mymove/migrations/app/ddl_migrations/ddl_functions'
#     EIA_KEY: db2522a43820268a41a802a16ae9fd26 # dummy key generated with openssl rand -hex 16
#     ENVIRONMENT: development
#     DOD_CA_PACKAGE: /builds/milmove/mymove/config/tls/milmove-cert-bundle.p7b
#     POSTGRES_PASSWORD: mysecretpassword
#     POSTGRES_DB: test_db
#   needs:
#     - pre_deps_yarn
#     - pre_deps_golang
#     - compile_app_client
#     - compile_app_server
#   before_script:
#       - *setup_milmove_env
#       - *e2e_tests_playwright
#   script:
#     - echo "TODO Add steps"
#     - echo "integration_test_office"
#     - ./node_modules/.bin/playwright test playwright/tests/office \
#         --reporter=html,junit \
#         --trace=on \
#         --workers=1
#   artifacts:
#     paths:
#       - playwright-report/
#       - complete-playwright-report.zip
#       - playwright-results.xml
#     when: always
#   after_script:
#     - *announce_failure
#   rules:
#    - if: '$INTEGRATION_TEST_ALLOW_FAILURE == "true"'
#      allow_failure: true
#    - if: '$INTEGRATION_TEST_ALLOW_FAILURE == "false"'
#      allow_failure: true # allow failure for now
#    - *check_integration_ignore_branch


###############################################################
## DP3 Env push and deploy stages all off of setting dp3 env ##
###############################################################
build_push_app_dp3:
  stage: push
  interruptible: true
  tags:
    - $Gitlab_Runner_Tag
  environment: $DP3_ENV
  image:
    name: gcr.io/kaniko-project/executor:v1.14.0-debug
    entrypoint: [""]
  needs:
     - compile_app_client
     - compile_app_server
  before_script:
    - *setup_aws_vars_dp3
    - *setup_release_dp3
    - *kaniko_before_setup
  script:
    - echo "Building and Pushing app Docker image..."
    - /kaniko/executor --context "${CI_PROJECT_DIR}/" --dockerfile "${CI_PROJECT_DIR}/${APP_DOCKER_FILE}" --destination "${ECR_REPOSITORY_URI}/app:git-$CI_COMMIT_SHORT_SHA"
  after_script:
    - *announce_failure
  rules:
    - *check_dp3

build_push_migrations_dp3:
  stage: push
  interruptible: true
  tags:
    - $Gitlab_Runner_Tag
  environment: $DP3_ENV
  image:
    name: gcr.io/kaniko-project/executor:v1.14.0-debug
    entrypoint: [""]
  needs:
    - compile_app_server
    - compile_app_client
  before_script:
    - *setup_aws_vars_dp3
    - *setup_release_dp3
    - *kaniko_before_setup
  script:
    - echo "Building and Pushing migrations Docker image..."
    - /kaniko/executor --context "${CI_PROJECT_DIR}/" --dockerfile "${CI_PROJECT_DIR}/Dockerfile.migrations" --destination "${ECR_REPOSITORY_URI}/app-migrations:git-$CI_COMMIT_SHORT_SHA"
  after_script:
    - *announce_failure
  rules:
    - *check_dp3

build_push_tasks_dp3:
  stage: push
  interruptible: true
  tags:
    - $Gitlab_Runner_Tag
  environment: $DP3_ENV
  image:
    name: gcr.io/kaniko-project/executor:v1.14.0-debug
    entrypoint: [""]
  needs:
    - compile_app_server
    - compile_app_client
  before_script:
    - *setup_aws_vars_dp3
    - *setup_release_dp3
    - *kaniko_before_setup
  script:
    - echo "Building tasks Docker image..."
    - /kaniko/executor --context "${CI_PROJECT_DIR}/" --dockerfile "${CI_PROJECT_DIR}/${TASK_DOCKER_FILE}" --destination "${ECR_REPOSITORY_URI}/app-tasks:git-$CI_COMMIT_SHORT_SHA"
  after_script:
    - *announce_failure
  rules:
    - *check_dp3

push_otel_collector_image_dp3:
  stage: push
  interruptible: true
  tags:
    - $Gitlab_Runner_Tag
  environment: $DP3_ENV
  before_script:
    - *setup_aws_vars_dp3
    - *setup_release_dp3
  image:
    name: $DOCKER_BASE_IMAGE
    entrypoint: [""]
  needs:
    - compile_app_server
    - compile_app_client
  script:
    - echo "Logging in to DockerHub with Crane..."
    - echo "${DOCKERHUB_PASSWORD}" | crane auth login docker.io -u "${DOCKERHUB_USERNAME}" --password-stdin

    - echo "Pulling the AWS OTel Collector image from DockerHub..."
    - crane pull ${ECR_REPOSITORY_OTEL}:${OTEL_VERSION} image.tar

    - echo "Logging into AWS ECR with Crane..."
    - aws ecr get-login-password --region $AWS_DEFAULT_REGION | crane auth login ${AWS_ACCOUNT_ID}.dkr.ecr.${AWS_DEFAULT_REGION}.amazonaws.com -u AWS --password-stdin

    - echo "Pushing the image to our private ECR using Crane..."
    - crane push image.tar ${ECR_REPOSITORY_URI}/otel-collector:${OTEL_IMAGE_TAG}

    - echo "Cleaning up temporary image file..."
    - rm image.tar
  allow_failure: false
  after_script:
    - *announce_failure
  rules:
    - *check_dp3

deploy_migrations_dp3:
  stage: deploy
  resource_group: $DP3_ENV_migration
  tags:
    - $Gitlab_Runner_Tag
  environment: $DP3_ENV
  image:
    name: $DOCKER_APP_IMAGE
    entrypoint: [""]
  needs:
    - push_otel_collector_image_dp3
    - build_push_migrations_dp3
    - compile_app_server
    - compile_app_client
  before_script:
    - *setup_aws_vars_dp3
    - *setup_release_dp3
  script:
    # Step 1: Get the Digest
    - echo "Getting Digest from AWS"
    - export ECR_DIGEST=$(aws ecr describe-images --repository-name app-migrations --image-ids imageTag=git-$CI_COMMIT_SHORT_SHA --query 'imageDetails[0].imageDigest' --output text)
    # Step 2: Ensure exclusive execution and Snapshot
    - echo "Snapshotting database"
    - ./scripts/rds-snapshot-app-db "$APP_ENVIRONMENT"
    # Step 3: Run migrations
    - echo "Running migrations"
    - ./scripts/ecs-run-app-migrations-container "${ECR_REPOSITORY_URI}/app-migrations@${ECR_DIGEST}" "${APP_ENVIRONMENT}"
  after_script:
    - *announce_failure
  rules:
    - *check_dp3

deploy_tasks_dp3:
  stage: deploy
  resource_group: $DP3_ENV_task
  tags:
    - $Gitlab_Runner_Tag
  environment: $DP3_ENV
  image:
    name: $DOCKER_APP_IMAGE
    entrypoint: [""]
  needs:
    - deploy_migrations_dp3
    - build_push_tasks_dp3
    - compile_app_server
    - compile_app_client
  before_script:
    - *setup_aws_vars_dp3
    - *setup_release_dp3
  script:
    - echo "Getting Digest from AWS"
    - export ECR_DIGEST=$(aws ecr describe-images --repository-name app-tasks --image-ids imageTag=git-$CI_COMMIT_SHORT_SHA --query 'imageDetails[0].imageDigest' --output text)
    - echo "Deploying GHC fuel price data task service"
    - ./scripts/ecs-deploy-task-container save-ghc-fuel-price-data "${ECR_REPOSITORY_URI}/app-tasks@${ECR_DIGEST}" "${APP_ENVIRONMENT}"
    - echo "Deploying payment reminder email task service"
    - ./scripts/ecs-deploy-task-container send-payment-reminder "${ECR_REPOSITORY_URI}/app-tasks@${ECR_DIGEST}" "${APP_ENVIRONMENT}"
    - echo "Deploying process TPPS task service"
    - ./scripts/ecs-deploy-task-container process-tpps "${ECR_REPOSITORY_URI}/app-tasks@${ECR_DIGEST}" "${APP_ENVIRONMENT}"
    - echo "Deploy connect to GEX via SFTP service"
    - ./scripts/ecs-deploy-task-container connect-to-gex-via-sftp "${ECR_REPOSITORY_URI}/app-tasks@${ECR_DIGEST}" "${APP_ENVIRONMENT}"
<<<<<<< HEAD
    - echo "Deploy post to GEX service"
    - ./scripts/ecs-deploy-task-container post-file-to-gex "${ECR_REPOSITORY_URI}/app-tasks@${ECR_DIGEST}" "${APP_ENVIRONMENT}"
    - echo "Deploy process EDIs service"
    - ./scripts/ecs-deploy-task-container process-edis "${ECR_REPOSITORY_URI}/app-tasks@${ECR_DIGEST}" "${APP_ENVIRONMENT}"
=======
    # - echo "Deploy post to GEX service"
    # - ./scripts/ecs-deploy-task-container post-file-to-gex "${ECR_REPOSITORY_URI}/app-tasks@${ECR_DIGEST}" "${APP_ENVIRONMENT}"
    # - echo "Deploy process EDIs service"
    # - ./scripts/ecs-deploy-task-container process-edis "${ECR_REPOSITORY_URI}/app-tasks@${ECR_DIGEST}" "${APP_ENVIRONMENT}"
>>>>>>> bea9f3da
  after_script:
    - *announce_failure
  rules:
    - *check_dp3

deploy_app_client_tls_dp3:
  stage: deploy
  resource_group: $DP3_ENV_client
  tags:
    - $Gitlab_Runner_Tag
  environment: $DP3_ENV
  image:
    name: $DOCKER_APP_IMAGE
    entrypoint: [""]
  needs:
    - deploy_migrations_dp3
    - push_otel_collector_image_dp3
    - compile_app_server
    - compile_app_client
  variables:
    OPEN_TELEMETRY_SIDECAR: "true"
    HEALTH_CHECK: "true"
  before_script:
    - *setup_aws_vars_dp3
    - *setup_tls_vars_dp3
    - *setup_release_dp3
  script:
    # - echo "Comparing against deployed commit"
    # - ./scripts/compare-deployed-commit "" $CI_COMMIT_SHA ${TLS_KEY} ${TLS_CERT} ${TLS_CA}
    - echo "Getting Digest from AWS"
    - export ECR_DIGEST=$(aws ecr describe-images --repository-name app --image-ids imageTag=git-$CI_COMMIT_SHORT_SHA --query 'imageDetails[0].imageDigest' --output text)
    - echo "Getting otel collector Digest from AWS"
    - export OTEL_ECR_DIGEST=$(aws ecr describe-images --repository-name otel-collector --image-ids imageTag=${OTEL_IMAGE_TAG} --query 'imageDetails[0].imageDigest' --output text)
    - export OTEL_COLLECTOR_IMAGE="${ECR_REPOSITORY_URI}/otel-collector@${OTEL_ECR_DIGEST}"
    - echo "Deploying app-client-tls service"
    - ./scripts/ecs-deploy-service-container app-client-tls "${ECR_REPOSITORY_URI}/app@${ECR_DIGEST}" "${APP_ENVIRONMENT}" "/bin/milmove serve"
    - echo "Running Health Check"
    - bin/health-checker --schemes https --hosts api.$APP_ENVIRONMENT.dp3.us --key ${TLS_KEY} --cert ${TLS_CERT} --ca ${TLS_CA} --tries 10 --backoff 3 --log-level info --timeout 5m
    - echo "Running TLS Check"
    - bin/tls-checker --schemes https --hosts api.$APP_ENVIRONMENT.dp3.us --key ${TLS_KEY} --cert ${TLS_CERT} --ca ${TLS_CA} --log-level info --timeout 15m
    - echo "Checking deployed commits"
    - ./scripts/check-deployed-commit "api.$APP_ENVIRONMENT.dp3.us" "$CI_COMMIT_SHA" ${TLS_KEY} ${TLS_CERT} ${TLS_CA}
  after_script:
    - *announce_failure
  rules:
    - *check_dp3

deploy_app_dp3:
  stage: deploy
  resource_group: $DP3_ENV_app
  tags:
    - $Gitlab_Runner_Tag
  environment: $DP3_ENV
  image:
    name: $DOCKER_APP_IMAGE
    entrypoint: [""]
  needs:
    - build_push_app_dp3
    - deploy_migrations_dp3
    - compile_app_server
    - compile_app_client
  variables:
    OPEN_TELEMETRY_SIDECAR: "true"
    HEALTH_CHECK: "true"
  before_script:
    - *setup_tls_vars_dp3
    - *setup_aws_vars_dp3
    - *setup_release_dp3
  script:
    - echo "Comparing against deployed commit"
    # - ./scripts/compare-deployed-commit "" "$CI_COMMIT_SHA" "$TLS_KEY" "$TLS_CERT" "$TLS_CA"
    - echo "Creating .go-version file if not already present"
    - |
      if [ -f ".go-version" ]; then
        echo ".go-version already exists, no need to re-create"
      else
        GO_VERSION=$(awk '/golang/ { print $2 }' .tool-versions)
        echo "Creating .go-version using version ${GO_VERSION}"
        echo $GO_VERSION > .go-version
      fi
    - echo "Getting Digest from AWS"
    - export ECR_DIGEST=$(aws ecr describe-images --repository-name app --image-ids imageTag=git-$CI_COMMIT_SHORT_SHA --query 'imageDetails[0].imageDigest' --output text)
    - echo "Getting otel collector digest from AWS"
    - export OTEL_ECR_DIGEST=$(aws ecr describe-images --repository-name otel-collector --image-ids imageTag=git-${OTEL_VERSION}-${CI_COMMIT_SHORT_SHA} --query 'imageDetails[0].imageDigest' --output text)
    - export OTEL_COLLECTOR_IMAGE="${ECR_REPOSITORY_URI}/otel-collector@${OTEL_ECR_DIGEST}"
    - echo "Deploying app service"
    - ./scripts/ecs-deploy-service-container app "${ECR_REPOSITORY_URI}/app@${ECR_DIGEST}" "${APP_ENVIRONMENT}" "/bin/milmove serve"
    - echo "Running Health Check"
    - bin/health-checker --schemes https --hosts my.$DP3_ENV.dp3.us,office.$DP3_ENV.dp3.us,admin.$DP3_ENV.dp3.us --tries 10 --backoff 3 --log-level info --timeout 5m
    - echo "Running TLS Check"
    - bin/tls-checker --schemes https --hosts my.$DP3_ENV.dp3.us,office.$DP3_ENV.dp3.us,admin.$DP3_ENV.dp3.us --log-level info --timeout 15m
    - echo "Checking deployed commits"
    - ./scripts/check-deployed-commit "my.$DP3_ENV.dp3.us,office.$DP3_ENV.dp3.us,admin.$DP3_ENV.dp3.us" "$CI_COMMIT_SHA"
  after_script:
    - *announce_failure
  rules:
    - *check_dp3

########################################################
## STG push and deploy stages all off of main only    ##
########################################################
build_push_app_stg:
  stage: push
  interruptible: true
  tags:
    - $Gitlab_Runner_Tag
  environment: stg
  image:
    name: gcr.io/kaniko-project/executor:v1.14.0-debug
    entrypoint: [""]
  needs:
      - compile_app_client
      - compile_app_server
      - client_test_coverage
      - server_test_coverage
      - pre_test
      - integration_tests
  before_script:
    - *setup_aws_vars_stg
    - *setup_release_stg
    - *kaniko_before_setup
  script:
    - echo "Building and Pushing app Docker image..."
    - /kaniko/executor --context "${CI_PROJECT_DIR}/" --dockerfile "${CI_PROJECT_DIR}/${APP_DOCKER_FILE}" --destination "${ECR_REPOSITORY_URI}/app:git-$CI_COMMIT_SHORT_SHA"
  after_script:
    - *announce_failure
  rules:
  - *check_main

build_push_migrations_stg:
  stage: push
  interruptible: true
  tags:
    - $Gitlab_Runner_Tag
  environment: stg
  image:
    name: gcr.io/kaniko-project/executor:v1.14.0-debug
    entrypoint: [""]
  needs:
    - compile_app_server
    - compile_app_client
    - client_test_coverage
    - server_test_coverage
    - pre_test
    - integration_tests
  before_script:
    - *setup_aws_vars_stg
    - *setup_release_stg
    - *kaniko_before_setup
  script:
    - echo "Building and Pushing migrations Docker image..."
    - /kaniko/executor --context "${CI_PROJECT_DIR}/" --dockerfile "${CI_PROJECT_DIR}/Dockerfile.migrations" --destination "${ECR_REPOSITORY_URI}/app-migrations:git-$CI_COMMIT_SHORT_SHA"
  after_script:
    - *announce_failure
  rules:
  - *check_main

build_push_tasks_stg:
  stage: push
  interruptible: true
  tags:
    - $Gitlab_Runner_Tag
  environment: stg
  image:
    name: gcr.io/kaniko-project/executor:v1.14.0-debug
    entrypoint: [""]
  needs:
    - compile_app_server
    - compile_app_client
    - client_test_coverage
    - server_test_coverage
    - pre_test
    - integration_tests
  before_script:
    - *setup_aws_vars_stg
    - *setup_release_stg
    - *kaniko_before_setup
  script:
    - echo "Building tasks Docker image..."
    - /kaniko/executor --context "${CI_PROJECT_DIR}/" --dockerfile "${CI_PROJECT_DIR}/${TASK_DOCKER_FILE}" --destination "${ECR_REPOSITORY_URI}/app-tasks:git-$CI_COMMIT_SHORT_SHA"
  after_script:
    - *announce_failure
  rules:
  - *check_main

push_otel_collector_image_stg:
  stage: push
  interruptible: true
  tags:
    - $Gitlab_Runner_Tag
  environment: stg
  image:
    name: $DOCKER_BASE_IMAGE
    entrypoint: [""]
  needs:
    - compile_app_server
    - compile_app_client
  before_script:
    - *setup_aws_vars_stg
    - *setup_release_stg
  script:
    - echo "Logging in to DockerHub with Crane..."
    - echo "${DOCKERHUB_PASSWORD}" | crane auth login docker.io -u "${DOCKERHUB_USERNAME}" --password-stdin

    - echo "Pulling the AWS OTel Collector image from DockerHub..."
    - crane pull ${ECR_REPOSITORY_OTEL}:${OTEL_VERSION} image.tar

    - echo "Logging into AWS ECR with Crane..."
    - aws ecr get-login-password --region $AWS_DEFAULT_REGION | crane auth login ${AWS_ACCOUNT_ID}.dkr.ecr.${AWS_DEFAULT_REGION}.amazonaws.com -u AWS --password-stdin

    - echo "Pushing the image to our private ECR using Crane..."
    - crane push image.tar ${ECR_REPOSITORY_URI}/otel-collector:${OTEL_IMAGE_TAG}

    - echo "Cleaning up temporary image file..."
    - rm image.tar
  allow_failure: false
  after_script:
    - *announce_failure
  rules:
    - *check_main

deploy_migrations_stg:
  stage: deploy
  resource_group: staging_migration
  tags:
    - $Gitlab_Runner_Tag
  environment: stg
  image:
    name: $DOCKER_APP_IMAGE
    entrypoint: [""]
  needs:
    - push_otel_collector_image_stg
    - build_push_migrations_stg
    - compile_app_server
    - compile_app_client
  before_script:
    - *setup_aws_vars_stg
    - *setup_release_stg
  script:
    # Step 1: Get the Digest
    - echo "Getting Digest from AWS"
    - export ECR_DIGEST=$(aws ecr describe-images --repository-name app-migrations --image-ids imageTag=git-$CI_COMMIT_SHORT_SHA --query 'imageDetails[0].imageDigest' --output text)
    # Step 2: Ensure exclusive execution and Snapshot
    - echo "Snapshotting database"
    - ./scripts/rds-snapshot-app-db "$APP_ENVIRONMENT"
    # Step 3: Run migrations
    - echo "Running migrations"
    - ./scripts/ecs-run-app-migrations-container "${ECR_REPOSITORY_URI}/app-migrations@${ECR_DIGEST}" "${APP_ENVIRONMENT}"
  after_script:
    - *announce_failure
  rules:
    - *check_main

deploy_tasks_stg:
  stage: deploy
  resource_group: staging_task
  tags:
    - $Gitlab_Runner_Tag
  environment: stg
  image:
    name: $DOCKER_APP_IMAGE
    entrypoint: [""]
  needs:
    - deploy_migrations_stg
    - build_push_tasks_stg
    - compile_app_server
    - compile_app_client
  before_script:
    - *setup_aws_vars_stg
    - *setup_release_stg
  script:
    - echo "Getting Digest from AWS"
    - export ECR_DIGEST=$(aws ecr describe-images --repository-name app-tasks --image-ids imageTag=git-$CI_COMMIT_SHORT_SHA --query 'imageDetails[0].imageDigest' --output text)
    - echo "Deploying GHC fuel price data task service"
    - ./scripts/ecs-deploy-task-container save-ghc-fuel-price-data "${ECR_REPOSITORY_URI}/app-tasks@${ECR_DIGEST}" "${APP_ENVIRONMENT}"
    - echo "Deploying payment reminder email task service"
    - ./scripts/ecs-deploy-task-container send-payment-reminder "${ECR_REPOSITORY_URI}/app-tasks@${ECR_DIGEST}" "${APP_ENVIRONMENT}"
    - echo "Deploying process TPPS task service"
    - ./scripts/ecs-deploy-task-container process-tpps "${ECR_REPOSITORY_URI}/app-tasks@${ECR_DIGEST}" "${APP_ENVIRONMENT}"
    - echo "Deploy connect to GEX via SFTP service"
    - ./scripts/ecs-deploy-task-container connect-to-gex-via-sftp "${ECR_REPOSITORY_URI}/app-tasks@${ECR_DIGEST}" "${APP_ENVIRONMENT}"
    - echo "Deploy post to GEX service"
    - ./scripts/ecs-deploy-task-container post-file-to-gex "${ECR_REPOSITORY_URI}/app-tasks@${ECR_DIGEST}" "${APP_ENVIRONMENT}"
    - echo "Deploy process EDIs service"
    - ./scripts/ecs-deploy-task-container process-edis "${ECR_REPOSITORY_URI}/app-tasks@${ECR_DIGEST}" "${APP_ENVIRONMENT}"
  after_script:
    - *announce_failure
  rules:
    - *check_main

deploy_app_client_tls_stg:
  stage: deploy
  resource_group: staging_client
  tags:
    - $Gitlab_Runner_Tag
  environment: stg
  image:
    name: $DOCKER_APP_IMAGE
    entrypoint: [""]
  needs:
    - deploy_migrations_stg
    - push_otel_collector_image_stg
    - compile_app_server
    - compile_app_client
  variables:
    OPEN_TELEMETRY_SIDECAR: "true"
    HEALTH_CHECK: "true"
  before_script:
    - *setup_tls_vars_stg
    - *setup_aws_vars_stg
    - *setup_release_stg
  script:
    # - echo "Comparing against deployed commit"
    # - ./scripts/compare-deployed-commit "" $CI_COMMIT_SHA ${TLS_KEY} ${TLS_CERT} ${TLS_CA}
    - echo "Getting Digest from AWS"
    - export ECR_DIGEST=$(aws ecr describe-images --repository-name app --image-ids imageTag=git-$CI_COMMIT_SHORT_SHA --query 'imageDetails[0].imageDigest' --output text)
    - echo "Getting otel collector Digest from AWS"
    - export OTEL_ECR_DIGEST=$(aws ecr describe-images --repository-name otel-collector --image-ids imageTag=${OTEL_IMAGE_TAG} --query 'imageDetails[0].imageDigest' --output text)
    - export OTEL_COLLECTOR_IMAGE="${ECR_REPOSITORY_URI}/otel-collector@${OTEL_ECR_DIGEST}"
    - echo "Deploying app-client-tls service"
    - ./scripts/ecs-deploy-service-container app-client-tls "${ECR_REPOSITORY_URI}/app@${ECR_DIGEST}" "${APP_ENVIRONMENT}" "/bin/milmove serve"
    #TODO: fix domain make dynamic and pass in preferred
    - echo "Running Health Check"
    - bin/health-checker --schemes https --hosts api.$APP_ENVIRONMENT.move.mil --key ${TLS_KEY} --cert ${TLS_CERT} --ca ${TLS_CA} --tries 10 --backoff 3 --log-level info --timeout 5m
    - echo "Running TLS Check"
    - bin/tls-checker --schemes https --hosts api.$APP_ENVIRONMENT.move.mil --key ${TLS_KEY} --cert ${TLS_CERT} --ca ${TLS_CA} --log-level info --timeout 15m
    - echo "Checking deployed commits"
    - ./scripts/check-deployed-commit "api.$APP_ENVIRONMENT.move.mil" "$CI_COMMIT_SHA" ${TLS_KEY} ${TLS_CERT} ${TLS_CA}
  after_script:
    - *announce_failure
  rules:
    - *check_main

deploy_app_stg:
  stage: deploy
  resource_group: staging_app
  tags:
    - $Gitlab_Runner_Tag
  environment: stg
  image:
    name: $DOCKER_APP_IMAGE
    entrypoint: [""]
  needs:
    - build_push_app_stg
    - deploy_migrations_stg
    - compile_app_server
    - compile_app_client
  variables:
    OPEN_TELEMETRY_SIDECAR: "true"
    HEALTH_CHECK: "true"
  before_script:
    - *setup_tls_vars_stg
    - *setup_aws_vars_stg
    - *setup_release_stg
  script:
    - echo "Comparing against deployed commit"
    # - ./scripts/compare-deployed-commit "" "$CI_COMMIT_SHA" "$TLS_KEY" "$TLS_CERT" "$TLS_CA"
    - echo "Creating .go-version file if not already present"
    - |
      if [ -f ".go-version" ]; then
        echo ".go-version already exists, no need to re-create"
      else
        GO_VERSION=$(awk '/golang/ { print $2 }' .tool-versions)
        echo "Creating .go-version using version ${GO_VERSION}"
        echo $GO_VERSION > .go-version
      fi
    - echo "Getting Digest from AWS"
    - export ECR_DIGEST=$(aws ecr describe-images --repository-name app --image-ids imageTag=git-$CI_COMMIT_SHORT_SHA --query 'imageDetails[0].imageDigest' --output text)
    - echo "Getting otel collector digest from AWS"
    - export OTEL_ECR_DIGEST=$(aws ecr describe-images --repository-name otel-collector --image-ids imageTag=${OTEL_IMAGE_TAG} --query 'imageDetails[0].imageDigest' --output text)
    - export OTEL_COLLECTOR_IMAGE="${ECR_REPOSITORY_URI}/otel-collector@${OTEL_ECR_DIGEST}"
    - echo "Deploying app service"
    - ./scripts/ecs-deploy-service-container app "${ECR_REPOSITORY_URI}/app@${ECR_DIGEST}" "${APP_ENVIRONMENT}" "/bin/milmove serve"
    #TODO: fix domain make dynamic and pass in preferred
    - echo "Running Health Check"
    - bin/health-checker --schemes https --hosts my.$APP_ENVIRONMENT.move.mil,office.$APP_ENVIRONMENT.move.mil,admin.$APP_ENVIRONMENT.move.mil --tries 10 --backoff 3 --log-level info --timeout 5m
    - echo "Running TLS Check"
    - bin/tls-checker --schemes https --hosts my.$APP_ENVIRONMENT.move.mil,office.$APP_ENVIRONMENT.move.mil,admin.$APP_ENVIRONMENT.move.mil --log-level info --timeout 15m
    - echo "Checking deployed commits"
    - ./scripts/check-deployed-commit "my.$APP_ENVIRONMENT.move.mil,office.$APP_ENVIRONMENT.move.mil,admin.$APP_ENVIRONMENT.move.mil" "$CI_COMMIT_SHA"
  after_script:
    - *announce_failure
  rules:
    - *check_main

##############################################################################
## PROD push and deploy stages all dependent on prod_approval manual stage  ##
##############################################################################
prod_approval:
  stage: prod_approval
  resource_group: production
  tags:
    - $Gitlab_Runner_Tag
  environment: prd_approval
  needs:
      - compile_app_client
      - compile_app_server
      - deploy_app_stg
      - deploy_app_client_tls_stg
  script:
    - echo "No Op Prd"
  after_script:
    - *announce_failure
  rules:
  - *check_main

build_push_app_prd:
  stage: push_prd
  resource_group: production_app
  environment: prd
  image:
    name: gcr.io/kaniko-project/executor:v1.14.0-debug
    entrypoint: [""]
  needs:
    - prod_approval
    - compile_app_server
    - compile_app_client
  before_script:
      - *setup_aws_vars_prd
      - *setup_release_prd
      - *kaniko_before_setup
  script:
    - echo "Building and Pushing app Docker image..."
    - /kaniko/executor --context "${CI_PROJECT_DIR}/" --dockerfile "${CI_PROJECT_DIR}/${APP_DOCKER_FILE}" --destination "${ECR_REPOSITORY_URI}/app:git-$CI_COMMIT_SHORT_SHA"
  after_script:
    - *announce_failure
  rules:
    - *check_main

build_push_migrations_prd:
  stage: push_prd
  resource_group: production_migration
  tags:
    - $Gitlab_Runner_Tag
  environment: prd
  image:
    name: gcr.io/kaniko-project/executor:v1.14.0-debug
    entrypoint: [""]
  needs:
    - prod_approval
    - compile_app_server
    - compile_app_client
  before_script:
    - *setup_aws_vars_prd
    - *setup_release_prd
    - *kaniko_before_setup
  script:
    - echo "Building and Pushing migrations Docker image..."
    - /kaniko/executor --context "${CI_PROJECT_DIR}/" --dockerfile "${CI_PROJECT_DIR}/Dockerfile.migrations" --destination "${ECR_REPOSITORY_URI}/app-migrations:git-$CI_COMMIT_SHORT_SHA"
  after_script:
    - *announce_failure
  rules:
   - *check_main

build_push_tasks_prd:
  stage: push_prd
  resource_group: production_task
  environment: prd
  tags:
    - $Gitlab_Runner_Tag
  image:
    name: gcr.io/kaniko-project/executor:v1.14.0-debug
    entrypoint: [""]
  needs:
    - prod_approval
    - compile_app_server
    - compile_app_client
  before_script:
    - *setup_aws_vars_prd
    - *setup_release_prd
    - *kaniko_before_setup
  script:
    - echo "Building tasks Docker image..."
    - /kaniko/executor --context "${CI_PROJECT_DIR}/" --dockerfile "${CI_PROJECT_DIR}/${TASK_DOCKER_FILE}" --destination "${ECR_REPOSITORY_URI}/app-tasks:git-$CI_COMMIT_SHORT_SHA"
  after_script:
    - *announce_failure
  rules:
    - *check_main

push_otel_collector_image_prd:
  stage: push_prd
  resource_group: production_otel
  tags:
    - $Gitlab_Runner_Tag
  environment: prd
  image:
    name: $DOCKER_BASE_IMAGE
    entrypoint: [""]
  needs:
    - prod_approval
    - compile_app_server
    - compile_app_client
  before_script:
    - *setup_aws_vars_prd
    - *setup_release_prd
  script:
    - echo "Logging in to DockerHub with Crane..."
    - echo "${DOCKERHUB_PASSWORD}" | crane auth login docker.io -u "${DOCKERHUB_USERNAME}" --password-stdin

    - echo "Pulling the AWS OTel Collector image from DockerHub..."
    - crane pull ${ECR_REPOSITORY_OTEL}:${OTEL_VERSION} image.tar

    - echo "Logging into AWS ECR with Crane..."
    - aws ecr get-login-password --region $AWS_DEFAULT_REGION | crane auth login ${AWS_ACCOUNT_ID}.dkr.ecr.${AWS_DEFAULT_REGION}.amazonaws.com -u AWS --password-stdin

    - echo "Pushing the image to our private ECR using Crane..."
    - crane push image.tar ${ECR_REPOSITORY_URI}/otel-collector:${OTEL_IMAGE_TAG}

    - echo "Cleaning up temporary image file..."
    - rm image.tar
  allow_failure: false
  after_script:
    - *announce_failure
  rules:
  - *check_main

deploy_migrations_prd:
  stage: deploy_prd
  resource_group: production_migration
  environment: prd
  tags:
    - $Gitlab_Runner_Tag
  image:
    name: $DOCKER_APP_IMAGE
    entrypoint: [""]
  needs:
    - push_otel_collector_image_prd
    - build_push_migrations_prd
    - compile_app_server
    - compile_app_client
  before_script:
    - *setup_aws_vars_prd
    - *setup_release_prd
  script:
    # Step 1: Get the Digest
    - echo "Getting Digest from AWS"
    - export ECR_DIGEST=$(aws ecr describe-images --repository-name app-migrations --image-ids imageTag=git-$CI_COMMIT_SHORT_SHA --query 'imageDetails[0].imageDigest' --output text)
    # Step 2: Ensure exclusive execution and Snapshot
    - echo "Snapshotting database"
    - ./scripts/rds-snapshot-app-db "$APP_ENVIRONMENT"
    # Step 3: Run migrations
    - echo "Running migrations"
    - ./scripts/ecs-run-app-migrations-container "${ECR_REPOSITORY_URI}/app-migrations@${ECR_DIGEST}" "${APP_ENVIRONMENT}"
  after_script:
    - *announce_failure
  rules:
    - *check_main

deploy_tasks_prd:
  stage: deploy_prd
  resource_group: production_task
  environment: prd
  tags:
    - $Gitlab_Runner_Tag
  image:
    name: $DOCKER_APP_IMAGE
    entrypoint: [""]
  needs:
    - deploy_migrations_prd
    - build_push_tasks_prd
    - compile_app_server
    - compile_app_client
  before_script:
    - *setup_aws_vars_prd
    - *setup_release_prd
  script:
    - echo "Getting Digest from AWS"
    - export ECR_DIGEST=$(aws ecr describe-images --repository-name app-tasks --image-ids imageTag=git-$CI_COMMIT_SHORT_SHA --query 'imageDetails[0].imageDigest' --output text)
    - echo "Deploying GHC fuel price data task service"
    - ./scripts/ecs-deploy-task-container save-ghc-fuel-price-data "${ECR_REPOSITORY_URI}/app-tasks@${ECR_DIGEST}" "${APP_ENVIRONMENT}"
    - echo "Deploying payment reminder email task service"
    - ./scripts/ecs-deploy-task-container send-payment-reminder "${ECR_REPOSITORY_URI}/app-tasks@${ECR_DIGEST}" "${APP_ENVIRONMENT}"
    - echo "Deploying process TPPS task service"
    - ./scripts/ecs-deploy-task-container process-tpps "${ECR_REPOSITORY_URI}/app-tasks@${ECR_DIGEST}" "${APP_ENVIRONMENT}"
    - echo "Deploy connect to GEX via SFTP service"
    - ./scripts/ecs-deploy-task-container connect-to-gex-via-sftp "${ECR_REPOSITORY_URI}/app-tasks@${ECR_DIGEST}" "${APP_ENVIRONMENT}"
    - echo "Deploy post to GEX service"
    - ./scripts/ecs-deploy-task-container post-file-to-gex "${ECR_REPOSITORY_URI}/app-tasks@${ECR_DIGEST}" "${APP_ENVIRONMENT}"
    - echo "Deploy process EDIs service"
    - ./scripts/ecs-deploy-task-container process-edis "${ECR_REPOSITORY_URI}/app-tasks@${ECR_DIGEST}" "${APP_ENVIRONMENT}"
  after_script:
    - *announce_failure
  rules:
    - *check_main

deploy_app_client_tls_prd:
  stage: deploy_prd
  resource_group: production_client
  environment: prd
  tags:
    - $Gitlab_Runner_Tag
  image:
    name: $DOCKER_APP_IMAGE
    entrypoint: [""]
  needs:
    - deploy_migrations_prd
    - push_otel_collector_image_prd
    - compile_app_server
    - compile_app_client
  variables:
    OPEN_TELEMETRY_SIDECAR: "true"
    HEALTH_CHECK: "true"
  before_script:
    - *setup_tls_vars_prd
    - *setup_aws_vars_prd
    - *setup_release_prd
  script:
    # - echo "Comparing against deployed commit"
    # - ./scripts/compare-deployed-commit "" $CI_COMMIT_SHA ${TLS_KEY} ${TLS_CERT} ${TLS_CA}
    - echo "Getting Digest from AWS"
    - export ECR_DIGEST=$(aws ecr describe-images --repository-name app --image-ids imageTag=git-$CI_COMMIT_SHORT_SHA --query 'imageDetails[0].imageDigest' --output text)
    - echo "Getting otel collector Digest from AWS"
    - export OTEL_ECR_DIGEST=$(aws ecr describe-images --repository-name otel-collector --image-ids imageTag=${OTEL_IMAGE_TAG} --query 'imageDetails[0].imageDigest' --output text)
    - export OTEL_COLLECTOR_IMAGE="${ECR_REPOSITORY_URI}/otel-collector@${OTEL_ECR_DIGEST}"
    - echo "Deploying app-client-tls service"
    - ./scripts/ecs-deploy-service-container app-client-tls "${ECR_REPOSITORY_URI}/app@${ECR_DIGEST}" "${APP_ENVIRONMENT}" "/bin/milmove serve"
    #TODO: fix domain make dynamic and pass in preferred
    - echo "Running Health Check"
    - bin/health-checker --schemes https --hosts api.move.mil --key ${TLS_KEY} --cert ${TLS_CERT} --ca ${TLS_CA} --tries 10 --backoff 3 --log-level info --timeout 5m
    - echo "Running TLS Check"
    - bin/tls-checker --schemes https --hosts api.move.mil --key ${TLS_KEY} --cert ${TLS_CERT} --ca ${TLS_CA} --log-level info --timeout 15m
    - echo "Checking deployed commits"
    - ./scripts/check-deployed-commit "api.move.mil" "$CI_COMMIT_SHA" ${TLS_KEY} ${TLS_CERT} ${TLS_CA}
  after_script:
    - *announce_failure
  rules:
    - *check_main

deploy_app_prd:
  stage: deploy_prd
  resource_group: production_app
  tags:
    - $Gitlab_Runner_Tag
  environment: prd
  image:
    name: $DOCKER_APP_IMAGE
    entrypoint: [""]
  needs:
    - build_push_app_prd
    - deploy_migrations_prd
    - compile_app_server
    - compile_app_client
  variables:
    OPEN_TELEMETRY_SIDECAR: "true"
    HEALTH_CHECK: "true"
  before_script:
    - *setup_tls_vars_prd
    - *setup_aws_vars_prd
    - *setup_release_prd
  script:
    - echo "Comparing against deployed commit"
    # - ./scripts/compare-deployed-commit "" "$CI_COMMIT_SHA" "$TLS_KEY" "$TLS_CERT" "$TLS_CA"
    - echo "Creating .go-version file if not already present"
    - |
      if [ -f ".go-version" ]; then
        echo ".go-version already exists, no need to re-create"
      else
        GO_VERSION=$(awk '/golang/ { print $2 }' .tool-versions)
        echo "Creating .go-version using version ${GO_VERSION}"
        echo $GO_VERSION > .go-version
      fi
    - echo "Getting Digest from AWS"
    - export ECR_DIGEST=$(aws ecr describe-images --repository-name app --image-ids imageTag=git-$CI_COMMIT_SHORT_SHA --query 'imageDetails[0].imageDigest' --output text)
    - echo "Getting otel collector digest from AWS"
    - export OTEL_ECR_DIGEST=$(aws ecr describe-images --repository-name otel-collector --image-ids imageTag=${OTEL_IMAGE_TAG} --query 'imageDetails[0].imageDigest' --output text)
    - export OTEL_COLLECTOR_IMAGE="${ECR_REPOSITORY_URI}/otel-collector@${OTEL_ECR_DIGEST}"
    - echo "Deploying app service"
    - ./scripts/ecs-deploy-service-container app "${ECR_REPOSITORY_URI}/app@${ECR_DIGEST}" "${APP_ENVIRONMENT}" "/bin/milmove serve"
    #TODO: fix domain make dynamic and pass in preferred
    - echo "Running Health Check"
    - bin/health-checker --schemes https --hosts my.move.mil,office.move.mil,admin.move.mil --tries 10 --backoff 3 --log-level info --timeout 5m
    - echo "Running TLS Check"
    - bin/tls-checker --schemes https --hosts my.move.mil,office.move.mil,admin.move.mil --log-level info --timeout 15m
    - echo "Checking deployed commits"
    - ./scripts/check-deployed-commit "my.move.mil,office.move.mil,admin.move.mil" "$CI_COMMIT_SHA"
  after_script:
    - *announce_failure
  rules:
    - *check_main<|MERGE_RESOLUTION|>--- conflicted
+++ resolved
@@ -408,11 +408,7 @@
     - $Gitlab_Runner_Tag
   image: harbor.csde.caci.com/docker.io/golangci/golangci-lint:$GOLANGCI_LINT_VERSION # Refer to https://hub.docker.com/r/golangci/golangci-lint
   variables:
-<<<<<<< HEAD
-    KUBERNETES_CPU_REQUEST: "4"
-=======
     KUBERNETES_CPU_REQUEST: "2"
->>>>>>> bea9f3da
     KUBERNETES_MEMORY_REQUEST: "6Gi"
     KUBERNETES_MEMORY_LIMIT: "6Gi"
   script:
@@ -648,7 +644,7 @@
     - <<: *yarn_cache
       policy: pull
   variables:
-    KUBERNETES_CPU_REQUEST: "8"
+    KUBERNETES_CPU_REQUEST: "6"
     KUBERNETES_MEMORY_REQUEST: "8Gi"
     KUBERNETES_MEMORY_LIMIT: "8Gi"
   before_script:
@@ -683,11 +679,7 @@
     - <<: *yarn_cache
       policy: pull
   variables:
-<<<<<<< HEAD
-    KUBERNETES_CPU_REQUEST: "8"
-=======
     KUBERNETES_CPU_REQUEST: "4"
->>>>>>> bea9f3da
     KUBERNETES_MEMORY_REQUEST: "8Gi"
     KUBERNETES_MEMORY_LIMIT: "8Gi"
   needs:
@@ -741,11 +733,7 @@
     - check_tls_certificate_stg
     - check_tls_certificate_prd
   variables:
-<<<<<<< HEAD
-    KUBERNETES_CPU_REQUEST: "6"
-=======
     KUBERNETES_CPU_REQUEST: "2"
->>>>>>> bea9f3da
     KUBERNETES_MEMORY_REQUEST: "6Gi"
     KUBERNETES_MEMORY_LIMIT: "6Gi"
   before_script: *setup_milmove_env
@@ -806,11 +794,7 @@
     - name: $postgres
     - name: $redis
   variables:
-<<<<<<< HEAD
-    KUBERNETES_CPU_REQUEST: "6"
-=======
     KUBERNETES_CPU_REQUEST: "5"
->>>>>>> bea9f3da
     KUBERNETES_MEMORY_REQUEST: "14Gi"
     KUBERNETES_MEMORY_LIMIT: "14Gi"
     APPLICATION: app
@@ -922,11 +906,7 @@
     - $Gitlab_Runner_Tag
   image: $DOCKER_APP_IMAGE
   variables:
-<<<<<<< HEAD
-    KUBERNETES_CPU_REQUEST: "6"
-=======
     KUBERNETES_CPU_REQUEST: "2"
->>>>>>> bea9f3da
     KUBERNETES_MEMORY_REQUEST: "14Gi"
     KUBERNETES_MEMORY_LIMIT: "14Gi"
   needs:
@@ -1509,17 +1489,10 @@
     - ./scripts/ecs-deploy-task-container process-tpps "${ECR_REPOSITORY_URI}/app-tasks@${ECR_DIGEST}" "${APP_ENVIRONMENT}"
     - echo "Deploy connect to GEX via SFTP service"
     - ./scripts/ecs-deploy-task-container connect-to-gex-via-sftp "${ECR_REPOSITORY_URI}/app-tasks@${ECR_DIGEST}" "${APP_ENVIRONMENT}"
-<<<<<<< HEAD
-    - echo "Deploy post to GEX service"
-    - ./scripts/ecs-deploy-task-container post-file-to-gex "${ECR_REPOSITORY_URI}/app-tasks@${ECR_DIGEST}" "${APP_ENVIRONMENT}"
-    - echo "Deploy process EDIs service"
-    - ./scripts/ecs-deploy-task-container process-edis "${ECR_REPOSITORY_URI}/app-tasks@${ECR_DIGEST}" "${APP_ENVIRONMENT}"
-=======
     # - echo "Deploy post to GEX service"
     # - ./scripts/ecs-deploy-task-container post-file-to-gex "${ECR_REPOSITORY_URI}/app-tasks@${ECR_DIGEST}" "${APP_ENVIRONMENT}"
     # - echo "Deploy process EDIs service"
     # - ./scripts/ecs-deploy-task-container process-edis "${ECR_REPOSITORY_URI}/app-tasks@${ECR_DIGEST}" "${APP_ENVIRONMENT}"
->>>>>>> bea9f3da
   after_script:
     - *announce_failure
   rules:
