--- conflicted
+++ resolved
@@ -162,11 +162,7 @@
   echo "{\"credHelpers\":{\"${ECR_REPOSITORY_URI}\":\"ecr-login\"}}" > /kaniko/.docker/config.json
 
 .check_dp3: &check_dp3
-<<<<<<< HEAD
   - if: (($DP3_ENV == "exp" || $DP3_ENV == "loadtest" || $DP3_ENV == "demo") && $DP3_BRANCH == $CI_COMMIT_BRANCH)
-=======
- - if: (($DP3_ENV == "exp" || $DP3_ENV == "loadtest" || $DP3_ENV == "demo") && $DP3_BRANCH == $CI_COMMIT_BRANCH)
->>>>>>> dda6ab58
 
 .check_main: &check_main
   - if: '$CI_COMMIT_BRANCH == "main"'
@@ -259,17 +255,6 @@
       export OKTA_OFFICE_GROUP_ID=notrealgroupId
       export OKTA_CUSTOMER_GROUP_ID=notrealcustomergroupId
 
-<<<<<<< HEAD
-#
-# .setup_host_intergration_tests: &setup_host_intergration_tests
-#    - echo "Setting up /etc/hosts for local domain simulation"
-#   - echo "127.0.0.1 milmovelocal" | sudo tee -a /etc/hosts
-#   - echo "127.0.0.1 officelocal" | sudo tee -a /etc/hosts
-#   - echo "127.0.0.1 adminlocal" | sudo tee -a /etc/hosts
-#   - echo "127.0.0.1 primelocal" | sudo tee -a /etc/hosts
-
-=======
->>>>>>> dda6ab58
 .setup_env_intergration_mtls: &setup_env_intergration_mtls
   - |
     echo "Setting up environment variables"
@@ -1242,19 +1227,6 @@
     - compile_app_server
     - compile_app_client
   script:
-<<<<<<< HEAD
-     - echo "Logging in to Amazon ECR with Crane..."
-     - aws ecr get-login-password --region ${AWS_REGION} | crane auth login ${ECR_REPOSITORY_URI} -u AWS --password-stdin
-
-     - echo "Pulling the AWS OTel Collector image from the public registry with Crane..."
-     - crane pull --insecure public.ecr.aws/aws-observability/aws-otel-collector:v0.31.0 image.tar
-
-     - echo "Pushing the image to our private ECR using Crane..."
-     - crane push image.tar ${ECR_REPOSITORY_URI}/otel-collector:${CI_COMMIT_SHORT_SHA}
-
-     - echo "Cleaning up the temporary image file..."
-     - rm image.tar
-=======
     - echo "Logging in to DockerHub with Crane..."
     - echo "${DOCKERHUB_PASSWORD}" | crane auth login docker.io -u "${DOCKERHUB_USERNAME}" --password-stdin
 
@@ -1269,7 +1241,6 @@
 
     - echo "Cleaning up temporary image file..."
     - rm image.tar
->>>>>>> dda6ab58
   allow_failure: false
   after_script:
     - *announce_failure
@@ -1278,11 +1249,7 @@
 
 deploy_migrations_dp3:
   stage: deploy
-<<<<<<< HEAD
-  resource_group: $DP3_ENV
-=======
   resource_group: $DP3_ENV_migration
->>>>>>> dda6ab58
   tags:
     - $RUNNER_TAG
   environment: $DP3_ENV
@@ -1314,11 +1281,7 @@
 
 deploy_tasks_dp3:
   stage: deploy
-<<<<<<< HEAD
-  resource_group: $DP3_ENV
-=======
   resource_group: $DP3_ENV_task
->>>>>>> dda6ab58
   tags:
     - $RUNNER_TAG
   environment: $DP3_ENV
@@ -1347,11 +1310,7 @@
 
 deploy_app_client_tls_dp3:
   stage: deploy
-<<<<<<< HEAD
-  resource_group: $DP3_ENV
-=======
   resource_group: $DP3_ENV_client
->>>>>>> dda6ab58
   tags:
     - $RUNNER_TAG
   environment: $DP3_ENV
@@ -1393,11 +1352,7 @@
 
 deploy_app_dp3:
   stage: deploy
-<<<<<<< HEAD
-  resource_group: $DP3_ENV
-=======
   resource_group: $DP3_ENV_app
->>>>>>> dda6ab58
   tags:
     - $RUNNER_TAG
   environment: $DP3_ENV
@@ -1538,19 +1493,6 @@
     - *setup_aws_vars_stg
     - *setup_release_stg
   script:
-<<<<<<< HEAD
-     - echo "Logging in to Amazon ECR with Crane..."
-     - aws ecr get-login-password --region ${AWS_REGION} | crane auth login ${ECR_REPOSITORY_URI} -u AWS --password-stdin
-
-     - echo "Pulling the AWS OTel Collector image from the public registry with Crane..."
-     - crane pull --insecure public.ecr.aws/aws-observability/aws-otel-collector:v0.31.0 image.tar
-
-     - echo "Pushing the image to our private ECR using Crane..."
-     - crane push image.tar ${ECR_REPOSITORY_URI}/otel-collector:${CI_COMMIT_SHORT_SHA}
-
-     - echo "Cleaning up the temporary image file..."
-     - rm image.tar
-=======
     - echo "Logging in to DockerHub with Crane..."
     - echo "${DOCKERHUB_PASSWORD}" | crane auth login docker.io -u "${DOCKERHUB_USERNAME}" --password-stdin
 
@@ -1565,7 +1507,6 @@
 
     - echo "Cleaning up temporary image file..."
     - rm image.tar
->>>>>>> dda6ab58
   allow_failure: false
   after_script:
     - *announce_failure
@@ -1574,11 +1515,7 @@
 
 deploy_migrations_stg:
   stage: deploy
-<<<<<<< HEAD
-  resource_group: staging
-=======
   resource_group: staging_migration
->>>>>>> dda6ab58
   tags:
     - $RUNNER_TAG
   environment: stg
@@ -1610,11 +1547,7 @@
 
 deploy_tasks_stg:
   stage: deploy
-<<<<<<< HEAD
-  resource_group: staging
-=======
   resource_group: staging_task
->>>>>>> dda6ab58
   tags:
     - $RUNNER_TAG
   environment: stg
@@ -1643,11 +1576,7 @@
 
 deploy_app_client_tls_stg:
   stage: deploy
-<<<<<<< HEAD
-  resource_group: staging
-=======
   resource_group: staging_client
->>>>>>> dda6ab58
   environment: stg
   image:
     name: $DOCKER_APP_IMAGE
@@ -1688,11 +1617,7 @@
 
 deploy_app_stg:
   stage: deploy
-<<<<<<< HEAD
-  resource_group: staging
-=======
   resource_group: staging_app
->>>>>>> dda6ab58
   tags:
     - $RUNNER_TAG
   environment: stg
@@ -1765,11 +1690,7 @@
 
 build_push_app_prd:
   stage: push_prd
-<<<<<<< HEAD
-  resource_group: production
-=======
   resource_group: production_app
->>>>>>> dda6ab58
   environment: prd
   image:
     name: gcr.io/kaniko-project/executor:v1.14.0-debug
@@ -1792,11 +1713,7 @@
 
 build_push_migrations_prd:
   stage: push_prd
-<<<<<<< HEAD
-  resource_group: production
-=======
   resource_group: production_migration
->>>>>>> dda6ab58
   tags:
     - $RUNNER_TAG
   environment: prd
@@ -1821,11 +1738,7 @@
 
 build_push_tasks_prd:
   stage: push_prd
-<<<<<<< HEAD
-  resource_group: production
-=======
   resource_group: production_task
->>>>>>> dda6ab58
   environment: prd
   tags:
     - $RUNNER_TAG
@@ -1850,11 +1763,7 @@
 
 push_otel_collector_image_prd:
   stage: push_prd
-<<<<<<< HEAD
-  resource_group: production
-=======
   resource_group: production_otel
->>>>>>> dda6ab58
   tags:
     - $RUNNER_TAG
   environment: prd
@@ -1869,19 +1778,6 @@
     - *setup_aws_vars_prd
     - *setup_release_prd
   script:
-<<<<<<< HEAD
-     - echo "Logging in to Amazon ECR with Crane..."
-     - aws ecr get-login-password --region ${AWS_REGION} | crane auth login ${ECR_REPOSITORY_URI} -u AWS --password-stdin
-
-     - echo "Pulling the AWS OTel Collector image from the public registry with Crane..."
-     - crane pull --insecure public.ecr.aws/aws-observability/aws-otel-collector:v0.31.0 image.tar
-
-     - echo "Pushing the image to our private ECR using Crane..."
-     - crane push image.tar ${ECR_REPOSITORY_URI}/otel-collector:${CI_COMMIT_SHORT_SHA}
-
-     - echo "Cleaning up the temporary image file..."
-     - rm image.tar
-=======
     - echo "Logging in to DockerHub with Crane..."
     - echo "${DOCKERHUB_PASSWORD}" | crane auth login docker.io -u "${DOCKERHUB_USERNAME}" --password-stdin
 
@@ -1896,7 +1792,6 @@
 
     - echo "Cleaning up temporary image file..."
     - rm image.tar
->>>>>>> dda6ab58
   allow_failure: false
   after_script:
     - *announce_failure
@@ -1905,11 +1800,7 @@
 
 deploy_migrations_prd:
   stage: deploy_prd
-<<<<<<< HEAD
-  resource_group: production
-=======
   resource_group: production_migration
->>>>>>> dda6ab58
   environment: prd
   tags:
     - $RUNNER_TAG
@@ -1941,11 +1832,7 @@
 
 deploy_tasks_prd:
   stage: deploy_prd
-<<<<<<< HEAD
-  resource_group: production
-=======
   resource_group: production_task
->>>>>>> dda6ab58
   environment: prd
   tags:
     - $RUNNER_TAG
@@ -1974,11 +1861,7 @@
 
 deploy_app_client_tls_prd:
   stage: deploy_prd
-<<<<<<< HEAD
-  resource_group: production
-=======
   resource_group: production_client
->>>>>>> dda6ab58
   environment: prd
   tags:
     - $RUNNER_TAG
@@ -2009,19 +1892,11 @@
     - ./scripts/ecs-deploy-service-container app-client-tls "${ECR_REPOSITORY_URI}/app@${ECR_DIGEST}" "${APP_ENVIRONMENT}" "/bin/milmove serve"
     #TODO: fix domain make dynamic and pass in preferred
     - echo "Running Health Check"
-<<<<<<< HEAD
-    - bin/health-checker --schemes https --hosts api.$APP_ENVIRONMENT.move.mil --key ${TLS_KEY} --cert ${TLS_CERT} --ca ${TLS_CA} --tries 10 --backoff 3 --log-level info --timeout 5m
-    - echo "Running TLS Check"
-    - bin/tls-checker --schemes https --hosts api.$APP_ENVIRONMENT.move.mil --key ${TLS_KEY} --cert ${TLS_CERT} --ca ${TLS_CA} --log-level info --timeout 15m
-    - echo "Checking deployed commits"
-    - ./scripts/check-deployed-commit "api.$APP_ENVIRONMENT.move.mil" "$CI_COMMIT_SHA" ${TLS_KEY} ${TLS_CERT} ${TLS_CA}
-=======
     - bin/health-checker --schemes https --hosts api.move.mil --key ${TLS_KEY} --cert ${TLS_CERT} --ca ${TLS_CA} --tries 10 --backoff 3 --log-level info --timeout 5m
     - echo "Running TLS Check"
     - bin/tls-checker --schemes https --hosts api.move.mil --key ${TLS_KEY} --cert ${TLS_CERT} --ca ${TLS_CA} --log-level info --timeout 15m
     - echo "Checking deployed commits"
     - ./scripts/check-deployed-commit "api.move.mil" "$CI_COMMIT_SHA" ${TLS_KEY} ${TLS_CERT} ${TLS_CA}
->>>>>>> dda6ab58
   after_script:
     - *announce_failure
   rules:
@@ -2029,11 +1904,7 @@
 
 deploy_app_prd:
   stage: deploy_prd
-<<<<<<< HEAD
-  resource_group: production
-=======
   resource_group: production_app
->>>>>>> dda6ab58
   tags:
     - $RUNNER_TAG
   environment: prd
@@ -2073,19 +1944,11 @@
     - ./scripts/ecs-deploy-service-container app "${ECR_REPOSITORY_URI}/app@${ECR_DIGEST}" "${APP_ENVIRONMENT}" "/bin/milmove serve"
     #TODO: fix domain make dynamic and pass in preferred
     - echo "Running Health Check"
-<<<<<<< HEAD
-    - bin/health-checker --schemes https --hosts my.$APP_ENVIRONMENT.move.mil,office.$APP_ENVIRONMENT.move.mil,admin.$APP_ENVIRONMENT.move.mil --tries 10 --backoff 3 --log-level info --timeout 5m
-    - echo "Running TLS Check"
-    - bin/tls-checker --schemes https --hosts my.$APP_ENVIRONMENT.move.mil,office.$APP_ENVIRONMENT.move.mil,admin.$APP_ENVIRONMENT.move.mil --log-level info --timeout 15m
-    - echo "Checking deployed commits"
-    - ./scripts/check-deployed-commit "my.$APP_ENVIRONMENT.move.mil,office.$APP_ENVIRONMENT.move.mil,admin.$APP_ENVIRONMENT.move.mil" "$CI_COMMIT_SHA"
-=======
     - bin/health-checker --schemes https --hosts my.move.mil,office.move.mil,admin.move.mil --tries 10 --backoff 3 --log-level info --timeout 5m
     - echo "Running TLS Check"
     - bin/tls-checker --schemes https --hosts my.move.mil,office.move.mil,admin.move.mil --log-level info --timeout 15m
     - echo "Checking deployed commits"
     - ./scripts/check-deployed-commit "my.move.mil,office.move.mil,admin.move.mil" "$CI_COMMIT_SHA"
->>>>>>> dda6ab58
   after_script:
     - *announce_failure
   rules:
