--- conflicted
+++ resolved
@@ -887,11 +887,7 @@
   stage: test
   interruptible: true
   tags:
-<<<<<<< HEAD
-    - $CDPS_RUNNER_TAG
-=======
     - $EKS_CLUSTER_RUNNER_TAG
->>>>>>> 35cb30cc
   image: $DOCKER_APP_IMAGE
   variables:
     KUBERNETES_CPU_REQUEST: "4"
