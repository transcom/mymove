--- conflicted
+++ resolved
@@ -785,13 +785,8 @@
     - name: $redis
   variables:
     KUBERNETES_CPU_REQUEST: "4"
-<<<<<<< HEAD
-    KUBERNETES_MEMORY_REQUEST: "8Gi"
-    KUBERNETES_MEMORY_LIMIT: "8Gi"
-=======
     KUBERNETES_MEMORY_REQUEST: "14Gi"
     KUBERNETES_MEMORY_LIMIT: "14Gi"
->>>>>>> e7093472
     APPLICATION: app
     # 8 since this runs on xlarge with 8 CPUs
     GOTEST_PARALLEL: 8
@@ -902,13 +897,8 @@
   image: $DOCKER_APP_IMAGE
   variables:
     KUBERNETES_CPU_REQUEST: "4"
-<<<<<<< HEAD
-    KUBERNETES_MEMORY_REQUEST: "8Gi"
-    KUBERNETES_MEMORY_LIMIT: "8Gi"
-=======
     KUBERNETES_MEMORY_REQUEST: "14Gi"
     KUBERNETES_MEMORY_LIMIT: "14Gi"
->>>>>>> e7093472
   needs:
     - pre_deps_yarn
   cache:
