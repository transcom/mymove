--- conflicted
+++ resolved
@@ -1,9 +1,5 @@
-<<<<<<< HEAD
 import { signAgreement } from '../utilities/customer';
-=======
-import { signAgreement } from '../integration/mymove/utilities/customer';
 import { fileUploadTimeout } from './constants';
->>>>>>> 4ecd1b9c
 
 export function setMobileViewport() {
   cy.viewport(479, 875);
