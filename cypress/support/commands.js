import * as mime from 'mime-types';
import { milmoveAppName, officeAppName, tspAppName } from './constants';

/* global Cypress, cy */
// ***********************************************
// This example commands.js shows you how to
// create various custom commands and overwrite
// existing commands.
//
// For more comprehensive examples of custom
// commands please read more here:
// https://on.cypress.io/custom-commands
// ***********************************************
//
//
// -- This is a parent command --
// Cypress.Commands.add("login", (email, password) => { ... })
//
//
// -- This is a child command --
// Cypress.Commands.add("drag", { prevSubject: 'element'}, (subject, options) => { ... })
//
//
// -- This is a dual command --
// Cypress.Commands.add("dismiss", { prevSubject: 'optional'}, (subject, options) => { ... })
//
//
// -- This is will overwrite an existing command --
// Cypress.Commands.overwrite("visit", (originalFn, url, options) => { ... })

<<<<<<< HEAD
Cypress.Commands.add('signInAsNewUser', () => {
  // make sure we log out first before sign in
  cy.logout();

  cy.visit('/devlocal-auth/login');
  // should have both our csrf cookie tokens now
  cy.getCookie('_gorilla_csrf').should('exist');
  cy.getCookie('masked_gorilla_csrf').should('exist');
  cy.get('button[data-hook="new-user-login"]').click();
});

Cypress.Commands.add('signIntoMyMoveAsUser', userId => {
  cy.setupBaseUrl(milmoveAppName);
  cy.signInAsUser(userId);
});
Cypress.Commands.add('signIntoOffice', () => {
  cy.setupBaseUrl(officeAppName);
  cy.signInAsUser('9bfa91d2-7a0c-4de0-ae02-b8cf8b4b858b');
});
Cypress.Commands.add('signIntoTSP', () => {
  cy.setupBaseUrl(tspAppName);
  cy.signInAsUser('6cd03e5b-bee8-4e97-a340-fecb8f3d5465');
});
Cypress.Commands.add('signInAsUser', userId => {
  // make sure we log out first before sign in
  cy.logout();

  cy.visit('/devlocal-auth/login');
  // should have both our csrf cookie tokens now
  cy.getCookie('_gorilla_csrf').should('exist');
  cy.getCookie('masked_gorilla_csrf').should('exist');
  cy.get('button[value="' + userId + '"]').click();
=======
Cypress.Commands.add('signInAsNewUser', (navigateHome = true) => {
  cy.request('POST', 'devlocal-auth/new').then(() => {
    if (navigateHome) {
      cy.visit('/');
    }
  });
  //  cy.contains('Local Sign In').click();
  //  cy.contains('Login as New User').click();
});

Cypress.Commands.add('signIntoMyMoveAsUser', (userId, navigateHome = true) => {
  Cypress.config('baseUrl', 'http://milmovelocal:4000');
  cy.signInAsUser(userId, navigateHome);
});
Cypress.Commands.add('signIntoOffice', (navigateHome = true) => {
  Cypress.config('baseUrl', 'http://officelocal:4000');
  cy.signInAsUser('9bfa91d2-7a0c-4de0-ae02-b8cf8b4b858b', navigateHome);
});
Cypress.Commands.add('signIntoTSP', (navigateHome = true) => {
  Cypress.config('baseUrl', 'http://tsplocal:4000');
  cy.signInAsUser('6cd03e5b-bee8-4e97-a340-fecb8f3d5465', navigateHome);
});
Cypress.Commands.add('signInAsUser', (userId, navigateHome = true) => {
  cy
    .request({
      method: 'POST',
      url: '/devlocal-auth/login',
      form: true,
      body: { id: userId },
    })
    .then(() => {
      if (navigateHome) {
        cy.visit('/');
      }
    });
});

// Reloads the page but makes an attempt to wait for the loading screen to disappear
Cypress.Commands.add('patientReload', () => {
  cy.reload();
  cy.get('h2[data-name="loading-placeholder"]').should('not.exist', { timeout: 10000 });
>>>>>>> c619d2c0
});

Cypress.Commands.add(
  'signInAsUserPostRequest',
  (
    signInAs,
    userId,
    expectedStatusCode = 200,
    expectedRespBody = null,
    sendGorillaCSRF = true,
    sendMaskedGorillaCSRF = true,
  ) => {
    // setup baseurl
    cy.setupBaseUrl(signInAs);

    // request use to log in
    let sendRequest = maskedCSRFToken => {
      cy
        .request({
          url: '/devlocal-auth/login',
          method: 'POST',
          headers: {
            'X-CSRF-TOKEN': maskedCSRFToken,
          },
          body: {
            id: userId,
          },
          form: true,
          failOnStatusCode: false,
        })
        .then(resp => {
          cy.visit('/');
          // Default status code to check is 200
          expect(resp.status).to.eq(expectedStatusCode);
          // check response body if needed
          if (expectedRespBody) {
            expect(resp.body).to.eq(expectedRespBody);
          }
        });
    };

    // make sure we log out first before sign in
    cy.logout();
    // GET landing page to get csrf cookies
    cy.request('/');

    // Clear out cookies if we don't want to send in request
    if (!sendGorillaCSRF) {
      cy.clearCookie('_gorilla_csrf');
      // Don't include cookie in request header
      cy.getCookie('_gorilla_csrf').should('not.exist');
    } else {
      // Include cookie in request header
      cy.getCookie('_gorilla_csrf').should('exist');
    }

    if (!sendMaskedGorillaCSRF) {
      // Clear out the masked CSRF token
      cy.clearCookie('masked_gorilla_csrf');
      // Send request without masked token
      cy
        .getCookie('masked_gorilla_csrf')
        .should('not.exist')
        .then(() => {
          // null token will omit the 'X-CSRF-HEADER' from request
          sendRequest();
        });
    } else {
      // Send request with masked token
      cy
        .getCookie('masked_gorilla_csrf')
        .should('exist')
        .then(cookie => {
          sendRequest(cookie.value);
        });
    }
  },
);

Cypress.Commands.add('logout', () => {
  // The session cookie wasn't being cleared out after doing a get request even though the Set-Cookie
  // header was present. Switching to cy.visit() fixed the problem, but it's not clear why this worked.
  // Seems like others using Cypress have similar issues: https://github.com/cypress-io/cypress/issues/781
  cy.visit('/auth/logout');
});

Cypress.Commands.add('nextPage', () => {
  cy
    .get('button.next')
    .should('be.enabled')
    .click();
});

Cypress.Commands.add(
  'resetDb',
  () => {},
  /*
   * Resetting the DB in this manner is slow and should be avoided.
   * Instead of adding this to a test please create a new data record for your test in pkg/testdatagen/scenario/e2ebasic.go
   * For development you can issue `make db_e2e_reset` if you need to clean up your data.
   *
   * cy
   *   .exec('make db_e2e_reset')
   *   .its('code')
   *   .should('eq', 0),
   */
);

//from https://github.com/cypress-io/cypress/issues/669
//Cypress doesn't give the right File constructor, so we grab the window's File
Cypress.Commands.add('upload_file', (selector, fileUrl) => {
  const nameSegments = fileUrl.split('/');
  const name = nameSegments[nameSegments.length - 1];
  const rawType = mime.lookup(name);
  // mime returns false if lookup fails
  const type = rawType ? rawType : '';
  return cy.window().then(win => {
    return cy
      .fixture(fileUrl, 'base64')
      .then(Cypress.Blob.base64StringToBlob)
      .then(blob => {
        const testFile = new win.File([blob], name, { type });
        const event = {};
        event.dataTransfer = new win.DataTransfer();
        event.dataTransfer.items.add(testFile);
        return cy.get(selector).trigger('drop', event);
      });
  });
});

Cypress.Commands.add('setupBaseUrl', appname => {
  // setup baseurl
  switch (appname) {
    case milmoveAppName:
      Cypress.config('baseUrl', 'http://milmovelocal:4000');
      break;
    case officeAppName:
      Cypress.config('baseUrl', 'http://officelocal:4000');
      break;
    case tspAppName:
      Cypress.config('baseUrl', 'http://tsplocal:4000');
      break;
    default:
      break;
  }
});<|MERGE_RESOLUTION|>--- conflicted
+++ resolved
@@ -28,7 +28,6 @@
 // -- This is will overwrite an existing command --
 // Cypress.Commands.overwrite("visit", (originalFn, url, options) => { ... })
 
-<<<<<<< HEAD
 Cypress.Commands.add('signInAsNewUser', () => {
   // make sure we log out first before sign in
   cy.logout();
@@ -61,49 +60,12 @@
   cy.getCookie('_gorilla_csrf').should('exist');
   cy.getCookie('masked_gorilla_csrf').should('exist');
   cy.get('button[value="' + userId + '"]').click();
-=======
-Cypress.Commands.add('signInAsNewUser', (navigateHome = true) => {
-  cy.request('POST', 'devlocal-auth/new').then(() => {
-    if (navigateHome) {
-      cy.visit('/');
-    }
-  });
-  //  cy.contains('Local Sign In').click();
-  //  cy.contains('Login as New User').click();
-});
-
-Cypress.Commands.add('signIntoMyMoveAsUser', (userId, navigateHome = true) => {
-  Cypress.config('baseUrl', 'http://milmovelocal:4000');
-  cy.signInAsUser(userId, navigateHome);
-});
-Cypress.Commands.add('signIntoOffice', (navigateHome = true) => {
-  Cypress.config('baseUrl', 'http://officelocal:4000');
-  cy.signInAsUser('9bfa91d2-7a0c-4de0-ae02-b8cf8b4b858b', navigateHome);
-});
-Cypress.Commands.add('signIntoTSP', (navigateHome = true) => {
-  Cypress.config('baseUrl', 'http://tsplocal:4000');
-  cy.signInAsUser('6cd03e5b-bee8-4e97-a340-fecb8f3d5465', navigateHome);
-});
-Cypress.Commands.add('signInAsUser', (userId, navigateHome = true) => {
-  cy
-    .request({
-      method: 'POST',
-      url: '/devlocal-auth/login',
-      form: true,
-      body: { id: userId },
-    })
-    .then(() => {
-      if (navigateHome) {
-        cy.visit('/');
-      }
-    });
 });
 
 // Reloads the page but makes an attempt to wait for the loading screen to disappear
 Cypress.Commands.add('patientReload', () => {
   cy.reload();
   cy.get('h2[data-name="loading-placeholder"]').should('not.exist', { timeout: 10000 });
->>>>>>> c619d2c0
 });
 
 Cypress.Commands.add(
