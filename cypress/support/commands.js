--- conflicted
+++ resolved
@@ -10,6 +10,7 @@
   officeUserType,
   tspUserType,
   dpsUserType,
+  userTypeToBaseURL,
   longPageLoadTimeout,
 } from './constants';
 
@@ -40,14 +41,10 @@
 // -- This is will overwrite an existing command --
 // Cypress.Commands.overwrite("visit", (originalFn, url, options) => { ... })
 
-<<<<<<< HEAD
 Cypress.Commands.add('signInAsNewUser', userType => {
-  // make sure we log out first before sign in
-  cy.logout();
-=======
-Cypress.Commands.add('signInAsNewUser', () => {
-  cy.setBaseUrlAndClearAllCookies(milmoveAppName);
->>>>>>> a6883750
+  // make sure we visit all app urls and clear cookies
+  const baseURL = userTypeToBaseURL.get(userType);
+  cy.setBaseUrlAndClearAllCookies(baseURL);
 
   cy.visit('/devlocal-auth/login');
   // should have both our csrf cookie tokens now
@@ -80,7 +77,6 @@
 });
 
 Cypress.Commands.add('signIntoMyMoveAsUser', userId => {
-<<<<<<< HEAD
   cy.signInAsUserPostRequest(milmoveAppName, userId);
 });
 
@@ -98,27 +94,6 @@
 });
 Cypress.Commands.add('signIntoTSP', () => {
   cy.signIntoTSPAsUser('6cd03e5b-bee8-4e97-a340-fecb8f3d5465');
-=======
-  cy.setBaseUrlAndClearAllCookies(milmoveAppName);
-  cy.signInAsUser(userId);
-});
-Cypress.Commands.add('signIntoOffice', () => {
-  cy.setBaseUrlAndClearAllCookies(officeAppName);
-  cy.signInAsUser('9bfa91d2-7a0c-4de0-ae02-b8cf8b4b858b');
-  cy.waitForReactTableLoad();
-});
-Cypress.Commands.add('signIntoTSP', () => {
-  cy.setBaseUrlAndClearAllCookies(tspAppName);
-  cy.signInAsUser('6cd03e5b-bee8-4e97-a340-fecb8f3d5465');
-  cy.waitForReactTableLoad();
-});
-Cypress.Commands.add('signInAsUser', userId => {
-  cy.visit('/devlocal-auth/login');
-  // should have both our csrf cookie tokens now
-  cy.getCookie('_gorilla_csrf').should('exist');
-  cy.getCookie('masked_gorilla_csrf').should('exist');
-  cy.get('button[value="' + userId + '"]').click();
->>>>>>> a6883750
 });
 
 // Reloads the page but makes an attempt to wait for the loading screen to disappear
@@ -174,7 +149,8 @@
     checkSessionToken = true,
   ) => {
     // setup baseurl
-    cy.setupBaseUrl(signInAs);
+    const baseURL = userTypeToBaseURL.get(signInAs);
+    cy.setBaseUrlAndClearAllCookies(baseURL);
 
     // request use to log in
     let sendRequest = (appName, maskedCSRFToken) => {
