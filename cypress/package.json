--- conflicted
+++ resolved
@@ -3,12 +3,8 @@
   "private": true,
   "version": "0.1.0",
   "devDependencies": {
-<<<<<<< HEAD
-    "cypress": "^6.0.0",
+    "cypress": "^6.1.0",
     "cypress-audit": "^0.2.3",
-=======
-    "cypress": "^6.1.0",
->>>>>>> b2c9a2f1
     "cypress-multi-reporters": "^1.2.3",
     "cypress-wait-until": "^1.7.1",
     "mocha": "^8.2.1",
