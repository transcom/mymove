--- conflicted
+++ resolved
@@ -27,8 +27,6 @@
       .get('button')
       .contains('Approve PPM')
       .should('have.class', 'btn__approve--green');
-<<<<<<< HEAD
-=======
   });
   it('office user views actual move date', function() {
     officeUserGoesToDatesAndLocationsPanel('PAYMNT');
@@ -55,7 +53,6 @@
       expect(text).to.include('Departure date');
       expect(text).to.include('20-Nov-18');
     });
->>>>>>> 193c53b6
   });
 });
 
