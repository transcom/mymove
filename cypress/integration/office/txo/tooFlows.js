import { TOOOfficeUserType } from '../../../support/constants';

describe('TOO user', () => {
  before(() => {
    cy.prepareOfficeApp();
  });

  beforeEach(() => {
    cy.intercept('**/ghc/v1/swagger.yaml').as('getGHCClient');
    cy.intercept('**/ghc/v1/queues/moves?**').as('getMoveOrders');
    cy.intercept('**/ghc/v1/queues/moves?page=1&perPage=20&sort=status&order=asc').as('getSortedMoveOrders');
    cy.intercept('**/ghc/v1/move-orders/**/move-task-orders').as('getMoveTaskOrders');
    cy.intercept('**/ghc/v1/move_task_orders/**/mto_shipments').as('getMTOShipments');
    cy.intercept('**/ghc/v1/move_task_orders/**/mto_service_items').as('getMTOServiceItems');
    cy.intercept('PATCH', '**/ghc/v1/move_task_orders/**/mto_shipments/**/status').as('patchMTOShipmentStatus');
    cy.intercept('PATCH', '**/ghc/v1/move-task-orders/**/status').as('patchMTOStatus');
    cy.intercept('PATCH', '**/ghc/v1/move-task-orders/**/service-items/**/status').as('patchMTOServiceItems');

    const userId = 'dcf86235-53d3-43dd-8ee8-54212ae3078f';
    cy.apiSignInAsUser(userId, TOOOfficeUserType);
    cy.wait(['@getMoveOrders']);
  });

  // This test performs a mutation so it can only succeed on a fresh DB.
  it('is able to approve a shipment', () => {
    const moveOrderId = '6fca843a-a87e-4752-b454-0fac67aa4988';
    const moveLocator = 'TEST12';

    // TOO Moves queue
    cy.wait(['@getSortedMoveOrders']);
    cy.contains(moveLocator).click();
    cy.url().should('include', `/moves/${moveOrderId}/details`);

    // Move Details page
    cy.wait(['@getMoveTaskOrders', '@getMTOShipments', '@getMTOServiceItems']);
    cy.get('#approved-shipments').should('not.exist');
    cy.get('#requested-shipments');
    cy.contains('Approve selected shipments').should('be.disabled');
    cy.get('#approvalConfirmationModal [data-testid="modal"]').should('not.be.visible');

    // Select & approve items
    cy.get('input[data-testid="shipment-display-checkbox"]').then(($shipments) => {
      // Select each shipment
      $shipments.each((i, el) => {
        const { id } = el;
        cy.get(`label[for="${id}"]`).click({ force: true }); // force because of shipment wrapping bug
      });
      // Select additional service items
      cy.get('label[for="shipmentManagementFee"]').click();
      cy.get('label[for="counselingFee"]').click();
      // Open modal
      const button = cy.contains('Approve selected shipments');
      button.should('be.enabled');
      button.click();
      cy.get('#approvalConfirmationModal [data-testid="modal"]').then(($modal) => {
        cy.get($modal).should('be.visible');
        // Verify modal content
        cy.contains('Preview and post move task order');
        cy.get('#approvalConfirmationModal [data-testid="ShipmentContainer"]').should('have.length', $shipments.length);
        cy.contains('Approved service items for this move')
          .next('table')
          .should('contain', 'Shipment management fee')
          .and('contain', 'Counseling fee');
      });

      // Click approve
      cy.contains('Approve and send').click();
      cy.wait(['@patchMTOShipmentStatus', '@patchMTOStatus']);

      // Page refresh
      cy.url().should('include', `/moves/${moveOrderId}/details`);
      cy.get('#approvalConfirmationModal [data-testid="modal"]').should('not.exist');
      cy.wait(['@getMoveTaskOrders', '@getMTOShipments', '@getMTOServiceItems']);
      cy.get('#approvalConfirmationModal [data-testid="modal"]').should('not.exist');
      cy.get('#approved-shipments');
      cy.get('#requested-shipments').should('not.exist');
      cy.contains('Approve selected shipments').should('not.exist');
    });
  });

  it('is able to approve and reject mto service items', () => {
    const moveOrderId = '6fca843a-a87e-4752-b454-0fac67aa4988';
    const moveLocator = 'TEST12';

    // TOO Moves queue
    cy.wait(['@getSortedMoveOrders']);
    cy.contains(moveLocator).click();
    cy.url().should('include', `/moves/${moveOrderId}/details`);
    cy.get('[data-testid="MoveTaskOrder-Tab"]').click();
    cy.wait(['@getMoveTaskOrders', '@getMTOShipments', '@getMTOServiceItems']);
    cy.url().should('include', `/moves/${moveOrderId}/mto`);

    // Move Task Order page
    const shipments = cy.get('[data-testid="ShipmentContainer"]');
    shipments.should('have.length', 1);

    cy.contains('Requested service items (8 items)');
    cy.contains('Rejected service items').should('not.exist');
    cy.contains('Approved service items').should('not.exist');

    cy.get('[data-testid="modal"]').should('not.exist');

    // Approve a requested service item
    cy.get('[data-testid="RequestedServiceItemsTable"]').within(($table) => {
      cy.get('tbody tr').should('have.length', 8);
      cy.get('.acceptButton').first().click();
    });
    cy.contains('Approved service items (1 item)');
    cy.get('[data-testid="ApprovedServiceItemsTable"] tbody tr').should('have.length', 1);

    // Reject a requested service item
    cy.contains('Requested service items (7 items)');
    cy.get('[data-testid="RequestedServiceItemsTable"]').within(($table) => {
      cy.get('tbody tr').should('have.length', 7);
      cy.get('.rejectButton').first().click();
    });

    cy.get('[data-testid="modal"]').within(($modal) => {
      expect($modal).to.be.visible;
      cy.get('button[type="submit"]').should('be.disabled');
      cy.get('[data-testid="textInput"]').type('my very valid reason');
      cy.get('button[type="submit"]').click();
    });

    cy.get('[data-testid="modal"]').should('not.exist');

    cy.contains('Rejected service items (1 item)');
    cy.get('[data-testid="RejectedServiceItemsTable"] tbody tr').should('have.length', 1);

    // Accept a previously rejected service item
    cy.get('[data-testid="RejectedServiceItemsTable"] button').click();

    cy.contains('Approved service items (2 items)');
    cy.get('[data-testid="ApprovedServiceItemsTable"] tbody tr').should('have.length', 2);
    cy.contains('Rejected service items (1 item)').should('not.exist');

    // Reject a previously accpeted service item
    cy.get('[data-testid="ApprovedServiceItemsTable"] button').first().click();

    cy.get('[data-testid="modal"]').within(($modal) => {
      expect($modal).to.be.visible;
      cy.get('button[type="submit"]').should('be.disabled');
      cy.get('[data-testid="textInput"]').type('changed my mind about this one');
      cy.get('button[type="submit"]').click();
    });

    cy.get('[data-testid="modal"]').should('not.exist');

    cy.contains('Rejected service items (1 item)');
    cy.get('[data-testid="RejectedServiceItemsTable"] tbody tr').should('have.length', 1);

    // Approve the remaining service items
    cy.get('[data-testid="RequestedServiceItemsTable"] .acceptButton').each(($acceptBtn) => {
      $acceptBtn.trigger('click');
    });

    cy.contains('Requested service items').should('not.exist');
    cy.contains('Approved service items (7 items)');
    cy.get('[data-testid="ApprovedServiceItemsTable"] tbody tr').should('have.length', 7);
  });

  it('is able to edit allowances', () => {
    const moveOrderId = '6fca843a-a87e-4752-b454-0fac67aa4988';
    const moveLocator = 'TEST12';

    // TOO Moves queue
    cy.wait(['@getSortedMoveOrders']);
    cy.contains(moveLocator).click();
    cy.url().should('include', `/moves/${moveOrderId}/details`);

    // Move Details page
    cy.wait(['@getMoveTaskOrders', '@getMTOShipments', '@getMTOServiceItems']);

    // Navigate to Edit allowances page
    cy.get('[data-testid="edit-allowances"]').contains('Edit Allowances').click();

    // Toggle between Edit Allowances and Edit Orders page
    cy.get('[data-testid="view-orders"]').click();
    cy.url().should('include', `/moves/${moveOrderId}/orders`);
    cy.get('[data-testid="view-allowances"]').click();
    cy.url().should('include', `/moves/${moveOrderId}/allowances`);
<<<<<<< HEAD

    // Edit allowances page | Save
=======
    // Edit grade and authorized weight
    cy.get('select[name="grade"]').contains('E-1');
    cy.get('select[name="grade"]').select('W-2');
    cy.get('input[name="authorizedWeight"]').clear().type('11111');
>>>>>>> 12c0c7a8
    cy.get('button').contains('Save').click();
    // Verify edited values are saved
    cy.url().should('include', `/moves/${moveOrderId}/details`);
    cy.get('[data-testid="authorizedWeight"]').contains('11,111 lbs');
    cy.get('[data-testid="branchRank"]').contains('W-2');

    // Edit allowances page | Cancel
    cy.get('[data-testid="edit-allowances"]').contains('Edit Allowances').click();
    cy.get('button').contains('Cancel').click();
    cy.url().should('include', `/moves/${moveOrderId}/details`);
  });
});<|MERGE_RESOLUTION|>--- conflicted
+++ resolved
@@ -179,15 +179,13 @@
     cy.url().should('include', `/moves/${moveOrderId}/orders`);
     cy.get('[data-testid="view-allowances"]').click();
     cy.url().should('include', `/moves/${moveOrderId}/allowances`);
-<<<<<<< HEAD
-
-    // Edit allowances page | Save
-=======
+
     // Edit grade and authorized weight
     cy.get('select[name="grade"]').contains('E-1');
     cy.get('select[name="grade"]').select('W-2');
     cy.get('input[name="authorizedWeight"]').clear().type('11111');
->>>>>>> 12c0c7a8
+    
+    // Edit allowances page | Save
     cy.get('button').contains('Save').click();
     // Verify edited values are saved
     cy.url().should('include', `/moves/${moveOrderId}/details`);
