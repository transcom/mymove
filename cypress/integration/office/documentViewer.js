--- conflicted
+++ resolved
@@ -213,40 +213,6 @@
       cy.contains('4,999.92');
       cy.contains('GTCC');
     });
-<<<<<<< HEAD
-    it('can upload and view a weight ticket set document', () => {
-      cy.patientVisit('/moves/c9df71f2-334f-4f0e-b2e7-050ddb22efa1/documents/new');
-      cy.contains('Upload a new document');
-      cy.get('button.submit').should('be.disabled');
-      cy.get('select[name="move_document_type"]').select('Weight ticket set');
-      cy.get('input[name="title"]').type('weight ticket document');
-
-      cy.get('button.submit').should('be.disabled');
-
-      cy.upload_file('.filepond--root', 'top-secret.png');
-      cy
-        .get('button.submit', { timeout: fileUploadTimeout })
-        .should('not.be.disabled')
-        .click();
-
-      cy.patientVisit('/moves/c9df71f2-334f-4f0e-b2e7-050ddb22efa1/documents');
-      cy
-        .get('.panel-field')
-        .get('a')
-        .contains('weight ticket document')
-        .should('have.attr', 'href')
-        .and('match', /^\/moves\/[^/]+\/documents\/[^/]+/)
-        .then(href => {
-          cy.patientVisit(href);
-        });
-
-      cy.contains('Details').click();
-
-      cy.contains('Empty Weight Ticket');
-      cy.contains('Full Weight Ticket');
-    });
-=======
->>>>>>> ff503c97
     it('can upload documents to an HHG move', () => {
       cy.patientVisit('moves/533d176f-0bab-4c51-88cd-c899f6855b9d/documents/new');
 
