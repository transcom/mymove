--- conflicted
+++ resolved
@@ -9,38 +9,6 @@
     cy.contains('Welcome');
     cy.contains('Sign In');
   });
-<<<<<<< HEAD
-  describe('logged in behavior', function() {
-    beforeEach(() => {
-      cy.signInAsUser('9bfa91d2-7a0c-4de0-ae02-b8cf8b4b858b');
-    });
-    it('produces error when move cannot be found', () => {
-      cy.visit('/moves/9bfa91d2-7a0c-4de0-ae02-b8cf8b4b858b/documents');
-      cy.contains('An error occurred'); //todo: we want better messages when we are making custom call
-    });
-    it('loads basic information about the move', () => {
-      cy.visit('/moves/c9df71f2-334f-4f0e-b2e7-050ddb22efa1/documents');
-      cy.contains('Donut, John');
-      cy.contains('GBXYUI');
-      cy.contains('1618033988');
-    });
-    it('can upload a new document', () => {
-      cy.visit('/moves/c9df71f2-334f-4f0e-b2e7-050ddb22efa1/documents/new');
-      cy.contains('Upload a new document');
-      cy.get('button.submit').should('be.disabled');
-      cy.get('input[name="title"]').type('super secret info document');
-      cy.get('select[name="move_document_type"]').select('Other document type');
-      cy.get('input[name="notes"]').type('burn after reading');
-      cy.get('button.submit').should('be.disabled');
-
-      cy.upload_file('.filepond--root', 'top-secret.png');
-      cy
-        .get('button.submit')
-        .should('not.be.disabled')
-        .click();
-      // TODO: add tests for uploaded document viewer
-    });
-=======
   it('can upload a new document', () => {
     cy.visit('/moves/c9df71f2-334f-4f0e-b2e7-050ddb22efa1/documents/new');
     cy.contains('Upload a new document');
@@ -68,7 +36,6 @@
     cy.contains('In Progress, PPM');
     cy.contains('GBXYUI');
     cy.contains('1617033988');
->>>>>>> 4a9c625e
   });
 });
 
