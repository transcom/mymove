--- conflicted
+++ resolved
@@ -15,20 +15,11 @@
     cy.contains('An error occurred'); //todo: we want better messages when we are making custom call
   });
   it('loads basic information about the move', () => {
-<<<<<<< HEAD
-    cy.visit('/');
-    cy.signInAsUser('9bfa91d2-7a0c-4de0-ae02-b8cf8b4b858b');
-    cy.visit('/moves/c9df71f2-334f-4f0e-b2e7-050ddb22efa1/documents');
-    cy.contains('Donut, John');
-    cy.contains('GBXYUI');
-    cy.contains('1618033988');
-=======
     cy.signIntoOffice();
     cy.visit('/moves/c9df71f2-334f-4f0e-b2e7-050ddb22efa1/documents');
     cy.contains('In Progress, PPM');
     cy.contains('GBXYUI');
     cy.contains('1617033988');
->>>>>>> 94230779
   });
 });
 
