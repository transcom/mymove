/* global cy */
describe('office user finds the shipment', function() {
  beforeEach(() => {
    cy.signIntoOffice();
  });
  it('office user views storage in transit panel', function() {
    officeUserViewsSITPanel();
  });
  it('office user starts and cancels sit approval', function() {
    officeUserStartsAndCancelsSitApproval();
  });
  it('office approves sit and edits the approval', function() {
    officeUserApprovesSITRequest();
  });
  it('office user starts and cancels sit edit', function() {
    officeUserStartsAndCancelsSitEdit();
  });
  it('office user denies sit request', function() {
    officeUserDeniesSITRequest();
  });
});

function officeUserViewsSITPanel() {
  // Open new moves queue
  cy.patientVisit('/queues/hhg_accepted');
  cy.location().should(loc => {
    expect(loc.pathname).to.match(/^\/queues\/hhg_accepted/);
  });

  // Find move (generated in e2ebasic.go) and open it
  cy.selectQueueItemMoveLocator('SITREQ');

  cy.location().should(loc => {
    expect(loc.pathname).to.match(/^\/queues\/new\/moves\/[^/]+\/basics/);
  });

  cy.get('[data-cy="hhg-tab"]').click();

  cy.location().should(loc => {
    expect(loc.pathname).to.match(/^\/queues\/new\/moves\/[^/]+\/hhg/);
  });
  cy.get('[data-cy=storage-in-transit-panel]').contains('Storage in Transit');
  cy.get('[data-cy=storage-in-transit]').within(() => {
    cy.contains('Destination SIT');
    cy
      .get('[data-cy=sit-status-text]')
      .contains('Status')
      .parent()
      .siblings()
      .contains('SIT Requested');
    cy
      .contains('Dates')
      .siblings()
      .contains('Est. start date')
      .siblings()
      .contains('22-Mar-2019');
    cy
      .contains('Note')
      .siblings()
      .contains('Shipper phoned to let us know he is delayed until next week.');
    cy
      .contains('Warehouse')
      .siblings()
      .contains('Warehouse ID')
      .siblings()
      .contains('000383');
    cy
      .contains('Warehouse')
      .siblings()
      .contains('Contact info')
      .siblings()
      .contains('(713) 868-3497');
  });
}

function officeUserStartsAndCancelsSitApproval() {
  cy.patientVisit('/queues/hhg_accepted');
  cy.location().should(loc => {
    expect(loc.pathname).to.match(/^\/queues\/hhg_accepted/);
  });

  cy.selectQueueItemMoveLocator('SITREQ');

  cy.location().should(loc => {
    expect(loc.pathname).to.match(/^\/queues\/new\/moves\/[^/]+\/basics/);
  });

  cy.get('[data-cy="hhg-tab"]').click();

  cy.location().should(loc => {
    expect(loc.pathname).to.match(/^\/queues\/new\/moves\/[^/]+\/hhg/);
  });

  cy
    .get('a')
    .contains('Approve')
    .click()
    .get('[data-cy=storage-in-transit]')
    .should($div => {
      const text = $div.text();
      expect(text).to.include('Approve SIT Request');
      expect(text).to.not.include('Deny');
      expect(text).to.not.include('Edit');
    });

  cy.get('input[name="authorized_start_date"]').should('have.value', '3/22/2019');

  cy
    .get('.usa-button-secondary')
    .contains('Cancel')
    .click()
    .get('[data-cy=storage-in-transit-panel] [data-cy=add-request]')
    .should($div => {
      const text = $div.text();
      expect(text).to.not.include('Approve SIT Request');
    });
}

function officeUserStartsAndCancelsSitEdit() {
  cy.patientVisit('/queues/new');
  cy.location().should(loc => {
    expect(loc.pathname).to.match(/^\/queues\/new/);
  });

  cy.selectQueueItemMoveLocator('SITAPR');

  cy.location().should(loc => {
    expect(loc.pathname).to.match(/^\/queues\/new\/moves\/[^/]+\/basics/);
  });

  cy.get('[data-cy="hhg-tab"]').click();

  cy.location().should(loc => {
    expect(loc.pathname).to.match(/^\/queues\/new\/moves\/[^/]+\/hhg/);
  });

  cy
    .get('[data-cy=storage-in-transit]')
    .contains('Edit')
    .click()
    .get('.sit-authorization')
    .should($div => {
      const text = $div.text();
      expect(text).to.include('Edit SIT authorization');
    });

  cy
    .get('.usa-button-secondary')
    .contains('Cancel')
    .click()
    .get('[data-cy=storage-in-transit]')
    .should($div => {
      const text = $div.text();
      expect(text).to.include('Approved');
      expect(text).to.not.include('Edit SIT authorization');
    });
}

function officeUserApprovesSITRequest() {
  cy.patientVisit('/queues/hhg_accepted');
  cy.location().should(loc => {
    expect(loc.pathname).to.match(/^\/queues\/hhg_accepted/);
  });

  cy.selectQueueItemMoveLocator('SITREQ');

  cy.location().should(loc => {
    expect(loc.pathname).to.match(/^\/queues\/new\/moves\/[^/]+\/basics/);
  });

  cy.get('[data-cy="hhg-tab"]').click();

  cy.location().should(loc => {
    expect(loc.pathname).to.match(/^\/queues\/new\/moves\/[^/]+\/hhg/);
  });

  cy
    .get('a')
    .contains('Approve')
    .click()
    .get('[data-cy="storage-in-transit"]')
    .should($div => {
      const text = $div.text();
      expect(text).to.include('Approve SIT Request');
      expect(text).to.not.include('Deny');
      expect(text).to.not.include('Edit');
    });

  cy.get('input[name="authorized_start_date"]').should('have.value', '3/22/2019');

  cy.get('textarea[name="authorization_notes"]').type('this is a note', { force: true, delay: 150 });

  cy
    .get('[data-cy="storage-in-transit-approve-button"]')
    .contains('Approve')
    .click();

  // Refresh browser and make sure changes persist
  cy.patientReload();

  cy.get('[data-cy="storage-in-transit-status"]').contains('Approved');
  cy.get('[data-cy="sit-authorized-start-date"]').contains('22-Mar-2019');
  cy.get('[data-cy="sit-authorization-notes"]').contains('this is a note');
<<<<<<< HEAD
}

function officeUserDeniesSITRequest() {
  cy.patientVisit('/queues/hhg_accepted');
  cy.location().should(loc => {
    expect(loc.pathname).to.match(/^\/queues\/hhg_accepted/);
  });

  cy.selectQueueItemMoveLocator('SITDEN');

  cy.location().should(loc => {
    expect(loc.pathname).to.match(/^\/queues\/new\/moves\/[^/]+\/basics/);
  });

  cy.get('[data-cy="hhg-tab"]').click();

  cy.location().should(loc => {
    expect(loc.pathname).to.match(/^\/queues\/new\/moves\/[^/]+\/hhg/);
  });

  cy
    .get('a[data-cy="deny-sit-link"]')
    .contains('Deny')
    .click()
    .get('[data-cy="storage-in-transit"]')
    .should($div => {
      const text = $div.text();
      expect(text).to.include('Deny SIT Request');
      expect(text).to.not.include('Approve');
      expect(text).to.not.include('Edit');
    });
  cy.get('textarea[name="authorization_notes"]').type('this is a denial note');
  cy
    .get('[data-cy="storage-in-transit-deny-button"]')
    .contains('Deny')
    .click();

  cy.get('[data-cy="storage-in-transit-status-denied"]').contains('Denied');
  cy.get('[data-cy="sit-authorization-notes"]').contains('this is a denial note');
=======

  cy.get('[data-cy="sit-edit-link"]').click();

  cy.get('input[name="authorized_start_date"]').type('3/23/2019', { force: true, delay: 150 });
  cy.get('textarea[name="authorization_notes"]').type('this is also a note', { force: true, delay: 150 });

  cy
    .get('[data-cy="sit-editor-save-button"]')
    .contains('Save')
    .click();

  cy.patientReload();

  cy.get('[data-cy="sit-authorization-notes"]').contains('this is also a note');
>>>>>>> 0e5ac022
}<|MERGE_RESOLUTION|>--- conflicted
+++ resolved
@@ -201,7 +201,20 @@
   cy.get('[data-cy="storage-in-transit-status"]').contains('Approved');
   cy.get('[data-cy="sit-authorized-start-date"]').contains('22-Mar-2019');
   cy.get('[data-cy="sit-authorization-notes"]').contains('this is a note');
-<<<<<<< HEAD
+
+  cy.get('[data-cy="sit-edit-link"]').click();
+
+  cy.get('input[name="authorized_start_date"]').type('3/23/2019', { force: true, delay: 150 });
+  cy.get('textarea[name="authorization_notes"]').type('this is also a note', { force: true, delay: 150 });
+
+  cy
+    .get('[data-cy="sit-editor-save-button"]')
+    .contains('Save')
+    .click();
+
+  cy.patientReload();
+
+  cy.get('[data-cy="sit-authorization-notes"]').contains('this is also a note');
 }
 
 function officeUserDeniesSITRequest() {
@@ -241,20 +254,4 @@
 
   cy.get('[data-cy="storage-in-transit-status-denied"]').contains('Denied');
   cy.get('[data-cy="sit-authorization-notes"]').contains('this is a denial note');
-=======
-
-  cy.get('[data-cy="sit-edit-link"]').click();
-
-  cy.get('input[name="authorized_start_date"]').type('3/23/2019', { force: true, delay: 150 });
-  cy.get('textarea[name="authorization_notes"]').type('this is also a note', { force: true, delay: 150 });
-
-  cy
-    .get('[data-cy="sit-editor-save-button"]')
-    .contains('Save')
-    .click();
-
-  cy.patientReload();
-
-  cy.get('[data-cy="sit-authorization-notes"]').contains('this is also a note');
->>>>>>> 0e5ac022
 }