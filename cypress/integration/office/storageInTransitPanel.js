/* global cy */
describe('office user finds the shipment', function() {
  beforeEach(() => {
    cy.signIntoOffice();
  });
  it('office user views storage in transit panel', function() {
    officeUserViewsSITPanel();
  });
  it('office user starts and cancels sit approval', function() {
    officeUserStartsAndCancelsSitApproval();
  });
<<<<<<< HEAD
  it('office user approves sit request', function() {
    officeUserApprovesSITRequest();
=======
  it('office user starts and cancels sit edit', function() {
    officeUserStartsAndCancelsSitEdit();
>>>>>>> 4f13eca1
  });
});

function officeUserViewsSITPanel() {
  // Open new moves queue
  cy.patientVisit('/queues/hhg_accepted');
  cy.location().should(loc => {
    expect(loc.pathname).to.match(/^\/queues\/hhg_accepted/);
  });

  // Find move (generated in e2ebasic.go) and open it
  cy.selectQueueItemMoveLocator('SITREQ');

  cy.location().should(loc => {
    expect(loc.pathname).to.match(/^\/queues\/new\/moves\/[^/]+\/basics/);
  });

  cy
    .get('a')
    .contains('HHG')
    .click(); // navtab

  cy.location().should(loc => {
    expect(loc.pathname).to.match(/^\/queues\/new\/moves\/[^/]+\/hhg/);
  });
  cy.get('[data-cy=storage-in-transit-panel]').contains('Storage in Transit');
  cy.get('[data-cy=storage-in-transit]').within(() => {
    cy.contains('Destination SIT');
    cy
      .get('[data-cy=sit-status-text]')
      .contains('Status')
      .parent()
      .siblings()
      .contains('SIT Requested');
    cy
      .contains('Dates')
      .siblings()
      .contains('Est. start date')
      .siblings()
      .contains('22-Mar-2019');
    cy
      .contains('Note')
      .siblings()
      .contains('Shipper phoned to let us know he is delayed until next week.');
    cy
      .contains('Warehouse')
      .siblings()
      .contains('Warehouse ID')
      .siblings()
      .contains('000383');
    cy
      .contains('Warehouse')
      .siblings()
      .contains('Contact info')
      .siblings()
      .contains('(713) 868-3497');
  });
}

function officeUserStartsAndCancelsSitApproval() {
  cy.patientVisit('/queues/hhg_accepted');
  cy.location().should(loc => {
    expect(loc.pathname).to.match(/^\/queues\/hhg_accepted/);
  });

  cy.selectQueueItemMoveLocator('SITREQ');

  cy.location().should(loc => {
    expect(loc.pathname).to.match(/^\/queues\/new\/moves\/[^/]+\/basics/);
  });

  cy
    .get('a')
    .contains('HHG')
    .click(); // navtab

  cy.location().should(loc => {
    expect(loc.pathname).to.match(/^\/queues\/new\/moves\/[^/]+\/hhg/);
  });

  cy
    .get('a')
    .contains('Approve')
    .click()
    .get('[data-cy=storage-in-transit]')
    .should($div => {
      const text = $div.text();
      expect(text).to.include('Approve SIT Request');
      expect(text).to.not.include('Deny');
      expect(text).to.not.include('Edit');
    });

  cy.get('input[name="authorized_start_date"]').should('have.value', '3/22/2019');

  cy
    .get('[data-cy="storage-in-transit-approve-cancel-link"]')
    .contains('Cancel')
    .click()
<<<<<<< HEAD
    .get('[data-cy="approve-sit-request-title"]')
=======
    .get('[data-cy=storage-in-transit-panel] [data-cy=add-request]')
>>>>>>> 4f13eca1
    .should($div => {
      const text = $div.text();
      expect(text).to.not.include('Approve SIT Request');
    });
}

<<<<<<< HEAD
function officeUserApprovesSITRequest() {
  cy.patientVisit('/queues/hhg_accepted');
  cy.location().should(loc => {
    expect(loc.pathname).to.match(/^\/queues\/hhg_accepted/);
  });

  cy.selectQueueItemMoveLocator('SITREQ');
=======
function officeUserStartsAndCancelsSitEdit() {
  cy.patientVisit('/queues/new');
  cy.location().should(loc => {
    expect(loc.pathname).to.match(/^\/queues\/new/);
  });

  cy.selectQueueItemMoveLocator('SITAPR');
>>>>>>> 4f13eca1

  cy.location().should(loc => {
    expect(loc.pathname).to.match(/^\/queues\/new\/moves\/[^/]+\/basics/);
  });

  cy
    .get('a')
    .contains('HHG')
    .click(); // navtab

  cy.location().should(loc => {
    expect(loc.pathname).to.match(/^\/queues\/new\/moves\/[^/]+\/hhg/);
  });

  cy
<<<<<<< HEAD
    .get('a')
    .contains('Approve')
    .click()
    .get('[data-cy="storage-in-transit"]')
    .should($div => {
      const text = $div.text();
      expect(text).to.include('Approve SIT Request');
      expect(text).to.not.include('Deny');
      expect(text).to.not.include('Edit');
    });

  cy.get('input[name="authorized_start_date"]').should('have.value', '3/22/2019');

  cy.get('textarea[name="authorization_notes"]').type('this is a note', { force: true, delay: 150 });

  cy
    .get('[data-cy="storage-in-transit-approve-button"]')
    .contains('Approve')
    .click();

  // Refresh browser and make sure changes persist
  cy.patientReload();

  cy.get('[data-cy="storage-in-transit-status"]').contains('SIT Approved');
=======
    .get('[data-cy=storage-in-transit]')
    .contains('Edit')
    .click()
    .get('.sit-authorization')
    .should($div => {
      const text = $div.text();
      expect(text).to.include('Edit SIT authorization');
    });

  cy
    .get('.usa-button-secondary')
    .contains('Cancel')
    .click()
    .get('[data-cy=storage-in-transit]')
    .should($div => {
      const text = $div.text();
      expect(text).to.include('Approved');
      expect(text).to.not.include('Edit SIT authorization');
    });
>>>>>>> 4f13eca1
}<|MERGE_RESOLUTION|>--- conflicted
+++ resolved
@@ -9,13 +9,11 @@
   it('office user starts and cancels sit approval', function() {
     officeUserStartsAndCancelsSitApproval();
   });
-<<<<<<< HEAD
-  it('office user approves sit request', function() {
+  it('office approves sit', function() {
     officeUserApprovesSITRequest();
-=======
+  });
   it('office user starts and cancels sit edit', function() {
     officeUserStartsAndCancelsSitEdit();
->>>>>>> 4f13eca1
   });
 });
 
@@ -111,21 +109,59 @@
   cy.get('input[name="authorized_start_date"]').should('have.value', '3/22/2019');
 
   cy
-    .get('[data-cy="storage-in-transit-approve-cancel-link"]')
+    .get('.usa-button-secondary')
     .contains('Cancel')
     .click()
-<<<<<<< HEAD
-    .get('[data-cy="approve-sit-request-title"]')
-=======
     .get('[data-cy=storage-in-transit-panel] [data-cy=add-request]')
->>>>>>> 4f13eca1
     .should($div => {
       const text = $div.text();
       expect(text).to.not.include('Approve SIT Request');
     });
 }
 
-<<<<<<< HEAD
+function officeUserStartsAndCancelsSitEdit() {
+  cy.patientVisit('/queues/new');
+  cy.location().should(loc => {
+    expect(loc.pathname).to.match(/^\/queues\/new/);
+  });
+
+  cy.selectQueueItemMoveLocator('SITAPR');
+
+  cy.location().should(loc => {
+    expect(loc.pathname).to.match(/^\/queues\/new\/moves\/[^/]+\/basics/);
+  });
+
+  cy
+    .get('a')
+    .contains('HHG')
+    .click(); // navtab
+
+  cy.location().should(loc => {
+    expect(loc.pathname).to.match(/^\/queues\/new\/moves\/[^/]+\/hhg/);
+  });
+
+  cy
+    .get('[data-cy=storage-in-transit]')
+    .contains('Edit')
+    .click()
+    .get('.sit-authorization')
+    .should($div => {
+      const text = $div.text();
+      expect(text).to.include('Edit SIT authorization');
+    });
+
+  cy
+    .get('.usa-button-secondary')
+    .contains('Cancel')
+    .click()
+    .get('[data-cy=storage-in-transit]')
+    .should($div => {
+      const text = $div.text();
+      expect(text).to.include('Approved');
+      expect(text).to.not.include('Edit SIT authorization');
+    });
+}
+
 function officeUserApprovesSITRequest() {
   cy.patientVisit('/queues/hhg_accepted');
   cy.location().should(loc => {
@@ -133,31 +169,21 @@
   });
 
   cy.selectQueueItemMoveLocator('SITREQ');
-=======
-function officeUserStartsAndCancelsSitEdit() {
-  cy.patientVisit('/queues/new');
-  cy.location().should(loc => {
-    expect(loc.pathname).to.match(/^\/queues\/new/);
-  });
-
-  cy.selectQueueItemMoveLocator('SITAPR');
->>>>>>> 4f13eca1
-
-  cy.location().should(loc => {
-    expect(loc.pathname).to.match(/^\/queues\/new\/moves\/[^/]+\/basics/);
-  });
-
-  cy
-    .get('a')
-    .contains('HHG')
-    .click(); // navtab
-
-  cy.location().should(loc => {
-    expect(loc.pathname).to.match(/^\/queues\/new\/moves\/[^/]+\/hhg/);
-  });
-
-  cy
-<<<<<<< HEAD
+
+  cy.location().should(loc => {
+    expect(loc.pathname).to.match(/^\/queues\/new\/moves\/[^/]+\/basics/);
+  });
+
+  cy
+    .get('a')
+    .contains('HHG')
+    .click(); // navtab
+
+  cy.location().should(loc => {
+    expect(loc.pathname).to.match(/^\/queues\/new\/moves\/[^/]+\/hhg/);
+  });
+
+  cy
     .get('a')
     .contains('Approve')
     .click()
@@ -181,26 +207,5 @@
   // Refresh browser and make sure changes persist
   cy.patientReload();
 
-  cy.get('[data-cy="storage-in-transit-status"]').contains('SIT Approved');
-=======
-    .get('[data-cy=storage-in-transit]')
-    .contains('Edit')
-    .click()
-    .get('.sit-authorization')
-    .should($div => {
-      const text = $div.text();
-      expect(text).to.include('Edit SIT authorization');
-    });
-
-  cy
-    .get('.usa-button-secondary')
-    .contains('Cancel')
-    .click()
-    .get('[data-cy=storage-in-transit]')
-    .should($div => {
-      const text = $div.text();
-      expect(text).to.include('Approved');
-      expect(text).to.not.include('Edit SIT authorization');
-    });
->>>>>>> 4f13eca1
+  cy.get('[data-cy="storage-in-transit-status"]').contains('Approved');
 }