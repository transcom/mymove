--- conflicted
+++ resolved
@@ -146,50 +146,30 @@
     .contains('Approve Basics')
     .click();
 
-<<<<<<< HEAD
-  // disabled because not on hhg tab
-  cy
-    .get('button')
+  cy.get('.combo-button').click();
+
+  cy.get('.status').contains('Approved');
+
+  // Click on HHG tab
+  cy
+    .get('span')
+    .contains('HHG')
+    .click();
+
+  cy.location().should(loc => {
+    expect(loc.pathname).to.match(/^\/queues\/new\/moves\/[^/]+\/hhg/);
+  });
+
+  // disabled because shipment not yet accepted
+  cy.get('.combo-button').click();
+
+  // Disabled because already approved and not delivered
+  cy
+    .get('.combo-button .dropdown')
     .contains('Approve HHG')
-=======
-  cy.get('.combo-button').click();
-
-  cy
-    .get('button')
-    .contains('Complete Shipments')
->>>>>>> 9b25a582
-    .should('be.disabled');
-
-  cy.get('.status').contains('Approved');
-
-  // Click on HHG tab
-  cy
-    .get('span')
-    .contains('HHG')
-    .click();
-
-  cy.location().should(loc => {
-    expect(loc.pathname).to.match(/^\/queues\/new\/moves\/[^/]+\/hhg/);
-  });
-
-  // disabled because shipment not yet accepted
-  cy.get('.combo-button').click();
-
-  // Disabled because already approved and not delivered
-  cy
-    .get('.combo-button .dropdown')
-    .contains('Approve HHG')
-<<<<<<< HEAD
-=======
     .should('have.class', 'disabled');
 
   cy.get('.combo-button').click();
-
-  cy
-    .get('button')
-    .contains('Complete Shipments')
->>>>>>> 9b25a582
-    .should('be.disabled');
 
   cy.get('.status').contains('Awarded');
 }
@@ -216,95 +196,34 @@
     .contains('Approve Basics')
     .click();
 
-<<<<<<< HEAD
-  // disabled because not on hhg tab
+  cy.get('.combo-button').click();
+
+  cy.get('.status').contains('Accepted');
+
+  // Click on HHG tab
+  cy
+    .get('span')
+    .contains('HHG')
+    .click();
+
+  cy.location().should(loc => {
+    expect(loc.pathname).to.match(/^\/queues\/new\/moves\/[^/]+\/hhg/);
+  });
+
+  cy.get('.combo-button').click();
+
+  // Approve HHG
+
+  cy
+    .get('.combo-button .dropdown')
+    .contains('Approve HHG')
+    .click();
+
+  // Disabled because already approved and not delivered
   cy
     .get('button')
     .contains('Approve HHG')
     .should('be.disabled');
-=======
-  cy.get('.combo-button').click();
->>>>>>> 9b25a582
-
-  cy.get('.status').contains('Accepted');
-
-  // Click on HHG tab
-  cy
-    .get('span')
-    .contains('HHG')
-    .click();
-
-  cy.location().should(loc => {
-    expect(loc.pathname).to.match(/^\/queues\/new\/moves\/[^/]+\/hhg/);
-  });
-
-  cy.get('.combo-button').click();
-
-  // Approve HHG
-
-  cy
-    .get('.combo-button .dropdown')
-    .contains('Approve HHG')
-    .click();
-
-<<<<<<< HEAD
-  // Disabled because already approved and not delivered
-  cy
-    .get('button')
-    .contains('Approve HHG')
-    .should('be.disabled');
-=======
-  cy
-    .get('button')
-    .contains('Complete Shipments')
-    .should('be.disabled');
 
   cy.get('.status').contains('Approved');
-}
-
-function officeUserCompletesHHG() {
-  // Open delivered hhg queue
-  cy.patientVisit('/queues/hhg_delivered');
-  cy.location().should(loc => {
-    expect(loc.pathname).to.match(/^\/queues\/hhg_delivered/);
-  });
-
-  // Find move and open it
-  cy.selectQueueItemMoveLocator('SSETZN');
-
-  cy.location().should(loc => {
-    expect(loc.pathname).to.match(/^\/queues\/new\/moves\/[^/]+\/basics/);
-  });
->>>>>>> 9b25a582
-
-  cy.get('.status').contains('Approved');
-<<<<<<< HEAD
-=======
-
-  // Click on HHG tab
-  cy
-    .get('span')
-    .contains('HHG')
-    .click();
-
-  cy.location().should(loc => {
-    expect(loc.pathname).to.match(/^\/queues\/new\/moves\/[^/]+\/hhg/);
-  });
-
-  // Complete HHG
-  cy.get('.status').contains('Delivered');
-
-  // Since the shipment has been picked up by TSP, it can't be cancelled.
-  cy
-    .get('button')
-    .contains('Cancel Move')
-    .should('be.disabled');
-
-  cy
-    .get('button')
-    .contains('Complete Shipments')
-    .click();
-
-  cy.get('.status').contains('Completed');
->>>>>>> 9b25a582
 }