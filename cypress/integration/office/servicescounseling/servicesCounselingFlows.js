import { ServicesCounselorOfficeUserType } from '../../../support/constants';

describe('Services counselor user', () => {
  before(() => {
    cy.prepareOfficeApp();
  });

  beforeEach(() => {
    cy.intercept('**/ghc/v1/swagger.yaml').as('getGHCClient');
    cy.intercept('**/ghc/v1/queues/counseling?page=1&perPage=20&sort=submittedAt&order=asc').as('getSortedMoves');
    cy.intercept('**/ghc/v1/queues/counseling?page=1&perPage=20&sort=submittedAt&order=asc&locator=SCE4ET').as(
      'getFilterSortedMoves',
    );
    cy.intercept('**/ghc/v1/move/**').as('getMoves');
    cy.intercept('**/ghc/v1/orders/**').as('getOrders');
    cy.intercept('**/ghc/v1/move_task_orders/**/mto_shipments').as('getMTOShipments');
    cy.intercept('**/ghc/v1/move_task_orders/**/mto_service_items').as('getMTOServiceItems');
    cy.intercept('**/ghc/v1/move-task-orders/**/status/service-counseling-completed').as(
      'patchServiceCounselingCompleted',
    );
    cy.intercept('**/ghc/v1/moves/**/financial-review-flag').as('financialReviewFlagCompleted');
    cy.intercept('POST', '**/ghc/v1/mto-shipments').as('createShipment');
    cy.intercept('PATCH', '**/ghc/v1/move_task_orders/**/mto_shipments/**').as('patchShipment');
    cy.intercept('PATCH', '**/ghc/v1/counseling/orders/**/allowances').as('patchAllowances');

    const userId = 'a6c8663f-998f-4626-a978-ad60da2476ec';
    cy.apiSignInAsUser(userId, ServicesCounselorOfficeUserType);
  });

  it('is able to click on move and submit after using the move code filter', () => {
    const moveLocator = 'SCE4ET';

    /**
     * SC Moves queue
     */
    cy.wait(['@getSortedMoves']);
    cy.get('input[name="locator"]').as('moveCodeFilterInput');

    // type in move code/locator to filter
    cy.get('@moveCodeFilterInput').type(moveLocator).blur();
    cy.wait(['@getFilterSortedMoves']);

    // check if results appear, should be 1
    // and see if result have move code
    cy.get('tbody > tr').as('results');
    cy.get('@results').should('have.length', 1);
    cy.get('@results').first().contains(moveLocator);

    // click result to navigate to move details page
    cy.get('@results').first().click();
    cy.url().should('include', `/counseling/moves/${moveLocator}/details`);
    cy.wait(['@getMoves', '@getOrders', '@getMTOShipments', '@getMTOServiceItems']);

    /**
     * Move Details page
     */
    // click to trigger confirmation modal
    cy.contains('Submit move details').click();

    // modal should pop up with text
    cy.get('h2').contains('Are you sure?');
    cy.get('p').contains('You can’t make changes after you submit the move.');

    // click submit
    cy.get('button').contains('Yes, submit').click();
    cy.waitFor(['@patchServiceCounselingCompleted', '@getMoves']);

    // verify success alert
    cy.contains('Move submitted.');
  });

  it('is able to flag a move for financial review', () => {
    cy.wait(['@getSortedMoves']);
    // It doesn't matter which move we click on in the queue.
    cy.get('td').first().click();
    cy.url().should('include', `details`);
    cy.wait(['@getMoves', '@getOrders', '@getMTOShipments', '@getMTOServiceItems']);

    // click to trigger financial review modal
    cy.contains('Flag move for financial review').click();

    // Enter information in modal and submit
    cy.get('label').contains('Yes').click();
    cy.get('textarea').type('Because I said so...');

    // Click save on the modal
    cy.get('button').contains('Save').click();
    cy.wait(['@financialReviewFlagCompleted']);

    // Verify sucess alert and tag
    cy.contains('Move flagged for financial review.');
    cy.contains('Flagged for financial review');
  });

  it('is able to unflag a move for financial review', () => {
    cy.wait(['@getSortedMoves']);
    // It doesn't matter which move we click on in the queue.
    cy.get('td').first().click();
    cy.url().should('include', `details`);
    cy.wait(['@getMoves', '@getOrders', '@getMTOShipments', '@getMTOServiceItems']);

    // click to trigger financial review modal
    cy.contains('Edit').click();

    // Enter information in modal and submit
    cy.get('label').contains('No').click();

    // Click save on the modal
    cy.get('button').contains('Save').click();
    cy.wait(['@financialReviewFlagCompleted']);

    // Verify sucess alert and tag
    cy.contains('Move unflagged for financial review.');
  });

  it('is able to add a shipment', () => {
    const deliveryDate = new Date().toLocaleDateString('en-US');

    const moveLocator = 'S3PAR3';

    /**
     * SC Moves queue
     */
    cy.wait(['@getSortedMoves']);
    cy.get('input[name="locator"]').as('moveCodeFilterInput');
    cy.get('@moveCodeFilterInput').type(moveLocator).blur();
    cy.get('td').first().click();
    cy.url().should('include', `details`);
    cy.wait(['@getMoves', '@getOrders', '@getMTOShipments', '@getMTOServiceItems']);

    // add a shipment
    cy.get('[data-testid="dropdown"]').first().select('HHG');
    cy.get('#requestedPickupDate').clear().type(deliveryDate).blur();
    cy.get('[data-testid="useCurrentResidence"]').click({ force: true });
    cy.get('#requestedDeliveryDate').clear().type('16 Mar 2022').blur();
    cy.get('#has-delivery-address').click({ force: true });
    cy.get('input[name="delivery.address.streetAddress1"]').type('7 q st');
    cy.get('input[name="delivery.address.city"]').type('city');
    cy.get('select[name="delivery.address.state"]').select('OH');
    cy.get('input[name="delivery.address.postalCode"]').type('90210');
    cy.get('select[name="destinationType"]').select('Home of record (HOR)');
    cy.get('[data-testid="submitForm"]').click();
    // the shipment should be saved with the type
    cy.wait('@createShipment');
  });

<<<<<<< HEAD
  it('is able to edit allowances', () => {
    cy.wait(['@getSortedMoves']);
    // It doesn't matter which move we click on in the queue.
    cy.get('td').first().click();
    cy.url().should('include', `details`);
    cy.wait(['@getMoves', '@getOrders', '@getMTOShipments', '@getMTOServiceItems']);
    cy.get('[data-testid="edit-allowances"]').click();

    // the form
    cy.get('[data-testid="proGearWeightInput"]').clear().type('1999');
    cy.get('[data-testid="sitInput"]').clear().type('199');

    // Edit allowances page | Save
    cy.get('[data-testid="scAllowancesSave"]').click();

    cy.wait('@patchAllowances');

    cy.location().should((loc) => {
      expect(loc.pathname).to.include('/details');
    });

    // things should save and then load afterward with new data
    cy.wait(['@getMoves', '@getOrders', '@getMTOShipments', '@getMTOServiceItems']);
    cy.get('[data-testid="progear"]').contains('1,999');
    cy.get('[data-testid="storageInTransit"]').contains('199');
=======
  it('is able to see and use the left navigation', () => {
    const moveLocator = 'RET1RE';

    /**
     * SC Moves queue
     */
    cy.wait(['@getSortedMoves']);
    cy.get('input[name="locator"]').as('moveCodeFilterInput');
    cy.get('@moveCodeFilterInput').type(moveLocator).blur();
    cy.get('td').first().click();
    cy.url().should('include', `details`);
    cy.wait(['@getMoves', '@getOrders', '@getMTOShipments', '@getMTOServiceItems']);

    cy.get('a[href*="#shipments"]').contains('Shipments');
    cy.get('a[href*="#orders"]').contains('Orders');
    cy.get('a[href*="#allowances"]').contains('Allowances');
    cy.get('a[href*="#customer-info"]').contains('Customer info');

    cy.get('[data-testid="requestedShipmentsTag"]').contains('3');

    // Assert that the window has scrolled after clicking a left nav item
    cy.get('#customer-info').click().window().its('scrollY').should('not.equal', 0);
>>>>>>> a92b2ad1
  });

  it('is able to edit a shipment', () => {
    const deliveryDate = new Date().toLocaleDateString('en-US');

    const moveLocator = 'RET1RE';

    /**
     * SC Moves queue
     */
    cy.wait(['@getSortedMoves']);
    cy.get('input[name="locator"]').as('moveCodeFilterInput');
    cy.get('@moveCodeFilterInput').type(moveLocator).blur();
    cy.get('td').first().click();
    cy.url().should('include', `details`);
    cy.wait(['@getMoves', '@getOrders', '@getMTOShipments', '@getMTOServiceItems']);

    // edit a shipment
    cy.get('[data-testid="ShipmentContainer"] .usa-button').first().click();
    cy.get('#requestedPickupDate').clear().type(deliveryDate).blur();
    cy.get('[data-testid="useCurrentResidence"]').click({ force: true });
    cy.get('#requestedDeliveryDate').clear().type('16 Mar 2022').blur();
    cy.get('#has-delivery-address').click({ force: true });
    cy.get('input[name="delivery.address.streetAddress1"]').clear().type('7 q st');
    cy.get('input[name="delivery.address.city"]').clear().type('city');
    cy.get('select[name="delivery.address.state"]').select('OH');
    cy.get('input[name="delivery.address.postalCode"]').clear().type('90210');
    cy.get('select[name="destinationType"]').select('Home of selection (HOS)');
    cy.get('[data-testid="submitForm"]').click();
    // the shipment should be saved with the type
    cy.wait('@patchShipment');
    cy.get('.usa-alert__text').contains('Your changes were saved.');
  });

  it('is able to see that the tag next to shipment is updated', () => {
    const moveLocator = 'RET1RE';

    /**
     * SC Moves queue
     */
    cy.wait(['@getSortedMoves']);
    cy.get('input[name="locator"]').as('moveCodeFilterInput');
    cy.get('@moveCodeFilterInput').type(moveLocator).blur();
    cy.get('td').first().click();
    cy.url().should('include', `details`);
    cy.wait(['@getMoves', '@getOrders', '@getMTOShipments', '@getMTOServiceItems']);

    cy.get('a[href*="#shipments"]').contains('Shipments');

    // Verify that there's a tag on the left nav that flags missing information
    cy.get('[data-testid="requestedShipmentsTag"]').contains('3');

    // Edit the shipment so that the tag disappears
    cy.get('[data-testid="ShipmentContainer"] .usa-button').last().click();
    cy.get('select[name="destinationType"]').select('Home of selection (HOS)');
    cy.get('[data-testid="submitForm"]').click();
    // the shipment should be saved with the type
    cy.wait('@patchShipment');
    cy.get('.usa-alert__text').contains('Your changes were saved.');

    // Verify that the tag after the update is a 2 since missing information was filled
    cy.get('[data-testid="requestedShipmentsTag"]').contains('2');
  });
});<|MERGE_RESOLUTION|>--- conflicted
+++ resolved
@@ -144,7 +144,6 @@
     cy.wait('@createShipment');
   });
 
-<<<<<<< HEAD
   it('is able to edit allowances', () => {
     cy.wait(['@getSortedMoves']);
     // It doesn't matter which move we click on in the queue.
@@ -170,7 +169,8 @@
     cy.wait(['@getMoves', '@getOrders', '@getMTOShipments', '@getMTOServiceItems']);
     cy.get('[data-testid="progear"]').contains('1,999');
     cy.get('[data-testid="storageInTransit"]').contains('199');
-=======
+  });
+
   it('is able to see and use the left navigation', () => {
     const moveLocator = 'RET1RE';
 
@@ -193,7 +193,6 @@
 
     // Assert that the window has scrolled after clicking a left nav item
     cy.get('#customer-info').click().window().its('scrollY').should('not.equal', 0);
->>>>>>> a92b2ad1
   });
 
   it('is able to edit a shipment', () => {
