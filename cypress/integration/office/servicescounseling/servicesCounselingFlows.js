import { ServicesCounselorOfficeUserType } from '../../../support/constants';

describe('Services counselor user', () => {
  before(() => {
    cy.prepareOfficeApp();
  });

  beforeEach(() => {
    cy.intercept('**/ghc/v1/swagger.yaml').as('getGHCClient');
    cy.intercept('**/ghc/v1/queues/counseling?page=1&perPage=20&sort=submittedAt&order=asc').as('getSortedMoves');
    cy.intercept('**/ghc/v1/queues/counseling?page=1&perPage=20&sort=submittedAt&order=asc&locator=SCE4ET').as(
      'getFilterSortedMoves',
    );
    cy.intercept('**/ghc/v1/move/**').as('getMoves');
    cy.intercept('**/ghc/v1/orders/**').as('getOrders');
    cy.intercept('**/ghc/v1/move_task_orders/**/mto_shipments').as('getMTOShipments');
    cy.intercept('**/ghc/v1/move_task_orders/**/mto_service_items').as('getMTOServiceItems');
    cy.intercept('**/ghc/v1/move-task-orders/**/status/service-counseling-completed').as(
      'patchServiceCounselingCompleted',
    );

    const userId = 'a6c8663f-998f-4626-a978-ad60da2476ec';
    cy.apiSignInAsUser(userId, ServicesCounselorOfficeUserType);
  });

  it('is able to click on move and submit after using the move code filter', () => {
    const moveLocator = 'SCE4ET';

    /**
     * SC Moves queue
     */
    cy.wait(['@getSortedMoves']);
    cy.get('input[name="locator"]').as('moveCodeFilterInput');

    // type in move code/locator to filter
    cy.get('@moveCodeFilterInput').type(moveLocator).blur();
    cy.wait(['@getFilterSortedMoves']);

    // check if results appear, should be 1
    // and see if result have move code
    cy.get('tbody > tr').as('results');
    cy.get('@results').should('have.length', 1);
    cy.get('@results').first().contains(moveLocator);

    // click result to navigate to move details page
    cy.get('@results').first().click();
    cy.url().should('include', `/counseling/moves/${moveLocator}/details`);
    cy.wait(['@getMoves', '@getOrders', '@getMTOShipments', '@getMTOServiceItems']);

    /**
     * Move Details page
     */
    // click to trigger confirmation modal
    cy.contains('Submit move details').click();

    // modal should pop up with text
    cy.get('h2').contains('Are you sure?');
    cy.get('p').contains('You can’t make changes after you submit the move.');

    // click submit
    cy.get('button').contains('Yes, submit').click();
    cy.waitFor(['@patchServiceCounselingCompleted', '@getMoves']);

    // verify success alert
    cy.contains('Move submitted.');
  });

<<<<<<< HEAD
  // TODO: Uncomment this test and fix it when we work on https://dp3.atlassian.net/browse/MB-10163
=======
>>>>>>> 6e000f7f
  // it('is able to flag a move for financial review', () => {
  //   cy.wait(['@getSortedMoves']);
  //   // It doesn't matter which move we click on in the queue.
  //   cy.get('td').first().click();
  //   cy.url().should('include', `details`);
  //   cy.wait(['@getMoves', '@getOrders', '@getMTOShipments', '@getMTOServiceItems']);
<<<<<<< HEAD
  //
  //   // click to trigger financial review modal
  //   cy.contains('Flag move for financial review').click();
  //
  //   // Enter information in modal and submit
  //   cy.get('label').contains('Yes').click();
  //   cy.get('textarea').type('Because I said so...');
  //
  //   // Click save on the modal
  //   cy.get('button').contains('Save').click();
  //
  //   // Verify sucess alert and tag
  //   cy.contains('Move flagged for finacial review.');
=======

  //   // click to trigger financial review modal
  //   cy.contains('Flag move for financial review').click();

  //   // Enter information in modal and submit
  //   cy.get('label').contains('Yes').click();
  //   cy.get('textarea').type('Because I said so...');

  //   // Click save on the modal
  //   cy.get('button').contains('Save').click();

  //   // Verify sucess alert and tag
  //   cy.contains('Move flagged for financial review.');
>>>>>>> 6e000f7f
  //   cy.contains('Flagged for financial review');
  // });
});<|MERGE_RESOLUTION|>--- conflicted
+++ resolved
@@ -65,32 +65,13 @@
     cy.contains('Move submitted.');
   });
 
-<<<<<<< HEAD
-  // TODO: Uncomment this test and fix it when we work on https://dp3.atlassian.net/browse/MB-10163
-=======
->>>>>>> 6e000f7f
   // it('is able to flag a move for financial review', () => {
   //   cy.wait(['@getSortedMoves']);
   //   // It doesn't matter which move we click on in the queue.
   //   cy.get('td').first().click();
   //   cy.url().should('include', `details`);
   //   cy.wait(['@getMoves', '@getOrders', '@getMTOShipments', '@getMTOServiceItems']);
-<<<<<<< HEAD
   //
-  //   // click to trigger financial review modal
-  //   cy.contains('Flag move for financial review').click();
-  //
-  //   // Enter information in modal and submit
-  //   cy.get('label').contains('Yes').click();
-  //   cy.get('textarea').type('Because I said so...');
-  //
-  //   // Click save on the modal
-  //   cy.get('button').contains('Save').click();
-  //
-  //   // Verify sucess alert and tag
-  //   cy.contains('Move flagged for finacial review.');
-=======
-
   //   // click to trigger financial review modal
   //   cy.contains('Flag move for financial review').click();
 
@@ -103,7 +84,6 @@
 
   //   // Verify sucess alert and tag
   //   cy.contains('Move flagged for financial review.');
->>>>>>> 6e000f7f
   //   cy.contains('Flagged for financial review');
   // });
 });