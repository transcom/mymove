/* global cy */
import { officeAppName } from '../../support/constants';

describe('Office Home Page', function() {
  beforeEach(() => {
    cy.setupBaseUrl(officeAppName);
  });
  it('creates new devlocal user', function() {
    cy.signInAsNewOfficeUser();
  });
  it('successfully loads when not logged in', function() {
    cy.logout();
    officeUserIsOnSignInPage();
  });
  it('office user is properly welcomed', function() {
    officeUserIsWelcomed();
  });
  it('open accepted shipments queue and see moves', function() {
    cy.signIntoOffice();
    officeAllMoves();
  });
  it('office user can use a single click to view move info', function() {
    cy.waitForReactTableLoad();

    cy.get('[data-cy=queueTableRow]:first').click();
    cy.url().should('include', '/moves/');
  });
<<<<<<< HEAD
=======
});

describe('Queue staleness indicator', () => {
  it('displays the correct time ago text', () => {
    cy.clock();
    cy.setupBaseUrl(officeAppName);
    cy.signIntoOffice();
    cy.patientVisit('/queues/all');

    cy.get('[data-cy=staleness-indicator]').should('have.text', 'Last updated a few seconds ago');

    cy.tick(120000);

    cy.get('[data-cy=staleness-indicator]').should('have.text', 'Last updated 2 mins ago');
  });
>>>>>>> 73761203
});

function officeUserIsOnSignInPage() {
  cy.contains('office.move.mil');
  cy.contains('Sign In');
}

function officeUserIsWelcomed() {
  cy.signIntoOffice();
  cy.get('strong').contains('Welcome, Leo');
}

function officeAllMoves() {
  cy.patientVisit('/queues/all');
  cy.location().should(loc => {
    expect(loc.pathname).to.match(/^\/queues\/all/);
  });

  cy
    .get('[data-cy=locator]')
    .contains('NOSHOW')
    .should('not.exist');
}<|MERGE_RESOLUTION|>--- conflicted
+++ resolved
@@ -25,8 +25,6 @@
     cy.get('[data-cy=queueTableRow]:first').click();
     cy.url().should('include', '/moves/');
   });
-<<<<<<< HEAD
-=======
 });
 
 describe('Queue staleness indicator', () => {
@@ -42,7 +40,6 @@
 
     cy.get('[data-cy=staleness-indicator]').should('have.text', 'Last updated 2 mins ago');
   });
->>>>>>> 73761203
 });
 
 function officeUserIsOnSignInPage() {
