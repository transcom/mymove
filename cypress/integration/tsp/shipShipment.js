import { tspUserVerifiesShipmentStatus } from '../../support/testTspStatus';
import { nthDayOfCurrentMonth } from '../../support/utils';

/* global cy */
describe('TSP User Ships a Shipment', function() {
  beforeEach(() => {
    cy.signIntoTSP();
  });
  it('tsp user enters Pack and Pick Up shipment info', function() {
    cy.nextAvailable(nthDayOfCurrentMonth(1)).then(availableDays => {
      tspUserEntersPackAndPickUpInfo();
      tspUserDeliversShipment(availableDays);
    });
  });

  it('tsp user enters a delivery date', function() {
    tspUserVisitsAnInTransitShipment('ENTDEL');
    tspUserVerifiesShipmentStatus('Inbound');
    tspUserCancelsEnteringADeliveryDate();
    tspUserEntersADeliveryDate();
    tspUserVerifiesShipmentStatus('Delivered');
    tspUserVerifiesSITStatus();
  });
});

function tspUserCancelsEnteringADeliveryDate() {
  cy
    .get('button')
    .contains('Enter Delivery')
    .should('exist');

  cy
    .get('button')
    .contains('Enter Delivery')
    .click();

  cy
    .get('input[name="actual_delivery_date"]')
    .type('10/24/2018')
    .blur();

  cy
    .get('a')
    .contains('Cancel')
    .click();

  cy.get('input[name="actual_delivery_date"]').should('not.exist');
}

function tspUserEntersADeliveryDate() {
  cy
    .get('button')
    .contains('Enter Delivery')
    .click();

  cy.get('input[name="actual_delivery_date"]').should('be.empty');

  cy
    .get('input[name="actual_delivery_date"]')
    .type('10/24/2018')
    .blur();

  cy
    .get('button')
    .contains('Done')
    .click();

  cy.get('button').should('not.contain', 'Enter Delivery');
}

function tspUserVerifiesSITStatus() {
  // IN_SIT Destination Sits are in delivered status and have an out date
  cy.get('[data-cy=storage-in-transit-panel]').contains('SIT Delivered');

  cy.get('[data-cy=storage-in-transit-panel] [data-cy=sit-dates]').contains('Date out');
}

function tspUserVisitsAnInTransitShipment(locator) {
  cy.patientVisit('/queues/in_transit');

  cy.location().should(loc => {
    expect(loc.pathname).to.match(/^\/queues\/in_transit/);
  });

  cy.selectQueueItemMoveLocator(locator);
}

function tspUserEntersPackAndPickUpInfo() {
  cy.patientVisit('/queues/new');

  // Open approved shipments queue
  cy
    .get('div')
    .contains('All Shipments')
    .click();

  cy.location().should(loc => {
    expect(loc.pathname).to.match(/^\/queues\/all/);
  });

  // Find shipment and open it
  cy.selectQueueItemMoveLocator('CONGBL');

  cy.location().should(loc => {
    expect(loc.pathname).to.match(/^\/shipments\/[^/]+/);
  });

  // Click the Enter Pickup button
  cy
    .get('div')
    .contains('Enter Pickup')
    .click();

  // Done button should be disabled.
  cy
    .get('button')
    .contains('Done')
    .should('be.disabled');

  // Pick a date!
  cy
    .get('div')
    .contains('Actual pickup')
    .get('input[name="actual_pickup_date"]')
    .type('10/20/2018')
    .blur();

  // Cancel
  cy
    .get('a')
    .contains('Cancel')
    .click();

  // Wash, Rinse, Repeat
  // Click the Enter Pickup button
  cy
    .get('div')
    .contains('Enter Pickup')
    .click();

  // Done button should be disabled.
  cy
    .get('button')
    .contains('Done')
    .should('be.disabled');

  // Pick a Pack date!
  cy
    .get('div')
    .contains('Actual packing (first day)')
    .get('input[name="actual_pack_date"]')
    .type('10/18/2018')
    .blur();

  // Pick a Pickup date!
  cy
    .get('div')
    .contains('Actual pickup')
    .get('input[name="actual_pickup_date"]')
    .type('10/19/2018')
    .blur();

  // Done button should STILL be disabled.
  cy
    .get('button')
    .contains('Done')
    .should('be.disabled');
  cy
    .get('input[name="net_weight"]')
    .first()
    .clear()
    .type('2000')
    .blur();
  // Done button should be enabled.
  cy
    .get('button')
    .contains('Done')
    .should('be.enabled');
  cy
    .get('input[name="gross_weight"]')
    .first()
    .clear()
    .type('3000')
    .blur();
  cy
    .get('input[name="tare_weight"]')
    .first()
    .clear()
    .type('1000')
    .blur();
  cy
    .get('button')
    .contains('Done')
    .click();

  // Appears in dates panel
  cy.get('div.actual_pack_date').contains('18');
  cy.get('div.actual_pickup_date').contains('19');

  // Appears in weights panel
  cy.get('.net_weight').should($div => {
    const text = $div.text();
    expect(text).to.include('Actual');
    expect(text).to.include('2,000 lbs');
  });

  // New status
  tspUserVerifiesShipmentStatus('Inbound');
}

function tspUserDeliversShipment(availableDays) {
  cy.location().should(loc => {
    expect(loc.pathname).to.match(/^\/shipments\/[^/]+/);
  });

  // Click the Transport button
  cy
    .get('div')
    .contains('Enter Delivery')
    .click();

  // Done button should be disabled.
  cy
    .get('button')
    .contains('Done')
    .should('be.disabled');

  // Pick a date!
  cy
    .get('div')
    .contains('Actual Delivery Date')
    .get('input')
    .click();

  cy
    .get('div')
    .contains(availableDays[0].format('DD'))
    .click();

  // Cancel
  cy
    .get('a')
    .contains('Cancel')
    .click();

  // Wash, Rinse, Repeat
  // Click the Transport button
  cy
    .get('div')
    .contains('Enter Delivery')
    .click();

  // Done button should be disabled.
  cy
    .get('button')
    .contains('Done')
    .should('be.disabled');

  // Pick a date!
  cy
    .get('div')
    .contains('Actual Delivery Date')
<<<<<<< HEAD
    .get('input[name="actual_delivery_date"]')
    .type('10/19/2018')
    .blur();
=======
    .get('input')
    .click();

  cy
    .get('div')
    .contains(availableDays[1].format('DD'))
    .click();
>>>>>>> 035838c2

  cy
    .get('button')
    .contains('Done')
    .click();

  // New status
  tspUserVerifiesShipmentStatus('Delivered');
}<|MERGE_RESOLUTION|>--- conflicted
+++ resolved
@@ -260,11 +260,6 @@
   cy
     .get('div')
     .contains('Actual Delivery Date')
-<<<<<<< HEAD
-    .get('input[name="actual_delivery_date"]')
-    .type('10/19/2018')
-    .blur();
-=======
     .get('input')
     .click();
 
@@ -272,7 +267,6 @@
     .get('div')
     .contains(availableDays[1].format('DD'))
     .click();
->>>>>>> 035838c2
 
   cy
     .get('button')
