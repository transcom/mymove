--- conflicted
+++ resolved
@@ -32,16 +32,14 @@
   it('TSP user releases SIT IN-SIT at ORIGIN', function() {
     tspUserSubmitsReleaseSit();
   });
-<<<<<<< HEAD
+  it('TSP user cancels delete', function() {
+    tspUserDeletesSitRequest();
+  });
   it('TSP user edits IN-SIT SIT request', function() {
     tspUserEditsSitRequestInSit();
   });
   it('TSP user edits RELEASED SIT request', function() {
     tspUserEditsReleasedSitRequest();
-=======
-  it('TSP user cancels delete', function() {
-    tspUserDeletesSitRequest();
->>>>>>> b2afb0d5
   });
 });
 
@@ -506,7 +504,30 @@
   });
 }
 
-<<<<<<< HEAD
+function tspUserDeletesSitRequest() {
+  // Open accepted shipments queue
+  cy.patientVisit('/queues/accepted');
+  cy.location().should(loc => {
+    expect(loc.pathname).to.match(/^\/queues\/accepted/);
+  });
+
+  // Find shipment and open it
+  cy.selectQueueItemMoveLocator('SITDEL');
+
+  cy.location().should(loc => {
+    expect(loc.pathname).to.match(/^\/shipments\/[^/]+/);
+  });
+
+  // Click on Delete SIT and see SIT Delete warning
+  cy
+    .get('[data-cy=storage-in-transit-panel] [data-cy=sit-delete-link]')
+    .click()
+    .get('[data-cy=sit-delete-warning] [data-cy=sit-delete-cancel]')
+    .click()
+    .get('[data-cy=sit-delete-warning]')
+    .should('not.exist');
+}
+
 function tspUserEditsSitRequestInSit() {
   // Open in_transit shipments queue
   cy.patientVisit('/queues/in_transit');
@@ -516,23 +537,11 @@
 
   // Find shipment and open it
   cy.selectQueueItemMoveLocator('SITIN1');
-=======
-function tspUserDeletesSitRequest() {
-  // Open accepted shipments queue
-  cy.patientVisit('/queues/accepted');
-  cy.location().should(loc => {
-    expect(loc.pathname).to.match(/^\/queues\/accepted/);
-  });
-
-  // Find shipment and open it
-  cy.selectQueueItemMoveLocator('SITDEL');
->>>>>>> b2afb0d5
-
-  cy.location().should(loc => {
-    expect(loc.pathname).to.match(/^\/shipments\/[^/]+/);
-  });
-
-<<<<<<< HEAD
+
+  cy.location().should(loc => {
+    expect(loc.pathname).to.match(/^\/shipments\/[^/]+/);
+  });
+
   cy
     .get('[data-cy=storage-in-transit-panel] [data-cy=sit-edit-link]')
     .contains('Edit')
@@ -599,14 +608,4 @@
     const text = $div.text();
     expect(text).to.include('29-May-2019');
   });
-=======
-  // Click on Delete SIT and see SIT Delete warning
-  cy
-    .get('[data-cy=storage-in-transit-panel] [data-cy=sit-delete-link]')
-    .click()
-    .get('[data-cy=sit-delete-warning] [data-cy=sit-delete-cancel]')
-    .click()
-    .get('[data-cy=sit-delete-warning]')
-    .should('not.exist');
->>>>>>> b2afb0d5
 }