import { fillAndSaveStorageInTransit, editAndSaveStorageInTransit } from '../../support/testCreateStorageInTransit';

/* global cy */
describe('TSP user interacts with storage in transit panel', function() {
  beforeEach(() => {
    cy.signIntoTSP();
  });
  it('TSP user creates storage in transit request', function() {
    tspUserCreatesSitRequest();
  });
  it('TSP user starts and then cancels storage in transit request', function() {
    tspUserStartsAndCancelsSitRequest();
  });
  it('TSP user edits and saves storage in transit request', function() {
    tspUserEditsSitRequest();
  });
  it('TSP user starts and then cancels then completes Place into SIT form', function() {
    tspUserGoesToApprovedSit();
    tspUserStartsAndCancelsSitPlaceInSit();
    tspUserEntersInvalidActualStartDate();
    tspUserSubmitsPlaceInSit();
  });
  it('TSP user views remaining days and status of shipment in SIT (with frozen clock)', function() {
    tspUserEntitlementRemainingDays();
  });
  it('TSP user views remaining days and status of shipment expired in SIT (with frozen clock)', function() {
    tspUserEntitlementRemainingDaysExpired();
  });
  it('TSP user views denied SIT', function() {
    tspUserViewsDeniedSit();
  });
  it('TSP user releases SIT IN-SIT at ORIGIN', function() {
    tspUserSubmitsReleaseSit();
  });
  it('TSP user cancels delete, then actually deletes SIT', function() {
    tspUserDeletesSitRequest();
  });
  it('TSP user edits IN-SIT SIT request', function() {
    tspUserEditsSitRequestInSit();
  });
  it('TSP user edits RELEASED SIT request', function() {
    tspUserEditsReleasedSitRequest();
  });
  it('TSP user edits DELIVERED SIT request', function() {
    tspUserEditsDeliveredSitRequest();
  });
});

// need to simulate a form submit

function tspUserCreatesSitRequest() {
  // Open accepted shipments queue
  cy.patientVisit('/queues/accepted');
  cy.location().should(loc => {
    expect(loc.pathname).to.match(/^\/queues\/accepted/);
  });

  // Find shipment and open it
  cy.selectQueueItemMoveLocator('SITPAN');

  cy.location().should(loc => {
    expect(loc.pathname).to.match(/^\/shipments\/[^/]+/);
  });

  // Click on Request SIT and see SIT Request form
  cy
    .get('[data-cy=storage-in-transit-panel]')
    .should($div => {
      const text = $div.text();
      expect(text).to.include('Entitlement: 90 days');
      expect(text).to.not.include(' remaining)');
    })
    .get('[data-cy=storage-in-transit-panel] [data-cy=add-request]')
    .contains('Request SIT')
    .click()
    .get('.storage-in-transit-form')
    .should($div => {
      const text = $div.text();
      expect(text).to.include('SIT location');
      expect(text).to.include('Warehouse ID number');
      expect(text).to.include('Warehouse name');
      expect(text).to.include('Address line 1');
    });

  // fill out and submit the form
  fillAndSaveStorageInTransit();

  // Verify action links
  cy
    .get('[data-cy=storage-in-transit-panel] [data-cy=sit-edit-link]')
    .contains('Edit')
    .get('[data-cy=storage-in-transit-panel] [data-cy=sit-delete-link]')
    .contains('Delete');
}

function tspUserStartsAndCancelsSitRequest() {
  // Open accepted shipments queue
  cy.patientVisit('/queues/accepted');
  cy.location().should(loc => {
    expect(loc.pathname).to.match(/^\/queues\/accepted/);
  });

  // Find shipment and open it
  cy.selectQueueItemMoveLocator('SITPAN');

  cy.location().should(loc => {
    expect(loc.pathname).to.match(/^\/shipments\/[^/]+/);
  });

  cy
    .get('[data-cy=storage-in-transit-panel] [data-cy=add-request]')
    .contains('Request SIT')
    .click();

  cy
    .get('.usa-button-secondary')
    .contains('Cancel')
    .click()
    .get('[data-cy=storage-in-transit-panel] [data-cy=add-request]')
    .should($div => {
      const text = $div.text();
      expect(text).to.not.include('Sit Location');
    });
}

function tspUserEditsSitRequest() {
  // Open accepted shipments queue
  cy.patientVisit('/queues/accepted');
  cy.location().should(loc => {
    expect(loc.pathname).to.match(/^\/queues\/accepted/);
  });

  // Find shipment and open it
  cy.selectQueueItemMoveLocator('SITPAN');

  cy.location().should(loc => {
    expect(loc.pathname).to.match(/^\/shipments\/[^/]+/);
  });

  cy
    .get('[data-cy=storage-in-transit-panel] [data-cy=add-request]')
    .contains('Request SIT')
    .click();

  fillAndSaveStorageInTransit();

  // click edit
  cy
    .get('[data-cy="sit-edit-link"]')
    .first()
    .click();

  editAndSaveStorageInTransit();
}

function tspUserGoesToApprovedSit() {
  // Open in_transit shipments queue
  cy.patientVisit('/queues/in_transit');
  cy.location().should(loc => {
    expect(loc.pathname).to.match(/^\/queues\/in_transit/);
  });

  // Find shipment and open it
  cy.selectQueueItemMoveLocator('SITAPR');

  cy.location().should(loc => {
    expect(loc.pathname).to.match(/^\/shipments\/[^/]+/);
  });
}

function tspUserStartsAndCancelsSitPlaceInSit() {
  // User starts from Approved SIT

  // Verify action links
  cy.get('[data-cy=storage-in-transit-panel] [data-cy=sit-delete-link]').contains('Delete');

  cy
    .get('[data-cy=storage-in-transit-panel] [data-cy=sit-place-into-sit-link]')
    .contains('Place into SIT')
    .click();

  cy.get('input[name=actual_start_date]').should('have.value', '3/26/2019');
  cy
    .get('[data-cy=place-into-sit-cancel]')
    .contains('Cancel')
    .click()
    .get('[data-cy=storage-in-transit-panel] [data-cy=sit-place-into-sit-link]')
    .should($div => {
      const text = $div.text();
      expect(text).to.not.include('Actual start date');
    });
}

function tspUserEntersInvalidActualStartDate() {
  // User starts from Approved SIT
  cy
    .get('[data-cy=storage-in-transit-panel] [data-cy=sit-place-into-sit-link]')
    .contains('Place into SIT')
    .click();

  // calendar date picker date should be disabled
  cy
    .get('input[name=actual_start_date]')
    .should('have.value', '3/26/2019')
    // chooses invalid 3/22/2019
    .click()
    .get('.DayPickerInput-Overlay .DayPicker-Day')
    .contains('25')
    .should('have.class', 'DayPicker-Day--disabled');

  // submit should be disabled typed invalid date input
  cy
    .get('input[name=actual_start_date]')
    .should('have.value', '3/26/2019')
    .click()
    .clear()
    .type('3/25/2019');

  cy.get('[data-cy=storage-in-transit-panel]').click(); // click out of input field to hide datepicker
  cy.get('input[name=actual_start_date]').should('have.value', '3/25/2019');
  // expect submit to be disabled
  cy.get('[data-cy=place-in-sit-button]').should('be.disabled');
  cy
    .get('[data-cy=place-into-sit-cancel]')
    .contains('Cancel')
    .click();
}

function tspUserSubmitsPlaceInSit() {
  // User starts from Approved SIT
  cy
    .get('[data-cy=storage-in-transit-panel] [data-cy=sit-place-into-sit-link]')
    .contains('Place into SIT')
    .click();

  cy
    .get('input[name=actual_start_date')
    .should('have.value', '3/26/2019')
    // Chooses valid 3/30/2019
    .click()
    .get('.DayPickerInput-Overlay .DayPicker-Day')
    .contains('30')
    .click();
  cy.get('input[name=actual_start_date]').should('have.value', '3/30/2019');
  cy
    .get('[data-cy=place-in-sit-button]')
    .contains('Place Into SIT')
    .click()
    .get('[data-cy=storage-in-transit-panel]')
    .should($div => {
      const text = $div.text();
      expect(text).to.include('Entitlement: 90 days');
      expect(text).to.include(' remaining)');
      expect(text).to.include('Actual start date');
      expect(text).to.include('SIT Number');
      expect(text).to.include('Days used');
      expect(text).to.include('Expires');
    });

  // Verify action links
  cy
    .get('[data-cy=storage-in-transit-panel] [data-cy=sit-edit-link]')
    .contains('Edit')
    .get('[data-cy=storage-in-transit-panel] [data-cy=sit-delete-link]')
    .contains('Delete');
}

function tspUserGoesToPlacedSit() {
  // Open in_transit shipments queue
  cy.patientVisit('/queues/in_transit');
  cy.location().should(loc => {
    expect(loc.pathname).to.match(/^\/queues\/in_transit/);
  });

  // Find shipment and open it
  cy.selectQueueItemMoveLocator('SITIN1');

  cy.location().should(loc => {
    expect(loc.pathname).to.match(/^\/shipments\/[^/]+/);
  });
}

function tspUserEntitlementRemainingDays() {
  // Freeze the clock so we can test a specific remaining days.
  let now = new Date(Date.UTC(2019, 3, 10)).getTime(); // 4/10/2019
  cy.clock(now);

  tspUserGoesToPlacedSit();

  cy
    .get('[data-cy=storage-in-transit-panel]')
    .should($div => {
      const text = $div.text();
      expect(text).to.include('In SIT');
      expect(text).to.include('Entitlement: 90 days (78 remaining)');
    })
    .get('[data-cy=storage-in-transit] [data-cy=sit-days-used]')
    .contains('12 days')
    .get('[data-cy=storage-in-transit] [data-cy=sit-expires]')
    .contains('28-Jun-2019');
}

function tspUserEntitlementRemainingDaysExpired() {
  // Freeze the clock so we can test a specific remaining days.
  let now = new Date(Date.UTC(2019, 6, 10)).getTime(); // 7/10/2019
  cy.clock(now);

  tspUserGoesToPlacedSit();

  cy
    .get('[data-cy=storage-in-transit-panel]')
    .should($div => {
      const text = $div.text();
      expect(text).to.include('In SIT - SIT Expired');
      expect(text).to.include('Entitlement: 90 days (-13 remaining)');
    })
    .get('[data-cy=storage-in-transit] [data-cy=sit-days-used]')
    .contains('103 days')
    .get('[data-cy=storage-in-transit] [data-cy=sit-expires]')
    .contains('28-Jun-2019');
}

function tspUserViewsDeniedSit() {
  // Open in_transit shipments queue
  cy.patientVisit('/queues/in_transit');
  cy.location().should(loc => {
    expect(loc.pathname).to.match(/^\/queues\/in_transit/);
  });

  // Find shipment and open it
  cy.selectQueueItemMoveLocator('SITDN2');

  cy.location().should(loc => {
    expect(loc.pathname).to.match(/^\/shipments\/[^/]+/);
  });

  // Verify action links
  cy.get('[data-cy=storage-in-transit-panel] [data-cy=sit-delete-link]').contains('Delete');
}

function tspUserSubmitsReleaseSit() {
  // Open in transit shipments queue
  cy.patientVisit('/queues/in_transit');

  //
  cy.location().should(loc => {
    expect(loc.pathname).to.match(/^\/queues\/in_transit/);
  });

  // SITOIN - SIT added to shipment in transit, ready to be
  // placed inSIT

  // Find shipment that is inSIT at ORIGIN and open it
  cy.selectQueueItemMoveLocator('SITOIN');

  cy.location().should(loc => {
    expect(loc.pathname).to.match(/^\/shipments\/[^/]+/);
  });

  // click release shipment link
  cy
    .get('[data-cy=storage-in-transit-panel] [data-cy=sit-release-from-sit-link]')
    .contains('Release from SIT')
    .click();

  // Test canceling after clicking release shipment link
  cy
    .get('[data-cy=release-from-sit-cancel]')
    .contains('Cancel')
    .click();

  cy.get('[data-cy=storage-in-transit-panel] [data-cy=sit-release-from-sit-link]').should($div => {
    const text = $div.text();
    expect(text).to.not.include('Date out');
  });

  // click release shipment link
  cy
    .get('[data-cy=storage-in-transit-panel] [data-cy=sit-release-from-sit-link]')
    .contains('Release from SIT')
    .click();

  // enter in date released on
  cy
    .get('input[name=released_on]')
    .type('5/26/2019')
    .blur();

  // press button to release shipment and confirm the expected information on the panel
  // after releasing the shipment
  cy
    .get('[data-cy=release-from-sit-button]')
    .contains('Done')
    .click();

  cy.get('[data-cy=storage-in-transit-panel]').should($div => {
    const text = $div.text();
    expect(text).to.include('Origin SIT');
    expect(text).to.include('Released');
    expect(text).to.include('Entitlement: 90 days');
    expect(text).to.include('Actual start date');
    expect(text).to.include('SIT Number');
    expect(text).to.include('Days used');
    expect(text).to.include('Expires');
    expect(text).to.include('Date out');
    expect(text).to.include('26-May-2019');
  });

  // DISIT1 - Origin SIT added after Shipment is Delivered

  // Testing other Origin SIT release flows DISIT1
  // Open delivered shipments queue
  cy.patientVisit('/queues/delivered');

  //
  cy.location().should(loc => {
    expect(loc.pathname).to.match(/^\/queues\/delivered/);
  });

  // Find shipment that is inSIT at ORIGIN and open it
  cy.selectQueueItemMoveLocator('DISIT1');

  cy.location().should(loc => {
    expect(loc.pathname).to.match(/^\/shipments\/[^/]+/);
  });

  // click release shipment link
  cy
    .get('[data-cy=storage-in-transit-panel] [data-cy=sit-release-from-sit-link]')
    .contains('Release from SIT')
    .click();

  // enter in date released on
  cy
    .get('input[name=released_on]')
    .type('5/26/2019')
    .blur();

  // press button to release shipment and confirm the expected information on the panel
  // after releasing the shipment
  cy
    .get('[data-cy=release-from-sit-button]')
    .contains('Done')
    .click();

  cy.get('[data-cy=storage-in-transit-panel]').should($div => {
    const text = $div.text();
    expect(text).to.include('Origin SIT');
    expect(text).to.include('Released');
    expect(text).to.include('Entitlement: 90 days');
    expect(text).to.include('Actual start date');
    expect(text).to.include('SIT Number');
    expect(text).to.include('Days used');
    expect(text).to.include('Expires');
    expect(text).to.include('Date out');
    expect(text).to.include('26-May-2019');
  });

  // DISIT2 - Origin SIT added to Shipment in Transit and then Shipment is Delivered

  // Testing other Origin SIT release flows DISIT2
  // Open delivered shipments queue
  cy.patientVisit('/queues/delivered');

  //
  cy.location().should(loc => {
    expect(loc.pathname).to.match(/^\/queues\/delivered/);
  });

  // Find shipment that is inSIT at ORIGIN and open it
  cy.selectQueueItemMoveLocator('DISIT2');

  cy.location().should(loc => {
    expect(loc.pathname).to.match(/^\/shipments\/[^/]+/);
  });

  // click release shipment link
  cy
    .get('[data-cy=storage-in-transit-panel] [data-cy=sit-release-from-sit-link]')
    .contains('Release from SIT')
    .click();

  // enter in date released on
  cy
    .get('input[name=released_on]')
    .type('5/26/2019')
    .blur();

  // press button to release shipment and confirm the expected information on the panel
  // after releasing the shipment
  cy
    .get('[data-cy=release-from-sit-button]')
    .contains('Done')
    .click();

  cy.get('[data-cy=storage-in-transit-panel]').should($div => {
    const text = $div.text();
    expect(text).to.include('Origin SIT');
    expect(text).to.include('Released');
    expect(text).to.include('Entitlement: 90 days');
    expect(text).to.include('Actual start date');
    expect(text).to.include('SIT Number');
    expect(text).to.include('Days used');
    expect(text).to.include('Expires');
    expect(text).to.include('Date out');
    expect(text).to.include('26-May-2019');
  });
}

function tspUserDeletesSitRequest() {
  // Open accepted shipments queue
  cy.patientVisit('/queues/accepted');
  cy.location().should(loc => {
    expect(loc.pathname).to.match(/^\/queues\/accepted/);
  });

  // Find shipment and open it
  cy.selectQueueItemMoveLocator('SITDEL');

  cy.location().should(loc => {
    expect(loc.pathname).to.match(/^\/shipments\/[^/]+/);
  });

  // Click on Delete SIT and see SIT Delete warning, then click cancel and it should go away.
  cy
    .get('[data-cy=storage-in-transit-panel] [data-cy=sit-delete-link]')
    .click()
    .get('[data-cy=sit-delete-warning] [data-cy=sit-delete-cancel]')
    .click()
    .get('[data-cy=sit-delete-warning]')
    .should('not.exist');
<<<<<<< HEAD

  // Now click on Delete SIT again, then actually delete it this time.
  cy
    .get('[data-cy=storage-in-transit-panel] [data-cy=sit-delete-link]')
    .click()
    .get('[data-cy=sit-delete-warning] [data-cy=sit-delete-delete]')
    .click()
    .get('[data-cy=storage-in-transit]')
    .should('not.exist');
=======
}

function tspUserEditsSitRequestInSit() {
  // Open in_transit shipments queue
  cy.patientVisit('/queues/in_transit');
  cy.location().should(loc => {
    expect(loc.pathname).to.match(/^\/queues\/in_transit/);
  });

  // Find shipment and open it
  cy.selectQueueItemMoveLocator('SITIN1');

  cy.location().should(loc => {
    expect(loc.pathname).to.match(/^\/shipments\/[^/]+/);
  });

  cy
    .get('[data-cy=storage-in-transit-panel] [data-cy=sit-edit-link]')
    .contains('Edit')
    .click();
  cy
    .get('input[name=actual_start_date]')
    .should('have.value', '3/30/2019')
    .click();
  cy
    .get('.DayPickerInput-Overlay .DayPicker-Day')
    .contains('29')
    .click();
  cy.get('input[name=actual_start_date]').should('have.value', '3/29/2019');
  cy.get('.usa-button-primary').click();
  cy.get('[data-cy=storage-in-transit-panel]').should($div => {
    const text = $div.text();
    expect(text).to.include('29-Mar-2019');
  });
}

function tspUserEditsReleasedSitRequest() {
  // Open in transit shipments queue
  cy.patientVisit('/queues/in_transit');

  //
  cy.location().should(loc => {
    expect(loc.pathname).to.match(/^\/queues\/in_transit/);
  });

  // Find shipment that is inSIT at ORIGIN and open it
  cy.selectQueueItemMoveLocator('SITOIN');

  cy.location().should(loc => {
    expect(loc.pathname).to.match(/^\/shipments\/[^/]+/);
  });

  cy
    .get('[data-cy=storage-in-transit-panel] [data-cy=sit-edit-link]')
    .contains('Edit')
    .click();
  cy
    .get('input[name=out_date]')
    .should('have.value', '5/26/2019')
    .click();
  cy
    .get('.DayPickerInput-Overlay .DayPicker-Day')
    .contains('29')
    .click();
  cy.get('input[name=out_date]').should('have.value', '5/29/2019');
  cy.get('.usa-button-primary').click();
  cy.get('[data-cy=storage-in-transit-panel]').should($div => {
    const text = $div.text();
    expect(text).to.include('29-May-2019');
  });
}

function tspUserEditsDeliveredSitRequest() {
  cy.patientVisit('/queues/delivered');
  cy.location().should(loc => {
    expect(loc.pathname).to.match(/^\/queues\/delivered/);
  });

  // Find shipment and open it
  cy.selectQueueItemMoveLocator('SITDLV');

  cy.location().should(loc => {
    expect(loc.pathname).to.match(/^\/shipments\/[^/]+/);
  });

  cy
    .get('[data-cy=storage-in-transit-panel] [data-cy=sit-edit-link]')
    .contains('Edit')
    .click();
  cy
    .get('input[name=out_date]')
    .should('have.value', '3/27/2019')
    .click();
  cy
    .get('.DayPickerInput-Overlay .DayPicker-Day')
    .contains('22')
    .click();
  // cannot change date_out to a date before the actual start date
  cy
    .get('input[name=out_date]')
    .should('have.value', '3/27/2019')
    .click();
  cy
    .get('.DayPickerInput-Overlay .DayPicker-Day')
    .contains('29')
    .click();
  cy.get('input[name=out_date]').should('have.value', '3/29/2019');
  cy.get('.usa-button-primary').click();
  cy.get('[data-cy=storage-in-transit-panel]').should($div => {
    const text = $div.text();
    expect(text).to.include('29-Mar-2019');
  });
>>>>>>> cb7b62ba
}<|MERGE_RESOLUTION|>--- conflicted
+++ resolved
@@ -529,7 +529,6 @@
     .click()
     .get('[data-cy=sit-delete-warning]')
     .should('not.exist');
-<<<<<<< HEAD
 
   // Now click on Delete SIT again, then actually delete it this time.
   cy
@@ -539,7 +538,6 @@
     .click()
     .get('[data-cy=storage-in-transit]')
     .should('not.exist');
-=======
 }
 
 function tspUserEditsSitRequestInSit() {
@@ -652,5 +650,4 @@
     const text = $div.text();
     expect(text).to.include('29-Mar-2019');
   });
->>>>>>> cb7b62ba
 }