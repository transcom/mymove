--- conflicted
+++ resolved
@@ -135,11 +135,7 @@
   editAndSaveStorageInTransit();
 }
 
-<<<<<<< HEAD
 function tspUserGoesToApprovedSit() {
-=======
-function tspUserGoesToAcceptedSIT() {
->>>>>>> b636421f
   // Open in_transit shipments queue
   cy.patientVisit('/queues/in_transit');
   cy.location().should(loc => {
@@ -251,7 +247,7 @@
     .contains('Delete');
 }
 
-function tspUserGoesToPlacedSIT() {
+function tspUserGoesToPlacedSit() {
   // Open in_transit shipments queue
   cy.patientVisit('/queues/in_transit');
   cy.location().should(loc => {
@@ -271,11 +267,7 @@
   let now = new Date(Date.UTC(2019, 3, 10)).getTime(); // 4/10/2019
   cy.clock(now);
 
-<<<<<<< HEAD
-  tspUserGoesToApprovedSit();
-=======
-  tspUserGoesToPlacedSIT();
->>>>>>> b636421f
+  tspUserGoesToPlacedSit();
 
   cy
     .get('[data-cy=storage-in-transit-panel]')
@@ -295,11 +287,7 @@
   let now = new Date(Date.UTC(2019, 6, 10)).getTime(); // 7/10/2019
   cy.clock(now);
 
-<<<<<<< HEAD
-  tspUserGoesToApprovedSit();
-=======
-  tspUserGoesToPlacedSIT();
->>>>>>> b636421f
+  tspUserGoesToPlacedSit();
 
   cy
     .get('[data-cy=storage-in-transit-panel]')
