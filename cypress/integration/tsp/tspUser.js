--- conflicted
+++ resolved
@@ -6,16 +6,14 @@
   it('tsp user views shipments in queue new shipments', function() {
     tspUserViewsShipments();
   });
-<<<<<<< HEAD
   it('tsp user views shipments in queue new shipments', function() {
     tspUserViewsApprovedShipments();
-=======
+  });
   it('tsp user views in transit hhg moves in queue HHGs In Transit', function() {
     tspUserViewsInTransitShipment();
   });
   it('tsp user views delivered hhg moves in queue HHGs Delivered', function() {
     tspUserViewsDeliveredShipment();
->>>>>>> 49215db4
   });
 });
 
@@ -26,28 +24,6 @@
   });
 
   // Find shipment
-<<<<<<< HEAD
-  cy.get('div').contains('BACON1');
-}
-
-function tspUserViewsApprovedShipments() {
-  // Open accepted shipments queue
-  cy
-    .get('div')
-    .contains('Approved Shipments')
-    .click();
-
-  cy.location().should(loc => {
-    expect(loc.pathname).to.match(/^\/queues\/approved/);
-  });
-
-  // Find shipment
-  cy.get('div').contains('APPRVD');
-  cy
-    .get('div')
-    .contains('BACON1')
-    .should('not.exist');
-=======
   cy
     .get('div')
     .contains('BACON1')
@@ -92,5 +68,23 @@
   cy.location().should(loc => {
     expect(loc.pathname).to.match(/^\/queues\/delivered\/shipments\/[^/]+/);
   });
->>>>>>> 49215db4
+}
+
+function tspUserViewsApprovedShipments() {
+  // Open accepted shipments queue
+  cy
+    .get('div')
+    .contains('Approved Shipments')
+    .click();
+
+  cy.location().should(loc => {
+    expect(loc.pathname).to.match(/^\/queues\/approved/);
+  });
+
+  // Find shipment
+  cy.get('div').contains('APPRVD');
+  cy
+    .get('div')
+    .contains('BACON1')
+    .should('not.exist');
 }