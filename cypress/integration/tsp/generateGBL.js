--- conflicted
+++ resolved
@@ -56,8 +56,6 @@
     .click();
 
   cy.get('.usa-alert-warning').contains('There is already a GBL for this shipment. ');
-<<<<<<< HEAD
-=======
 }
 
 function tspUserViewsGBL() {
@@ -87,5 +85,4 @@
   cy.location().should(loc => {
     expect(loc.pathname).to.match(/^\/shipments\/[^/]+\/documents\/[^/]+/);
   });
->>>>>>> 7acee970
 }