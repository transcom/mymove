--- conflicted
+++ resolved
@@ -20,11 +20,7 @@
     customerFillsOutOrdersInformation();
     customerChoosesAnHHGMove();
     customerSetsUpAnHHGMove();
-<<<<<<< HEAD
-    customerReviewsMoveDetails();
-=======
     customerReviewsMoveDetailsAndEditsHHG();
->>>>>>> 7e9d946d
     customerSubmitsMove();
   });
 });
@@ -236,11 +232,7 @@
   cy.nextPage();
 }
 
-<<<<<<< HEAD
-function customerReviewsMoveDetails() {
-=======
 function customerReviewsMoveDetailsAndEditsHHG() {
->>>>>>> 7e9d946d
   cy.get('[data-testid="review-move-header"]').contains('Review your details');
 
   cy.get('[data-testid="hhg-summary"]').find('h4').contains('Shipment 1: HHG').find('a').contains('Edit').click();
