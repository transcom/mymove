--- conflicted
+++ resolved
@@ -9,6 +9,7 @@
     cy.removeFetch();
     cy.server();
     cy.route('POST', '/internal/service_members').as('createServiceMember');
+    cy.route('PATCH', '**/internal/mto-shipments/**').as('patchShipment');
   });
 
   it('Creates a shipment', function () {
@@ -268,24 +269,4 @@
     cy.contains('Next, wait for approval. Once approved:');
     cy.get('a').contains('PPM info sheet').should('have.attr', 'href').and('include', '/downloads/ppm_info_sheet.pdf');
   });
-<<<<<<< HEAD
-}
-
-describe('HHG Setup flow', function () {
-  it('Creates a shipment', function () {
-    // Set up patch shipment route
-    cy.removeFetch();
-    cy.server();
-    cy.route('PATCH', '**/internal/mto-shipments/**').as('patchShipment');
-
-    cy.signInAsNewMilMoveUser();
-    customerFillsInProfileInformation();
-    customerFillsOutOrdersInformation();
-    customerSetsUpAnHHGMove();
-    customerReviewsMoveDetails();
-    customerSubmitsMove();
-  });
-});
-=======
-}
->>>>>>> 7e529c28
+}