/* global cy */

import { milmoveAppName } from '../../support/constants';

describe('completing the ppm flow', function() {
  it('progresses thru forms', function() {
    //profile@comple.te
    cy.signInAsUserPostRequest(milmoveAppName, '13f3949d-0d53-4be4-b1b1-ae4314793f34');
    cy.contains('Fort Gordon (from Yuma AFB)');
    cy.get('.whole_box > div > :nth-child(3) > span').contains('10,500 lbs');
    cy.contains('Continue Move Setup').click();

    cy.location().should(loc => {
      expect(loc.pathname).to.match(/^\/moves\/[^/]+\/ppm-start/);
    });
    cy.get('.wizard-header').should('not.exist');
    cy
      .get('input[name="original_move_date"]')
      .first()
      .type('9/2/2018{enter}')
      .blur();
    cy
      .get('input[name="pickup_postal_code"]')
      .clear()
      .type('80913');
    cy.get('input[name="destination_postal_code"]').type('76127');

    cy.nextPage();

    cy.location().should(loc => {
      expect(loc.pathname).to.match(/^\/moves\/[^/]+\/ppm-size/);
    });

    cy.get('.wizard-header').should('not.exist');
    //todo verify entitlement
    cy.contains('moving truck').click();

    cy.nextPage();

    cy.location().should(loc => {
      expect(loc.pathname).to.match(/^\/moves\/[^/]+\/ppm-incentive/);
    });

    cy.get('.wizard-header').should('not.exist');
    cy.get('.rangeslider__handle').click();

    cy.get('.incentive').contains('$');

    cy.get('input[type="radio"]').check('yes', { force: true });
    cy.get('input[name="requested_amount"]').type('1,333.91');
    cy.get('select[name="method_of_receipt"]').select('MilPay');
    cy.nextPage();

    cy.location().should(loc => {
      expect(loc.pathname).to.match(/^\/moves\/[^/]+\/review/);
    });
    cy.get('.wizard-header').should('not.exist');

    // //todo: should probably have test suite for review and edit screens
    cy.contains('$1,333.91'); // Verify that the advance matches what was input
    cy.contains('Storage: Not requested'); // Verify SIT on the ppm review page since it's optional on HHG_PPM

    cy.nextPage();

    cy.location().should(loc => {
      expect(loc.pathname).to.match(/^\/moves\/[^/]+\/agreement/);
    });
    cy.get('.wizard-header').should('not.exist');

    cy.get('input[name="signature"]').type('Jane Doe');

    cy.nextPage();

    cy.location().should(loc => {
      expect(loc.pathname).to.match(/^\/$/);
    });

    cy.contains('Success');
    cy.contains('Next Step: Wait for approval');
    cy.contains('Advance Requested: $1,333.91');
  });

  it('allows a SM to request ppm payment', function() {
    serviceMemberVisitsIntroToPPMPaymentRequest();
  });

  //TODO: remove when done with the new flow to request payment
  it('allows a SM to request payment', function() {
    cy.removeFetch();
    cy.server();
    cy.route('POST', '**/internal/uploads').as('postUploadDocument');
    const stub = cy.stub();
    cy.on('window:alert', stub);

    cy.logout();
    //profile@comple.te
<<<<<<< HEAD
    cy.signInAsUserPostRequest(milmoveAppName, '8e0d7e98-134e-4b28-bdd1-7d6b1ff34f9e');
=======
    cy.signInAsUser('8e0d7e98-134e-4b28-bdd1-7d6b1ff34f9e');
    cy.setFeatureFlag('ppmPaymentRequest', '/');
>>>>>>> 43710eb8
    cy.contains('Fort Gordon (from Yuma AFB)');
    cy.contains('Request Payment').click();

    cy.location().should(loc => {
      expect(loc.pathname).to.match(/^\/moves\/[^/]+\/request-payment/);
    });

    cy.get('input[type="checkbox"]').should('not.be.checked');

    cy
      .contains('Legal Agreement / Privacy Act')
      .click()
      .then(() => {
        expect(stub.getCall(0)).to.be.calledWithMatch('LEGAL AGREEMENT / PRIVACY ACT');
      });
    cy.get('input[type="checkbox"]').should('not.be.checked');
    cy.get('select[name="move_document_type"]').select('WEIGHT_TICKET');
    cy.get('input[name="title"]').type('WEIGHT_TICKET');
    cy.upload_file('.filepond--root', 'top-secret.png');
    cy.wait('@postUploadDocument');
    cy
      .get('button')
      .contains('Save')
      .click();
    cy.get('input[id="agree-checkbox"]').check({ force: true });
    cy
      .get('button')
      .contains('Submit Payment')
      .click();
    cy.location().should(loc => {
      expect(loc.pathname).to.match(/^\/$/);
    });
  });
});

describe('editing ppm only move', () => {
  it('sees only details relevant to PPM only move', () => {
    cy.signInAsUserPostRequest(milmoveAppName, 'e10d5964-c070-49cb-9bd1-eaf9f7348eb6');
    cy
      .get('.sidebar button')
      .contains('Edit Move')
      .click();

    cy.get('.ppm-container').should(ppmContainer => {
      expect(ppmContainer).to.have.length(1);
      expect(ppmContainer).to.not.have.class('hhg-shipment-summary');
    });
  });
});

function serviceMemberVisitsIntroToPPMPaymentRequest() {
  cy.signInAsUser('8e0d7e98-134e-4b28-bdd1-7d6b1ff34f9e');
  cy.contains('Fort Gordon (from Yuma AFB)');
  cy.contains('Request Payment').click();

  cy.location().should(loc => {
    expect(loc.pathname).to.match(/^\/moves\/[^/]+\/ppm-payment-request-intro/);
  });

  cy.get('button').contains('Get Started');

  cy
    .get('button')
    .contains('Cancel')
    .click();

  cy.location().should(loc => {
    expect(loc.pathname).to.match(/^\//);
  });
}<|MERGE_RESOLUTION|>--- conflicted
+++ resolved
@@ -94,12 +94,8 @@
 
     cy.logout();
     //profile@comple.te
-<<<<<<< HEAD
     cy.signInAsUserPostRequest(milmoveAppName, '8e0d7e98-134e-4b28-bdd1-7d6b1ff34f9e');
-=======
-    cy.signInAsUser('8e0d7e98-134e-4b28-bdd1-7d6b1ff34f9e');
     cy.setFeatureFlag('ppmPaymentRequest', '/');
->>>>>>> 43710eb8
     cy.contains('Fort Gordon (from Yuma AFB)');
     cy.contains('Request Payment').click();
 
