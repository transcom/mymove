--- conflicted
+++ resolved
@@ -192,11 +192,7 @@
     cy.removeFetch();
     cy.server();
     cy.route('POST', '**/internal/uploads').as('postUploadDocument');
-<<<<<<< HEAD
-    cy.route('POST', '**/moves/**/move_documents').as('postMoveDocument');
-=======
     cy.route('POST', '**/moves/**/weight_ticket').as('postWeightTicket');
->>>>>>> 47b86cdb
     cy.signInAsUserPostRequest(milmoveAppName, '8e0d7e98-134e-4b28-bdd1-7d6b1ff34f9e');
   });
 
@@ -449,11 +445,7 @@
       .contains('Save & Continue')
       .click();
   }
-<<<<<<< HEAD
-  cy.wait('@postMoveDocument');
-=======
   cy.wait('@postWeightTicket');
->>>>>>> 47b86cdb
 }
 
 function serviceMemberCanCancel() {
