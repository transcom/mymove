--- conflicted
+++ resolved
@@ -61,13 +61,7 @@
     });
     cy.get('.wizard-header').should('not.exist');
 
-<<<<<<< HEAD
     // todo: should probably have test suite for review and edit screens
-    cy.contains('Storage: Not requested'); // Verify SIT on the ppm review page since it's optional on HHG_PPM
-=======
-    // //todo: should probably have test suite for review and edit screens
-    cy.contains('$1,333.91'); // Verify that the advance matches what was input
-
     cy.get('[data-cy="sit-display"]')
       .contains('30 days')
       .contains('$2441.00');
@@ -97,7 +91,6 @@
     cy.get('[data-cy="sit-display"]')
       .contains('35 days')
       .contains('$2538.68');
->>>>>>> 1e9fcae8
 
     cy.nextPage();
 
