describe('setting up service member profile requiring an access code', function () {
  before(() => {
    cy.prepareCustomerApp();
  });

  beforeEach(() => {
    cy.signInAsNewMilMoveUser();
  });

  it('progresses thru forms', function () {
    cy.get('body').then(($body) => {
      if ($body.find('input[name="claim_access_code"]').length) {
        serviceMemberEntersAccessCode();
      }
    });
    serviceMemberChoosesConusOrOconus();
    serviceMemberProfile();
  });

  it.skip('restarts app after every page', function () {
    serviceMemberProfile(true);
  });
});

function serviceMemberEntersAccessCode() {
  cy.get('input[name="claim_access_code"]').type('PPM-X3FQJK');
  cy.get('button').contains('Continue').click();
}

function serviceMemberChoosesConusOrOconus() {
  cy.get('button[data-testid="wizardNextButton"]').should('be.disabled');
  cy.location().should((loc) => {
    expect(loc.pathname).to.match(/^\/service-member\/conus-oconus/);
  });
  cy.get('[for="input_CONUS"]').click();
  cy.get('button[data-testid="wizardNextButton"]').click();

}

function serviceMemberProfile(reloadAfterEveryPage) {
  //dod info
  // does not have welcome message throughout setup
  cy.get('span').contains('Welcome,').should('not.exist');

  cy.get('button[data-testid="wizardNextButton"]').should('be.disabled');
  cy.get('select[name="affiliation"]').select('Army');
  cy.get('input[name="edipi"]').type('1234567890');
  cy.get('select[name="rank"]').select('E-9');
  cy.nextPage();
  cy.location().should((loc) => {
    expect(loc.pathname).to.match(/^\/service-member\/name/);
  });
  if (reloadAfterEveryPage) cy.visit('/'); // make sure picks up in right place
  //name
  cy.get('button[data-testid="wizardNextButton"]').should('be.disabled');
  cy.get('input[name="first_name"]').type('Jane');
  cy.get('input[name="last_name"]').type('Doe');
  cy.nextPage();
  cy.location().should((loc) => {
    expect(loc.pathname).to.match(/^\/service-member\/contact-info/);
  });

  if (reloadAfterEveryPage) cy.visit('/'); // make sure picks up in right place
  //contact info
  cy.get('button[data-testid="wizardNextButton"]').should('be.disabled');
  cy.get('input[name="telephone"]').type('6784567890');
<<<<<<< HEAD
  cy.get('[type="checkbox"]')
    .not('[disabled]')
    .check({
      force: true,
    })
    .should('be.checked');
=======
  cy.get('[type="checkbox"]').not('[disabled]').check({
    force: true
  }).should('be.checked');
>>>>>>> 62efd4f6
  cy.nextPage();
  cy.location().should((loc) => {
    expect(loc.pathname).to.match(/^\/service-member\/current-duty/);
  });

  if (reloadAfterEveryPage) cy.visit('/'); // make sure picks up in right place
  //duty station
  cy.get('button[data-testid="wizardNextButton"]').should('be.disabled');
  cy.selectDutyStation('Fort Carson', 'current_station');

  cy.nextPage();
  cy.location().should((loc) => {
    expect(loc.pathname).to.match(/^\/service-member\/current-address/);
  });

  if (reloadAfterEveryPage) cy.visit('/'); // make sure picks up in right place
  //residential-address
  cy.get('button[data-testid="wizardNextButton"]').should('be.disabled');
  cy.get('input[name="current_residence.street_address_1"]').type('123 main');
  cy.get('input[name="current_residence.city"]').type('Anytown');
  cy.get('select[name="current_residence.state"]').select('CO');
  cy.get('input[name="current_residence.postal_code"]').clear().type('00001').blur();
  cy.get('span[data-testid="errorMessage"]').should('exist');
  cy.get('button[data-testid="wizardNextButton"]').should('be.disabled');
  cy.get('input[name="current_residence.postal_code"]').clear().type('80913').blur();
  cy.get('span[data-testid="errorMessage"]').should('not.exist');
  cy.nextPage();
  cy.location().should((loc) => {
    expect(loc.pathname).to.match(/^\/service-member\/backup-address/);
  });

  if (reloadAfterEveryPage) cy.visit('/'); // make sure picks up in right place
  // backup address
  cy.get('button[data-testid="wizardNextButton"]').should('be.disabled');
  cy.get('input[name="backup_mailing_address.street_address_1"]').type('567 Another St');
  cy.get('input[name="backup_mailing_address.city"]').type('Anytown');
  cy.get('select[name="backup_mailing_address.state"]').select('CO');
  cy.get('input[name="backup_mailing_address.postal_code"]').type('80913').blur();
  cy.nextPage();
  cy.location().should((loc) => {
    expect(loc.pathname).to.match(/^\/service-member\/backup-contact/);
  });

  if (reloadAfterEveryPage) cy.visit('/'); // make sure picks up in right place
  //backup contact
  cy.get('input[name="name"]').type('Douglas Glass');
  cy.get('input[name="email"]').type('doug@glass.net');
  cy.get('input[name="telephone"]').type('555-555-3333');
  cy.nextPage();
}<|MERGE_RESOLUTION|>--- conflicted
+++ resolved
@@ -64,18 +64,9 @@
   //contact info
   cy.get('button[data-testid="wizardNextButton"]').should('be.disabled');
   cy.get('input[name="telephone"]').type('6784567890');
-<<<<<<< HEAD
-  cy.get('[type="checkbox"]')
-    .not('[disabled]')
-    .check({
-      force: true,
-    })
-    .should('be.checked');
-=======
   cy.get('[type="checkbox"]').not('[disabled]').check({
     force: true
   }).should('be.checked');
->>>>>>> 62efd4f6
   cy.nextPage();
   cy.location().should((loc) => {
     expect(loc.pathname).to.match(/^\/service-member\/current-duty/);
