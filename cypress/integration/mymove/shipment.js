--- conflicted
+++ resolved
@@ -47,13 +47,8 @@
   // wait returns after the 1st call to getShipments, so if multiple calls
   // placement of server and route are important
   cy.server();
-<<<<<<< HEAD
   cy.route({ url: '**/internal/shipments/*' }).as('getShipments');
   cy.signInAsUser(serviceMemberId);
-=======
-  cy.route({ url: '**/api/v1/shipments/*' }).as('getShipments');
-  cy.signInAsUserPostRequest(milmoveAppName, serviceMemberId);
->>>>>>> b3acd2cf
   cy.wait('@getShipments');
   cy.contains('Continue Move Setup').click();
 }
