--- conflicted
+++ resolved
@@ -64,11 +64,7 @@
   -e NO_TLS_PORT="${HTTP_PORT}" \
   -e SECURE_MIGRATION_DIR \
   -e SECURE_MIGRATION_SOURCE \
-<<<<<<< HEAD
   -e STORAGE_BACKEND=memory \
-  -e CSRF_AUTH_KEY \
-=======
->>>>>>> d0683c01
   -p "${HTTP_PORT}:${HTTP_PORT}" \
   --expose="${HTTP_PORT}" \
   --name="${CONTAINER}" \
