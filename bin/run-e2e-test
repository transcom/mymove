--- conflicted
+++ resolved
@@ -4,11 +4,7 @@
 
 # Runs both the webserver and Cypress in parallel
 trap "kill %1" SIGINT
-<<<<<<< HEAD
-STORAGE_BACKEND=s3 LOGIN_GOV_CALLBACK_PORT=4000 ENV=test LOCAL_STORAGE_PATH=cypress ./bin/webserver --port 4000 &
-=======
 LOGIN_GOV_CALLBACK_PORT=4000 ENV=test ./bin/webserver --port 4000 &
->>>>>>> 74f993ba
 npx cypress open || true
 
 # Terminate the background webserver
