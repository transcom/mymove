--- conflicted
+++ resolved
@@ -42,7 +42,20 @@
 	}
 }
 
-<<<<<<< HEAD
+func TestIndexIssuesHandler(t *testing.T) {
+
+	req := httptest.NewRequest("GET", "/issues", nil)
+	w := httptest.NewRecorder()
+
+	indexIssueHandler(w, req)
+
+	resp := w.Result()
+
+	if resp.StatusCode != 200 {
+		t.Errorf("Returned status code: %d", resp.StatusCode)
+	}
+}
+
 func setupDBConnection() {
 
 	configLocation := "../../config"
@@ -59,19 +72,4 @@
 func TestMain(m *testing.M) {
 	setupDBConnection()
 	os.Exit(m.Run())
-=======
-func TestIndexIssuesHandler(t *testing.T) {
-
-	req := httptest.NewRequest("GET", "/issues", nil)
-	w := httptest.NewRecorder()
-
-	indexIssueHandler(w, req)
-
-	resp := w.Result()
-
-	if resp.StatusCode != 200 {
-		t.Errorf("Returned status code: %d", resp.StatusCode)
-	}
-
->>>>>>> 35ce19fe
 }