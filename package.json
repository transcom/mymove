--- conflicted
+++ resolved
@@ -17,11 +17,7 @@
     "filepond-plugin-image-exif-orientation": "^1.0.1",
     "filepond-plugin-image-preview": "https://github.com/transcom/filepond-plugin-image-preview",
     "filepond-polyfill": "^1.0.2",
-<<<<<<< HEAD
-    "formik": "^2.1.2",
-=======
     "formik": "^2.1.3",
->>>>>>> 6447850d
     "history": "^4.10.1",
     "http-proxy-middleware": "^0.20.0",
     "is-mobile": "2.1.0",
