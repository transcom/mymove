{
  "dependencies": {
    "babel-polyfill": "^6.26.0",
    "classnames": "^2.2.5",
    "enzyme": "^3.2.0",
    "enzyme-adapter-react-16": "^1.1.1",
    "js-cookie": "^2.2.0",
    "js-yaml": "^3.10.0",
    "jwt-decode": "^2.2.0",
    "lodash": "^4.17.5",
    "marked": "^0.3.17",
    "path-to-regexp": "^2.2.0",
    "react": "^16.2.0",
    "react-dom": "^16.2.0",
<<<<<<< HEAD
    "react-highlight-words": "^0.11.0",
=======
    "react-loadable": "^5.3.1",
>>>>>>> a4f788ab
    "react-rangeslider": "^2.2.0",
    "react-redux": "^5.0.6",
    "react-router-dom": "^4.2.2",
    "react-router-redux": "^5.0.0-alpha.8",
    "react-scripts": "1.0.17",
    "react-select": "^2.0.0-beta.1",
    "react-window-size": "^1.0.1",
    "redux": "^3.7.2",
    "redux-form": "^7.2.1",
    "redux-mock-store": "1.5.1",
    "redux-thunk": "^2.2.0",
    "selenium-webdriver": "^3.6.0",
    "swagger-client": "^3.4.6",
    "swagger-ui-dist": "^3.9.2",
    "uswds": "^1.4.4"
  },
  "name": "client",
  "private": true,
  "scripts": {
    "build": "NODE_PATH=./src react-scripts build",
    "eject": "NODE_PATH=./src react-scripts eject",
    "start": "NODE_PATH=./src react-scripts start",
    "test": "NODE_PATH=./src react-scripts test --env=jsdom",
    "test:debug": "NODE_PATH=./src react-scripts --inspect-brk test --runInBand --env=jsdom",
    "test:coverage": "NODE_PATH=./src react-scripts test --coverage --env=jsdom",
    "e2e-test": "NODE_PATH=./e2e jest ./e2e.test.js --env=jsdom",
    "prettier": "prettier",
    "adr-log": "adr-log -d ./docs/adr -i ./docs/adr/readme.md"
  },
  "proxy": {
    "/api": {
      "target": "http://localhost:8080"
    },
    "/internal": {
      "target": "http://localhost:8080"
    },
    "/storage": {
      "target": "http://localhost:8080"
    },
    "/auth": {
      "target": "http://localhost:8080"
    },
    "/logout": {
      "target": "http://localhost:8080"
    }
  },
  "version": "0.1.0",
  "devDependencies": {
    "adr-log": "^2.1.1",
    "markdown-spellcheck": "^1.3.1",
    "markdown-toc": "^1.2.0",
    "prettier": "^1.9.2"
  }
}<|MERGE_RESOLUTION|>--- conflicted
+++ resolved
@@ -12,11 +12,8 @@
     "path-to-regexp": "^2.2.0",
     "react": "^16.2.0",
     "react-dom": "^16.2.0",
-<<<<<<< HEAD
     "react-highlight-words": "^0.11.0",
-=======
     "react-loadable": "^5.3.1",
->>>>>>> a4f788ab
     "react-rangeslider": "^2.2.0",
     "react-redux": "^5.0.6",
     "react-router-dom": "^4.2.2",
