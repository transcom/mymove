--- conflicted
+++ resolved
@@ -78,11 +78,7 @@
   "resolutions": {
     "kind-of": "^6.0.2",
     "selfsigned": "^1.10.8",
-<<<<<<< HEAD
-    "immer" : "^8.0.1"
-=======
     "immer": "^8.0.1"
->>>>>>> 6dac9097
   },
   "name": "client",
   "private": true,
