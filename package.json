--- conflicted
+++ resolved
@@ -67,13 +67,8 @@
     "redux-thunk": "^2.4.1",
     "regenerator-runtime": "^0.13.9",
     "reselect": "^4.1.5",
-<<<<<<< HEAD
     "swagger-client": "^3.18.3",
-    "swagger-ui-dist": "^4.2.1",
-=======
-    "swagger-client": "^3.18.0",
     "swagger-ui-dist": "^4.4.0",
->>>>>>> 8552eff9
     "uswds": "2.10.3",
     "uuid": "^8.3.2",
     "yup": "^0.32.11"
@@ -131,10 +126,7 @@
     "@storybook/addons": "^6.4.14",
     "@storybook/preset-create-react-app": "^3.2.0",
     "@storybook/react": "^6.4.14",
-<<<<<<< HEAD
-=======
     "@storybook/testing-library": "^0.0.9",
->>>>>>> 8552eff9
     "@testing-library/jest-dom": "^5.16.1",
     "@testing-library/react": "^12.1.2",
     "@testing-library/react-hooks": "^7.0.2",
