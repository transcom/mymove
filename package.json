--- conflicted
+++ resolved
@@ -89,16 +89,10 @@
     "@babel/core": "^7.8.4",
     "@rescripts/cli": "^0.0.13",
     "@rescripts/rescript-env": "^0.0.11",
-<<<<<<< HEAD
-    "@storybook/addon-actions": "^5.3.13",
-    "@storybook/addon-info": "^5.3.13",
-    "@storybook/addon-knobs": "^5.3.13",
-    "@storybook/addon-links": "^5.3.13",
-=======
     "@storybook/addon-actions": "^5.3.14",
+    "@storybook/addon-info": "^5.3.14",
     "@storybook/addon-knobs": "^5.3.14",
     "@storybook/addon-links": "^5.3.14",
->>>>>>> 6dc02df1
     "@storybook/addons": "^5.3.11",
     "@storybook/react": "^5.3.14",
     "eslint-config-airbnb": "^18.0.1",
