{
  "dependencies": {
    "@18f/us-federal-holidays": "^1.2.0",
    "@fortawesome/fontawesome-svg-core": "^1.2.32",
    "@fortawesome/free-regular-svg-icons": "^5.15.1",
    "@fortawesome/free-solid-svg-icons": "^5.15.1",
    "@fortawesome/react-fontawesome": "^0.1.13",
    "@trussworks/react-file-viewer": "https://github.com/trussworks/react-file-viewer#ds-enable-image-file-type-support",
    "@trussworks/react-uswds": "^1.9.3",
    "bytes": "^3.0.0",
    "classnames": "^2.2.5",
    "connected-react-router": "^6.8.0",
    "core-js": "^3.7.0",
    "filepond": "^4.23.1",
    "filepond-plugin-file-validate-size": "^2.2.2",
    "filepond-plugin-file-validate-type": "^1.2.5",
    "filepond-plugin-image-exif-orientation": "^1.0.9",
    "filepond-plugin-image-preview": "https://github.com/transcom/filepond-plugin-image-preview",
    "filepond-polyfill": "^1.0.2",
    "formik": "^2.2.5",
    "history": "^4.10.1",
    "http-proxy-middleware": "^1.0.6",
    "is-mobile": "2.2.2",
    "jest-canvas-mock": "^2.3.0",
    "js-cookie": "^2.2.0",
    "js-yaml": "^3.14.0",
    "jwt-decode": "^3.1.2",
    "lodash": "^4.17.20",
    "marked": "^1.2.5",
    "moment": "^2.29.1",
    "node-sass": "^4.14.1",
    "normalizr": "^3.6.1",
    "numeral": "^2.0.6",
    "path": "^0.12.7",
    "path-to-regexp": "^6.2.0",
    "prop-types": "^15.7.2",
    "query-string": "6",
    "ra-data-simple-rest": "^3.10.4",
    "ra-language-english": "^3.10.4",
    "react": "^16.14.0",
    "react-admin": "^3.10.4",
    "react-app-polyfill": "^2.0.0",
    "react-day-picker": "=7.4.8",
    "react-dom": "^16.14.0",
    "react-filepond": "^4.0.0",
    "react-form": "^4.0.1",
    "react-highlight-words": "^0.16.0",
    "react-idle-timer": "^4.5.0",
    "react-loadable": "^5.3.1",
    "react-numeric-input": "^2.2.3",
    "react-query": "^2.26.3",
    "react-query-devtools": "^2.6.3",
    "react-rangeslider": "^2.2.0",
    "react-redux": "^7.2.2",
    "react-router": "^5.1.2",
    "react-router-dom": "^5.2.0",
    "react-router-last-location": "^2.0.1",
    "react-router-tabs": "^1.1.1",
    "react-scripts": "^4.0.1",
    "react-select": "^3.1.0",
    "react-table": "^7.6.2",
    "react-table-6": "^6.11.0",
    "react-tabs": "^3.1.1",
    "reduce-reducers": "^1.0.4",
    "redux": "^4.0.5",
    "redux-devtools-extension": "^2.13.2",
    "redux-form": "^8.3.7",
    "redux-mock-store": "1.5.4",
    "redux-persist": "^6.0.0",
    "redux-saga": "^1.1.3",
    "redux-thunk": "^2.2.0",
    "regenerator-runtime": "^0.13.7",
    "reselect": "^4.0.0",
    "selenium-webdriver": "^3.6.0",
    "swagger-client": "^3.12.0",
    "swagger-ui-dist": "^3.37.0",
    "uswds": "2.9.0",
    "uuid": "^8.3.0",
    "yup": "^0.31.0"
  },
  "resolutions": {
    "bl": "^4.0.3",
    "kind-of": "^6.0.2",
    "node-forge": "^0.10.0",
    "object-path": "^0.11.5",
    "selfsigned": "^1.10.8",
    "serialize-javascript": "^3.1.0"
  },
  "name": "client",
  "private": true,
  "scripts": {
    "analyze": "source-map-explorer 'build/static/js/*.js'",
    "build": "react-scripts build",
    "eject": "react-scripts eject",
    "start": "react-scripts start",
    "test": "react-scripts test --env=jsdom",
    "test:debug": "react-scripts --inspect-brk test --runInBand --env=jsdom",
    "test:coverage": "react-scripts test --coverage --env=jsdom --watchAll=false --coverageDirectory=coverage",
    "test:e2e": "cypress open --config baseUrl=http://milmovelocal:3000 --env testClientPort=3000",
    "test:e2e-clean": "make db_dev_e2e_populate; yarn test:e2e",
    "test:e2e-debug": "DEBUG=cypress:server:util:process_profiler cypress open --config baseUrl=http://milmovelocal:3000 --env testClientPort=3000",
    "test:e2e-clean-debug": "make db_dev_e2e_populate; DEBUG=cypress:server:util:process_profiler cypress open --config baseUrl=http://milmovelocal:3000 --env testClientPort=3000",
    "prettier": "prettier --write --loglevel warn 'src/**/*.{js,jsx}'",
    "prettier-ci": "prettier --check 'src/**/*.{js,jsx}'",
    "lint": "eslint --ext .js,.jsx src",
    "storybook": "start-storybook -p 6006",
    "build-storybook": "build-storybook",
    "happo": "happo",
    "happo-ci": "HAPPO_IS_ASYNC=true happo-ci-circleci",
    "spellcheck": "mdspell --ignore-numbers --ignore-acronyms --en-us --no-suggestions"
  },
  "version": "0.1.0",
  "devDependencies": {
    "@babel/core": "~7.12.9",
    "@dump247/storybook-state": "^1.6.1",
<<<<<<< HEAD
=======
    "@rescripts/cli": "^0.0.14",
    "@rescripts/rescript-env": "^0.0.12",
    "@rescripts/utilities": "^0.0.8",
>>>>>>> b2c9a2f1
    "@stoplight/spectral": "^5.7.1",
    "@storybook/addon-a11y": "^6.1.10",
    "@storybook/addon-actions": "^6.1.5",
    "@storybook/addon-info": "^5.3.19",
    "@storybook/addon-knobs": "^6.1.10",
    "@storybook/addon-links": "^6.1.10",
    "@storybook/addon-viewport": "^6.1.10",
    "@storybook/addons": "^6.1.5",
    "@storybook/react": "^5.3.19",
    "@testing-library/react-hooks": "^3.7.0",
    "case-sensitive-paths-webpack-plugin": "^2.3.0",
    "cypress": "^6.0.0",
    "cypress-wait-until": "^1.7.1",
    "danger": "^10.5.4",
    "danger-plugin-jira-issue": "^1.4.1",
    "dotenv": "^8.2.0",
    "enzyme": "^3.11.0",
    "enzyme-adapter-react-16": "^1.15.5",
    "eslint-config-airbnb": "^18.2.1",
    "eslint-config-prettier": "^7.0.0",
    "eslint-plugin-no-only-tests": "^2.4.0",
    "eslint-plugin-prettier": "^3.2.0",
    "eslint-plugin-security": "^1.4.0",
    "eslint-plugin-you-dont-need-lodash-underscore": "^6.10.0",
    "happo-plugin-storybook": "^2.7.0",
    "happo.io": "^6.3.0",
    "lodash-webpack-plugin": "^0.11.5",
    "markdown-spellcheck": "^1.3.1",
    "markdown-toc": "^1.2.0",
    "md-toc": "^1.0.0",
    "mime-types": "^2.1.27",
    "mockdate": "^3.0.2",
    "prettier": "2.2.1",
    "react-test-renderer": "^16.14.0",
    "source-map-explorer": "^2.5.1",
    "storybook-addons-abstract": "^5.0.6",
    "terser-webpack-plugin": "^5.0.3"
  },
  "browserslist": [
    ">0.2%",
    "not dead",
    "not ie < 11",
    "not op_mini all"
  ],
  "jest": {
    "resetMocks": false,
    "collectCoverageFrom": [
      "src/**/*.{js,jsx,ts,tsx}",
      "!src/**/*.stories.{jsx,tsx}",
      "!<rootDir>/node_modules/"
    ],
    "coverageThreshold": {
      "global": {
        "branches": 40,
        "functions": 35,
        "lines": 40,
        "statements": 40
      }
    }
  }
}<|MERGE_RESOLUTION|>--- conflicted
+++ resolved
@@ -113,12 +113,6 @@
   "devDependencies": {
     "@babel/core": "~7.12.9",
     "@dump247/storybook-state": "^1.6.1",
-<<<<<<< HEAD
-=======
-    "@rescripts/cli": "^0.0.14",
-    "@rescripts/rescript-env": "^0.0.12",
-    "@rescripts/utilities": "^0.0.8",
->>>>>>> b2c9a2f1
     "@stoplight/spectral": "^5.7.1",
     "@storybook/addon-a11y": "^6.1.10",
     "@storybook/addon-actions": "^6.1.5",
