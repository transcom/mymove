--- conflicted
+++ resolved
@@ -142,13 +142,8 @@
     "@testing-library/jest-dom": "^5.16.5",
     "@testing-library/react": "^12.1.5",
     "@testing-library/react-hooks": "^8.0.1",
-<<<<<<< HEAD
     "@testing-library/user-event": "^14.4.3",
-    "@wojtekmaj/enzyme-adapter-react-17": "^0.6.7",
-=======
-    "@testing-library/user-event": "^13.5.0",
     "@wojtekmaj/enzyme-adapter-react-17": "^0.7.0",
->>>>>>> 038d255e
     "cypress": "8.5.0",
     "cypress-audit": "^1.1.0",
     "cypress-wait-until": "^1.7.2",
