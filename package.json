--- conflicted
+++ resolved
@@ -34,11 +34,7 @@
     "/api": {
       "target": "http://localhost:8080"
     },
-<<<<<<< HEAD
-    "/auth": {
-=======
     "/internal": {
->>>>>>> f2b1d67c
       "target": "http://localhost:8080"
     }
   },
