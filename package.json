--- conflicted
+++ resolved
@@ -19,13 +19,8 @@
     "core-js": "^3.37.0",
     "customize-cra": "^1.0.0",
     "deep-object-diff": "^1.1.9",
-<<<<<<< HEAD
-    "eslint-plugin-react": "^7.32",
-    "filepond": "^4.30.4",
-=======
     "eslint-plugin-react": "^7.34",
     "filepond": "^4.31.1",
->>>>>>> bbf4ff86
     "filepond-plugin-file-validate-size": "^2.2.8",
     "filepond-plugin-file-validate-type": "^1.2.9",
     "filepond-plugin-image-exif-orientation": "^1.0.11",
