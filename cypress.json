--- conflicted
+++ resolved
@@ -4,10 +4,7 @@
   "reporterOptions": {
     "mochaFile": "cypress/results/test-report-junit.[hash].xml"
   },
-<<<<<<< HEAD
   "viewportWidth": 1440,
-  "viewportHeight": 900
-=======
+  "viewportHeight": 900,
   "videoUploadOnPasses": false
->>>>>>> 6a480643
 }