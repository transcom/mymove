--- conflicted
+++ resolved
@@ -29,11 +29,6 @@
     - unused #deprecated https://github.com/dominikh/go-tools/tree/master/cmd/unused
     - gosimple #deprecated https://github.com/golangci/golangci-lint/issues/357
     - errcheck #requires patching code
-<<<<<<< HEAD
-    - gosimple # 20+ files need to be patched
-=======
-    - ineffassign # 20+ files need to be patched
->>>>>>> 1635f34f
     - staticcheck # 30+files need to be patched
 issues:
   exclude-rules:
