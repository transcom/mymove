linters-settings:
  govet:
    check-shadowing: true
  goimports:
    # put imports beginning with prefix after 3rd-party packages;
    # it's a comma-separated list of prefixes
    local-prefixes: github.com/transcom/mymove
  gomodguard:
    blocked:
      modules:
        - github.com/gobuffalo/uuid:
            recommendations:
              - github.com/gofrs/uuid
            reason: "uuid from GoBuffalo is deprecated in favor of the gofrs uuid package. See https://github.com/gobuffalo/uuid"
        - github.com/gobuffalo/validate:
            recommendations:
              - github.com/gobuffalo/validate/v3
            reason: "MilMove is now on Pop v5, do not use older versions of this module"
        - github.com/gobuffalo/pop:
            recommendations:
              - github.com/gobuffalo/pop/v5
            reason: "MilMove is now on Pop v5, do not use older versions of this module"
        - github.com/gobuffalo/pop/soda:
            recommendations:
              - github.com/gobuffalo/pop/v5/soda
            reason: "MilMove is now on Pop v5, do not use older versions of this module"
        - github.com/facebookgo/clock:
            recommendations:
              - github.com/benbjohnson/clock
            reason: "facebookgo/clock is archived and inactive, recommend using original fork repo"
linters:
  enable:
    - deadcode
    - gofmt
    - goimports
    - golint
    - gosec
    - govet
    - ineffassign
    - structcheck
    - typecheck
    - varcheck
    - gomodguard
    - errcheck #requires patching code
    - staticcheck # 30+files need to be patched
    - gosimple
    - unused
  disable:
    # - gosimple #deprecated https://github.com/golangci/golangci-lint/issues/357
    # - unused #deprecated https://github.com/dominikh/go-tools/tree/master/cmd/unused
  fast: false

issues:
<<<<<<< HEAD
  exclude-rules:
    # skip analyzing dutystationsloader until repeated tags from embedded types are fixed https://github.com/golang/go/issues/30846
    # - path: internal/pkg/dutystationsloader/duty_stations_loader.go
    # linters:
    # - govet

=======
>>>>>>> e24009ec
  # Disable defaults for the exclude patterns and instead list them all out
  # TODO: Slowly remove these where they make sense and fix code
  exclude-use-default: false
  exclude:
    # gosec: Duplicated errcheck checks
    # TODO: Remove this when errcheck is enabled above - duplication is ok
    # - G104
  fix: false
  max-issues-per-linter: 0
  max-same-issues: 0

run:
  # timeout for analysis, e.g. 30s, 5m, default is 1m
  deadline: 8m
  concurrency: 1
  issues-exit-code: 1
  tests: true
  skip-dirs:
<<<<<<< HEAD
    # - pkg/assets
    # - pkg/gen
    # - mocks
  skip-dirs-use-default: true
=======
    - pkg/assets
    - pkg/gen
    - mocks
  skip-dirs-use-default: true
>>>>>>> e24009ec
<|MERGE_RESOLUTION|>--- conflicted
+++ resolved
@@ -51,15 +51,6 @@
   fast: false
 
 issues:
-<<<<<<< HEAD
-  exclude-rules:
-    # skip analyzing dutystationsloader until repeated tags from embedded types are fixed https://github.com/golang/go/issues/30846
-    # - path: internal/pkg/dutystationsloader/duty_stations_loader.go
-    # linters:
-    # - govet
-
-=======
->>>>>>> e24009ec
   # Disable defaults for the exclude patterns and instead list them all out
   # TODO: Slowly remove these where they make sense and fix code
   exclude-use-default: false
@@ -78,14 +69,7 @@
   issues-exit-code: 1
   tests: true
   skip-dirs:
-<<<<<<< HEAD
     # - pkg/assets
     # - pkg/gen
     # - mocks
-  skip-dirs-use-default: true
-=======
-    - pkg/assets
-    - pkg/gen
-    - mocks
-  skip-dirs-use-default: true
->>>>>>> e24009ec
+  skip-dirs-use-default: true