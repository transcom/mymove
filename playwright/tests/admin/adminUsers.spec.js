/**
 * Semi-automated converted from a cypress test, and thus may contain
 * non best-practices, in particular: heavy use of `page.locator`
 * instead of `page.getBy*`.
 */

// @ts-check
import { test, expect } from '../utils/adminTest';

test('Admin Users List Page', async ({ page, adminPage }) => {
  await adminPage.signInAsNewAdminUser();

  await page.getByRole('menuitem', { name: 'Admin Users' }).click();
  await adminPage.waitForPage.adminPage();
  await expect(page.getByRole('heading', { name: 'Admin Users' })).toBeVisible();

  const columnLabels = ['Id', 'Email', 'First name', 'Last name', 'User Id', 'Active'];

  await adminPage.expectRoleLabelsByText('columnheader', columnLabels);
});

test('Admin User Create Page', async ({ page, adminPage }) => {
  await adminPage.signInAsNewAdminUser();

  await page.getByRole('menuitem', { name: 'Admin Users' }).click();
  await adminPage.waitForPage.adminPage();
  await expect(page.getByRole('heading', { name: 'Admin Users' })).toBeVisible();

<<<<<<< HEAD
  await page.getByRole('link', { name: 'Create' }).click();
  await adminPage.waitForAdminPageToLoad();
=======
  await page.getByRole('button', { name: 'Create' }).click();
  await adminPage.waitForPage.adminPage();
>>>>>>> 95ca3dea
  await expect(page.getByRole('heading', { name: 'Create Admin Users' })).toBeVisible();

  // we need to add the date to the email so that it is unique every time (only one record per email allowed in db)
  const testEmail = `cy.admin_user.${Date.now()}@example.com`;

  // create an admin user
  await page.getByLabel('Email').fill(testEmail);
  await page.getByLabel('First name').fill('Cypress');
  await page.getByLabel('Last name').fill('Test');

  // The autocomplete form results in multiple matching elements, so
  // pick the input element
  await page.getByLabel('Organization').click();
  await page.getByRole('option').first().click();

  await page.getByRole('button').filter({ hasText: 'Save' }).click();
  await adminPage.waitForPage.adminPage();

  // redirected to edit details page
  const adminUserID = await page.locator('#id').inputValue();

  await expect(page.getByRole('heading', { name: `Admin Users #${adminUserID}` })).toBeVisible();

  await expect(page.locator('#email')).toHaveValue(testEmail);
  await expect(page.locator('#firstName')).toHaveValue('Cypress');
  await expect(page.locator('#lastName')).toHaveValue('Test');
  await expect(page.locator('#active')).toHaveText('Yes');
});

test('Admin Users Show Page', async ({ page, adminPage }) => {
  await adminPage.signInAsNewAdminUser();

  await page.getByRole('menuitem', { name: 'Admin Users' }).click();
  await adminPage.waitForPage.adminPage();
  await expect(page.getByRole('heading', { name: 'Admin Users' })).toBeVisible();

<<<<<<< HEAD
  // Click first office user row
  await page.locator('tbody >> tr').first().click();
  await adminPage.waitForAdminPageToLoad();
=======
  // click on first row
  await page.locator('tr[resource="admin-users"]').first().click();
  await adminPage.waitForPage.adminPage();
>>>>>>> 95ca3dea

  // Get first id field and check that it's in the URL
  const id = await page.locator('.ra-field-id > span').first().textContent();
  expect(page.url()).toContain(id);

  const firstName = await page.locator('.ra-field-firstName > span').textContent();
  const lastName = await page.locator('.ra-field-lastName > span').textContent();

  await expect(page.getByRole('heading', { name: `${firstName} ${lastName}` })).toBeVisible();

  const labels = [
    'Id',
    'Email',
    'First name',
    'Last name',
    'User Id',
    'Organization Id',
    'Active',
    'Created at',
    'Updated at',
  ];

  await adminPage.expectLabels(labels);
});

test('Admin Users Edit Page', async ({ page, adminPage }) => {
  await adminPage.signInAsNewAdminUser();

  // create a new admin user to edit
  // using an existing one may stop on a concurrent playwright session
  const adminUser = await adminPage.testHarness.buildDefaultAdminUser();
  const adminUserId = adminUser.id;

  await page.getByRole('menuitem', { name: 'Admin Users' }).click();
  await adminPage.waitForPage.adminPage();
  await expect(page.getByRole('heading', { name: 'Admin Users' })).toBeVisible();

  // go directly to the show page for the admin user because if we
  // have created more than 25 admin users, the user may not be on the
  // first page and we don't have a search functionality for admin users
  await page.goto(`/system/admin-users/${adminUserId}/show`);
  await adminPage.waitForPage.adminPage();

<<<<<<< HEAD
  await page.getByRole('link', { name: 'Edit' }).click();
  await adminPage.waitForAdminPageToLoad();
=======
  await page.getByRole('button', { name: 'Edit' }).click();
  await adminPage.waitForPage.adminPage();
>>>>>>> 95ca3dea
  expect(page.url()).toContain(adminUserId);

  const disabledFields = ['id', 'email', 'userId', 'createdAt', 'updatedAt'];
  for (const field of disabledFields) {
    await expect(page.locator(`#${field}`)).toBeDisabled();
  }

  await page.getByLabel('First name').clear();
  await page.getByLabel('First name').fill('NewFirst');

  await page.getByLabel('Last name').clear();
  await page.getByLabel('Last name').fill('NewLast');
  // set the user to the active status they did NOT have before
  const activeStatus = await page.locator('div:has(label :text-is("Active")) >> input[name="active"]').inputValue();

  const newStatus = (activeStatus !== 'true').toString();
  await page.locator('div:has(label :text-is("Active")) >> #active').click();
  await page.locator(`ul[aria-labelledby="active-label"] >> li[data-value="${newStatus}"]`).click();

  // Save updates
  await page.getByRole('button', { name: 'Save' }).click();
<<<<<<< HEAD
  await adminPage.waitForAdminPageToLoad();
=======
  await adminPage.waitForPage.adminPage();

  // back to list of all users
>>>>>>> 95ca3dea
  expect(page.url()).not.toContain(adminUserId);

  // look at admin user's page to ensure changes were saved
  await page.getByText(adminUserId).click();
  await adminPage.waitForAdminPageToLoad();

  await expect(page.locator('.ra-field-firstName > span')).toHaveText('NewFirst');
  await expect(page.locator('.ra-field-lastName > span')).toHaveText('NewLast');
  await expect(page.getByTestId(newStatus)).toBeVisible();

  // go back to list of all users and ensure updated
  await page.getByRole('menuitem', { name: 'Admin Users' }).click();
  await adminPage.waitForAdminPageToLoad();
  await expect(page.locator(`tr:has(:text("${adminUserId}")) >> td.column-firstName`)).toHaveText('NewFirst');
  await expect(page.locator(`tr:has(:text("${adminUserId}")) >> td.column-lastName`)).toHaveText('NewLast');
  await expect(page.locator(`tr:has(:text("${adminUserId}")) >> td.column-active >> svg`)).toHaveAttribute(
    'data-testid',
    newStatus,
  );
});<|MERGE_RESOLUTION|>--- conflicted
+++ resolved
@@ -26,13 +26,9 @@
   await adminPage.waitForPage.adminPage();
   await expect(page.getByRole('heading', { name: 'Admin Users' })).toBeVisible();
 
-<<<<<<< HEAD
   await page.getByRole('link', { name: 'Create' }).click();
-  await adminPage.waitForAdminPageToLoad();
-=======
-  await page.getByRole('button', { name: 'Create' }).click();
   await adminPage.waitForPage.adminPage();
->>>>>>> 95ca3dea
+
   await expect(page.getByRole('heading', { name: 'Create Admin Users' })).toBeVisible();
 
   // we need to add the date to the email so that it is unique every time (only one record per email allowed in db)
@@ -69,15 +65,9 @@
   await adminPage.waitForPage.adminPage();
   await expect(page.getByRole('heading', { name: 'Admin Users' })).toBeVisible();
 
-<<<<<<< HEAD
   // Click first office user row
   await page.locator('tbody >> tr').first().click();
-  await adminPage.waitForAdminPageToLoad();
-=======
-  // click on first row
-  await page.locator('tr[resource="admin-users"]').first().click();
   await adminPage.waitForPage.adminPage();
->>>>>>> 95ca3dea
 
   // Get first id field and check that it's in the URL
   const id = await page.locator('.ra-field-id > span').first().textContent();
@@ -121,13 +111,9 @@
   await page.goto(`/system/admin-users/${adminUserId}/show`);
   await adminPage.waitForPage.adminPage();
 
-<<<<<<< HEAD
   await page.getByRole('link', { name: 'Edit' }).click();
-  await adminPage.waitForAdminPageToLoad();
-=======
-  await page.getByRole('button', { name: 'Edit' }).click();
   await adminPage.waitForPage.adminPage();
->>>>>>> 95ca3dea
+
   expect(page.url()).toContain(adminUserId);
 
   const disabledFields = ['id', 'email', 'userId', 'createdAt', 'updatedAt'];
@@ -149,18 +135,15 @@
 
   // Save updates
   await page.getByRole('button', { name: 'Save' }).click();
-<<<<<<< HEAD
-  await adminPage.waitForAdminPageToLoad();
-=======
+
   await adminPage.waitForPage.adminPage();
 
   // back to list of all users
->>>>>>> 95ca3dea
   expect(page.url()).not.toContain(adminUserId);
 
   // look at admin user's page to ensure changes were saved
   await page.getByText(adminUserId).click();
-  await adminPage.waitForAdminPageToLoad();
+  await adminPage.waitForPage.adminPage();
 
   await expect(page.locator('.ra-field-firstName > span')).toHaveText('NewFirst');
   await expect(page.locator('.ra-field-lastName > span')).toHaveText('NewLast');
@@ -168,7 +151,7 @@
 
   // go back to list of all users and ensure updated
   await page.getByRole('menuitem', { name: 'Admin Users' }).click();
-  await adminPage.waitForAdminPageToLoad();
+  await adminPage.waitForPage.adminPage();
   await expect(page.locator(`tr:has(:text("${adminUserId}")) >> td.column-firstName`)).toHaveText('NewFirst');
   await expect(page.locator(`tr:has(:text("${adminUserId}")) >> td.column-lastName`)).toHaveText('NewLast');
   await expect(page.locator(`tr:has(:text("${adminUserId}")) >> td.column-active >> svg`)).toHaveAttribute(
