--- conflicted
+++ resolved
@@ -86,19 +86,12 @@
     await page.getByText('Services Counselor').click();
     await page.getByText('Supervisor').click();
 
-<<<<<<< HEAD
-    // Add a Transportation Office Assignment
-    await page.getByTestId('AddCircleOutlineIcon').click();
-=======
->>>>>>> eb4a21d3
     // The autocomplete form results in multiple matching elements, so
     // pick the input element
     await page.getByLabel('Transportation Office').nth(0).fill('JPPSO Testy McTest');
     // the autocomplete might return multiples because of concurrent
     // tests running that are adding offices
     await page.getByRole('option', { name: 'JPPSO Testy McTest' }).first().click();
-    // Set as primary transportation office
-    await page.getByLabel('Primary Office').click();
 
     await page.getByRole('button', { name: 'Save' }).click();
     await adminPage.waitForPage.adminPage();
@@ -196,15 +189,9 @@
     await expect(page.getByLabel('Transportation Office').nth(0)).toBeEditable();
 
     // Add a Transportation Office Assignment
-<<<<<<< HEAD
-    await page.getByTestId('AddCircleOutlineIcon').click();
-    await expect(page.getByLabel('Transportation Office').nth(2)).toBeEditable();
-
-=======
     await page.getByTestId('addTransportationOfficeButton').click();
     // n = 2 because of the disabled GBLOC input
     await expect(page.getByLabel('Transportation Office').nth(2)).toBeEditable();
->>>>>>> eb4a21d3
     await page.getByLabel('Transportation Office').nth(2).fill('AGFM');
     // the autocomplete might return multiples because of concurrent
     // tests running that are adding offices
