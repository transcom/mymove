--- conflicted
+++ resolved
@@ -17,11 +17,7 @@
  */
 export const TOOOfficeUserType = 'TOO office';
 export const TIOOfficeUserType = 'TIO office';
-<<<<<<< HEAD
-export const QAECSROfficeUserType = 'QAE/CSR office';
-=======
 export const QAEOfficeUserType = 'QAE office';
->>>>>>> 8a6fd7ed
 export const CustomerServiceRepresentativeOfficeUserType = 'CSR office';
 export const ServicesCounselorOfficeUserType = 'Services Counselor office';
 export const PrimeSimulatorUserType = 'Prime Simulator office';
@@ -138,14 +134,6 @@
   }
 
   /**
-   * Use devlocal auth to sign in as an office user with the customer service representative role
-   */
-  async signInAsNewCustomerServiceRepresentativeUser() {
-    await this.signInAsNewUser(CustomerServiceRepresentativeOfficeUserType);
-    await this.page.getByRole('heading', { name: 'Search for a move' }).waitFor();
-  }
-
-  /**
    * search for and navigate to move (Prime Simulator role)
    * @param {string} moveLocator
    */
