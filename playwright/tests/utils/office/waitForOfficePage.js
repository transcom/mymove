--- conflicted
+++ resolved
@@ -133,11 +133,7 @@
    * @returns {Promise<void>}
    */
   async reviewWeightTicket() {
-<<<<<<< HEAD
-    const selector = this.page.getByRole('heading', { name: /Review trip 1/i, level: 3 });
-=======
     const selector = this.page.getByRole('heading', { name: /Review trip/, level: 3 });
->>>>>>> 1239fb28
     await selector.waitFor({ state: 'visible' });
   }
 
@@ -154,13 +150,8 @@
 
     const expenseCheck = `Review ${expense} #${expenseIndex}`;
     const expenseElement = this.page.getByRole('heading', { name: expenseCheck, level: 3, exact: false });
-<<<<<<< HEAD
-    await base.expect(receiptElement).toBeVisible({ timeout: 2000 });
-    await base.expect(expenseElement).toBeVisible({ timeout: 2000 });
-=======
     await receiptElement.waitFor({ state: 'visible' });
     await expenseElement.waitFor({ state: 'visible' });
->>>>>>> 1239fb28
   }
 }
 
