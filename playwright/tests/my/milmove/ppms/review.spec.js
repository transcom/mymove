/**
 * Semi-automated converted from a cypress test, and thus may contain
 * non best-practices, in particular: heavy use of `page.locator`
 * instead of `page.getBy*`.
 */

// @ts-check
import { test, forEachViewport } from './customerPpmTestFixture';

const multiMoveEnabled = process.env.FEATURE_FLAG_MULTI_MOVE;

const fullPPMShipmentFields = [
  ['Expected departure', '15 Mar 2020'],
  ['Origin ZIP', '90210'],
  ['Second origin ZIP', '90211'],
  ['Destination ZIP', '30813'],
  ['Second destination ZIP', '30814'],
  ['Closeout office', 'Creech AFB'],
  ['Storage expected? (SIT)', 'No'],
  ['Estimated weight', '4,000 lbs'],
  ['Pro-gear', 'Yes, 1,987 lbs'],
  ['Spouse pro-gear', 'Yes, 498 lbs'],
  ['Estimated incentive', '$10,000'],
  ['Advance requested?', 'Yes, $5,987'],
];

<<<<<<< HEAD
test.describe('PPM Onboarding - Review', () => {
  test.skip(multiMoveEnabled === 'true', 'Skip if MultiMove workflow is enabled.');
  forEachViewport(async ({ isMobile }) => {
    test.beforeEach(async ({ customerPpmPage }) => {
      const move = await customerPpmPage.testHarness.buildUnsubmittedMoveWithMultipleFullPPMShipmentComplete();
      await customerPpmPage.signInForPPMWithMove(move);
      await customerPpmPage.navigateFromHomePageToReviewPage();
    });

    test(`navigates to the review page, deletes and edit shipment`, async ({ customerPpmPage }) => {
      const shipmentContainer = customerPpmPage.page.locator('[data-testid="ShipmentContainer"]').last();
      await customerPpmPage.deleteShipment(shipmentContainer, 1);

      // combining test for
      // navigates to the review page after finishing editing the PPM
      // shipment
      await customerPpmPage.navigateToHomePage();
      await customerPpmPage.navigateFromHomePageToExistingPPMDateAndLocationPage();
      await customerPpmPage.navigateFromDateAndLocationPageToEstimatedWeightsPage();
      await customerPpmPage.navigateFromEstimatedWeightsPageToEstimatedIncentivePage();
      await customerPpmPage.navigateFromEstimatedIncentivePageToAdvancesPage();
      await customerPpmPage.navigateFromAdvancesPageToReviewPage({ isMobile });
      await customerPpmPage.verifyPPMShipmentCard(fullPPMShipmentFields, { isEditable: true });
      // other tests submit the move otherwise we'd have an excessive number of moves
      await customerPpmPage.navigateToAgreementAndSign();
    });

    test('navigates to review page from home page and submits the move', async ({ customerPpmPage }) => {
      await customerPpmPage.verifyPPMShipmentCard(fullPPMShipmentFields, { isEditable: true });
      await customerPpmPage.navigateToAgreementAndSign();
      await customerPpmPage.submitMove();
      await customerPpmPage.navigateFromHomePageToReviewPage({ isMoveSubmitted: true });
      await customerPpmPage.verifyPPMShipmentCard(fullPPMShipmentFields, { isEditable: false });
      await customerPpmPage.navigateFromReviewPageToHomePage();
    });
  });
});

test.describe('(MultiMove) PPM Onboarding - Review', () => {
  test.skip(multiMoveEnabled === 'false', 'Skip if MultiMove workflow is not enabled.');
  test.fail(multiMoveEnabled === 'true');

=======
test.describe.skip('PPM Onboarding - Review', () => {
>>>>>>> 3804f7b3
  forEachViewport(async ({ isMobile }) => {
    test.beforeEach(async ({ customerPpmPage }) => {
      const move = await customerPpmPage.testHarness.buildUnsubmittedMoveWithMultipleFullPPMShipmentComplete();
      await customerPpmPage.signInForPPMWithMove(move);
      // await customerPpmPage.navigateFromHomePageToReviewPage();
    });

    test.skip(`navigates to the review page, deletes and edit shipment`, async ({ customerPpmPage }) => {
      const shipmentContainer = customerPpmPage.page.locator('[data-testid="ShipmentContainer"]').last();
      await customerPpmPage.deleteShipment(shipmentContainer, 1);

      // combining test for
      // navigates to the review page after finishing editing the PPM
      // shipment
      await customerPpmPage.navigateToHomePage();
      await customerPpmPage.navigateFromHomePageToExistingPPMDateAndLocationPage();
      await customerPpmPage.navigateFromDateAndLocationPageToEstimatedWeightsPage();
      await customerPpmPage.navigateFromEstimatedWeightsPageToEstimatedIncentivePage();
      await customerPpmPage.navigateFromEstimatedIncentivePageToAdvancesPage();
      await customerPpmPage.navigateFromAdvancesPageToReviewPage({ isMobile });
      await customerPpmPage.verifyPPMShipmentCard(fullPPMShipmentFields, { isEditable: true });
      // other tests submit the move otherwise we'd have an excessive number of moves
      await customerPpmPage.navigateToAgreementAndSign();
    });

    test.skip('navigates to review page from home page and submits the move', async ({ customerPpmPage }) => {
      await customerPpmPage.verifyPPMShipmentCard(fullPPMShipmentFields, { isEditable: true });
      await customerPpmPage.navigateToAgreementAndSign();
      await customerPpmPage.submitMove();
      await customerPpmPage.navigateFromHomePageToReviewPage({ isMoveSubmitted: true });
      await customerPpmPage.verifyPPMShipmentCard(fullPPMShipmentFields, { isEditable: false });
      await customerPpmPage.navigateFromReviewPageToHomePage();
    });
  });
});<|MERGE_RESOLUTION|>--- conflicted
+++ resolved
@@ -24,7 +24,6 @@
   ['Advance requested?', 'Yes, $5,987'],
 ];
 
-<<<<<<< HEAD
 test.describe('PPM Onboarding - Review', () => {
   test.skip(multiMoveEnabled === 'true', 'Skip if MultiMove workflow is enabled.');
   forEachViewport(async ({ isMobile }) => {
@@ -67,9 +66,6 @@
   test.skip(multiMoveEnabled === 'false', 'Skip if MultiMove workflow is not enabled.');
   test.fail(multiMoveEnabled === 'true');
 
-=======
-test.describe.skip('PPM Onboarding - Review', () => {
->>>>>>> 3804f7b3
   forEachViewport(async ({ isMobile }) => {
     test.beforeEach(async ({ customerPpmPage }) => {
       const move = await customerPpmPage.testHarness.buildUnsubmittedMoveWithMultipleFullPPMShipmentComplete();
