/**
 * Semi-automated converted from a cypress test, and thus may contain
 * non best-practices, in particular: heavy use of `page.locator`
 * instead of `page.getBy*`.
 */

// @ts-check
import { test, forEachViewport } from './customerPpmTestFixture';

const multiMoveEnabled = process.env.FEATURE_FLAG_MULTI_MOVE;

const fullPPMShipmentFields = [
  ['Expected departure', '15 Mar 2020'],
  ['Origin ZIP', '90210'],
  ['Second origin ZIP', '90211'],
  ['Destination ZIP', '30813'],
  ['Second destination ZIP', '30814'],
  ['Closeout office', 'Creech AFB'],
  ['Storage expected? (SIT)', 'No'],
  ['Estimated weight', '4,000 lbs'],
  ['Pro-gear', 'Yes, 1,987 lbs'],
  ['Spouse pro-gear', 'Yes, 498 lbs'],
  ['Estimated incentive', '$10,000'],
  ['Advance requested?', 'Yes, $5,987'],
];

<<<<<<< HEAD
test.describe.skip('PPM Onboarding - Review', () => {
=======
test.describe('PPM Onboarding - Review', () => {
  test.skip(multiMoveEnabled === 'true', 'Skip if MultiMove workflow is enabled.');
>>>>>>> b390db24
  forEachViewport(async ({ isMobile }) => {
    test.beforeEach(async ({ customerPpmPage }) => {
      const move = await customerPpmPage.testHarness.buildUnsubmittedMoveWithMultipleFullPPMShipmentComplete();
      await customerPpmPage.signInForPPMWithMove(move);
      // await customerPpmPage.navigateFromHomePageToReviewPage();
    });

<<<<<<< HEAD
    test.skip(`navigates to the review page, deletes and edit shipment`, async ({ customerPpmPage }) => {
=======
    test(`navigates to the review page, deletes and edit shipment`, async ({ customerPpmPage }) => {
      test.skip(true, 'This test fail due to navigateFromDateAndLocationPageToEstimatedWeightsPage()');
>>>>>>> b390db24
      const shipmentContainer = customerPpmPage.page.locator('[data-testid="ShipmentContainer"]').last();
      await customerPpmPage.deleteShipment(shipmentContainer, 1);

      // combining test for
      // navigates to the review page after finishing editing the PPM
      // shipment
      await customerPpmPage.navigateToHomePage();
      await customerPpmPage.navigateFromHomePageToExistingPPMDateAndLocationPage();
      await customerPpmPage.navigateFromDateAndLocationPageToEstimatedWeightsPage();
      await customerPpmPage.navigateFromEstimatedWeightsPageToEstimatedIncentivePage();
      await customerPpmPage.navigateFromEstimatedIncentivePageToAdvancesPage();
      await customerPpmPage.navigateFromAdvancesPageToReviewPage({ isMobile });
      await customerPpmPage.verifyPPMShipmentCard(fullPPMShipmentFields, { isEditable: true });
      // other tests submit the move otherwise we'd have an excessive number of moves
      await customerPpmPage.navigateToAgreementAndSign();
    });

    test.skip('navigates to review page from home page and submits the move', async ({ customerPpmPage }) => {
      await customerPpmPage.verifyPPMShipmentCard(fullPPMShipmentFields, { isEditable: true });
      await customerPpmPage.navigateToAgreementAndSign();
      await customerPpmPage.submitMove();
      await customerPpmPage.navigateFromHomePageToReviewPage({ isMoveSubmitted: true });
      await customerPpmPage.verifyPPMShipmentCard(fullPPMShipmentFields, { isEditable: false });
      await customerPpmPage.navigateFromReviewPageToHomePage();
    });
  });
});

test.describe('(MultiMove) PPM Onboarding - Review', () => {
  test.skip(multiMoveEnabled === 'false', 'Skip if MultiMove workflow is not enabled.');
  test.fail(multiMoveEnabled === 'true');

  forEachViewport(async ({ isMobile }) => {
    test.beforeEach(async ({ customerPpmPage }) => {
      const move = await customerPpmPage.testHarness.buildUnsubmittedMoveWithMultipleFullPPMShipmentComplete();
      await customerPpmPage.signInForPPMWithMove(move);
      // await customerPpmPage.navigateFromHomePageToReviewPage();
    });

    test.skip(`navigates to the review page, deletes and edit shipment`, async ({ customerPpmPage }) => {
      const shipmentContainer = customerPpmPage.page.locator('[data-testid="ShipmentContainer"]').last();
      await customerPpmPage.deleteShipment(shipmentContainer, 1);

      // combining test for
      // navigates to the review page after finishing editing the PPM
      // shipment
      await customerPpmPage.navigateToHomePage();
      await customerPpmPage.navigateFromHomePageToExistingPPMDateAndLocationPage();
      await customerPpmPage.navigateFromDateAndLocationPageToEstimatedWeightsPage();
      await customerPpmPage.navigateFromEstimatedWeightsPageToEstimatedIncentivePage();
      await customerPpmPage.navigateFromEstimatedIncentivePageToAdvancesPage();
      await customerPpmPage.navigateFromAdvancesPageToReviewPage({ isMobile });
      await customerPpmPage.verifyPPMShipmentCard(fullPPMShipmentFields, { isEditable: true });
      // other tests submit the move otherwise we'd have an excessive number of moves
      await customerPpmPage.navigateToAgreementAndSign();
    });

    test.skip('navigates to review page from home page and submits the move', async ({ customerPpmPage }) => {
      await customerPpmPage.verifyPPMShipmentCard(fullPPMShipmentFields, { isEditable: true });
      await customerPpmPage.navigateToAgreementAndSign();
      await customerPpmPage.submitMove();
      await customerPpmPage.navigateFromHomePageToReviewPage({ isMoveSubmitted: true });
      await customerPpmPage.verifyPPMShipmentCard(fullPPMShipmentFields, { isEditable: false });
      await customerPpmPage.navigateFromReviewPageToHomePage();
    });
  });
});<|MERGE_RESOLUTION|>--- conflicted
+++ resolved
@@ -24,25 +24,17 @@
   ['Advance requested?', 'Yes, $5,987'],
 ];
 
-<<<<<<< HEAD
-test.describe.skip('PPM Onboarding - Review', () => {
-=======
 test.describe('PPM Onboarding - Review', () => {
   test.skip(multiMoveEnabled === 'true', 'Skip if MultiMove workflow is enabled.');
->>>>>>> b390db24
   forEachViewport(async ({ isMobile }) => {
     test.beforeEach(async ({ customerPpmPage }) => {
       const move = await customerPpmPage.testHarness.buildUnsubmittedMoveWithMultipleFullPPMShipmentComplete();
       await customerPpmPage.signInForPPMWithMove(move);
-      // await customerPpmPage.navigateFromHomePageToReviewPage();
+      await customerPpmPage.navigateFromHomePageToReviewPage();
     });
 
-<<<<<<< HEAD
-    test.skip(`navigates to the review page, deletes and edit shipment`, async ({ customerPpmPage }) => {
-=======
     test(`navigates to the review page, deletes and edit shipment`, async ({ customerPpmPage }) => {
       test.skip(true, 'This test fail due to navigateFromDateAndLocationPageToEstimatedWeightsPage()');
->>>>>>> b390db24
       const shipmentContainer = customerPpmPage.page.locator('[data-testid="ShipmentContainer"]').last();
       await customerPpmPage.deleteShipment(shipmentContainer, 1);
 
@@ -60,7 +52,7 @@
       await customerPpmPage.navigateToAgreementAndSign();
     });
 
-    test.skip('navigates to review page from home page and submits the move', async ({ customerPpmPage }) => {
+    test('navigates to review page from home page and submits the move', async ({ customerPpmPage }) => {
       await customerPpmPage.verifyPPMShipmentCard(fullPPMShipmentFields, { isEditable: true });
       await customerPpmPage.navigateToAgreementAndSign();
       await customerPpmPage.submitMove();
