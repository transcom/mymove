--- conflicted
+++ resolved
@@ -31,11 +31,7 @@
     await expect(errorMessage).not.toBeVisible();
 
     const pickupLocation = 'BEVERLY HILLS, CA 90210 (LOS ANGELES)';
-<<<<<<< HEAD
-    const secondaryPickupLocation = 'YUMA, AZ 85369 (YUMA)';
-=======
     const secondaryPickupLocation = 'YUMA, AZ 85364 (YUMA)';
->>>>>>> 14a258dc
 
     await page.locator('input[name="pickupAddress.address.streetAddress1"]').fill('123 Street');
     await page.locator('input[name="pickupAddress.address.streetAddress1"]').clear();
@@ -52,11 +48,7 @@
     await page.locator('input[name="secondaryPickupAddress.address.streetAddress1"]').fill('123 Street');
     await page.locator('input[name="secondaryPickupAddress.address.streetAddress1"]').clear();
     await page.locator('input[name="secondaryPickupAddress.address.streetAddress1"]').blur();
-<<<<<<< HEAD
-    await page.locator('input[id="secondaryPickupAddress.address-input"]').fill('85369');
-=======
     await page.locator('input[id="secondaryPickupAddress.address-input"]').fill('85364');
->>>>>>> 14a258dc
     await expect(page.getByText(secondaryPickupLocation, { exact: true })).toBeVisible();
     await page.keyboard.press('Enter');
 
