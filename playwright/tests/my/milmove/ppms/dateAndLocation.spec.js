--- conflicted
+++ resolved
@@ -10,10 +10,6 @@
 const multiMoveEnabled = process.env.FEATURE_FLAG_MULTI_MOVE;
 
 test.describe('PPM Onboarding - Add dates and location flow', () => {
-<<<<<<< HEAD
-  // test.skip(multiMoveEnabled === 'true', 'Skip if MultiMove workflow is enabled.');
-=======
->>>>>>> 9d13c612
   test.beforeEach(async ({ customerPpmPage }) => {
     const move = await customerPpmPage.testHarness.buildSpouseProGearMove();
     await customerPpmPage.signInForPPMWithMove(move);
