--- conflicted
+++ resolved
@@ -11,63 +11,6 @@
   test.beforeEach(async ({ customerPpmPage }) => {
     const move = await customerPpmPage.testHarness.buildSpouseProGearMove();
     await customerPpmPage.signInForPPMWithMove(move);
-<<<<<<< HEAD
-    await customerPpmPage.customerStartsAddingAPPMShipment();
-  });
-
-  test('doesn’t allow SM to progress if form is in an invalid state', async ({ page }) => {
-    await expect(page.getByText('PPM date & location')).toBeVisible();
-    expect(page.url()).toContain('/new-shipment');
-
-    // invalid date
-    await page.locator('input[name="expectedDepartureDate"]').fill('01 ZZZ 20222');
-    await page.locator('input[name="expectedDepartureDate"]').blur();
-    const errorMessage = page.locator('[class="usa-error-message"]');
-    await expect(errorMessage).toContainText('Enter a complete date in DD MMM YYYY format (day, month, year).');
-    await page.locator('input[name="expectedDepartureDate"]').clear();
-    const expectedDeparture = new Date(Date.now() + 24 * 60 * 60 * 1000).toLocaleDateString('en-US');
-    await page.locator('input[name="expectedDepartureDate"]').fill(expectedDeparture);
-    await page.locator('input[name="expectedDepartureDate"]').blur();
-    await expect(errorMessage).not.toBeVisible();
-
-    const pickupLocation = 'BEVERLY HILLS, CA 90210 (LOS ANGELES)';
-    const secondaryPickupLocation = 'YUMA, AZ 85364 (YUMA)';
-
-    await page.locator('input[name="pickupAddress.address.streetAddress1"]').fill('123 Street');
-    await page.locator('input[name="pickupAddress.address.streetAddress1"]').clear();
-    await page.locator('input[name="pickupAddress.address.streetAddress1"]').blur();
-    await expect(errorMessage).toContainText('Required');
-    await page.locator('input[name="pickupAddress.address.streetAddress1"]').fill('123 Street');
-    await page.locator('input[id="pickupAddress.address-input"]').fill('90210');
-    await expect(page.getByText(pickupLocation, { exact: true })).toBeVisible();
-    await page.keyboard.press('Enter');
-    await expect(errorMessage).not.toBeVisible();
-
-    // missing secondary pickup street address
-    await page.locator('label[for="yes-secondary-pickup-address"]').click();
-    await page.locator('input[name="secondaryPickupAddress.address.streetAddress1"]').fill('123 Street');
-    await page.locator('input[name="secondaryPickupAddress.address.streetAddress1"]').clear();
-    await page.locator('input[name="secondaryPickupAddress.address.streetAddress1"]').blur();
-    await page.locator('input[id="secondaryPickupAddress.address-input"]').fill('85364');
-    await expect(page.getByText(secondaryPickupLocation, { exact: true })).toBeVisible();
-    await page.keyboard.press('Enter');
-
-    await expect(page.getByText('Save & Continue')).toBeDisabled();
-  });
-
-  test('can continue to next page', async ({ customerPpmPage }) => {
-    await customerPpmPage.submitsDateAndLocation();
-  });
-});
-
-test.describe('(MultiMove) PPM Onboarding - Add dates and location flow', () => {
-  test.skip(multiMoveEnabled === 'false', 'Skip if MultiMove workflow is not enabled.');
-  test.fail(multiMoveEnabled === 'true', 'Need to fix zipcode validation error messages.');
-  test.beforeEach(async ({ customerPpmPage }) => {
-    const move = await customerPpmPage.testHarness.buildSpouseProGearMove();
-    await customerPpmPage.signInForPPMWithMove(move);
-=======
->>>>>>> 6a6a978b
     await customerPpmPage.clickOnGoToMoveButton();
     await customerPpmPage.customerStartsAddingAPPMShipment();
   });
