/**
 * Semi-automated converted from a cypress test, and thus may contain
 * non best-practices, in particular: heavy use of `page.locator`
 * instead of `page.getBy*`.
 */

// @ts-check
import { expect, test, forEachViewport } from './customerPpmTestFixture';

const multiMoveEnabled = process.env.FEATURE_FLAG_MULTI_MOVE;

test.describe('PPM Request Payment - Begin providing documents flow', () => {
  test.skip(multiMoveEnabled === 'true', 'Skip if MultiMove workflow is enabled.');
  forEachViewport(async () => {
    test.beforeEach(async ({ customerPpmPage }) => {
      const move = await customerPpmPage.testHarness.buildApprovedMoveWithPPM();
      await customerPpmPage.signInForPPMWithMove(move);
    });

<<<<<<< HEAD
    test.skip('has upload documents button enabled', async ({ page }) => {
=======
    test('has upload documents button enabled', async ({ page }) => {
      test.fail(true, '');
>>>>>>> b390db24
      await expect(page.getByRole('heading', { name: 'Your move is in progress.' })).toBeVisible();
      const stepContainer5 = page.getByTestId('stepContainer5');
      await expect(stepContainer5.locator('p').getByText('15 Apr 2022')).toBeVisible();
      await stepContainer5.getByRole('button', { name: 'Upload PPM Documents' }).click();
      await expect(page).toHaveURL(/\/moves\/[^/]+\/shipments\/[^/]+\/about/);
    });
  });
});

test.describe('(MultiMove) PPM Request Payment - Begin providing documents flow', () => {
  test.skip(multiMoveEnabled === 'false', 'Skip if MultiMove workflow is not enabled.');
  test.fail(true, 'This test is failing in integration for some reason.');

  forEachViewport(async () => {
    test.beforeEach(async ({ customerPpmPage }) => {
      const move = await customerPpmPage.testHarness.buildApprovedMoveWithPPM();
      await customerPpmPage.signInForPPMWithMove(move);
    });

    test.skip('has upload documents button enabled', async ({ page }) => {
      await expect(page.getByRole('heading', { name: 'Your move is in progress.' })).toBeVisible();
      let stepContainer = page.getByTestId('stepContainer6');

      if (stepContainer == null) {
        stepContainer = page.getByTestId('stepContainer5');
      }

      await expect(stepContainer.locator('p').getByText('15 Apr 2022')).toBeVisible();
      await stepContainer.getByRole('button', { name: 'Upload PPM Documents' }).click();
      await expect(page).toHaveURL(/\/moves\/[^/]+\/shipments\/[^/]+\/about/);
    });
  });
});<|MERGE_RESOLUTION|>--- conflicted
+++ resolved
@@ -17,12 +17,8 @@
       await customerPpmPage.signInForPPMWithMove(move);
     });
 
-<<<<<<< HEAD
-    test.skip('has upload documents button enabled', async ({ page }) => {
-=======
     test('has upload documents button enabled', async ({ page }) => {
       test.fail(true, '');
->>>>>>> b390db24
       await expect(page.getByRole('heading', { name: 'Your move is in progress.' })).toBeVisible();
       const stepContainer5 = page.getByTestId('stepContainer5');
       await expect(stepContainer5.locator('p').getByText('15 Apr 2022')).toBeVisible();
