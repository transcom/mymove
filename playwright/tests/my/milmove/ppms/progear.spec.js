/**
 * Semi-automated converted from a cypress test, and thus may contain
 * non best-practices, in particular: heavy use of `page.locator`
 * instead of `page.getBy*`.
 */

// @ts-check
import { expect, test, forEachViewport } from './customerPpmTestFixture';

test.describe('Progear', () => {
<<<<<<< HEAD
  test.skip(multiMoveEnabled === 'true', 'Skip if MultiMove workflow is enabled.');
  forEachViewport(async () => {
    test.beforeEach(async ({ customerPpmPage }) => {
      const move = await customerPpmPage.testHarness.buildApprovedMoveWithPPMProgearWeightTicket();
      await customerPpmPage.signInForPPMWithMove(move);
      await customerPpmPage.navigateToProgearPage();
    });

    test(`progear page loads`, async ({ customerPpmPage, page }) => {
      await customerPpmPage.submitProgearPage({ belongsToSelf: true });

      const set2Heading = page.getByRole('heading', { name: 'Set 2' });
      await expect(set2Heading).toBeVisible();
      const progearSection = set2Heading.locator('../..').last();
      await expect(progearSection).toContainText('Pro-gear');
      await expect(progearSection).toContainText('Radio equipment');
      // contains won't work when text content is divided between multiple semantic html elements
      await expect(progearSection).toContainText('Weight:');
      await expect(progearSection).toContainText('2,000 lbs');
    });
  });
});

test.describe('Progear', () => {
  test.skip(multiMoveEnabled === 'false', 'Skip if MultiMove workflow is not enabled.');

  forEachViewport(async () => {
    test.beforeEach(async ({ customerPpmPage }) => {
      const move = await customerPpmPage.testHarness.buildApprovedMoveWithPPM();
      await customerPpmPage.signInForPPMWithMove(move);
      await customerPpmPage.clickOnGoToMoveButton();
      await customerPpmPage.navigateToAboutPage();
      await customerPpmPage.navigateFromWeightTicketPageBadUpload();
      await customerPpmPage.navigateFromCloseoutReviewPageToAddProGearPage();
    });

    test('Test upload of wrong xlsx file to progear page', async ({ customerPpmPage }) => {
      await customerPpmPage.selectMeProGear();
      await customerPpmPage.submitIncorrectXlsxFileForProGear();
    });
  });
});

test.describe('(MultiMove) Progear', () => {
  test.skip(multiMoveEnabled === 'false', 'Skip if MultiMove workflow is not enabled.');

=======
>>>>>>> 2e945efb
  forEachViewport(async () => {
    test.beforeEach(async ({ customerPpmPage }) => {
      const move = await customerPpmPage.testHarness.buildApprovedMoveWithPPMProgearWeightTicket();
      await customerPpmPage.signInForPPMWithMove(move);
      await customerPpmPage.clickOnGoToMoveButton();
      await customerPpmPage.navigateToPPMReviewPageWithCompletePPM();
      await customerPpmPage.navigateFromCloseoutReviewPageToProGearPage();
    });

    test(`progear page loads`, async ({ customerPpmPage, page }) => {
      await customerPpmPage.submitProgearPage({ belongsToSelf: true });

      const set2Heading = page.getByRole('heading', { name: 'Set 2' });
      await expect(set2Heading).toBeVisible();
      const progearSection = set2Heading.locator('../..').last();
      await expect(progearSection).toContainText('Pro-gear');
      await expect(progearSection).toContainText('Radio equipment');
      // contains won't work when text content is divided between multiple semantic html elements
      await expect(progearSection).toContainText('Weight:');
      await expect(progearSection).toContainText('2,000 lbs');
    });
  });
});<|MERGE_RESOLUTION|>--- conflicted
+++ resolved
@@ -8,7 +8,6 @@
 import { expect, test, forEachViewport } from './customerPpmTestFixture';
 
 test.describe('Progear', () => {
-<<<<<<< HEAD
   test.skip(multiMoveEnabled === 'true', 'Skip if MultiMove workflow is enabled.');
   forEachViewport(async () => {
     test.beforeEach(async ({ customerPpmPage }) => {
@@ -54,9 +53,6 @@
 
 test.describe('(MultiMove) Progear', () => {
   test.skip(multiMoveEnabled === 'false', 'Skip if MultiMove workflow is not enabled.');
-
-=======
->>>>>>> 2e945efb
   forEachViewport(async () => {
     test.beforeEach(async ({ customerPpmPage }) => {
       const move = await customerPpmPage.testHarness.buildApprovedMoveWithPPMProgearWeightTicket();
