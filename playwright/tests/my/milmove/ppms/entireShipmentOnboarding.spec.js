--- conflicted
+++ resolved
@@ -107,7 +107,6 @@
   }
 }
 
-<<<<<<< HEAD
 test.describe('Entire PPM onboarding flow', () => {
   test.skip(multiMoveEnabled === 'true', 'Skip if MultiMove workflow is enabled.');
   /** @type {CustomerPpmOnboardingPage} */
@@ -128,7 +127,7 @@
       await customerPpmOnboardingPage.submitsAdvancePage({ addAdvance: true, isMobile });
       await customerPpmOnboardingPage.navigateToAgreementAndSign();
       await customerPpmOnboardingPage.submitMove();
-      await customerPpmOnboardingPage.verifyStep5ExistsAndBtnIsDisabled();
+      await customerPpmOnboardingPage.verifyManagePPMStepExistsAndBtnIsDisabled();
     });
 
     test('happy path with edits and backs', async () => {
@@ -147,7 +146,7 @@
       await customerPpmOnboardingPage.navigateToAgreementAndSign();
 
       await customerPpmOnboardingPage.submitMove();
-      await customerPpmOnboardingPage.verifyStep5ExistsAndBtnIsDisabled();
+      await customerPpmOnboardingPage.verifyManagePPMStepExistsAndBtnIsDisabled();
     });
   });
 });
@@ -156,9 +155,6 @@
   test.skip(multiMoveEnabled === 'false', 'Skip if MultiMove workflow is not enabled.');
   test.fail(multiMoveEnabled === 'true');
 
-=======
-test.describe.skip('Entire PPM onboarding flow', () => {
->>>>>>> 3804f7b3
   /** @type {CustomerPpmOnboardingPage} */
   let customerPpmOnboardingPage;
 
