/**
 * Semi-automated converted from a cypress test, and thus may contain
 * non best-practices, in particular: heavy use of `page.locator`
 * instead of `page.getBy*`.
 */

// @ts-check
import { expect, test, forEachViewport, CustomerPpmPage } from './customerPpmTestFixture';

const multiMoveEnabled = process.env.FEATURE_FLAG_MULTI_MOVE;

/**
 * CustomerPpmOnboardingPage test fixture. Our linting rules (like
 * no-use-before-define) pushes us towards grouping all these helpers
 * into a class. It also follows the examples at
 * https://playwright.dev/docs/test-fixtures
 *
 * @extends CustomerPpmPage
 */
class CustomerPpmOnboardingPage extends CustomerPpmPage {
  /**
   * verify page and submit to go to next page
   */
  async verifyEstimatedWeightsAndProGear() {
    await this.page.getByRole('button', { name: 'Back' }).click();

    await expect(this.page.locator('input[name="estimatedWeight"]')).toHaveValue('4,000');
    await expect(this.page.locator('label[for="hasProGearYes"]')).toBeChecked();
    await expect(this.page.locator('input[name="proGearWeight"]')).toBeVisible();
    await expect(this.page.locator('input[name="proGearWeight"]')).toHaveValue('500');

    await expect(this.page.locator('input[name="spouseProGearWeight"]')).toBeVisible();
    await expect(this.page.locator('input[name="spouseProGearWeight"]')).toHaveValue('400');

    await this.navigateFromEstimatedWeightsPageToEstimatedIncentivePage();
  }

  /**
   */
  async verifyShipmentSpecificInfoOnEstimatedIncentivePage() {
    const shipmentInfo = this.page.locator('.container li');
    await expect(shipmentInfo.getByText('4,000 lbs')).toBeVisible();
    await expect(shipmentInfo.getByText('90210')).toBeVisible();
    await expect(shipmentInfo.getByText('76127')).toBeVisible();
    await expect(shipmentInfo.getByText('01 Feb 2022')).toBeVisible();
  }

  /**
   */
  async verifyManagePPMStepExistsAndBtnIsDisabled() {
    const stepContainer = this.page.locator('[data-testid="stepContainer6"]');

    if (stepContainer == null) {
      this.page.locator('[data-testid="stepContainer5"]');
    }

    await expect(stepContainer.getByRole('button', { name: 'Upload PPM Documents' })).toBeDisabled();
    await expect(
      stepContainer.locator('p').getByText('After a counselor approves your PPM, you will be able to:'),
    ).toBeVisible();
  }

  /**
   * update the form values by submitting and then return to the
   * page to verify if the values persist and then return to the
   * next page
   *
   */
  async submitAndVerifyUpdateDateAndLocation() {
    await this.page.locator('input[name="pickupPostalCode"]').clear();
    await this.page.locator('input[name="pickupPostalCode"]').type('90210');
    await this.page.locator('input[name="pickupPostalCode"]').blur();

    await this.page.locator('input[name="secondaryPickupPostalCode"]').clear();
    await this.page.locator('input[name="secondaryPickupPostalCode"]').type('90212');
    await this.page.locator('input[name="secondaryPickupPostalCode"]').blur();

    await this.page.locator('input[name="destinationPostalCode"]').clear();
    await this.page.locator('input[name="destinationPostalCode"]').type('76127');
    // TODO: The user has secondary destination zips. We should test clearing this value by selecting the no radio btn. This doesn't work atm
    await this.page.locator('label[for="sitExpectedNo"]').click();

    await this.page.locator('input[name="expectedDepartureDate"]').clear();
    await this.page.locator('input[name="expectedDepartureDate"]').type('01 Feb 2022');
    await this.page.locator('input[name="expectedDepartureDate"]').blur();

    // Change closeout location
    await this.selectDutyLocation('Fort Bragg', 'closeoutOffice');
    await this.page.keyboard.press('Backspace'); // tests if backspace clears the duty location field
    await expect(this.page.getByLabel('Which closeout office should review your PPM?')).toBeEmpty();
    await this.selectDutyLocation('Fort Bragg', 'closeoutOffice');
    await this.navigateFromDateAndLocationPageToEstimatedWeightsPage();

    await this.page.getByRole('button', { name: 'Back' }).click();

    // verify values
    await expect(this.page.locator('input[name="pickupPostalCode"]')).toHaveValue('90210');
    await expect(this.page.locator('label[for="yes-secondary-pickup-postal-code"]')).toBeChecked();
    await expect(this.page.locator('input[name="secondaryPickupPostalCode"]')).toHaveValue('90212');
    await expect(this.page.locator('input[name="destinationPostalCode"]')).toHaveValue('76127');
    await expect(this.page.locator('label[for="hasSecondaryDestinationPostalCodeYes"]')).toBeChecked();
    await expect(this.page.locator('input[name="expectedDepartureDate"]')).toHaveValue('01 Feb 2022');
    await expect(this.page.locator('label[for="sitExpectedNo"]')).toBeChecked();
    await expect(this.page.locator('label[for="sitExpectedNo"]')).toHaveValue('false');

    await this.navigateFromDateAndLocationPageToEstimatedWeightsPage();
  }
}

<<<<<<< HEAD
test.describe.skip('Entire PPM onboarding flow', () => {
=======
test.describe('Entire PPM onboarding flow', () => {
  test.skip(true, 'This test fail due to navigateFromDateAndLocationPageToEstimatedWeightsPage()');
  /** @type {CustomerPpmOnboardingPage} */
  let customerPpmOnboardingPage;

  forEachViewport(async ({ isMobile }) => {
    test.beforeEach(async ({ customerPpmPage }) => {
      const move = await customerPpmPage.testHarness.buildDraftMoveWithPPMWithDepartureDate();
      customerPpmOnboardingPage = new CustomerPpmOnboardingPage(customerPpmPage);
      await customerPpmOnboardingPage.signInForPPMWithMove(move);
    });

    test('flows through happy path for existing shipment', async () => {
      await customerPpmOnboardingPage.navigateFromHomePageToExistingPPMDateAndLocationPage();
      await customerPpmOnboardingPage.submitsDateAndLocation();
      await customerPpmOnboardingPage.submitsEstimatedWeightsAndProGear();
      await customerPpmOnboardingPage.generalVerifyEstimatedIncentivePage({ isMobile });
      await customerPpmOnboardingPage.submitsAdvancePage({ addAdvance: true, isMobile });
      await customerPpmOnboardingPage.navigateToAgreementAndSign();
      await customerPpmOnboardingPage.submitMove();
      await customerPpmOnboardingPage.verifyManagePPMStepExistsAndBtnIsDisabled();
    });

    test('happy path with edits and backs', async () => {
      await customerPpmOnboardingPage.navigateFromHomePageToExistingPPMDateAndLocationPage();

      await customerPpmOnboardingPage.submitAndVerifyUpdateDateAndLocation();

      await customerPpmOnboardingPage.submitsEstimatedWeightsAndProGear();
      await customerPpmOnboardingPage.verifyEstimatedWeightsAndProGear();

      await customerPpmOnboardingPage.verifyShipmentSpecificInfoOnEstimatedIncentivePage();
      await customerPpmOnboardingPage.generalVerifyEstimatedIncentivePage({ isMobile });

      await customerPpmOnboardingPage.submitsAdvancePage({ addAdvance: true, isMobile });

      await customerPpmOnboardingPage.navigateToAgreementAndSign();

      await customerPpmOnboardingPage.submitMove();
      await customerPpmOnboardingPage.verifyManagePPMStepExistsAndBtnIsDisabled();
    });
  });
});

test.describe('(MultiMove) Entire PPM onboarding flow', () => {
  test.skip(multiMoveEnabled === 'false', 'Skip if MultiMove workflow is not enabled.');

>>>>>>> b390db24
  /** @type {CustomerPpmOnboardingPage} */
  let customerPpmOnboardingPage;

  forEachViewport(async ({ isMobile }) => {
    test.beforeEach(async ({ customerPpmPage }) => {
      const move = await customerPpmPage.testHarness.buildDraftMoveWithPPMWithDepartureDate();
      customerPpmOnboardingPage = new CustomerPpmOnboardingPage(customerPpmPage);
      await customerPpmOnboardingPage.signInForPPMWithMove(move);
    });

<<<<<<< HEAD
    test.skip('flows through happy path for existing shipment', async () => {
=======
    test('flows through happy path for existing shipment', async () => {
      test.skip(true, 'Test fails at navigateFromDateAndLocationPageToEstimatedWeightsPage()');
>>>>>>> b390db24
      await customerPpmOnboardingPage.navigateFromHomePageToExistingPPMDateAndLocationPage();
      await customerPpmOnboardingPage.submitsDateAndLocation();
      await customerPpmOnboardingPage.submitsEstimatedWeightsAndProGear();
      await customerPpmOnboardingPage.generalVerifyEstimatedIncentivePage({ isMobile });
      await customerPpmOnboardingPage.submitsAdvancePage({ addAdvance: true, isMobile });
      await customerPpmOnboardingPage.navigateToAgreementAndSign();
      await customerPpmOnboardingPage.submitMove();
      await customerPpmOnboardingPage.verifyManagePPMStepExistsAndBtnIsDisabled();
    });

<<<<<<< HEAD
    test.skip('happy path with edits and backs', async () => {
=======
    test('happy path with edits and backs', async () => {
      test.skip(true, 'Test fails at navigateFromHomePageToExistingPPMDateAndLocationPage()');
>>>>>>> b390db24
      await customerPpmOnboardingPage.navigateFromHomePageToExistingPPMDateAndLocationPage();

      await customerPpmOnboardingPage.submitAndVerifyUpdateDateAndLocation();

      await customerPpmOnboardingPage.submitsEstimatedWeightsAndProGear();
      await customerPpmOnboardingPage.verifyEstimatedWeightsAndProGear();

      await customerPpmOnboardingPage.verifyShipmentSpecificInfoOnEstimatedIncentivePage();
      await customerPpmOnboardingPage.generalVerifyEstimatedIncentivePage({ isMobile });

      await customerPpmOnboardingPage.submitsAdvancePage({ addAdvance: true, isMobile });

      await customerPpmOnboardingPage.navigateToAgreementAndSign();

      await customerPpmOnboardingPage.submitMove();
      await customerPpmOnboardingPage.verifyManagePPMStepExistsAndBtnIsDisabled();
    });
  });
});<|MERGE_RESOLUTION|>--- conflicted
+++ resolved
@@ -107,9 +107,6 @@
   }
 }
 
-<<<<<<< HEAD
-test.describe.skip('Entire PPM onboarding flow', () => {
-=======
 test.describe('Entire PPM onboarding flow', () => {
   test.skip(true, 'This test fail due to navigateFromDateAndLocationPageToEstimatedWeightsPage()');
   /** @type {CustomerPpmOnboardingPage} */
@@ -157,7 +154,6 @@
 test.describe('(MultiMove) Entire PPM onboarding flow', () => {
   test.skip(multiMoveEnabled === 'false', 'Skip if MultiMove workflow is not enabled.');
 
->>>>>>> b390db24
   /** @type {CustomerPpmOnboardingPage} */
   let customerPpmOnboardingPage;
 
@@ -168,12 +164,8 @@
       await customerPpmOnboardingPage.signInForPPMWithMove(move);
     });
 
-<<<<<<< HEAD
-    test.skip('flows through happy path for existing shipment', async () => {
-=======
     test('flows through happy path for existing shipment', async () => {
       test.skip(true, 'Test fails at navigateFromDateAndLocationPageToEstimatedWeightsPage()');
->>>>>>> b390db24
       await customerPpmOnboardingPage.navigateFromHomePageToExistingPPMDateAndLocationPage();
       await customerPpmOnboardingPage.submitsDateAndLocation();
       await customerPpmOnboardingPage.submitsEstimatedWeightsAndProGear();
@@ -184,12 +176,8 @@
       await customerPpmOnboardingPage.verifyManagePPMStepExistsAndBtnIsDisabled();
     });
 
-<<<<<<< HEAD
-    test.skip('happy path with edits and backs', async () => {
-=======
     test('happy path with edits and backs', async () => {
       test.skip(true, 'Test fails at navigateFromHomePageToExistingPPMDateAndLocationPage()');
->>>>>>> b390db24
       await customerPpmOnboardingPage.navigateFromHomePageToExistingPPMDateAndLocationPage();
 
       await customerPpmOnboardingPage.submitAndVerifyUpdateDateAndLocation();
