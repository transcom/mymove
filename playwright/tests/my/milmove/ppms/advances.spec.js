--- conflicted
+++ resolved
@@ -96,15 +96,6 @@
   test.beforeEach(async ({ customerPpmPage }) => {
     const move = await customerPpmPage.testHarness.buildUnSubmittedMoveWithPPMShipmentThroughEstimatedWeights();
     await customerPpmPage.signInForPPMWithMove(move);
-<<<<<<< HEAD
-    // await customerPpmPage.navigateFromHomePageToExistingPPMDateAndLocationPage();
-    // await customerPpmPage.navigateFromDateAndLocationPageToEstimatedWeightsPage();
-    // await customerPpmPage.navigateFromEstimatedWeightsPageToEstimatedIncentivePage();
-    // await customerPpmPage.navigateFromEstimatedIncentivePageToAdvancesPage();
-  });
-
-  test.skip('does not allow SM to progress if form is in an invalid state', async ({ page }) => {
-=======
   });
 
   test('does not allow SM to progress if form is in an invalid state', async ({ page }) => {
@@ -114,7 +105,6 @@
     );
 
     test.skip(true, 'Test fails here');
->>>>>>> b390db24
     await page.locator('label[for="hasRequestedAdvanceYes"]').click();
 
     // missing advance
@@ -173,12 +163,8 @@
   forEachViewport(async ({ isMobile }) => {
     [true, false].forEach((addAdvance) => {
       const advanceText = addAdvance ? 'request' : 'opt to not receive';
-<<<<<<< HEAD
-      test.skip(`can ${advanceText} an advance`, async ({ customerPpmPage }) => {
-=======
       test(`can ${advanceText} an advance`, async ({ customerPpmPage }) => {
         test.skip(true, 'Tests fails at submitsAdvancePage()');
->>>>>>> b390db24
         await customerPpmPage.submitsAdvancePage({ addAdvance, isMobile });
       });
     });
