/**
 * Semi-automated converted from a cypress test, and thus may contain
 * non best-practices, in particular: heavy use of `page.locator`
 * instead of `page.getBy*`.
 */

// @ts-check
import { test, forEachViewport, expect } from './customerPpmTestFixture';
<<<<<<< HEAD

const multiMoveEnabled = process.env.FEATURE_FLAG_MULTI_MOVE;
=======
>>>>>>> ea1a249c

test.describe('About Your PPM', () => {
  forEachViewport(async () => {
    test.beforeEach(async ({ customerPpmPage }) => {
      const move = await customerPpmPage.testHarness.buildApprovedMoveWithPPM();
      await customerPpmPage.signInForPPMWithMove(move);
    });

    [true, false].forEach((selectAdvance) => {
      const advanceText = selectAdvance ? 'with' : 'without';
      test(`can submit actual PPM shipment info ${advanceText} an advance`, async ({ customerPpmPage }) => {
        await customerPpmPage.clickOnGoToMoveButton();
        await customerPpmPage.navigateToAboutPage({ selectAdvance });
      });

      test(`W-2 Address ${advanceText} an advance`, async ({ customerPpmPage }) => {
        await customerPpmPage.clickOnGoToMoveButton();
        await customerPpmPage.navigateToAboutPage({ selectAdvance });
        await customerPpmPage.submitWeightTicketPage();

        await expect(customerPpmPage.page.getByRole('heading', { name: 'Review' })).toBeVisible();
        await expect(customerPpmPage.page.getByRole('heading', { name: 'About Your PPM' })).toBeVisible();
        await customerPpmPage.page.getByTestId('aboutYourPPMEditLink').click();

        await expect(customerPpmPage.page).toHaveURL(/\/moves\/[^/]+\/shipments\/[^/]+\/about/);
        await expect(customerPpmPage.page.getByRole('heading', { name: 'About your PPM' })).toBeVisible();

        // Verify the presence of the "W-2 address" section
        await expect(customerPpmPage.page.locator('h2', { hasText: 'W-2 address' })).toBeVisible();
        await expect(customerPpmPage.page.getByText('What is the address on your W-2?')).toBeVisible();

        // Verify the W-2 address fields are present
        await expect(customerPpmPage.page.locator('input[name="w2Address.streetAddress1"]')).toBeVisible();
        await expect(customerPpmPage.page.locator('input[id="w2Address-input"]')).toBeVisible();

        // Verify the W-2 address1 field value matches the expected value
        await expect(customerPpmPage.page.locator('input[name="w2Address.streetAddress1"]')).toHaveValue(
          '1819 S Cedar Street',
        );
        // Verify the W-2 location is present and contains City, State, ZIP, and County
        await expect(customerPpmPage.page.getByText('YUMA, AZ 85367 (YUMA)')).toBeVisible();
      });

      test(`W-2 Address ${advanceText} an advance`, async ({ customerPpmPage }) => {
        await customerPpmPage.clickOnGoToMoveButton();
        await customerPpmPage.navigateToAboutPage({ selectAdvance });
        await customerPpmPage.submitWeightTicketPage();

        await expect(customerPpmPage.page.getByRole('heading', { name: 'Review' })).toBeVisible();
        await expect(customerPpmPage.page.getByRole('heading', { name: 'About Your PPM' })).toBeVisible();
        await customerPpmPage.page.getByTestId('aboutYourPPMEditLink').click();

        await expect(customerPpmPage.page).toHaveURL(/\/moves\/[^/]+\/shipments\/[^/]+\/about/);
        await expect(customerPpmPage.page.getByRole('heading', { name: 'About your PPM' })).toBeVisible();

        // Verify the presence of the "W-2 address" section
        await expect(customerPpmPage.page.locator('h2', { hasText: 'W-2 address' })).toBeVisible();
        await expect(customerPpmPage.page.getByText('What is the address on your W-2?')).toBeVisible();

        // Verify the W-2 address fields are present
        await expect(customerPpmPage.page.locator('input[name="w2Address.streetAddress1"]')).toBeVisible();
        await expect(customerPpmPage.page.locator('input[id="w2Address-input"]')).toBeVisible();

        // Verify the W-2 address1 field value matches the expected value
        await expect(customerPpmPage.page.locator('input[name="w2Address.streetAddress1"]')).toHaveValue(
          '1819 S Cedar Street',
        );
        // Verify the W-2 location is present and contains City, State, ZIP, and County
        await expect(customerPpmPage.page.getByText('YUMA, AZ 85367 (YUMA)')).toBeVisible();
      });
    });
  });
});<|MERGE_RESOLUTION|>--- conflicted
+++ resolved
@@ -6,11 +6,6 @@
 
 // @ts-check
 import { test, forEachViewport, expect } from './customerPpmTestFixture';
-<<<<<<< HEAD
-
-const multiMoveEnabled = process.env.FEATURE_FLAG_MULTI_MOVE;
-=======
->>>>>>> ea1a249c
 
 test.describe('About Your PPM', () => {
   forEachViewport(async () => {
@@ -53,34 +48,6 @@
         // Verify the W-2 location is present and contains City, State, ZIP, and County
         await expect(customerPpmPage.page.getByText('YUMA, AZ 85367 (YUMA)')).toBeVisible();
       });
-
-      test(`W-2 Address ${advanceText} an advance`, async ({ customerPpmPage }) => {
-        await customerPpmPage.clickOnGoToMoveButton();
-        await customerPpmPage.navigateToAboutPage({ selectAdvance });
-        await customerPpmPage.submitWeightTicketPage();
-
-        await expect(customerPpmPage.page.getByRole('heading', { name: 'Review' })).toBeVisible();
-        await expect(customerPpmPage.page.getByRole('heading', { name: 'About Your PPM' })).toBeVisible();
-        await customerPpmPage.page.getByTestId('aboutYourPPMEditLink').click();
-
-        await expect(customerPpmPage.page).toHaveURL(/\/moves\/[^/]+\/shipments\/[^/]+\/about/);
-        await expect(customerPpmPage.page.getByRole('heading', { name: 'About your PPM' })).toBeVisible();
-
-        // Verify the presence of the "W-2 address" section
-        await expect(customerPpmPage.page.locator('h2', { hasText: 'W-2 address' })).toBeVisible();
-        await expect(customerPpmPage.page.getByText('What is the address on your W-2?')).toBeVisible();
-
-        // Verify the W-2 address fields are present
-        await expect(customerPpmPage.page.locator('input[name="w2Address.streetAddress1"]')).toBeVisible();
-        await expect(customerPpmPage.page.locator('input[id="w2Address-input"]')).toBeVisible();
-
-        // Verify the W-2 address1 field value matches the expected value
-        await expect(customerPpmPage.page.locator('input[name="w2Address.streetAddress1"]')).toHaveValue(
-          '1819 S Cedar Street',
-        );
-        // Verify the W-2 location is present and contains City, State, ZIP, and County
-        await expect(customerPpmPage.page.getByText('YUMA, AZ 85367 (YUMA)')).toBeVisible();
-      });
     });
   });
 });