--- conflicted
+++ resolved
@@ -903,17 +903,10 @@
 
     await expect(this.page.locator('.usa-alert--success')).toContainText('You submitted documentation for review.');
 
-<<<<<<< HEAD
-    const stepContainer = this.page.locator('[data-testid="stepContainer6"]');
-
-    if (stepContainer == null) {
-      this.page.locator('[data-testid="stepContainer5"]');
-=======
     var stepContainer = this.page.locator('[data-testid="stepContainer6"]');
 
     if (stepContainer == null) {
       stepContainer = this.page.locator('[data-testid="stepContainer5"]');
->>>>>>> 78f11bfd
     }
 
     await expect(stepContainer.getByRole('button', { name: 'Download Incentive Packet' })).toBeDisabled();
