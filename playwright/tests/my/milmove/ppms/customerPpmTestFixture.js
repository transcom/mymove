/**
 * Semi-automated converted from a cypress test, and thus may contain
 * non best-practices, in particular: heavy use of `page.locator`
 * instead of `page.getBy*`.
 */

// @ts-check
import {
  expect,
  test as customerTest,
  forEachViewport,
  useMobileViewport,
  CustomerPage,
} from '../../../utils/my/customerTest';

const multiMoveEnabled = process.env.FEATURE_FLAG_MULTI_MOVE;

/**
 * CustomerPpmPage test fixture
 *
 * @extends CustomerPage
 */
export class CustomerPpmPage extends CustomerPage {
  /**
   * Create an CustomerPpmPage.
   * @param {CustomerPage} customerPage
   * returns {Promise<void>}
   */
  constructor(customerPage) {
    super(customerPage.page, customerPage.request);
  }

  /**
   * @param {string} userId
   * returns {Promise<void>}
   */
  async signInForPPM(userId) {
    await this.signInAsExistingCustomer(userId);
  }

  /**
   * @param {Object} move
   * returns {Promise<void>}
   */
  async signInForPPMWithMove(move) {
    await this.signInAsExistingCustomer(move.Orders.ServiceMember.user_id);
  }

  /**
   * click on upload ppm documents
   * returns {Promise<void>}
   */
  async clickOnUploadPPMDocumentsButton() {
    await expect(this.page.getByRole('heading', { name: 'Your move is in progress.' })).toBeVisible();

    await this.page.getByRole('button', { name: 'Upload PPM Documents' }).click();
  }

  /**
   * click on upload ppm documents
   * returns {Promise<void>}
   */
  async clickOnGoToMoveButton() {
    await this.page.getByTestId('goToMoveBtn').click();
  }

  /**
   * returns {Promise<void>}
   */
  async customerStartsAddingAPPMShipment() {
    await this.page.getByTestId('goToMoveBtn').click();
    await this.page.getByTestId('shipment-selection-btn').click();
    await this.navigateForward();

    await this.page.locator('label[for="PPM"]').click();
    await this.navigateForward();
  }

  /**
   * @param {Object} options
   * @param {boolean} [options.selectAdvance=false]
   * returns {Promise<void>}
   */
  async navigateToAboutPage(options = { selectAdvance: false }) {
    await this.clickOnUploadPPMDocumentsButton();

    await expect(this.page).toHaveURL(/\/moves\/[^/]+\/shipments\/[^/]+\/about/);

    await expect(this.page.getByRole('heading', { name: 'About your PPM' })).toBeVisible();

    await this.fillOutAboutPage(options);
  }

  /**
   * returns {Promise<void>}
   */
  async navigateToPPMReviewPage() {
    await this.clickOnUploadPPMDocumentsButton();

    await expect(this.page).toHaveURL(/\/moves\/[^/]+\/shipments\/[^/]/);

    await this.page.getByText('Save & Continue').click();

    await expect(this.page.getByRole('heading', { name: 'Review' })).toBeVisible();
  }

  /**
   * returns {Promise<void>}
   */
  async navigateToPPMReviewPageWithCompletePPM() {
    await this.clickOnUploadPPMDocumentsButton();

    await expect(this.page).toHaveURL(/\/moves\/[^/]+\/shipments\/[^/]/);

    await expect(this.page.getByRole('heading', { name: 'Review' })).toBeVisible();
  }

  /**
   * returns {Promise<void>}
   */
  async navigateFromPPMReviewPageToFinalCloseoutPage() {
    await this.page.locator('a').getByText('Save & Continue').click();
    await expect(this.page).toHaveURL(/\/moves\/[^/]+\/shipments\/[^/]+\/complete/);

    await expect(this.page.getByRole('heading', { name: 'Complete PPM' })).toBeVisible();
  }

  /**
   * returns {Promise<void>}
   */
  async navigateToFinalCloseoutPage() {
    await this.navigateToPPMReviewPage();

    await this.navigateFromPPMReviewPageToFinalCloseoutPage();
  }

  /**
   * @param {Object} options
   * @param {boolean} [options.isMoveSubmitted=false]
   * returns {Promise<void>}
   */
  async navigateFromHomePageToReviewPage(options = { isMoveSubmitted: false }) {
    if (options?.isMoveSubmitted) {
      await expect(this.page.getByRole('heading', { name: 'Next step: Your move gets approved' })).toBeVisible();

      await this.page.getByRole('button', { name: 'Review your request' }).click();
    } else {
      await expect(this.page.getByRole('heading', { name: 'Time to submit your move' })).toBeVisible();

      await this.page.getByRole('button', { name: 'Review and submit' }).click();
    }
  }

  /**
   * @param {Object} options
   * @param {boolean} [options.selectAdvance=false]
   * returns {Promise<void>}
   */
  async fillOutAboutPage(options = { selectAdvance: false }) {
    // editing this field with the keyboard instead of the date picker runs async validators for pre-filled postal codes
    // this helps debounce the API calls that would be triggered in quick succession
    await this.page.locator('input[name="actualMoveDate"]').fill('01 Feb 2022');

    await this.page.locator('input[name="pickupAddress.streetAddress1"]').fill('1819 S Cedar Street');
    await this.page.locator('input[name="pickupAddress.city"]').fill('Yuma');
    await this.page.locator('select[name="pickupAddress.state"]').selectOption({ label: 'AZ' });
    await this.page.locator('input[name="pickupAddress.postalCode"]').fill('85369');

    await this.page.locator('input[name="destinationAddress.streetAddress1"]').fill('1819 S Cedar Street');
    await this.page.locator('input[name="destinationAddress.city"]').fill('Yuma');
    await this.page.locator('select[name="destinationAddress.state"]').selectOption({ label: 'AZ' });
    await this.page.locator('input[name="destinationAddress.postalCode"]').fill('85369');

    if (options?.selectAdvance) {
      await this.page.locator('label[for="yes-has-received-advance"]').click();
      await this.page.locator('input[name="advanceAmountReceived"]').fill('5000');
    } else {
      await this.page.locator('label[for="no-has-received-advance"]').click();
    }

    await this.page.locator('input[name="w2Address.streetAddress1"]').fill('1819 S Cedar Street');
    await this.page.locator('input[name="w2Address.city"]').fill('Yuma');
    await this.page.locator('select[name="w2Address.state"]').selectOption({ label: 'AZ' });
    await this.page.locator('input[name="w2Address.postalCode"]').fill('85369');

    await this.page.getByRole('button', { name: 'Save & Continue' }).click();
  }

  /**
   * returns {Promise<void>}
   */
  async navigateFromAboutPageToWeightTicketPage() {
    await this.page.getByRole('button', { name: 'Save & Continue' }).click();

    await expect(this.page).toHaveURL(/\/moves\/[^/]+\/shipments\/[^/]+\/weight-tickets/);
  }

  /**
   * returns {Promise<void>}
   */
  async navigateToWeightTicketPage() {
    await this.clickOnUploadPPMDocumentsButton();

    await expect(this.page.getByRole('heading', { name: 'Weight Tickets' })).toBeVisible();
    await expect(this.page).toHaveURL(/\/moves\/[^/]+\/shipments\/[^/]+\/weight-tickets/);
  }

  /**
   * @param {Object} options
   * @param {boolean} [options.hasTrailer=false]
   * @param {boolean} [options.ownTrailer=false]
   * @param {boolean} [options.useConstructedWeight=false]
   * returns {Promise<void>}
   */
  async submitWeightTicketPage(options = {}) {
    await this.fillOutWeightTicketPage(options);
    await this.navigateFromWeightTicketPage();
  }

  /**
   * @param {Object} options
   * @param {boolean} [options.hasTrailer=false]
   * @param {boolean} [options.ownTrailer=false]
   * @param {boolean} [options.useConstructedWeight=false]
   * returns {Promise<void>}
   */
  async fillOutWeightTicketPage(options) {
    const { hasTrailer = false, ownTrailer = false, useConstructedWeight = false } = options;
    await this.page.locator('input[name="vehicleDescription"]').fill('Kia Forte');
    await this.page.locator('input[name="vehicleDescription"]').blur();

    await this.page.getByLabel('Empty weight').clear();
    await this.page.getByLabel('Empty weight').fill('1000');
    await this.page.getByLabel('Empty weight').blur();
    if (useConstructedWeight) {
      // this page has multiple labels with the same text, grab the
      // first one for Empty Weight. Not sure why getByLabel does not work
      await this.page.locator('label').getByText("I don't have this weight ticket").first().click();

      const emptyRental = this.page.locator('label').getByText(
        `Since you do not have a certified weight ticket, upload the registration or rental agreement for the vehicle used
      during the PPM`,
      );

      await expect(emptyRental).toBeVisible();
      let filepond = emptyRental.locator('../..').locator('.filepond--wrapper');
      await expect(filepond).toBeVisible();

      await this.uploadFileViaFilepond(filepond, 'sampleWeightTicket.jpg');

      // wait for the file to be visible in the uploads
      await expect(
        filepond.locator('../..').locator('p').getByText('sampleWeightTicket.jpg', { exact: true }),
      ).toBeVisible();

      await this.page.getByLabel('Full weight').clear();
      await this.page.getByLabel('Full weight').fill('3000');

      // this page has multiple labels with the same text, grab the
      // second one for Full Weight. Not sure why getByLabel does not work
      await this.page.locator('label').getByText("I don't have this weight ticket").nth(1).click();

      const fullConstructed = this.page
        .locator('label')
        .getByText('Upload your completed constructed weight spreadsheet');

      await expect(fullConstructed).toBeVisible();
      filepond = fullConstructed.locator('../..').locator('.filepond--wrapper');
      await expect(filepond).toBeVisible();

      await this.uploadFileViaFilepond(filepond, 'constructedWeight.xlsx');

      // weight estimator file should be converted to .pdf so we verify it was
      const re = /constructedWeight.+\.pdf$/;

      // wait for the file to be visible in the uploads
      await expect(filepond.locator('../..').locator('p').getByText(re, { exact: false })).toBeVisible();
    } else {
      // find the label, then find the filepond wrapper. Not sure why
      // getByLabel doesn't work
      const emptyWeightLabel = this.page.locator('label').getByText('Upload empty weight ticket', { exact: true });
      await expect(emptyWeightLabel).toBeVisible();
      const emptyFilepond = emptyWeightLabel.locator('../..').locator('.filepond--wrapper');
      await expect(emptyFilepond).toBeVisible();

      await this.uploadFileViaFilepond(emptyFilepond, 'sampleWeightTicket.jpg');

      // wait for the file to be visible in the uploads
      await expect(
        emptyFilepond.locator('../..').locator('p').getByText('sampleWeightTicket.jpg', { exact: true }),
      ).toBeVisible();

      await this.page.getByLabel('Full Weight').clear();
      await this.page.getByLabel('Full Weight').fill('3000');

      // find the label, then find the filepond wrapper. Not sure why
      // getByLabel doesn't work
      const fullWeightLabel = this.page.locator('label').getByText('Upload full weight ticket', { exact: true });
      await expect(fullWeightLabel).toBeVisible();
      const fullFilepond = fullWeightLabel.locator('../..').locator('.filepond--wrapper');
      await expect(fullFilepond).toBeVisible();

      await this.uploadFileViaFilepond(fullFilepond, 'sampleWeightTicket.jpg');
      // wait for the file to be visible in the uploads
      await expect(
        fullFilepond.locator('../..').locator('p').getByText('sampleWeightTicket.jpg', { exact: true }),
      ).toBeVisible();
    }

    await expect(this.page.locator('.tripWeightTotal')).toContainText('Trip weight: 2,000 lbs');

    if (hasTrailer) {
      // the page design makes it hard to click without using a css locator
      await this.page.locator('label[for="yesOwnsTrailer"]').click();
      if (ownTrailer) {
        // the page design makes it hard to click without using a css locator
        await this.page.locator('label[for="yestrailerMeetsCriteria"]').click();

        // find the label, then find the filepond wrapper, not sure
        // why getByLabel does not work
        const ownershipLabel = this.page.locator('label').getByText('Upload proof of ownership', { exact: true });
        await expect(ownershipLabel).toBeVisible();
        const ownershipFilepond = ownershipLabel.locator('../..').locator('.filepond--wrapper');
        await expect(ownershipFilepond).toBeVisible();

        await this.uploadFileViaFilepond(ownershipFilepond, 'trailerOwnership.pdf');

        // wait for the file to be visible in the uploads
        await expect(
          ownershipFilepond.locator('../..').locator('p').getByText('trailerOwnership.pdf', { exact: true }),
        ).toBeVisible();
      } else {
        // the page design makes it hard to click without using a css locator
        await this.page.locator('label[for="notrailerMeetsCriteria"]').click();
      }
    }
  }

  /**
   * returns {Promise<void>}
   */
  async navigateFromWeightTicketPage() {
    await this.page.getByRole('button', { name: 'Save & Continue' }).click();
    await this.page.waitForURL(/\/moves\/[^/]+\/shipments\/[^/]+\/review/);
  }

  /**
   * returns {Promise<void>}
   */
  async navigateFromHomePageToExistingPPMDateAndLocationPage() {
    if (multiMoveEnabled) {
      await this.page.getByRole('button', { name: 'Go to Move' }).click();
    }
    await expect(this.page.getByRole('heading', { name: 'Time to submit your move' })).toBeVisible();

    await this.page.locator('[data-testid="shipment-list-item-container"] button').getByText('Edit').click();

    await expect(this.page.getByRole('heading', { name: 'PPM date & location' })).toBeVisible();
    await expect(this.page).toHaveURL(/\/moves\/[^/]+\/shipments\/[^/]+\/edit/);
  }

  async navigateToAboutPageAndFillOutAboutFormDate() {
    if (multiMoveEnabled) {
      await this.page.getByRole('button', { name: 'Go to Move' }).click();
    }
    await this.clickOnUploadPPMDocumentsButton();

    await expect(this.page).toHaveURL(/\/moves\/[^/]+\/shipments\/[^/]+\/about/);

    await expect(this.page.getByRole('heading', { name: 'About your PPM' })).toBeVisible();

    await this.page.locator('input[placeholder="DD MMM YYYY"]').click();

    // Use Playwright's selectors to find the element that represents today
    const todaySelector = '.DayPicker-Day--today';

    // Attempt to find the next day and checking if it is disabled
    const nextDayDisabledSelector = `${todaySelector} + .DayPicker-Day.DayPicker-Day--disabled`;

    // Check if the next day element is present and marked as disabled
    const isNextDayDisabled = await this.page.isVisible(nextDayDisabledSelector);

    // Assert that the next day is indeed disabled
    expect(isNextDayDisabled).toBeTruthy();
  }

  /**
   * used for creating a new shipment
   * returns {Promise<void>}
   */
  async submitsDateAndLocation() {
    await this.navigateFromDateAndLocationPageToEstimatedWeightsPage();
  }

  /**
   * returns {Promise<void>}
   */
  async navigateFromDateAndLocationPageToEstimatedWeightsPage() {
    await this.page.locator('input[name="pickupAddress.address.streetAddress1"]').fill('123 Street');
    await this.page.locator('input[name="pickupAddress.address.city"]').fill('SomeCity - Secondary');
    await this.page.locator('select[name="pickupAddress.address.state"]').selectOption({ label: 'CA' });
    await this.page.locator('input[name="pickupAddress.address.postalCode"]').clear();
    await this.page.locator('input[name="pickupAddress.address.postalCode"]').fill('90210');
    await this.page.locator('input[name="pickupAddress.address.postalCode"]').blur();

    await this.page.locator('input[name="destinationAddress.address.postalCode"]').clear();
    await this.page.locator('input[name="destinationAddress.address.postalCode"]').fill('76127');
    await this.page.locator('input[name="destinationAddress.address.streetAddress1"]').fill('123 Street');
    await this.page.locator('input[name="destinationAddress.address.city"]').fill('SomeCity');
    await this.page.locator('select[name="destinationAddress.address.state"]').selectOption({ label: 'TX' });

    await this.page.locator('input[name="expectedDepartureDate"]').clear();
    await this.page.locator('input[name="expectedDepartureDate"]').fill('01 Feb 2022');
    await this.page.locator('input[name="expectedDepartureDate"]').blur();

    // Select closeout office
    await this.selectDutyLocation('Fort Bragg', 'closeoutOffice');
    await this.page.getByRole('button', { name: 'Save & Continue' }).click();

    await expect(this.page.getByRole('heading', { name: 'Estimated weight', exact: true })).toBeVisible();

    await expect(this.page).toHaveURL(/\/moves\/[^/]+\/shipments\/[^/]+\/estimated-weight/);
  }

  /**
   * returns {Promise<void>}
   */
  async submitsEstimatedWeightsAndProGear() {
    await this.page.locator('input[name="estimatedWeight"]').clear();
    await this.page.locator('input[name="estimatedWeight"]').fill('4000');

    await this.page.locator('label[for="hasProGearYes"]').click();

    // seems to need to click then clear
    await this.page.locator('input[name="proGearWeight"]').click();
    await this.page.locator('input[name="proGearWeight"]').clear();
    await this.page.locator('input[name="proGearWeight"]').fill('500');

    await this.page.locator('input[name="spouseProGearWeight"]').clear();
    await this.page.locator('input[name="spouseProGearWeight"]').fill('400');

    await expect(this.page.getByRole('button', { name: 'Save & Continue' })).toBeEnabled();

    await this.navigateFromEstimatedWeightsPageToEstimatedIncentivePage();
  }

  /**
   * returns {Promise<void>}
   */
  async submitsEstimatedWeights() {
    await this.page.locator('input[name="estimatedWeight"]').clear();
    await this.page.locator('input[name="estimatedWeight"]').fill('4000');
    await expect(this.page.getByRole('button', { name: 'Save & Continue' })).toBeEnabled();

    await this.navigateFromEstimatedWeightsPageToEstimatedIncentivePage();
  }

  /**
   * returns {Promise<void>}
   */
  async navigateFromEstimatedWeightsPageToEstimatedIncentivePage() {
    await this.page.locator('button').getByText('Save & Continue').click();

    await expect(this.page.getByRole('heading', { name: 'Estimated incentive', exact: true })).toBeVisible();
    await expect(this.page).toHaveURL(/\/moves\/[^/]+\/shipments\/[^/]+\/estimated-incentive/);
  }

  /**
   * @param {Object} options
   * @param {boolean} [options.isMobile=false]
   * returns {Promise<void>}
   */
  async generalVerifyEstimatedIncentivePage(options = {}) {
    const { isMobile = false } = options;
    await expect(this.page.getByRole('heading', { name: 'Estimated incentive', exact: true })).toBeVisible();

    // checks the format of the incentive amount statement is `$<some
    // comma-separated number without decimals> is`
    await expect(this.page.locator('.container h2')).toContainText(/\$[0-9,]+ is/);

    await expect(this.page.getByRole('button', { name: 'Next' })).toBeEnabled();
    if (isMobile) {
      await expect(this.page.getByRole('button', { name: 'Next' })).toHaveCSS('order', '1');
    }

    await this.navigateFromEstimatedIncentivePageToAdvancesPage();
  }

  /**
   */
  async navigateFromEstimatedIncentivePageToAdvancesPage() {
    await this.page.getByRole('button', { name: 'Next', exact: true }).click();

    await expect(this.page.getByRole('heading', { name: 'Advances', exact: true })).toBeVisible();
    await expect(this.page).toHaveURL(/\/moves\/[^/]+\/shipments\/[^/]+\/advances/);
  }

  /**
   * submit ppm advance page
   * @param {Object} options
   * @param {boolean} [options.addAdvance=false]
   * @param {boolean} [options.isMobile=false]
   * returns {Promise<void>}
   */
  async submitsAdvancePage(options = {}) {
    const { addAdvance = false, isMobile = false } = options;
    if (addAdvance) {
      await this.page.locator('label[for="hasRequestedAdvanceYes"]').click();

      // not sure why, but need to click then clear
      await this.page.locator('input[name="advanceAmountRequested"]').click();
      await this.page.locator('input[name="advanceAmountRequested"]').clear();
      await this.page.locator('input[name="advanceAmountRequested"]').fill('4000');
      await this.page.locator('input[name="advanceAmountRequested"]').blur();

      await this.page.locator('label[for="agreeToTerms"]').click();
    } else {
      await this.page.locator('label[for="hasRequestedAdvanceNo"]').click();
    }

    await this.navigateFromAdvancesPageToReviewPage({ isMobile });
  }

  /**
   * navigate from advances to review
   * @param {Object} options
   * @param {boolean} [options.isMobile=false]
   * returns {Promise<void>}
   */
  async navigateFromAdvancesPageToReviewPage(options = {}) {
    const { isMobile = false } = options;

    const saveButton = this.page.getByRole('button', { name: 'Save & Continue' });
    await expect(saveButton).toBeVisible();

    if (isMobile) {
      await expect(saveButton).toHaveCSS('order', '1');
    }

    // when navigating through an existing PPM that requested an
    // advance, we must agree to the terms again to proceed
    const hasAdvance = await this.page.locator('label[for="hasRequestedAdvanceYes"]').isChecked();
    if (hasAdvance) {
      // only look for this if hasAdvance
      const agreedToTerms = await this.page.locator('label[for="agreeToTerms"]').isChecked();
      if (!agreedToTerms) {
        await this.page.locator('label[for="agreeToTerms"]').click();
      }
    }

    // click and wait for page path to change
    await Promise.all([this.page.waitForURL(/.*\/moves\/[^/]+\/review$/), saveButton.click()]);

    await expect(this.page.getByRole('heading', { name: 'Review your details', exact: true })).toBeVisible();
    await expect(this.page.locator('.usa-alert__heading')).toContainText('Details saved');
    await expect(this.page.locator('.usa-alert__heading + p')).toContainText(
      'Review your info and submit your move request now, or come back and finish later.',
    );
  }

  /**
   * returns {Promise<void>}
   */
  async navigateToHomePage() {
    await this.page.getByRole('link', { name: 'Home' }).click();
  }

  /**
   * returns {Promise<void>}
   */
  async navigateFromReviewPageToHomePage() {
    // calculate the home url to wait for it after click
    const url = new URL(this.page.url());
    url.pathname = '/';
    await this.page.getByRole('button', { name: 'Return home' }).click();
    await this.page.waitForURL(url.href);
  }

  /**
   * returns {Promise<void>}
   */
  async navigateFromReviewPageToHomePageMM(move) {
    // calculate the home url to wait for it after click
    const url = new URL(this.page.url());
    url.pathname = `/move/${move.id}`;
    await this.page.getByRole('button', { name: 'Return home' }).click();
    await this.page.waitForURL(url.href);
  }

  /**
   * returns {Promise<void>}
   */
  async navigateToFromHomePageToPPMCloseoutReview() {
    await this.page.getByRole('button', { name: 'Upload PPM Documents' }).click();
    await this.page.waitForURL(/\/moves\/[^/]+\/shipments\/[^/]+\/review/);
  }

  /**
   * returns {Promise<void>}
   */
  async navigateToAgreementAndSign() {
    await this.navigateForward();
    await this.signAgreement();
  }

  /**
   * returns {Promise<void>}
   */
  async signAgreement() {
    await expect(this.page).toHaveURL(/\/moves\/[^/]+\/agreement/);
    await expect(this.page.getByRole('heading', { name: 'Now for the official part…' })).toBeVisible();

    await this.page.locator('input[name="signature"]').fill('Sofía Clark-Nuñez');
    await expect(this.page.getByRole('button', { name: 'Complete' })).toBeEnabled();
  }

  /**
   * returns {Promise<void>}
   */
  async submitMove() {
    await this.page.getByRole('button', { name: 'Complete' }).click();

    await expect(this.page.getByRole('heading', { name: 'Now for the official part' })).toBeVisible();

    // ensure that shipment list doesn't have a button to edit or delete
    await expect(this.page.locator('[data-testid="shipment-list-item-container"] button')).not.toBeVisible();
  }

  /**
   * @param {import('@playwright/test').Locator} locator
   * @param {number} expectedLength
   * returns {Promise<void>}
   */
  async deleteShipment(locator, expectedLength) {
    await locator.getByText('Delete').click();
    const modal = this.page.locator('[data-testid="modal"]');
    await expect(modal).toBeVisible();
    await modal.getByRole('button', { name: 'Yes, Delete' }).click();
    await expect(locator).toHaveCount(expectedLength);
    await expect(this.page.locator('[data-testid="alert"]')).toContainText('The shipment was deleted.');
  }

  /**
   * @param {number} ticketIndex
   * @param {boolean} isLastWeightTicket
   */
  async deleteWeightTicket(ticketIndex, isLastWeightTicket) {
    const weightMoved = this.page.getByRole('heading', { name: 'Weight moved' });
    await expect(weightMoved).toBeVisible();
    const weightMovedContainer = weightMoved.locator('../../..');
    await expect(weightMovedContainer).toBeVisible();
    await weightMovedContainer.getByRole('button', { name: 'Delete' }).nth(ticketIndex).click();
    await expect(this.page.getByText(`You are about to delete Trip ${1 + ticketIndex}`)).toBeVisible();
    await this.page.getByRole('button', { name: 'Yes, Delete' }).click();
    if (isLastWeightTicket) {
      await expect(
        this.page.getByText('No weight moved documented. At least one trip is required to continue.'),
      ).toBeVisible();
      await expect(
        this.page.getByText(
          'There are items below that are missing required information. Please select “Edit” to enter all required information or “Delete” to remove the item.',
        ),
      ).toBeVisible();
    }
    await expect(this.page.getByText(`Trip ${1 + ticketIndex} successfully deleted.`)).toBeVisible();
  }

  /**
   * @param {number} index
   * @param {boolean} isLastProGear
   */
  async deleteProGearExpense(index, isLastProGear) {
    const proGearExpense = this.page.getByRole('heading', { name: 'Pro-gear' });
    await expect(proGearExpense).toBeVisible();
    const proGearExpenseContainer = proGearExpense.locator('../../..');
    await expect(proGearExpenseContainer).toBeVisible();
    await proGearExpenseContainer.getByRole('button', { name: 'Delete' }).nth(index).click();
    await expect(this.page.getByText(`You are about to delete Set ${1 + index}`)).toBeVisible();
    await this.page.getByRole('button', { name: 'Yes, Delete' }).click();
    await expect(this.page.getByText(`Set ${1 + index} successfully deleted.`)).toBeVisible();
    if (isLastProGear) {
      await expect(this.page.getByText('No pro-gear weight documented.')).toBeVisible();
    }
  }

  /**
   * @param {number} index
   * @param {boolean} isLastMovingExpense
   */
  async deleteMovingExpense(index, isLastMovingExpense) {
    const moveExpense = this.page.getByRole('heading', { name: 'Expenses' });
    await expect(moveExpense).toBeVisible();
    const moveExpensesContainer = moveExpense.locator('../../..');
    await expect(moveExpensesContainer).toBeVisible();
    await moveExpensesContainer.getByRole('button', { name: 'Delete' }).nth(index).click();
    await expect(this.page.getByText(`You are about to delete Receipt ${index + 1}`)).toBeVisible();
    await this.page.getByRole('button', { name: 'Yes, Delete' }).click();
    await expect(this.page.getByText(`Receipt ${index + 1} successfully deleted.`)).toBeVisible();
    if (isLastMovingExpense) {
      await expect(this.page.getByText('No receipts uploaded.')).toBeVisible();
    }
  }

  /**
   * @param {string[][]} shipmentCardFields
   * @param {Object} options
   * @param {boolean} options.isEditable=false
   * returns {Promise<void>}
   */
  async verifyPPMShipmentCard(shipmentCardFields, options = { isEditable: false }) {
    const { isEditable = false } = options;
    // get first div after the move setup heading
    const ppm1 = this.page.locator(':text("Move setup") + div:has(:text("PPM 1"))');
    await expect(ppm1).toBeVisible();

    if (isEditable) {
      await expect(ppm1.getByRole('button', { name: 'Edit' })).toBeVisible();
      await expect(ppm1.getByRole('button', { name: 'Delete' })).toBeVisible();
    } else {
      for (const loc of await ppm1.locator('[data-testid="ShipmentContainer"]').locator('button').all()) {
        await expect(loc).not.toBeVisible();
      }
    }
  }

  /**
   * returns {Promise<void>}
   */
  async navigateToProgearPage() {
    await this.navigateToPPMReviewPage();
    await this.navigateFromCloseoutReviewPageToProGearPage();
  }

  /**
   * returns {Promise<void>}
   */
  async navigateFromCloseoutReviewPageToProGearPage() {
    await this.page.getByRole('link', { name: 'Add Pro-gear Weight' }).click();
    await this.page.waitForURL(/\/moves\/[^/]+\/shipments\/[^/]+\/pro-gear/);
  }

  /**
   * returns {Promise<void>}
   */
  async navigateFromCloseoutReviewPageToEditProGearPage() {
    await this.page.getByRole('link', { name: 'Edit' }).nth(2).click();
  }

  /**
   * returns {Promise<void>}
   */
  async navigateFromCloseoutReviewPageToAddProGearPage() {
    await this.page.getByRole('link', { name: 'Add Pro-gear Weight' }).click();
    await this.page.waitForURL(/\/moves\/[^/]+\/shipments\/[^/]+\/pro-gear/);
  }

  /**
   */
  async navigateFromCloseoutReviewPageToEditWeightTicketPage() {
    await this.page.getByRole('link', { name: 'Edit' }).nth(1).click();
  }

  /**
   * returns {Promise<void>}
   */
  async navigateFromCloseoutReviewPageToAddWeightTicketPage() {
    await this.page.getByRole('link', { name: 'Add More Weight' }).click();
    await this.page.waitForURL(/\/moves\/[^/]+\/shipments\/[^/]+\/weight-tickets/);
  }

  /**
   * @param {string} moveId
   * returns {Promise<void>}
   */
  async cancelAddLineItemAndReturnToCloseoutReviewPage(moveId) {
    // calculate the home url to wait for it after click
    const url = new URL(this.page.url());
    url.pathname = `/move/${moveId}`;
    await this.page.getByRole('button', { name: 'Return to Homepage' }).click();
    await this.page.waitForURL(url.href);
    await this.navigateToPPMReviewPage();
  }

  /**
   */
  async navigateFromCloseoutReviewPageToEditExpensePage() {
    await this.page.getByRole('link', { name: 'Edit' }).nth(3).click();
<<<<<<< HEAD
=======

    try {
      await expect(this.page.getByRole('heading', { level: 1, name: 'Expenses' })).toBeVisible();
    } catch (error) {
      const reviewHeading = await this.page.$('role=heading[name="Review"]');
      if (reviewHeading) {
        await this.page.locator('.reviewExpenses a').getByText('Edit').click();
      }
    }
    await expect(this.page.getByRole('heading', { level: 1, name: 'Expenses' })).toBeVisible();
>>>>>>> 94c45810
  }

  /**
   * returns {Promise<void>}
   */
  async navigateFromCloseoutReviewPageToAddExpensePage() {
    await this.page.getByRole('link', { name: 'Add Expenses' }).click();
    await expect(this.page.getByRole('heading', { level: 1, name: 'Expenses' })).toBeVisible();
  }

  /**
   * returns {Promise<void>}
   */
  async returnToMoveHome() {
    await this.page.getByRole('button', { name: 'Return To Homepage' }).click();
  }

  /**
   */
  async navigateFromCloseoutReviewPageToAboutPage() {
    await this.page.locator('[data-testid="aboutYourPPM"] a').getByText('Edit').click();
  }

  /**
   * returns {Promise<void>}
   */
  async navigateFromProgearPage() {
    await this.page.getByRole('button', { name: 'Save & Continue' }).click();
<<<<<<< HEAD
=======
    await expect(this.page.getByRole('heading', { level: 1, name: 'Review' })).toBeVisible();
>>>>>>> 94c45810
  }

  async verifySaveAndContinueDisabled() {
    await expect(this.page.getByRole('link', { name: 'Save & Continue' })).toBeDisabled();
    await expect(
      this.page.getByText(
        'There are items below that are missing required information. Please select “Edit” to enter all required information or “Delete” to remove the item.',
      ),
    ).toBeVisible();
  }

  async verifySaveAndContinueEnabled() {
    await expect(this.page.getByRole('link', { name: 'Save & Continue' })).toBeEnabled();
  }

  /**
   * @param {Object} options
   * @param {boolean} [options.belongsToSelf=true]
   * @param {string} [options.weight]
   * @param {boolean} [options.missingWeightTicket]
   * returns {Promise<void>}
   */
  async submitProgearPage(options = { belongsToSelf: true }) {
    await this.fillOutProgearPage(options);
    await this.navigateFromProgearPage();
  }

  /**
   * @param {Object} options
   * @param {boolean} [options.belongsToSelf=true]
   * @param {string} [options.weight]
   * @param {boolean} [options.missingWeightTicket]
   */
  async fillOutProgearPage(options) {
    const belongs = options?.belongsToSelf ? 'Self' : 'Spouse';
    const progearTypeSelector = `label[for="ownerOfProGear${belongs}"]`;
    await this.page.locator(progearTypeSelector).click();

    await this.page.locator('[name="description"]').clear();
    await this.page.locator('[name="description"]').fill('Radio equipment');

    // need to click before clear for some reason
    await this.page.locator('[name="weight"]').click();
    await this.page.locator('[name="weight"]').clear();
    if (options?.belongsToSelf) {
      await this.page.locator('[name="weight"]').fill(options?.weight || '2000');
    } else {
      await this.page.locator('[name="weight"]').fill(options?.weight || '500');
    }

    let uploadFilename = 'sampleWeightTicket.jpg';
    let upload;

    if (options?.missingWeightTicket) {
      await this.page.locator('label').getByText("I don't have this weight ticket").click();
      uploadFilename = 'constructedWeight.xls';
      upload = this.page.locator('label').getByText('Upload constructed weight spreadsheet');
    } else {
      upload = this.page.locator('label').getByText("Upload your pro-gear's weight tickets");
    }

    await expect(upload).toBeVisible();
    const filepond = upload.locator('../..').locator('.filepond--wrapper');
    await expect(filepond).toBeVisible();
    await this.uploadFileViaFilepond(filepond, uploadFilename);

    // wait for the file to be visible in the uploads
    await expect(filepond.locator('../..').locator('p').getByText(uploadFilename, { exact: true })).toBeVisible();
  }

  /**
   * returns {Promise<void>}
   */
  async navigateFromCloseoutReviewPageToExpensesPage() {
    await this.page.getByRole('link', { name: 'Add Expenses' }).click();
<<<<<<< HEAD
=======
    await expect(this.page.getByRole('heading', { level: 1, name: 'Expenses' })).toBeVisible();
>>>>>>> 94c45810
  }

  /**
   * returns {Promise<void>}
   */
  async navigateFromMoveHomeToAdvances() {
    await this.page.getByTestId('editShipmentButton').click();
    await this.page.waitForURL(/\/moves\/[\d|a-z|-]+\/shipments\/[\d|a-z|-]+\/.*/);
    await this.page.getByRole('button', { name: 'Save & Continue' }).click();
    await this.page.waitForURL(/\/moves\/[\d|a-z|-]+\/shipments\/[\d|a-z|-]+\/estimated-weight$/);
    await this.page.getByRole('button', { name: 'Save & Continue' }).click();
    await this.page.waitForURL(/\/moves\/[\d|a-z|-]+\/shipments\/[\d|a-z|-]+\/estimated-incentive$/);
    await this.page.getByRole('button', { name: 'Next' }).click();
  }

  /**
   * @param {Object} options
   * @param {boolean} [options.isEditExpense=false]
   * @param {string} [options.amount]
   * returns {Promise<void>}
   */
  async submitExpensePage(options = { isEditExpense: false }) {
    const expenseType = this.page.locator('select[name="expenseType"]');
    if (!options?.isEditExpense) {
      await expect(expenseType).toHaveValue('');
    }

    await expenseType.selectOption({ label: 'Storage' });

    const descriptionInput = this.page.locator('input[name="description"]');
    await descriptionInput.waitFor({ state: 'visible' });
    await descriptionInput.fill('Cloud storage');
    await this.page.locator('label[for="sitLocationDestination"]').click();
    await this.page.locator('input[name="sitWeight"]').fill('100');
    await this.page.locator('input[name="sitWeight"]').blur();
    await this.page.locator('label[for="yes-used-gtcc"]').click();
    await this.page.locator('input[name="amount"]').clear();
    await this.page.locator('input[name="amount"]').fill(options?.amount || '675.99');

    // find the label, then find the filepond wrapper. Not sure why
    // getByLabel doesn't work
    const fullWeightLabel = this.page.locator('label').getByText('Upload receipt', { exact: true });
    await expect(fullWeightLabel).toBeVisible();
    const fullFilepond = fullWeightLabel.locator('../..').locator('.filepond--wrapper');
    await expect(fullFilepond).toBeVisible();

    await this.uploadFileViaFilepond(fullFilepond, 'sampleWeightTicket.jpg');
    // wait for the file to be visible in the uploads
    await expect(
      fullFilepond.locator('../..').locator('p').getByText('sampleWeightTicket.jpg', { exact: true }),
    ).toBeVisible();

    await this.page.locator('input[name="sitStartDate"]').fill('14 Aug 2022');
    await this.page.locator('input[name="sitStartDate"]').blur();
    await this.page.locator('input[name="sitEndDate"]').fill('20 Aug 2022');
    await this.page.locator('input[name="sitEndDate"]').blur();

    await this.page.getByRole('button', { name: 'Save & Continue' }).click();
    await this.page.waitForURL(/\/moves\/[^/]+\/shipments\/[^/]+\/review/);

    const cloudStorage = this.page.getByText('Cloud storage');
    await expect(cloudStorage).toBeVisible();
    const receiptContainer = cloudStorage.locator('../..');
    await expect(receiptContainer.locator('dt').getByText('Days in storage:')).toBeVisible();
    await expect(receiptContainer.locator('dd').getByText('7', { exact: true })).toBeVisible();
  }

  /**
   * @param {Object} options
   * @param {string} [options.totalNetWeight='4,000 lbs']
   * @param {string} [options.proGearWeight='1,500 lbs']
   * @param {string} [options.expensesClaimed='450.00']
   * @param {string} [options.finalIncentiveAmount='$500,000.00']
   * returns {Promise<void>}
   */
  async verifyFinalIncentiveAndTotals(
    options = {
      totalNetWeight: '4,000 lbs',
      proGearWeight: '1,500 lbs',
      expensesClaimed: '450.00',
      finalIncentiveAmount: '$500,000.00',
    },
  ) {
    await expect(this.page.getByText('Your final estimated incentive:')).toBeVisible();

    await expect(this.page.locator('li').getByText(`${options?.totalNetWeight} total net weight`)).toBeVisible();

    // TODO: Once we get moving expenses and pro gear back, check for those here as well.

    await expect(this.page.locator('li').getByText(`${options?.proGearWeight} of pro-gear`)).toBeVisible();
    await expect(this.page.locator('li').getByText(`$${options?.expensesClaimed} in expenses claimed`)).toBeVisible();
  }

  /**
   * returns {Promise<void>}
   */
  async signCloseoutAgreement(moveId) {
    await this.page.locator('input[name="signature"]').fill('Sofía Clark-Nuñez');

    // calculate the home url to wait for it after click
    const url = new URL(this.page.url());
    url.pathname = `/move/${moveId}`;

    await this.page.getByRole('button', { name: 'Submit PPM Documentation' }).click();
    await this.page.waitForURL(url.href);

    let stepContainer = this.page.locator('[data-testid="stepContainer6"]');

    if (stepContainer == null) {
      stepContainer = this.page.locator('[data-testid="stepContainer5"]');
    }

    await expect(stepContainer.getByRole('button', { name: 'Download Payment Packet' })).toBeDisabled();
    await expect(stepContainer.getByText(/PPM documentation submitted: \d{2} \w{3} \d{4}/)).toBeVisible();
  }

  /**
   * @param {Object} options
   * @param {string} [options.totalNetWeight='4,000 lbs']
   * @param {string} [options.proGearWeight='1,500 lbs']
   * @param {string} [options.expensesClaimed='450.00']
   * @param {string} [options.finalIncentiveAmount='$500,000.00']
   * returns {Promise<void>}
   */
  async submitFinalCloseout(moveId, options) {
    await this.verifyFinalIncentiveAndTotals(options);
    await this.signCloseoutAgreement(moveId);
  }
}

/**
 * @typedef {object} CustomerPpmPageTestArgs - customer ppm page test args
 * @property {CustomerPpmPage} customerPpmPage    - customer ppm page
 */

/** @type {import('@playwright/test').Fixtures<CustomerPpmPageTestArgs, {}, import('../../../utils/my/customerTest').CustomerPageTestArgs, import('@playwright/test').PlaywrightWorkerArgs>} */
const customerPpmFixtures = {
  customerPpmPage: async ({ customerPage }, use) => {
    const customerPpmPage = new CustomerPpmPage(customerPage);
    await use(customerPpmPage);
  },
};

export const test = customerTest.extend(customerPpmFixtures);

export { expect, forEachViewport, useMobileViewport };

export default CustomerPpmPage;<|MERGE_RESOLUTION|>--- conflicted
+++ resolved
@@ -785,8 +785,6 @@
    */
   async navigateFromCloseoutReviewPageToEditExpensePage() {
     await this.page.getByRole('link', { name: 'Edit' }).nth(3).click();
-<<<<<<< HEAD
-=======
 
     try {
       await expect(this.page.getByRole('heading', { level: 1, name: 'Expenses' })).toBeVisible();
@@ -797,7 +795,6 @@
       }
     }
     await expect(this.page.getByRole('heading', { level: 1, name: 'Expenses' })).toBeVisible();
->>>>>>> 94c45810
   }
 
   /**
@@ -826,10 +823,7 @@
    */
   async navigateFromProgearPage() {
     await this.page.getByRole('button', { name: 'Save & Continue' }).click();
-<<<<<<< HEAD
-=======
     await expect(this.page.getByRole('heading', { level: 1, name: 'Review' })).toBeVisible();
->>>>>>> 94c45810
   }
 
   async verifySaveAndContinueDisabled() {
@@ -905,10 +899,7 @@
    */
   async navigateFromCloseoutReviewPageToExpensesPage() {
     await this.page.getByRole('link', { name: 'Add Expenses' }).click();
-<<<<<<< HEAD
-=======
     await expect(this.page.getByRole('heading', { level: 1, name: 'Expenses' })).toBeVisible();
->>>>>>> 94c45810
   }
 
   /**
