--- conflicted
+++ resolved
@@ -916,19 +916,15 @@
    * returns {Promise<void>}
    */
   async navigateFromCloseoutReviewPageToExpensesPage() {
-<<<<<<< HEAD
+    // Wrap in expect.toPass so the whole function will retry from the begining if any one part fails - this is an effort to reduce flaky test failures
     await expect(async () => {
+      await this.page.getByRole('link', { name: 'Add Expenses' }).waitFor({ state: 'visible' });
       await this.page.getByRole('link', { name: 'Add Expenses' }).click();
-      await expect(this.page.getByRole('heading', { level: 1, name: 'Expenses' })).toBeVisible();
+
+      // Retry to confirm the heading is visible - this is an effort to reduce flaky test failures
+      await this.page.waitForTimeout(1000);
+      await expect(this.page.getByRole('heading', { level: 1, name: 'Expenses' })).toBeVisible({ timeout: 5000 });
     }).toPass();
-=======
-    await this.page.getByRole('link', { name: 'Add Expenses' }).waitFor({ state: 'visible' });
-    await this.page.getByRole('link', { name: 'Add Expenses' }).click();
-
-    // Retry to confirm the heading is visible - this is an effort to reduce flaky test failures
-    await this.page.waitForTimeout(1000);
-    await expect(this.page.getByRole('heading', { level: 1, name: 'Expenses' })).toBeVisible({ timeout: 5000 });
->>>>>>> af60bbe9
   }
 
   /**
