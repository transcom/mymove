/**
 * Semi-automated converted from a cypress test, and thus may contain
 * non best-practices, in particular: heavy use of `page.locator`
 * instead of `page.getBy*`.
 */

// @ts-check
import { act } from '@testing-library/react';

import {
  expect,
  test as customerTest,
  forEachViewport,
  useMobileViewport,
  CustomerPage,
} from '../../../utils/my/customerTest';

/**
 * CustomerPpmPage test fixture
 *
 * @extends CustomerPage
 */
export class CustomerPpmPage extends CustomerPage {
  /**
   * Create an CustomerPpmPage.
   * @param {CustomerPage} customerPage
   * returns {Promise<void>}
   */
  constructor(customerPage) {
    super(customerPage.page, customerPage.request);
  }

  /**
   * @param {string} userId
   * returns {Promise<void>}
   */
  async signInForPPM(userId) {
    await this.signInAsExistingCustomer(userId);
  }

  /**
   * @param {Object} move
   * returns {Promise<void>}
   */
  async signInForPPMWithMove(move) {
    await this.signInAsExistingCustomer(move?.Orders?.service_member?.user_id);
  }

  /**
   * click on upload ppm documents
   * returns {Promise<void>}
   */
  async clickOnUploadPPMDocumentsButton() {
    await expect(this.page.getByRole('heading', { name: 'Your move is in progress.' })).toBeVisible();

    await this.page.getByRole('button', { name: 'Upload PPM Documents' }).click();
  }

  /**
   * click on upload ppm documents
   * returns {Promise<void>}
   */
  async clickOnGoToMoveButton() {
    await this.page.getByTestId('goToMoveBtn').click();
  }

  /**
   * returns {Promise<void>}
   */
  async customerStartsAddingAPPMShipment() {
    await this.page.getByTestId('goToMoveBtn').click();
    await this.page.getByTestId('shipment-selection-btn').click();
    await this.navigateForward();

    await this.page.locator('label[for="PPM"]').click();
    await this.navigateForward();
  }

  /**
   * @param {Object} options
   * @param {boolean} [options.selectAdvance=false]
   * returns {Promise<void>}
   */
  async navigateToAboutPage(options = { selectAdvance: false }) {
    await this.clickOnUploadPPMDocumentsButton();

    await expect(this.page).toHaveURL(/\/moves\/[^/]+\/shipments\/[^/]+\/about/);

    await expect(this.page.getByRole('heading', { name: 'About your PPM' })).toBeVisible();

    await this.fillOutAboutPage(options);
  }

  /**
   * returns {Promise<void>}
   */
  async navigateToPPMReviewPage() {
    await this.clickOnUploadPPMDocumentsButton();

    await expect(this.page).toHaveURL(/\/moves\/[^/]+\/shipments\/[^/]/);

    await this.page.getByText('Save & Continue').click();

    await expect(this.page.getByRole('heading', { name: 'Review' })).toBeVisible();
  }

  /**
   * returns {Promise<void>}
   */
  async navigateToPPMReviewPageWithCompletePPM() {
    await this.clickOnUploadPPMDocumentsButton();

    await expect(this.page).toHaveURL(/\/moves\/[^/]+\/shipments\/[^/]/);
  }

  /**
   * returns {Promise<void>}
   */
  async navigateFromPPMReviewPageToFinalCloseoutPage() {
    await this.page.locator('a').getByText('Save & Continue').click();
    await expect(this.page).toHaveURL(/\/moves\/[^/]+\/shipments\/[^/]+\/complete/);

    await expect(this.page.getByRole('heading', { name: 'Complete PPM' })).toBeVisible();
  }

  /**
   * returns {Promise<void>}
   */
  async navigateToFinalCloseoutPage() {
    await this.navigateToPPMReviewPage();

    await this.navigateFromPPMReviewPageToFinalCloseoutPage();
  }

  /**
   * @param {Object} options
   * @param {boolean} [options.isMoveSubmitted=false]
   * returns {Promise<void>}
   */
  async navigateFromHomePageToReviewPage(options = { isMoveSubmitted: false }) {
    if (options?.isMoveSubmitted) {
      await expect(this.page.getByRole('heading', { name: 'Next step: Your move gets approved' })).toBeVisible();

      await this.page.getByRole('button', { name: 'Review your request' }).click();
    } else {
      await expect(this.page.getByRole('heading', { name: 'Time to submit your move' })).toBeVisible();

      await this.page.getByRole('button', { name: 'Review and submit' }).click();
    }
  }

  /**
   * @param {Object} options
   * @param {boolean} [options.selectAdvance=false]
   * returns {Promise<void>}
   */
  async fillOutAboutPage(options = { selectAdvance: false }) {
    // editing this field with the keyboard instead of the date picker runs async validators for pre-filled postal codes
    // this helps debounce the API calls that would be triggered in quick succession

    // Set the expected departure date to today's date formatted as "DD MMM YYYY"
    const today = new Date();
    const formattedDate = `${today.getDate().toString().padStart(2, '0')} ${today.toLocaleString('en-US', {
      month: 'short',
    })} ${today.getFullYear()}`;
    await this.page.locator('input[name="actualMoveDate"]').fill(formattedDate);

    const pickupLocation = 'YUMA, AZ 85364 (YUMA)';
    const destinationLocation = 'YUMA, AZ 85365 (YUMA)';
    const w2Location = 'YUMA, AZ 85367 (YUMA)';
    const usCountry = 'UNITED STATES (US)';

    await this.page.locator('input[name="pickupAddress.streetAddress1"]').fill('1819 S Cedar Street');
    await this.page.locator('input[id="pickupAddress-country-input"]').fill('UNITED STATES');
    await expect(this.page.getByText(usCountry, { exact: true })).toHaveCount(2);
    await this.page.keyboard.press('Enter');
    const pickupLocator = this.page.locator('input[id="pickupAddress-input"]');
    await pickupLocator.click({ timeout: 5000 });
    await pickupLocator.fill('85364');
    await expect(this.page.getByText(pickupLocation, { exact: true })).toBeVisible();
    await this.page.keyboard.press('Enter');

    await this.page.locator('input[name="destinationAddress.streetAddress1"]').fill('1819 S Cedar Street');
    await this.page.locator('input[id="destinationAddress-country-input"]').fill('UNITED STATES');
    await expect(this.page.getByText(usCountry, { exact: true })).toHaveCount(3);
    await this.page.keyboard.press('Enter');
    const destLocator = this.page.locator('input[id="destinationAddress-input"]');
    await destLocator.click({ timeout: 5000 });
    await destLocator.fill('85365');
    await expect(this.page.getByText(destinationLocation, { exact: true })).toBeVisible();
    await this.page.keyboard.press('Enter');

    if (options?.selectAdvance) {
      await this.page.locator('label[for="yes-has-received-advance"]').click();
      await this.page.locator('input[name="advanceAmountReceived"]').fill('5000');
    } else {
      await this.page.locator('label[for="no-has-received-advance"]').click();
    }

    await this.page.locator('input[name="w2Address.streetAddress1"]').fill('1819 S Cedar Street');
    await this.page.locator('input[id="w2Address-input"]').fill('85367');
    await expect(this.page.getByText(w2Location, { exact: true })).toBeVisible();
    await this.page.keyboard.press('Enter');

    await this.page.getByRole('button', { name: 'Save & Continue' }).click();
  }

  /**
   * returns {Promise<void>}
   */
  async navigateFromAboutPageToWeightTicketPage() {
    await this.page.getByRole('button', { name: 'Save & Continue' }).click();

    await expect(this.page).toHaveURL(/\/moves\/[^/]+\/shipments\/[^/]+\/weight-tickets/);
  }

  /**
   * returns {Promise<void>}
   */
  async navigateToWeightTicketPage() {
    await this.clickOnUploadPPMDocumentsButton();
    await this.page.getByText('Add More Weight').click();
    await expect(this.page.getByRole('heading', { name: 'Weight Tickets' })).toBeVisible();
    await expect(this.page).toHaveURL(/\/moves\/[^/]+\/shipments\/[^/]+\/weight-tickets/);
  }

  /**
   * @param {Object} options
   * @param {boolean} [options.hasTrailer=false]
   * @param {boolean} [options.ownTrailer=false]
   * @param {boolean} [options.useConstructedWeight=false]
   * returns {Promise<void>}
   */
  async submitWeightTicketPage(options = {}) {
    await this.fillOutWeightTicketPage(options);
    await this.navigateFromWeightTicketPage();
  }

  /**
   * @param {Object} options
   * @param {boolean} [options.hasTrailer=false]
   * @param {boolean} [options.ownTrailer=false]
   * @param {boolean} [options.useConstructedWeight=false]
   * returns {Promise<void>}
   */
  async fillOutWeightTicketPage(options) {
    const { hasTrailer = false, ownTrailer = false, useConstructedWeight = false } = options;
    await expect(this.page.getByRole('heading', { name: 'Weight Tickets' })).toBeVisible();
    await this.page.locator('input[name="vehicleDescription"]').fill('Kia Forte');
    await this.page.locator('input[name="vehicleDescription"]').blur();

    await this.page.getByLabel('Empty weight').clear();
    await this.page.getByLabel('Empty weight').fill('1000');
    await this.page.getByLabel('Empty weight').blur();
    if (useConstructedWeight) {
      // this page has multiple labels with the same text, grab the
      // first one for Empty Weight. Not sure why getByLabel does not work
      await this.page.locator('label').getByText("I don't have this weight ticket").first().click();

      const emptyRental = this.page.locator('label').getByText(
        `Since you do not have a certified weight ticket, upload the registration or rental agreement for the vehicle used
      during the PPM`,
      );

      await expect(emptyRental).toBeVisible();
      let filepond = emptyRental.locator('../..').locator('.filepond--wrapper');
      await expect(filepond).toBeVisible();

      await this.uploadFileViaFilepond(filepond, 'sampleWeightTicket.jpg');

      // wait for the file to be visible in the uploads
      await expect(
        filepond
          .locator('../..')
          .locator('p')
          .getByText(/sampleWeightTicket-\d{14}\.jpg/, { exact: false }),
      ).toBeVisible();

      await this.page.getByLabel('Full weight').clear();
      await this.page.getByLabel('Full weight').fill('3000');

      // this page has multiple labels with the same text, grab the
      // second one for Full Weight. Not sure why getByLabel does not work
      await this.page.locator('label').getByText("I don't have this weight ticket").nth(1).click();

      const fullConstructed = this.page
        .locator('label')
        .getByText('Upload your completed constructed weight spreadsheet');

      await expect(fullConstructed).toBeVisible();
      filepond = fullConstructed.locator('../..').locator('.filepond--wrapper');
      await expect(filepond).toBeVisible();

      await this.uploadFileViaFilepond(filepond, 'constructedWeight.xlsx');

      // weight estimator file should be converted to .pdf so we verify it was
      const re = /constructedWeight-\d{14}.+/;

      // wait for the file to be visible in the uploads
      await expect(filepond.locator('../..').locator('p').getByText(re, { exact: false })).toBeVisible();
    } else {
      // find the label, then find the filepond wrapper. Not sure why
      // getByLabel doesn't work
      const emptyWeightLabel = this.page.locator('label').getByText('Upload empty weight ticket', { exact: true });
      await expect(emptyWeightLabel).toBeVisible();
      const emptyFilepond = emptyWeightLabel.locator('../..').locator('.filepond--wrapper');
      await expect(emptyFilepond).toBeVisible();

      await this.uploadFileViaFilepond(emptyFilepond, 'sampleWeightTicket.jpg');

      // wait for the file to be visible in the uploads
      await expect(
        emptyFilepond
          .locator('../..')
          .locator('p')
          .getByText(/sampleWeightTicket-\d{14}\.jpg/, { exact: false }),
      ).toBeVisible();

      await this.page.getByLabel('Full Weight').clear();
      await this.page.getByLabel('Full Weight').fill('3000');

      // find the label, then find the filepond wrapper. Not sure why
      // getByLabel doesn't work
      const fullWeightLabel = this.page.locator('label').getByText('Upload full weight ticket', { exact: true });
      await expect(fullWeightLabel).toBeVisible();
      const fullFilepond = fullWeightLabel.locator('../..').locator('.filepond--wrapper');
      await expect(fullFilepond).toBeVisible();

      await this.uploadFileViaFilepond(fullFilepond, 'sampleWeightTicket.jpg');
      // wait for the file to be visible in the uploads
      await expect(
        fullFilepond
          .locator('../..')
          .locator('p')
          .getByText(/sampleWeightTicket-\d{14}\.jpg/, { exact: false }),
      ).toBeVisible();
    }

    await expect(this.page.locator('.tripWeightTotal')).toContainText('Trip weight: 2,000 lbs');

    if (hasTrailer) {
      // the page design makes it hard to click without using a css locator
      await this.page.locator('label[for="yesOwnsTrailer"]').click();
      if (ownTrailer) {
        // the page design makes it hard to click without using a css locator
        await this.page.locator('label[for="yestrailerMeetsCriteria"]').click();

        // find the label, then find the filepond wrapper, not sure
        // why getByLabel does not work
        const ownershipLabel = this.page.locator('label').getByText('Upload proof of ownership', { exact: true });
        await expect(ownershipLabel).toBeVisible();
        const ownershipFilepond = ownershipLabel.locator('../..').locator('.filepond--wrapper');
        await expect(ownershipFilepond).toBeVisible();

        await this.uploadFileViaFilepond(ownershipFilepond, 'trailerOwnership.pdf');

        // wait for the file to be visible in the uploads
        await expect(
          ownershipFilepond
            .locator('../..')
            .locator('p')
            .getByText(/trailerOwnership-\d{14}\.pdf/, { exact: false }),
        ).toBeVisible();
      } else {
        // the page design makes it hard to click without using a css locator
        await this.page.locator('label[for="notrailerMeetsCriteria"]').click();
      }
    }
  }

  /**
   * returns {Promise<void>}
   */
  async navigateFromWeightTicketPage() {
    await act(async () => {
      await this.page.getByRole('button', { name: 'Save & Continue' }).click();
    });
    await this.page.waitForTimeout(1000);
<<<<<<< HEAD
    await this.page.waitForURL(/\/moves\/[^/]+\/shipments\/[^/]+\/review/);
  }

  async navigateFromWeightTicketPageBadUpload() {
    await expect(this.page.getByRole('heading', { name: 'Weight Tickets' })).toBeVisible();
    await act(async () => {
      await this.page.getByRole('button', { name: 'Cancel' }).click();
    });
    await this.page.waitForTimeout(1000);
    await this.page.waitForURL(/\/moves\/[^/]+\/shipments\/[^/]+\/review/);
  }

=======
    await this.page.waitForURL(/\/moves\/[^/]+\/shipments\/[^/]+\/review/);
  }

  async navigateFromWeightTicketPageBadUpload() {
    await expect(this.page.getByRole('heading', { name: 'Weight Tickets' })).toBeVisible();
    await act(async () => {
      await this.page.getByRole('button', { name: 'Cancel' }).click();
    });
    await this.page.waitForTimeout(1000);
    await this.page.waitForURL(/\/moves\/[^/]+\/shipments\/[^/]+\/review/);
  }

>>>>>>> b7d347d2
  async submitIncorrectXlsxFileForWeightTicketPage() {
    await expect(this.page.getByRole('heading', { name: 'Weight Tickets' })).toBeVisible();
    await this.submitIncorrectXlsxFile();
  }

  async submitIncorrectXlsxFile() {
    await this.page.locator('input[name="vehicleDescription"]').fill('Kia Forte');
    await this.page.locator('input[name="vehicleDescription"]').blur();

    await this.page.getByLabel('Empty weight').clear();
    await this.page.getByLabel('Empty weight').fill('1000');
    await this.page.getByLabel('Empty weight').blur();

    // find the label, then find the filepond wrapper.
    const emptyWeightLabel = this.page.locator('label').getByText('Upload empty weight ticket', { exact: true });
    await expect(emptyWeightLabel).toBeVisible();
    const emptyFilepond = emptyWeightLabel.locator('../..').locator('.filepond--wrapper');
    await expect(emptyFilepond).toBeVisible();

    await this.uploadFileViaFilepond(emptyFilepond, 'weightEstimatorExpectFailedUpload.xlsx');

    // await modal is visible and close modal
    await expect(
      this.page.getByText(
        'The only Excel file this uploader accepts is the Weight Estimator file. Please convert any other Excel file to PDF.',
      ),
    ).toBeVisible();
    await this.page.getByTestId('modalCloseButton').click();

    // wait for the an incorrect file to not be visible in the uploads
    await expect(this.page.getByRole('heading', { name: '1 FILES UPLOADED' })).not.toBeVisible();

    await this.page.getByLabel('Full Weight').clear();
    await this.page.getByLabel('Full Weight').fill('3000');

    // find the label, then find the filepond wrapper.
    const fullWeightLabel = this.page.locator('label').getByText('Upload full weight ticket', { exact: true });
    await expect(fullWeightLabel).toBeVisible();
    const fullFilepond = fullWeightLabel.locator('../..').locator('.filepond--wrapper');
    await expect(fullFilepond).toBeVisible();

    await this.uploadFileViaFilepond(fullFilepond, 'weightEstimatorExpectFailedUpload.xlsx');

    // await modal is visible and close modal
    await expect(
      this.page.getByText(
        'The only Excel file this uploader accepts is the Weight Estimator file. Please convert any other Excel file to PDF.',
      ),
    ).toBeVisible();
    await this.page.getByTestId('modalCloseButton').click();

    // wait for the file not to be visible in the uploads
    await expect(this.page.getByRole('heading', { name: '1 FILES UPLOADED' })).not.toBeVisible();

    // add successful file upload and look for "1 FILES UPLOADED": weightEstimatorExpectSuccessfulUpload
    await this.uploadFileViaFilepond(fullFilepond, 'weightEstimatorExpectSuccessfulUpload.xlsx');
    // wait for the file to be visible in the uploads
    await expect(this.page.getByRole('heading', { name: '1 FILES UPLOADED' })).toBeVisible();
  }

  async submitIncorrectXlsxFileForProGear() {
    // find the label, then find the filepond wrapper.
    const proGearWeightLabel = this.page
      .locator('label')
      .getByText("Upload your pro-gear's weight tickets", { exact: true });
    await expect(proGearWeightLabel).toBeVisible();
    const proGearFilepond = proGearWeightLabel.locator('../..').locator('.filepond--wrapper');
    await expect(proGearFilepond).toBeVisible();

    await this.uploadFileViaFilepond(proGearFilepond, 'weightEstimatorExpectFailedUpload.xlsx');

    // await modal is visible and close modal
    await expect(
      this.page.getByText(
        'The only Excel file this uploader accepts is the Weight Estimator file. Please convert any other Excel file to PDF.',
      ),
    ).toBeVisible();
    await this.page.getByTestId('modalCloseButton').click();

    // wait for the an incorrect file to not be visible in the uploads
    await expect(this.page.getByRole('heading', { name: '1 FILES UPLOADED' })).not.toBeVisible();

    // add successful file upload and look for "1 FILES UPLOADED": weightEstimatorExpectSuccessfulUpload
    await this.uploadFileViaFilepond(proGearFilepond, 'weightEstimatorExpectSuccessfulUpload.xlsx');
    // wait for the file to be visible in the uploads
    await expect(this.page.getByRole('heading', { name: '1 FILES UPLOADED' })).toBeVisible();
  }
  /**
   * returns {Promise<void>}
   */

  async navigateFromHomePageToExistingPPMDateAndLocationPage() {
    await this.page.getByRole('button', { name: 'Go to Move' }).click();
    await expect(this.page.getByRole('heading', { name: 'Time to submit your move' })).toBeVisible();

    await this.page.locator('[data-testid="shipment-list-item-container"] button').getByText('Edit').click();

    await expect(this.page.getByRole('heading', { name: 'PPM date & location' })).toBeVisible();
    await expect(this.page).toHaveURL(/\/moves\/[^/]+\/shipments\/[^/]+\/edit/);
  }

  async navigateToAboutPageAndFillOutAboutFormDate() {
    await this.page.getByRole('button', { name: 'Go to Move' }).click();
    await this.clickOnUploadPPMDocumentsButton();

    await expect(this.page).toHaveURL(/\/moves\/[^/]+\/shipments\/[^/]+\/about/);

    await expect(this.page.getByRole('heading', { name: 'About your PPM' })).toBeVisible();

    await this.page.locator('input[placeholder="DD MMM YYYY"]').click();

    // Use Playwright's selectors to find the element that represents today
    const todaySelector = '.DayPicker-Day--today';

    // Attempt to find the next day and checking if it is disabled
    const nextDayDisabledSelector = `${todaySelector} + .DayPicker-Day.DayPicker-Day--disabled`;

    // Check if the next day element is present and marked as disabled
    const isNextDayDisabled = await this.page.isVisible(nextDayDisabledSelector);

    // Assert that the next day is indeed disabled
    expect(isNextDayDisabled).toBeTruthy();
  }

  /**
   * used for creating a new shipment
   * returns {Promise<void>}
   */
  async submitsDateAndLocation() {
    await this.navigateFromDateAndLocationPageToEstimatedWeightsPage();
  }

  /**
   * returns {Promise<void>}
   */
  async navigateFromDateAndLocationPageToEstimatedWeightsPage() {
    const pickupLocation = 'BEVERLY HILLS, CA 90210 (LOS ANGELES)';
    const destinationLocation = 'FORT WORTH, TX 76127 (TARRANT)';
    await this.page.locator('input[name="pickupAddress.address.streetAddress1"]').fill('123 Street');
    await this.page.locator('input[id="pickupAddress.address-input"]').fill('90210');
    await expect(this.page.getByText(pickupLocation, { exact: true })).toBeVisible();
    await this.page.keyboard.press('Enter');

    await this.page.locator('input[name="destinationAddress.address.streetAddress1"]').fill('123 Street');
    await this.page.locator('input[id="destinationAddress.address-input"]').fill('76127');
    await expect(this.page.getByText(destinationLocation, { exact: true })).toBeVisible();
    await this.page.keyboard.press('Enter');

    const expectedDeparture = new Date(Date.now() + 24 * 60 * 60 * 1000).toLocaleDateString('en-US');
    await this.page.locator('input[name="expectedDepartureDate"]').clear();
    await this.page.locator('input[name="expectedDepartureDate"]').fill(expectedDeparture);
    await this.page.locator('input[name="expectedDepartureDate"]').blur();

    // Select closeout office
    await this.selectDutyLocation('Fort Bragg', 'closeoutOffice');
    await this.page.getByRole('button', { name: 'Save & Continue' }).click();

    await expect(this.page.getByRole('heading', { name: 'Estimated weight', exact: true })).toBeVisible();

    await expect(this.page).toHaveURL(/\/moves\/[^/]+\/shipments\/[^/]+\/estimated-weight/);
  }

  /**
   * returns {Promise<void>}
   */
  async submitsEstimatedWeightsAndProGear() {
    await this.page.locator('input[name="estimatedWeight"]').clear();
    await this.page.locator('input[name="estimatedWeight"]').fill('4000');

    await this.page.locator('label[for="hasProGearYes"]').click();

    // seems to need to click then clear
    await this.page.locator('input[name="proGearWeight"]').click();
    await this.page.locator('input[name="proGearWeight"]').clear();
    await this.page.locator('input[name="proGearWeight"]').fill('500');

    await this.page.locator('input[name="spouseProGearWeight"]').clear();
    await this.page.locator('input[name="spouseProGearWeight"]').fill('400');

    await expect(this.page.getByRole('button', { name: 'Save & Continue' })).toBeEnabled();

    await this.navigateFromEstimatedWeightsPageToEstimatedIncentivePage();
  }

  /**
   * returns {Promise<void>}
   */
  async submitsEstimatedWeights() {
    await this.page.locator('input[name="estimatedWeight"]').clear();
    await this.page.locator('input[name="estimatedWeight"]').fill('4000');
    await expect(this.page.getByRole('button', { name: 'Save & Continue' })).toBeEnabled();

    await this.navigateFromEstimatedWeightsPageToEstimatedIncentivePage();
  }

  /**
   * returns {Promise<void>}
   */
  async navigateFromEstimatedWeightsPageToEstimatedIncentivePage() {
    await this.page.locator('button').getByText('Save & Continue').click();

    await expect(this.page.getByRole('heading', { name: 'Estimated incentive', exact: true })).toBeVisible();
    await expect(this.page).toHaveURL(/\/moves\/[^/]+\/shipments\/[^/]+\/estimated-incentive/);
  }

  /**
   * @param {Object} options
   * @param {boolean} [options.isMobile=false]
   * returns {Promise<void>}
   */
  async generalVerifyEstimatedIncentivePage(options = {}) {
    const { isMobile = false } = options;
    await expect(this.page.getByRole('heading', { name: 'Estimated incentive', exact: true })).toBeVisible();

    // checks the format of the incentive amount statement is `$<some
    // comma-separated number without decimals> is`
    await expect(this.page.locator('.container h2')).toContainText(/\$[0-9,]+ is/);

    await expect(this.page.getByRole('button', { name: 'Next' })).toBeEnabled();
    if (isMobile) {
      await expect(this.page.getByRole('button', { name: 'Next' })).toHaveCSS('order', '1');
    }

    await this.navigateFromEstimatedIncentivePageToAdvancesPage();
  }

  /**
   */
  async navigateFromEstimatedIncentivePageToAdvancesPage() {
    await this.page.getByRole('button', { name: 'Next', exact: true }).click();

    await expect(this.page.getByRole('heading', { name: 'Advances', exact: true })).toBeVisible();
    await expect(this.page).toHaveURL(/\/moves\/[^/]+\/shipments\/[^/]+\/advances/);
  }

  /**
   * submit ppm advance page
   * @param {Object} options
   * @param {boolean} [options.addAdvance=false]
   * @param {boolean} [options.isMobile=false]
   * returns {Promise<void>}
   */
  async submitsAdvancePage(options = {}) {
    const { addAdvance = false, isMobile = false } = options;
    if (addAdvance) {
      await this.page.locator('label[for="hasRequestedAdvanceYes"]').click();

      // not sure why, but need to click then clear
      await this.page.locator('input[name="advanceAmountRequested"]').click();
      await this.page.locator('input[name="advanceAmountRequested"]').clear();
      await this.page.locator('input[name="advanceAmountRequested"]').fill('4000');
      await this.page.locator('input[name="advanceAmountRequested"]').blur();

      await this.page.locator('label[for="agreeToTerms"]').click();
    } else {
      await this.page.locator('label[for="hasRequestedAdvanceNo"]').click();
    }

    await this.navigateFromAdvancesPageToReviewPage({ isMobile });
  }

  /**
   * navigate from advances to review
   * @param {Object} options
   * @param {boolean} [options.isMobile=false]
   * returns {Promise<void>}
   */
  async navigateFromAdvancesPageToReviewPage(options = {}) {
    const { isMobile = false } = options;

    const saveButton = this.page.getByRole('button', { name: 'Save & Continue' });
    await expect(saveButton).toBeVisible();

    if (isMobile) {
      await expect(saveButton).toHaveCSS('order', '1');
    }

    // when navigating through an existing PPM that requested an
    // advance, we must agree to the terms again to proceed
    const hasAdvance = await this.page.locator('label[for="hasRequestedAdvanceYes"]').isChecked();
    if (hasAdvance) {
      // only look for this if hasAdvance
      const agreedToTerms = await this.page.locator('label[for="agreeToTerms"]').isChecked();
      if (!agreedToTerms) {
        await this.page.locator('label[for="agreeToTerms"]').click();
      }
    }

    // click and wait for page path to change
    await Promise.all([this.page.waitForURL(/.*\/moves\/[^/]+\/review$/), saveButton.click()]);

    await expect(this.page.getByRole('heading', { name: 'Review your details', exact: true })).toBeVisible();
    await expect(this.page.locator('.usa-alert__heading')).toContainText('Details saved');
    await expect(this.page.locator('.usa-alert__heading + p')).toContainText(
      'Review your info and submit your move request now, or come back and finish later.',
    );
  }

  /**
   * returns {Promise<void>}
   */
  async navigateToHomePage() {
    await this.page.getByRole('link', { name: 'Home' }).click();
  }

  /**
   * returns {Promise<void>}
   */
  async navigateFromReviewPageToHomePage() {
    // calculate the home url to wait for it after click
    const url = new URL(this.page.url());
    url.pathname = '/';
    await this.page.getByRole('button', { name: 'Return home' }).click();
    await this.page.waitForURL(url.href);
  }

  /**
   * returns {Promise<void>}
   */
  async navigateFromReviewPageToHomePageMM(move) {
    // calculate the home url to wait for it after click
    const url = new URL(this.page.url());
    url.pathname = `/move/${move.id}`;
    await this.page.getByRole('button', { name: 'Return home' }).click();
    await this.page.waitForURL(url.href);
  }

  /**
   * returns {Promise<void>}
   */
  async navigateToFromHomePageToPPMCloseoutReview() {
    await this.page.getByRole('button', { name: 'Upload PPM Documents' }).click();
    await this.page.waitForURL(/\/moves\/[^/]+\/shipments\/[^/]+\/review/);
  }

  /**
   * returns {Promise<void>}
   */
  async navigateToAgreementAndSign() {
    await this.navigateForward();
    await this.signAgreement();
  }

  /**
   * returns {Promise<void>}
   */
  async signAgreement() {
    await expect(this.page).toHaveURL(/\/moves\/[^/]+\/agreement/);
    await expect(this.page.getByRole('heading', { name: 'Now for the official part…' })).toBeVisible();
    await this.page.evaluate(() => {
      const textBox = document.getElementById('certificationTextScrollBox');
      textBox.scrollTop = textBox.scrollHeight;
    });
    await expect(this.page.getByRole('checkbox')).toBeEnabled();
    await this.page.getByRole('checkbox').click();
    const name = await this.page.getByTestId('currentUser').textContent();

    await this.page.locator('input[name="signature"]').fill(name);
    await expect(this.page.getByRole('button', { name: 'Complete' })).toBeEnabled();
  }

  /**
   * returns {Promise<void>}
   */
  async submitMove() {
    await this.page.getByRole('button', { name: 'Complete' }).click();

    await expect(this.page.getByRole('heading', { name: 'Now for the official part' })).toBeVisible();

    // ensure that shipment list doesn't have a button to edit or delete
    await expect(this.page.locator('[data-testid="shipment-list-item-container"] button')).not.toBeVisible();
  }

  /**
   * @param {import('@playwright/test').Locator} locator
   * @param {number} expectedLength
   * returns {Promise<void>}
   */
  async deleteShipment(locator, expectedLength) {
    await locator.getByText('Delete').click();
    const modal = this.page.locator('[data-testid="modal"]');
    await expect(modal).toBeVisible();
    await modal.getByRole('button', { name: 'Yes, Delete' }).click();
    await expect(locator).toHaveCount(expectedLength);
    await expect(this.page.locator('[data-testid="alert"]')).toContainText('The shipment was deleted.');
  }

  /**
   * @param {number} ticketIndex
   * @param {boolean} isLastWeightTicket
   */
  async deleteWeightTicket(ticketIndex, isLastWeightTicket) {
    const weightMoved = this.page.getByRole('heading', { name: 'Weight moved' });
    await expect(weightMoved).toBeVisible();
    const weightMovedContainer = weightMoved.locator('../../..');
    await expect(weightMovedContainer).toBeVisible();
    await weightMovedContainer.getByRole('button', { name: 'Delete' }).nth(ticketIndex).click();
    await expect(this.page.getByText(`You are about to delete Trip ${1 + ticketIndex}`)).toBeVisible();
    await this.page.getByRole('button', { name: 'Yes, Delete' }).click();
    if (isLastWeightTicket) {
      await expect(
        this.page.getByText('No weight moved documented. At least one trip is required to continue.'),
      ).toBeVisible();
      await expect(
        this.page.getByText(
          'There are items below that are missing required information. Please select “Edit” to enter all required information or “Delete” to remove the item.',
        ),
      ).toBeVisible();
    }
    await expect(this.page.getByText(`Trip ${1 + ticketIndex} successfully deleted.`)).toBeVisible();
  }

  /**
   * @param {number} index
   * @param {boolean} isLastProGear
   */
  async deleteProGearExpense(index, isLastProGear) {
    const proGearExpense = this.page.getByRole('heading', { name: 'Pro-gear' });
    await expect(proGearExpense).toBeVisible();
    const proGearExpenseContainer = proGearExpense.locator('../../..');
    await expect(proGearExpenseContainer).toBeVisible();
    await proGearExpenseContainer.getByRole('button', { name: 'Delete' }).nth(index).click();
    await expect(this.page.getByText(`You are about to delete Set ${1 + index}`)).toBeVisible();
    await this.page.getByRole('button', { name: 'Yes, Delete' }).click();
    await expect(this.page.getByText(`Set ${1 + index} successfully deleted.`)).toBeVisible();
    if (isLastProGear) {
      await expect(this.page.getByText('No pro-gear weight documented.')).toBeVisible();
    }
  }

  /**
   * @param {number} index
   * @param {boolean} isLastMovingExpense
   */
  async deleteMovingExpense(index, isLastMovingExpense) {
    const moveExpense = this.page.getByRole('heading', { name: 'Expenses' });
    await expect(moveExpense).toBeVisible();
    const moveExpensesContainer = moveExpense.locator('../../..');
    await expect(moveExpensesContainer).toBeVisible();
    await moveExpensesContainer.getByRole('button', { name: 'Delete' }).nth(index).click();
    await expect(this.page.getByText(`You are about to delete Receipt ${index + 1}`)).toBeVisible();
    await this.page.getByRole('button', { name: 'Yes, Delete' }).click();
    await expect(this.page.getByText(`Receipt ${index + 1} successfully deleted.`)).toBeVisible();
    if (isLastMovingExpense) {
      await expect(this.page.getByText('No receipts uploaded.')).toBeVisible();
    }
  }

  /**
   * @param {string[][]} shipmentCardFields
   * @param {Object} options
   * @param {boolean} options.isEditable=false
   * returns {Promise<void>}
   */
  async verifyPPMShipmentCard(shipmentCardFields, options = { isEditable: false }) {
    const { isEditable = false } = options;
    // get first div after the move setup heading
    const ppm1 = this.page.locator(':text("Move setup") + div:has(:text("PPM 1"))');
    await expect(ppm1).toBeVisible();

    if (isEditable) {
      await expect(ppm1.getByRole('button', { name: 'Edit' })).toBeVisible();
      await expect(ppm1.getByRole('button', { name: 'Delete' })).toBeVisible();
    } else {
      for (const loc of await ppm1.locator('[data-testid="ShipmentContainer"]').locator('button').all()) {
        await expect(loc).not.toBeVisible();
      }
    }
  }

  /**
   * returns {Promise<void>}
   */
  async navigateToProgearPage() {
    await this.navigateToPPMReviewPage();
    await this.navigateFromCloseoutReviewPageToProGearPage();
  }

  /**
   * returns {Promise<void>}
   */
  async navigateFromCloseoutReviewPageToProGearPage() {
    await this.page.getByRole('link', { name: 'Add Pro-gear Weight' }).click();
    await this.page.waitForURL(/\/moves\/[^/]+\/shipments\/[^/]+\/pro-gear/);
    await this.page.getByText('Save & Continue').click();
  }

  async selectMeProGear() {
    await expect(this.page.getByRole('heading', { name: 'Pro-gear' })).toBeVisible();
    const progearTypeSelector = `label[for="ownerOfProGearSelf"]`;
    await this.page.locator(progearTypeSelector).click();
    await expect(this.page.getByRole('heading', { name: 'Description' })).toBeVisible();
    await this.page.waitForTimeout(1000);
  }

  async selectMeProGear() {
    await expect(this.page.getByRole('heading', { name: 'Pro-gear' })).toBeVisible();
    const progearTypeSelector = `label[for="ownerOfProGearSelf"]`;
    await this.page.locator(progearTypeSelector).click();
    await expect(this.page.getByRole('heading', { name: 'Description' })).toBeVisible();
    await this.page.waitForTimeout(1000);
  }

  /**
   * returns {Promise<void>}
   */
  async navigateFromCloseoutReviewPageToEditProGearPage() {
    await this.page.locator('.progearSection a').getByText('Edit').click();
    await this.page.waitForURL(/\/moves\/[^/]+\/shipments\/[^/]+\/pro-gear/);
  }

  /**
   * returns {Promise<void>}
   */
  async navigateFromCloseoutReviewPageToAddProGearPage() {
    await expect(this.page.getByRole('heading', { name: 'Review' })).toBeVisible();
    await this.page.getByRole('link', { name: 'Add Pro-gear Weight' }).click();
    await this.page.waitForURL(/\/moves\/[^/]+\/shipments\/[^/]+\/pro-gear/);
  }

  /**
   */
  async navigateFromCloseoutReviewPageToEditWeightTicketPage() {
    await this.page.locator('.reviewWeightTickets a').getByText('Edit').click();
    await this.page.waitForURL(/\/moves\/[^/]+\/shipments\/[^/]+\/weight-tickets/);
  }

  /**
   * returns {Promise<void>}
   */
  async navigateFromCloseoutReviewPageToAddWeightTicketPage() {
    await this.page.getByRole('link', { name: 'Add More Weight' }).click();
    await this.page.waitForURL(/\/moves\/[^/]+\/shipments\/[^/]+\/weight-tickets/);
  }

  /**
   * returns {Promise<void>}
   */
  async cancelAddLineItemAndReturnToCloseoutReviewPage() {
    await this.page.getByRole('button', { name: 'Cancel' }).click();
  }

  /**
   */
  async navigateFromCloseoutReviewPageToEditExpensePage() {
    await this.page.locator('.reviewExpenses a').getByText('Edit').click();

    try {
      await expect(this.page.getByRole('heading', { level: 1, name: 'Expenses' })).toBeVisible();
    } catch (error) {
      const reviewHeading = await this.page.$('role=heading[name="Review"]');
      if (reviewHeading) {
        await this.page.locator('.reviewExpenses a').getByText('Edit').click();
      }
    }
  }

  /**
   * returns {Promise<void>}
   */
  async navigateFromCloseoutReviewPageToAddExpensePage() {
    await this.page.getByRole('link', { name: 'Add Expenses' }).click();
    await expect(this.page.getByRole('heading', { level: 1, name: 'Expenses' })).toBeVisible();
  }

  /**
   * returns {Promise<void>}
   */
  async returnToMoveHome() {
    // if the Return To Homepage button is clicked from review page it navigates back to moves page
    // if that is the case we need to click the Go To Move button to get back to the home page
    const homePage = this.page.getByTestId('returnToHomePage');
    const homePageCount = await homePage.count();

    if (homePageCount > 0) {
      await homePage.click();
    } else {
      const reviewHomePage = this.page.getByTestId('reviewReturnToHomepageLink');
      const reviewHomePageCount = await reviewHomePage.count();

      if (reviewHomePageCount > 0) {
        await reviewHomePage.click();
        await this.page.getByTestId('goToMoveBtn').click();
      }
    }
  }

  /**
   */
  async navigateFromCloseoutReviewPageToAboutPage() {
    await this.page.locator('[data-testid="aboutYourPPM"] a').getByText('Edit').click();
  }

  /**
   * returns {Promise<void>}
   */
  async navigateFromProgearPage() {
    await this.page.getByRole('button', { name: 'Save & Continue' }).click();
    await expect(this.page.getByRole('heading', { level: 1, name: 'Review' })).toBeVisible();
  }

  async verifySaveAndContinueDisabled() {
    await expect(this.page.getByRole('link', { name: 'Save & Continue' })).toBeDisabled();
    await expect(
      this.page.getByText(
        'There are items below that are missing required information. Please select “Edit” to enter all required information or “Delete” to remove the item.',
      ),
    ).toBeVisible();
  }

  async verifySaveAndContinueEnabled() {
    await expect(this.page.getByRole('link', { name: 'Save & Continue' })).toBeEnabled();
  }

  /**
   * @param {Object} options
   * @param {boolean} [options.belongsToSelf=true]
   * @param {string} [options.weight]
   * @param {boolean} [options.missingWeightTicket]
   * returns {Promise<void>}
   */
  async submitProgearPage(options = { belongsToSelf: true }) {
    await this.fillOutProgearPage(options);
    await this.navigateFromProgearPage();
  }

  /**
   * @param {Object} options
   * @param {boolean} [options.belongsToSelf=true]
   * @param {string} [options.weight]
   * @param {boolean} [options.missingWeightTicket]
   */
  async fillOutProgearPage(options) {
    const belongs = options?.belongsToSelf ? 'Self' : 'Spouse';
    const progearTypeSelector = `label[for="ownerOfProGear${belongs}"]`;
    await this.page.locator(progearTypeSelector).click();

    await this.page.locator('[name="description"]').clear();
    await this.page.locator('[name="description"]').fill('Radio equipment');

    // need to click before clear for some reason
    await this.page.locator('[name="weight"]').click();
    await this.page.locator('[name="weight"]').clear();
    if (options?.belongsToSelf) {
      await this.page.locator('[name="weight"]').fill(options?.weight || '2000');
    } else {
      await this.page.locator('[name="weight"]').fill(options?.weight || '500');
    }

    let uploadFilename = 'sampleWeightTicket.jpg';
    let upload;

    if (options?.missingWeightTicket) {
      await this.page.locator('label').getByText("I don't have this weight ticket").click();
      uploadFilename = 'constructedWeight.xls';
      upload = this.page.locator('label').getByText('Upload constructed weight spreadsheet');
    } else {
      upload = this.page.locator('label').getByText("Upload your pro-gear's weight tickets");
    }

    await expect(upload).toBeVisible();
    const filepond = upload.locator('../..').locator('.filepond--wrapper');
    await expect(filepond).toBeVisible();
    await this.uploadFileViaFilepond(filepond, uploadFilename);

    // wait for the file to be visible in the uploads
    await expect(
      filepond
        .locator('../..')
        .locator('p')
        .getByText(/sampleWeightTicket-\d{14}\.jpg/, { exact: false }),
    ).toBeVisible();
  }

  /**
   * returns {Promise<void>}
   */
  async navigateFromCloseoutReviewPageToExpensesPage() {
    await this.page.getByRole('link', { name: 'Add Expenses' }).waitFor({ state: 'visible' });
    await this.page.getByRole('link', { name: 'Add Expenses' }).click();

    // Retry to confirm the heading is visible - this is an effort to reduce flaky test failures
    await this.page.waitForTimeout(1000);
    await expect(this.page.getByRole('heading', { level: 1, name: 'Expenses' })).toBeVisible({ timeout: 5000 });
  }

  /**
   * returns {Promise<void>}
   */
  async navigateFromMoveHomeToAdvances() {
    await this.page.getByTestId('editShipmentButton').click();
    await this.page.waitForURL(/\/moves\/[\d|a-z|-]+\/shipments\/[\d|a-z|-]+\/.*/);
    await this.page.getByRole('button', { name: 'Save & Continue' }).click();
    await this.page.waitForURL(/\/moves\/[\d|a-z|-]+\/shipments\/[\d|a-z|-]+\/estimated-weight$/);
    await this.page.getByRole('button', { name: 'Save & Continue' }).click();
    await this.page.waitForURL(/\/moves\/[\d|a-z|-]+\/shipments\/[\d|a-z|-]+\/estimated-incentive$/);
    await this.page.getByRole('button', { name: 'Next' }).click();
  }

  /**
   * @param {Object} options
   * @param {boolean} [options.isEditExpense=false]
   * @param {string} [options.amount]
   * returns {Promise<void>}
   */
  async submitExpensePage(options = { isEditExpense: false }) {
    const expenseType = this.page.locator('select[name="expenseType"]');
    if (!options?.isEditExpense) {
      await expect(expenseType).toHaveValue('');
    }
    // this section was frequently flaky with the page closing, waiting for page to load before proceeding
    await this.page.waitForLoadState('networkidle');

    await expenseType.selectOption({ label: 'Storage' });

    const descriptionInput = this.page.locator('input[name="description"]');
    await descriptionInput.waitFor({ state: 'visible' });
    await descriptionInput.fill('Cloud storage');
    await this.page.locator('label[for="sitLocationDestination"]').click();
    await this.page.locator('input[name="sitWeight"]').fill('100');
    await this.page.locator('input[name="sitWeight"]').blur();
    await this.page.locator('label[for="yes-used-gtcc"]').click();
    await this.page.locator('input[name="amount"]').clear();
    await this.page.locator('input[name="amount"]').fill(options?.amount || '675.99');

    // find the label, then find the filepond wrapper. Not sure why
    // getByLabel doesn't work
    const fullWeightLabel = this.page.locator('label').getByText('Upload receipt', { exact: true });
    await expect(fullWeightLabel).toBeVisible();
    const fullFilepond = fullWeightLabel.locator('../..').locator('.filepond--wrapper');
    await expect(fullFilepond).toBeVisible();

    await this.uploadFileViaFilepond(fullFilepond, 'sampleWeightTicket.jpg');
    // wait for the file to be visible in the uploads
    await expect(
      fullFilepond
        .locator('../..')
        .locator('p')
        .getByText(/sampleWeightTicket-\d{14}\.jpg/, { exact: false }),
    ).toBeVisible();

    await this.page.locator('input[name="sitStartDate"]').fill('14 Aug 2022');
    await this.page.locator('input[name="sitStartDate"]').blur();
    await this.page.locator('input[name="sitEndDate"]').fill('20 Aug 2022');
    await this.page.locator('input[name="sitEndDate"]').blur();

    await this.page.getByRole('button', { name: 'Save & Continue' }).click();
    await this.page.waitForURL(/\/moves\/[^/]+\/shipments\/[^/]+\/review/);

    const cloudStorage = this.page.getByText('Cloud storage');
    await expect(cloudStorage).toBeVisible();
    const receiptContainer = cloudStorage.locator('../..');
    await expect(receiptContainer.locator('dt').getByText('Days in storage:')).toBeVisible();
    await expect(receiptContainer.locator('dd').getByText('7', { exact: true })).toBeVisible();
  }

  /**
   * @param {Object} options
   * @param {string} [options.totalNetWeight='4,000 lbs']
   * @param {string} [options.proGearWeight='1,500 lbs']
   * @param {string} [options.expensesClaimed='450.00']
   * @param {string} [options.finalIncentiveAmount='$500,000.00']
   * returns {Promise<void>}
   */
  async verifyFinalIncentiveAndTotals(
    options = {
      totalNetWeight: '4,000 lbs',
      proGearWeight: '1,500 lbs',
      expensesClaimed: '450.00',
      finalIncentiveAmount: '$500,000.00',
    },
  ) {
    await expect(this.page.getByText('Your final estimated incentive:')).toBeVisible();

    await expect(this.page.locator('li').getByText(`${options?.totalNetWeight} total net weight`)).toBeVisible();

    await expect(this.page.locator('li').getByText(`${options?.proGearWeight} of pro-gear`)).toBeVisible();
    await expect(this.page.locator('li').getByText(`$${options?.expensesClaimed} in expenses claimed`)).toBeVisible();
  }

  /**
   * returns {Promise<void>}
   */
  async signCloseoutAgreement(moveId) {
    await this.page.locator('input[name="signature"]').fill('Sofía Clark-Nuñez');

    // calculate the home url to wait for it after click
    const url = new URL(this.page.url());
    url.pathname = `/move/${moveId}`;

    await this.page.getByRole('button', { name: 'Submit PPM Documentation' }).click();
    await this.page.waitForURL(url.href);

    let stepContainer = this.page.locator('[data-testid="stepContainer6"]');

    if (stepContainer == null) {
      stepContainer = this.page.locator('[data-testid="stepContainer5"]');
    }

    await expect(stepContainer.getByRole('button', { name: 'Download Payment Packet' })).toBeDisabled();
    await expect(stepContainer.getByText(/PPM documentation submitted: \d{2} \w{3} \d{4}/)).toBeVisible();
  }

  /**
   * @param {Object} options
   * @param {string} [options.totalNetWeight='4,000 lbs']
   * @param {string} [options.proGearWeight='1,500 lbs']
   * @param {string} [options.expensesClaimed='450.00']
   * @param {string} [options.finalIncentiveAmount='$500,000.00']
   * returns {Promise<void>}
   */
  async submitFinalCloseout(moveId, options) {
    await this.verifyFinalIncentiveAndTotals(options);
    await this.signCloseoutAgreement(moveId);
  }
}

/**
 * @typedef {object} CustomerPpmPageTestArgs - customer ppm page test args
 * @property {CustomerPpmPage} customerPpmPage    - customer ppm page
 */

/** @type {import('@playwright/test').Fixtures<CustomerPpmPageTestArgs, {}, import('../../../utils/my/customerTest').CustomerPageTestArgs, import('@playwright/test').PlaywrightWorkerArgs>} */
const customerPpmFixtures = {
  customerPpmPage: async ({ customerPage }, use) => {
    const customerPpmPage = new CustomerPpmPage(customerPage);
    await use(customerPpmPage);
  },
};

export const test = customerTest.extend(customerPpmFixtures);

export { expect, forEachViewport, useMobileViewport };

export default CustomerPpmPage;<|MERGE_RESOLUTION|>--- conflicted
+++ resolved
@@ -376,7 +376,6 @@
       await this.page.getByRole('button', { name: 'Save & Continue' }).click();
     });
     await this.page.waitForTimeout(1000);
-<<<<<<< HEAD
     await this.page.waitForURL(/\/moves\/[^/]+\/shipments\/[^/]+\/review/);
   }
 
@@ -389,20 +388,6 @@
     await this.page.waitForURL(/\/moves\/[^/]+\/shipments\/[^/]+\/review/);
   }
 
-=======
-    await this.page.waitForURL(/\/moves\/[^/]+\/shipments\/[^/]+\/review/);
-  }
-
-  async navigateFromWeightTicketPageBadUpload() {
-    await expect(this.page.getByRole('heading', { name: 'Weight Tickets' })).toBeVisible();
-    await act(async () => {
-      await this.page.getByRole('button', { name: 'Cancel' }).click();
-    });
-    await this.page.waitForTimeout(1000);
-    await this.page.waitForURL(/\/moves\/[^/]+\/shipments\/[^/]+\/review/);
-  }
-
->>>>>>> b7d347d2
   async submitIncorrectXlsxFileForWeightTicketPage() {
     await expect(this.page.getByRole('heading', { name: 'Weight Tickets' })).toBeVisible();
     await this.submitIncorrectXlsxFile();
