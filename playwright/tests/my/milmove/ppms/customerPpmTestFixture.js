/**
 * Semi-automated converted from a cypress test, and thus may contain
 * non best-practices, in particular: heavy use of `page.locator`
 * instead of `page.getBy*`.
 */

// @ts-check
import {
  expect,
  test as customerTest,
  forEachViewport,
  useMobileViewport,
  CustomerPage,
} from '../../../utils/my/customerTest';

const multiMoveEnabled = process.env.FEATURE_FLAG_MULTI_MOVE;

/**
 * CustomerPpmPage test fixture
 *
 * @extends CustomerPage
 */
export class CustomerPpmPage extends CustomerPage {
  /**
   * Create an CustomerPpmPage.
   * @param {CustomerPage} customerPage
   * returns {Promise<void>}
   */
  constructor(customerPage) {
    super(customerPage.page, customerPage.request);
  }

  /**
   * @param {string} userId
   * returns {Promise<void>}
   */
  async signInForPPM(userId) {
    await this.signInAsExistingCustomer(userId);
  }

  /**
   * @param {Object} move
   * returns {Promise<void>}
   */
  async signInForPPMWithMove(move) {
    await this.signInAsExistingCustomer(move?.Orders?.service_member?.user_id);
  }

  /**
   * click on upload ppm documents
   * returns {Promise<void>}
   */
  async clickOnUploadPPMDocumentsButton() {
    await expect(this.page.getByRole('heading', { name: 'Your move is in progress.' })).toBeVisible();

    await this.page.getByRole('button', { name: 'Upload PPM Documents' }).click();
  }

  /**
   * click on upload ppm documents
   * returns {Promise<void>}
   */
  async clickOnGoToMoveButton() {
    await this.page.getByTestId('goToMoveBtn').click();
  }

  /**
   * returns {Promise<void>}
   */
  async customerStartsAddingAPPMShipment() {
    await this.page.getByTestId('goToMoveBtn').click();
    await this.page.getByTestId('shipment-selection-btn').click();
    await this.navigateForward();

    await this.page.locator('label[for="PPM"]').click();
    await this.navigateForward();
  }

  /**
   * @param {Object} options
   * @param {boolean} [options.selectAdvance=false]
   * returns {Promise<void>}
   */
  async navigateToAboutPage(options = { selectAdvance: false }) {
    await this.clickOnUploadPPMDocumentsButton();

    await expect(this.page).toHaveURL(/\/moves\/[^/]+\/shipments\/[^/]+\/about/);

    await expect(this.page.getByRole('heading', { name: 'About your PPM' })).toBeVisible();

    await this.fillOutAboutPage(options);
  }

  /**
   * returns {Promise<void>}
   */
  async navigateToPPMReviewPage() {
    await this.clickOnUploadPPMDocumentsButton();

    await expect(this.page).toHaveURL(/\/moves\/[^/]+\/shipments\/[^/]/);

    await this.page.getByText('Save & Continue').click();

    await expect(this.page.getByRole('heading', { name: 'Review' })).toBeVisible();
  }

  /**
   * returns {Promise<void>}
   */
  async navigateToPPMReviewPageWithCompletePPM() {
    await this.clickOnUploadPPMDocumentsButton();

    await expect(this.page).toHaveURL(/\/moves\/[^/]+\/shipments\/[^/]/);
  }

  /**
   * returns {Promise<void>}
   */
  async navigateFromPPMReviewPageToFinalCloseoutPage() {
    await this.page.locator('a').getByText('Save & Continue').click();
    await expect(this.page).toHaveURL(/\/moves\/[^/]+\/shipments\/[^/]+\/complete/);

    await expect(this.page.getByRole('heading', { name: 'Complete PPM' })).toBeVisible();
  }

  /**
   * returns {Promise<void>}
   */
  async navigateToFinalCloseoutPage() {
    await this.navigateToPPMReviewPage();

    await this.navigateFromPPMReviewPageToFinalCloseoutPage();
  }

  /**
   * @param {Object} options
   * @param {boolean} [options.isMoveSubmitted=false]
   * returns {Promise<void>}
   */
  async navigateFromHomePageToReviewPage(options = { isMoveSubmitted: false }) {
    if (options?.isMoveSubmitted) {
      await expect(this.page.getByRole('heading', { name: 'Next step: Your move gets approved' })).toBeVisible();

      await this.page.getByRole('button', { name: 'Review your request' }).click();
    } else {
      await expect(this.page.getByRole('heading', { name: 'Time to submit your move' })).toBeVisible();

      await this.page.getByRole('button', { name: 'Review and submit' }).click();
    }
  }

  /**
   * @param {Object} options
   * @param {boolean} [options.selectAdvance=false]
   * returns {Promise<void>}
   */
  async fillOutAboutPage(options = { selectAdvance: false }) {
    // editing this field with the keyboard instead of the date picker runs async validators for pre-filled postal codes
    // this helps debounce the API calls that would be triggered in quick succession
<<<<<<< HEAD
    await this.page.locator('input[name="actualMoveDate"]').fill('01 Feb 2025');
=======
>>>>>>> 9f22ac94

    // Set the expected departure date to today's date formatted as "DD MMM YYYY"
    const today = new Date();
    const formattedDate = `${today.getDate().toString().padStart(2, '0')} ${today.toLocaleString('en-US', {
      month: 'short',
    })} ${today.getFullYear()}`;
    await this.page.locator('input[name="actualMoveDate"]').fill(formattedDate);

    const pickupLocation = 'YUMA, AZ 85364 (YUMA)';
    const destinationLocation = 'YUMA, AZ 85365 (YUMA)';
    const w2Location = 'YUMA, AZ 85367 (YUMA)';

    await this.page.locator('input[name="pickupAddress.streetAddress1"]').fill('1819 S Cedar Street');
    await this.page.locator('input[id="pickupAddress-input"]').fill('85364');
    await expect(this.page.getByText(pickupLocation, { exact: true })).toBeVisible();
    await this.page.keyboard.press('Enter');

    await this.page.locator('input[name="destinationAddress.streetAddress1"]').fill('1819 S Cedar Street');
    await this.page.locator('input[id="destinationAddress-input"]').fill('85365');
    await expect(this.page.getByText(destinationLocation, { exact: true })).toBeVisible();
    await this.page.keyboard.press('Enter');

    if (options?.selectAdvance) {
      await this.page.locator('label[for="yes-has-received-advance"]').click();
      await this.page.locator('input[name="advanceAmountReceived"]').fill('5000');
    } else {
      await this.page.locator('label[for="no-has-received-advance"]').click();
    }

    await this.page.locator('input[name="w2Address.streetAddress1"]').fill('1819 S Cedar Street');
    await this.page.locator('input[id="w2Address-input"]').fill('85367');
    await expect(this.page.getByText(w2Location, { exact: true })).toBeVisible();
    await this.page.keyboard.press('Enter');

    await this.page.getByRole('button', { name: 'Save & Continue' }).click();
  }

  /**
   * returns {Promise<void>}
   */
  async navigateFromAboutPageToWeightTicketPage() {
    await this.page.getByRole('button', { name: 'Save & Continue' }).click();

    await expect(this.page).toHaveURL(/\/moves\/[^/]+\/shipments\/[^/]+\/weight-tickets/);
  }

  /**
   * returns {Promise<void>}
   */
  async navigateToWeightTicketPage() {
    await this.clickOnUploadPPMDocumentsButton();

    await expect(this.page.getByRole('heading', { name: 'Weight Tickets' })).toBeVisible();
    await expect(this.page).toHaveURL(/\/moves\/[^/]+\/shipments\/[^/]+\/weight-tickets/);
  }

  /**
   * @param {Object} options
   * @param {boolean} [options.hasTrailer=false]
   * @param {boolean} [options.ownTrailer=false]
   * @param {boolean} [options.useConstructedWeight=false]
   * returns {Promise<void>}
   */
  async submitWeightTicketPage(options = {}) {
    await this.fillOutWeightTicketPage(options);
    await this.navigateFromWeightTicketPage();
  }

  /**
   * @param {Object} options
   * @param {boolean} [options.hasTrailer=false]
   * @param {boolean} [options.ownTrailer=false]
   * @param {boolean} [options.useConstructedWeight=false]
   * returns {Promise<void>}
   */
  async fillOutWeightTicketPage(options) {
    const { hasTrailer = false, ownTrailer = false, useConstructedWeight = false } = options;
    await expect(this.page.getByRole('heading', { name: 'Weight Tickets' })).toBeVisible();
    await this.page.locator('input[name="vehicleDescription"]').fill('Kia Forte');
    await this.page.locator('input[name="vehicleDescription"]').blur();

    await this.page.getByLabel('Empty weight').clear();
    await this.page.getByLabel('Empty weight').fill('1000');
    await this.page.getByLabel('Empty weight').blur();
    if (useConstructedWeight) {
      // this page has multiple labels with the same text, grab the
      // first one for Empty Weight. Not sure why getByLabel does not work
      await this.page.locator('label').getByText("I don't have this weight ticket").first().click();

      const emptyRental = this.page.locator('label').getByText(
        `Since you do not have a certified weight ticket, upload the registration or rental agreement for the vehicle used
      during the PPM`,
      );

      await expect(emptyRental).toBeVisible();
      let filepond = emptyRental.locator('../..').locator('.filepond--wrapper');
      await expect(filepond).toBeVisible();

      await this.uploadFileViaFilepond(filepond, 'sampleWeightTicket.jpg');

      // wait for the file to be visible in the uploads
      await expect(
        filepond
          .locator('../..')
          .locator('p')
          .getByText(/sampleWeightTicket-\d{14}\.jpg/, { exact: false }),
      ).toBeVisible();

      await this.page.getByLabel('Full weight').clear();
      await this.page.getByLabel('Full weight').fill('3000');

      // this page has multiple labels with the same text, grab the
      // second one for Full Weight. Not sure why getByLabel does not work
      await this.page.locator('label').getByText("I don't have this weight ticket").nth(1).click();

      const fullConstructed = this.page
        .locator('label')
        .getByText('Upload your completed constructed weight spreadsheet');

      await expect(fullConstructed).toBeVisible();
      filepond = fullConstructed.locator('../..').locator('.filepond--wrapper');
      await expect(filepond).toBeVisible();

      await this.uploadFileViaFilepond(filepond, 'constructedWeight.xlsx');

      // weight estimator file should be converted to .pdf so we verify it was
      const re = /constructedWeight-\d{14}.+\.pdf$/;

      // wait for the file to be visible in the uploads
      await expect(filepond.locator('../..').locator('p').getByText(re, { exact: false })).toBeVisible();
    } else {
      // find the label, then find the filepond wrapper. Not sure why
      // getByLabel doesn't work
      const emptyWeightLabel = this.page.locator('label').getByText('Upload empty weight ticket', { exact: true });
      await expect(emptyWeightLabel).toBeVisible();
      const emptyFilepond = emptyWeightLabel.locator('../..').locator('.filepond--wrapper');
      await expect(emptyFilepond).toBeVisible();

      await this.uploadFileViaFilepond(emptyFilepond, 'sampleWeightTicket.jpg');

      // wait for the file to be visible in the uploads
      await expect(
        emptyFilepond
          .locator('../..')
          .locator('p')
          .getByText(/sampleWeightTicket-\d{14}\.jpg/, { exact: false }),
      ).toBeVisible();

      await this.page.getByLabel('Full Weight').clear();
      await this.page.getByLabel('Full Weight').fill('3000');

      // find the label, then find the filepond wrapper. Not sure why
      // getByLabel doesn't work
      const fullWeightLabel = this.page.locator('label').getByText('Upload full weight ticket', { exact: true });
      await expect(fullWeightLabel).toBeVisible();
      const fullFilepond = fullWeightLabel.locator('../..').locator('.filepond--wrapper');
      await expect(fullFilepond).toBeVisible();

      await this.uploadFileViaFilepond(fullFilepond, 'sampleWeightTicket.jpg');
      // wait for the file to be visible in the uploads
      await expect(
        fullFilepond
          .locator('../..')
          .locator('p')
          .getByText(/sampleWeightTicket-\d{14}\.jpg/, { exact: false }),
      ).toBeVisible();
    }

    await expect(this.page.locator('.tripWeightTotal')).toContainText('Trip weight: 2,000 lbs');

    if (hasTrailer) {
      // the page design makes it hard to click without using a css locator
      await this.page.locator('label[for="yesOwnsTrailer"]').click();
      if (ownTrailer) {
        // the page design makes it hard to click without using a css locator
        await this.page.locator('label[for="yestrailerMeetsCriteria"]').click();

        // find the label, then find the filepond wrapper, not sure
        // why getByLabel does not work
        const ownershipLabel = this.page.locator('label').getByText('Upload proof of ownership', { exact: true });
        await expect(ownershipLabel).toBeVisible();
        const ownershipFilepond = ownershipLabel.locator('../..').locator('.filepond--wrapper');
        await expect(ownershipFilepond).toBeVisible();

        await this.uploadFileViaFilepond(ownershipFilepond, 'trailerOwnership.pdf');

        // wait for the file to be visible in the uploads
        await expect(
          ownershipFilepond
            .locator('../..')
            .locator('p')
            .getByText(/trailerOwnership-\d{14}\.pdf/, { exact: false }),
        ).toBeVisible();
      } else {
        // the page design makes it hard to click without using a css locator
        await this.page.locator('label[for="notrailerMeetsCriteria"]').click();
      }
    }
  }

  /**
   * returns {Promise<void>}
   */
  async navigateFromWeightTicketPage() {
    await this.page.getByRole('button', { name: 'Save & Continue' }).click();
    await this.page.waitForURL(/\/moves\/[^/]+\/shipments\/[^/]+\/review/);
  }

  async submitIncorrectXlsxFileForWeightTicketPage() {
    await expect(this.page.getByRole('heading', { name: 'Weight Tickets' })).toBeVisible();
    await this.submitIncorrectXlsxFile();
  }

  async submitIncorrectXlsxFile() {
    await this.page.locator('input[name="vehicleDescription"]').fill('Kia Forte');
    await this.page.locator('input[name="vehicleDescription"]').blur();

    await this.page.getByLabel('Empty weight').clear();
    await this.page.getByLabel('Empty weight').fill('1000');
    await this.page.getByLabel('Empty weight').blur();

    // find the label, then find the filepond wrapper. Not sure why
    // getByLabel doesn't work
    const emptyWeightLabel = this.page.locator('label').getByText('Upload empty weight ticket', { exact: true });
    await expect(emptyWeightLabel).toBeVisible();
    const emptyFilepond = emptyWeightLabel.locator('../..').locator('.filepond--wrapper');
    await expect(emptyFilepond).toBeVisible();

    await this.uploadFileViaFilepond(emptyFilepond, 'weightEstimatorExpectFailedUpload.xlsx');

    // await modal is visible and close modal
    await expect(
      this.page.getByText(
        'The only Excel file this uploader accepts is the Weight Estimator file. Please convert any other Excel file to PDF.',
      ),
    ).toBeVisible();
    await this.page.getByTestId('modalCloseButton').click();

    // wait for the an incorrect file to not be visible in the uploads
    await expect(this.page.getByRole('heading', { name: '1 FILES UPLOADED' })).not.toBeVisible();

    await this.page.getByLabel('Full Weight').clear();
    await this.page.getByLabel('Full Weight').fill('3000');

    // find the label, then find the filepond wrapper. Not sure why
    // getByLabel doesn't work
    const fullWeightLabel = this.page.locator('label').getByText('Upload full weight ticket', { exact: true });
    await expect(fullWeightLabel).toBeVisible();
    const fullFilepond = fullWeightLabel.locator('../..').locator('.filepond--wrapper');
    await expect(fullFilepond).toBeVisible();

    await this.uploadFileViaFilepond(fullFilepond, 'weightEstimatorExpectFailedUpload.xlsx');

    // await modal is visible and close modal
    await expect(
      this.page.getByText(
        'The only Excel file this uploader accepts is the Weight Estimator file. Please convert any other Excel file to PDF.',
      ),
    ).toBeVisible();
    await this.page.getByTestId('modalCloseButton').click();

    // wait for the file not to be visible in the uploads
    await expect(this.page.getByRole('heading', { name: '1 FILES UPLOADED' })).not.toBeVisible();

    // add successful file upload and look for "1 FILES UPLOADED": weightEstimatorExpectSuccessfulUpload
    await this.uploadFileViaFilepond(fullFilepond, 'weightEstimatorExpectSuccessfulUpload.xlsx');
    // wait for the file to be visible in the uploads
    await expect(this.page.getByRole('heading', { name: '1 FILES UPLOADED' })).toBeVisible();
  }
  /**
   * returns {Promise<void>}
   */

  async navigateFromHomePageToExistingPPMDateAndLocationPage() {
    if (multiMoveEnabled) {
      await this.page.getByRole('button', { name: 'Go to Move' }).click();
    }
    await expect(this.page.getByRole('heading', { name: 'Time to submit your move' })).toBeVisible();

    await this.page.locator('[data-testid="shipment-list-item-container"] button').getByText('Edit').click();

    await expect(this.page.getByRole('heading', { name: 'PPM date & location' })).toBeVisible();
    await expect(this.page).toHaveURL(/\/moves\/[^/]+\/shipments\/[^/]+\/edit/);
  }

  async navigateToAboutPageAndFillOutAboutFormDate() {
    if (multiMoveEnabled) {
      await this.page.getByRole('button', { name: 'Go to Move' }).click();
    }
    await this.clickOnUploadPPMDocumentsButton();

    await expect(this.page).toHaveURL(/\/moves\/[^/]+\/shipments\/[^/]+\/about/);

    await expect(this.page.getByRole('heading', { name: 'About your PPM' })).toBeVisible();

    await this.page.locator('input[placeholder="DD MMM YYYY"]').click();

    // Use Playwright's selectors to find the element that represents today
    const todaySelector = '.DayPicker-Day--today';

    // Attempt to find the next day and checking if it is disabled
    const nextDayDisabledSelector = `${todaySelector} + .DayPicker-Day.DayPicker-Day--disabled`;

    // Check if the next day element is present and marked as disabled
    const isNextDayDisabled = await this.page.isVisible(nextDayDisabledSelector);

    // Assert that the next day is indeed disabled
    expect(isNextDayDisabled).toBeTruthy();
  }

  /**
   * used for creating a new shipment
   * returns {Promise<void>}
   */
  async submitsDateAndLocation() {
    await this.navigateFromDateAndLocationPageToEstimatedWeightsPage();
  }

  /**
   * returns {Promise<void>}
   */
  async navigateFromDateAndLocationPageToEstimatedWeightsPage() {
    const pickupLocation = 'BEVERLY HILLS, CA 90210 (LOS ANGELES)';
    const destinationLocation = 'FORT WORTH, TX 76127 (TARRANT)';
    await this.page.locator('input[name="pickupAddress.address.streetAddress1"]').fill('123 Street');
    await this.page.locator('input[id="pickupAddress.address-input"]').fill('90210');
    await expect(this.page.getByText(pickupLocation, { exact: true })).toBeVisible();
    await this.page.keyboard.press('Enter');

    await this.page.locator('input[name="destinationAddress.address.streetAddress1"]').fill('123 Street');
    await this.page.locator('input[id="destinationAddress.address-input"]').fill('76127');
    await expect(this.page.getByText(destinationLocation, { exact: true })).toBeVisible();
    await this.page.keyboard.press('Enter');

    await this.page.locator('input[name="expectedDepartureDate"]').clear();
    await this.page.locator('input[name="expectedDepartureDate"]').fill('01 Feb 2022');
    await this.page.locator('input[name="expectedDepartureDate"]').blur();

    // Select closeout office
    await this.selectDutyLocation('Fort Bragg', 'closeoutOffice');
    await this.page.getByRole('button', { name: 'Save & Continue' }).click();

    await expect(this.page.getByRole('heading', { name: 'Estimated weight', exact: true })).toBeVisible();

    await expect(this.page).toHaveURL(/\/moves\/[^/]+\/shipments\/[^/]+\/estimated-weight/);
  }

  /**
   * returns {Promise<void>}
   */
  async submitsEstimatedWeightsAndProGear() {
    await this.page.locator('input[name="estimatedWeight"]').clear();
    await this.page.locator('input[name="estimatedWeight"]').fill('4000');

    await this.page.locator('label[for="hasProGearYes"]').click();

    // seems to need to click then clear
    await this.page.locator('input[name="proGearWeight"]').click();
    await this.page.locator('input[name="proGearWeight"]').clear();
    await this.page.locator('input[name="proGearWeight"]').fill('500');

    await this.page.locator('input[name="spouseProGearWeight"]').clear();
    await this.page.locator('input[name="spouseProGearWeight"]').fill('400');

    await expect(this.page.getByRole('button', { name: 'Save & Continue' })).toBeEnabled();

    await this.navigateFromEstimatedWeightsPageToEstimatedIncentivePage();
  }

  /**
   * returns {Promise<void>}
   */
  async submitsEstimatedWeights() {
    await this.page.locator('input[name="estimatedWeight"]').clear();
    await this.page.locator('input[name="estimatedWeight"]').fill('4000');
    await expect(this.page.getByRole('button', { name: 'Save & Continue' })).toBeEnabled();

    await this.navigateFromEstimatedWeightsPageToEstimatedIncentivePage();
  }

  /**
   * returns {Promise<void>}
   */
  async navigateFromEstimatedWeightsPageToEstimatedIncentivePage() {
    await this.page.locator('button').getByText('Save & Continue').click();

    await expect(this.page.getByRole('heading', { name: 'Estimated incentive', exact: true })).toBeVisible();
    await expect(this.page).toHaveURL(/\/moves\/[^/]+\/shipments\/[^/]+\/estimated-incentive/);
  }

  /**
   * @param {Object} options
   * @param {boolean} [options.isMobile=false]
   * returns {Promise<void>}
   */
  async generalVerifyEstimatedIncentivePage(options = {}) {
    const { isMobile = false } = options;
    await expect(this.page.getByRole('heading', { name: 'Estimated incentive', exact: true })).toBeVisible();

    // checks the format of the incentive amount statement is `$<some
    // comma-separated number without decimals> is`
    await expect(this.page.locator('.container h2')).toContainText(/\$[0-9,]+ is/);

    await expect(this.page.getByRole('button', { name: 'Next' })).toBeEnabled();
    if (isMobile) {
      await expect(this.page.getByRole('button', { name: 'Next' })).toHaveCSS('order', '1');
    }

    await this.navigateFromEstimatedIncentivePageToAdvancesPage();
  }

  /**
   */
  async navigateFromEstimatedIncentivePageToAdvancesPage() {
    await this.page.getByRole('button', { name: 'Next', exact: true }).click();

    await expect(this.page.getByRole('heading', { name: 'Advances', exact: true })).toBeVisible();
    await expect(this.page).toHaveURL(/\/moves\/[^/]+\/shipments\/[^/]+\/advances/);
  }

  /**
   * submit ppm advance page
   * @param {Object} options
   * @param {boolean} [options.addAdvance=false]
   * @param {boolean} [options.isMobile=false]
   * returns {Promise<void>}
   */
  async submitsAdvancePage(options = {}) {
    const { addAdvance = false, isMobile = false } = options;
    if (addAdvance) {
      await this.page.locator('label[for="hasRequestedAdvanceYes"]').click();

      // not sure why, but need to click then clear
      await this.page.locator('input[name="advanceAmountRequested"]').click();
      await this.page.locator('input[name="advanceAmountRequested"]').clear();
      await this.page.locator('input[name="advanceAmountRequested"]').fill('4000');
      await this.page.locator('input[name="advanceAmountRequested"]').blur();

      await this.page.locator('label[for="agreeToTerms"]').click();
    } else {
      await this.page.locator('label[for="hasRequestedAdvanceNo"]').click();
    }

    await this.navigateFromAdvancesPageToReviewPage({ isMobile });
  }

  /**
   * navigate from advances to review
   * @param {Object} options
   * @param {boolean} [options.isMobile=false]
   * returns {Promise<void>}
   */
  async navigateFromAdvancesPageToReviewPage(options = {}) {
    const { isMobile = false } = options;

    const saveButton = this.page.getByRole('button', { name: 'Save & Continue' });
    await expect(saveButton).toBeVisible();

    if (isMobile) {
      await expect(saveButton).toHaveCSS('order', '1');
    }

    // when navigating through an existing PPM that requested an
    // advance, we must agree to the terms again to proceed
    const hasAdvance = await this.page.locator('label[for="hasRequestedAdvanceYes"]').isChecked();
    if (hasAdvance) {
      // only look for this if hasAdvance
      const agreedToTerms = await this.page.locator('label[for="agreeToTerms"]').isChecked();
      if (!agreedToTerms) {
        await this.page.locator('label[for="agreeToTerms"]').click();
      }
    }

    // click and wait for page path to change
    await Promise.all([this.page.waitForURL(/.*\/moves\/[^/]+\/review$/), saveButton.click()]);

    await expect(this.page.getByRole('heading', { name: 'Review your details', exact: true })).toBeVisible();
    await expect(this.page.locator('.usa-alert__heading')).toContainText('Details saved');
    await expect(this.page.locator('.usa-alert__heading + p')).toContainText(
      'Review your info and submit your move request now, or come back and finish later.',
    );
  }

  /**
   * returns {Promise<void>}
   */
  async navigateToHomePage() {
    await this.page.getByRole('link', { name: 'Home' }).click();
  }

  /**
   * returns {Promise<void>}
   */
  async navigateFromReviewPageToHomePage() {
    // calculate the home url to wait for it after click
    const url = new URL(this.page.url());
    url.pathname = '/';
    await this.page.getByRole('button', { name: 'Return home' }).click();
    await this.page.waitForURL(url.href);
  }

  /**
   * returns {Promise<void>}
   */
  async navigateFromReviewPageToHomePageMM(move) {
    // calculate the home url to wait for it after click
    const url = new URL(this.page.url());
    url.pathname = `/move/${move.id}`;
    await this.page.getByRole('button', { name: 'Return home' }).click();
    await this.page.waitForURL(url.href);
  }

  /**
   * returns {Promise<void>}
   */
  async navigateToFromHomePageToPPMCloseoutReview() {
    await this.page.getByRole('button', { name: 'Upload PPM Documents' }).click();
    await this.page.waitForURL(/\/moves\/[^/]+\/shipments\/[^/]+\/review/);
  }

  /**
   * returns {Promise<void>}
   */
  async navigateToAgreementAndSign() {
    await this.navigateForward();
    await this.signAgreement();
  }

  /**
   * returns {Promise<void>}
   */
  async signAgreement() {
    await expect(this.page).toHaveURL(/\/moves\/[^/]+\/agreement/);
    await expect(this.page.getByRole('heading', { name: 'Now for the official part…' })).toBeVisible();

    await this.page.locator('input[name="signature"]').fill('Sofía Clark-Nuñez');
    await expect(this.page.getByRole('button', { name: 'Complete' })).toBeEnabled();
  }

  /**
   * returns {Promise<void>}
   */
  async submitMove() {
    await this.page.getByRole('button', { name: 'Complete' }).click();

    await expect(this.page.getByRole('heading', { name: 'Now for the official part' })).toBeVisible();

    // ensure that shipment list doesn't have a button to edit or delete
    await expect(this.page.locator('[data-testid="shipment-list-item-container"] button')).not.toBeVisible();
  }

  /**
   * @param {import('@playwright/test').Locator} locator
   * @param {number} expectedLength
   * returns {Promise<void>}
   */
  async deleteShipment(locator, expectedLength) {
    await locator.getByText('Delete').click();
    const modal = this.page.locator('[data-testid="modal"]');
    await expect(modal).toBeVisible();
    await modal.getByRole('button', { name: 'Yes, Delete' }).click();
    await expect(locator).toHaveCount(expectedLength);
    await expect(this.page.locator('[data-testid="alert"]')).toContainText('The shipment was deleted.');
  }

  /**
   * @param {number} ticketIndex
   * @param {boolean} isLastWeightTicket
   */
  async deleteWeightTicket(ticketIndex, isLastWeightTicket) {
    const weightMoved = this.page.getByRole('heading', { name: 'Weight moved' });
    await expect(weightMoved).toBeVisible();
    const weightMovedContainer = weightMoved.locator('../../..');
    await expect(weightMovedContainer).toBeVisible();
    await weightMovedContainer.getByRole('button', { name: 'Delete' }).nth(ticketIndex).click();
    await expect(this.page.getByText(`You are about to delete Trip ${1 + ticketIndex}`)).toBeVisible();
    await this.page.getByRole('button', { name: 'Yes, Delete' }).click();
    if (isLastWeightTicket) {
      await expect(
        this.page.getByText('No weight moved documented. At least one trip is required to continue.'),
      ).toBeVisible();
      await expect(
        this.page.getByText(
          'There are items below that are missing required information. Please select “Edit” to enter all required information or “Delete” to remove the item.',
        ),
      ).toBeVisible();
    }
    await expect(this.page.getByText(`Trip ${1 + ticketIndex} successfully deleted.`)).toBeVisible();
  }

  /**
   * @param {number} index
   * @param {boolean} isLastProGear
   */
  async deleteProGearExpense(index, isLastProGear) {
    const proGearExpense = this.page.getByRole('heading', { name: 'Pro-gear' });
    await expect(proGearExpense).toBeVisible();
    const proGearExpenseContainer = proGearExpense.locator('../../..');
    await expect(proGearExpenseContainer).toBeVisible();
    await proGearExpenseContainer.getByRole('button', { name: 'Delete' }).nth(index).click();
    await expect(this.page.getByText(`You are about to delete Set ${1 + index}`)).toBeVisible();
    await this.page.getByRole('button', { name: 'Yes, Delete' }).click();
    await expect(this.page.getByText(`Set ${1 + index} successfully deleted.`)).toBeVisible();
    if (isLastProGear) {
      await expect(this.page.getByText('No pro-gear weight documented.')).toBeVisible();
    }
  }

  /**
   * @param {number} index
   * @param {boolean} isLastMovingExpense
   */
  async deleteMovingExpense(index, isLastMovingExpense) {
    const moveExpense = this.page.getByRole('heading', { name: 'Expenses' });
    await expect(moveExpense).toBeVisible();
    const moveExpensesContainer = moveExpense.locator('../../..');
    await expect(moveExpensesContainer).toBeVisible();
    await moveExpensesContainer.getByRole('button', { name: 'Delete' }).nth(index).click();
    await expect(this.page.getByText(`You are about to delete Receipt ${index + 1}`)).toBeVisible();
    await this.page.getByRole('button', { name: 'Yes, Delete' }).click();
    await expect(this.page.getByText(`Receipt ${index + 1} successfully deleted.`)).toBeVisible();
    if (isLastMovingExpense) {
      await expect(this.page.getByText('No receipts uploaded.')).toBeVisible();
    }
  }

  /**
   * @param {string[][]} shipmentCardFields
   * @param {Object} options
   * @param {boolean} options.isEditable=false
   * returns {Promise<void>}
   */
  async verifyPPMShipmentCard(shipmentCardFields, options = { isEditable: false }) {
    const { isEditable = false } = options;
    // get first div after the move setup heading
    const ppm1 = this.page.locator(':text("Move setup") + div:has(:text("PPM 1"))');
    await expect(ppm1).toBeVisible();

    if (isEditable) {
      await expect(ppm1.getByRole('button', { name: 'Edit' })).toBeVisible();
      await expect(ppm1.getByRole('button', { name: 'Delete' })).toBeVisible();
    } else {
      for (const loc of await ppm1.locator('[data-testid="ShipmentContainer"]').locator('button').all()) {
        await expect(loc).not.toBeVisible();
      }
    }
  }

  /**
   * returns {Promise<void>}
   */
  async navigateToProgearPage() {
    await this.navigateToPPMReviewPage();
    await this.navigateFromCloseoutReviewPageToProGearPage();
  }

  /**
   * returns {Promise<void>}
   */
  async navigateFromCloseoutReviewPageToProGearPage() {
    await this.page.getByRole('link', { name: 'Add Pro-gear Weight' }).click();
    await this.page.waitForURL(/\/moves\/[^/]+\/shipments\/[^/]+\/pro-gear/);
  }

  /**
   * returns {Promise<void>}
   */
  async navigateFromCloseoutReviewPageToEditProGearPage() {
    await this.page.locator('.progearSection a').getByText('Edit').click();
    await this.page.waitForURL(/\/moves\/[^/]+\/shipments\/[^/]+\/pro-gear/);
  }

  /**
   * returns {Promise<void>}
   */
  async navigateFromCloseoutReviewPageToAddProGearPage() {
    await this.page.getByRole('link', { name: 'Add Pro-gear Weight' }).click();
    await this.page.waitForURL(/\/moves\/[^/]+\/shipments\/[^/]+\/pro-gear/);
  }

  /**
   */
  async navigateFromCloseoutReviewPageToEditWeightTicketPage() {
    await this.page.locator('.reviewWeightTickets a').getByText('Edit').click();
    await this.page.waitForURL(/\/moves\/[^/]+\/shipments\/[^/]+\/weight-tickets/);
  }

  /**
   * returns {Promise<void>}
   */
  async navigateFromCloseoutReviewPageToAddWeightTicketPage() {
    await this.page.getByRole('link', { name: 'Add More Weight' }).click();
    await this.page.waitForURL(/\/moves\/[^/]+\/shipments\/[^/]+\/weight-tickets/);
  }

  /**
   * returns {Promise<void>}
   */
  async cancelAddLineItemAndReturnToCloseoutReviewPage() {
    await this.page.getByRole('button', { name: 'Cancel' }).click();
  }

  /**
   */
  async navigateFromCloseoutReviewPageToEditExpensePage() {
    await this.page.locator('.reviewExpenses a').getByText('Edit').click();

    try {
      await expect(this.page.getByRole('heading', { level: 1, name: 'Expenses' })).toBeVisible();
    } catch (error) {
      const reviewHeading = await this.page.$('role=heading[name="Review"]');
      if (reviewHeading) {
        await this.page.locator('.reviewExpenses a').getByText('Edit').click();
      }
    }
  }

  /**
   * returns {Promise<void>}
   */
  async navigateFromCloseoutReviewPageToAddExpensePage() {
    await this.page.getByRole('link', { name: 'Add Expenses' }).click();
    await expect(this.page.getByRole('heading', { level: 1, name: 'Expenses' })).toBeVisible();
  }

  /**
   * returns {Promise<void>}
   */
  async returnToMoveHome() {
    await this.page.getByRole('button', { name: 'Return To Homepage' }).click();
  }

  /**
   */
  async navigateFromCloseoutReviewPageToAboutPage() {
    await this.page.locator('[data-testid="aboutYourPPM"] a').getByText('Edit').click();
  }

  /**
   * returns {Promise<void>}
   */
  async navigateFromProgearPage() {
    await this.page.getByRole('button', { name: 'Save & Continue' }).click();
    await expect(this.page.getByRole('heading', { level: 1, name: 'Review' })).toBeVisible();
  }

  async verifySaveAndContinueDisabled() {
    await expect(this.page.getByRole('link', { name: 'Save & Continue' })).toBeDisabled();
    await expect(
      this.page.getByText(
        'There are items below that are missing required information. Please select “Edit” to enter all required information or “Delete” to remove the item.',
      ),
    ).toBeVisible();
  }

  async verifySaveAndContinueEnabled() {
    await expect(this.page.getByRole('link', { name: 'Save & Continue' })).toBeEnabled();
  }

  /**
   * @param {Object} options
   * @param {boolean} [options.belongsToSelf=true]
   * @param {string} [options.weight]
   * @param {boolean} [options.missingWeightTicket]
   * returns {Promise<void>}
   */
  async submitProgearPage(options = { belongsToSelf: true }) {
    await this.fillOutProgearPage(options);
    await this.navigateFromProgearPage();
  }

  /**
   * @param {Object} options
   * @param {boolean} [options.belongsToSelf=true]
   * @param {string} [options.weight]
   * @param {boolean} [options.missingWeightTicket]
   */
  async fillOutProgearPage(options) {
    const belongs = options?.belongsToSelf ? 'Self' : 'Spouse';
    const progearTypeSelector = `label[for="ownerOfProGear${belongs}"]`;
    await this.page.locator(progearTypeSelector).click();

    await this.page.locator('[name="description"]').clear();
    await this.page.locator('[name="description"]').fill('Radio equipment');

    // need to click before clear for some reason
    await this.page.locator('[name="weight"]').click();
    await this.page.locator('[name="weight"]').clear();
    if (options?.belongsToSelf) {
      await this.page.locator('[name="weight"]').fill(options?.weight || '2000');
    } else {
      await this.page.locator('[name="weight"]').fill(options?.weight || '500');
    }

    let uploadFilename = 'sampleWeightTicket.jpg';
    let upload;

    if (options?.missingWeightTicket) {
      await this.page.locator('label').getByText("I don't have this weight ticket").click();
      uploadFilename = 'constructedWeight.xls';
      upload = this.page.locator('label').getByText('Upload constructed weight spreadsheet');
    } else {
      upload = this.page.locator('label').getByText("Upload your pro-gear's weight tickets");
    }

    await expect(upload).toBeVisible();
    const filepond = upload.locator('../..').locator('.filepond--wrapper');
    await expect(filepond).toBeVisible();
    await this.uploadFileViaFilepond(filepond, uploadFilename);

    // wait for the file to be visible in the uploads
    const element = await filepond.locator('../..').locator('p').getByText(`${uploadFilename}-`, { exact: false });
    const textContent = await element.textContent();
    const matches = textContent.includes(`${uploadFilename}-`) && /\d{14}/.test(textContent);
    await expect(matches).toBeTruthy();
  }

  /**
   * returns {Promise<void>}
   */
  async navigateFromCloseoutReviewPageToExpensesPage() {
    await this.page.getByRole('link', { name: 'Add Expenses' }).waitFor({ state: 'visible' });
    await this.page.getByRole('link', { name: 'Add Expenses' }).click();

    // Retry to confirm the heading is visible - this is an effort to reduce flaky test failures
    await this.page.waitForTimeout(1000);
    await expect(this.page.getByRole('heading', { level: 1, name: 'Expenses' })).toBeVisible({ timeout: 5000 });
  }

  /**
   * returns {Promise<void>}
   */
  async navigateFromMoveHomeToAdvances() {
    await this.page.getByTestId('editShipmentButton').click();
    await this.page.waitForURL(/\/moves\/[\d|a-z|-]+\/shipments\/[\d|a-z|-]+\/.*/);
    await this.page.getByRole('button', { name: 'Save & Continue' }).click();
    await this.page.waitForURL(/\/moves\/[\d|a-z|-]+\/shipments\/[\d|a-z|-]+\/estimated-weight$/);
    await this.page.getByRole('button', { name: 'Save & Continue' }).click();
    await this.page.waitForURL(/\/moves\/[\d|a-z|-]+\/shipments\/[\d|a-z|-]+\/estimated-incentive$/);
    await this.page.getByRole('button', { name: 'Next' }).click();
  }

  /**
   * @param {Object} options
   * @param {boolean} [options.isEditExpense=false]
   * @param {string} [options.amount]
   * returns {Promise<void>}
   */
  async submitExpensePage(options = { isEditExpense: false }) {
    const expenseType = this.page.locator('select[name="expenseType"]');
    if (!options?.isEditExpense) {
      await expect(expenseType).toHaveValue('');
    }
    // this section was frequently flaky with the page closing, waiting for page to load before proceeding
    await this.page.waitForLoadState('networkidle');

    await expenseType.selectOption({ label: 'Storage' });

    const descriptionInput = this.page.locator('input[name="description"]');
    await descriptionInput.waitFor({ state: 'visible' });
    await descriptionInput.fill('Cloud storage');
    await this.page.locator('label[for="sitLocationDestination"]').click();
    await this.page.locator('input[name="sitWeight"]').fill('100');
    await this.page.locator('input[name="sitWeight"]').blur();
    await this.page.locator('label[for="yes-used-gtcc"]').click();
    await this.page.locator('input[name="amount"]').clear();
    await this.page.locator('input[name="amount"]').fill(options?.amount || '675.99');

    // find the label, then find the filepond wrapper. Not sure why
    // getByLabel doesn't work
    const fullWeightLabel = this.page.locator('label').getByText('Upload receipt', { exact: true });
    await expect(fullWeightLabel).toBeVisible();
    const fullFilepond = fullWeightLabel.locator('../..').locator('.filepond--wrapper');
    await expect(fullFilepond).toBeVisible();

    await this.uploadFileViaFilepond(fullFilepond, 'sampleWeightTicket.jpg');
    // wait for the file to be visible in the uploads
    await expect(
      fullFilepond
        .locator('../..')
        .locator('p')
        .getByText(/sampleWeightTicket-\d{14}\.jpg/, { exact: false }),
    ).toBeVisible();

    await this.page.locator('input[name="sitStartDate"]').fill('14 Aug 2022');
    await this.page.locator('input[name="sitStartDate"]').blur();
    await this.page.locator('input[name="sitEndDate"]').fill('20 Aug 2022');
    await this.page.locator('input[name="sitEndDate"]').blur();

    await this.page.getByRole('button', { name: 'Save & Continue' }).click();
    await this.page.waitForURL(/\/moves\/[^/]+\/shipments\/[^/]+\/review/);

    const cloudStorage = this.page.getByText('Cloud storage');
    await expect(cloudStorage).toBeVisible();
    const receiptContainer = cloudStorage.locator('../..');
    await expect(receiptContainer.locator('dt').getByText('Days in storage:')).toBeVisible();
    await expect(receiptContainer.locator('dd').getByText('7', { exact: true })).toBeVisible();
  }

  /**
   * @param {Object} options
   * @param {string} [options.totalNetWeight='4,000 lbs']
   * @param {string} [options.proGearWeight='1,500 lbs']
   * @param {string} [options.expensesClaimed='450.00']
   * @param {string} [options.finalIncentiveAmount='$500,000.00']
   * returns {Promise<void>}
   */
  async verifyFinalIncentiveAndTotals(
    options = {
      totalNetWeight: '4,000 lbs',
      proGearWeight: '1,500 lbs',
      expensesClaimed: '450.00',
      finalIncentiveAmount: '$500,000.00',
    },
  ) {
    await expect(this.page.getByText('Your final estimated incentive:')).toBeVisible();

    await expect(this.page.locator('li').getByText(`${options?.totalNetWeight} total net weight`)).toBeVisible();

    await expect(this.page.locator('li').getByText(`${options?.proGearWeight} of pro-gear`)).toBeVisible();
    await expect(this.page.locator('li').getByText(`$${options?.expensesClaimed} in expenses claimed`)).toBeVisible();
  }

  /**
   * returns {Promise<void>}
   */
  async signCloseoutAgreement(moveId) {
    await this.page.locator('input[name="signature"]').fill('Sofía Clark-Nuñez');

    // calculate the home url to wait for it after click
    const url = new URL(this.page.url());
    url.pathname = `/move/${moveId}`;

    await this.page.getByRole('button', { name: 'Submit PPM Documentation' }).click();
    await this.page.waitForURL(url.href);

    let stepContainer = this.page.locator('[data-testid="stepContainer6"]');

    if (stepContainer == null) {
      stepContainer = this.page.locator('[data-testid="stepContainer5"]');
    }

    await expect(stepContainer.getByRole('button', { name: 'Download Payment Packet' })).toBeDisabled();
    await expect(stepContainer.getByText(/PPM documentation submitted: \d{2} \w{3} \d{4}/)).toBeVisible();
  }

  /**
   * @param {Object} options
   * @param {string} [options.totalNetWeight='4,000 lbs']
   * @param {string} [options.proGearWeight='1,500 lbs']
   * @param {string} [options.expensesClaimed='450.00']
   * @param {string} [options.finalIncentiveAmount='$500,000.00']
   * returns {Promise<void>}
   */
  async submitFinalCloseout(moveId, options) {
    await this.verifyFinalIncentiveAndTotals(options);
    await this.signCloseoutAgreement(moveId);
  }
}

/**
 * @typedef {object} CustomerPpmPageTestArgs - customer ppm page test args
 * @property {CustomerPpmPage} customerPpmPage    - customer ppm page
 */

/** @type {import('@playwright/test').Fixtures<CustomerPpmPageTestArgs, {}, import('../../../utils/my/customerTest').CustomerPageTestArgs, import('@playwright/test').PlaywrightWorkerArgs>} */
const customerPpmFixtures = {
  customerPpmPage: async ({ customerPage }, use) => {
    const customerPpmPage = new CustomerPpmPage(customerPage);
    await use(customerPpmPage);
  },
};

export const test = customerTest.extend(customerPpmFixtures);

export { expect, forEachViewport, useMobileViewport };

export default CustomerPpmPage;<|MERGE_RESOLUTION|>--- conflicted
+++ resolved
@@ -157,10 +157,6 @@
   async fillOutAboutPage(options = { selectAdvance: false }) {
     // editing this field with the keyboard instead of the date picker runs async validators for pre-filled postal codes
     // this helps debounce the API calls that would be triggered in quick succession
-<<<<<<< HEAD
-    await this.page.locator('input[name="actualMoveDate"]').fill('01 Feb 2025');
-=======
->>>>>>> 9f22ac94
 
     // Set the expected departure date to today's date formatted as "DD MMM YYYY"
     const today = new Date();
