/**
 * Semi-automated converted from a cypress test, and thus may contain
 * non best-practices, in particular: heavy use of `page.locator`
 * instead of `page.getBy*`.
 */

// @ts-check
import { act } from '@testing-library/react';

import {
  expect,
  test as customerTest,
  forEachViewport,
  useMobileViewport,
  CustomerPage,
} from '../../../utils/my/customerTest';

/**
 * CustomerPpmPage test fixture
 *
 * @extends CustomerPage
 */
export class CustomerPpmPage extends CustomerPage {
  /**
   * Create an CustomerPpmPage.
   * @param {CustomerPage} customerPage
   * returns {Promise<void>}
   */
  constructor(customerPage) {
    super(customerPage.page, customerPage.request);
  }

  /**
   * @param {string} userId
   * returns {Promise<void>}
   */
  async signInForPPM(userId) {
    await this.signInAsExistingCustomer(userId);
  }

  /**
   * @param {Object} move
   * returns {Promise<void>}
   */
  async signInForPPMWithMove(move) {
    await this.signInAsExistingCustomer(move?.Orders?.service_member?.user_id);
  }

  /**
   * click on upload ppm documents
   * returns {Promise<void>}
   */
  async clickOnUploadPPMDocumentsButton() {
    await expect(this.page.getByRole('heading', { name: 'Your move is in progress.' })).toBeVisible();

    await this.page.getByRole('button', { name: 'Upload PPM Documents' }).click();
  }

  /**
   * click on upload ppm documents
   * returns {Promise<void>}
   */
  async clickOnGoToMoveButton() {
    await this.page.getByTestId('goToMoveBtn').click();
  }

  /**
   * returns {Promise<void>}
   */
  async customerStartsAddingAPPMShipment() {
    await this.page.getByTestId('goToMoveBtn').click();
    await this.page.getByTestId('shipment-selection-btn').click();
    await this.navigateForward();

    await this.page.locator('label[for="PPM"]').click();
    await this.navigateForward();
  }

  /**
   * @param {Object} options
   * @param {boolean} [options.selectAdvance=false]
   * returns {Promise<void>}
   */
  async navigateToAboutPage(options = { selectAdvance: false }) {
    await this.clickOnUploadPPMDocumentsButton();

    await expect(this.page).toHaveURL(/\/moves\/[^/]+\/shipments\/[^/]+\/about/);

    await expect(this.page.getByRole('heading', { name: 'About your PPM' })).toBeVisible();

    await this.fillOutAboutPage(options);
  }

  /**
   * returns {Promise<void>}
   */
  async navigateToPPMReviewPage() {
    await this.clickOnUploadPPMDocumentsButton();

    await expect(this.page).toHaveURL(/\/moves\/[^/]+\/shipments\/[^/]/);

    await this.page.getByText('Save & Continue').click();

    await expect(this.page.getByRole('heading', { name: 'Review' })).toBeVisible();
  }

  /**
   * returns {Promise<void>}
   */
  async navigateToPPMReviewPageWithCompletePPM() {
    await this.clickOnUploadPPMDocumentsButton();

    await expect(this.page).toHaveURL(/\/moves\/[^/]+\/shipments\/[^/]/);
  }

  /**
   * returns {Promise<void>}
   */
  async navigateFromPPMReviewPageToFinalCloseoutPage() {
    await this.page.locator('a').getByText('Save & Continue').click();
    await expect(this.page).toHaveURL(/\/moves\/[^/]+\/shipments\/[^/]+\/complete/);

    await expect(this.page.getByRole('heading', { name: 'Complete PPM' })).toBeVisible();
  }

  /**
   * returns {Promise<void>}
   */
  async navigateToFinalCloseoutPage() {
    await this.navigateToPPMReviewPage();

    await this.navigateFromPPMReviewPageToFinalCloseoutPage();
  }

  /**
   * @param {Object} options
   * @param {boolean} [options.isMoveSubmitted=false]
   * returns {Promise<void>}
   */
  async navigateFromHomePageToReviewPage(options = { isMoveSubmitted: false }) {
    if (options?.isMoveSubmitted) {
      await expect(this.page.getByRole('heading', { name: 'Next step: Your move gets approved' })).toBeVisible();

      await this.page.getByRole('button', { name: 'Review your request' }).click();
    } else {
      await expect(this.page.getByRole('heading', { name: 'Time to submit your move' })).toBeVisible();

      await this.page.getByRole('button', { name: 'Review and submit' }).click();
    }
  }

  /**
   * @param {Object} options
   * @param {boolean} [options.selectAdvance=false]
   * returns {Promise<void>}
   */
  async fillOutAboutPage(options = { selectAdvance: false }) {
    // editing this field with the keyboard instead of the date picker runs async validators for pre-filled postal codes
    // this helps debounce the API calls that would be triggered in quick succession

    // Set the expected departure date to today's date formatted as "DD MMM YYYY"
    const today = new Date();
    const formattedDate = `${today.getDate().toString().padStart(2, '0')} ${today.toLocaleString('en-US', {
      month: 'short',
    })} ${today.getFullYear()}`;
    await this.page.locator('input[name="actualMoveDate"]').fill(formattedDate);

    const pickupLocation = 'YUMA, AZ 85364 (YUMA)';
    const destinationLocation = 'YUMA, AZ 85365 (YUMA)';
    const w2Location = 'YUMA, AZ 85367 (YUMA)';

    await this.page.locator('input[name="pickupAddress.streetAddress1"]').fill('1819 S Cedar Street');
    await this.page.locator('input[id="pickupAddress-input"]').fill('85364');
    await expect(this.page.getByText(pickupLocation, { exact: true })).toBeVisible();
    await this.page.keyboard.press('Enter');

    await this.page.locator('input[name="destinationAddress.streetAddress1"]').fill('1819 S Cedar Street');
    await this.page.locator('input[id="destinationAddress-input"]').fill('85365');
    await expect(this.page.getByText(destinationLocation, { exact: true })).toBeVisible();
    await this.page.keyboard.press('Enter');

    if (options?.selectAdvance) {
      await this.page.locator('label[for="yes-has-received-advance"]').click();
      await this.page.locator('input[name="advanceAmountReceived"]').fill('5000');
    } else {
      await this.page.locator('label[for="no-has-received-advance"]').click();
    }

    await this.page.locator('input[name="w2Address.streetAddress1"]').fill('1819 S Cedar Street');
    await this.page.locator('input[id="w2Address-input"]').fill('85367');
    await expect(this.page.getByText(w2Location, { exact: true })).toBeVisible();
    await this.page.keyboard.press('Enter');

    await this.page.getByRole('button', { name: 'Save & Continue' }).click();
  }

  /**
   * returns {Promise<void>}
   */
  async navigateFromAboutPageToWeightTicketPage() {
    await this.page.getByRole('button', { name: 'Save & Continue' }).click();

    await expect(this.page).toHaveURL(/\/moves\/[^/]+\/shipments\/[^/]+\/weight-tickets/);
  }

  /**
   * returns {Promise<void>}
   */
  async navigateToWeightTicketPage() {
    await this.clickOnUploadPPMDocumentsButton();

    await expect(this.page.getByRole('heading', { name: 'Weight Tickets' })).toBeVisible();
    await expect(this.page).toHaveURL(/\/moves\/[^/]+\/shipments\/[^/]+\/weight-tickets/);
  }

  /**
   * @param {Object} options
   * @param {boolean} [options.hasTrailer=false]
   * @param {boolean} [options.ownTrailer=false]
   * @param {boolean} [options.useConstructedWeight=false]
   * returns {Promise<void>}
   */
  async submitWeightTicketPage(options = {}) {
    await this.fillOutWeightTicketPage(options);
    await this.navigateFromWeightTicketPage();
  }

  /**
   * @param {Object} options
   * @param {boolean} [options.hasTrailer=false]
   * @param {boolean} [options.ownTrailer=false]
   * @param {boolean} [options.useConstructedWeight=false]
   * returns {Promise<void>}
   */
  async fillOutWeightTicketPage(options) {
    const { hasTrailer = false, ownTrailer = false, useConstructedWeight = false } = options;
    await expect(this.page.getByRole('heading', { name: 'Weight Tickets' })).toBeVisible();
    await this.page.locator('input[name="vehicleDescription"]').fill('Kia Forte');
    await this.page.locator('input[name="vehicleDescription"]').blur();

    await this.page.getByLabel('Empty weight').clear();
    await this.page.getByLabel('Empty weight').fill('1000');
    await this.page.getByLabel('Empty weight').blur();
    if (useConstructedWeight) {
      // this page has multiple labels with the same text, grab the
      // first one for Empty Weight. Not sure why getByLabel does not work
      await this.page.locator('label').getByText("I don't have this weight ticket").first().click();

      const emptyRental = this.page.locator('label').getByText(
        `Since you do not have a certified weight ticket, upload the registration or rental agreement for the vehicle used
      during the PPM`,
      );

      await expect(emptyRental).toBeVisible();
      let filepond = emptyRental.locator('../..').locator('.filepond--wrapper');
      await expect(filepond).toBeVisible();

      await this.uploadFileViaFilepond(filepond, 'sampleWeightTicket.jpg');

      // wait for the file to be visible in the uploads
      await expect(
        filepond
          .locator('../..')
          .locator('p')
          .getByText(/sampleWeightTicket-\d{14}\.jpg/, { exact: false }),
      ).toBeVisible();

      await this.page.getByLabel('Full weight').clear();
      await this.page.getByLabel('Full weight').fill('3000');

      // this page has multiple labels with the same text, grab the
      // second one for Full Weight. Not sure why getByLabel does not work
      await this.page.locator('label').getByText("I don't have this weight ticket").nth(1).click();

      const fullConstructed = this.page
        .locator('label')
        .getByText('Upload your completed constructed weight spreadsheet');

      await expect(fullConstructed).toBeVisible();
      filepond = fullConstructed.locator('../..').locator('.filepond--wrapper');
      await expect(filepond).toBeVisible();

      await this.uploadFileViaFilepond(filepond, 'constructedWeight.xlsx');

      // weight estimator file should be converted to .pdf so we verify it was
      const re = /constructedWeight-\d{14}.+\.pdf$/;

      // wait for the file to be visible in the uploads
      await expect(filepond.locator('../..').locator('p').getByText(re, { exact: false })).toBeVisible();
    } else {
      // find the label, then find the filepond wrapper. Not sure why
      // getByLabel doesn't work
      const emptyWeightLabel = this.page.locator('label').getByText('Upload empty weight ticket', { exact: true });
      await expect(emptyWeightLabel).toBeVisible();
      const emptyFilepond = emptyWeightLabel.locator('../..').locator('.filepond--wrapper');
      await expect(emptyFilepond).toBeVisible();

      await this.uploadFileViaFilepond(emptyFilepond, 'sampleWeightTicket.jpg');

      // wait for the file to be visible in the uploads
      await expect(
        emptyFilepond
          .locator('../..')
          .locator('p')
          .getByText(/sampleWeightTicket-\d{14}\.jpg/, { exact: false }),
      ).toBeVisible();

      await this.page.getByLabel('Full Weight').clear();
      await this.page.getByLabel('Full Weight').fill('3000');

      // find the label, then find the filepond wrapper. Not sure why
      // getByLabel doesn't work
      const fullWeightLabel = this.page.locator('label').getByText('Upload full weight ticket', { exact: true });
      await expect(fullWeightLabel).toBeVisible();
      const fullFilepond = fullWeightLabel.locator('../..').locator('.filepond--wrapper');
      await expect(fullFilepond).toBeVisible();

      await this.uploadFileViaFilepond(fullFilepond, 'sampleWeightTicket.jpg');
      // wait for the file to be visible in the uploads
      await expect(
        fullFilepond
          .locator('../..')
          .locator('p')
          .getByText(/sampleWeightTicket-\d{14}\.jpg/, { exact: false }),
      ).toBeVisible();
    }

    await expect(this.page.locator('.tripWeightTotal')).toContainText('Trip weight: 2,000 lbs');

    if (hasTrailer) {
      // the page design makes it hard to click without using a css locator
      await this.page.locator('label[for="yesOwnsTrailer"]').click();
      if (ownTrailer) {
        // the page design makes it hard to click without using a css locator
        await this.page.locator('label[for="yestrailerMeetsCriteria"]').click();

        // find the label, then find the filepond wrapper, not sure
        // why getByLabel does not work
        const ownershipLabel = this.page.locator('label').getByText('Upload proof of ownership', { exact: true });
        await expect(ownershipLabel).toBeVisible();
        const ownershipFilepond = ownershipLabel.locator('../..').locator('.filepond--wrapper');
        await expect(ownershipFilepond).toBeVisible();

        await this.uploadFileViaFilepond(ownershipFilepond, 'trailerOwnership.pdf');

        // wait for the file to be visible in the uploads
        await expect(
          ownershipFilepond
            .locator('../..')
            .locator('p')
            .getByText(/trailerOwnership-\d{14}\.pdf/, { exact: false }),
        ).toBeVisible();
      } else {
        // the page design makes it hard to click without using a css locator
        await this.page.locator('label[for="notrailerMeetsCriteria"]').click();
      }
    }
  }

  /**
   * returns {Promise<void>}
   */
  async navigateFromWeightTicketPage() {
    await act(async () => {
      await this.page.getByRole('button', { name: 'Save & Continue' }).click();
    });
    await this.page.waitForTimeout(1000);
<<<<<<< HEAD

=======
    await this.page.waitForURL(/\/moves\/[^/]+\/shipments\/[^/]+\/review/);
  }

  async navigateFromWeightTicketPageBadUpload() {
    await expect(this.page.getByRole('heading', { name: 'Weight Tickets' })).toBeVisible();
    await act(async () => {
      await this.page.getByRole('button', { name: 'Cancel' }).click();
    });
    await this.page.waitForTimeout(1000);
>>>>>>> 1042953b
    await this.page.waitForURL(/\/moves\/[^/]+\/shipments\/[^/]+\/review/);
  }

  async submitIncorrectXlsxFileForWeightTicketPage() {
    await expect(this.page.getByRole('heading', { name: 'Weight Tickets' })).toBeVisible();
    await this.submitIncorrectXlsxFile();
  }

  async submitIncorrectXlsxFile() {
    await this.page.locator('input[name="vehicleDescription"]').fill('Kia Forte');
    await this.page.locator('input[name="vehicleDescription"]').blur();

    await this.page.getByLabel('Empty weight').clear();
    await this.page.getByLabel('Empty weight').fill('1000');
    await this.page.getByLabel('Empty weight').blur();

    // find the label, then find the filepond wrapper.
    const emptyWeightLabel = this.page.locator('label').getByText('Upload empty weight ticket', { exact: true });
    await expect(emptyWeightLabel).toBeVisible();
    const emptyFilepond = emptyWeightLabel.locator('../..').locator('.filepond--wrapper');
    await expect(emptyFilepond).toBeVisible();

    await this.uploadFileViaFilepond(emptyFilepond, 'weightEstimatorExpectFailedUpload.xlsx');

    // await modal is visible and close modal
    await expect(
      this.page.getByText(
        'The only Excel file this uploader accepts is the Weight Estimator file. Please convert any other Excel file to PDF.',
      ),
    ).toBeVisible();
    await this.page.getByTestId('modalCloseButton').click();

    // wait for the an incorrect file to not be visible in the uploads
    await expect(this.page.getByRole('heading', { name: '1 FILES UPLOADED' })).not.toBeVisible();

    await this.page.getByLabel('Full Weight').clear();
    await this.page.getByLabel('Full Weight').fill('3000');

    // find the label, then find the filepond wrapper.
    const fullWeightLabel = this.page.locator('label').getByText('Upload full weight ticket', { exact: true });
    await expect(fullWeightLabel).toBeVisible();
    const fullFilepond = fullWeightLabel.locator('../..').locator('.filepond--wrapper');
    await expect(fullFilepond).toBeVisible();

    await this.uploadFileViaFilepond(fullFilepond, 'weightEstimatorExpectFailedUpload.xlsx');

    // await modal is visible and close modal
    await expect(
      this.page.getByText(
        'The only Excel file this uploader accepts is the Weight Estimator file. Please convert any other Excel file to PDF.',
      ),
    ).toBeVisible();
    await this.page.getByTestId('modalCloseButton').click();

    // wait for the file not to be visible in the uploads
    await expect(this.page.getByRole('heading', { name: '1 FILES UPLOADED' })).not.toBeVisible();

    // add successful file upload and look for "1 FILES UPLOADED": weightEstimatorExpectSuccessfulUpload
    await this.uploadFileViaFilepond(fullFilepond, 'weightEstimatorExpectSuccessfulUpload.xlsx');
    // wait for the file to be visible in the uploads
    await expect(this.page.getByRole('heading', { name: '1 FILES UPLOADED' })).toBeVisible();
  }

  async submitIncorrectXlsxFileForProGear() {
    // find the label, then find the filepond wrapper.
    const proGearWeightLabel = this.page
      .locator('label')
      .getByText("Upload your pro-gear's weight tickets", { exact: true });
    await expect(proGearWeightLabel).toBeVisible();
    const proGearFilepond = proGearWeightLabel.locator('../..').locator('.filepond--wrapper');
    await expect(proGearFilepond).toBeVisible();

    await this.uploadFileViaFilepond(proGearFilepond, 'weightEstimatorExpectFailedUpload.xlsx');

    // await modal is visible and close modal
    await expect(
      this.page.getByText(
        'The only Excel file this uploader accepts is the Weight Estimator file. Please convert any other Excel file to PDF.',
      ),
    ).toBeVisible();
    await this.page.getByTestId('modalCloseButton').click();

    // wait for the an incorrect file to not be visible in the uploads
    await expect(this.page.getByRole('heading', { name: '1 FILES UPLOADED' })).not.toBeVisible();

    // add successful file upload and look for "1 FILES UPLOADED": weightEstimatorExpectSuccessfulUpload
    await this.uploadFileViaFilepond(proGearFilepond, 'weightEstimatorExpectSuccessfulUpload.xlsx');
    // wait for the file to be visible in the uploads
    await expect(this.page.getByRole('heading', { name: '1 FILES UPLOADED' })).toBeVisible();
  }
  /**
   * returns {Promise<void>}
   */

  async navigateFromHomePageToExistingPPMDateAndLocationPage() {
    await this.page.getByRole('button', { name: 'Go to Move' }).click();
    await expect(this.page.getByRole('heading', { name: 'Time to submit your move' })).toBeVisible();

    await this.page.locator('[data-testid="shipment-list-item-container"] button').getByText('Edit').click();

    await expect(this.page.getByRole('heading', { name: 'PPM date & location' })).toBeVisible();
    await expect(this.page).toHaveURL(/\/moves\/[^/]+\/shipments\/[^/]+\/edit/);
  }

  async navigateToAboutPageAndFillOutAboutFormDate() {
    await this.page.getByRole('button', { name: 'Go to Move' }).click();
    await this.clickOnUploadPPMDocumentsButton();

    await expect(this.page).toHaveURL(/\/moves\/[^/]+\/shipments\/[^/]+\/about/);

    await expect(this.page.getByRole('heading', { name: 'About your PPM' })).toBeVisible();

    await this.page.locator('input[placeholder="DD MMM YYYY"]').click();

    // Use Playwright's selectors to find the element that represents today
    const todaySelector = '.DayPicker-Day--today';

    // Attempt to find the next day and checking if it is disabled
    const nextDayDisabledSelector = `${todaySelector} + .DayPicker-Day.DayPicker-Day--disabled`;

    // Check if the next day element is present and marked as disabled
    const isNextDayDisabled = await this.page.isVisible(nextDayDisabledSelector);

    // Assert that the next day is indeed disabled
    expect(isNextDayDisabled).toBeTruthy();
  }

  /**
   * used for creating a new shipment
   * returns {Promise<void>}
   */
  async submitsDateAndLocation() {
    await this.navigateFromDateAndLocationPageToEstimatedWeightsPage();
  }

  /**
   * returns {Promise<void>}
   */
  async navigateFromDateAndLocationPageToEstimatedWeightsPage() {
    const pickupLocation = 'BEVERLY HILLS, CA 90210 (LOS ANGELES)';
    const destinationLocation = 'FORT WORTH, TX 76127 (TARRANT)';
    await this.page.locator('input[name="pickupAddress.address.streetAddress1"]').fill('123 Street');
    await this.page.locator('input[id="pickupAddress.address-input"]').fill('90210');
    await expect(this.page.getByText(pickupLocation, { exact: true })).toBeVisible();
    await this.page.keyboard.press('Enter');

    await this.page.locator('input[name="destinationAddress.address.streetAddress1"]').fill('123 Street');
    await this.page.locator('input[id="destinationAddress.address-input"]').fill('76127');
    await expect(this.page.getByText(destinationLocation, { exact: true })).toBeVisible();
    await this.page.keyboard.press('Enter');

    await this.page.locator('input[name="expectedDepartureDate"]').clear();
    await this.page.locator('input[name="expectedDepartureDate"]').fill('01 Feb 2022');
    await this.page.locator('input[name="expectedDepartureDate"]').blur();

    // Select closeout office
    await this.selectDutyLocation('Fort Bragg', 'closeoutOffice');
    await this.page.getByRole('button', { name: 'Save & Continue' }).click();

    await expect(this.page.getByRole('heading', { name: 'Estimated weight', exact: true })).toBeVisible();

    await expect(this.page).toHaveURL(/\/moves\/[^/]+\/shipments\/[^/]+\/estimated-weight/);
  }

  /**
   * returns {Promise<void>}
   */
  async submitsEstimatedWeightsAndProGear() {
    await this.page.locator('input[name="estimatedWeight"]').clear();
    await this.page.locator('input[name="estimatedWeight"]').fill('4000');

    await this.page.locator('label[for="hasProGearYes"]').click();

    // seems to need to click then clear
    await this.page.locator('input[name="proGearWeight"]').click();
    await this.page.locator('input[name="proGearWeight"]').clear();
    await this.page.locator('input[name="proGearWeight"]').fill('500');

    await this.page.locator('input[name="spouseProGearWeight"]').clear();
    await this.page.locator('input[name="spouseProGearWeight"]').fill('400');

    await expect(this.page.getByRole('button', { name: 'Save & Continue' })).toBeEnabled();

    await this.navigateFromEstimatedWeightsPageToEstimatedIncentivePage();
  }

  /**
   * returns {Promise<void>}
   */
  async submitsEstimatedWeights() {
    await this.page.locator('input[name="estimatedWeight"]').clear();
    await this.page.locator('input[name="estimatedWeight"]').fill('4000');
    await expect(this.page.getByRole('button', { name: 'Save & Continue' })).toBeEnabled();

    await this.navigateFromEstimatedWeightsPageToEstimatedIncentivePage();
  }

  /**
   * returns {Promise<void>}
   */
  async navigateFromEstimatedWeightsPageToEstimatedIncentivePage() {
    await this.page.locator('button').getByText('Save & Continue').click();

    await expect(this.page.getByRole('heading', { name: 'Estimated incentive', exact: true })).toBeVisible();
    await expect(this.page).toHaveURL(/\/moves\/[^/]+\/shipments\/[^/]+\/estimated-incentive/);
  }

  /**
   * @param {Object} options
   * @param {boolean} [options.isMobile=false]
   * returns {Promise<void>}
   */
  async generalVerifyEstimatedIncentivePage(options = {}) {
    const { isMobile = false } = options;
    await expect(this.page.getByRole('heading', { name: 'Estimated incentive', exact: true })).toBeVisible();

    // checks the format of the incentive amount statement is `$<some
    // comma-separated number without decimals> is`
    await expect(this.page.locator('.container h2')).toContainText(/\$[0-9,]+ is/);

    await expect(this.page.getByRole('button', { name: 'Next' })).toBeEnabled();
    if (isMobile) {
      await expect(this.page.getByRole('button', { name: 'Next' })).toHaveCSS('order', '1');
    }

    await this.navigateFromEstimatedIncentivePageToAdvancesPage();
  }

  /**
   */
  async navigateFromEstimatedIncentivePageToAdvancesPage() {
    await this.page.getByRole('button', { name: 'Next', exact: true }).click();

    await expect(this.page.getByRole('heading', { name: 'Advances', exact: true })).toBeVisible();
    await expect(this.page).toHaveURL(/\/moves\/[^/]+\/shipments\/[^/]+\/advances/);
  }

  /**
   * submit ppm advance page
   * @param {Object} options
   * @param {boolean} [options.addAdvance=false]
   * @param {boolean} [options.isMobile=false]
   * returns {Promise<void>}
   */
  async submitsAdvancePage(options = {}) {
    const { addAdvance = false, isMobile = false } = options;
    if (addAdvance) {
      await this.page.locator('label[for="hasRequestedAdvanceYes"]').click();

      // not sure why, but need to click then clear
      await this.page.locator('input[name="advanceAmountRequested"]').click();
      await this.page.locator('input[name="advanceAmountRequested"]').clear();
      await this.page.locator('input[name="advanceAmountRequested"]').fill('4000');
      await this.page.locator('input[name="advanceAmountRequested"]').blur();

      await this.page.locator('label[for="agreeToTerms"]').click();
    } else {
      await this.page.locator('label[for="hasRequestedAdvanceNo"]').click();
    }

    await this.navigateFromAdvancesPageToReviewPage({ isMobile });
  }

  /**
   * navigate from advances to review
   * @param {Object} options
   * @param {boolean} [options.isMobile=false]
   * returns {Promise<void>}
   */
  async navigateFromAdvancesPageToReviewPage(options = {}) {
    const { isMobile = false } = options;

    const saveButton = this.page.getByRole('button', { name: 'Save & Continue' });
    await expect(saveButton).toBeVisible();

    if (isMobile) {
      await expect(saveButton).toHaveCSS('order', '1');
    }

    // when navigating through an existing PPM that requested an
    // advance, we must agree to the terms again to proceed
    const hasAdvance = await this.page.locator('label[for="hasRequestedAdvanceYes"]').isChecked();
    if (hasAdvance) {
      // only look for this if hasAdvance
      const agreedToTerms = await this.page.locator('label[for="agreeToTerms"]').isChecked();
      if (!agreedToTerms) {
        await this.page.locator('label[for="agreeToTerms"]').click();
      }
    }

    // click and wait for page path to change
    await Promise.all([this.page.waitForURL(/.*\/moves\/[^/]+\/review$/), saveButton.click()]);

    await expect(this.page.getByRole('heading', { name: 'Review your details', exact: true })).toBeVisible();
    await expect(this.page.locator('.usa-alert__heading')).toContainText('Details saved');
    await expect(this.page.locator('.usa-alert__heading + p')).toContainText(
      'Review your info and submit your move request now, or come back and finish later.',
    );
  }

  /**
   * returns {Promise<void>}
   */
  async navigateToHomePage() {
    await this.page.getByRole('link', { name: 'Home' }).click();
  }

  /**
   * returns {Promise<void>}
   */
  async navigateFromReviewPageToHomePage() {
    // calculate the home url to wait for it after click
    const url = new URL(this.page.url());
    url.pathname = '/';
    await this.page.getByRole('button', { name: 'Return home' }).click();
    await this.page.waitForURL(url.href);
  }

  /**
   * returns {Promise<void>}
   */
  async navigateFromReviewPageToHomePageMM(move) {
    // calculate the home url to wait for it after click
    const url = new URL(this.page.url());
    url.pathname = `/move/${move.id}`;
    await this.page.getByRole('button', { name: 'Return home' }).click();
    await this.page.waitForURL(url.href);
  }

  /**
   * returns {Promise<void>}
   */
  async navigateToFromHomePageToPPMCloseoutReview() {
    await this.page.getByRole('button', { name: 'Upload PPM Documents' }).click();
    await this.page.waitForURL(/\/moves\/[^/]+\/shipments\/[^/]+\/review/);
  }

  /**
   * returns {Promise<void>}
   */
  async navigateToAgreementAndSign() {
    await this.navigateForward();
    await this.signAgreement();
  }

  /**
   * returns {Promise<void>}
   */
  async signAgreement() {
    await expect(this.page).toHaveURL(/\/moves\/[^/]+\/agreement/);
    await expect(this.page.getByRole('heading', { name: 'Now for the official part…' })).toBeVisible();

    await this.page.locator('input[name="signature"]').fill('Sofía Clark-Nuñez');
    await expect(this.page.getByRole('button', { name: 'Complete' })).toBeEnabled();
  }

  /**
   * returns {Promise<void>}
   */
  async submitMove() {
    await this.page.getByRole('button', { name: 'Complete' }).click();

    await expect(this.page.getByRole('heading', { name: 'Now for the official part' })).toBeVisible();

    // ensure that shipment list doesn't have a button to edit or delete
    await expect(this.page.locator('[data-testid="shipment-list-item-container"] button')).not.toBeVisible();
  }

  /**
   * @param {import('@playwright/test').Locator} locator
   * @param {number} expectedLength
   * returns {Promise<void>}
   */
  async deleteShipment(locator, expectedLength) {
    await locator.getByText('Delete').click();
    const modal = this.page.locator('[data-testid="modal"]');
    await expect(modal).toBeVisible();
    await modal.getByRole('button', { name: 'Yes, Delete' }).click();
    await expect(locator).toHaveCount(expectedLength);
    await expect(this.page.locator('[data-testid="alert"]')).toContainText('The shipment was deleted.');
  }

  /**
   * @param {number} ticketIndex
   * @param {boolean} isLastWeightTicket
   */
  async deleteWeightTicket(ticketIndex, isLastWeightTicket) {
    const weightMoved = this.page.getByRole('heading', { name: 'Weight moved' });
    await expect(weightMoved).toBeVisible();
    const weightMovedContainer = weightMoved.locator('../../..');
    await expect(weightMovedContainer).toBeVisible();
    await weightMovedContainer.getByRole('button', { name: 'Delete' }).nth(ticketIndex).click();
    await expect(this.page.getByText(`You are about to delete Trip ${1 + ticketIndex}`)).toBeVisible();
    await this.page.getByRole('button', { name: 'Yes, Delete' }).click();
    if (isLastWeightTicket) {
      await expect(
        this.page.getByText('No weight moved documented. At least one trip is required to continue.'),
      ).toBeVisible();
      await expect(
        this.page.getByText(
          'There are items below that are missing required information. Please select “Edit” to enter all required information or “Delete” to remove the item.',
        ),
      ).toBeVisible();
    }
    await expect(this.page.getByText(`Trip ${1 + ticketIndex} successfully deleted.`)).toBeVisible();
  }

  /**
   * @param {number} index
   * @param {boolean} isLastProGear
   */
  async deleteProGearExpense(index, isLastProGear) {
    const proGearExpense = this.page.getByRole('heading', { name: 'Pro-gear' });
    await expect(proGearExpense).toBeVisible();
    const proGearExpenseContainer = proGearExpense.locator('../../..');
    await expect(proGearExpenseContainer).toBeVisible();
    await proGearExpenseContainer.getByRole('button', { name: 'Delete' }).nth(index).click();
    await expect(this.page.getByText(`You are about to delete Set ${1 + index}`)).toBeVisible();
    await this.page.getByRole('button', { name: 'Yes, Delete' }).click();
    await expect(this.page.getByText(`Set ${1 + index} successfully deleted.`)).toBeVisible();
    if (isLastProGear) {
      await expect(this.page.getByText('No pro-gear weight documented.')).toBeVisible();
    }
  }

  /**
   * @param {number} index
   * @param {boolean} isLastMovingExpense
   */
  async deleteMovingExpense(index, isLastMovingExpense) {
    const moveExpense = this.page.getByRole('heading', { name: 'Expenses' });
    await expect(moveExpense).toBeVisible();
    const moveExpensesContainer = moveExpense.locator('../../..');
    await expect(moveExpensesContainer).toBeVisible();
    await moveExpensesContainer.getByRole('button', { name: 'Delete' }).nth(index).click();
    await expect(this.page.getByText(`You are about to delete Receipt ${index + 1}`)).toBeVisible();
    await this.page.getByRole('button', { name: 'Yes, Delete' }).click();
    await expect(this.page.getByText(`Receipt ${index + 1} successfully deleted.`)).toBeVisible();
    if (isLastMovingExpense) {
      await expect(this.page.getByText('No receipts uploaded.')).toBeVisible();
    }
  }

  /**
   * @param {string[][]} shipmentCardFields
   * @param {Object} options
   * @param {boolean} options.isEditable=false
   * returns {Promise<void>}
   */
  async verifyPPMShipmentCard(shipmentCardFields, options = { isEditable: false }) {
    const { isEditable = false } = options;
    // get first div after the move setup heading
    const ppm1 = this.page.locator(':text("Move setup") + div:has(:text("PPM 1"))');
    await expect(ppm1).toBeVisible();

    if (isEditable) {
      await expect(ppm1.getByRole('button', { name: 'Edit' })).toBeVisible();
      await expect(ppm1.getByRole('button', { name: 'Delete' })).toBeVisible();
    } else {
      for (const loc of await ppm1.locator('[data-testid="ShipmentContainer"]').locator('button').all()) {
        await expect(loc).not.toBeVisible();
      }
    }
  }

  /**
   * returns {Promise<void>}
   */
  async navigateToProgearPage() {
    await this.navigateToPPMReviewPage();
    await this.navigateFromCloseoutReviewPageToProGearPage();
  }

  /**
   * returns {Promise<void>}
   */
  async navigateFromCloseoutReviewPageToProGearPage() {
    await act(async () => {
      await this.page.getByRole('link', { name: 'Add Pro-gear Weight' }).click();
    });
    await this.page.waitForTimeout(1000);

    await this.page.waitForURL(/\/moves\/[^/]+\/shipments\/[^/]+\/pro-gear/);
  }

  async selectMeProGear() {
    await expect(this.page.getByRole('heading', { name: 'Pro-gear' })).toBeVisible();
    const progearTypeSelector = `label[for="ownerOfProGearSelf"]`;
    await this.page.locator(progearTypeSelector).click();
    await expect(this.page.getByRole('heading', { name: 'Description' })).toBeVisible();
    await this.page.waitForTimeout(1000);
  }

  /**
   * returns {Promise<void>}
   */
  async navigateFromCloseoutReviewPageToEditProGearPage() {
    await this.page.locator('.progearSection a').getByText('Edit').click();
    await this.page.waitForURL(/\/moves\/[^/]+\/shipments\/[^/]+\/pro-gear/);
  }

  /**
   * returns {Promise<void>}
   */
  async navigateFromCloseoutReviewPageToAddProGearPage() {
    await expect(this.page.getByRole('heading', { name: 'Review' })).toBeVisible();
    await this.page.getByRole('link', { name: 'Add Pro-gear Weight' }).click();
    await this.page.waitForURL(/\/moves\/[^/]+\/shipments\/[^/]+\/pro-gear/);
  }

  /**
   */
  async navigateFromCloseoutReviewPageToEditWeightTicketPage() {
    await this.page.locator('.reviewWeightTickets a').getByText('Edit').click();
    await this.page.waitForURL(/\/moves\/[^/]+\/shipments\/[^/]+\/weight-tickets/);
  }

  /**
   * returns {Promise<void>}
   */
  async navigateFromCloseoutReviewPageToAddWeightTicketPage() {
    await this.page.getByRole('link', { name: 'Add More Weight' }).click();
    await this.page.waitForURL(/\/moves\/[^/]+\/shipments\/[^/]+\/weight-tickets/);
  }

  /**
   * returns {Promise<void>}
   */
  async cancelAddLineItemAndReturnToCloseoutReviewPage() {
    await this.page.getByRole('button', { name: 'Cancel' }).click();
  }

  /**
   */
  async navigateFromCloseoutReviewPageToEditExpensePage() {
    await this.page.locator('.reviewExpenses a').getByText('Edit').click();

    try {
      await expect(this.page.getByRole('heading', { level: 1, name: 'Expenses' })).toBeVisible();
    } catch (error) {
      const reviewHeading = await this.page.$('role=heading[name="Review"]');
      if (reviewHeading) {
        await this.page.locator('.reviewExpenses a').getByText('Edit').click();
      }
    }
  }

  /**
   * returns {Promise<void>}
   */
  async navigateFromCloseoutReviewPageToAddExpensePage() {
    await this.page.getByRole('link', { name: 'Add Expenses' }).click();
    await expect(this.page.getByRole('heading', { level: 1, name: 'Expenses' })).toBeVisible();
  }

  /**
   * returns {Promise<void>}
   */
  async returnToMoveHome() {
    await this.page.getByRole('button', { name: 'Return To Homepage' }).click();
  }

  /**
   */
  async navigateFromCloseoutReviewPageToAboutPage() {
    await this.page.locator('[data-testid="aboutYourPPM"] a').getByText('Edit').click();
  }

  /**
   * returns {Promise<void>}
   */
  async navigateFromProgearPage() {
    await this.page.getByRole('button', { name: 'Save & Continue' }).click();
    await expect(this.page.getByRole('heading', { level: 1, name: 'Review' })).toBeVisible();
  }

  async verifySaveAndContinueDisabled() {
    await expect(this.page.getByRole('link', { name: 'Save & Continue' })).toBeDisabled();
    await expect(
      this.page.getByText(
        'There are items below that are missing required information. Please select “Edit” to enter all required information or “Delete” to remove the item.',
      ),
    ).toBeVisible();
  }

  async verifySaveAndContinueEnabled() {
    await expect(this.page.getByRole('link', { name: 'Save & Continue' })).toBeEnabled();
  }

  /**
   * @param {Object} options
   * @param {boolean} [options.belongsToSelf=true]
   * @param {string} [options.weight]
   * @param {boolean} [options.missingWeightTicket]
   * returns {Promise<void>}
   */
  async submitProgearPage(options = { belongsToSelf: true }) {
    await this.fillOutProgearPage(options);
    await this.navigateFromProgearPage();
  }

  /**
   * @param {Object} options
   * @param {boolean} [options.belongsToSelf=true]
   * @param {string} [options.weight]
   * @param {boolean} [options.missingWeightTicket]
   */
  async fillOutProgearPage(options) {
    const belongs = options?.belongsToSelf ? 'Self' : 'Spouse';
    const progearTypeSelector = `label[for="ownerOfProGear${belongs}"]`;
    await this.page.locator(progearTypeSelector).click();

    await this.page.locator('[name="description"]').clear();
    await this.page.locator('[name="description"]').fill('Radio equipment');

    // need to click before clear for some reason
    await this.page.locator('[name="weight"]').click();
    await this.page.locator('[name="weight"]').clear();
    if (options?.belongsToSelf) {
      await this.page.locator('[name="weight"]').fill(options?.weight || '2000');
    } else {
      await this.page.locator('[name="weight"]').fill(options?.weight || '500');
    }

    let uploadFilename = 'sampleWeightTicket.jpg';
    let upload;

    if (options?.missingWeightTicket) {
      await this.page.locator('label').getByText("I don't have this weight ticket").click();
      uploadFilename = 'constructedWeight.xls';
      upload = this.page.locator('label').getByText('Upload constructed weight spreadsheet');
    } else {
      upload = this.page.locator('label').getByText("Upload your pro-gear's weight tickets");
    }

    await expect(upload).toBeVisible();
    const filepond = upload.locator('../..').locator('.filepond--wrapper');
    await expect(filepond).toBeVisible();
    await this.uploadFileViaFilepond(filepond, uploadFilename);

    // wait for the file to be visible in the uploads
    const element = await filepond.locator('../..').locator('p').getByText(`${uploadFilename}-`, { exact: false });
    const textContent = await element.textContent();
    const matches = textContent.includes(`${uploadFilename}-`) && /\d{14}/.test(textContent);
    await expect(matches).toBeTruthy();
  }

  /**
   * returns {Promise<void>}
   */
  async navigateFromCloseoutReviewPageToExpensesPage() {
    await this.page.getByRole('link', { name: 'Add Expenses' }).waitFor({ state: 'visible' });
    await this.page.getByRole('link', { name: 'Add Expenses' }).click();
    await expect(this.page.getByRole('heading', { level: 1, name: 'Expenses' })).toBeVisible({ timeout: 5000 });
  }

  /**
   * returns {Promise<void>}
   */
  async navigateFromMoveHomeToAdvances() {
    await this.page.getByTestId('editShipmentButton').click();
    await this.page.waitForURL(/\/moves\/[\d|a-z|-]+\/shipments\/[\d|a-z|-]+\/.*/);
    await this.page.getByRole('button', { name: 'Save & Continue' }).click();
    await this.page.waitForURL(/\/moves\/[\d|a-z|-]+\/shipments\/[\d|a-z|-]+\/estimated-weight$/);
    await this.page.getByRole('button', { name: 'Save & Continue' }).click();
    await this.page.waitForURL(/\/moves\/[\d|a-z|-]+\/shipments\/[\d|a-z|-]+\/estimated-incentive$/);
    await this.page.getByRole('button', { name: 'Next' }).click();
  }

  /**
   * @param {Object} options
   * @param {boolean} [options.isEditExpense=false]
   * @param {string} [options.amount]
   * returns {Promise<void>}
   */
  async submitExpensePage(options = { isEditExpense: false }) {
    const expenseType = this.page.locator('select[name="expenseType"]');
    if (!options?.isEditExpense) {
      await expect(expenseType).toHaveValue('');
    }
    // this section was frequently flaky with the page closing, waiting for page to load before proceeding
    await this.page.waitForLoadState('networkidle');

    await expenseType.selectOption({ label: 'Storage' });

    const descriptionInput = this.page.locator('input[name="description"]');
    await descriptionInput.waitFor({ state: 'visible' });
    await descriptionInput.fill('Cloud storage');
    await this.page.locator('label[for="sitLocationDestination"]').click();
    await this.page.locator('input[name="sitWeight"]').fill('100');
    await this.page.locator('input[name="sitWeight"]').blur();
    await this.page.locator('label[for="yes-used-gtcc"]').click();
    await this.page.locator('input[name="amount"]').clear();
    await this.page.locator('input[name="amount"]').fill(options?.amount || '675.99');

    // find the label, then find the filepond wrapper. Not sure why
    // getByLabel doesn't work
    const fullWeightLabel = this.page.locator('label').getByText('Upload receipt', { exact: true });
    await expect(fullWeightLabel).toBeVisible();
    const fullFilepond = fullWeightLabel.locator('../..').locator('.filepond--wrapper');
    await expect(fullFilepond).toBeVisible();

    await this.uploadFileViaFilepond(fullFilepond, 'sampleWeightTicket.jpg');
    // wait for the file to be visible in the uploads
    await expect(
      fullFilepond
        .locator('../..')
        .locator('p')
        .getByText(/sampleWeightTicket-\d{14}\.jpg/, { exact: false }),
    ).toBeVisible();

    await this.page.locator('input[name="sitStartDate"]').fill('14 Aug 2022');
    await this.page.locator('input[name="sitStartDate"]').blur();
    await this.page.locator('input[name="sitEndDate"]').fill('20 Aug 2022');
    await this.page.locator('input[name="sitEndDate"]').blur();

    await this.page.getByRole('button', { name: 'Save & Continue' }).click();
    await this.page.waitForURL(/\/moves\/[^/]+\/shipments\/[^/]+\/review/);

    const cloudStorage = this.page.getByText('Cloud storage');
    await expect(cloudStorage).toBeVisible();
    const receiptContainer = cloudStorage.locator('../..');
    await expect(receiptContainer.locator('dt').getByText('Days in storage:')).toBeVisible();
    await expect(receiptContainer.locator('dd').getByText('7', { exact: true })).toBeVisible();
  }

  /**
   * @param {Object} options
   * @param {string} [options.totalNetWeight='4,000 lbs']
   * @param {string} [options.proGearWeight='1,500 lbs']
   * @param {string} [options.expensesClaimed='450.00']
   * @param {string} [options.finalIncentiveAmount='$500,000.00']
   * returns {Promise<void>}
   */
  async verifyFinalIncentiveAndTotals(
    options = {
      totalNetWeight: '4,000 lbs',
      proGearWeight: '1,500 lbs',
      expensesClaimed: '450.00',
      finalIncentiveAmount: '$500,000.00',
    },
  ) {
    await expect(this.page.getByText('Your final estimated incentive:')).toBeVisible();

    await expect(this.page.locator('li').getByText(`${options?.totalNetWeight} total net weight`)).toBeVisible();

    await expect(this.page.locator('li').getByText(`${options?.proGearWeight} of pro-gear`)).toBeVisible();
    await expect(this.page.locator('li').getByText(`$${options?.expensesClaimed} in expenses claimed`)).toBeVisible();
  }

  /**
   * returns {Promise<void>}
   */
  async signCloseoutAgreement(moveId) {
    await this.page.locator('input[name="signature"]').fill('Sofía Clark-Nuñez');

    // calculate the home url to wait for it after click
    const url = new URL(this.page.url());
    url.pathname = `/move/${moveId}`;

    await this.page.getByRole('button', { name: 'Submit PPM Documentation' }).click();
    await this.page.waitForURL(url.href);

    let stepContainer = this.page.locator('[data-testid="stepContainer6"]');

    if (stepContainer == null) {
      stepContainer = this.page.locator('[data-testid="stepContainer5"]');
    }

    await expect(stepContainer.getByRole('button', { name: 'Download Payment Packet' })).toBeDisabled();
    await expect(stepContainer.getByText(/PPM documentation submitted: \d{2} \w{3} \d{4}/)).toBeVisible();
  }

  /**
   * @param {Object} options
   * @param {string} [options.totalNetWeight='4,000 lbs']
   * @param {string} [options.proGearWeight='1,500 lbs']
   * @param {string} [options.expensesClaimed='450.00']
   * @param {string} [options.finalIncentiveAmount='$500,000.00']
   * returns {Promise<void>}
   */
  async submitFinalCloseout(moveId, options) {
    await this.verifyFinalIncentiveAndTotals(options);
    await this.signCloseoutAgreement(moveId);
  }
}

/**
 * @typedef {object} CustomerPpmPageTestArgs - customer ppm page test args
 * @property {CustomerPpmPage} customerPpmPage    - customer ppm page
 */

/** @type {import('@playwright/test').Fixtures<CustomerPpmPageTestArgs, {}, import('../../../utils/my/customerTest').CustomerPageTestArgs, import('@playwright/test').PlaywrightWorkerArgs>} */
const customerPpmFixtures = {
  customerPpmPage: async ({ customerPage }, use) => {
    const customerPpmPage = new CustomerPpmPage(customerPage);
    await use(customerPpmPage);
  },
};

export const test = customerTest.extend(customerPpmFixtures);

export { expect, forEachViewport, useMobileViewport };

export default CustomerPpmPage;<|MERGE_RESOLUTION|>--- conflicted
+++ resolved
@@ -365,9 +365,6 @@
       await this.page.getByRole('button', { name: 'Save & Continue' }).click();
     });
     await this.page.waitForTimeout(1000);
-<<<<<<< HEAD
-
-=======
     await this.page.waitForURL(/\/moves\/[^/]+\/shipments\/[^/]+\/review/);
   }
 
@@ -377,7 +374,6 @@
       await this.page.getByRole('button', { name: 'Cancel' }).click();
     });
     await this.page.waitForTimeout(1000);
->>>>>>> 1042953b
     await this.page.waitForURL(/\/moves\/[^/]+\/shipments\/[^/]+\/review/);
   }
 
