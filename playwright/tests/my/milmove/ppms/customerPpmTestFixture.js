--- conflicted
+++ resolved
@@ -331,9 +331,6 @@
    * returns {Promise<void>}
    */
   async submitsDateAndLocation() {
-<<<<<<< HEAD
-    // TODO: B-18434 update this to fill out addresses
-=======
     await this.navigateFromDateAndLocationPageToEstimatedWeightsPage();
   }
 
@@ -347,7 +344,6 @@
 
     await this.page.locator('input[name="destinationAddress.address.postalCode"]').clear();
     await this.page.locator('input[name="destinationAddress.address.postalCode"]').type('76127');
->>>>>>> 21911234
 
     await this.page.locator('input[name="expectedDepartureDate"]').clear();
     await this.page.locator('input[name="expectedDepartureDate"]').type('01 Feb 2022');
