--- conflicted
+++ resolved
@@ -908,17 +908,10 @@
 
     await expect(this.page.locator('.usa-alert--success')).toContainText('You submitted documentation for review.');
 
-<<<<<<< HEAD
-    const stepContainer = this.page.locator('[data-testid="stepContainer6"]');
-
-    if (stepContainer == null) {
-      this.page.locator('[data-testid="stepContainer5"]');
-=======
     let stepContainer = this.page.locator('[data-testid="stepContainer6"]');
 
     if (stepContainer == null) {
       stepContainer = this.page.locator('[data-testid="stepContainer5"]');
->>>>>>> 2c20a3c1
     }
 
     await expect(stepContainer.getByRole('button', { name: 'Download Incentive Packet' })).toBeDisabled();
