/**
 * Semi-automated converted from a cypress test, and thus may contain
 * non best-practices, in particular: heavy use of `page.locator`
 * instead of `page.getBy*`.
 */

// @ts-check
import { act } from '@testing-library/react';

import {
  expect,
  test as customerTest,
  forEachViewport,
  useMobileViewport,
  CustomerPage,
} from '../../../utils/my/customerTest';

const multiMoveEnabled = process.env.FEATURE_FLAG_MULTI_MOVE;

/**
 * CustomerPpmPage test fixture
 *
 * @extends CustomerPage
 */
export class CustomerPpmPage extends CustomerPage {
  /**
   * Create an CustomerPpmPage.
   * @param {CustomerPage} customerPage
   * returns {Promise<void>}
   */
  constructor(customerPage) {
    super(customerPage.page, customerPage.request);
  }

  /**
   * @param {string} userId
   * returns {Promise<void>}
   */
  async signInForPPM(userId) {
    await this.signInAsExistingCustomer(userId);
  }

  /**
   * @param {Object} move
   * returns {Promise<void>}
   */
  async signInForPPMWithMove(move) {
    const userId = move?.Orders?.service_member?.user_id;
    await this.signInAsExistingCustomer(userId);
  }

  /**
   * click on upload ppm documents
   * returns {Promise<void>}
   */
  async clickOnUploadPPMDocumentsButton() {
    await expect(this.page.getByRole('heading', { name: 'Your move is in progress.' })).toBeVisible();

    await this.page.getByRole('button', { name: 'Upload PPM Documents' }).click();
  }

  /**
   * click on upload ppm documents
   * returns {Promise<void>}
   */
  async clickOnGoToMoveButton() {
    await this.page.getByTestId('goToMoveBtn').click();
  }

  /**
   * returns {Promise<void>}
   */
  async customerStartsAddingAPPMShipment() {
    await this.page.getByTestId('goToMoveBtn').click();
    await this.page.getByTestId('shipment-selection-btn').click();
    await this.navigateForward();

    await this.page.locator('label[for="PPM"]').click();
    await this.navigateForward();
  }

  /**
   * @param {Object} options
   * @param {boolean} [options.selectAdvance=false]
   * returns {Promise<void>}
   */
  async navigateToAboutPage(options = { selectAdvance: false }) {
    await this.clickOnUploadPPMDocumentsButton();

    await expect(this.page).toHaveURL(/\/moves\/[^/]+\/shipments\/[^/]+\/about/);

    await expect(this.page.getByRole('heading', { name: 'About your PPM' })).toBeVisible();

    await this.fillOutAboutPage(options);
  }

  /**
   * returns {Promise<void>}
   */
  async navigateToPPMReviewPage() {
    await this.clickOnUploadPPMDocumentsButton();

    await expect(this.page).toHaveURL(/\/moves\/[^/]+\/shipments\/[^/]/);

    await this.page.getByText('Save & Continue').click();

    await expect(this.page.getByRole('heading', { name: 'Review' })).toBeVisible();
  }

  /**
   * returns {Promise<void>}
   */
  async navigateToPPMReviewPageWithCompletePPM() {
    await this.clickOnUploadPPMDocumentsButton();

    await expect(this.page).toHaveURL(/\/moves\/[^/]+\/shipments\/[^/]/);

    await expect(this.page.getByRole('heading', { name: 'Review' })).toBeVisible();
  }

  /**
   * returns {Promise<void>}
   */
  async navigateFromPPMReviewPageToFinalCloseoutPage() {
    await this.page.locator('a').getByText('Save & Continue').click();
    await expect(this.page).toHaveURL(/\/moves\/[^/]+\/shipments\/[^/]+\/complete/);

    await expect(this.page.getByRole('heading', { name: 'Complete PPM' })).toBeVisible();
  }

  /**
   * returns {Promise<void>}
   */
  async navigateToFinalCloseoutPage() {
    await this.navigateToPPMReviewPage();

    await this.navigateFromPPMReviewPageToFinalCloseoutPage();
  }

  /**
   * @param {Object} options
   * @param {boolean} [options.isMoveSubmitted=false]
   * returns {Promise<void>}
   */
  async navigateFromHomePageToReviewPage(options = { isMoveSubmitted: false }) {
    if (options?.isMoveSubmitted) {
      await expect(this.page.getByRole('heading', { name: 'Next step: Your move gets approved' })).toBeVisible();

      await this.page.getByRole('button', { name: 'Review your request' }).click();
    } else {
      await expect(this.page.getByRole('heading', { name: 'Time to submit your move' })).toBeVisible();

      await this.page.getByRole('button', { name: 'Review and submit' }).click();
    }
  }

  /**
   * @param {Object} options
   * @param {boolean} [options.selectAdvance=false]
   * returns {Promise<void>}
   */
  async fillOutAboutPage(options = { selectAdvance: false }) {
    // editing this field with the keyboard instead of the date picker runs async validators for pre-filled postal codes
    // this helps debounce the API calls that would be triggered in quick succession
    await this.page.locator('input[name="actualMoveDate"]').fill('01 Feb 2022');

<<<<<<< HEAD
    const pickupLocation = 'YUMA, AZ 85369 (YUMA)';
=======
    const pickupLocation = 'YUMA, AZ 85364 (YUMA)';
>>>>>>> 14a258dc
    const destinationLocation = 'YUMA, AZ 85366 (YUMA)';
    const w2Location = 'YUMA, AZ 85367 (YUMA)';

    await this.page.locator('input[name="pickupAddress.streetAddress1"]').fill('1819 S Cedar Street');
<<<<<<< HEAD
    await this.page.locator('input[id="pickupAddress-input"]').fill('85369');
=======
    await this.page.locator('input[id="pickupAddress-input"]').fill('85364');
>>>>>>> 14a258dc
    await expect(this.page.getByText(pickupLocation, { exact: true })).toBeVisible();
    await this.page.keyboard.press('Enter');

    await this.page.locator('input[name="destinationAddress.streetAddress1"]').fill('1819 S Cedar Street');
    await this.page.locator('input[id="destinationAddress-input"]').fill('85366');
    await expect(this.page.getByText(destinationLocation, { exact: true })).toBeVisible();
    await this.page.keyboard.press('Enter');

    if (options?.selectAdvance) {
      await this.page.locator('label[for="yes-has-received-advance"]').click();
      await this.page.locator('input[name="advanceAmountReceived"]').fill('5000');
    } else {
      await this.page.locator('label[for="no-has-received-advance"]').click();
    }

    await this.page.locator('input[name="w2Address.streetAddress1"]').fill('1819 S Cedar Street');
    await this.page.locator('input[id="w2Address-input"]').fill('85367');
    await expect(this.page.getByText(w2Location, { exact: true })).toBeVisible();
    await this.page.keyboard.press('Enter');

    await this.page.getByRole('button', { name: 'Save & Continue' }).click();
  }

  /**
   * returns {Promise<void>}
   */
  async navigateFromAboutPageToWeightTicketPage() {
    await this.page.getByRole('button', { name: 'Save & Continue' }).click();

    await expect(this.page).toHaveURL(/\/moves\/[^/]+\/shipments\/[^/]+\/weight-tickets/);
  }

  /**
   * returns {Promise<void>}
   */
  async navigateToWeightTicketPage() {
    await this.clickOnUploadPPMDocumentsButton();

    await expect(this.page.getByRole('heading', { name: 'Weight Tickets' })).toBeVisible();
    await expect(this.page).toHaveURL(/\/moves\/[^/]+\/shipments\/[^/]+\/weight-tickets/);
  }

  /**
   * @param {Object} options
   * @param {boolean} [options.hasTrailer=false]
   * @param {boolean} [options.ownTrailer=false]
   * @param {boolean} [options.useConstructedWeight=false]
   * returns {Promise<void>}
   */
  async submitWeightTicketPage(options = {}) {
    await this.fillOutWeightTicketPage(options);
    await this.navigateFromWeightTicketPage();
  }

  /**
   * @param {Object} options
   * @param {boolean} [options.hasTrailer=false]
   * @param {boolean} [options.ownTrailer=false]
   * @param {boolean} [options.useConstructedWeight=false]
   * returns {Promise<void>}
   */
  async fillOutWeightTicketPage(options) {
    const { hasTrailer = false, ownTrailer = false, useConstructedWeight = false } = options;
    await this.page.locator('input[name="vehicleDescription"]').fill('Kia Forte');
    await this.page.locator('input[name="vehicleDescription"]').blur();

    await this.page.getByLabel('Empty weight').clear();
    await this.page.getByLabel('Empty weight').fill('1000');
    await this.page.getByLabel('Empty weight').blur();
    if (useConstructedWeight) {
      // this page has multiple labels with the same text, grab the
      // first one for Empty Weight. Not sure why getByLabel does not work
      await this.page.locator('label').getByText("I don't have this weight ticket").first().click();

      const emptyRental = this.page.locator('label').getByText(
        `Since you do not have a certified weight ticket, upload the registration or rental agreement for the vehicle used
      during the PPM`,
      );

      await expect(emptyRental).toBeVisible();
      let filepond = emptyRental.locator('../..').locator('.filepond--wrapper');
      await expect(filepond).toBeVisible();

      await this.uploadFileViaFilepond(filepond, 'sampleWeightTicket.jpg');

      // wait for the file to be visible in the uploads
      await expect(
        filepond
          .locator('../..')
          .locator('p')
          .getByText(/sampleWeightTicket\.jpg-\d{14}/, { exact: false }),
      ).toBeVisible();

      await this.page.getByLabel('Full weight').clear();
      await this.page.getByLabel('Full weight').fill('3000');

      // this page has multiple labels with the same text, grab the
      // second one for Full Weight. Not sure why getByLabel does not work
      await this.page.locator('label').getByText("I don't have this weight ticket").nth(1).click();

      const fullConstructed = this.page
        .locator('label')
        .getByText('Upload your completed constructed weight spreadsheet');

      await expect(fullConstructed).toBeVisible();
      filepond = fullConstructed.locator('../..').locator('.filepond--wrapper');
      await expect(filepond).toBeVisible();

      await this.uploadFileViaFilepond(filepond, 'constructedWeight.xlsx');

      // weight estimator file should be converted to .pdf so we verify it was
      const re = /constructedWeight.+\.pdf-\d{14}$/;

      // wait for the file to be visible in the uploads
      await expect(filepond.locator('../..').locator('p').getByText(re, { exact: false })).toBeVisible();
    } else {
      // find the label, then find the filepond wrapper. Not sure why
      // getByLabel doesn't work
      const emptyWeightLabel = this.page.locator('label').getByText('Upload empty weight ticket', { exact: true });
      await expect(emptyWeightLabel).toBeVisible();
      const emptyFilepond = emptyWeightLabel.locator('../..').locator('.filepond--wrapper');
      await expect(emptyFilepond).toBeVisible();

      await this.uploadFileViaFilepond(emptyFilepond, 'sampleWeightTicket.jpg');

      // wait for the file to be visible in the uploads
      await expect(
        emptyFilepond
          .locator('../..')
          .locator('p')
          .getByText(/sampleWeightTicket\.jpg-\d{14}/, { exact: false }),
      ).toBeVisible();

      await this.page.getByLabel('Full Weight').clear();
      await this.page.getByLabel('Full Weight').fill('3000');

      // find the label, then find the filepond wrapper. Not sure why
      // getByLabel doesn't work
      const fullWeightLabel = this.page.locator('label').getByText('Upload full weight ticket', { exact: true });
      await expect(fullWeightLabel).toBeVisible();
      const fullFilepond = fullWeightLabel.locator('../..').locator('.filepond--wrapper');
      await expect(fullFilepond).toBeVisible();

      await this.uploadFileViaFilepond(fullFilepond, 'sampleWeightTicket.jpg');
      // wait for the file to be visible in the uploads
      await expect(
        fullFilepond
          .locator('../..')
          .locator('p')
          .getByText(/sampleWeightTicket\.jpg-\d{14}/, { exact: false }),
      ).toBeVisible();
    }

    await expect(this.page.locator('.tripWeightTotal')).toContainText('Trip weight: 2,000 lbs');

    if (hasTrailer) {
      // the page design makes it hard to click without using a css locator
      await this.page.locator('label[for="yesOwnsTrailer"]').click();
      if (ownTrailer) {
        // the page design makes it hard to click without using a css locator
        await this.page.locator('label[for="yestrailerMeetsCriteria"]').click();

        // find the label, then find the filepond wrapper, not sure
        // why getByLabel does not work
        const ownershipLabel = this.page.locator('label').getByText('Upload proof of ownership', { exact: true });
        await expect(ownershipLabel).toBeVisible();
        const ownershipFilepond = ownershipLabel.locator('../..').locator('.filepond--wrapper');
        await expect(ownershipFilepond).toBeVisible();

        await this.uploadFileViaFilepond(ownershipFilepond, 'trailerOwnership.pdf');

        // wait for the file to be visible in the uploads
        await expect(
          ownershipFilepond
            .locator('../..')
            .locator('p')
            .getByText(/trailerOwnership\.pdf-\d{14}/, { exact: false }),
        ).toBeVisible();
      } else {
        // the page design makes it hard to click without using a css locator
        await this.page.locator('label[for="notrailerMeetsCriteria"]').click();
      }
    }
  }

  /**
   * returns {Promise<void>}
   */
  async navigateFromWeightTicketPage() {
    await act(async () => {
      await this.page.getByRole('button', { name: 'Save & Continue' }).click();
    });
    await this.page.waitForTimeout(1000);

    await this.page.waitForURL(/\/moves\/[^/]+\/shipments\/[^/]+\/review/);
  }

  /**
   * returns {Promise<void>}
   */
  async navigateFromHomePageToExistingPPMDateAndLocationPage() {
    if (multiMoveEnabled) {
      await this.page.getByRole('button', { name: 'Go to Move' }).click();
    }
    await expect(this.page.getByRole('heading', { name: 'Time to submit your move' })).toBeVisible();

    await this.page.locator('[data-testid="shipment-list-item-container"] button').getByText('Edit').click();

    await expect(this.page.getByRole('heading', { name: 'PPM date & location' })).toBeVisible();
    await expect(this.page).toHaveURL(/\/moves\/[^/]+\/shipments\/[^/]+\/edit/);
  }

  async navigateToAboutPageAndFillOutAboutFormDate() {
    if (multiMoveEnabled) {
      await this.page.getByRole('button', { name: 'Go to Move' }).click();
    }
    await this.clickOnUploadPPMDocumentsButton();

    await expect(this.page).toHaveURL(/\/moves\/[^/]+\/shipments\/[^/]+\/about/);

    await expect(this.page.getByRole('heading', { name: 'About your PPM' })).toBeVisible();

    await this.page.locator('input[placeholder="DD MMM YYYY"]').click();

    // Use Playwright's selectors to find the element that represents today
    const todaySelector = '.DayPicker-Day--today';

    // Attempt to find the next day and checking if it is disabled
    const nextDayDisabledSelector = `${todaySelector} + .DayPicker-Day.DayPicker-Day--disabled`;

    // Check if the next day element is present and marked as disabled
    const isNextDayDisabled = await this.page.isVisible(nextDayDisabledSelector);

    // Assert that the next day is indeed disabled
    expect(isNextDayDisabled).toBeTruthy();
  }

  /**
   * used for creating a new shipment
   * returns {Promise<void>}
   */
  async submitsDateAndLocation() {
    await this.navigateFromDateAndLocationPageToEstimatedWeightsPage();
  }

  /**
   * returns {Promise<void>}
   */
  async navigateFromDateAndLocationPageToEstimatedWeightsPage() {
    const pickupLocation = 'BEVERLY HILLS, CA 90210 (LOS ANGELES)';
    const destinationLocation = 'FORT WORTH, TX 76127 (TARRANT)';
    await this.page.locator('input[name="pickupAddress.address.streetAddress1"]').fill('123 Street');
    await this.page.locator('input[id="pickupAddress.address-input"]').fill('90210');
    await expect(this.page.getByText(pickupLocation, { exact: true })).toBeVisible();
    await this.page.keyboard.press('Enter');

    await this.page.locator('input[name="destinationAddress.address.streetAddress1"]').fill('123 Street');
    await this.page.locator('input[id="destinationAddress.address-input"]').fill('76127');
    await expect(this.page.getByText(destinationLocation, { exact: true })).toBeVisible();
    await this.page.keyboard.press('Enter');

    await this.page.locator('input[name="expectedDepartureDate"]').clear();
    await this.page.locator('input[name="expectedDepartureDate"]').fill('01 Feb 2022');
    await this.page.locator('input[name="expectedDepartureDate"]').blur();

    // Select closeout office
    await this.selectDutyLocation('Fort Bragg', 'closeoutOffice');
    await this.page.getByRole('button', { name: 'Save & Continue' }).click();

    await expect(this.page.getByRole('heading', { name: 'Estimated weight', exact: true })).toBeVisible();

    await expect(this.page).toHaveURL(/\/moves\/[^/]+\/shipments\/[^/]+\/estimated-weight/);
  }

  /**
   * returns {Promise<void>}
   */
  async submitsEstimatedWeightsAndProGear() {
    await this.page.locator('input[name="estimatedWeight"]').clear();
    await this.page.locator('input[name="estimatedWeight"]').fill('4000');

    await this.page.locator('label[for="hasProGearYes"]').click();

    // seems to need to click then clear
    await this.page.locator('input[name="proGearWeight"]').click();
    await this.page.locator('input[name="proGearWeight"]').clear();
    await this.page.locator('input[name="proGearWeight"]').fill('500');

    await this.page.locator('input[name="spouseProGearWeight"]').clear();
    await this.page.locator('input[name="spouseProGearWeight"]').fill('400');

    await expect(this.page.getByRole('button', { name: 'Save & Continue' })).toBeEnabled();

    await this.navigateFromEstimatedWeightsPageToEstimatedIncentivePage();
  }

  /**
   * returns {Promise<void>}
   */
  async submitsEstimatedWeights() {
    await this.page.locator('input[name="estimatedWeight"]').clear();
    await this.page.locator('input[name="estimatedWeight"]').fill('4000');
    await expect(this.page.getByRole('button', { name: 'Save & Continue' })).toBeEnabled();

    await this.navigateFromEstimatedWeightsPageToEstimatedIncentivePage();
  }

  /**
   * returns {Promise<void>}
   */
  async navigateFromEstimatedWeightsPageToEstimatedIncentivePage() {
    await this.page.locator('button').getByText('Save & Continue').click();

    await expect(this.page.getByRole('heading', { name: 'Estimated incentive', exact: true })).toBeVisible();
    await expect(this.page).toHaveURL(/\/moves\/[^/]+\/shipments\/[^/]+\/estimated-incentive/);
  }

  /**
   * @param {Object} options
   * @param {boolean} [options.isMobile=false]
   * returns {Promise<void>}
   */
  async generalVerifyEstimatedIncentivePage(options = {}) {
    const { isMobile = false } = options;
    await expect(this.page.getByRole('heading', { name: 'Estimated incentive', exact: true })).toBeVisible();

    // checks the format of the incentive amount statement is `$<some
    // comma-separated number without decimals> is`
    await expect(this.page.locator('.container h2')).toContainText(/\$[0-9,]+ is/);

    await expect(this.page.getByRole('button', { name: 'Next' })).toBeEnabled();
    if (isMobile) {
      await expect(this.page.getByRole('button', { name: 'Next' })).toHaveCSS('order', '1');
    }

    await this.navigateFromEstimatedIncentivePageToAdvancesPage();
  }

  /**
   */
  async navigateFromEstimatedIncentivePageToAdvancesPage() {
    await this.page.getByRole('button', { name: 'Next', exact: true }).click();

    await expect(this.page.getByRole('heading', { name: 'Advances', exact: true })).toBeVisible();
    await expect(this.page).toHaveURL(/\/moves\/[^/]+\/shipments\/[^/]+\/advances/);
  }

  /**
   * submit ppm advance page
   * @param {Object} options
   * @param {boolean} [options.addAdvance=false]
   * @param {boolean} [options.isMobile=false]
   * returns {Promise<void>}
   */
  async submitsAdvancePage(options = {}) {
    const { addAdvance = false, isMobile = false } = options;
    if (addAdvance) {
      await this.page.locator('label[for="hasRequestedAdvanceYes"]').click();

      // not sure why, but need to click then clear
      await this.page.locator('input[name="advanceAmountRequested"]').click();
      await this.page.locator('input[name="advanceAmountRequested"]').clear();
      await this.page.locator('input[name="advanceAmountRequested"]').fill('4000');
      await this.page.locator('input[name="advanceAmountRequested"]').blur();

      await this.page.locator('label[for="agreeToTerms"]').click();
    } else {
      await this.page.locator('label[for="hasRequestedAdvanceNo"]').click();
    }

    await this.navigateFromAdvancesPageToReviewPage({ isMobile });
  }

  /**
   * navigate from advances to review
   * @param {Object} options
   * @param {boolean} [options.isMobile=false]
   * returns {Promise<void>}
   */
  async navigateFromAdvancesPageToReviewPage(options = {}) {
    const { isMobile = false } = options;

    const saveButton = this.page.getByRole('button', { name: 'Save & Continue' });
    await expect(saveButton).toBeVisible();

    if (isMobile) {
      await expect(saveButton).toHaveCSS('order', '1');
    }

    // when navigating through an existing PPM that requested an
    // advance, we must agree to the terms again to proceed
    const hasAdvance = await this.page.locator('label[for="hasRequestedAdvanceYes"]').isChecked();
    if (hasAdvance) {
      // only look for this if hasAdvance
      const agreedToTerms = await this.page.locator('label[for="agreeToTerms"]').isChecked();
      if (!agreedToTerms) {
        await this.page.locator('label[for="agreeToTerms"]').click();
      }
    }

    // click and wait for page path to change
    await Promise.all([this.page.waitForURL(/.*\/moves\/[^/]+\/review$/), saveButton.click()]);

    await expect(this.page.getByRole('heading', { name: 'Review your details', exact: true })).toBeVisible();
    await expect(this.page.locator('.usa-alert__heading')).toContainText('Details saved');
    await expect(this.page.locator('.usa-alert__heading + p')).toContainText(
      'Review your info and submit your move request now, or come back and finish later.',
    );
  }

  /**
   * returns {Promise<void>}
   */
  async navigateToHomePage() {
    await this.page.getByRole('link', { name: 'Home' }).click();
  }

  /**
   * returns {Promise<void>}
   */
  async navigateFromReviewPageToHomePage() {
    // calculate the home url to wait for it after click
    const url = new URL(this.page.url());
    url.pathname = '/';
    await this.page.getByRole('button', { name: 'Return home' }).click();
    await this.page.waitForURL(url.href);
  }

  /**
   * returns {Promise<void>}
   */
  async navigateFromReviewPageToHomePageMM(move) {
    // calculate the home url to wait for it after click
    const url = new URL(this.page.url());
    url.pathname = `/move/${move.id}`;
    await this.page.getByRole('button', { name: 'Return home' }).click();
    await this.page.waitForURL(url.href);
  }

  /**
   * returns {Promise<void>}
   */
  async navigateToFromHomePageToPPMCloseoutReview() {
    await this.page.getByRole('button', { name: 'Upload PPM Documents' }).click();
    await this.page.waitForURL(/\/moves\/[^/]+\/shipments\/[^/]+\/review/);
  }

  /**
   * returns {Promise<void>}
   */
  async navigateToAgreementAndSign() {
    await this.navigateForward();
    await this.signAgreement();
  }

  /**
   * returns {Promise<void>}
   */
  async signAgreement() {
    await expect(this.page).toHaveURL(/\/moves\/[^/]+\/agreement/);
    await expect(this.page.getByRole('heading', { name: 'Now for the official part…' })).toBeVisible();

    await this.page.locator('input[name="signature"]').fill('Sofía Clark-Nuñez');
    await expect(this.page.getByRole('button', { name: 'Complete' })).toBeEnabled();
  }

  /**
   * returns {Promise<void>}
   */
  async submitMove() {
    await this.page.getByRole('button', { name: 'Complete' }).click();

    await expect(this.page.getByRole('heading', { name: 'Now for the official part' })).toBeVisible();

    // ensure that shipment list doesn't have a button to edit or delete
    await expect(this.page.locator('[data-testid="shipment-list-item-container"] button')).not.toBeVisible();
  }

  /**
   * @param {import('@playwright/test').Locator} locator
   * @param {number} expectedLength
   * returns {Promise<void>}
   */
  async deleteShipment(locator, expectedLength) {
    await locator.getByText('Delete').click();
    const modal = this.page.locator('[data-testid="modal"]');
    await expect(modal).toBeVisible();
    await modal.getByRole('button', { name: 'Yes, Delete' }).click();
    await expect(locator).toHaveCount(expectedLength);
    await expect(this.page.locator('[data-testid="alert"]')).toContainText('The shipment was deleted.');
  }

  /**
   * @param {number} ticketIndex
   * @param {boolean} isLastWeightTicket
   */
  async deleteWeightTicket(ticketIndex, isLastWeightTicket) {
    const weightMoved = this.page.getByRole('heading', { name: 'Weight moved' });
    await expect(weightMoved).toBeVisible();
    const weightMovedContainer = weightMoved.locator('../../..');
    await expect(weightMovedContainer).toBeVisible();
    await weightMovedContainer.getByRole('button', { name: 'Delete' }).nth(ticketIndex).click();
    await expect(this.page.getByText(`You are about to delete Trip ${1 + ticketIndex}`)).toBeVisible();
    await this.page.getByRole('button', { name: 'Yes, Delete' }).click();
    if (isLastWeightTicket) {
      await expect(
        this.page.getByText('No weight moved documented. At least one trip is required to continue.'),
      ).toBeVisible();
      await expect(
        this.page.getByText(
          'There are items below that are missing required information. Please select “Edit” to enter all required information or “Delete” to remove the item.',
        ),
      ).toBeVisible();
    }
    await expect(this.page.getByText(`Trip ${1 + ticketIndex} successfully deleted.`)).toBeVisible();
  }

  /**
   * @param {number} index
   * @param {boolean} isLastProGear
   */
  async deleteProGearExpense(index, isLastProGear) {
    const proGearExpense = this.page.getByRole('heading', { name: 'Pro-gear' });
    await expect(proGearExpense).toBeVisible();
    const proGearExpenseContainer = proGearExpense.locator('../../..');
    await expect(proGearExpenseContainer).toBeVisible();
    await proGearExpenseContainer.getByRole('button', { name: 'Delete' }).nth(index).click();
    await expect(this.page.getByText(`You are about to delete Set ${1 + index}`)).toBeVisible();
    await this.page.getByRole('button', { name: 'Yes, Delete' }).click();
    await expect(this.page.getByText(`Set ${1 + index} successfully deleted.`)).toBeVisible();
    if (isLastProGear) {
      await expect(this.page.getByText('No pro-gear weight documented.')).toBeVisible();
    }
  }

  /**
   * @param {number} index
   * @param {boolean} isLastMovingExpense
   */
  async deleteMovingExpense(index, isLastMovingExpense) {
    const moveExpense = this.page.getByRole('heading', { name: 'Expenses' });
    await expect(moveExpense).toBeVisible();
    const moveExpensesContainer = moveExpense.locator('../../..');
    await expect(moveExpensesContainer).toBeVisible();
    await moveExpensesContainer.getByRole('button', { name: 'Delete' }).nth(index).click();
    await expect(this.page.getByText(`You are about to delete Receipt ${index + 1}`)).toBeVisible();
    await this.page.getByRole('button', { name: 'Yes, Delete' }).click();
    await expect(this.page.getByText(`Receipt ${index + 1} successfully deleted.`)).toBeVisible();
    if (isLastMovingExpense) {
      await expect(this.page.getByText('No receipts uploaded.')).toBeVisible();
    }
  }

  /**
   * @param {string[][]} shipmentCardFields
   * @param {Object} options
   * @param {boolean} options.isEditable=false
   * returns {Promise<void>}
   */
  async verifyPPMShipmentCard(shipmentCardFields, options = { isEditable: false }) {
    const { isEditable = false } = options;
    // get first div after the move setup heading
    const ppm1 = this.page.locator(':text("Move setup") + div:has(:text("PPM 1"))');
    await expect(ppm1).toBeVisible();

    if (isEditable) {
      await expect(ppm1.getByRole('button', { name: 'Edit' })).toBeVisible();
      await expect(ppm1.getByRole('button', { name: 'Delete' })).toBeVisible();
    } else {
      for (const loc of await ppm1.locator('[data-testid="ShipmentContainer"]').locator('button').all()) {
        await expect(loc).not.toBeVisible();
      }
    }
  }

  /**
   * returns {Promise<void>}
   */
  async navigateToProgearPage() {
    await this.navigateToPPMReviewPage();
    await this.navigateFromCloseoutReviewPageToProGearPage();
  }

  /**
   * returns {Promise<void>}
   */
  async navigateFromCloseoutReviewPageToProGearPage() {
    await act(async () => {
      await this.page.getByRole('link', { name: 'Add Pro-gear Weight' }).click();
    });
    await this.page.waitForTimeout(1000);

    await this.page.waitForURL(/\/moves\/[^/]+\/shipments\/[^/]+\/pro-gear/);
  }

  /**
   * returns {Promise<void>}
   */
  async navigateFromCloseoutReviewPageToEditProGearPage() {
    await this.page.locator('.progearSection a').getByText('Edit').click();
    await this.page.waitForURL(/\/moves\/[^/]+\/shipments\/[^/]+\/pro-gear/);
  }

  /**
   * returns {Promise<void>}
   */
  async navigateFromCloseoutReviewPageToAddProGearPage() {
    await this.page.getByRole('link', { name: 'Add Pro-gear Weight' }).click();
    await this.page.waitForURL(/\/moves\/[^/]+\/shipments\/[^/]+\/pro-gear/);
  }

  /**
   */
  async navigateFromCloseoutReviewPageToEditWeightTicketPage() {
    await this.page.locator('.reviewWeightTickets a').getByText('Edit').click();
    await this.page.waitForURL(/\/moves\/[^/]+\/shipments\/[^/]+\/weight-tickets/);
  }

  /**
   * returns {Promise<void>}
   */
  async navigateFromCloseoutReviewPageToAddWeightTicketPage() {
    await this.page.getByRole('link', { name: 'Add More Weight' }).click();
    await this.page.waitForURL(/\/moves\/[^/]+\/shipments\/[^/]+\/weight-tickets/);
  }

  /**
   * @param {string} moveId
   * returns {Promise<void>}
   */
  async cancelAddLineItemAndReturnToCloseoutReviewPage(moveId) {
    // calculate the home url to wait for it after click
    const url = new URL(this.page.url());
    url.pathname = `/move/${moveId}`;
    await this.page.getByRole('button', { name: 'Return to Homepage' }).click();
    await this.page.waitForURL(url.href);
    await this.navigateToPPMReviewPage();
  }

  /**
   */
  async navigateFromCloseoutReviewPageToEditExpensePage() {
    await this.page.locator('.reviewExpenses a').getByText('Edit').click();

    try {
      await expect(this.page.getByRole('heading', { level: 1, name: 'Expenses' })).toBeVisible();
    } catch (error) {
      const reviewHeading = await this.page.$('role=heading[name="Review"]');
      if (reviewHeading) {
        await this.page.locator('.reviewExpenses a').getByText('Edit').click();
      }
    }
  }

  /**
   * returns {Promise<void>}
   */
  async navigateFromCloseoutReviewPageToAddExpensePage() {
    await this.page.getByRole('link', { name: 'Add Expenses' }).click();
    await expect(this.page.getByRole('heading', { level: 1, name: 'Expenses' })).toBeVisible();
  }

  /**
   * returns {Promise<void>}
   */
  async returnToMoveHome() {
    await this.page.getByRole('button', { name: 'Return To Homepage' }).click();
  }

  /**
   */
  async navigateFromCloseoutReviewPageToAboutPage() {
    await this.page.locator('[data-testid="aboutYourPPM"] a').getByText('Edit').click();
  }

  /**
   * returns {Promise<void>}
   */
  async navigateFromProgearPage() {
    await this.page.getByRole('button', { name: 'Save & Continue' }).click();
    await expect(this.page.getByRole('heading', { level: 1, name: 'Review' })).toBeVisible();
  }

  async verifySaveAndContinueDisabled() {
    await expect(this.page.getByRole('link', { name: 'Save & Continue' })).toBeDisabled();
    await expect(
      this.page.getByText(
        'There are items below that are missing required information. Please select “Edit” to enter all required information or “Delete” to remove the item.',
      ),
    ).toBeVisible();
  }

  async verifySaveAndContinueEnabled() {
    await expect(this.page.getByRole('link', { name: 'Save & Continue' })).toBeEnabled();
  }

  /**
   * @param {Object} options
   * @param {boolean} [options.belongsToSelf=true]
   * @param {string} [options.weight]
   * @param {boolean} [options.missingWeightTicket]
   * returns {Promise<void>}
   */
  async submitProgearPage(options = { belongsToSelf: true }) {
    await this.fillOutProgearPage(options);
    await this.navigateFromProgearPage();
  }

  /**
   * @param {Object} options
   * @param {boolean} [options.belongsToSelf=true]
   * @param {string} [options.weight]
   * @param {boolean} [options.missingWeightTicket]
   */
  async fillOutProgearPage(options) {
    const belongs = options?.belongsToSelf ? 'Self' : 'Spouse';
    const progearTypeSelector = `label[for="ownerOfProGear${belongs}"]`;
    await this.page.locator(progearTypeSelector).click();

    await this.page.locator('[name="description"]').clear();
    await this.page.locator('[name="description"]').fill('Radio equipment');

    // need to click before clear for some reason
    await this.page.locator('[name="weight"]').click();
    await this.page.locator('[name="weight"]').clear();
    if (options?.belongsToSelf) {
      await this.page.locator('[name="weight"]').fill(options?.weight || '2000');
    } else {
      await this.page.locator('[name="weight"]').fill(options?.weight || '500');
    }

    let uploadFilename = 'sampleWeightTicket.jpg';
    let upload;

    if (options?.missingWeightTicket) {
      await this.page.locator('label').getByText("I don't have this weight ticket").click();
      uploadFilename = 'constructedWeight.xls';
      upload = this.page.locator('label').getByText('Upload constructed weight spreadsheet');
    } else {
      upload = this.page.locator('label').getByText("Upload your pro-gear's weight tickets");
    }

    await expect(upload).toBeVisible();
    const filepond = upload.locator('../..').locator('.filepond--wrapper');
    await expect(filepond).toBeVisible();
    await this.uploadFileViaFilepond(filepond, uploadFilename);

    // wait for the file to be visible in the uploads
    const element = await filepond.locator('../..').locator('p').getByText(`${uploadFilename}-`, { exact: false });
    const textContent = await element.textContent();
    const matches = textContent.includes(`${uploadFilename}-`) && /\d{14}/.test(textContent);
    await expect(matches).toBeTruthy();
  }

  /**
   * returns {Promise<void>}
   */
  async navigateFromCloseoutReviewPageToExpensesPage() {
    await this.page.getByRole('link', { name: 'Add Expenses' }).waitFor({ state: 'visible' });
    await this.page.getByRole('link', { name: 'Add Expenses' }).click();
    await expect(this.page.getByRole('heading', { level: 1, name: 'Expenses' })).toBeVisible({ timeout: 5000 });
  }

  /**
   * returns {Promise<void>}
   */
  async navigateFromMoveHomeToAdvances() {
    await this.page.getByTestId('editShipmentButton').click();
    await this.page.waitForURL(/\/moves\/[\d|a-z|-]+\/shipments\/[\d|a-z|-]+\/.*/);
    await this.page.getByRole('button', { name: 'Save & Continue' }).click();
    await this.page.waitForURL(/\/moves\/[\d|a-z|-]+\/shipments\/[\d|a-z|-]+\/estimated-weight$/);
    await this.page.getByRole('button', { name: 'Save & Continue' }).click();
    await this.page.waitForURL(/\/moves\/[\d|a-z|-]+\/shipments\/[\d|a-z|-]+\/estimated-incentive$/);
    await this.page.getByRole('button', { name: 'Next' }).click();
  }

  /**
   * @param {Object} options
   * @param {boolean} [options.isEditExpense=false]
   * @param {string} [options.amount]
   * returns {Promise<void>}
   */
  async submitExpensePage(options = { isEditExpense: false }) {
    const expenseType = this.page.locator('select[name="expenseType"]');
    if (!options?.isEditExpense) {
      await expect(expenseType).toHaveValue('');
    }
    // this section was frequently flaky with the page closing, waiting for page to load before proceeding
    await this.page.waitForLoadState('networkidle');

    await expenseType.selectOption({ label: 'Storage' });

    const descriptionInput = this.page.locator('input[name="description"]');
    await descriptionInput.waitFor({ state: 'visible' });
    await descriptionInput.fill('Cloud storage');
    await this.page.locator('label[for="sitLocationDestination"]').click();
    await this.page.locator('input[name="sitWeight"]').fill('100');
    await this.page.locator('input[name="sitWeight"]').blur();
    await this.page.locator('label[for="yes-used-gtcc"]').click();
    await this.page.locator('input[name="amount"]').clear();
    await this.page.locator('input[name="amount"]').fill(options?.amount || '675.99');

    // find the label, then find the filepond wrapper. Not sure why
    // getByLabel doesn't work
    const fullWeightLabel = this.page.locator('label').getByText('Upload receipt', { exact: true });
    await expect(fullWeightLabel).toBeVisible();
    const fullFilepond = fullWeightLabel.locator('../..').locator('.filepond--wrapper');
    await expect(fullFilepond).toBeVisible();

    await this.uploadFileViaFilepond(fullFilepond, 'sampleWeightTicket.jpg');
    // wait for the file to be visible in the uploads
    await expect(
      fullFilepond
        .locator('../..')
        .locator('p')
        .getByText(/sampleWeightTicket\.jpg-\d{14}/, { exact: false }),
    ).toBeVisible();

    await this.page.locator('input[name="sitStartDate"]').fill('14 Aug 2022');
    await this.page.locator('input[name="sitStartDate"]').blur();
    await this.page.locator('input[name="sitEndDate"]').fill('20 Aug 2022');
    await this.page.locator('input[name="sitEndDate"]').blur();

    await this.page.getByRole('button', { name: 'Save & Continue' }).click();
    await this.page.waitForURL(/\/moves\/[^/]+\/shipments\/[^/]+\/review/);

    const cloudStorage = this.page.getByText('Cloud storage');
    await expect(cloudStorage).toBeVisible();
    const receiptContainer = cloudStorage.locator('../..');
    await expect(receiptContainer.locator('dt').getByText('Days in storage:')).toBeVisible();
    await expect(receiptContainer.locator('dd').getByText('7', { exact: true })).toBeVisible();
  }

  /**
   * @param {Object} options
   * @param {string} [options.totalNetWeight='4,000 lbs']
   * @param {string} [options.proGearWeight='1,500 lbs']
   * @param {string} [options.expensesClaimed='450.00']
   * @param {string} [options.finalIncentiveAmount='$500,000.00']
   * returns {Promise<void>}
   */
  async verifyFinalIncentiveAndTotals(
    options = {
      totalNetWeight: '4,000 lbs',
      proGearWeight: '1,500 lbs',
      expensesClaimed: '450.00',
      finalIncentiveAmount: '$500,000.00',
    },
  ) {
    await expect(this.page.getByText('Your final estimated incentive:')).toBeVisible();

    await expect(this.page.locator('li').getByText(`${options?.totalNetWeight} total net weight`)).toBeVisible();

    await expect(this.page.locator('li').getByText(`${options?.proGearWeight} of pro-gear`)).toBeVisible();
    await expect(this.page.locator('li').getByText(`$${options?.expensesClaimed} in expenses claimed`)).toBeVisible();
  }

  /**
   * returns {Promise<void>}
   */
  async signCloseoutAgreement(moveId) {
    await this.page.locator('input[name="signature"]').fill('Sofía Clark-Nuñez');

    // calculate the home url to wait for it after click
    const url = new URL(this.page.url());
    url.pathname = `/move/${moveId}`;

    await this.page.getByRole('button', { name: 'Submit PPM Documentation' }).click();
    await this.page.waitForURL(url.href);

    let stepContainer = this.page.locator('[data-testid="stepContainer6"]');

    if (stepContainer == null) {
      stepContainer = this.page.locator('[data-testid="stepContainer5"]');
    }

    await expect(stepContainer.getByRole('button', { name: 'Download Payment Packet' })).toBeDisabled();
    await expect(stepContainer.getByText(/PPM documentation submitted: \d{2} \w{3} \d{4}/)).toBeVisible();
  }

  /**
   * @param {Object} options
   * @param {string} [options.totalNetWeight='4,000 lbs']
   * @param {string} [options.proGearWeight='1,500 lbs']
   * @param {string} [options.expensesClaimed='450.00']
   * @param {string} [options.finalIncentiveAmount='$500,000.00']
   * returns {Promise<void>}
   */
  async submitFinalCloseout(moveId, options) {
    await this.verifyFinalIncentiveAndTotals(options);
    await this.signCloseoutAgreement(moveId);
  }
}

/**
 * @typedef {object} CustomerPpmPageTestArgs - customer ppm page test args
 * @property {CustomerPpmPage} customerPpmPage    - customer ppm page
 */

/** @type {import('@playwright/test').Fixtures<CustomerPpmPageTestArgs, {}, import('../../../utils/my/customerTest').CustomerPageTestArgs, import('@playwright/test').PlaywrightWorkerArgs>} */
const customerPpmFixtures = {
  customerPpmPage: async ({ customerPage }, use) => {
    const customerPpmPage = new CustomerPpmPage(customerPage);
    await use(customerPpmPage);
  },
};

export const test = customerTest.extend(customerPpmFixtures);

export { expect, forEachViewport, useMobileViewport };

export default CustomerPpmPage;<|MERGE_RESOLUTION|>--- conflicted
+++ resolved
@@ -164,20 +164,12 @@
     // this helps debounce the API calls that would be triggered in quick succession
     await this.page.locator('input[name="actualMoveDate"]').fill('01 Feb 2022');
 
-<<<<<<< HEAD
-    const pickupLocation = 'YUMA, AZ 85369 (YUMA)';
-=======
     const pickupLocation = 'YUMA, AZ 85364 (YUMA)';
->>>>>>> 14a258dc
     const destinationLocation = 'YUMA, AZ 85366 (YUMA)';
     const w2Location = 'YUMA, AZ 85367 (YUMA)';
 
     await this.page.locator('input[name="pickupAddress.streetAddress1"]').fill('1819 S Cedar Street');
-<<<<<<< HEAD
-    await this.page.locator('input[id="pickupAddress-input"]').fill('85369');
-=======
     await this.page.locator('input[id="pickupAddress-input"]').fill('85364');
->>>>>>> 14a258dc
     await expect(this.page.getByText(pickupLocation, { exact: true })).toBeVisible();
     await this.page.keyboard.press('Enter');
 
