/**
 * Semi-automated converted from a cypress test, and thus may contain
 * non best-practices, in particular: heavy use of `page.locator`
 * instead of `page.getBy*`.
 */

// @ts-check
import {
  expect,
  test as customerTest,
  forEachViewport,
  useMobileViewport,
  CustomerPage,
} from '../../../utils/my/customerTest';

const multiMoveEnabled = process.env.FEATURE_FLAG_MULTI_MOVE;

/**
 * CustomerPpmPage test fixture
 *
 * @extends CustomerPage
 */
export class CustomerPpmPage extends CustomerPage {
  /**
   * Create an CustomerPpmPage.
   * @param {CustomerPage} customerPage
   * returns {Promise<void>}
   */
  constructor(customerPage) {
    super(customerPage.page, customerPage.request);
  }

  /**
   * @param {string} userId
   * returns {Promise<void>}
   */
  async signInForPPM(userId) {
    await this.signInAsExistingCustomer(userId);
  }

  /**
   * @param {Object} move
   * returns {Promise<void>}
   */
  async signInForPPMWithMove(move) {
    await this.signInAsExistingCustomer(move.Orders.ServiceMember.user_id);
  }

  /**
   * click on upload ppm documents
   * returns {Promise<void>}
   */
  async clickOnUploadPPMDocumentsButton() {
    await expect(this.page.getByRole('heading', { name: 'Your move is in progress.' })).toBeVisible();

    await this.page.getByRole('button', { name: 'Upload PPM Documents' }).click();
  }

  /**
   * click on upload ppm documents
   * returns {Promise<void>}
   */
  async clickOnGoToMoveButton() {
    await this.page.getByTestId('goToMoveBtn').click();
  }

  /**
   * returns {Promise<void>}
   */
  async customerStartsAddingAPPMShipment() {
    await this.page.getByTestId('goToMoveBtn').click();
    await this.page.getByTestId('shipment-selection-btn').click();
    await this.navigateForward();

    await this.page.locator('label[for="PPM"]').click();
    await this.navigateForward();
  }

  /**
   * @param {Object} options
   * @param {boolean} [options.selectAdvance=false]
   * returns {Promise<void>}
   */
  async navigateToAboutPage(options = { selectAdvance: false }) {
    await this.clickOnUploadPPMDocumentsButton();

    await expect(this.page).toHaveURL(/\/moves\/[^/]+\/shipments\/[^/]+\/about/);

    await expect(this.page.getByRole('heading', { name: 'About your PPM' })).toBeVisible();

    await this.fillOutAboutPage(options);
  }

  /**
   * returns {Promise<void>}
   */
  async navigateToPPMReviewPage() {
    await this.clickOnUploadPPMDocumentsButton();

    await expect(this.page).toHaveURL(/\/moves\/[^/]+\/shipments\/[^/]/);

    await this.page.getByText('Save & Continue').click();

    await expect(this.page.getByRole('heading', { name: 'Review' })).toBeVisible();
  }

  /**
   * returns {Promise<void>}
   */
  async navigateToPPMReviewPageWithCompletePPM() {
    await this.clickOnUploadPPMDocumentsButton();

    await expect(this.page).toHaveURL(/\/moves\/[^/]+\/shipments\/[^/]/);

    await expect(this.page.getByRole('heading', { name: 'Review' })).toBeVisible();
  }

  /**
   * returns {Promise<void>}
   */
  async navigateFromPPMReviewPageToFinalCloseoutPage() {
    await this.page.locator('a').getByText('Save & Continue').click();
    await expect(this.page).toHaveURL(/\/moves\/[^/]+\/shipments\/[^/]+\/complete/);

    await expect(this.page.getByRole('heading', { name: 'Complete PPM' })).toBeVisible();
  }

  /**
   * returns {Promise<void>}
   */
  async navigateToFinalCloseoutPage() {
    await this.navigateToPPMReviewPage();

    await this.navigateFromPPMReviewPageToFinalCloseoutPage();
  }

  /**
   * @param {Object} options
   * @param {boolean} [options.isMoveSubmitted=false]
   * returns {Promise<void>}
   */
  async navigateFromHomePageToReviewPage(options = { isMoveSubmitted: false }) {
    if (options?.isMoveSubmitted) {
      await expect(this.page.getByRole('heading', { name: 'Next step: Your move gets approved' })).toBeVisible();

      await this.page.getByRole('button', { name: 'Review your request' }).click();
    } else {
      await expect(this.page.getByRole('heading', { name: 'Time to submit your move' })).toBeVisible();

      await this.page.getByRole('button', { name: 'Review and submit' }).click();
    }
  }

  /**
   * @param {Object} options
   * @param {boolean} [options.selectAdvance=false]
   * returns {Promise<void>}
   */
  async fillOutAboutPage(options = { selectAdvance: false }) {
    // editing this field with the keyboard instead of the date picker runs async validators for pre-filled postal codes
    // this helps debounce the API calls that would be triggered in quick succession
    await this.page.locator('input[name="actualMoveDate"]').fill('01 Feb 2022');

    await this.page.locator('input[name="pickupAddress.streetAddress1"]').fill('1819 S Cedar Street');
    await this.page.locator('input[name="pickupAddress.city"]').fill('Yuma');
    await this.page.locator('select[name="pickupAddress.state"]').selectOption({ label: 'AZ' });
    await this.page.locator('input[name="pickupAddress.postalCode"]').fill('85369');

    await this.page.locator('input[name="destinationAddress.streetAddress1"]').fill('1819 S Cedar Street');
    await this.page.locator('input[name="destinationAddress.city"]').fill('Yuma');
    await this.page.locator('select[name="destinationAddress.state"]').selectOption({ label: 'AZ' });
    await this.page.locator('input[name="destinationAddress.postalCode"]').fill('85369');

    if (options?.selectAdvance) {
      await this.page.locator('label[for="yes-has-received-advance"]').click();
      await this.page.locator('input[name="advanceAmountReceived"]').fill('5000');
    } else {
      await this.page.locator('label[for="no-has-received-advance"]').click();
    }

    await this.page.locator('input[name="w2Address.streetAddress1"]').fill('1819 S Cedar Street');
    await this.page.locator('input[name="w2Address.city"]').fill('Yuma');
    await this.page.locator('select[name="w2Address.state"]').selectOption({ label: 'AZ' });
    await this.page.locator('input[name="w2Address.postalCode"]').fill('85369');

    await this.page.getByRole('button', { name: 'Save & Continue' }).click();
  }

  /**
   * returns {Promise<void>}
   */
  async navigateFromAboutPageToWeightTicketPage() {
    await this.page.getByRole('button', { name: 'Save & Continue' }).click();

    await expect(this.page).toHaveURL(/\/moves\/[^/]+\/shipments\/[^/]+\/weight-tickets/);
  }

  /**
   * returns {Promise<void>}
   */
  async navigateToWeightTicketPage() {
    await this.clickOnUploadPPMDocumentsButton();

    await expect(this.page.getByRole('heading', { name: 'Weight Tickets' })).toBeVisible();
    await expect(this.page).toHaveURL(/\/moves\/[^/]+\/shipments\/[^/]+\/weight-tickets/);
  }

  /**
   * @param {Object} options
   * @param {boolean} [options.hasTrailer=false]
   * @param {boolean} [options.ownTrailer=false]
   * @param {boolean} [options.useConstructedWeight=false]
   * returns {Promise<void>}
   */
  async submitWeightTicketPage(options = {}) {
    await this.fillOutWeightTicketPage(options);
    await this.navigateFromWeightTicketPage();
  }

  /**
   * @param {Object} options
   * @param {boolean} [options.hasTrailer=false]
   * @param {boolean} [options.ownTrailer=false]
   * @param {boolean} [options.useConstructedWeight=false]
   * returns {Promise<void>}
   */
  async fillOutWeightTicketPage(options) {
    const { hasTrailer = false, ownTrailer = false, useConstructedWeight = false } = options;
    await this.page.locator('input[name="vehicleDescription"]').fill('Kia Forte');
    await this.page.locator('input[name="vehicleDescription"]').blur();

    await this.page.getByLabel('Empty weight').clear();
    await this.page.getByLabel('Empty weight').fill('1000');
    await this.page.getByLabel('Empty weight').blur();
    if (useConstructedWeight) {
      // this page has multiple labels with the same text, grab the
      // first one for Empty Weight. Not sure why getByLabel does not work
      await this.page.locator('label').getByText("I don't have this weight ticket").first().click();

      const emptyRental = this.page.locator('label').getByText(
        `Since you do not have a certified weight ticket, upload the registration or rental agreement for the vehicle used
      during the PPM`,
      );

      await expect(emptyRental).toBeVisible();
      let filepond = emptyRental.locator('../..').locator('.filepond--wrapper');
      await expect(filepond).toBeVisible();

      await this.uploadFileViaFilepond(filepond, 'sampleWeightTicket.jpg');

      // wait for the file to be visible in the uploads
      await expect(
        filepond
          .locator('../..')
          .locator('p')
          .getByText(/sampleWeightTicket\.jpg-\d{14}/, { exact: false }),
      ).toBeVisible();

      await this.page.getByLabel('Full weight').clear();
      await this.page.getByLabel('Full weight').fill('3000');

      // this page has multiple labels with the same text, grab the
      // second one for Full Weight. Not sure why getByLabel does not work
      await this.page.locator('label').getByText("I don't have this weight ticket").nth(1).click();

      const fullConstructed = this.page
        .locator('label')
        .getByText('Upload your completed constructed weight spreadsheet');

      await expect(fullConstructed).toBeVisible();
      filepond = fullConstructed.locator('../..').locator('.filepond--wrapper');
      await expect(filepond).toBeVisible();

      await this.uploadFileViaFilepond(filepond, 'constructedWeight.xlsx');

      // weight estimator file should be converted to .pdf so we verify it was
      const re = /constructedWeight.+\.pdf-\d{14}$/;

      // wait for the file to be visible in the uploads
      await expect(filepond.locator('../..').locator('p').getByText(re, { exact: false })).toBeVisible();
    } else {
      // find the label, then find the filepond wrapper. Not sure why
      // getByLabel doesn't work
      const emptyWeightLabel = this.page.locator('label').getByText('Upload empty weight ticket', { exact: true });
      await expect(emptyWeightLabel).toBeVisible();
      const emptyFilepond = emptyWeightLabel.locator('../..').locator('.filepond--wrapper');
      await expect(emptyFilepond).toBeVisible();

      await this.uploadFileViaFilepond(emptyFilepond, 'sampleWeightTicket.jpg');

      // wait for the file to be visible in the uploads
      await expect(
        emptyFilepond
          .locator('../..')
          .locator('p')
          .getByText(/sampleWeightTicket\.jpg-\d{14}/, { exact: false }),
      ).toBeVisible();

      await this.page.getByLabel('Full Weight').clear();
      await this.page.getByLabel('Full Weight').fill('3000');

      // find the label, then find the filepond wrapper. Not sure why
      // getByLabel doesn't work
      const fullWeightLabel = this.page.locator('label').getByText('Upload full weight ticket', { exact: true });
      await expect(fullWeightLabel).toBeVisible();
      const fullFilepond = fullWeightLabel.locator('../..').locator('.filepond--wrapper');
      await expect(fullFilepond).toBeVisible();

      await this.uploadFileViaFilepond(fullFilepond, 'sampleWeightTicket.jpg');
      // wait for the file to be visible in the uploads
      await expect(
        fullFilepond
          .locator('../..')
          .locator('p')
          .getByText(/sampleWeightTicket\.jpg-\d{14}/, { exact: false }),
      ).toBeVisible();
    }

    await expect(this.page.locator('.tripWeightTotal')).toContainText('Trip weight: 2,000 lbs');

    if (hasTrailer) {
      // the page design makes it hard to click without using a css locator
      await this.page.locator('label[for="yesOwnsTrailer"]').click();
      if (ownTrailer) {
        // the page design makes it hard to click without using a css locator
        await this.page.locator('label[for="yestrailerMeetsCriteria"]').click();

        // find the label, then find the filepond wrapper, not sure
        // why getByLabel does not work
        const ownershipLabel = this.page.locator('label').getByText('Upload proof of ownership', { exact: true });
        await expect(ownershipLabel).toBeVisible();
        const ownershipFilepond = ownershipLabel.locator('../..').locator('.filepond--wrapper');
        await expect(ownershipFilepond).toBeVisible();

        await this.uploadFileViaFilepond(ownershipFilepond, 'trailerOwnership.pdf');

        // wait for the file to be visible in the uploads
        await expect(
          ownershipFilepond
            .locator('../..')
            .locator('p')
            .getByText(/trailerOwnership\.pdf-\d{14}/, { exact: false }),
        ).toBeVisible();
      } else {
        // the page design makes it hard to click without using a css locator
        await this.page.locator('label[for="notrailerMeetsCriteria"]').click();
      }
    }
  }

  /**
   * returns {Promise<void>}
   */
  async navigateFromWeightTicketPage() {
    await this.page.getByRole('button', { name: 'Save & Continue' }).click();
    await this.page.waitForURL(/\/moves\/[^/]+\/shipments\/[^/]+\/review/);
  }

  /**
   * returns {Promise<void>}
   */
  async navigateFromHomePageToExistingPPMDateAndLocationPage() {
    if (multiMoveEnabled) {
      await this.page.getByRole('button', { name: 'Go to Move' }).click();
    }
    await expect(this.page.getByRole('heading', { name: 'Time to submit your move' })).toBeVisible();

    await this.page.locator('[data-testid="shipment-list-item-container"] button').getByText('Edit').click();

    await expect(this.page.getByRole('heading', { name: 'PPM date & location' })).toBeVisible();
    await expect(this.page).toHaveURL(/\/moves\/[^/]+\/shipments\/[^/]+\/edit/);
  }

  async navigateToAboutPageAndFillOutAboutFormDate() {
    if (multiMoveEnabled) {
      await this.page.getByRole('button', { name: 'Go to Move' }).click();
    }
    await this.clickOnUploadPPMDocumentsButton();

    await expect(this.page).toHaveURL(/\/moves\/[^/]+\/shipments\/[^/]+\/about/);

    await expect(this.page.getByRole('heading', { name: 'About your PPM' })).toBeVisible();

    await this.page.locator('input[placeholder="DD MMM YYYY"]').click();

    // Use Playwright's selectors to find the element that represents today
    const todaySelector = '.DayPicker-Day--today';

    // Attempt to find the next day and checking if it is disabled
    const nextDayDisabledSelector = `${todaySelector} + .DayPicker-Day.DayPicker-Day--disabled`;

    // Check if the next day element is present and marked as disabled
    const isNextDayDisabled = await this.page.isVisible(nextDayDisabledSelector);

    // Assert that the next day is indeed disabled
    expect(isNextDayDisabled).toBeTruthy();
  }

  /**
   * used for creating a new shipment
   * returns {Promise<void>}
   */
  async submitsDateAndLocation() {
    await this.navigateFromDateAndLocationPageToEstimatedWeightsPage();
  }

  /**
   * returns {Promise<void>}
   */
  async navigateFromDateAndLocationPageToEstimatedWeightsPage() {
    await this.page.locator('input[name="pickupAddress.address.streetAddress1"]').fill('123 Street');
    await this.page.locator('input[name="pickupAddress.address.city"]').fill('SomeCity - Secondary');
    await this.page.locator('select[name="pickupAddress.address.state"]').selectOption({ label: 'CA' });
    await this.page.locator('input[name="pickupAddress.address.postalCode"]').clear();
    await this.page.locator('input[name="pickupAddress.address.postalCode"]').fill('90210');
    await this.page.locator('input[name="pickupAddress.address.postalCode"]').blur();

    await this.page.locator('input[name="destinationAddress.address.postalCode"]').clear();
    await this.page.locator('input[name="destinationAddress.address.postalCode"]').fill('76127');
    await this.page.locator('input[name="destinationAddress.address.streetAddress1"]').fill('123 Street');
    await this.page.locator('input[name="destinationAddress.address.city"]').fill('SomeCity');
    await this.page.locator('select[name="destinationAddress.address.state"]').selectOption({ label: 'TX' });

    await this.page.locator('input[name="expectedDepartureDate"]').clear();
    await this.page.locator('input[name="expectedDepartureDate"]').fill('01 Feb 2022');
    await this.page.locator('input[name="expectedDepartureDate"]').blur();

    // Select closeout office
    await this.selectDutyLocation('Fort Bragg', 'closeoutOffice');
    await this.page.getByRole('button', { name: 'Save & Continue' }).click();

    await expect(this.page.getByRole('heading', { name: 'Estimated weight', exact: true })).toBeVisible();

    await expect(this.page).toHaveURL(/\/moves\/[^/]+\/shipments\/[^/]+\/estimated-weight/);
  }

  /**
   * returns {Promise<void>}
   */
  async submitsEstimatedWeightsAndProGear() {
    await this.page.locator('input[name="estimatedWeight"]').clear();
    await this.page.locator('input[name="estimatedWeight"]').fill('4000');

    await this.page.locator('label[for="hasProGearYes"]').click();

    // seems to need to click then clear
    await this.page.locator('input[name="proGearWeight"]').click();
    await this.page.locator('input[name="proGearWeight"]').clear();
    await this.page.locator('input[name="proGearWeight"]').fill('500');

    await this.page.locator('input[name="spouseProGearWeight"]').clear();
    await this.page.locator('input[name="spouseProGearWeight"]').fill('400');

    await expect(this.page.getByRole('button', { name: 'Save & Continue' })).toBeEnabled();

    await this.navigateFromEstimatedWeightsPageToEstimatedIncentivePage();
  }

  /**
   * returns {Promise<void>}
   */
  async submitsEstimatedWeights() {
    await this.page.locator('input[name="estimatedWeight"]').clear();
    await this.page.locator('input[name="estimatedWeight"]').fill('4000');
    await expect(this.page.getByRole('button', { name: 'Save & Continue' })).toBeEnabled();

    await this.navigateFromEstimatedWeightsPageToEstimatedIncentivePage();
  }

  /**
   * returns {Promise<void>}
   */
  async navigateFromEstimatedWeightsPageToEstimatedIncentivePage() {
    await this.page.locator('button').getByText('Save & Continue').click();

    await expect(this.page.getByRole('heading', { name: 'Estimated incentive', exact: true })).toBeVisible();
    await expect(this.page).toHaveURL(/\/moves\/[^/]+\/shipments\/[^/]+\/estimated-incentive/);
  }

  /**
   * @param {Object} options
   * @param {boolean} [options.isMobile=false]
   * returns {Promise<void>}
   */
  async generalVerifyEstimatedIncentivePage(options = {}) {
    const { isMobile = false } = options;
    await expect(this.page.getByRole('heading', { name: 'Estimated incentive', exact: true })).toBeVisible();

    // checks the format of the incentive amount statement is `$<some
    // comma-separated number without decimals> is`
    await expect(this.page.locator('.container h2')).toContainText(/\$[0-9,]+ is/);

    await expect(this.page.getByRole('button', { name: 'Next' })).toBeEnabled();
    if (isMobile) {
      await expect(this.page.getByRole('button', { name: 'Next' })).toHaveCSS('order', '1');
    }

    await this.navigateFromEstimatedIncentivePageToAdvancesPage();
  }

  /**
   */
  async navigateFromEstimatedIncentivePageToAdvancesPage() {
    await this.page.getByRole('button', { name: 'Next', exact: true }).click();

    await expect(this.page.getByRole('heading', { name: 'Advances', exact: true })).toBeVisible();
    await expect(this.page).toHaveURL(/\/moves\/[^/]+\/shipments\/[^/]+\/advances/);
  }

  /**
   * submit ppm advance page
   * @param {Object} options
   * @param {boolean} [options.addAdvance=false]
   * @param {boolean} [options.isMobile=false]
   * returns {Promise<void>}
   */
  async submitsAdvancePage(options = {}) {
    const { addAdvance = false, isMobile = false } = options;
    if (addAdvance) {
      await this.page.locator('label[for="hasRequestedAdvanceYes"]').click();

      // not sure why, but need to click then clear
      await this.page.locator('input[name="advanceAmountRequested"]').click();
      await this.page.locator('input[name="advanceAmountRequested"]').clear();
      await this.page.locator('input[name="advanceAmountRequested"]').fill('4000');
      await this.page.locator('input[name="advanceAmountRequested"]').blur();

      await this.page.locator('label[for="agreeToTerms"]').click();
    } else {
      await this.page.locator('label[for="hasRequestedAdvanceNo"]').click();
    }

    await this.navigateFromAdvancesPageToReviewPage({ isMobile });
  }

  /**
   * navigate from advances to review
   * @param {Object} options
   * @param {boolean} [options.isMobile=false]
   * returns {Promise<void>}
   */
  async navigateFromAdvancesPageToReviewPage(options = {}) {
    const { isMobile = false } = options;

    const saveButton = this.page.getByRole('button', { name: 'Save & Continue' });
    await expect(saveButton).toBeVisible();

    if (isMobile) {
      await expect(saveButton).toHaveCSS('order', '1');
    }

    // when navigating through an existing PPM that requested an
    // advance, we must agree to the terms again to proceed
    const hasAdvance = await this.page.locator('label[for="hasRequestedAdvanceYes"]').isChecked();
    if (hasAdvance) {
      // only look for this if hasAdvance
      const agreedToTerms = await this.page.locator('label[for="agreeToTerms"]').isChecked();
      if (!agreedToTerms) {
        await this.page.locator('label[for="agreeToTerms"]').click();
      }
    }

    // click and wait for page path to change
    await Promise.all([this.page.waitForURL(/.*\/moves\/[^/]+\/review$/), saveButton.click()]);

    await expect(this.page.getByRole('heading', { name: 'Review your details', exact: true })).toBeVisible();
    await expect(this.page.locator('.usa-alert__heading')).toContainText('Details saved');
    await expect(this.page.locator('.usa-alert__heading + p')).toContainText(
      'Review your info and submit your move request now, or come back and finish later.',
    );
  }

  /**
   * returns {Promise<void>}
   */
  async navigateToHomePage() {
    await this.page.getByRole('link', { name: 'Home' }).click();
  }

  /**
   * returns {Promise<void>}
   */
  async navigateFromReviewPageToHomePage() {
    // calculate the home url to wait for it after click
    const url = new URL(this.page.url());
    url.pathname = '/';
    await this.page.getByRole('button', { name: 'Return home' }).click();
    await this.page.waitForURL(url.href);
  }

  /**
   * returns {Promise<void>}
   */
  async navigateFromReviewPageToHomePageMM(move) {
    // calculate the home url to wait for it after click
    const url = new URL(this.page.url());
    url.pathname = `/move/${move.id}`;
    await this.page.getByRole('button', { name: 'Return home' }).click();
    await this.page.waitForURL(url.href);
  }

  /**
   * returns {Promise<void>}
   */
  async navigateToFromHomePageToPPMCloseoutReview() {
    await this.page.getByRole('button', { name: 'Upload PPM Documents' }).click();
    await this.page.waitForURL(/\/moves\/[^/]+\/shipments\/[^/]+\/review/);
  }

  /**
   * returns {Promise<void>}
   */
  async navigateToAgreementAndSign() {
    await this.navigateForward();
    await this.signAgreement();
  }

  /**
   * returns {Promise<void>}
   */
  async signAgreement() {
    await expect(this.page).toHaveURL(/\/moves\/[^/]+\/agreement/);
    await expect(this.page.getByRole('heading', { name: 'Now for the official part…' })).toBeVisible();

    await this.page.locator('input[name="signature"]').fill('Sofía Clark-Nuñez');
    await expect(this.page.getByRole('button', { name: 'Complete' })).toBeEnabled();
  }

  /**
   * returns {Promise<void>}
   */
  async submitMove() {
    await this.page.getByRole('button', { name: 'Complete' }).click();

    await expect(this.page.getByRole('heading', { name: 'Now for the official part' })).toBeVisible();

    // ensure that shipment list doesn't have a button to edit or delete
    await expect(this.page.locator('[data-testid="shipment-list-item-container"] button')).not.toBeVisible();
  }

  /**
   * @param {import('@playwright/test').Locator} locator
   * @param {number} expectedLength
   * returns {Promise<void>}
   */
  async deleteShipment(locator, expectedLength) {
    await locator.getByText('Delete').click();
    const modal = this.page.locator('[data-testid="modal"]');
    await expect(modal).toBeVisible();
    await modal.getByRole('button', { name: 'Yes, Delete' }).click();
    await expect(locator).toHaveCount(expectedLength);
    await expect(this.page.locator('[data-testid="alert"]')).toContainText('The shipment was deleted.');
  }

  /**
   * @param {number} ticketIndex
   * @param {boolean} isLastWeightTicket
   */
  async deleteWeightTicket(ticketIndex, isLastWeightTicket) {
    const weightMoved = this.page.getByRole('heading', { name: 'Weight moved' });
    await expect(weightMoved).toBeVisible();
    const weightMovedContainer = weightMoved.locator('../../..');
    await expect(weightMovedContainer).toBeVisible();
    await weightMovedContainer.getByRole('button', { name: 'Delete' }).nth(ticketIndex).click();
    await expect(this.page.getByText(`You are about to delete Trip ${1 + ticketIndex}`)).toBeVisible();
    await this.page.getByRole('button', { name: 'Yes, Delete' }).click();
    if (isLastWeightTicket) {
      await expect(
        this.page.getByText('No weight moved documented. At least one trip is required to continue.'),
      ).toBeVisible();
      await expect(
        this.page.getByText(
          'There are items below that are missing required information. Please select “Edit” to enter all required information or “Delete” to remove the item.',
        ),
      ).toBeVisible();
    }
    await expect(this.page.getByText(`Trip ${1 + ticketIndex} successfully deleted.`)).toBeVisible();
  }

  /**
   * @param {number} index
   * @param {boolean} isLastProGear
   */
  async deleteProGearExpense(index, isLastProGear) {
    const proGearExpense = this.page.getByRole('heading', { name: 'Pro-gear' });
    await expect(proGearExpense).toBeVisible();
    const proGearExpenseContainer = proGearExpense.locator('../../..');
    await expect(proGearExpenseContainer).toBeVisible();
    await proGearExpenseContainer.getByRole('button', { name: 'Delete' }).nth(index).click();
    await expect(this.page.getByText(`You are about to delete Set ${1 + index}`)).toBeVisible();
    await this.page.getByRole('button', { name: 'Yes, Delete' }).click();
    await expect(this.page.getByText(`Set ${1 + index} successfully deleted.`)).toBeVisible();
    if (isLastProGear) {
      await expect(this.page.getByText('No pro-gear weight documented.')).toBeVisible();
    }
  }

  /**
   * @param {number} index
   * @param {boolean} isLastMovingExpense
   */
  async deleteMovingExpense(index, isLastMovingExpense) {
    const moveExpense = this.page.getByRole('heading', { name: 'Expenses' });
    await expect(moveExpense).toBeVisible();
    const moveExpensesContainer = moveExpense.locator('../../..');
    await expect(moveExpensesContainer).toBeVisible();
    await moveExpensesContainer.getByRole('button', { name: 'Delete' }).nth(index).click();
    await expect(this.page.getByText(`You are about to delete Receipt ${index + 1}`)).toBeVisible();
    await this.page.getByRole('button', { name: 'Yes, Delete' }).click();
    await expect(this.page.getByText(`Receipt ${index + 1} successfully deleted.`)).toBeVisible();
    if (isLastMovingExpense) {
      await expect(this.page.getByText('No receipts uploaded.')).toBeVisible();
    }
  }

  /**
   * @param {string[][]} shipmentCardFields
   * @param {Object} options
   * @param {boolean} options.isEditable=false
   * returns {Promise<void>}
   */
  async verifyPPMShipmentCard(shipmentCardFields, options = { isEditable: false }) {
    const { isEditable = false } = options;
    // get first div after the move setup heading
    const ppm1 = this.page.locator(':text("Move setup") + div:has(:text("PPM 1"))');
    await expect(ppm1).toBeVisible();

    if (isEditable) {
      await expect(ppm1.getByRole('button', { name: 'Edit' })).toBeVisible();
      await expect(ppm1.getByRole('button', { name: 'Delete' })).toBeVisible();
    } else {
      for (const loc of await ppm1.locator('[data-testid="ShipmentContainer"]').locator('button').all()) {
        await expect(loc).not.toBeVisible();
      }
    }
  }

  /**
   * returns {Promise<void>}
   */
  async navigateToProgearPage() {
    await this.navigateToPPMReviewPage();
    await this.navigateFromCloseoutReviewPageToProGearPage();
  }

  /**
   * returns {Promise<void>}
   */
  async navigateFromCloseoutReviewPageToProGearPage() {
    await this.page.getByRole('link', { name: 'Add Pro-gear Weight' }).click();
    await this.page.waitForURL(/\/moves\/[^/]+\/shipments\/[^/]+\/pro-gear/);
  }

  /**
   * returns {Promise<void>}
   */
  async navigateFromCloseoutReviewPageToEditProGearPage() {
    await this.page.locator('.progearSection a').getByText('Edit').click();
    await this.page.waitForURL(/\/moves\/[^/]+\/shipments\/[^/]+\/pro-gear/);
  }

  /**
   * returns {Promise<void>}
   */
  async navigateFromCloseoutReviewPageToAddProGearPage() {
    await this.page.getByRole('link', { name: 'Add Pro-gear Weight' }).click();
    await this.page.waitForURL(/\/moves\/[^/]+\/shipments\/[^/]+\/pro-gear/);
  }

  /**
   */
  async navigateFromCloseoutReviewPageToEditWeightTicketPage() {
    await this.page.locator('.reviewWeightTickets a').getByText('Edit').click();
    await this.page.waitForURL(/\/moves\/[^/]+\/shipments\/[^/]+\/weight-tickets/);
  }

  /**
   * returns {Promise<void>}
   */
  async navigateFromCloseoutReviewPageToAddWeightTicketPage() {
    await this.page.getByRole('link', { name: 'Add More Weight' }).click();
    await this.page.waitForURL(/\/moves\/[^/]+\/shipments\/[^/]+\/weight-tickets/);
  }

  /**
   * @param {string} moveId
   * returns {Promise<void>}
   */
  async cancelAddLineItemAndReturnToCloseoutReviewPage(moveId) {
    // calculate the home url to wait for it after click
    const url = new URL(this.page.url());
    url.pathname = `/move/${moveId}`;
    await this.page.getByRole('button', { name: 'Return to Homepage' }).click();
    await this.page.waitForURL(url.href);
    await this.navigateToPPMReviewPage();
  }

  /**
   */
  async navigateFromCloseoutReviewPageToEditExpensePage() {
    await this.page.locator('.reviewExpenses a').getByText('Edit').click();

    try {
      await expect(this.page.getByRole('heading', { level: 1, name: 'Expenses' })).toBeVisible();
    } catch (error) {
      const reviewHeading = await this.page.$('role=heading[name="Review"]');
      if (reviewHeading) {
        await this.page.locator('.reviewExpenses a').getByText('Edit').click();
      }
    }
  }

  /**
   * returns {Promise<void>}
   */
  async navigateFromCloseoutReviewPageToAddExpensePage() {
    await expect(async () => {
      await this.page.getByRole('link', { name: 'Add Expenses' }).click();
      await expect(this.page.getByRole('heading', { level: 1, name: 'Expenses' })).toBeVisible();
    }).toPass();
  }

  /**
   * returns {Promise<void>}
   */
  async returnToMoveHome() {
    await this.page.getByRole('button', { name: 'Return To Homepage' }).click();
  }

  /**
   */
  async navigateFromCloseoutReviewPageToAboutPage() {
    await this.page.locator('[data-testid="aboutYourPPM"] a').getByText('Edit').click();
  }

  /**
   * returns {Promise<void>}
   */
  async navigateFromProgearPage() {
    await this.page.getByRole('button', { name: 'Save & Continue' }).click();
    await expect(this.page.getByRole('heading', { level: 1, name: 'Review' })).toBeVisible();
  }

  async verifySaveAndContinueDisabled() {
    await expect(this.page.getByRole('link', { name: 'Save & Continue' })).toBeDisabled();
    await expect(
      this.page.getByText(
        'There are items below that are missing required information. Please select “Edit” to enter all required information or “Delete” to remove the item.',
      ),
    ).toBeVisible();
  }

  async verifySaveAndContinueEnabled() {
    await expect(this.page.getByRole('link', { name: 'Save & Continue' })).toBeEnabled();
  }

  /**
   * @param {Object} options
   * @param {boolean} [options.belongsToSelf=true]
   * @param {string} [options.weight]
   * @param {boolean} [options.missingWeightTicket]
   * returns {Promise<void>}
   */
  async submitProgearPage(options = { belongsToSelf: true }) {
    await this.fillOutProgearPage(options);
    await this.navigateFromProgearPage();
  }

  /**
   * @param {Object} options
   * @param {boolean} [options.belongsToSelf=true]
   * @param {string} [options.weight]
   * @param {boolean} [options.missingWeightTicket]
   */
  async fillOutProgearPage(options) {
    const belongs = options?.belongsToSelf ? 'Self' : 'Spouse';
    const progearTypeSelector = `label[for="ownerOfProGear${belongs}"]`;
    await this.page.locator(progearTypeSelector).click();

    await this.page.locator('[name="description"]').clear();
    await this.page.locator('[name="description"]').fill('Radio equipment');

    // need to click before clear for some reason
    await this.page.locator('[name="weight"]').click();
    await this.page.locator('[name="weight"]').clear();
    if (options?.belongsToSelf) {
      await this.page.locator('[name="weight"]').fill(options?.weight || '2000');
    } else {
      await this.page.locator('[name="weight"]').fill(options?.weight || '500');
    }

    let uploadFilename = 'sampleWeightTicket.jpg';
    let upload;

    if (options?.missingWeightTicket) {
      await this.page.locator('label').getByText("I don't have this weight ticket").click();
      uploadFilename = 'constructedWeight.xls';
      upload = this.page.locator('label').getByText('Upload constructed weight spreadsheet');
    } else {
      upload = this.page.locator('label').getByText("Upload your pro-gear's weight tickets");
    }

    await expect(upload).toBeVisible();
    const filepond = upload.locator('../..').locator('.filepond--wrapper');
    await expect(filepond).toBeVisible();
    await this.uploadFileViaFilepond(filepond, uploadFilename);

    // wait for the file to be visible in the uploads
    const element = await filepond.locator('../..').locator('p').getByText(`${uploadFilename}-`, { exact: false });
    const textContent = await element.textContent();
    const matches = textContent.includes(`${uploadFilename}-`) && /\d{14}/.test(textContent);
    await expect(matches).toBeTruthy();
  }

  /**
   * returns {Promise<void>}
   */
  async navigateFromCloseoutReviewPageToExpensesPage() {
<<<<<<< HEAD
    await expect(async () => {
      await this.page.getByRole('link', { name: 'Add Expenses' }).click();
      await expect(this.page.getByRole('heading', { level: 1, name: 'Expenses' })).toBeVisible();
    }).toPass();
=======
    await this.page.getByRole('link', { name: 'Add Expenses' }).waitFor({ state: 'visible' });
    await this.page.getByRole('link', { name: 'Add Expenses' }).click();

    // Retry to confirm the heading is visible - this is an effort to reduce flaky test failures
    await this.page.waitForTimeout(1000);
    await expect(this.page.getByRole('heading', { level: 1, name: 'Expenses' })).toBeVisible({ timeout: 5000 });
>>>>>>> 64eefdb1
  }

  /**
   * returns {Promise<void>}
   */
  async navigateFromMoveHomeToAdvances() {
    await this.page.getByTestId('editShipmentButton').click();
    await this.page.waitForURL(/\/moves\/[\d|a-z|-]+\/shipments\/[\d|a-z|-]+\/.*/);
    await this.page.getByRole('button', { name: 'Save & Continue' }).click();
    await this.page.waitForURL(/\/moves\/[\d|a-z|-]+\/shipments\/[\d|a-z|-]+\/estimated-weight$/);
    await this.page.getByRole('button', { name: 'Save & Continue' }).click();
    await this.page.waitForURL(/\/moves\/[\d|a-z|-]+\/shipments\/[\d|a-z|-]+\/estimated-incentive$/);
    await this.page.getByRole('button', { name: 'Next' }).click();
  }

  /**
   * @param {Object} options
   * @param {boolean} [options.isEditExpense=false]
   * @param {string} [options.amount]
   * returns {Promise<void>}
   */
  async submitExpensePage(options = { isEditExpense: false }) {
    const expenseType = this.page.locator('select[name="expenseType"]');
    if (!options?.isEditExpense) {
      await expect(expenseType).toHaveValue('');
    }

    await expenseType.selectOption({ label: 'Storage' });

    const descriptionInput = this.page.locator('input[name="description"]');
    await descriptionInput.waitFor({ state: 'visible' });
    await descriptionInput.fill('Cloud storage');
    await this.page.locator('label[for="sitLocationDestination"]').click();
    await this.page.locator('input[name="sitWeight"]').fill('100');
    await this.page.locator('input[name="sitWeight"]').blur();
    await this.page.locator('label[for="yes-used-gtcc"]').click();
    await this.page.locator('input[name="amount"]').clear();
    await this.page.locator('input[name="amount"]').fill(options?.amount || '675.99');

    // find the label, then find the filepond wrapper. Not sure why
    // getByLabel doesn't work
    const fullWeightLabel = this.page.locator('label').getByText('Upload receipt', { exact: true });
    await expect(fullWeightLabel).toBeVisible();
    const fullFilepond = fullWeightLabel.locator('../..').locator('.filepond--wrapper');
    await expect(fullFilepond).toBeVisible();

    await this.uploadFileViaFilepond(fullFilepond, 'sampleWeightTicket.jpg');
    // wait for the file to be visible in the uploads
    await expect(
      fullFilepond
        .locator('../..')
        .locator('p')
        .getByText(/sampleWeightTicket\.jpg-\d{14}/, { exact: false }),
    ).toBeVisible();

    await this.page.locator('input[name="sitStartDate"]').fill('14 Aug 2022');
    await this.page.locator('input[name="sitStartDate"]').blur();
    await this.page.locator('input[name="sitEndDate"]').fill('20 Aug 2022');
    await this.page.locator('input[name="sitEndDate"]').blur();

    await this.page.getByRole('button', { name: 'Save & Continue' }).click();
    await this.page.waitForURL(/\/moves\/[^/]+\/shipments\/[^/]+\/review/);

    const cloudStorage = this.page.getByText('Cloud storage');
    await expect(cloudStorage).toBeVisible();
    const receiptContainer = cloudStorage.locator('../..');
    await expect(receiptContainer.locator('dt').getByText('Days in storage:')).toBeVisible();
    await expect(receiptContainer.locator('dd').getByText('7', { exact: true })).toBeVisible();
  }

  /**
   * @param {Object} options
   * @param {string} [options.totalNetWeight='4,000 lbs']
   * @param {string} [options.proGearWeight='1,500 lbs']
   * @param {string} [options.expensesClaimed='450.00']
   * @param {string} [options.finalIncentiveAmount='$500,000.00']
   * returns {Promise<void>}
   */
  async verifyFinalIncentiveAndTotals(
    options = {
      totalNetWeight: '4,000 lbs',
      proGearWeight: '1,500 lbs',
      expensesClaimed: '450.00',
      finalIncentiveAmount: '$500,000.00',
    },
  ) {
    await expect(this.page.getByText('Your final estimated incentive:')).toBeVisible();

    await expect(this.page.locator('li').getByText(`${options?.totalNetWeight} total net weight`)).toBeVisible();

    // TODO: Once we get moving expenses and pro gear back, check for those here as well.

    await expect(this.page.locator('li').getByText(`${options?.proGearWeight} of pro-gear`)).toBeVisible();
    await expect(this.page.locator('li').getByText(`$${options?.expensesClaimed} in expenses claimed`)).toBeVisible();
  }

  /**
   * returns {Promise<void>}
   */
  async signCloseoutAgreement(moveId) {
    await this.page.locator('input[name="signature"]').fill('Sofía Clark-Nuñez');

    // calculate the home url to wait for it after click
    const url = new URL(this.page.url());
    url.pathname = `/move/${moveId}`;

    await this.page.getByRole('button', { name: 'Submit PPM Documentation' }).click();
    await this.page.waitForURL(url.href);

    let stepContainer = this.page.locator('[data-testid="stepContainer6"]');

    if (stepContainer == null) {
      stepContainer = this.page.locator('[data-testid="stepContainer5"]');
    }

    await expect(stepContainer.getByRole('button', { name: 'Download Payment Packet' })).toBeDisabled();
    await expect(stepContainer.getByText(/PPM documentation submitted: \d{2} \w{3} \d{4}/)).toBeVisible();
  }

  /**
   * @param {Object} options
   * @param {string} [options.totalNetWeight='4,000 lbs']
   * @param {string} [options.proGearWeight='1,500 lbs']
   * @param {string} [options.expensesClaimed='450.00']
   * @param {string} [options.finalIncentiveAmount='$500,000.00']
   * returns {Promise<void>}
   */
  async submitFinalCloseout(moveId, options) {
    await this.verifyFinalIncentiveAndTotals(options);
    await this.signCloseoutAgreement(moveId);
  }
}

/**
 * @typedef {object} CustomerPpmPageTestArgs - customer ppm page test args
 * @property {CustomerPpmPage} customerPpmPage    - customer ppm page
 */

/** @type {import('@playwright/test').Fixtures<CustomerPpmPageTestArgs, {}, import('../../../utils/my/customerTest').CustomerPageTestArgs, import('@playwright/test').PlaywrightWorkerArgs>} */
const customerPpmFixtures = {
  customerPpmPage: async ({ customerPage }, use) => {
    const customerPpmPage = new CustomerPpmPage(customerPage);
    await use(customerPpmPage);
  },
};

export const test = customerTest.extend(customerPpmFixtures);

export { expect, forEachViewport, useMobileViewport };

export default CustomerPpmPage;<|MERGE_RESOLUTION|>--- conflicted
+++ resolved
@@ -916,19 +916,12 @@
    * returns {Promise<void>}
    */
   async navigateFromCloseoutReviewPageToExpensesPage() {
-<<<<<<< HEAD
-    await expect(async () => {
-      await this.page.getByRole('link', { name: 'Add Expenses' }).click();
-      await expect(this.page.getByRole('heading', { level: 1, name: 'Expenses' })).toBeVisible();
-    }).toPass();
-=======
     await this.page.getByRole('link', { name: 'Add Expenses' }).waitFor({ state: 'visible' });
     await this.page.getByRole('link', { name: 'Add Expenses' }).click();
 
     // Retry to confirm the heading is visible - this is an effort to reduce flaky test failures
     await this.page.waitForTimeout(1000);
     await expect(this.page.getByRole('heading', { level: 1, name: 'Expenses' })).toBeVisible({ timeout: 5000 });
->>>>>>> 64eefdb1
   }
 
   /**
