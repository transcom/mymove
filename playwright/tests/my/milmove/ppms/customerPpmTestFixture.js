--- conflicted
+++ resolved
@@ -813,10 +813,7 @@
    */
   async navigateFromProgearPage() {
     await this.page.getByRole('button', { name: 'Save & Continue' }).click();
-<<<<<<< HEAD
-=======
     await expect(this.page.getByRole('heading', { level: 1, name: 'Review' })).toBeVisible();
->>>>>>> e53965cd
   }
 
   async verifySaveAndContinueDisabled() {
@@ -892,10 +889,7 @@
    */
   async navigateFromCloseoutReviewPageToExpensesPage() {
     await this.page.getByRole('link', { name: 'Add Expenses' }).click();
-<<<<<<< HEAD
-=======
     await expect(this.page.getByRole('heading', { level: 1, name: 'Expenses' })).toBeVisible();
->>>>>>> e53965cd
   }
 
   /**
