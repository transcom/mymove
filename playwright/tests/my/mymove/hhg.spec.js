// @ts-check
import { test, expect } from '../../utils/my/customerTest';

const alaskaFF = process.env.FEATURE_FLAG_ENABLE_ALASKA;

test.describe('HHG', () => {
<<<<<<< HEAD
  test.skip(multiMoveEnabled === 'true', 'Skip if MultiMove workflow is enabled.');
  test('A customer can create, edit, and delete an HHG shipment', async ({ page, customerPage }) => {
    // Generate a new onboarded user with orders and log in
    const move = await customerPage.testHarness.buildMoveWithOrders();
    const userId = move?.Orders?.service_member?.user_id;
    await customerPage.signInAsExistingCustomer(userId);

    // Navigate to create a new shipment
    await customerPage.waitForPage.home();
    await page.getByTestId('shipment-selection-btn').click();
    await customerPage.waitForPage.aboutShipments();
    await customerPage.navigateForward();
    await customerPage.waitForPage.selectShipmentType();

    // Create an HHG shipment
    await page.getByText('Movers pack and ship it, paid by the government').click();
    await customerPage.navigateForward();

    // Fill in form to create HHG shipment
    await customerPage.waitForPage.hhgShipment();
    const pickupDate = new Date(Date.now() + 24 * 60 * 60 * 1000).toLocaleDateString('en-US');
    await page.getByLabel('Preferred pickup date').fill(pickupDate);
    await page.getByLabel('Preferred pickup date').blur();
    await page.getByText('Use my current address').click();
    const deliveryDate = new Date(Date.now() + 240 * 60 * 60 * 1000).toLocaleDateString('en-US');
    await page.getByLabel('Preferred delivery date').fill(deliveryDate);
    await page.getByLabel('Preferred delivery date').blur();
    await page.getByTestId('remarks').fill('Grandfather antique clock');
    await customerPage.navigateForward();

    // Verify that form submitted
    await customerPage.waitForPage.reviewShipments();
    await expect(page.getByText('Grandfather antique clock')).toBeVisible();
    await expect(page.getByTestId('ShipmentContainer').getByText('123 Any Street')).toBeVisible();

    // Navigate to edit shipment from the review page
    await page.getByTestId('edit-shipment-btn').click();
    await customerPage.waitForPage.hhgShipment();

    // Update form (adding pickup and delivery address)
    const pickupLocation = 'BEVERLY HILLS, CA 90212 (LOS ANGELES)';
    const pickupAddress = page.getByRole('group', { name: 'Pickup Address' });
    await pickupAddress.getByLabel('Address 1').fill('7 Q St');
    await pickupAddress.getByLabel('Address 2').clear();
    await page.locator('input[id="pickupAddress-input"]').fill('90212');
    await expect(page.getByText(pickupLocation, { exact: true })).toBeVisible();
    await page.keyboard.press('Enter');

    // Secondary pickup address
    await pickupAddress.getByText('Yes').click();
    await pickupAddress.getByLabel('Address 1').nth(1).fill('8 Q St');
    await pickupAddress.getByLabel('Address 2').nth(1).clear();
    await page.locator('input[id="secondaryPickupAddress-input"]').fill('90212');
    await expect(page.getByText(pickupLocation, { exact: true })).toBeVisible();
    await page.keyboard.press('Enter');

    const deliveryLocation = 'HOLLYWOOD, MD 20636 (SAINT MARYS)';
    const deliveryAddress = page.getByRole('group', { name: 'Delivery Address' });
    await deliveryAddress.getByText('Yes').nth(0).click();
    await deliveryAddress.getByLabel('Address 1').nth(0).fill('9 W 2nd Ave');
    await deliveryAddress.getByLabel('Address 2').nth(0).fill('P.O. Box 456');
    await page.locator('input[id="deliveryAddress-input"]').fill('20636');
    await expect(page.getByText(deliveryLocation, { exact: true })).toBeVisible();
    await page.keyboard.press('Enter');

    // Secondary delivery address
    const secondaryDeliveryLocation = 'ATCO, NJ 08004 (CAMDEN)';
    await deliveryAddress.getByText('Yes').nth(1).click();
    await deliveryAddress.getByLabel('Address 1').nth(1).fill('9 Q St');
    await deliveryAddress.getByLabel('Address 2').nth(1).clear();
    await page.locator('input[id="secondaryDeliveryAddress-input"]').fill('08004');
    await expect(page.getByText(secondaryDeliveryLocation, { exact: true })).toBeVisible();
    await page.keyboard.press('Enter');
    await customerPage.navigateForward();

    // Verify that shipment updated
    await customerPage.waitForPage.reviewShipments();
    await expect(page.getByTestId('ShipmentContainer').getByText('7 Q St')).toBeVisible();
    await expect(page.getByTestId('ShipmentContainer').getByText('8 Q St')).toBeVisible();
    await expect(page.getByTestId('ShipmentContainer').getByText('9 W 2nd Ave')).toBeVisible();
    await expect(page.getByTestId('ShipmentContainer').getByText('9 Q St')).toBeVisible();

    // Navigate to homepage and delete shipment
    await customerPage.navigateBack();
    await customerPage.waitForPage.home();
    // Remove secondary pickup and delivery addresses
    await page.getByTestId('shipment-list-item-container').getByRole('button', { name: 'Edit' }).click();
    await customerPage.waitForPage.hhgShipment();
    await pickupAddress.getByText('No').click();
    await deliveryAddress.getByText('No', { exact: true }).nth(1).click();
    await customerPage.navigateForward();

    await customerPage.waitForPage.reviewShipments();
    await expect(page.getByTestId('ShipmentContainer').getByText('7 Q St')).toBeVisible();
    // Make sure secondary pickup and delivery addresses are gone now
    await expect(page.getByTestId('ShipmentContainer').getByText('8 Q St')).toBeHidden();
    await expect(page.getByTestId('ShipmentContainer').getByText('9 Q St')).toBeHidden();
    await customerPage.navigateBack();
    await customerPage.waitForPage.home();
    await page.getByRole('button', { name: 'Delete' }).click();
    await page.getByTestId('modal').getByTestId('button').click();

    await expect(page.getByText('The shipment was deleted.')).toBeVisible();
    await expect(page.getByTestId('stepContainer3').getByText('Set up shipments')).toBeVisible();
  });
});

test.describe('(MultiMove) HHG', () => {
  test.skip(multiMoveEnabled === 'false', 'Skip if MultiMove workflow is not enabled.');
=======
>>>>>>> 6a6a978b
  test('A customer can create, edit, and delete an HHG shipment', async ({ page, customerPage }) => {
    // Generate a new onboarded user with orders and log in
    const move = await customerPage.testHarness.buildMoveWithOrders();
    const userId = move?.Orders?.service_member?.user_id;
    await customerPage.signInAsExistingCustomer(userId);

    // Navigate from MM Dashboard to Move
    await customerPage.navigateFromMMDashboardToMove(move);

    // Navigate to create a new shipment
    await customerPage.waitForPage.home();
    await page.getByTestId('shipment-selection-btn').click();
    await customerPage.waitForPage.aboutShipments();
    await customerPage.navigateForward();
    await customerPage.waitForPage.selectShipmentType();

    // Create an HHG shipment
    await page.getByText('Movers pack and ship it, paid by the government').click();
    await customerPage.navigateForward();

    // Fill in form to create HHG shipment
    await customerPage.waitForPage.hhgShipment();
    const pickupDate = new Date(Date.now() + 24 * 60 * 60 * 1000).toLocaleDateString('en-US');
    await page.getByLabel('Preferred pickup date').fill(pickupDate);
    await page.getByLabel('Preferred pickup date').blur();
    await page.getByText('Use my current address').click();
    const deliveryDate = new Date(Date.now() + 240 * 60 * 60 * 1000).toLocaleDateString('en-US');
    await page.getByLabel('Preferred delivery date').fill(deliveryDate);
    await page.getByLabel('Preferred delivery date').blur();
    await page.getByTestId('remarks').fill('Grandfather antique clock');
    await customerPage.navigateForward();

    // Verify that form submitted
    await customerPage.waitForPage.reviewShipments();
    await expect(page.getByText('Grandfather antique clock')).toBeVisible();
    await expect(page.getByTestId('ShipmentContainer').getByText('123 Any Street')).toBeVisible();

    // Navigate to edit shipment from the review page
    await page.getByTestId('edit-shipment-btn').click();
    await customerPage.waitForPage.hhgShipment();

    // Update form (adding pickup and delivery address)
    const pickupLocation = 'BEVERLY HILLS, CA 90210 (LOS ANGELES)';
    const secondaryPickupLocation = 'YUMA, AZ 85364 (YUMA)';
    const deliveryLocation = 'YUMA, AZ 85367 (YUMA)';
    const secondaryDeliveryLocation = 'YUMA, AZ 85366 (YUMA)';

    const pickupAddress = page.getByRole('group', { name: 'Pickup Address' });
    await pickupAddress.getByLabel('Address 1').fill('7 Q St');
    await pickupAddress.getByLabel('Address 2').clear();
    await page.locator('input[id="pickup.address-input"]').fill('90210');
    await expect(page.getByText(pickupLocation, { exact: true })).toBeVisible();
    await page.keyboard.press('Enter');

    // Secondary pickup address
    await pickupAddress.getByText('Yes').click();
    await pickupAddress.getByLabel('Address 1').nth(1).fill('8 Q St');
    await pickupAddress.getByLabel('Address 2').nth(1).clear();
    await page.locator('input[id="secondaryPickup.address-input"]').fill('85364');
    await expect(page.getByText(secondaryPickupLocation, { exact: true })).toBeVisible();
    await page.keyboard.press('Enter');

    // Delivery address
    const deliveryAddress = page.getByRole('group', { name: 'Delivery Address' });
    await deliveryAddress.getByText('Yes').nth(0).click();
    await deliveryAddress.getByLabel('Address 1').nth(0).fill('9 W 2nd Ave');
    await deliveryAddress.getByLabel('Address 2').nth(0).fill('P.O. Box 456');
    await page.locator('input[id="delivery.address-input"]').fill('85367');
    await expect(page.getByText(deliveryLocation, { exact: true })).toBeVisible();
    await page.keyboard.press('Enter');

    // Secondary delivery address
    await deliveryAddress.getByText('Yes').nth(1).click();
    await deliveryAddress.getByLabel('Address 1').nth(1).fill('9 Q St');
    await deliveryAddress.getByLabel('Address 2').nth(1).clear();
    await page.locator('input[id="secondaryDelivery.address-input"]').fill('85366');
    await expect(page.getByText(secondaryDeliveryLocation, { exact: true })).toBeVisible();
    await page.keyboard.press('Enter');
    await customerPage.navigateForward();

    // Verify that shipment updated
    await customerPage.waitForPage.reviewShipments();
    await expect(page.getByTestId('ShipmentContainer').getByText('7 Q St')).toBeVisible();
    await expect(page.getByTestId('ShipmentContainer').getByText('8 Q St')).toBeVisible();
    await expect(page.getByTestId('ShipmentContainer').getByText('9 W 2nd Ave')).toBeVisible();
    await expect(page.getByTestId('ShipmentContainer').getByText('9 Q St')).toBeVisible();

    // Navigate to homepage and delete shipment
    await customerPage.navigateBack();
    await customerPage.waitForPage.home();
    // Remove secondary pickup and delivery addresses
    await page.getByTestId('shipment-list-item-container').getByRole('button', { name: 'Edit' }).click();
    await customerPage.waitForPage.hhgShipment();
    await pickupAddress.getByText('No').click();
    await deliveryAddress.getByText('No', { exact: true }).nth(1).click();
    await customerPage.navigateForward();

    await customerPage.waitForPage.reviewShipments();
    await expect(page.getByTestId('ShipmentContainer').getByText('7 Q St')).toBeVisible();
    // Make sure secondary pickup and delivery addresses are gone now
    await expect(page.getByTestId('ShipmentContainer').getByText('8 Q St')).toBeHidden();
    await expect(page.getByTestId('ShipmentContainer').getByText('9 Q St')).toBeHidden();
    await customerPage.navigateBack();
    await customerPage.waitForPage.home();
    await page.getByRole('button', { name: 'Delete' }).click();
    await page.getByTestId('modal').getByTestId('button').click();

    await expect(page.getByText('The shipment was deleted.')).toBeVisible();
    await expect(page.getByTestId('stepContainer3').getByText('Set up shipments')).toBeVisible();
  });

  test.skip(alaskaFF === 'false', 'Skip if the create customer & AK FFs are not enabled.');
  test('A customer can create, edit, and submit an international Alaska HHG shipment', async ({
    page,
    customerPage,
  }) => {
    // Generate a new onboarded user with orders and log in
    const move = await customerPage.testHarness.buildMoveWithOrders();
    const userId = move?.Orders?.service_member?.user_id;
    await customerPage.signInAsExistingCustomer(userId);

    // Navigate from MM Dashboard to Move
    await customerPage.navigateFromMMDashboardToMove(move);

    // Navigate to create a new shipment
    await customerPage.waitForPage.home();
    await page.getByTestId('shipment-selection-btn').click();
    await customerPage.waitForPage.aboutShipments();
    await customerPage.navigateForward();
    await customerPage.waitForPage.selectShipmentType();

    // Create an HHG shipment
    await page.getByText('Movers pack and ship it, paid by the government').click();
    await customerPage.navigateForward();

    // Fill in form to create HHG shipment
    await customerPage.waitForPage.hhgShipment();
    const pickupDate = new Date(Date.now() + 24 * 60 * 60 * 1000).toLocaleDateString('en-US');
    await page.getByLabel('Preferred pickup date').fill(pickupDate);
    await page.getByLabel('Preferred pickup date').blur();
    await page.getByText('Use my current address').click();
    const deliveryDate = new Date(Date.now() + 240 * 60 * 60 * 1000).toLocaleDateString('en-US');
    await page.getByLabel('Preferred delivery date').fill(deliveryDate);
    await page.getByLabel('Preferred delivery date').blur();
    await page.getByTestId('remarks').fill('Going to Alaska');
    await customerPage.navigateForward();

    // Verify that form submitted, initial setup has it being a domestic HHG shipment (dHHG)
    await customerPage.waitForPage.reviewShipments();
    await expect(page.getByText('dHHG')).toBeVisible();
    await expect(page.getByText('Going to Alaska')).toBeVisible();
    await expect(page.getByTestId('ShipmentContainer').getByText('123 Any Street')).toBeVisible();

    // Navigate to edit shipment from the review page
    await page.getByTestId('edit-shipment-btn').click();
    await customerPage.waitForPage.hhgShipment();

    // Update form (adding pickup and delivery address)
    const pickupLocation = 'LAWTON, OK 73505 (COMANCHE)';
    const pickupAddress = page.getByRole('group', { name: 'Pickup Address' });
    await pickupAddress.getByLabel('Address 1').fill('123 Warm St.');
    await page.locator('input[id="pickup.address-input"]').fill('73505');
    await expect(page.getByText(pickupLocation, { exact: true })).toBeVisible();
    await page.keyboard.press('Enter');

    // Delivery address
    const deliveryLocation = 'JBER, AK 99505 (ANCHORAGE)';
    const deliveryAddress = page.getByRole('group', { name: 'Delivery Address' });
    await deliveryAddress.getByText('Yes').nth(0).click();
    await deliveryAddress.getByLabel('Address 1').nth(0).fill('123 Cold Ave.');
    await page.locator('input[id="delivery.address-input"]').fill('99505');
    await expect(page.getByText(deliveryLocation, { exact: true })).toBeVisible();
    await page.keyboard.press('Enter');
    await customerPage.navigateForward();

    // Verify that shipment updated - should now be an iHHG shipment
    await customerPage.waitForPage.reviewShipments();
    await expect(page.getByText('iHHG')).toBeVisible();
    await expect(page.getByTestId('ShipmentContainer').getByText('123 Warm St.')).toBeVisible();
    await expect(page.getByTestId('ShipmentContainer').getByText('123 Cold Ave.')).toBeVisible();

    await page.getByRole('button', { name: 'Next' }).click();
    await expect(page).toHaveURL(/\/moves\/[^/]+\/agreement/);
    await expect(page.getByRole('heading', { name: 'Now for the official part…' })).toBeVisible();

    const scrollBox = page.locator('[data-testid="certificationTextScrollBox"]');
    const signatureBox = page.getByRole('textbox', { name: 'signature' });
    // Make sure it's visible
    await expect(scrollBox).toBeVisible();

    // Gradual scroll to bottom to trigger the React onScroll logic
    await scrollBox.evaluate(async (el) => {
      const scrWindow = el;
      const delay = (ms) =>
        new Promise((res) => {
          setTimeout(res, ms);
        });
      for (let i = 0; i <= scrWindow.scrollHeight; i += 100) {
        scrWindow.scrollTop = i;
        await delay(50);
      }
    });

    const checkbox = page.locator('[data-testid="acknowledgementCheckbox"]');
    await expect(checkbox).toBeEnabled();

    // Click it to acknowledge
    await checkbox.click();

    await expect(signatureBox).toBeEnabled();

    await page.locator('input[name="signature"]').fill('Leo Spacemen');
    await expect(page.getByRole('button', { name: 'Complete' })).toBeEnabled();
    await page.getByRole('button', { name: 'Complete' }).click();
    await expect(page.getByText('submitted your move request.')).toBeVisible();
  });
});<|MERGE_RESOLUTION|>--- conflicted
+++ resolved
@@ -4,118 +4,6 @@
 const alaskaFF = process.env.FEATURE_FLAG_ENABLE_ALASKA;
 
 test.describe('HHG', () => {
-<<<<<<< HEAD
-  test.skip(multiMoveEnabled === 'true', 'Skip if MultiMove workflow is enabled.');
-  test('A customer can create, edit, and delete an HHG shipment', async ({ page, customerPage }) => {
-    // Generate a new onboarded user with orders and log in
-    const move = await customerPage.testHarness.buildMoveWithOrders();
-    const userId = move?.Orders?.service_member?.user_id;
-    await customerPage.signInAsExistingCustomer(userId);
-
-    // Navigate to create a new shipment
-    await customerPage.waitForPage.home();
-    await page.getByTestId('shipment-selection-btn').click();
-    await customerPage.waitForPage.aboutShipments();
-    await customerPage.navigateForward();
-    await customerPage.waitForPage.selectShipmentType();
-
-    // Create an HHG shipment
-    await page.getByText('Movers pack and ship it, paid by the government').click();
-    await customerPage.navigateForward();
-
-    // Fill in form to create HHG shipment
-    await customerPage.waitForPage.hhgShipment();
-    const pickupDate = new Date(Date.now() + 24 * 60 * 60 * 1000).toLocaleDateString('en-US');
-    await page.getByLabel('Preferred pickup date').fill(pickupDate);
-    await page.getByLabel('Preferred pickup date').blur();
-    await page.getByText('Use my current address').click();
-    const deliveryDate = new Date(Date.now() + 240 * 60 * 60 * 1000).toLocaleDateString('en-US');
-    await page.getByLabel('Preferred delivery date').fill(deliveryDate);
-    await page.getByLabel('Preferred delivery date').blur();
-    await page.getByTestId('remarks').fill('Grandfather antique clock');
-    await customerPage.navigateForward();
-
-    // Verify that form submitted
-    await customerPage.waitForPage.reviewShipments();
-    await expect(page.getByText('Grandfather antique clock')).toBeVisible();
-    await expect(page.getByTestId('ShipmentContainer').getByText('123 Any Street')).toBeVisible();
-
-    // Navigate to edit shipment from the review page
-    await page.getByTestId('edit-shipment-btn').click();
-    await customerPage.waitForPage.hhgShipment();
-
-    // Update form (adding pickup and delivery address)
-    const pickupLocation = 'BEVERLY HILLS, CA 90212 (LOS ANGELES)';
-    const pickupAddress = page.getByRole('group', { name: 'Pickup Address' });
-    await pickupAddress.getByLabel('Address 1').fill('7 Q St');
-    await pickupAddress.getByLabel('Address 2').clear();
-    await page.locator('input[id="pickupAddress-input"]').fill('90212');
-    await expect(page.getByText(pickupLocation, { exact: true })).toBeVisible();
-    await page.keyboard.press('Enter');
-
-    // Secondary pickup address
-    await pickupAddress.getByText('Yes').click();
-    await pickupAddress.getByLabel('Address 1').nth(1).fill('8 Q St');
-    await pickupAddress.getByLabel('Address 2').nth(1).clear();
-    await page.locator('input[id="secondaryPickupAddress-input"]').fill('90212');
-    await expect(page.getByText(pickupLocation, { exact: true })).toBeVisible();
-    await page.keyboard.press('Enter');
-
-    const deliveryLocation = 'HOLLYWOOD, MD 20636 (SAINT MARYS)';
-    const deliveryAddress = page.getByRole('group', { name: 'Delivery Address' });
-    await deliveryAddress.getByText('Yes').nth(0).click();
-    await deliveryAddress.getByLabel('Address 1').nth(0).fill('9 W 2nd Ave');
-    await deliveryAddress.getByLabel('Address 2').nth(0).fill('P.O. Box 456');
-    await page.locator('input[id="deliveryAddress-input"]').fill('20636');
-    await expect(page.getByText(deliveryLocation, { exact: true })).toBeVisible();
-    await page.keyboard.press('Enter');
-
-    // Secondary delivery address
-    const secondaryDeliveryLocation = 'ATCO, NJ 08004 (CAMDEN)';
-    await deliveryAddress.getByText('Yes').nth(1).click();
-    await deliveryAddress.getByLabel('Address 1').nth(1).fill('9 Q St');
-    await deliveryAddress.getByLabel('Address 2').nth(1).clear();
-    await page.locator('input[id="secondaryDeliveryAddress-input"]').fill('08004');
-    await expect(page.getByText(secondaryDeliveryLocation, { exact: true })).toBeVisible();
-    await page.keyboard.press('Enter');
-    await customerPage.navigateForward();
-
-    // Verify that shipment updated
-    await customerPage.waitForPage.reviewShipments();
-    await expect(page.getByTestId('ShipmentContainer').getByText('7 Q St')).toBeVisible();
-    await expect(page.getByTestId('ShipmentContainer').getByText('8 Q St')).toBeVisible();
-    await expect(page.getByTestId('ShipmentContainer').getByText('9 W 2nd Ave')).toBeVisible();
-    await expect(page.getByTestId('ShipmentContainer').getByText('9 Q St')).toBeVisible();
-
-    // Navigate to homepage and delete shipment
-    await customerPage.navigateBack();
-    await customerPage.waitForPage.home();
-    // Remove secondary pickup and delivery addresses
-    await page.getByTestId('shipment-list-item-container').getByRole('button', { name: 'Edit' }).click();
-    await customerPage.waitForPage.hhgShipment();
-    await pickupAddress.getByText('No').click();
-    await deliveryAddress.getByText('No', { exact: true }).nth(1).click();
-    await customerPage.navigateForward();
-
-    await customerPage.waitForPage.reviewShipments();
-    await expect(page.getByTestId('ShipmentContainer').getByText('7 Q St')).toBeVisible();
-    // Make sure secondary pickup and delivery addresses are gone now
-    await expect(page.getByTestId('ShipmentContainer').getByText('8 Q St')).toBeHidden();
-    await expect(page.getByTestId('ShipmentContainer').getByText('9 Q St')).toBeHidden();
-    await customerPage.navigateBack();
-    await customerPage.waitForPage.home();
-    await page.getByRole('button', { name: 'Delete' }).click();
-    await page.getByTestId('modal').getByTestId('button').click();
-
-    await expect(page.getByText('The shipment was deleted.')).toBeVisible();
-    await expect(page.getByTestId('stepContainer3').getByText('Set up shipments')).toBeVisible();
-  });
-});
-
-test.describe('(MultiMove) HHG', () => {
-  test.skip(multiMoveEnabled === 'false', 'Skip if MultiMove workflow is not enabled.');
-=======
->>>>>>> 6a6a978b
   test('A customer can create, edit, and delete an HHG shipment', async ({ page, customerPage }) => {
     // Generate a new onboarded user with orders and log in
     const move = await customerPage.testHarness.buildMoveWithOrders();
