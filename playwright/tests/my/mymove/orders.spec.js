--- conflicted
+++ resolved
@@ -9,60 +9,6 @@
   await customerPage.signInAsExistingCustomer(userId);
 
   // Navigate to add orders
-<<<<<<< HEAD
-  await customerPage.waitForPage.home();
-  await page.getByRole('button', { name: 'Add orders' }).click();
-  await customerPage.waitForPage.ordersDetails();
-
-  // Fill in orders details
-  await page.getByLabel('Orders type').selectOption({ label: 'Permanent Change Of Station (PCS)' });
-  await page.getByLabel('Orders date').fill('6/2/2018');
-  await page.getByLabel('Orders date').blur();
-  await page.getByLabel('Report by date').fill('8/9/2018');
-  await page.getByLabel('Report by date').blur();
-
-  // UGH
-  // because of the styling of this input item, we cannot use a
-  // css locator for the input item and then click it
-  //
-  // The styling is very similar to the issue described in
-  //
-  // https://github.com/microsoft/playwright/issues/3688
-  //
-  await page.locator('div:has(label:has-text("Are dependents")) >> div.usa-radio').getByText('No').click();
-
-  await customerPage.selectDutyLocation('Yuma AFB', 'new_duty_location');
-  await page.keyboard.press('Backspace'); // tests if backspace clears the duty location field
-  await expect(page.getByLabel('New duty location')).toBeEmpty();
-  await customerPage.selectDutyLocation('Yuma AFB', 'new_duty_location');
-
-  await customerPage.selectDutyLocation('Yuma AFB', 'origin_duty_location');
-  await page.keyboard.press('Backspace'); // tests if backspace clears the duty location field
-  await expect(page.getByLabel('Current duty location')).toBeEmpty();
-  await customerPage.selectDutyLocation('Yuma AFB', 'origin_duty_location');
-
-  await page.getByRole('combobox', { name: 'Pay grade' }).selectOption({ label: 'E-7' });
-
-  await customerPage.navigateForward();
-  await customerPage.waitForPage.ordersUpload();
-
-  // Upload an orders document, then submit
-  // Annoyingly, there's no test IDs or labeling text for this control, so the only way to access it is .locator
-  const filepondContainer = page.locator('.filepond--wrapper');
-  await customerPage.uploadFileViaFilepond(filepondContainer, 'AF Orders Sample.pdf');
-  await customerPage.navigateForward();
-
-  // Verify that we're on the home page and that orders have been uploaded
-  await customerPage.waitForPage.home();
-  await expect(page.getByText('Orders uploaded')).toBeVisible();
-
-  // Delete orders in draft status
-  await page.getByTestId('stepContainer2').getByRole('button', { name: 'Edit' }).click();
-  await customerPage.waitForPage.editOrders();
-  await expect(page.getByText('AF Orders Sample.pdf')).toBeVisible();
-  await page.getByRole('button', { name: 'Delete' }).click();
-  await expect(page.getByText('AF Orders Sample.pdf')).not.toBeVisible();
-=======
   await customerPage.waitForPage.multiMoveLandingPage();
   // await page.getByRole('button', { name: 'Add orders' }).click();
   // await customerPage.waitForPage.ordersDetails();
@@ -115,5 +61,4 @@
   // await expect(page.getByText('AF Orders Sample.pdf')).toBeVisible();
   // await page.getByRole('button', { name: 'Delete' }).click();
   // await expect(page.getByText('AF Orders Sample.pdf')).not.toBeVisible();
->>>>>>> 7a22215c
 });