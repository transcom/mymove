--- conflicted
+++ resolved
@@ -2,34 +2,34 @@
 import { test, expect } from '../../utils/my/customerTest';
 
 test.describe('Boat shipment', () => {
-<<<<<<< HEAD
-  test.skip(multiMoveEnabled === 'true', 'Skip if MultiMove workflow is enabled.');
   test('A customer can create a Boat shipment - Tow-Away', async ({ page, customerPage }) => {
     // Generate a new onboarded user with orders and log in
     const move = await customerPage.testHarness.buildMoveWithOrders();
     const userId = move?.Orders?.service_member?.user_id;
     await customerPage.signInAsExistingCustomer(userId);
 
-    // Navigate to create a new shipment
-    await customerPage.waitForPage.home();
-    await page.getByTestId('shipment-selection-btn').click();
-    await customerPage.waitForPage.aboutShipments();
-    await customerPage.navigateForward();
-    await customerPage.waitForPage.selectShipmentType();
-
-    // Create an Boat shipment
-    await page.getByText('Move a boat').click();
-    await customerPage.navigateForward();
-
-    // Fill in form to create Boat shipment
-    await customerPage.waitForPage.boatShipment();
-    await page.getByLabel('Year').fill('2022');
-    await page.getByLabel('Make').fill('make');
-    await page.getByLabel('Model').fill('model');
-    await page.getByTestId('lengthFeet').fill('22');
-    await page.getByTestId('widthFeet').fill('22');
-    await page.getByTestId('heightFeet').fill('22');
-    // await page.getByLabel('hasTrailerYes').click();
+    // Navigate from MM Dashboard to Move
+    await customerPage.navigateFromMMDashboardToMove(move);
+
+    // Navigate to create a new shipment
+    await customerPage.waitForPage.home();
+    await page.getByTestId('shipment-selection-btn').click();
+    await customerPage.waitForPage.aboutShipments();
+    await customerPage.navigateForward();
+    await customerPage.waitForPage.selectShipmentType();
+
+    // Create an Boat shipment
+    await page.getByText('Move a boat').click();
+    await customerPage.navigateForward();
+
+    // Fill in form to create Boat shipment
+    await customerPage.waitForPage.boatShipment();
+    await page.getByLabel('Year').fill('2022');
+    await page.getByLabel('Make').fill('make');
+    await page.getByLabel('Model').fill('model');
+    await page.getByTestId('lengthFeet').fill('22');
+    await page.getByTestId('widthFeet').fill('22');
+    await page.getByTestId('heightFeet').fill('22');
     await page.locator('label[for="hasTrailerYes"]').click();
     await page.locator('label[for="isRoadworthyYes"]').click();
     await page.getByTestId('remarks').fill('remarks test');
@@ -56,6 +56,9 @@
     const userId = move?.Orders?.service_member?.user_id;
     await customerPage.signInAsExistingCustomer(userId);
 
+    // Navigate from MM Dashboard to Move
+    await customerPage.navigateFromMMDashboardToMove(move);
+
     // Navigate to create a new shipment
     await customerPage.waitForPage.home();
     await page.getByTestId('shipment-selection-btn').click();
@@ -99,6 +102,9 @@
     const move = await customerPage.testHarness.buildMoveWithOrders();
     const userId = move?.Orders?.service_member?.user_id;
     await customerPage.signInAsExistingCustomer(userId);
+
+    // Navigate from MM Dashboard to Move
+    await customerPage.navigateFromMMDashboardToMove(move);
 
     // Navigate to create a new shipment
     await customerPage.waitForPage.home();
@@ -137,6 +143,9 @@
     const userId = move?.Orders?.service_member?.user_id;
     await customerPage.signInAsExistingCustomer(userId);
 
+    // Navigate from MM Dashboard to Move
+    await customerPage.navigateFromMMDashboardToMove(move);
+
     // Navigate to create a new shipment
     await customerPage.waitForPage.home();
     await page.getByTestId('shipment-selection-btn').click();
@@ -188,6 +197,9 @@
     const move = await customerPage.testHarness.buildMoveWithOrders();
     const userId = move?.Orders?.service_member?.user_id;
     await customerPage.signInAsExistingCustomer(userId);
+
+    // Navigate from MM Dashboard to Move
+    await customerPage.navigateFromMMDashboardToMove(move);
 
     // Navigate to create a new shipment
     await customerPage.waitForPage.home();
@@ -257,6 +269,9 @@
     const userId = move?.Orders?.service_member?.user_id;
     await customerPage.signInAsExistingCustomer(userId);
 
+    // Navigate from MM Dashboard to Move
+    await customerPage.navigateFromMMDashboardToMove(move);
+
     // Navigate to create a new shipment
     await customerPage.waitForPage.home();
     await page.getByTestId('shipment-selection-btn').click();
@@ -328,352 +343,4 @@
     await customerPage.waitForPage.reviewShipments();
     await expect(page.getByRole('button', { name: 'Next' })).toBeDisabled();
   });
-});
-
-test.describe('(MultiMove) Boat shipment', () => {
-  test.skip(multiMoveEnabled === 'false', 'Skip if MultiMove workflow is not enabled.');
-
-=======
->>>>>>> 6a6a978b
-  test('A customer can create a Boat shipment - Tow-Away', async ({ page, customerPage }) => {
-    // Generate a new onboarded user with orders and log in
-    const move = await customerPage.testHarness.buildMoveWithOrders();
-    const userId = move?.Orders?.service_member?.user_id;
-    await customerPage.signInAsExistingCustomer(userId);
-
-    // Navigate from MM Dashboard to Move
-    await customerPage.navigateFromMMDashboardToMove(move);
-
-    // Navigate to create a new shipment
-    await customerPage.waitForPage.home();
-    await page.getByTestId('shipment-selection-btn').click();
-    await customerPage.waitForPage.aboutShipments();
-    await customerPage.navigateForward();
-    await customerPage.waitForPage.selectShipmentType();
-
-    // Create an Boat shipment
-    await page.getByText('Move a boat').click();
-    await customerPage.navigateForward();
-
-    // Fill in form to create Boat shipment
-    await customerPage.waitForPage.boatShipment();
-    await page.getByLabel('Year').fill('2022');
-    await page.getByLabel('Make').fill('make');
-    await page.getByLabel('Model').fill('model');
-    await page.getByTestId('lengthFeet').fill('22');
-    await page.getByTestId('widthFeet').fill('22');
-    await page.getByTestId('heightFeet').fill('22');
-    await page.locator('label[for="hasTrailerYes"]').click();
-    await page.locator('label[for="isRoadworthyYes"]').click();
-    await page.getByTestId('remarks').fill('remarks test');
-    await page.getByRole('button', { name: 'Continue' }).click();
-
-    await expect(page.getByRole('heading', { name: 'Boat Tow-Away (BTA)' })).toBeVisible();
-    await page.getByTestId('boatConfirmationContinue').click();
-
-    await expect(page.getByText('Pickup info')).toBeVisible();
-    const pickupDate = new Date(Date.now() + 24 * 60 * 60 * 1000).toLocaleDateString('en-US');
-    await page.getByLabel('Preferred pickup date').fill(pickupDate);
-    await page.getByLabel('Preferred pickup date').blur();
-    await page.getByText('Use my current address').click();
-    const deliveryDate = new Date(Date.now() + 240 * 60 * 60 * 1000).toLocaleDateString('en-US');
-    await page.getByLabel('Preferred delivery date').fill(deliveryDate);
-    await page.getByLabel('Preferred delivery date').blur();
-    await page.getByRole('button', { name: 'Save & Continue' }).click();
-    await customerPage.waitForPage.reviewShipments();
-  });
-
-  test('A customer can create a Boat shipment - Haul-Away', async ({ page, customerPage }) => {
-    // Generate a new onboarded user with orders and log in
-    const move = await customerPage.testHarness.buildMoveWithOrders();
-    const userId = move?.Orders?.service_member?.user_id;
-    await customerPage.signInAsExistingCustomer(userId);
-
-    // Navigate from MM Dashboard to Move
-    await customerPage.navigateFromMMDashboardToMove(move);
-
-    // Navigate to create a new shipment
-    await customerPage.waitForPage.home();
-    await page.getByTestId('shipment-selection-btn').click();
-    await customerPage.waitForPage.aboutShipments();
-    await customerPage.navigateForward();
-    await customerPage.waitForPage.selectShipmentType();
-
-    // Create an Boat shipment
-    await page.getByText('Move a boat').click();
-    await customerPage.navigateForward();
-
-    // Fill in form to create Boat shipment
-    await customerPage.waitForPage.boatShipment();
-    await page.getByLabel('Year').fill('2022');
-    await page.getByLabel('Make').fill('make');
-    await page.getByLabel('Model').fill('model');
-    await page.getByTestId('lengthFeet').fill('22');
-    await page.getByTestId('widthFeet').fill('22');
-    await page.getByTestId('heightFeet').fill('22');
-    await page.locator('label[for="hasTrailerNo"]').click();
-    await page.getByTestId('remarks').fill('remarks test');
-    await page.getByRole('button', { name: 'Continue' }).click();
-
-    await expect(page.getByRole('heading', { name: 'Boat Haul-Away (BHA)' })).toBeVisible();
-    await page.getByTestId('boatConfirmationContinue').click();
-
-    await expect(page.getByText('Pickup info')).toBeVisible();
-    const pickupDate = new Date(Date.now() + 24 * 60 * 60 * 1000).toLocaleDateString('en-US');
-    await page.getByLabel('Preferred pickup date').fill(pickupDate);
-    await page.getByLabel('Preferred pickup date').blur();
-    await page.getByText('Use my current address').click();
-    const deliveryDate = new Date(Date.now() + 240 * 60 * 60 * 1000).toLocaleDateString('en-US');
-    await page.getByLabel('Preferred delivery date').fill(deliveryDate);
-    await page.getByLabel('Preferred delivery date').blur();
-    await page.getByRole('button', { name: 'Save & Continue' }).click();
-    await customerPage.waitForPage.reviewShipments();
-  });
-
-  test('A customer is redirected to HHG if dimension requirement is not met', async ({ page, customerPage }) => {
-    // Generate a new onboarded user with orders and log in
-    const move = await customerPage.testHarness.buildMoveWithOrders();
-    const userId = move?.Orders?.service_member?.user_id;
-    await customerPage.signInAsExistingCustomer(userId);
-
-    // Navigate from MM Dashboard to Move
-    await customerPage.navigateFromMMDashboardToMove(move);
-
-    // Navigate to create a new shipment
-    await customerPage.waitForPage.home();
-    await page.getByTestId('shipment-selection-btn').click();
-    await customerPage.waitForPage.aboutShipments();
-    await customerPage.navigateForward();
-    await customerPage.waitForPage.selectShipmentType();
-
-    // Create an Boat shipment
-    await page.getByText('Move a boat').click();
-    await customerPage.navigateForward();
-
-    // Fill in form to create Boat shipment
-    await customerPage.waitForPage.boatShipment();
-    await page.getByLabel('Year').fill('2022');
-    await page.getByLabel('Make').fill('make');
-    await page.getByLabel('Model').fill('model');
-    await page.getByTestId('lengthFeet').fill('2');
-    await page.getByTestId('widthFeet').fill('2');
-    await page.getByTestId('heightFeet').fill('2');
-    await page.locator('label[for="hasTrailerNo"]').click();
-    await page.getByTestId('remarks').fill('remarks test');
-    await page.getByRole('button', { name: 'Continue' }).click();
-
-    await expect(
-      page.getByRole('heading', { name: 'Movers pack and ship it, paid by the government (HHG)' }),
-    ).toBeVisible();
-    await page.getByTestId('boatConfirmationContinue').click();
-
-    await expect(page.getByTestId('tag')).toHaveText('HHG');
-  });
-
-  test('Is able to delete a boat shipment', async ({ page, customerPage }) => {
-    // Generate a new onboarded user with orders and log in
-    const move = await customerPage.testHarness.buildMoveWithOrders();
-    const userId = move?.Orders?.service_member?.user_id;
-    await customerPage.signInAsExistingCustomer(userId);
-
-    // Navigate from MM Dashboard to Move
-    await customerPage.navigateFromMMDashboardToMove(move);
-
-    // Navigate to create a new shipment
-    await customerPage.waitForPage.home();
-    await page.getByTestId('shipment-selection-btn').click();
-    await customerPage.waitForPage.aboutShipments();
-    await customerPage.navigateForward();
-    await customerPage.waitForPage.selectShipmentType();
-
-    // Create an Boat shipment
-    await page.getByText('Move a boat').click();
-    await customerPage.navigateForward();
-
-    // Fill in form to create Boat shipment
-    await customerPage.waitForPage.boatShipment();
-    await page.getByLabel('Year').fill('2022');
-    await page.getByLabel('Make').fill('make');
-    await page.getByLabel('Model').fill('model');
-    await page.getByTestId('lengthFeet').fill('22');
-    await page.getByTestId('widthFeet').fill('22');
-    await page.getByTestId('heightFeet').fill('22');
-    await page.locator('label[for="hasTrailerYes"]').click();
-    await page.locator('label[for="isRoadworthyYes"]').click();
-    await page.getByTestId('remarks').fill('remarks test');
-    await page.getByRole('button', { name: 'Continue' }).click();
-
-    await expect(page.getByRole('heading', { name: 'Boat Tow-Away (BTA)' })).toBeVisible();
-    await page.getByTestId('boatConfirmationContinue').click();
-
-    await expect(page.getByText('Pickup info')).toBeVisible();
-    const pickupDate = new Date(Date.now() + 24 * 60 * 60 * 1000).toLocaleDateString('en-US');
-    await page.getByLabel('Preferred pickup date').fill(pickupDate);
-    await page.getByLabel('Preferred pickup date').blur();
-    await page.getByText('Use my current address').click();
-    const deliveryDate = new Date(Date.now() + 240 * 60 * 60 * 1000).toLocaleDateString('en-US');
-    await page.getByLabel('Preferred delivery date').fill(deliveryDate);
-    await page.getByLabel('Preferred delivery date').blur();
-    await page.getByRole('button', { name: 'Save & Continue' }).click();
-    await customerPage.waitForPage.reviewShipments();
-
-    await expect(page.getByRole('heading', { name: 'Boat 1' })).toBeVisible();
-    await page.getByTestId('deleteShipmentButton').click();
-    await expect(page.getByRole('heading', { name: 'Delete this?' })).toBeVisible();
-    await page.getByText('Yes, Delete').click();
-
-    await expect(page.getByRole('heading', { name: 'Boat 1' })).not.toBeVisible();
-  });
-
-  test('Deletes existing boat shipment and is redirected to HHG after edit', async ({ page, customerPage }) => {
-    // Generate a new onboarded user with orders and log in
-    const move = await customerPage.testHarness.buildMoveWithOrders();
-    const userId = move?.Orders?.service_member?.user_id;
-    await customerPage.signInAsExistingCustomer(userId);
-
-    // Navigate from MM Dashboard to Move
-    await customerPage.navigateFromMMDashboardToMove(move);
-
-    // Navigate to create a new shipment
-    await customerPage.waitForPage.home();
-    await page.getByTestId('shipment-selection-btn').click();
-    await customerPage.waitForPage.aboutShipments();
-    await customerPage.navigateForward();
-    await customerPage.waitForPage.selectShipmentType();
-
-    // Create an Boat shipment
-    await page.getByText('Move a boat').click();
-    await customerPage.navigateForward();
-
-    // Fill in form to create Boat shipment
-    await customerPage.waitForPage.boatShipment();
-    await page.getByLabel('Year').fill('2022');
-    await page.getByLabel('Make').fill('make');
-    await page.getByLabel('Model').fill('model');
-    await page.getByTestId('lengthFeet').fill('22');
-    await page.getByTestId('widthFeet').fill('22');
-    await page.getByTestId('heightFeet').fill('22');
-    await page.locator('label[for="hasTrailerYes"]').click();
-    await page.locator('label[for="isRoadworthyYes"]').click();
-    await page.getByTestId('remarks').fill('remarks test');
-    await page.getByRole('button', { name: 'Continue' }).click();
-
-    await expect(page.getByRole('heading', { name: 'Boat Tow-Away (BTA)' })).toBeVisible();
-    await page.getByTestId('boatConfirmationContinue').click();
-
-    await expect(page.getByText('Pickup info')).toBeVisible();
-    const pickupDate = new Date(Date.now() + 24 * 60 * 60 * 1000).toLocaleDateString('en-US');
-    await page.getByLabel('Preferred pickup date').fill(pickupDate);
-    await page.getByLabel('Preferred pickup date').blur();
-    await page.getByText('Use my current address').click();
-    const deliveryDate = new Date(Date.now() + 240 * 60 * 60 * 1000).toLocaleDateString('en-US');
-    await page.getByLabel('Preferred delivery date').fill(deliveryDate);
-    await page.getByLabel('Preferred delivery date').blur();
-    await page.getByRole('button', { name: 'Save & Continue' }).click();
-    await customerPage.waitForPage.reviewShipments();
-
-    await expect(page.getByRole('heading', { name: 'Boat 1' })).toBeVisible();
-    await page.getByTestId('editShipmentButton').click();
-
-    await customerPage.waitForPage.boatShipment();
-    await page.getByTestId('lengthFeet').fill('2');
-    await page.getByTestId('widthFeet').fill('2');
-    await page.getByTestId('heightFeet').fill('2');
-    await page.getByRole('button', { name: 'Continue' }).click();
-
-    await expect(
-      page.getByRole('heading', { name: 'Movers pack and ship it, paid by the government (HHG)' }),
-    ).toBeVisible();
-    await page.getByTestId('boatConfirmationContinue').click();
-    await expect(
-      page.getByRole('heading', { name: 'Movers pack and ship it, paid by the government (HHG)' }),
-    ).not.toBeVisible();
-    await expect(page.getByTestId('tag')).toHaveText('HHG');
-    await expect(page.getByText('Movers pack and transport this shipment')).toBeVisible();
-    await page.getByTestId('wizardNextButton').click();
-    await customerPage.waitForPage.reviewShipments();
-    await expect(page.getByRole('heading', { name: 'Boat 1' })).not.toBeVisible();
-    await expect(page.getByRole('heading', { name: 'HHG 1' })).toBeVisible();
-  });
-
-  test('A customer is unable to sign if boat shipment is incomplete', async ({ page, customerPage }) => {
-    // Generate a new onboarded user with orders and log in
-    const move = await customerPage.testHarness.buildMoveWithOrders();
-    const userId = move?.Orders?.service_member?.user_id;
-    await customerPage.signInAsExistingCustomer(userId);
-
-    // Navigate from MM Dashboard to Move
-    await customerPage.navigateFromMMDashboardToMove(move);
-
-    // Navigate to create a new shipment
-    await customerPage.waitForPage.home();
-    await page.getByTestId('shipment-selection-btn').click();
-    await customerPage.waitForPage.aboutShipments();
-    await customerPage.navigateForward();
-    await customerPage.waitForPage.selectShipmentType();
-
-    // Create an Boat shipment
-    await page.getByText('Move a boat').click();
-    await customerPage.navigateForward();
-
-    // Fill in form to create Boat shipment
-    await customerPage.waitForPage.boatShipment();
-    await page.getByLabel('Year').fill('2022');
-    await page.getByLabel('Make').fill('make');
-    await page.getByLabel('Model').fill('model');
-    await page.getByTestId('lengthFeet').fill('22');
-    await page.getByTestId('widthFeet').fill('22');
-    await page.getByTestId('heightFeet').fill('22');
-    await page.locator('label[for="hasTrailerYes"]').click();
-    await page.locator('label[for="isRoadworthyYes"]').click();
-    await page.getByTestId('remarks').fill('remarks test');
-    await page.getByRole('button', { name: 'Continue' }).click();
-
-    await expect(page.getByRole('heading', { name: 'Boat Tow-Away (BTA)' })).toBeVisible();
-    await page.getByTestId('boatConfirmationContinue').click();
-
-    // Back out to mark as incomplete
-    await expect(page.getByText('Pickup info')).toBeVisible();
-    await page.getByRole('button', { name: 'Back' }).click();
-    await customerPage.waitForPage.boatShipment();
-    await page.getByRole('button', { name: 'Back' }).click();
-
-    await expect(page.getByText('Time to submit your move')).toBeVisible();
-    await expect(page.getByTestId('review-and-submit-btn')).toBeDisabled();
-
-    // Create another shipment to test continue button is disabled from the review page
-    await page.getByTestId('shipment-selection-btn').click();
-    await customerPage.waitForPage.selectShipmentType();
-
-    // Create an Boat shipment
-    await page.getByText('Move a boat').click();
-    await customerPage.navigateForward();
-
-    // Fill in form to create Boat shipment
-    await customerPage.waitForPage.boatShipment();
-    await page.getByLabel('Year').fill('2022');
-    await page.getByLabel('Make').fill('make');
-    await page.getByLabel('Model').fill('model');
-    await page.getByTestId('lengthFeet').fill('22');
-    await page.getByTestId('widthFeet').fill('22');
-    await page.getByTestId('heightFeet').fill('22');
-    await page.locator('label[for="hasTrailerNo"]').click();
-    await page.getByTestId('remarks').fill('remarks test');
-    await page.getByRole('button', { name: 'Continue' }).click();
-
-    await expect(page.getByRole('heading', { name: 'Boat Haul-Away (BHA)' })).toBeVisible();
-    await page.getByTestId('boatConfirmationContinue').click();
-
-    await expect(page.getByText('Pickup info')).toBeVisible();
-    const pickupDate = new Date(Date.now() + 24 * 60 * 60 * 1000).toLocaleDateString('en-US');
-    await page.getByLabel('Preferred pickup date').fill(pickupDate);
-    await page.getByLabel('Preferred pickup date').blur();
-    await page.getByText('Use my current address').click();
-    const deliveryDate = new Date(Date.now() + 240 * 60 * 60 * 1000).toLocaleDateString('en-US');
-    await page.getByLabel('Preferred delivery date').fill(deliveryDate);
-    await page.getByLabel('Preferred delivery date').blur();
-    await page.getByRole('button', { name: 'Save & Continue' }).click();
-    await customerPage.waitForPage.reviewShipments();
-    await expect(page.getByRole('button', { name: 'Next' })).toBeDisabled();
-  });
 });