import { test, expect } from '../../utils/my/customerTest';

<<<<<<< HEAD
const manageSupportDocsEnabled = process.env.FEATURE_FLAG_MANAGE_SUPPORTING_DOCS;

test.describe('Additional Documents', () => {
  test.skip(manageSupportDocsEnabled === 'false', 'Skip if manage supporting docs workflow is not enabled.');
=======
const multiMoveEnabled = process.env.FEATURE_FLAG_MULTI_MOVE;

test.describe('Additional Documents', () => {
  test.skip(multiMoveEnabled === 'false', 'Skip if MultiMove workflow is not enabled.');
>>>>>>> 9f22ac94

  test('Users can download documents uploaded to Additional Documents', async ({ page, customerPage }) => {
    // Generate a move that has the status of SUBMITTED
    const move = await customerPage.testHarness.buildSubmittedMoveWithPPMShipmentForSC();
    const userId = move?.Orders?.service_member?.user_id;

    // Sign-in and navigate to move home page
    await customerPage.signInAsExistingCustomer(userId);
    await customerPage.navigateFromMMDashboardToMove(move);
    await customerPage.waitForPage.home();

    // Go to the Upload Additional Documents page
    await page.getByRole('button', { name: 'Upload/Manage Additional Documentation' }).click();

    // Upload document
    const filepondContainer = page.locator('.filepond--wrapper');
    await customerPage.uploadFileViaFilepond(filepondContainer, 'trustedAgent.pdf');

    // Verify filename is a downloadable link
    await expect(page.getByRole('link', { name: 'trustedAgent.pdf' })).toBeVisible();
  });
});<|MERGE_RESOLUTION|>--- conflicted
+++ resolved
@@ -1,17 +1,6 @@
 import { test, expect } from '../../utils/my/customerTest';
 
-<<<<<<< HEAD
-const manageSupportDocsEnabled = process.env.FEATURE_FLAG_MANAGE_SUPPORTING_DOCS;
-
 test.describe('Additional Documents', () => {
-  test.skip(manageSupportDocsEnabled === 'false', 'Skip if manage supporting docs workflow is not enabled.');
-=======
-const multiMoveEnabled = process.env.FEATURE_FLAG_MULTI_MOVE;
-
-test.describe('Additional Documents', () => {
-  test.skip(multiMoveEnabled === 'false', 'Skip if MultiMove workflow is not enabled.');
->>>>>>> 9f22ac94
-
   test('Users can download documents uploaded to Additional Documents', async ({ page, customerPage }) => {
     // Generate a move that has the status of SUBMITTED
     const move = await customerPage.testHarness.buildSubmittedMoveWithPPMShipmentForSC();
