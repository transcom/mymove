import { test, expect } from '../../utils/my/customerTest';

const multiMoveEnabled = process.env.FEATURE_FLAG_MULTI_MOVE;
const manageSupportDocsEnabled = process.env.FEATURE_FLAG_MANAGE_SUPPORTING_DOCS;

test.describe('Additional Documents', () => {
  test.skip(multiMoveEnabled === 'false', 'Skip if MultiMove workflow is not enabled.');
  test.skip(manageSupportDocsEnabled === 'false', 'Skip if manage supporting docs workflow is not enabled.');

  test('Users can download documents uploaded to Additional Documents', async ({ page, customerPage }) => {
    // Generate a move that has the status of SUBMITTED
    const move = await customerPage.testHarness.buildSubmittedMoveWithPPMShipmentForSC();
    const userId = move?.Orders?.service_member?.user_id;

    // Sign-in and navigate to move home page
    await customerPage.signInAsExistingCustomer(userId);
    await customerPage.navigateFromMMDashboardToMove(move);
    await customerPage.waitForPage.home();

    // Go to the Upload Additional Documents page
<<<<<<< HEAD
    await page.getByRole('button', { name: 'Upload/Manage Non-Orders Documentation' }).click();
=======
    await page.getByRole('button', { name: 'Upload/Manage Additional Documentation' }).click();
>>>>>>> 35d0f978

    // Upload document
    const filepondContainer = page.locator('.filepond--wrapper');
    await customerPage.uploadFileViaFilepond(filepondContainer, 'trustedAgent.pdf');

    // Verify filename is a downloadable link
    await expect(page.getByRole('link', { name: 'trustedAgent.pdf' })).toBeVisible();
  });
});<|MERGE_RESOLUTION|>--- conflicted
+++ resolved
@@ -18,11 +18,7 @@
     await customerPage.waitForPage.home();
 
     // Go to the Upload Additional Documents page
-<<<<<<< HEAD
-    await page.getByRole('button', { name: 'Upload/Manage Non-Orders Documentation' }).click();
-=======
     await page.getByRole('button', { name: 'Upload/Manage Additional Documentation' }).click();
->>>>>>> 35d0f978
 
     // Upload document
     const filepondContainer = page.locator('.filepond--wrapper');
