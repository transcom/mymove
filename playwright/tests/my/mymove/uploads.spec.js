--- conflicted
+++ resolved
@@ -1,7 +1,6 @@
 // import { test, expect } from '../../utils/my/customerTest';
 import { test } from '../../utils/my/customerTest';
 
-<<<<<<< HEAD
 const multiMoveEnabled = process.env.FEATURE_FLAG_MULTI_MOVE;
 
 test.describe('Uploads', () => {
@@ -32,15 +31,4 @@
     await page.getByTestId('edit-orders-table').click();
     await expect(page.getByText('Delete')).not.toBeVisible();
   });
-=======
-test('Users can upload but cannot delete orders once move has been submitted', async ({ customerPage }) => {
-  // Generate a move that has the status of SUBMITTED
-  const move = await customerPage.testHarness.buildSubmittedMoveWithPPMShipmentForSC();
-  const userId = move.Orders.ServiceMember.user_id;
-  await customerPage.signInAsExistingCustomer(userId);
-  // await customerPage.waitForPage.multiMoveLandingPage();
-  // await page.getByRole('button', { name: 'Review your request' }).click();
-  // await page.getByTestId('edit-orders-table').click();
-  // await expect(page.getByText('Delete')).not.toBeVisible();
->>>>>>> 3804f7b3
 });