// import { test, expect } from '../../utils/my/customerTest';
import { test } from '../../utils/my/customerTest';

<<<<<<< HEAD
test('Users can upload but cannot delete orders once move has been submitted', async ({ customerPage }) => {
  // Generate a move that has the status of SUBMITTED
  const move = await customerPage.testHarness.buildSubmittedMoveWithPPMShipmentForSC();
  const userId = move.Orders.ServiceMember.user_id;
  await customerPage.signInAsExistingCustomer(userId);
  // await customerPage.waitForPage.multiMoveLandingPage();
  // await page.getByRole('button', { name: 'Review your request' }).click();
  // await page.getByTestId('edit-orders-table').click();
  // await expect(page.getByText('Delete')).not.toBeVisible();
=======
const multiMoveEnabled = process.env.FEATURE_FLAG_MULTI_MOVE;

test.describe('Uploads', () => {
  test.skip(multiMoveEnabled === 'true', 'Skip if MultiMove workflow is enabled.');
  test('Users can upload but cannot delete orders once move has been submitted', async ({ page, customerPage }) => {
    // Generate a move that has the status of SUBMITTED
    const move = await customerPage.testHarness.buildSubmittedMoveWithPPMShipmentForSC();
    const userId = move.Orders.ServiceMember.user_id;
    await customerPage.signInAsExistingCustomer(userId);
    await customerPage.waitForPage.home();
    await page.getByRole('button', { name: 'Review your request' }).click();
    await page.getByTestId('edit-orders-table').click();
    await expect(page.getByText('Delete')).not.toBeVisible();
  });
});

test.describe('(MultiMove) Uploads', () => {
  test.skip(multiMoveEnabled === 'false', 'Skip if MultiMove workflow is not enabled.');

  test('Users can upload but cannot delete orders once move has been submitted', async ({ page, customerPage }) => {
    // Generate a move that has the status of SUBMITTED
    const move = await customerPage.testHarness.buildSubmittedMoveWithPPMShipmentForSC();
    const userId = move.Orders.ServiceMember.user_id;
    await customerPage.signInAsExistingCustomer(userId);
    await customerPage.waitForPage.home();
    await page.getByRole('button', { name: 'Review your request' }).click();
    await page.getByTestId('edit-orders-table').click();
    await expect(page.getByText('Delete')).not.toBeVisible();
  });
>>>>>>> b390db24
});<|MERGE_RESOLUTION|>--- conflicted
+++ resolved
@@ -1,17 +1,5 @@
-// import { test, expect } from '../../utils/my/customerTest';
-import { test } from '../../utils/my/customerTest';
+import { test, expect } from '../../utils/my/customerTest';
 
-<<<<<<< HEAD
-test('Users can upload but cannot delete orders once move has been submitted', async ({ customerPage }) => {
-  // Generate a move that has the status of SUBMITTED
-  const move = await customerPage.testHarness.buildSubmittedMoveWithPPMShipmentForSC();
-  const userId = move.Orders.ServiceMember.user_id;
-  await customerPage.signInAsExistingCustomer(userId);
-  // await customerPage.waitForPage.multiMoveLandingPage();
-  // await page.getByRole('button', { name: 'Review your request' }).click();
-  // await page.getByTestId('edit-orders-table').click();
-  // await expect(page.getByText('Delete')).not.toBeVisible();
-=======
 const multiMoveEnabled = process.env.FEATURE_FLAG_MULTI_MOVE;
 
 test.describe('Uploads', () => {
@@ -41,5 +29,4 @@
     await page.getByTestId('edit-orders-table').click();
     await expect(page.getByText('Delete')).not.toBeVisible();
   });
->>>>>>> b390db24
 });