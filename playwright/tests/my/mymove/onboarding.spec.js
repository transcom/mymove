// @ts-check
// import { test, expect } from '../../utils/my/customerTest';
import { test, expect } from '../../utils/my/customerTest';

const LocationLookup = 'ATCO, NJ 08004 (CAMDEN)';

test.describe('Onboarding', () => {
<<<<<<< HEAD
  test.skip(multiMoveEnabled === 'true', 'Skip if MultiMove workflow is enabled.');
  test('A customer can go through onboarding', async ({ page, customerPage }) => {
    // Create new customer user
    await customerPage.signInAsNewCustomer();

    // Branch/DOD ID section
    await customerPage.waitForPage.onboardingDodId();
    await page.getByRole('combobox', { name: 'Branch of service' }).selectOption({ label: 'Space Force' });
    await page.getByRole('combobox', { name: 'Branch of service' }).selectOption({ label: 'Army' });
    await page.getByTestId('textInput').fill('1231231234');
    await customerPage.navigateForward();

    // Name secton
    await customerPage.waitForPage.onboardingName();
    await page.getByLabel('First name').fill('Leo');
    await page.getByLabel('Last name').fill('Spacemen');
    await customerPage.navigateForward();

    // Contact info section
    await customerPage.waitForPage.onboardingContactInfo();
    await page.getByLabel('Best contact phone').fill('2025552345');
    await page.getByText('Email', { exact: true }).click();
    await customerPage.navigateForward();

    // Current address section
    await customerPage.waitForPage.onboardingCurrentAddress();
    await page.getByLabel('Address 1').fill('7 Q St');
    await page.locator('input[id="current_residence-input"]').fill('08004');
    await expect(page.getByText(LocationLookup, { exact: true })).toBeVisible();
    await page.keyboard.press('Enter');
    await customerPage.navigateForward();

    // Backup mailing address section
    await customerPage.waitForPage.onboardingBackupAddress();
    await page.getByLabel('Address 1').fill('7 Q St');
    await page.locator('input[id="backup_mailing_address-input"]').fill('08004');
    await expect(page.getByText(LocationLookup, { exact: true })).toBeVisible();
    await page.keyboard.press('Enter');
    await customerPage.navigateForward();

    // Backup contact info section
    await customerPage.waitForPage.onboardingBackupContact();
    await page.getByLabel('First Name').fill('Grace');
    await page.getByLabel('Last Name').fill('Griffin');
    await page.getByLabel('Email').fill('grace.griffin@example.com');
    await page.getByLabel('Phone').fill('2025553456');
    await customerPage.navigateForward();

    await customerPage.waitForPage.home();
  });
});

test.describe('(MultiMove) Onboarding', () => {
  test.skip(multiMoveEnabled === 'false', 'Skip if MultiMove workflow is not enabled.');

=======
>>>>>>> fad9380f
  test('A customer can go through onboarding', async ({ page, customerPage }) => {
    // Create new customer user
    await customerPage.signInAsNewCustomer();

    // Branch/DOD ID/Rank section
    await customerPage.waitForPage.onboardingDodId();
    await page.getByRole('combobox', { name: 'Branch of service' }).selectOption({ label: 'Space Force' });
    await page.getByRole('combobox', { name: 'Branch of service' }).selectOption({ label: 'Army' });
    await customerPage.navigateForward();

    // Name secton
    await customerPage.waitForPage.onboardingName();
    await page.getByLabel('First name').fill('Leo');
    await page.getByLabel('Last name').fill('Spacemen');
    await customerPage.navigateForward();

    // Contact info section
    await customerPage.waitForPage.onboardingContactInfo();
    await page.getByLabel('Best contact phone').fill('2025552345');
    await page.getByText('Email', { exact: true }).click();
    await customerPage.navigateForward();

    // Current address section
    await customerPage.waitForPage.onboardingCurrentAddress();
    await page.getByLabel('Address 1').fill('7 Q St');
    await page.getByLabel('Address 1').blur();
    await page.locator('input[id="current_residence-input"]').fill('08004');
    await expect(page.getByText(LocationLookup, { exact: true })).toBeVisible();
    await page.keyboard.press('Enter');
    await customerPage.navigateForward();

    // Backup mailing address section
    await customerPage.waitForPage.onboardingBackupAddress();
    await page.getByLabel('Address 1').fill('7 Q St');
    await page.getByLabel('Address 1').blur();
    await page.locator('input[id="backup_mailing_address-input"]').fill('08004');
    await expect(page.getByText(LocationLookup, { exact: true })).toBeVisible();
    await page.keyboard.press('Enter');
    await customerPage.navigateForward();

    // Backup contact info section
    await customerPage.waitForPage.onboardingBackupContact();
    await page.getByLabel('First Name').fill('Grace');
    await page.getByLabel('Last Name').fill('Griffin');
    await page.getByLabel('Email').fill('grace.griffin@example.com');
    await page.getByLabel('Phone').fill('2025553456');
    await customerPage.navigateForward();

    await customerPage.waitForPage.multiMoveDashboard();
  });
});<|MERGE_RESOLUTION|>--- conflicted
+++ resolved
@@ -5,7 +5,6 @@
 const LocationLookup = 'ATCO, NJ 08004 (CAMDEN)';
 
 test.describe('Onboarding', () => {
-<<<<<<< HEAD
   test.skip(multiMoveEnabled === 'true', 'Skip if MultiMove workflow is enabled.');
   test('A customer can go through onboarding', async ({ page, customerPage }) => {
     // Create new customer user
@@ -60,9 +59,6 @@
 
 test.describe('(MultiMove) Onboarding', () => {
   test.skip(multiMoveEnabled === 'false', 'Skip if MultiMove workflow is not enabled.');
-
-=======
->>>>>>> fad9380f
   test('A customer can go through onboarding', async ({ page, customerPage }) => {
     // Create new customer user
     await customerPage.signInAsNewCustomer();
