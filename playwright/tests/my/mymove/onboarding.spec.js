--- conflicted
+++ resolved
@@ -5,64 +5,6 @@
 const LocationLookup = 'ATCO, NJ 08004 (CAMDEN)';
 
 test.describe('Onboarding', () => {
-<<<<<<< HEAD
-  test.skip(multiMoveEnabled === 'true', 'Skip if MultiMove workflow is enabled.');
-  test('A customer can go through onboarding', async ({ page, customerPage }) => {
-    // Create new customer user
-    await customerPage.signInAsNewCustomer();
-
-    // Branch/DOD ID section
-    await customerPage.waitForPage.onboardingDodId();
-    await page.getByRole('combobox', { name: 'Branch of service' }).selectOption({ label: 'Space Force' });
-    await page.getByRole('combobox', { name: 'Branch of service' }).selectOption({ label: 'Army' });
-    await page.getByTestId('textInput').fill('1231231234');
-    await customerPage.navigateForward();
-
-    // Name secton
-    await customerPage.waitForPage.onboardingName();
-    await page.getByLabel('First name').fill('Leo');
-    await page.getByLabel('Last name').fill('Spacemen');
-    await customerPage.navigateForward();
-
-    // Contact info section
-    await customerPage.waitForPage.onboardingContactInfo();
-    await page.getByLabel('Best contact phone').fill('2025552345');
-    await page.getByText('Email', { exact: true }).click();
-    await customerPage.navigateForward();
-
-    // Current address section
-    await customerPage.waitForPage.onboardingCurrentAddress();
-    await page.getByLabel('Address 1').fill('7 Q St');
-    await page.locator('input[id="current_residence-input"]').fill('08004');
-    await expect(page.getByText(LocationLookup, { exact: true })).toBeVisible();
-    await page.keyboard.press('Enter');
-    await customerPage.navigateForward();
-
-    // Backup mailing address section
-    await customerPage.waitForPage.onboardingBackupAddress();
-    await page.getByLabel('Address 1').fill('7 Q St');
-    await page.locator('input[id="backup_mailing_address-input"]').fill('08004');
-    await expect(page.getByText(LocationLookup, { exact: true })).toBeVisible();
-    await page.keyboard.press('Enter');
-    await customerPage.navigateForward();
-
-    // Backup contact info section
-    await customerPage.waitForPage.onboardingBackupContact();
-    await page.getByLabel('First Name').fill('Grace');
-    await page.getByLabel('Last Name').fill('Griffin');
-    await page.getByLabel('Email').fill('grace.griffin@example.com');
-    await page.getByLabel('Phone').fill('2025553456');
-    await customerPage.navigateForward();
-
-    await customerPage.waitForPage.home();
-  });
-});
-
-test.describe('(MultiMove) Onboarding', () => {
-  test.skip(multiMoveEnabled === 'false', 'Skip if MultiMove workflow is not enabled.');
-
-=======
->>>>>>> 80fea025
   test('A customer can go through onboarding', async ({ page, customerPage }) => {
     // Create new customer user
     await customerPage.signInAsNewCustomer();
