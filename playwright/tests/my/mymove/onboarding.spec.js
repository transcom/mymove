--- conflicted
+++ resolved
@@ -1,9 +1,5 @@
 // @ts-check
-<<<<<<< HEAD
 // import { test, expect } from '../../utils/my/customerTest';
-=======
-import { test } from '../../utils/my/customerTest';
->>>>>>> 8be53b25
 
 // test('A customer can go through onboarding', async ({ page, customerPage }) => {
 //   // Create new customer user
@@ -14,22 +10,12 @@
 //   await page.getByText('Starts and ends in the continental US').click();
 //   await customerPage.navigateForward();
 
-<<<<<<< HEAD
-//   // Branch/DOD ID/Rank section
-//   await customerPage.waitForPage.onboardingDodId();
-//   await page.getByRole('combobox', { name: 'Branch of service' }).selectOption({ label: 'Space Force' });
-//   await page.getByRole('combobox', { name: 'Branch of service' }).selectOption({ label: 'Army' });
-//   await page.getByTestId('textInput').fill('1231231234');
-//   await page.getByRole('combobox', { name: 'Pay grade' }).selectOption({ label: 'E-7' });
-//   await customerPage.navigateForward();
-=======
-  // Branch/DOD ID/Rank section
-  await customerPage.waitForPage.onboardingDodId();
-  await page.getByRole('combobox', { name: 'Branch of service' }).selectOption({ label: 'Space Force' });
-  await page.getByRole('combobox', { name: 'Branch of service' }).selectOption({ label: 'Army' });
-  await page.getByTestId('textInput').fill('1231231234');
-  await customerPage.navigateForward();
->>>>>>> 8be53b25
+// Branch/DOD ID/Rank section
+// await customerPage.waitForPage.onboardingDodId();
+// await page.getByRole('combobox', { name: 'Branch of service' }).selectOption({ label: 'Space Force' });
+// await page.getByRole('combobox', { name: 'Branch of service' }).selectOption({ label: 'Army' });
+// await page.getByTestId('textInput').fill('1231231234');
+// await customerPage.navigateForward();
 
 //   // Name secton
 //   await customerPage.waitForPage.onboardingName();
@@ -43,7 +29,6 @@
 //   await page.getByText('Email', { exact: true }).click();
 //   await customerPage.navigateForward();
 
-<<<<<<< HEAD
 //   // Current duty location section
 //   await customerPage.waitForPage.onboardingDutyLocation();
 //   // Test changed duty location names
@@ -76,24 +61,14 @@
 //   await page.getByRole('mark').nth(0).click();
 //   await customerPage.navigateForward();
 
-//   // Current address section
-//   await customerPage.waitForPage.onboardingCurrentAddress();
-//   await page.getByLabel('Address 1').fill('7 Q St');
-//   await page.getByLabel('City').fill('Atco');
-//   await page.getByLabel('State').selectOption({ label: 'NJ' });
-//   await page.getByLabel('ZIP').fill('08004');
-//   await page.getByLabel('ZIP').blur();
-//   await customerPage.navigateForward();
-=======
-  // Current address section
-  await customerPage.waitForPage.onboardingCurrentAddress();
-  await page.getByLabel('Address 1').fill('7 Q St');
-  await page.getByLabel('City').fill('Atco');
-  await page.getByLabel('State').selectOption({ label: 'NJ' });
-  await page.getByLabel('ZIP').fill('08004');
-  await page.getByLabel('ZIP').blur();
-  await customerPage.navigateForward();
->>>>>>> 8be53b25
+// Current address section
+// await customerPage.waitForPage.onboardingCurrentAddress();
+// await page.getByLabel('Address 1').fill('7 Q St');
+// await page.getByLabel('City').fill('Atco');
+// await page.getByLabel('State').selectOption({ label: 'NJ' });
+// await page.getByLabel('ZIP').fill('08004');
+// await page.getByLabel('ZIP').blur();
+// await customerPage.navigateForward();
 
 //   // Backup mailing address section
 //   await customerPage.waitForPage.onboardingBackupAddress();
