// @ts-check
// import { test, expect } from '../../utils/my/customerTest';
import { test } from '../../utils/my/customerTest';

<<<<<<< HEAD
test('A customer can go through onboarding', async ({ page, customerPage }) => {
  // Create new customer user
  await customerPage.signInAsNewCustomer();

  // CONUS/OCONUS section
  await customerPage.waitForPage.onboardingConus();
  await page.getByText('Starts and ends in the continental US').click();
  await customerPage.navigateForward();

  // Branch/DOD ID section
  await customerPage.waitForPage.onboardingDodId();
  await page.getByRole('combobox', { name: 'Branch of service' }).selectOption({ label: 'Space Force' });
  await page.getByRole('combobox', { name: 'Branch of service' }).selectOption({ label: 'Army' });
  await page.getByTestId('textInput').fill('1231231234');
  await customerPage.navigateForward();

  // Name secton
  await customerPage.waitForPage.onboardingName();
  await page.getByLabel('First name').fill('Leo');
  await page.getByLabel('Last name').fill('Spacemen');
  await customerPage.navigateForward();

  // Contact info section
  await customerPage.waitForPage.onboardingContactInfo();
  await page.getByLabel('Best contact phone').fill('2025552345');
  await page.getByText('Email', { exact: true }).click();
  await customerPage.navigateForward();

  // Current address section
  await customerPage.waitForPage.onboardingCurrentAddress();
  await page.getByLabel('Address 1').fill('7 Q St');
  await page.getByLabel('City').fill('Atco');
  await page.getByLabel('State').selectOption({ label: 'NJ' });
  await page.getByLabel('ZIP').fill('08004');
  await page.getByLabel('ZIP').blur();
  await customerPage.navigateForward();

  // Backup mailing address section
  await customerPage.waitForPage.onboardingBackupAddress();
  await page.getByLabel('Address 1').fill('7 Q St');
  await page.getByLabel('City').fill('Atco');
  await page.getByLabel('State').selectOption({ label: 'NJ' });
  await page.getByLabel('ZIP').fill('08004');
  await page.getByLabel('ZIP').blur();
  await customerPage.navigateForward();

  // Backup contact info section
  await customerPage.waitForPage.onboardingBackupContact();
  await page.getByLabel('Name').fill('Grace Griffin');
  await page.getByLabel('Email').fill('grace.griffin@example.com');
  await page.getByLabel('Phone').fill('2025553456');
  await customerPage.navigateForward();

  await customerPage.waitForPage.home();
=======
const multiMoveEnabled = process.env.FEATURE_FLAG_MULTI_MOVE;

test.describe('Onboarding', () => {
  test.skip(multiMoveEnabled === 'true', 'Skip if MultiMove workflow is enabled.');
  test('A customer can go through onboarding', async ({ page, customerPage }) => {
    // Create new customer user
    await customerPage.signInAsNewCustomer();

    // CONUS/OCONUS section
    await customerPage.waitForPage.onboardingConus();
    await page.getByText('Starts and ends in the continental US').click();
    await customerPage.navigateForward();

    // Branch/DOD ID section
    await customerPage.waitForPage.onboardingDodId();
    await page.getByRole('combobox', { name: 'Branch of service' }).selectOption({ label: 'Space Force' });
    await page.getByRole('combobox', { name: 'Branch of service' }).selectOption({ label: 'Army' });
    await page.getByTestId('textInput').fill('1231231234');
    await customerPage.navigateForward();

    // Name secton
    await customerPage.waitForPage.onboardingName();
    await page.getByLabel('First name').fill('Leo');
    await page.getByLabel('Last name').fill('Spacemen');
    await customerPage.navigateForward();

    // Contact info section
    await customerPage.waitForPage.onboardingContactInfo();
    await page.getByLabel('Best contact phone').fill('2025552345');
    await page.getByText('Email', { exact: true }).click();
    await customerPage.navigateForward();

    // Current address section
    await customerPage.waitForPage.onboardingCurrentAddress();
    await page.getByLabel('Address 1').fill('7 Q St');
    await page.getByLabel('City').fill('Atco');
    await page.getByLabel('State').selectOption({ label: 'NJ' });
    await page.getByLabel('ZIP').fill('08004');
    await page.getByLabel('ZIP').blur();
    await customerPage.navigateForward();

    // Backup mailing address section
    await customerPage.waitForPage.onboardingBackupAddress();
    await page.getByLabel('Address 1').fill('7 Q St');
    await page.getByLabel('City').fill('Atco');
    await page.getByLabel('State').selectOption({ label: 'NJ' });
    await page.getByLabel('ZIP').fill('08004');
    await page.getByLabel('ZIP').blur();
    await customerPage.navigateForward();

    // Backup contact info section
    await customerPage.waitForPage.onboardingBackupContact();
    await page.getByLabel('Name').fill('Grace Griffin');
    await page.getByLabel('Email').fill('grace.griffin@example.com');
    await page.getByLabel('Phone').fill('2025553456');
    await customerPage.navigateForward();

    await customerPage.waitForPage.home();
  });
});

test.describe('(MultiMove) Onboarding', () => {
  test.skip(multiMoveEnabled === 'false', 'Skip if MultiMove workflow is not enabled.');

  test('A customer can go through onboarding', async ({ page, customerPage }) => {
    // Create new customer user
    await customerPage.signInAsNewCustomer();

    // CONUS/OCONUS section
    await customerPage.waitForPage.onboardingConus();
    await page.getByText('Starts and ends in the continental US').click();
    await customerPage.navigateForward();

    // Branch/DOD ID/Rank section
    await customerPage.waitForPage.onboardingDodId();
    await page.getByRole('combobox', { name: 'Branch of service' }).selectOption({ label: 'Space Force' });
    await page.getByRole('combobox', { name: 'Branch of service' }).selectOption({ label: 'Army' });
    await page.getByTestId('textInput').fill('1231231234');
    await customerPage.navigateForward();

    // Name secton
    await customerPage.waitForPage.onboardingName();
    await page.getByLabel('First name').fill('Leo');
    await page.getByLabel('Last name').fill('Spacemen');
    await customerPage.navigateForward();

    // Contact info section
    await customerPage.waitForPage.onboardingContactInfo();
    await page.getByLabel('Best contact phone').fill('2025552345');
    await page.getByText('Email', { exact: true }).click();
    await customerPage.navigateForward();

    // Current address section
    await customerPage.waitForPage.onboardingCurrentAddress();
    await page.getByLabel('Address 1').fill('7 Q St');
    await page.getByLabel('City').fill('Atco');
    await page.getByLabel('State').selectOption({ label: 'NJ' });
    await page.getByLabel('ZIP').fill('08004');
    await page.getByLabel('ZIP').blur();
    await customerPage.navigateForward();

    // Backup mailing address section
    await customerPage.waitForPage.onboardingBackupAddress();
    await page.getByLabel('Address 1').fill('7 Q St');
    await page.getByLabel('City').fill('Atco');
    await page.getByLabel('State').selectOption({ label: 'NJ' });
    await page.getByLabel('ZIP').fill('08004');
    await page.getByLabel('ZIP').blur();
    await customerPage.navigateForward();

    // Backup contact info section
    await customerPage.waitForPage.onboardingBackupContact();
    await page.getByLabel('Name').fill('Grace Griffin');
    await page.getByLabel('Email').fill('grace.griffin@example.com');
    await page.getByLabel('Phone').fill('2025553456');
    await customerPage.navigateForward();

    await customerPage.waitForPage.home();
  });
>>>>>>> 5cffe6c5
});<|MERGE_RESOLUTION|>--- conflicted
+++ resolved
@@ -2,62 +2,6 @@
 // import { test, expect } from '../../utils/my/customerTest';
 import { test } from '../../utils/my/customerTest';
 
-<<<<<<< HEAD
-test('A customer can go through onboarding', async ({ page, customerPage }) => {
-  // Create new customer user
-  await customerPage.signInAsNewCustomer();
-
-  // CONUS/OCONUS section
-  await customerPage.waitForPage.onboardingConus();
-  await page.getByText('Starts and ends in the continental US').click();
-  await customerPage.navigateForward();
-
-  // Branch/DOD ID section
-  await customerPage.waitForPage.onboardingDodId();
-  await page.getByRole('combobox', { name: 'Branch of service' }).selectOption({ label: 'Space Force' });
-  await page.getByRole('combobox', { name: 'Branch of service' }).selectOption({ label: 'Army' });
-  await page.getByTestId('textInput').fill('1231231234');
-  await customerPage.navigateForward();
-
-  // Name secton
-  await customerPage.waitForPage.onboardingName();
-  await page.getByLabel('First name').fill('Leo');
-  await page.getByLabel('Last name').fill('Spacemen');
-  await customerPage.navigateForward();
-
-  // Contact info section
-  await customerPage.waitForPage.onboardingContactInfo();
-  await page.getByLabel('Best contact phone').fill('2025552345');
-  await page.getByText('Email', { exact: true }).click();
-  await customerPage.navigateForward();
-
-  // Current address section
-  await customerPage.waitForPage.onboardingCurrentAddress();
-  await page.getByLabel('Address 1').fill('7 Q St');
-  await page.getByLabel('City').fill('Atco');
-  await page.getByLabel('State').selectOption({ label: 'NJ' });
-  await page.getByLabel('ZIP').fill('08004');
-  await page.getByLabel('ZIP').blur();
-  await customerPage.navigateForward();
-
-  // Backup mailing address section
-  await customerPage.waitForPage.onboardingBackupAddress();
-  await page.getByLabel('Address 1').fill('7 Q St');
-  await page.getByLabel('City').fill('Atco');
-  await page.getByLabel('State').selectOption({ label: 'NJ' });
-  await page.getByLabel('ZIP').fill('08004');
-  await page.getByLabel('ZIP').blur();
-  await customerPage.navigateForward();
-
-  // Backup contact info section
-  await customerPage.waitForPage.onboardingBackupContact();
-  await page.getByLabel('Name').fill('Grace Griffin');
-  await page.getByLabel('Email').fill('grace.griffin@example.com');
-  await page.getByLabel('Phone').fill('2025553456');
-  await customerPage.navigateForward();
-
-  await customerPage.waitForPage.home();
-=======
 const multiMoveEnabled = process.env.FEATURE_FLAG_MULTI_MOVE;
 
 test.describe('Onboarding', () => {
@@ -177,5 +121,4 @@
 
     await customerPage.waitForPage.home();
   });
->>>>>>> 5cffe6c5
 });