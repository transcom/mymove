import { test, expect } from './servicesCounselingTestFixture';

test('A service counselor can approve/reject pro-gear weight tickets', async ({ page, scPage }) => {
  // To solve timeout issues
  test.slow();
  await page.route('**/ghc/v1/ppm-shipments/*/payment-packet', async (route) => {
    // mocked blob
    const fakePdfBlob = new Blob(['%PDF-1.4 foo'], { type: 'application/pdf' });
    const arrayBuffer = await fakePdfBlob.arrayBuffer();
    // playwright route mocks only want a Buffer or string
    const bodyBuffer = Buffer.from(arrayBuffer);
    await route.fulfill({
      status: 200,
      contentType: 'application/pdf',
      body: bodyBuffer,
    });
  });
  // Create a move with TestHarness, and then navigate to the move details page for it
  const move = await scPage.testHarness.buildApprovedMoveWithPPMProgearWeightTicketOffice();
  await scPage.navigateToCloseoutMove(move.locator);

  // Navigate to the "Review documents" page
  await page.getByRole('button', { name: 'Review documents' }).click();
  await scPage.waitForPage.reviewWeightTicket();

  // Weight ticket is first in the order of docs. Click "Accept" on the weight ticket, then proceed
  await page.getByText('Accept').click();
  await page.getByRole('button', { name: 'Continue' }).click();

  // Next is pro-gear ticket here. Click "Accept" on the pro-gear ticket, then proceed
  await expect(page.getByRole('heading', { name: 'Review pro-gear 1' })).toBeVisible();
  await page.getByText('Accept').click();
  await page.getByRole('button', { name: 'Continue' }).click();
  await scPage.waitForPage.reviewDocumentsConfirmation();

  // Click "Confirm" on confirmation page, returning to move details page
  await page.getByRole('button', { name: 'Preview PPM Payment Packet' }).click();
  await expect(page.getByTestId('loading-spinner')).not.toBeVisible();
  await page.getByRole('button', { name: 'Complete PPM Review' }).click();
  await page.getByRole('button', { name: 'Yes' }).click();
  await scPage.waitForPage.moveDetails();
});

<<<<<<< HEAD
=======
test('The only Xlsx file that a service counselor can only upload is a weight estimator file template.', async ({
  page,
  scPage,
}) => {
  const move = await scPage.testHarness.buildApprovedMoveWithPPMWithAboutFormComplete();
  await scPage.signInAsNewServicesCounselorUser();
  await scPage.navigateToMoveUsingMoveSearch(move.locator);

  // click on "Complete PPM on behalf of customer"
  await page.getByRole('button', { name: 'Complete PPM on behalf of the Customer' }).click();

  // expect the new page to have heading "Review"
  await expect(page.getByRole('heading', { name: 'Review' })).toBeVisible();

  // click on Set 1 of Pro-gear section

  await expect(page.getByRole('heading', { name: 'Pro-gear' })).toBeVisible();

  await expect(page.getByText('Add Pro-gear Weight')).toBeVisible();
  await page.getByText('Add Pro-gear Weight').click();

  await expect(page.getByRole('heading', { name: 'Pro-gear' })).toBeVisible();
  const progearTypeSelector = `label[for="ownerOfProGearSelf"]`;
  await page.locator(progearTypeSelector).click();
  await expect(page.getByRole('heading', { name: 'Description' })).toBeVisible();

  await scPage.fillOutProGearWithIncorrectXlsx();
});

>>>>>>> ea1a249c
test('A service counselor can see the total for a progear weight ticket regular and spouse after update', async ({
  page,
  scPage,
}) => {
  // To solve timeout issues
  test.slow();
  // Create a move with TestHarness, and then navigate to the move details page for it
  const move = await scPage.testHarness.buildApprovedMoveWithPPMWithMultipleProgearWeightTicketsOffice();
  const reviewShipmentPage = scPage.waitForPage.reviewShipmentWeights();
  await scPage.navigateToCloseoutMove(move.locator);

  // Navigate to the "Review documents" page
  await page.getByRole('button', { name: 'Review shipment weights' }).click();
  await reviewShipmentPage;

  await expect(page.locator('[data-testid="proGear-0"]')).toHaveText('300 lbs');
  await expect(page.locator('[data-testid="spouseProGear-0"]')).toHaveText('75 lbs');
});

test('A service counselor can see the total for a progear weight ticket regular and spouse after delete', async ({
  page,
  scPage,
}) => {
  // To solve timeout issues
  test.slow();
  // Create a move with TestHarness, and then navigate to the move details page for it
  const move = await scPage.testHarness.buildApprovedMoveWithPPMWithMultipleProgearWeightTicketsOffice2();
  const reviewShipmentPage = scPage.waitForPage.reviewShipmentWeights();
  await scPage.navigateToCloseoutMove(move.locator);

  // Navigate to the "Review documents" page
  await page.getByRole('button', { name: 'Review shipment weights' }).click();
  await reviewShipmentPage;

  await expect(page.locator('[data-testid="proGear-0"]')).toHaveText('300 lbs');
  await expect(page.locator('[data-testid="spouseProGear-0"]')).toHaveText('50 lbs');
});<|MERGE_RESOLUTION|>--- conflicted
+++ resolved
@@ -41,8 +41,6 @@
   await scPage.waitForPage.moveDetails();
 });
 
-<<<<<<< HEAD
-=======
 test('The only Xlsx file that a service counselor can only upload is a weight estimator file template.', async ({
   page,
   scPage,
@@ -72,7 +70,6 @@
   await scPage.fillOutProGearWithIncorrectXlsx();
 });
 
->>>>>>> ea1a249c
 test('A service counselor can see the total for a progear weight ticket regular and spouse after update', async ({
   page,
   scPage,
