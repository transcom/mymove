--- conflicted
+++ resolved
@@ -1,6 +1,4 @@
 // @ts-check
-import { getFutureDate } from '../../utils/playwrightUtility';
-
 import { test, expect } from './servicesCounselingTestFixture';
 
 test.describe('Services counselor user', () => {
@@ -8,11 +6,7 @@
     const move = await scPage.testHarness.buildHHGMoveWithNTSAndNeedsSC();
     await scPage.navigateToMove(move.locator);
 
-<<<<<<< HEAD
-    const pickupDate = getFutureDate();
-=======
     const pickupDate = new Date(Date.now() + 24 * 60 * 60 * 1000).toLocaleDateString('en-US');
->>>>>>> af682c78
     await page.getByTestId('dropdown').selectOption({ label: 'Boat' });
 
     await expect(page.getByRole('heading', { level: 1 })).toHaveText('Add shipment details');
@@ -63,11 +57,7 @@
     const move = await scPage.testHarness.buildBoatHaulAwayMoveNeedsSC();
     await scPage.navigateToMove(move.locator);
 
-<<<<<<< HEAD
-    const pickupDate = getFutureDate();
-=======
     const pickupDate = new Date(Date.now() + 24 * 60 * 60 * 1000).toLocaleDateString('en-US');
->>>>>>> af682c78
 
     await expect(page.getByText('Shipment method')).toBeVisible();
     await expect(page.getByTestId('shipmentType')).not.toHaveText('BTA');
