// @ts-check
import { getFutureDate } from '../../utils/playwrightUtility';

import { test, expect } from './servicesCounselingTestFixture';

test.describe('Services counselor user', () => {
  test('Services Counselor can create a boat shipment and view shipment card info', async ({ page, scPage }) => {
    const move = await scPage.testHarness.buildHHGMoveWithNTSAndNeedsSC();
    await scPage.navigateToMove(move.locator);

<<<<<<< HEAD
    const deliveryDate = getFutureDate();
=======
    const deliveryDate = new Date(Date.now() + 24 * 60 * 60 * 1000).toLocaleDateString('en-US');
>>>>>>> 2099793b
    await page.getByTestId('dropdown').selectOption({ label: 'Boat' });

    await expect(page.getByRole('heading', { level: 1 })).toHaveText('Add shipment details');
    await expect(page.getByTestId('tag')).toHaveText('Boat');

    await page.getByLabel('Year').fill('2022');
    await page.getByLabel('Make').fill('make');
    await page.getByLabel('Model').fill('model');
    await page.getByTestId('lengthFeet').fill('22');
    await page.getByTestId('widthFeet').fill('22');
    await page.getByTestId('heightFeet').fill('22');
    await page.locator('label[for="hasTrailerYes"]').click();
    await page.locator('label[for="isRoadworthyYes"]').click();
    await page.locator('label[for="typeTowAway"]').click();

    await page.locator('#requestedPickupDate').fill(deliveryDate);
    await page.locator('#requestedPickupDate').blur();
    await page.getByText('Use pickup address').click();
    await page.locator('#requestedDeliveryDate').fill('16 Mar 2022');
    await page.locator('#requestedDeliveryDate').blur();

    await page.getByLabel('Counselor remarks').fill('Sample counselor remarks');

    // Save the shipment
    await page.getByRole('button', { name: 'Save' }).click();
    await scPage.waitForPage.moveDetails();

    await expect(page.getByTestId('ShipmentContainer')).toHaveCount(2);

    await expect(page.getByText('Shipment method')).toBeVisible();
    await expect(page.getByTestId('shipmentType')).toHaveText('BTA');
    await expect(page.getByText('Boat year')).toBeVisible();
    await expect(page.getByTestId('year')).toHaveText('2022');
    await expect(page.getByText('Boat make')).toBeVisible();
    await expect(page.getByTestId('make')).toHaveText('make');
    await expect(page.getByText('Boat model')).toBeVisible();
    await expect(page.getByTestId('model')).toHaveText('model');
    await expect(page.getByText('Dimensions')).toBeVisible();
    await expect(page.getByTestId('dimensions')).toHaveText("22' L x 22' W x 22' H");
    await expect(page.getByText('Trailer', { exact: true })).toBeVisible();
    await expect(page.getByTestId('trailer')).toHaveText('Yes');
    await expect(page.getByText('Is trailer roadworthy')).toBeVisible();
    await expect(page.getByTestId('isRoadworthy')).toHaveText('Yes');
  });

  test('Services Counselor can edit a boat shipment', async ({ page, scPage }) => {
    const move = await scPage.testHarness.buildBoatHaulAwayMoveNeedsSC();
    await scPage.navigateToMove(move.locator);

    const deliveryDate = new Date(Date.now() + 24 * 60 * 60 * 1000).toLocaleDateString('en-US');

    await expect(page.getByText('Shipment method')).toBeVisible();
    await expect(page.getByTestId('shipmentType')).not.toHaveText('BTA');
    await expect(page.getByText('Boat year')).toBeVisible();
    await expect(page.getByTestId('year')).not.toHaveText('2022');
    await expect(page.getByText('Boat make', { exact: true })).toBeVisible();
    await expect(page.getByTestId('make')).not.toHaveText('make');
    await expect(page.getByText('Boat model', { exact: true })).toBeVisible();
    await expect(page.getByTestId('model')).not.toHaveText('model');
    await expect(page.getByText('Dimensions')).toBeVisible();
    await expect(page.getByTestId('dimensions')).not.toHaveText("22' L x 22' W x 22' H");
    await expect(page.getByText('Trailer', { exact: true })).toBeVisible();
    await expect(page.getByTestId('trailer')).toHaveText('Yes');
    await expect(page.getByText('Is trailer roadworthy')).toBeVisible();
    await expect(page.getByTestId('isRoadworthy')).not.toHaveText('Yes');

    await page.getByRole('button', { name: 'Edit shipment' }).click();

    await expect(page.getByRole('heading', { level: 1 })).toHaveText('Edit shipment details');
    await expect(page.getByTestId('tag')).toHaveText('Boat');

    await page.getByLabel('Year').fill('2022');
    await page.getByLabel('Make').fill('make');
    await page.getByLabel('Model').fill('model');
    await page.getByTestId('lengthFeet').fill('22');
    await page.getByTestId('widthFeet').fill('22');
    await page.getByTestId('heightFeet').fill('22');
    await page.locator('label[for="hasTrailerYes"]').click();
    await page.locator('label[for="isRoadworthyYes"]').click();
    await page.locator('label[for="typeTowAway"]').click();

    await page.locator('#requestedPickupDate').fill(deliveryDate);
    await page.locator('#requestedPickupDate').blur();
    await page.getByText('Use pickup address').click();
    await page.locator('#requestedDeliveryDate').fill('16 Mar 2022');
    await page.locator('#requestedDeliveryDate').blur();

    await page.getByLabel('Counselor remarks').fill('Sample counselor remarks');

    // Save the shipment
    await page.getByRole('button', { name: 'Save' }).click();
    await scPage.waitForPage.moveDetails();

    await expect(page.getByText('Shipment method')).toBeVisible();
    await expect(page.getByTestId('shipmentType')).toHaveText('BTA');
    await expect(page.getByText('Boat year')).toBeVisible();
    await expect(page.getByTestId('year')).toHaveText('2022');
    await expect(page.getByText('Boat make')).toBeVisible();
    await expect(page.getByTestId('make')).toHaveText('make');
    await expect(page.getByText('Boat model')).toBeVisible();
    await expect(page.getByTestId('model')).toHaveText('model');
    await expect(page.getByText('Dimensions')).toBeVisible();
    await expect(page.getByTestId('dimensions')).toHaveText("22' L x 22' W x 22' H");
    await expect(page.getByText('Trailer', { exact: true })).toBeVisible();
    await expect(page.getByTestId('trailer')).toHaveText('Yes');
    await expect(page.getByText('Is trailer roadworthy')).toBeVisible();
    await expect(page.getByTestId('isRoadworthy')).toHaveText('Yes');
  });

  test('Services Counselor can delete a boat shipment', async ({ page, scPage }) => {
    const move = await scPage.testHarness.buildBoatHaulAwayMoveNeedsSC();
    await scPage.navigateToMove(move.locator);

    await page.getByRole('button', { name: 'Edit shipment' }).click();

    await expect(page.getByRole('heading', { level: 1 })).toHaveText('Edit shipment details');
    await expect(page.getByTestId('tag')).toHaveText('Boat');
    await page.getByRole('button', { name: 'Delete shipment' }).click();

    await expect(page.getByText('Are you sure?')).toBeVisible();
    await page.getByTestId('modal').getByTestId('button').click();
    await scPage.waitForPage.moveDetails();

    await expect(page.getByTestId('ShipmentContainer')).toHaveCount(0);
  });

  test('Services Counselor can submit a boat shipment', async ({ page, scPage }) => {
    const move = await scPage.testHarness.buildBoatHaulAwayMoveNeedsSC();
    await scPage.navigateToMove(move.locator);

    await page.getByRole('button', { name: 'Submit move details' }).click();
    await expect(page.getByText('Are you sure?')).toBeVisible();
    await page.getByRole('button', { name: 'Yes, submit' }).click();
    await expect(page.getByText('Move submitted.')).toBeVisible();
  });
});<|MERGE_RESOLUTION|>--- conflicted
+++ resolved
@@ -1,6 +1,4 @@
 // @ts-check
-import { getFutureDate } from '../../utils/playwrightUtility';
-
 import { test, expect } from './servicesCounselingTestFixture';
 
 test.describe('Services counselor user', () => {
@@ -8,11 +6,7 @@
     const move = await scPage.testHarness.buildHHGMoveWithNTSAndNeedsSC();
     await scPage.navigateToMove(move.locator);
 
-<<<<<<< HEAD
-    const deliveryDate = getFutureDate();
-=======
     const deliveryDate = new Date(Date.now() + 24 * 60 * 60 * 1000).toLocaleDateString('en-US');
->>>>>>> 2099793b
     await page.getByTestId('dropdown').selectOption({ label: 'Boat' });
 
     await expect(page.getByRole('heading', { level: 1 })).toHaveText('Add shipment details');
