// @ts-check
import { expect, test as officeTest, OfficePage } from '../../utils/office/officeTest';

/**
 * ServiceCounselorPage test fixture
 *
 * @extends OfficePage
 */
export class ServiceCounselorPage extends OfficePage {
  /**
   * @param {OfficePage} officePage
   * @override
   */
  constructor(officePage) {
    super(officePage.page, officePage.request);
  }

  /**
   * Verify that the user is in the correct move
   * @param {string} moveLocator
   */
  async verifyMoveByLocatorCode(moveLocator) {
    await expect(this.page.getByTestId('nameBlock').getByText(`#${moveLocator}`)).toHaveClass(/usa-tag/);
  }

  /**
   * Finds a shipment container on the move details page from it's shipment type
   * @param {string} shipmentType
   * @returns async {import('@playwright/test').Locator}
   */
  async getShipmentContainerByType(shipmentType) {
    const header = await this.page.getByRole('heading', { level: 3, name: shipmentType });
    const container = await header.locator('../../../..');
    return container;
  }

  /**
   * Service Counselor searches for a move that needs counseling without clicking on it
   * @param {string} moveLocator
   */
  async searchForMove(moveLocator) {
    await this.waitForPage.counselingQueue();

    // Type in move code/locator to search for.
    // (There's no accessible or testId way to find this textbox, so we need to use .locator)
    await this.page.locator('input[name="locator"]').fill(moveLocator);
    await this.page.locator('input[name="locator"]').blur();
  }

  /**
   * Service Counselor searches for a closeout move without clicking on it
   * @param {string} moveLocator
   */
  async searchForCloseoutMove(moveLocator) {
    await this.waitForPage.counselingQueue();

    // Navigate to "PPM Closeout" section first
    await this.page.getByRole('link', { name: 'PPM Closeout' }).click();
    await this.waitForPage.closeoutQueue();

    // Type in move code/locator to search for.
    // (There's no accessible or testId way to find this textbox, so we need to use .locator)
    await this.page.locator('input[name="locator"]').fill(moveLocator);
    await this.page.locator('input[name="locator"]').blur();
  }

  /**
   * Service Counselor navigate to closeout move
   * @param {string} moveLocator
   */
  async navigateToCloseoutMove(moveLocator) {
    await this.waitForPage.counselingQueue();

    // Navigate to "PPM Closeout" section first
    await this.page.getByRole('link', { name: 'PPM Closeout' }).click();
    await this.waitForPage.closeoutQueue();

    // Type in move code/locator to search for.
    // (There's no accessible or testId way to find this textbox, so we need to use .locator)
    await this.page.locator('input[name="locator"]').fill(moveLocator);
    await this.page.locator('input[name="locator"]').blur();

    // Click the first returned row
    await this.page.getByTestId('locator-0').click();
    await this.waitForPage.moveDetails();
    await this.verifyMoveByLocatorCode(moveLocator);
  }

  /**
   * Service Counselor navigate to move search tab
   * @param {string} moveLocator
   */
  async navigateToMoveUsingMoveSearch(moveLocator) {
    await this.waitForPage.counselingQueue();

    // Navigate to "Move Search" tab
    await this.page.getByRole('link', { name: 'Move Search' }).click();
    await this.waitForPage.moveSearchTab();

    // Type in move code/locator to search for.
    // (There's no accessible or testId way to find this textbox, so we need to use .locator)
    await this.page.locator('input[name="searchText"]').type(moveLocator);
    await this.page.locator('input[name="searchText"]').blur();

    await this.page.getByTestId('searchTextSubmit').click();
    await this.waitForPage.moveSearchResults();
    await this.page.getByTestId('locator-0').click();
    await this.waitForPage.moveDetails();
    await this.verifyMoveByLocatorCode(moveLocator);
  }

  /**
   * Service Counselor navigate to move
   * @param {string} moveLocator
   */
  async navigateToMove(moveLocator) {
    await this.waitForPage.counselingQueue();

    // Type in move code/locator to search for.
    // (There's no accessible or testId way to find this textbox, so we need to use .locator)
    await this.page.locator('input[name="locator"]').fill(moveLocator);
    await this.page.locator('input[name="locator"]').blur();

    // Click the first returned row
    await this.page.getByTestId('locator-0').click();
    await this.waitForPage.moveDetails();
    await this.verifyMoveByLocatorCode(moveLocator);
  }

  async addNTSShipment() {
    await this.page.getByTestId('dropdown').selectOption({ label: 'NTS' });

    await this.waitForPage.addNTSShipment();
    await this.page.getByLabel('Requested pickup date').fill('16 Mar 2022');
    await this.page.getByLabel('Requested pickup date').blur();
    await this.page.getByText('Use current address').click();

    await this.page.getByLabel('Counselor remarks').fill('Sample counselor remarks');

    // Save the shipment, progress back to the move details page, and verify it's been created
    await this.page.getByRole('button', { name: 'Save' }).click();
    await this.waitForPage.moveDetails();
  }

  async addNTSReleaseShipment() {
    await this.page.getByTestId('dropdown').selectOption({ label: 'NTS-release' });

    await this.waitForPage.addNTSReleaseShipment();

    await this.page.getByLabel('Previously recorded weight (lbs)').fill('1300');

    // Storage facility info
    const storageInfo = await this.page.getByRole('heading', { name: 'Storage facility info' }).locator('..');
    await storageInfo.getByLabel('Facility name').fill('Sample Facility Name');
    await storageInfo.getByLabel('Phone').fill('999-999-9999');
    await storageInfo.getByLabel('Email').fill('sample@example.com');
    await storageInfo.getByLabel('Service order number').fill('999999');

    // Storage facility address
    const StorageLocationLookup = 'ATLANTA, GA 30301 (FULTON)';

<<<<<<< HEAD
    const storageAddress = await this.page.getByRole('heading', { name: 'Storage facility address' }).locator('..');
    await storageAddress.getByLabel('Address 1').fill('148 S East St');
    await storageAddress.getByLabel('Address 2').fill('Suite 7A');
    await storageAddress.getByLabel('Location Lookup').nth(0).fill('30301');
=======
    const storageAddress = this.page.getByRole('heading', { name: 'Storage facility address' }).locator('..');
    await storageAddress.getByLabel('Address 1').fill('148 S East St');
    await storageAddress.getByLabel('Address 2').fill('Suite 7A');
    await this.page.locator('input[id="storageFacility.address-location-input"]').fill('30301');
>>>>>>> 2c7315ab
    await expect(storageAddress.getByText(StorageLocationLookup, { exact: true })).toBeVisible();
    await this.page.keyboard.press('Enter');
    await this.page.getByLabel('Lot number').fill('1111111');

    // Requested delivery date
    await this.page.getByLabel('Requested delivery date').fill('20 Mar 2022');
    await this.page.getByLabel('Requested delivery date').blur();

    // Delivery location
    const DeliveryLocationLookup = 'MONTGOMERY, AL 36101 (MONTGOMERY)';

<<<<<<< HEAD
    const deliveryLocation = await this.page.getByRole('group', { name: 'Delivery location' });
    await deliveryLocation.getByLabel('Address 1').fill('448 Washington Blvd NE');
    await deliveryLocation.getByLabel('Address 2').fill('Apt D3');
    await deliveryLocation.getByLabel('Location Lookup').nth(0).fill('36101');
=======
    const deliveryLocation = this.page.getByRole('group', { name: 'Delivery location' });
    await deliveryLocation.getByLabel('Address 1').fill('448 Washington Blvd NE');
    await deliveryLocation.getByLabel('Address 2').fill('Apt D3');
    await this.page.locator('input[id="delivery.address-location-input"]').fill('36101');
>>>>>>> 2c7315ab
    await expect(deliveryLocation.getByText(DeliveryLocationLookup, { exact: true })).toBeVisible();
    await this.page.keyboard.press('Enter');

    // Remarks
    await this.page.getByLabel('Counselor remarks').fill('NTS-release counselor remarks');

    // Save the shipment, progress back to the move details page, and verify it's been created
    await this.page.getByRole('button', { name: 'Save' }).click();
    await this.waitForPage.moveDetails();
  }
}

/**
 * @typedef {object} ServiceCounselorPageTestArgs - services counselor page test args
 * @property {ServiceCounselorPage} scPage    - services counselor page
 */

/** @type {import('@playwright/test').Fixtures<ServiceCounselorPageTestArgs, {}, import('../../utils/office/officeTest').OfficePageTestArgs, import('@playwright/test').PlaywrightWorkerArgs>} */
const scFixtures = {
  scPage: async ({ officePage }, use) => {
    const scPage = new ServiceCounselorPage(officePage);
    await scPage.signInAsNewServicesCounselorUser();
    await use(scPage);
  },
};

export const test = officeTest.extend(scFixtures);

export { expect };

export default ServiceCounselorPage;<|MERGE_RESOLUTION|>--- conflicted
+++ resolved
@@ -159,17 +159,10 @@
     // Storage facility address
     const StorageLocationLookup = 'ATLANTA, GA 30301 (FULTON)';
 
-<<<<<<< HEAD
-    const storageAddress = await this.page.getByRole('heading', { name: 'Storage facility address' }).locator('..');
-    await storageAddress.getByLabel('Address 1').fill('148 S East St');
-    await storageAddress.getByLabel('Address 2').fill('Suite 7A');
-    await storageAddress.getByLabel('Location Lookup').nth(0).fill('30301');
-=======
     const storageAddress = this.page.getByRole('heading', { name: 'Storage facility address' }).locator('..');
     await storageAddress.getByLabel('Address 1').fill('148 S East St');
     await storageAddress.getByLabel('Address 2').fill('Suite 7A');
     await this.page.locator('input[id="storageFacility.address-location-input"]').fill('30301');
->>>>>>> 2c7315ab
     await expect(storageAddress.getByText(StorageLocationLookup, { exact: true })).toBeVisible();
     await this.page.keyboard.press('Enter');
     await this.page.getByLabel('Lot number').fill('1111111');
@@ -181,17 +174,10 @@
     // Delivery location
     const DeliveryLocationLookup = 'MONTGOMERY, AL 36101 (MONTGOMERY)';
 
-<<<<<<< HEAD
-    const deliveryLocation = await this.page.getByRole('group', { name: 'Delivery location' });
-    await deliveryLocation.getByLabel('Address 1').fill('448 Washington Blvd NE');
-    await deliveryLocation.getByLabel('Address 2').fill('Apt D3');
-    await deliveryLocation.getByLabel('Location Lookup').nth(0).fill('36101');
-=======
     const deliveryLocation = this.page.getByRole('group', { name: 'Delivery location' });
     await deliveryLocation.getByLabel('Address 1').fill('448 Washington Blvd NE');
     await deliveryLocation.getByLabel('Address 2').fill('Apt D3');
     await this.page.locator('input[id="delivery.address-location-input"]').fill('36101');
->>>>>>> 2c7315ab
     await expect(deliveryLocation.getByText(DeliveryLocationLookup, { exact: true })).toBeVisible();
     await this.page.keyboard.press('Enter');
 
