--- conflicted
+++ resolved
@@ -201,20 +201,12 @@
     const LocationLookup = 'YUMA, AZ 85364 (YUMA)';
 
     await this.page.locator('input[name="pickupAddress.streetAddress1"]').fill('1819 S Cedar Street');
-<<<<<<< HEAD
-    await this.page.locator('input[id="pickupAddress-input"]').fill('85369');
-=======
     await this.page.locator('input[id="pickupAddress-input"]').fill('85364');
->>>>>>> 14a258dc
     await expect(this.page.getByText(LocationLookup, { exact: true })).toBeVisible();
     await this.page.keyboard.press('Enter');
 
     await this.page.locator('input[name="destinationAddress.streetAddress1"]').fill('1819 S Cedar Street');
-<<<<<<< HEAD
-    await this.page.locator('input[id="destinationAddress-input"]').fill('85369');
-=======
     await this.page.locator('input[id="destinationAddress-input"]').fill('85364');
->>>>>>> 14a258dc
     await expect(this.page.getByText(LocationLookup, { exact: true })).toBeVisible();
     await this.page.keyboard.press('Enter');
 
@@ -226,11 +218,7 @@
     }
 
     await this.page.locator('input[name="w2Address.streetAddress1"]').fill('1819 S Cedar Street');
-<<<<<<< HEAD
-    await this.page.locator('input[id="w2Address-input"]').fill('85369');
-=======
     await this.page.locator('input[id="w2Address-input"]').fill('85364');
->>>>>>> 14a258dc
     await expect(this.page.getByText(LocationLookup, { exact: true })).toBeVisible();
     await this.page.keyboard.press('Enter');
 
