--- conflicted
+++ resolved
@@ -3,15 +3,12 @@
 
 import { test, expect } from './servicesCounselingTestFixture';
 
-<<<<<<< HEAD
 const pickupDateString = getFutureDate();
 const today = new Date();
 const deliveryDate = new Date(new Date().setDate(today.getDate() + 14));
-=======
-const pickupDate = new Date(Date.now() + 24 * 60 * 60 * 1000);
-const pickupDateString = pickupDate.toLocaleDateString('en-US');
-const deliveryDate = new Date(Date.now() + 240 * 60 * 60 * 1000);
->>>>>>> af682c78
+// const pickupDate = new Date(Date.now() + 24 * 60 * 60 * 1000);
+// const pickupDateString = pickupDate.toLocaleDateString('en-US');
+// const deliveryDate = new Date(Date.now() + 240 * 60 * 60 * 1000);
 const deliveryDateString = deliveryDate.toLocaleDateString('en-US');
 
 const pickupAddress = {
@@ -244,7 +241,7 @@
 
     // Check that the data in the shipment card now matches what we just submitted
     await shipmentContainer.locator('[data-prefix="fas"][data-icon="chevron-down"]').click();
-    await expect(shipmentContainer.getByTestId('requestedPickupDate')).toHaveText(formatDate(getFutureDate()));
+    await expect(shipmentContainer.getByTestId('requestedPickupDate')).toHaveText(pickupDateString);
     await expect(shipmentContainer.getByTestId('pickupAddress')).toHaveText(addressToString(pickupAddress));
     await expect(shipmentContainer.getByTestId('secondaryPickupAddress')).toHaveText(
       addressToString(secondaryPickupAddress),
