// @ts-check
import { getFutureDate } from '../../utils/playwrightUtility';

import { test, expect } from './servicesCounselingTestFixture';

<<<<<<< HEAD
const pickupDateString = getFutureDate();
const today = new Date();
const deliveryDate = new Date(new Date().setDate(today.getDate() + 14));
=======
const pickupDate = new Date(Date.now() + 24 * 60 * 60 * 1000);
const pickupDateString = pickupDate.toLocaleDateString('en-US');
const deliveryDate = new Date(Date.now() + 240 * 60 * 60 * 1000);
>>>>>>> 116300fe
const deliveryDateString = deliveryDate.toLocaleDateString('en-US');

const pickupAddress = {
  Address1: '7 Q St',
  City: 'ATCO',
  State: 'NJ',
  ZIP: '08004',
  County: 'CAMDEN',
};

const secondaryPickupAddress = {
  ...pickupAddress,
};
secondaryPickupAddress.Address1 = '8 Q St';

const addressToString = (address) => {
  return `${address.Address1},  ${address.Address2 ? `${address.Address2}, ` : ''}${
    address.Address3 ? `${address.Address3}, ` : ''
  }${address.City}, ${address.State} ${address.ZIP}`;
};

const deliveryAddress = {
  Address1: '9 W 2nd Ave',
  Address2: 'P.O. Box 456',
  City: 'HOLLYWOOD',
  State: 'MD',
  ZIP: '20636',
  County: 'SAINT MARYS',
};

const secondaryDeliveryAddress = {
  Address1: '9 Q St',
  City: 'ATCO',
  State: 'NJ',
  ZIP: '08004',
  County: 'CAMDEN',
};

const releasingAgent = {
  firstName: 'Grace',
  lastName: 'Griffin',
  phone: '2025551234',
  email: 'grace.griffin@example.com',
};

const receivingAgent = {
  firstName: 'Leo',
  lastName: 'Spacemen',
  phone: '2025552345',
  email: 'leo.spaceman@example.com',
};

const formatPhone = (phone) => {
  return `${phone.slice(0, 3)}-${phone.slice(3, 6)}-${phone.slice(6)}`;
};

const agentToString = (agent) => {
  return `${agent.firstName} ${agent.lastName}${formatPhone(agent.phone)}${agent.email}`;
};

const formatDate = (date) => {
  const formattedDay = date.toLocaleDateString(undefined, { day: '2-digit' });
  const formattedMonth = date.toLocaleDateString(undefined, {
    month: 'short',
  });
  const formattedYear = date.toLocaleDateString(undefined, {
    year: 'numeric',
  });

  return `${formattedDay} ${formattedMonth} ${formattedYear}`;
};

test.describe('Services counselor user', () => {
  test.beforeEach(async ({ scPage }) => {
    const move = await scPage.testHarness.buildMobileHomeMoveNeedsSC();
    await scPage.navigateToMove(move.locator);
  });

  test('Services Counselor can create a mobile home shipment and view shipment card info', async ({ page, scPage }) => {
    await page.getByTestId('dropdown').selectOption({ label: 'Mobile Home' });

    await expect(page.getByText('Mobile Home Information')).toBeVisible();

    await expect(page.getByRole('heading', { level: 1 })).toHaveText('Add shipment details');
    await expect(page.getByTestId('tag')).toHaveText('Mobile Home');

    await page.getByLabel('Year').fill('2022');
    await page.getByLabel('Make').fill('make');
    await page.getByLabel('Model').fill('model');
    await page.getByTestId('lengthFeet').fill('22');
    await page.getByTestId('lengthInches').fill('0');
    await page.getByTestId('widthFeet').fill('22');
    await page.getByTestId('widthInches').fill('0');
    await page.getByTestId('heightFeet').fill('22');
    await page.getByTestId('heightInches').fill('0');

    await page.locator('#requestedPickupDate').fill(pickupDateString);
    await page.locator('#requestedPickupDate').blur();
    await page.getByText('Use pickup address').click();
    await page.locator('#requestedDeliveryDate').fill(deliveryDateString);
    await page.locator('#requestedDeliveryDate').blur();

    await page.getByLabel('Counselor remarks').fill('Sample counselor remarks');

    await page.locator('#requestedDeliveryDate').fill(deliveryDateString);
    await page.locator('#requestedDeliveryDate').blur();

    // Save the shipment
    await page.getByRole('button', { name: 'Save' }).click();
    await scPage.waitForPage.moveDetails();

    await expect(page.getByTestId('ShipmentContainer')).toHaveCount(2);

    await expect(page.getByText('Mobile home year').last()).toBeVisible();
    await expect(page.getByTestId('year').last()).toHaveText('2022');
    await expect(page.getByText('Mobile home make').last()).toBeVisible();
    await expect(page.getByTestId('make').last()).toHaveText('make');
    await expect(page.getByText('Mobile home model').last()).toBeVisible();
    await expect(page.getByTestId('model').last()).toHaveText('model');
    await expect(page.getByText('Dimensions').last()).toBeVisible();
    await expect(page.getByTestId('dimensions').last()).toHaveText("22' L x 22' W x 22' H");
  });

  test('Services Counselor can delete an existing Mobile Home shipment', async ({ page, scPage }) => {
    await expect(page.getByText('Edit Shipment')).toHaveCount(1);
    // Choose a shipment and store it's shipment ID
    const editShipmentButton = await page.getByRole('button', { name: 'Edit Shipment' });
    process.stdout.write(await editShipmentButton.evaluate((el) => el.outerHTML));

    await editShipmentButton.click();
    await scPage.waitForLoading();
    await scPage.waitForPage.editMobileHomeShipment();

    // Delete that shipment
    await page.getByRole('button', { name: 'Delete shipment' }).click();
    await expect(page.getByTestId('modalCloseButton')).toBeVisible();
    await page.getByTestId('modal').getByRole('button', { name: 'Delete shipment' }).click();
    await scPage.waitForPage.moveDetails();

    // Verify that the shipment has been deleted
    await expect(page.getByTestId('ShipmentContainer')).toHaveCount(0);
  });

  test('Services Counselor can edit an existing Mobile Home shipment', async ({ page, scPage }) => {
    await expect(page.getByText('Edit Shipment')).toHaveCount(1);

    // Choose a shipment, store it's container, and click the edit button
    const shipmentContainer = await page.getByTestId('ShipmentContainer');
    await shipmentContainer.getByRole('button').click();
    await scPage.waitForLoading();
    await scPage.waitForPage.editMobileHomeShipment();

    // Fill in all of the form fields with new data
    await page.getByLabel('Year').fill('2024');
    await page.getByLabel('Make').fill('Test Make');
    await page.getByLabel('Model').fill('Test Model');

    await page.getByTestId('lengthFeet').fill('20');
    await page.getByTestId('lengthInches').fill('6');

    await page.getByTestId('widthFeet').fill('15');
    await page.getByTestId('widthInches').fill('1');

    await page.getByTestId('heightFeet').fill('10');
    await page.getByTestId('heightInches').fill('0');

    await page.locator('#requestedPickupDate').fill(pickupDateString);
    await page.locator('#requestedPickupDate').blur();
    await page.locator('#requestedDeliveryDate').fill(deliveryDateString);
    await page.locator('#requestedDeliveryDate').blur();

    // Update form (adding pickup and delivery address)
    const pickupLocation = 'ATCO, NJ 08004 (CAMDEN)';
    const pickupAddressGroup = page.getByRole('group', { name: 'Pickup Address' });
    await pickupAddressGroup.getByText('Yes').click();
    await pickupAddressGroup.getByLabel('Address 1').nth(0).fill(pickupAddress.Address1);
    await pickupAddressGroup.getByLabel('Address 2').nth(0).clear();
    await pickupAddressGroup.getByLabel('Address 3').nth(0).clear();
    await page.locator('input[id="pickup.address-input"]').fill('08004');
    await expect(pickupAddressGroup.getByText(pickupLocation, { exact: true }).nth(0)).toBeVisible();
    await page.keyboard.press('Enter');

    // Secondary pickup address
    await pickupAddressGroup.getByText('Yes').click();
    await pickupAddressGroup.getByLabel('Address 1').nth(1).fill(secondaryPickupAddress.Address1);
    await pickupAddressGroup.getByLabel('Address 2').nth(1).clear();
    await pickupAddressGroup.getByLabel('Address 3').nth(1).clear();
    await page.locator('input[id="secondaryPickup.address-input"]').fill('08004');
    await expect(pickupAddressGroup.getByText(pickupLocation, { exact: true }).nth(1)).toBeVisible();
    await page.keyboard.press('Enter');

    // Releasing agent
    await page.locator(`[name='pickup.agent.firstName']`).fill(releasingAgent.firstName);
    await page.locator(`[name='pickup.agent.lastName']`).fill(releasingAgent.lastName);
    await page.locator(`[name='pickup.agent.phone']`).fill(releasingAgent.phone);
    await page.locator(`[name='pickup.agent.email']`).fill(releasingAgent.email);

    const deliveryLocation = 'HOLLYWOOD, MD 20636 (SAINT MARYS)';
    const deliveryAddressGroup = page.getByRole('group', { name: 'Delivery Address' });
    await deliveryAddressGroup.getByText('Yes').nth(0).click();
    await deliveryAddressGroup.getByLabel('Address 1').nth(0).fill(deliveryAddress.Address1);
    await deliveryAddressGroup.getByLabel('Address 2').nth(0).fill(deliveryAddress.Address2);
    await deliveryAddressGroup.getByLabel('Address 3').nth(0).clear();
    await page.locator('input[id="delivery.address-input"]').fill('20636');
    await expect(deliveryAddressGroup.getByText(deliveryLocation, { exact: true })).toBeVisible();
    await page.keyboard.press('Enter');

    // Secondary delivery address
    const secondaryDeliveryLocation = 'ATCO, NJ 08004 (CAMDEN)';
    await deliveryAddressGroup.getByText('Yes').nth(1).click();
    await deliveryAddressGroup.getByLabel('Address 1').nth(1).fill(secondaryDeliveryAddress.Address1);
    await deliveryAddressGroup.getByLabel('Address 2').nth(1).clear();
    await deliveryAddressGroup.getByLabel('Address 3').nth(1).clear();
    await page.locator('input[id="secondaryDelivery.address-input"]').fill('08004');
    await expect(deliveryAddressGroup.getByText(secondaryDeliveryLocation, { exact: true })).toBeVisible();
    await page.keyboard.press('Enter');

    // Receiving agent
    await page.locator(`[name='delivery.agent.firstName']`).fill(receivingAgent.firstName);
    await page.locator(`[name='delivery.agent.lastName']`).fill(receivingAgent.lastName);
    await page.locator(`[name='delivery.agent.phone']`).fill(receivingAgent.phone);
    await page.locator(`[name='delivery.agent.email']`).fill(receivingAgent.email);

    await page.getByLabel('Counselor remarks').fill('Sample counselor remarks');

    // Submit edits
    await page.getByTestId('submitForm').click();
    await scPage.waitForLoading();
    await page.waitForSelector('text=Your changes were saved.');

    // Check that the data in the shipment card now matches what we just submitted
    await shipmentContainer.locator('[data-prefix="fas"][data-icon="chevron-down"]').click();
    await expect(shipmentContainer.getByTestId('requestedPickupDate')).toHaveText(formatDate(getFutureDate()));
    await expect(shipmentContainer.getByTestId('pickupAddress')).toHaveText(addressToString(pickupAddress));
    await expect(shipmentContainer.getByTestId('secondaryPickupAddress')).toHaveText(
      addressToString(secondaryPickupAddress),
    );

    await expect(shipmentContainer.getByTestId('RELEASING_AGENT')).toHaveText(agentToString(releasingAgent));

    await expect(shipmentContainer.getByTestId('requestedDeliveryDate')).toHaveText(formatDate(deliveryDate));
    await expect(shipmentContainer.getByTestId('destinationAddress')).toHaveText(addressToString(deliveryAddress));
    await expect(shipmentContainer.getByTestId('secondaryDeliveryAddress')).toHaveText(
      addressToString(secondaryDeliveryAddress),
    );

    await expect(shipmentContainer.getByTestId('RECEIVING_AGENT')).toHaveText(agentToString(receivingAgent));

    await expect(shipmentContainer.getByTestId('year')).toHaveText('2024');
    await expect(shipmentContainer.getByTestId('make')).toHaveText('Test Make');
    await expect(shipmentContainer.getByTestId('model')).toHaveText('Test Model');

    await expect(shipmentContainer.getByTestId('dimensions')).toHaveText(`20' 6" L x 15' 1" W x 10' H`);

    await expect(shipmentContainer.getByTestId('counselorRemarks')).toHaveText('Sample counselor remarks');
  });
});<|MERGE_RESOLUTION|>--- conflicted
+++ resolved
@@ -3,15 +3,9 @@
 
 import { test, expect } from './servicesCounselingTestFixture';
 
-<<<<<<< HEAD
 const pickupDateString = getFutureDate();
 const today = new Date();
 const deliveryDate = new Date(new Date().setDate(today.getDate() + 14));
-=======
-const pickupDate = new Date(Date.now() + 24 * 60 * 60 * 1000);
-const pickupDateString = pickupDate.toLocaleDateString('en-US');
-const deliveryDate = new Date(Date.now() + 240 * 60 * 60 * 1000);
->>>>>>> 116300fe
 const deliveryDateString = deliveryDate.toLocaleDateString('en-US');
 
 const pickupAddress = {
