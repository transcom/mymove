--- conflicted
+++ resolved
@@ -428,11 +428,6 @@
     await page.getByRole('button', { name: 'Confirm' }).click();
     await scPage.waitForPage.moveDetails();
 
-<<<<<<< HEAD
-    await expect(page.getByTestId('ShipmentContainer').getByTestId('tag')).toContainText('packet ready for download');
-
-=======
->>>>>>> df62b884
     // Navigate to the "View documents" page
     await expect(page.getByRole('button', { name: /View documents/i })).toBeVisible();
     await page.getByRole('button', { name: 'View documents' }).click();
