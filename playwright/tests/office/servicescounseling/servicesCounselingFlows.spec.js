/**
 * Semi-automated converted from a cypress test, and thus may contain
 * non best-practices, in particular: heavy use of `page.locator`
 * instead of `page.getBy*`.
 */

// @ts-check
import { DEPARTMENT_INDICATOR_OPTIONS } from '../../utils/office/officeTest';
import { getFutureDate } from '../../utils/playwrightUtility';

import { test, expect } from './servicesCounselingTestFixture';

const completePPMCloseoutForCustomerEnabled = process.env.FEATURE_FLAG_COMPLETE_PPM_CLOSEOUT_FOR_CUSTOMER;
const LocationLookup = 'BEVERLY HILLS, CA 90210 (LOS ANGELES)';

test.describe('Services counselor user', () => {
  test.describe('GBLOC tests', () => {
    test.describe('Origin Duty Location', () => {
      let moveLocatorKKFA = '';
      let moveLocatorCNNQ = '';
      test.beforeEach(async ({ scPage }) => {
        const moveKKFA = await scPage.testHarness.buildHHGMoveNeedsSC();
        moveLocatorKKFA = moveKKFA.locator;
        const moveCNNQ = await scPage.testHarness.buildHHGMoveNeedsSC();
        moveLocatorCNNQ = moveCNNQ.locator;
      });

      test('when origin duty location GBLOC matches services counselor GBLOC', async ({ page }) => {
        const locatorFilter = await page.getByTestId('locator').getByTestId('TextBoxFilter');
        await locatorFilter.fill(moveLocatorKKFA);
        await locatorFilter.blur();
        await expect(page.getByTestId('locator-0')).toBeVisible();
      });

      test('when origin duty location GBLOC does not match services counselor GBLOC', async ({ page }) => {
        const locatorFilter = await page.getByTestId('locator').getByTestId('TextBoxFilter');
        await locatorFilter.fill(moveLocatorCNNQ);
        await locatorFilter.blur();
        await expect(page.getByTestId('locator-0')).not.toBeVisible();
      });
    });
  });

  test.describe('with basic HHG move', () => {
    test.beforeEach(async ({ scPage }) => {
      const move = await scPage.testHarness.buildHHGMoveNeedsSC();
      await scPage.navigateToMove(move.locator);
    });

    test('is able to click on move and submit after using the move code filter', async ({ page }) => {
      test.slow();
      /**
       * Move Details page
       */
      // click to trigger confirmation modal
      await page.getByText('Submit move details').click();

      // modal should pop up with text
      await expect(page.locator('h2').getByText('Are you sure?')).toBeVisible();
      await expect(page.locator('p').getByText('You can’t make changes after you submit the move.')).toBeVisible();

      // click submit
      await page.getByRole('button', { name: 'Yes, submit' }).click();

      // verify success alert
      await expect(page.getByText('Move submitted.')).toBeVisible();
    });

    test('is able to flag a move for financial review', async ({ page, scPage }) => {
      test.slow();
      // click to trigger financial review modal
      await page.getByText('Flag move for financial review').click();

      // Enter information in modal and submit
      await page.locator('label').getByText('Yes').click();
      await page.locator('textarea').fill('Because I said so...');

      // Click save on the modal
      await page.getByRole('button', { name: 'Save' }).click();
      await scPage.waitForLoading();

      // Verify sucess alert and tag
      await expect(page.getByText('Move flagged for financial review.')).toBeVisible();
      await expect(page.getByText('Flagged for financial review', { exact: true })).toBeVisible();

      // test('is able to unflag a move for financial review')
      // combining test with above

      // click to trigger financial review modal
      await page.getByText('Edit', { exact: true }).click();

      // Enter information in modal and submit
      await page.locator('label').getByText('No').click();

      // Click save on the modal
      await page.getByRole('button', { name: 'Save' }).click();
      await scPage.waitForLoading();

      // Verify sucess alert and tag
      await expect(page.getByText('Move unflagged for financial review.', { exact: true })).toBeVisible();
    });

    test('is able to edit a shipment', async ({ page, scPage }) => {
      test.slow();
      await page.locator('[data-testid="ShipmentContainer"] .usa-button').first().click();
      await page.locator('#requestedPickupDate').clear();
<<<<<<< HEAD
      await page.locator('#requestedPickupDate').fill(getFutureDate());
=======
      const pickupDate = new Date(Date.now() + 24 * 60 * 60 * 1000).toLocaleDateString('en-US');
      await page.locator('#requestedPickupDate').fill(pickupDate);
>>>>>>> 1239fb28
      await page.locator('#requestedPickupDate').blur();
      await page.getByText('Use pickup address').click();
      const deliveryDate = new Date(Date.now() + 240 * 60 * 60 * 1000).toLocaleDateString('en-US');
      await page.locator('#requestedDeliveryDate').clear();
      await page.locator('#requestedDeliveryDate').fill(deliveryDate);
      await page.locator('#requestedDeliveryDate').blur();

      await page.getByRole('group', { name: 'Delivery Address' }).getByText('Yes').nth(1).click();
      await page.locator('input[name="delivery.address.streetAddress1"]').clear();
      await page.locator('input[name="delivery.address.streetAddress1"]').fill('7 q st');
      await page.locator('input[id="delivery.address-input"]').fill('90210');
      await expect(page.getByText(LocationLookup, { exact: true })).toBeVisible();
      await page.keyboard.press('Enter');

      // Select that we do not know the delivery address yet
      await page.getByRole('group', { name: 'Delivery Address' }).getByText('No').nth(1).click();
      await expect(page.getByText('We can use the zip of their new duty location:')).toBeVisible();

      await page.locator('[data-testid="submitForm"]').click();
      await scPage.waitForLoading();

      await page.waitForSelector('text=Your changes were saved.');
    });
    test('is able to view Origin GBLOC', async ({ page }) => {
      test.slow();
      // Check for Origin GBLOC label
      await expect(page.getByTestId('originGBLOC')).toHaveText('Origin GBLOC');
      await expect(page.getByTestId('infoBlock')).toContainText('KKFA');
    });
  });

  test.describe('with HHG Move with Marine Corps as BOS', () => {
    test.beforeEach(async ({ scPage }) => {
      const move = await scPage.testHarness.buildHHGMoveAsUSMCNeedsSC();
      await scPage.navigateToMove(move.locator);
    });

    test('is able to view USMC as Origin GBLOC', async ({ page }) => {
      test.slow();
      // Check for Origin GBLOC label
      await expect(page.getByTestId('originGBLOC')).toHaveText('Origin GBLOC');
      await expect(page.getByTestId('infoBlock')).toContainText('KKFA / USMC');
    });
  });

  test.describe('with HHG Move with amended orders', () => {
    test.beforeEach(async ({ scPage }) => {
      const move = await scPage.testHarness.buildHHGWithAmendedOrders();
      await scPage.navigateToMove(move.locator);
    });

    test('is able to view orders and amended orders', async ({ page }) => {
      test.slow();
      await page.getByRole('link', { name: 'View and edit orders' }).click();
      await page.getByTestId('openMenu').click();
      await expect(page.getByTestId('DocViewerMenu').getByTestId('button')).toHaveCount(3);

      // Check for link that allows counselor to download the PDF for copy/paste functionality
      await expect(page.locator('p[class*="DocumentViewer_downloadLink"] > a > span')).toHaveText('Download file');

      // Check for department indicators
      await page.getByLabel('Department indicator').selectOption(DEPARTMENT_INDICATOR_OPTIONS.AIR_AND_SPACE_FORCE);
      await page.getByLabel('Department indicator').selectOption(DEPARTMENT_INDICATOR_OPTIONS.ARMY);
      await page.getByLabel('Department indicator').selectOption(DEPARTMENT_INDICATOR_OPTIONS.ARMY_CORPS_OF_ENGINEERS);
      await page.getByLabel('Department indicator').selectOption(DEPARTMENT_INDICATOR_OPTIONS.COAST_GUARD);
      await page.getByLabel('Department indicator').selectOption(DEPARTMENT_INDICATOR_OPTIONS.NAVY_AND_MARINES);
      await page
        .getByLabel('Department indicator')
        .selectOption(DEPARTMENT_INDICATOR_OPTIONS.OFFICE_OF_SECRETARY_OF_DEFENSE);
    });

    test('is able to add and delete orders and amended orders', async ({ page, officePage }) => {
      test.slow();
      await page.getByRole('link', { name: 'View and edit orders' }).click();

      // check initial quanity of files
      await page.getByTestId('openMenu').click();
      await expect(page.getByTestId('DocViewerMenu').getByTestId('button')).toHaveCount(3);
      await page.getByTestId('closeMenu').click();

      // add orders
      await page.getByRole('button', { name: 'Manage Orders' }).click();
      const filepondContainer = page.locator('.filepond--wrapper');
      await officePage.uploadFileViaFilepond(filepondContainer, 'AF Orders Sample.pdf');
<<<<<<< HEAD
      await expect(page.getByTestId('uploads-table').getByText(/AF Orders Sample-\d{14}\.pdf/)).toBeVisible();
=======
      await expect(page.getByTestId('uploads-table').getByText(/AF Orders Sample\.pdf-\d{14}/)).toBeVisible();
>>>>>>> 1239fb28
      await expect(page.getByText('Uploading: Uploading the file...')).not.toBeVisible();
      await page.getByTestId('openMenu').click();
      await expect(page.getByTestId('DocViewerMenu').getByTestId('button')).toHaveCount(4);
      await page.getByTestId('closeMenu').click();

      // delete orders
      const firstDeleteButton = page.locator('text=Delete').nth(0);
      await expect(firstDeleteButton).toBeVisible();
      await firstDeleteButton.click();
      await page.getByTestId('confirm-delete').click();
      await expect(page.getByText('Yes, delete')).not.toBeVisible();
<<<<<<< HEAD
      await expect(page.getByTestId('uploads-table').getByText(/AF Orders Sample-\d{14}\.pdf/)).not.toBeVisible();
=======
      await expect(page.getByTestId('uploads-table').getByText(/AF Orders Sample\.pdf-\d{14}/)).not.toBeVisible();
>>>>>>> 1239fb28
      await page.getByTestId('openMenu').click();
      await expect(page.getByTestId('DocViewerMenu').getByTestId('button')).toHaveCount(3);
      await page.getByTestId('closeMenu').click();
      await page.getByRole('button', { name: 'Manage Orders' }).click();

      // add amended orders
      await page.getByRole('button', { name: 'Manage Amended Orders' }).click();
      const filepondContainer2 = page.locator('.filepond--wrapper');
      await officePage.uploadFileViaFilepond(filepondContainer2, 'AF Orders Sample.pdf');
<<<<<<< HEAD
      await expect(page.getByTestId('uploads-table').getByText(/AF Orders Sample-\d{14}.pdf/)).toBeVisible();
=======
      await expect(page.getByTestId('uploads-table').getByText(/AF Orders Sample\.pdf-\d{14}/)).toBeVisible();
>>>>>>> 1239fb28
      await page.getByTestId('openMenu').click();
      await expect(page.getByTestId('DocViewerMenu').getByTestId('button')).toHaveCount(4);
      await page.getByTestId('closeMenu').click();

      // delete amended orders
      const firstDeleteButtonAmended = page.locator('text=Delete').nth(0);
      await expect(firstDeleteButtonAmended).toBeVisible();
      await firstDeleteButtonAmended.click();
      await page.getByTestId('confirm-delete').click();
      await expect(page.getByText('Yes, delete')).not.toBeVisible();
<<<<<<< HEAD
      await expect(page.getByTestId('uploads-table').getByText(/AF Orders Sample-\d{14}\.pdf/)).not.toBeVisible();
=======
      await expect(page.getByTestId('uploads-table').getByText(/AF Orders Sample\.pdf-\d{14}/)).not.toBeVisible();
>>>>>>> 1239fb28
      await page.getByTestId('openMenu').click();
      await expect(page.getByTestId('DocViewerMenu').getByTestId('button')).toHaveCount(3);
      await page.getByTestId('closeMenu').click();
    });

    test('is able to add and delete supporting documents', async ({ page, officePage }) => {
      test.slow();
      await page.getByRole('link', { name: 'Supporting Documents' }).click();
      await expect(page.getByText('No supporting documents have been uploaded.')).toBeVisible();

      // add orders
      const filepondContainer = page.locator('.filepond--wrapper');
      await officePage.uploadFileViaFilepond(filepondContainer, 'AF Orders Sample.pdf');
<<<<<<< HEAD
      await expect(page.getByTestId('uploads-table').getByText(/AF Orders Sample-\d{14}\.pdf/)).toBeVisible();
=======
      await expect(page.getByTestId('uploads-table').getByText(/AF Orders Sample\.pdf-\d{14}/)).toBeVisible();
>>>>>>> 1239fb28
      await expect(page.getByText('No supporting documents have been uploaded.')).not.toBeVisible();
      await page.getByTestId('openMenu').click();
      await expect(page.getByTestId('DocViewerMenu').getByTestId('button')).toHaveCount(1);
      await page.getByTestId('closeMenu').click();

      // delete orders
      const firstDeleteButton = page.locator('text=Delete').nth(0);
      await expect(firstDeleteButton).toBeVisible();
      await firstDeleteButton.click();
      await page.getByTestId('confirm-delete').click();
      await expect(page.getByText('Yes, delete')).not.toBeVisible();
<<<<<<< HEAD
      await expect(page.getByTestId('uploads-table').getByText('AF Orders Sample.pdf')).not.toBeVisible();
      await expect(page.getByTestId('uploads-table').getByText(/AF Orders Sample-\d{14}\.pdf/)).not.toBeVisible();
=======
      await expect(page.getByTestId('uploads-table').getByText(/AF Orders Sample\.pdf-\d{14}/)).not.toBeVisible();
      await expect(page.getByText('No supporting documents have been uploaded.')).toBeVisible();
>>>>>>> 1239fb28
    });
  });

  test.describe('with separation HHG move', () => {
    test.beforeEach(async ({ scPage }) => {
      const move = await scPage.testHarness.buildHHGMoveForSeparationNeedsSC();
      await scPage.navigateToMove(move.locator);
    });

    test('is able to add a shipment', async ({ page, scPage }) => {
      test.slow();
<<<<<<< HEAD
      const pickupDate = getFutureDate();
=======
      const pickupDate = new Date(Date.now() + 24 * 60 * 60 * 1000).toLocaleDateString('en-US');
>>>>>>> 1239fb28
      await expect(page.locator('[data-testid="ShipmentContainer"] .usa-button')).toHaveCount(2);

      // add a shipment
      await page.locator('[data-testid="dropdown"]').first().selectOption({ label: 'HHG' });

      await page.locator('#requestedPickupDate').fill(pickupDate);
      await page.locator('#requestedPickupDate').blur();
      await page.getByText('Use pickup address').click();
      const deliveryDate = new Date(Date.now() + 120 * 60 * 60 * 1000).toLocaleDateString('en-US');
      await page.locator('#requestedDeliveryDate').fill(deliveryDate);
      await page.locator('#requestedDeliveryDate').blur();
      await page.getByRole('group', { name: 'Delivery Address' }).getByText('Yes').click();
      await page.locator('input[name="delivery.address.streetAddress1"]').fill('7 q st');
      await page.locator('input[id="delivery.address-input"]').fill('90210');
      await expect(page.getByText(LocationLookup, { exact: true })).toBeVisible();
      await page.keyboard.press('Enter');
      await page.locator('select[name="destinationType"]').selectOption({ label: 'Home of record (HOR)' });
      await page.locator('[data-testid="submitForm"]').click();
      await scPage.waitForLoading();

      // expect new shipment to show up
      await expect(page.locator('[data-testid="ShipmentContainer"] .usa-button')).toHaveCount(3);
    });
  });

  test.describe('with separation HHG move', () => {
    test.beforeEach(async ({ scPage }) => {
      const move = await scPage.testHarness.buildHHGMoveForRetireeNeedsSC();
      await scPage.navigateToMove(move.locator);
    });

    test('is able to see and use the left navigation', async ({ page }) => {
      test.slow();
      await expect(page.locator('a[href*="#shipments"]')).toContainText('Shipments');
      await expect(page.locator('a[href*="#orders"]')).toContainText('Orders');
      await expect(page.locator('a[href*="#allowances"]')).toContainText('Allowances');
      await expect(page.locator('a[href*="#customer-info"]')).toContainText('Customer info');
      // one warning in red for the missing destinationType
      await expect(page.locator('[data-testid="shipment-missing-info-alert"]')).toContainText('1');

      // Assert that the window has scrolled after clicking a left nav item
      const origScrollY = await page.evaluate(() => window.scrollY);
      await page.locator('#customer-info').click();
      const newScrollY = await page.evaluate(() => window.scrollY);
      expect(newScrollY).toBeGreaterThan(origScrollY);
    });

    test('is able to edit a shipment', async ({ page, scPage }) => {
      test.slow();
      await page.locator('[data-testid="ShipmentContainer"] .usa-button').first().click();
      await page.locator('#requestedPickupDate').clear();
<<<<<<< HEAD
      await page.locator('#requestedPickupDate').fill(getFutureDate());
=======
      const pickupDate = new Date(Date.now() + 24 * 60 * 60 * 1000).toLocaleDateString('en-US');
      await page.locator('#requestedPickupDate').fill(pickupDate);
>>>>>>> 1239fb28
      await page.locator('#requestedPickupDate').blur();
      await page.getByText('Use pickup address').click();

      await page.locator('#requestedDeliveryDate').clear();
      const deliveryDate = new Date(Date.now() + 120 * 60 * 60 * 1000).toLocaleDateString('en-US');
      await page.locator('#requestedDeliveryDate').fill(deliveryDate);
      await page.locator('#requestedDeliveryDate').blur();
      await page.getByRole('group', { name: 'Delivery Address' }).getByText('Yes').nth(1).click();
      await page.locator('input[name="delivery.address.streetAddress1"]').clear();
      await page.locator('input[name="delivery.address.streetAddress1"]').fill('7 q st');
      await page.locator('input[id="delivery.address-input"]').fill('90210');
      await expect(page.getByText(LocationLookup, { exact: true })).toBeVisible();
      await page.keyboard.press('Enter');
      await page.locator('select[name="destinationType"]').selectOption({ label: 'Home of selection (HOS)' });
<<<<<<< HEAD
      await page.getByLabel('Requested pickup date').fill(getFutureDate());
=======
      await page.getByLabel('Requested pickup date').fill(pickupDate);
>>>>>>> 1239fb28

      await page.locator('[data-testid="submitForm"]').click();
      await scPage.waitForLoading();

      await page.waitForSelector('text=Your changes were saved.');
    });

    test('is able to update destination type if delivery address is unknown', async ({ page, scPage }) => {
      test.slow();
      await page.locator('[data-testid="ShipmentContainer"] .usa-button').first().click();
      await page.locator('#requestedPickupDate').clear();
<<<<<<< HEAD
      await page.locator('#requestedPickupDate').fill(getFutureDate());
=======
      const pickupDate = new Date(Date.now() + 24 * 60 * 60 * 1000).toLocaleDateString('en-US');
      await page.locator('#requestedPickupDate').fill(pickupDate);
>>>>>>> 1239fb28
      await page.locator('#requestedPickupDate').blur();
      await page.getByText('Use pickup address').click();

      await page.locator('#requestedDeliveryDate').clear();
      const deliveryDate = new Date(Date.now() + 240 * 60 * 60 * 1000).toLocaleDateString('en-US');
      await page.locator('#requestedDeliveryDate').fill(deliveryDate);
      await page.locator('#requestedDeliveryDate').blur();

      // Select that we do not know the delivery address yet
      await page.getByRole('group', { name: 'Delivery Address' }).getByText('No').nth(1).click();

      await expect(page.locator('select[name="destinationType"]')).toBeVisible();
      await expect(page.getByText('We can use the zip of their HOR, HOS or PLEAD:')).toBeVisible();
      await page.locator('select[name="destinationType"]').selectOption({ label: 'Home of selection (HOS)' });
      await page.locator('[data-testid="submitForm"]').click();
      await scPage.waitForLoading();

      await page.waitForSelector('text=Your changes were saved.');
    });

    test('is able to see that the tag next to shipment is updated', async ({ page, scPage }) => {
      test.slow();
      // Verify that there's a tag on the left nav that flags missing information
      await expect(page.locator('[data-testid="shipment-missing-info-alert"]')).toContainText('1');

      // Edit the shipment so that the tag disappears
      await page.locator('[data-testid="ShipmentContainer"] .usa-button').last().click();
      await page.locator('select[name="destinationType"]').selectOption({ label: 'Home of selection (HOS)' });
      await page.getByLabel('Requested pickup date').fill(getFutureDate());

      await page.locator('[data-testid="submitForm"]').click();
      await scPage.waitForLoading();
      await expect(page.getByTestId('infoSavedMessage')).toContainText(/Your changes were saved./i);

      // Verify that the tag after the update is blank since missing information was filled
      await expect(page.locator('[data-testid="shipment-missing-info-alert"]')).toHaveCount(0);
    });
  });

  test('can complete review of PPM shipment documents and view documents after', async ({ page, scPage }) => {
    test.slow();
    await page.route('**/ghc/v1/ppm-shipments/*/payment-packet', async (route) => {
      // mocked blob
      const fakePdfBlob = new Blob(['%PDF-1.4 foo'], { type: 'application/pdf' });
      const arrayBuffer = await fakePdfBlob.arrayBuffer();
      // playwright route mocks only want a Buffer or string
      const bodyBuffer = Buffer.from(arrayBuffer);
      await route.fulfill({
        status: 200,
        contentType: 'application/pdf',
        body: bodyBuffer,
      });
    });
    const move = await scPage.testHarness.buildApprovedMoveWithPPMAllDocTypesOffice();
    await scPage.navigateToCloseoutMove(move.locator);

    // Navigate to the "Review documents" page
    await expect(page.getByRole('button', { name: /Review documents/i })).toBeVisible();
    await page.getByRole('button', { name: 'Review documents' }).click();

    await scPage.waitForPage.reviewWeightTicket();
    await expect(page.getByLabel('Accept')).toBeVisible();
    await page.getByText('Accept').click();
    await page.getByRole('button', { name: 'Continue' }).click();

    await scPage.waitForPage.reviewProGear();
    await expect(page.getByLabel('Accept')).toBeVisible();
    await page.getByText('Accept').click();
    await page.getByRole('button', { name: 'Continue' }).click();

    await scPage.waitForPage.reviewExpenseTicket('Packing Materials', 1, 1);
    await expect(page.getByLabel('Accept')).toBeVisible();
    await page.getByText('Accept').click();
    await page.getByRole('button', { name: 'Continue' }).click();

    await scPage.waitForPage.reviewDocumentsConfirmation();

    await page.getByRole('button', { name: 'Preview PPM Payment Packet' }).click();
    await expect(page.getByTestId('loading-spinner')).not.toBeVisible();
    await page.getByRole('button', { name: 'Complete PPM Review' }).click();
    await page.getByRole('button', { name: 'Yes' }).click();
    await scPage.waitForPage.moveDetails();

    await expect(page.getByText('PACKET READY FOR DOWNLOAD')).toBeVisible();

    // Navigate to the "View documents" page
    await expect(page.getByRole('button', { name: /View documents/i })).toBeVisible();
    await page.getByRole('button', { name: 'View documents' }).click();

    await scPage.waitForPage.reviewWeightTicket();
    await expect(page.getByLabel('Accept')).toBeVisible();
    await page.getByLabel('Accept').isDisabled();
    await page.getByRole('button', { name: 'Continue' }).click();

    await scPage.waitForPage.reviewProGear();
    await expect(page.getByLabel('Accept')).toBeVisible();
    await page.getByLabel('Accept').isDisabled();
    await page.getByRole('button', { name: 'Continue' }).click();

    await scPage.waitForPage.reviewExpenseTicket('Packing Materials', 1, 1);
    await expect(page.getByLabel('Accept')).toBeVisible();
    await page.getByLabel('Accept').isDisabled();
  });

  test.describe('Edit shipment info and incentives', () => {
    test.beforeEach(async ({ scPage }) => {
      const move = await scPage.testHarness.buildApprovedMoveWithPPMAllDocTypesOffice();
      await scPage.navigateToCloseoutMove(move.locator);
    });

    test('is able to edit/save actual move start date', async ({ page, scPage }) => {
      test.slow();
      // Navigate to the "Review documents" page
      await expect(page.getByRole('button', { name: /Review documents/i })).toBeVisible();
      await page.getByRole('button', { name: 'Review documents' }).click();

      await scPage.waitForPage.reviewWeightTicket();
      // Edit Actual Move Start Date
      await page.getByTestId('actualMoveDate').getByTestId('editTextButton').click();
      await page.waitForSelector('text="Edit Shipment Info"');
      await page.getByRole('button', { name: 'Save' }).click();
      await page.waitForSelector('text="Edit Shipment Info"', { state: 'hidden' });
      await expect(page.getByLabel('Accept')).toBeVisible();
      await page.getByLabel('Accept').dispatchEvent('click');
      await page.getByRole('button', { name: 'Continue' }).click();
    });

    test('is able to edit/save pickup address', async ({ page, scPage }) => {
      test.slow();
      // Navigate to the "Review documents" page
      await expect(page.getByRole('button', { name: /Review documents/i })).toBeVisible();
      await page.getByRole('button', { name: 'Review documents' }).click();

      await scPage.waitForPage.reviewWeightTicket();
      // Edit Starting Address
      await page.getByTestId('pickupAddress').getByTestId('editTextButton').click();
      await page.waitForSelector('text="Edit Shipment Info"');
      await page.getByTestId('modal').getByTestId('button').click();
      await page.waitForSelector('text="Edit Shipment Info"', { state: 'hidden' });
      await expect(page.getByLabel('Accept')).toBeVisible();
      await page.getByLabel('Accept').dispatchEvent('click');
      await page.getByRole('button', { name: 'Continue' }).click();
    });

    test('is able to edit/save delivery address', async ({ page, scPage }) => {
      test.slow();
      // Navigate to the "Review documents" page
      await expect(page.getByRole('button', { name: /Review documents/i })).toBeVisible();
      await page.getByRole('button', { name: 'Review documents' }).click();

      await scPage.waitForPage.reviewWeightTicket();
      // Edit Ending Address
      await page.getByTestId('destinationAddress').getByTestId('editTextButton').click();
      await page.waitForSelector('text="Edit Shipment Info"');
      await page.getByRole('button', { name: 'Save' }).click();
      await page.waitForSelector('text="Edit Shipment Info"', { state: 'hidden' });
      await expect(page.getByLabel('Accept')).toBeVisible();
      await page.getByLabel('Accept').dispatchEvent('click');
      await page.getByRole('button', { name: 'Continue' }).click();
    });

    test('is able to edit/save advance received', async ({ page, scPage }) => {
      test.slow();
      // Navigate to the "Review documents" page
      await expect(page.getByRole('button', { name: /Review documents/i })).toBeVisible();
      await page.getByRole('button', { name: 'Review documents' }).click();

      await scPage.waitForPage.reviewWeightTicket();
      await expect(page.getByLabel('Accept')).toBeVisible();
      await expect(page.getByTestId('approveRadio')).toBeEnabled();
      await page.getByTestId('approveRadio').dispatchEvent('click');
      await page.getByTestId('reviewDocumentsContinueButton').dispatchEvent('click');

      await scPage.waitForPage.reviewProGear();
      await expect(page.getByLabel('Accept')).toBeVisible();
      await expect(page.getByTestId('approveRadio')).toBeEnabled();
      await page.getByTestId('approveRadio').dispatchEvent('click');
      await page.getByTestId('reviewDocumentsContinueButton').dispatchEvent('click');

      await scPage.waitForPage.reviewExpenseTicket('Packing Materials', 1, 1);
      await expect(page.getByLabel('Accept')).toBeEnabled();
      await expect(page.getByTestId('acceptRadio')).toBeEnabled();
      await page.getByTestId('acceptRadio').dispatchEvent('click');
      await page.getByTestId('reviewDocumentsContinueButton').dispatchEvent('click');

      await scPage.waitForPage.reviewDocumentsConfirmation();
      await page.waitForSelector('text="Loading, Please Wait..."', { state: 'hidden' });
      await page.getByTestId('incentives').getByTestId('incentives-showRequestDetailsButton').click();
      await page.getByTestId('advanceReceived').getByTestId('editTextButton').click();
      await page.waitForSelector('text="Edit Incentives/Costs"');
      await page.getByTestId('modal').getByTestId('button').click();
      await page.waitForSelector('text="Edit Incentives/Costs"', { state: 'hidden' });
    });
  });

  test.describe('Checking for Partial/Full PPM functionality', () => {
    let partialPpmCloseoutLocator = '';
    let partialPpmCounselingLocator = '';
    let fullPpmMoveLocator = '';

    test('counselor can see partial PPM ready for closeout', async ({ page, scPage }) => {
      test.slow();
      const partialPpmMoveCloseout = await scPage.testHarness.buildPartialPPMMoveReadyForCloseout();
      partialPpmCloseoutLocator = partialPpmMoveCloseout.locator;
      await scPage.searchForCloseoutMove(partialPpmCloseoutLocator);
      await expect(page.getByTestId('ppmType-0')).toContainText('Partial');
    });

    test('counselor can see partial PPM ready for counseling', async ({ page, scPage }) => {
      test.slow();
      const partialPpmMoveCounseling = await scPage.testHarness.buildPartialPPMMoveReadyForCounseling();
      partialPpmCounselingLocator = partialPpmMoveCounseling.locator;
      await scPage.searchForMove(partialPpmCounselingLocator);
      await expect(page.getByTestId('locator-0')).toContainText(partialPpmCounselingLocator);
    });

    test('counselor can see full PPM ready for closeout', async ({ page, scPage }) => {
      test.slow();
      const fullPpmMove = await scPage.testHarness.buildPPMMoveWithCloseout();
      fullPpmMoveLocator = fullPpmMove.locator;
      await scPage.searchForCloseoutMove(fullPpmMoveLocator);
      await expect(page.getByTestId('ppmType-0')).toContainText('Full');
    });

    test.describe('Complete PPM closeout on behalf of customer', () => {
      test.skip(completePPMCloseoutForCustomerEnabled === 'false', 'Skip if FF is disabled.');
      test('can complete PPM About page', async ({ page, scPage }) => {
        const move = await scPage.testHarness.buildApprovedMoveWithPPM();
        await scPage.navigateToMoveUsingMoveSearch(move.locator);

        await expect(page.getByRole('button', { name: /Complete PPM on behalf of the Customer/i })).toBeVisible();
        await page.getByRole('button', { name: 'Complete PPM on behalf of the Customer' }).click();

        // fill out About PPM page
        await expect(page.getByRole('heading', { name: 'About your PPM' })).toBeVisible();
        await expect(page.getByRole('heading', { name: 'How to complete your PPM' })).toBeVisible();
        await scPage.fillOutAboutPage();

        await expect(page.getByRole('heading', { name: 'How to complete your PPM' })).not.toBeVisible();
      });

      test('can navigate to PPM review page and edit About PPM page', async ({ page, scPage }) => {
        const move = await scPage.testHarness.buildMoveWithPPMShipmentReadyForFinalCloseout();
        await scPage.navigateToMoveUsingMoveSearch(move.locator);

        await expect(page.getByRole('button', { name: /Complete PPM on behalf of the Customer/i })).toBeVisible();
        await page.getByRole('button', { name: 'Complete PPM on behalf of the Customer' }).click();

        // Review page
        await expect(page.getByRole('heading', { name: 'Review' })).toBeVisible();
        await expect(page.getByRole('heading', { name: 'Documents' })).toBeVisible();
        await expect(page.getByRole('heading', { name: 'Weight moved' })).toBeVisible();
        await expect(page.getByRole('heading', { name: 'Pro-gear' })).toBeVisible();
        await expect(page.getByRole('heading', { name: 'Expenses' })).toBeVisible();

        // Edit About PPM page
        await page.locator('[data-testid="aboutYourPPM"] a').getByText('Edit').click();
        await expect(page.getByRole('heading', { name: 'About your PPM' })).toBeVisible();
        await page.getByRole('button', { name: 'Save & Continue' }).click();
        await expect(page.getByRole('heading', { name: 'Review' })).toBeVisible();
      });

      test('can add, edit, and delete Weight moved', async ({ page, scPage }) => {
        const move = await scPage.testHarness.buildApprovedMoveWithPPMWithAboutFormComplete();
        await scPage.navigateToMoveUsingMoveSearch(move.locator);

        await expect(page.getByRole('button', { name: /Complete PPM on behalf of the Customer/i })).toBeVisible();
        await page.getByRole('button', { name: 'Complete PPM on behalf of the Customer' }).click();

        // Add Weight Ticket
        await expect(page.getByRole('heading', { name: 'Review' })).toBeVisible();
        await page.getByText('Add More Weight').click();
        await expect(page.getByRole('heading', { name: 'Weight Tickets' })).toBeVisible();
        await scPage.fillOutWeightTicketPage({ hasTrailer: true, ownTrailer: true });
        await page.getByRole('button', { name: 'Save & Continue' }).click();

        // Edit
        await expect(page.getByRole('heading', { name: 'Review' })).toBeVisible();
        await page.getByTestId('weightMoved-1').click();
        await expect(page.getByRole('heading', { name: 'Weight Tickets' })).toBeVisible();
        await page.getByRole('button', { name: 'Save & Continue' }).click();

        // Delete
        await expect(page.getByRole('heading', { name: 'Review' })).toBeVisible();
        await page.getByTestId('weightMovedDelete-1').click();
        await expect(page.getByRole('heading', { name: 'Delete this?' })).toBeVisible();
        await page.getByRole('button', { name: 'Yes, Delete' }).click();
        await expect(page.getByText('Trip 1 successfully deleted.')).toBeVisible();
        await expect(page.getByTestId('weightMovedDelete-1')).not.toBeVisible();
      });
    });
  });

  test.describe('Actual expense reimbursement tests', () => {
    test.describe('is able to view/edit actual expense reimbursement for non-civilian moves', () => {
      test('view/edit actual expense reimbursement - edit shipments page', async ({ page, scPage }) => {
        test.slow();
        const move = await scPage.testHarness.buildSubmittedMoveWithAerPPMShipmentForSC();
        await scPage.navigateToMove(move.locator);

        await expect(page.getByTestId('payGrade')).toContainText('E-1');

        await page.getByRole('button', { name: 'Edit shipment' }).click();
        await expect(page.locator('h1').getByText('Edit shipment details')).toBeVisible();

        expect(await page.locator('[data-testid="actualExpenseReimbursementTag"]').count()).toBe(1);

        await page.getByText('Yes').first().click();
        await page.getByTestId('submitForm').click();
        await page.getByText('Approve').click();
        await page.getByTestId('counselor-remarks').click();
        await page.getByTestId('counselor-remarks').fill('test');
        await page.getByTestId('submitForm').click();

        await expect(page.getByTestId('payGrade')).toContainText('E-1');
        await expect(page.getByTestId('ShipmentContainer').getByTestId('ppmType')).toContainText(
          /actual expense reimbursement/i,
        );

        await page.getByRole('button', { name: 'Edit shipment' }).click();
        await expect(page.locator('h1').getByText('Edit shipment details')).toBeVisible();
        await expect(page.getByTestId('actualExpenseReimbursementTag')).toContainText('Actual Expense Reimbursement');
      });

      test('view/edit actual expense reimbursement - PPM closeout review documents', async ({ page, scPage }) => {
        test.slow();
        const move = await scPage.testHarness.buildApprovedMoveWithPPMProgearWeightTicketOffice();
        await scPage.navigateToMoveUsingMoveSearch(move.locator);

        await expect(page.getByTestId('payGrade')).toContainText('E-1');
        await expect(page.getByTestId('ppmType')).toBeVisible();
        await expect(page.getByTestId('ppmType')).toHaveText(/actual expense reimbursement/i);

        await page.getByText('Review documents').click();
        await expect(page.getByRole('heading', { name: 'View documents' })).toBeVisible();

        expect(await page.locator('[data-testid="tag"]').count()).toBe(0);
        await expect(page.getByTestId('expenseType')).toBeVisible();
        await expect(page.getByTestId('expenseType')).toHaveText(/actual expense reimbursement/i);
        await page.getByTestId('expenseType').getByTestId('editTextButton').click();

        await expect(page.getByText(/What is the PPM type?/i)).toBeVisible();
        await expect(page.getByTestId('modal').getByTestId('isActualExpense')).toBeVisible();
        await page.getByTestId('modal').getByTestId('isActualExpense').check();
        await page.getByTestId('modal').getByTestId('button').click();

        await expect(page.getByText('Is this PPM an Actual Expense Reimbursement?')).not.toBeVisible();
        await page.getByTestId('shipmentInfo-showRequestDetailsButton').click();
        await page.waitForSelector('[data-testid="tag"]');
        expect(await page.locator('[data-testid="tag"]').count()).toBe(1);
        await page.getByText('Accept').click();
        await page.getByTestId('closeSidebar').click();
        await expect(page.getByRole('heading', { name: 'Move Details' })).toBeVisible();
        await expect(page.getByTestId('ppmType')).toBeVisible();
        await expect(page.getByTestId('ppmType')).toHaveText(/actual expense reimbursement/i);
      });
    });

    test.describe('is unable to edit actual expense reimbursement for civilian moves', () => {
      test('cannot edit actual expense reimbursement - edit shipments page', async ({ page, scPage }) => {
        test.slow();
        const move = await scPage.testHarness.buildSubmittedMoveWithAerPPMShipmentForSC();
        await scPage.navigateToMove(move.locator);

        await page.getByTestId('view-edit-orders').click();
        await page.getByTestId('payGradeInput').selectOption('CIVILIAN_EMPLOYEE');
        await page.getByRole('button', { name: 'Save' }).click();

<<<<<<< HEAD
        await expect(page.getByTestId('payGrade')).toContainText('Civilian Employee');
=======
        await expect(page.getByTestId('payGrade')).toContainText('CIVILIAN_EMPLOYEE');
>>>>>>> 1239fb28
        await expect(page.getByTestId('ppmType')).toBeVisible();
        await expect(page.getByTestId('ppmType')).toHaveText(/actual expense reimbursement/i);
        await page.getByRole('button', { name: 'Edit shipment' }).click();

        await expect(page.locator('h1').getByText('Edit shipment details')).toBeVisible();

        expect(await page.locator('[data-testid="isIncentiveBased"]').isDisabled()).toBe(true);
        expect(await page.locator('[data-testid="isActualExpense"]').isChecked()).toBe(true);
      });

      test('cannot edit actual expense reimbursement - PPM closeout review documents', async ({ page, scPage }) => {
        test.slow();
        const move = await scPage.testHarness.buildApprovedMoveWithPPMProgearWeightTicketOfficeCivilian();
        await scPage.navigateToMoveUsingMoveSearch(move.locator);

        await expect(page.getByTestId('payGrade')).toContainText('CIVILIAN_EMPLOYEE');

        await page.getByText('Review documents').click();
        await expect(page.getByRole('heading', { name: 'View documents' })).toBeVisible();
        await expect(page.getByTestId('tag')).toContainText('actual expense reimbursement');

        await expect(page.getByTestId('tag').getByText(/Actual Expense Reimbursement/i)).toBeVisible();
        expect(await page.getByTestId('expenseType').getByTestId('editTextButton').isDisabled()).toBe(true);
      });
    });
  });

  test.describe('with approved HHG move sent to Prime', () => {
    test.beforeEach(async ({ scPage }) => {
      const move = await scPage.testHarness.buildHHGMoveInSIT();
      await scPage.navigateToMoveUsingMoveSearch(move.locator);
    });

    test('is unable to view/edit orders after MTO has been created(sent to prime)', async ({ page }) => {
      test.slow();
      await expect(page.getByTestId('view-edit-orders')).toHaveText('View orders');
      await expect(page.getByTestId('edit-allowances')).toHaveText('View allowances');
    });
  });
});<|MERGE_RESOLUTION|>--- conflicted
+++ resolved
@@ -104,12 +104,7 @@
       test.slow();
       await page.locator('[data-testid="ShipmentContainer"] .usa-button').first().click();
       await page.locator('#requestedPickupDate').clear();
-<<<<<<< HEAD
       await page.locator('#requestedPickupDate').fill(getFutureDate());
-=======
-      const pickupDate = new Date(Date.now() + 24 * 60 * 60 * 1000).toLocaleDateString('en-US');
-      await page.locator('#requestedPickupDate').fill(pickupDate);
->>>>>>> 1239fb28
       await page.locator('#requestedPickupDate').blur();
       await page.getByText('Use pickup address').click();
       const deliveryDate = new Date(Date.now() + 240 * 60 * 60 * 1000).toLocaleDateString('en-US');
@@ -194,11 +189,7 @@
       await page.getByRole('button', { name: 'Manage Orders' }).click();
       const filepondContainer = page.locator('.filepond--wrapper');
       await officePage.uploadFileViaFilepond(filepondContainer, 'AF Orders Sample.pdf');
-<<<<<<< HEAD
       await expect(page.getByTestId('uploads-table').getByText(/AF Orders Sample-\d{14}\.pdf/)).toBeVisible();
-=======
-      await expect(page.getByTestId('uploads-table').getByText(/AF Orders Sample\.pdf-\d{14}/)).toBeVisible();
->>>>>>> 1239fb28
       await expect(page.getByText('Uploading: Uploading the file...')).not.toBeVisible();
       await page.getByTestId('openMenu').click();
       await expect(page.getByTestId('DocViewerMenu').getByTestId('button')).toHaveCount(4);
@@ -210,11 +201,7 @@
       await firstDeleteButton.click();
       await page.getByTestId('confirm-delete').click();
       await expect(page.getByText('Yes, delete')).not.toBeVisible();
-<<<<<<< HEAD
       await expect(page.getByTestId('uploads-table').getByText(/AF Orders Sample-\d{14}\.pdf/)).not.toBeVisible();
-=======
-      await expect(page.getByTestId('uploads-table').getByText(/AF Orders Sample\.pdf-\d{14}/)).not.toBeVisible();
->>>>>>> 1239fb28
       await page.getByTestId('openMenu').click();
       await expect(page.getByTestId('DocViewerMenu').getByTestId('button')).toHaveCount(3);
       await page.getByTestId('closeMenu').click();
@@ -224,11 +211,7 @@
       await page.getByRole('button', { name: 'Manage Amended Orders' }).click();
       const filepondContainer2 = page.locator('.filepond--wrapper');
       await officePage.uploadFileViaFilepond(filepondContainer2, 'AF Orders Sample.pdf');
-<<<<<<< HEAD
       await expect(page.getByTestId('uploads-table').getByText(/AF Orders Sample-\d{14}.pdf/)).toBeVisible();
-=======
-      await expect(page.getByTestId('uploads-table').getByText(/AF Orders Sample\.pdf-\d{14}/)).toBeVisible();
->>>>>>> 1239fb28
       await page.getByTestId('openMenu').click();
       await expect(page.getByTestId('DocViewerMenu').getByTestId('button')).toHaveCount(4);
       await page.getByTestId('closeMenu').click();
@@ -239,11 +222,7 @@
       await firstDeleteButtonAmended.click();
       await page.getByTestId('confirm-delete').click();
       await expect(page.getByText('Yes, delete')).not.toBeVisible();
-<<<<<<< HEAD
       await expect(page.getByTestId('uploads-table').getByText(/AF Orders Sample-\d{14}\.pdf/)).not.toBeVisible();
-=======
-      await expect(page.getByTestId('uploads-table').getByText(/AF Orders Sample\.pdf-\d{14}/)).not.toBeVisible();
->>>>>>> 1239fb28
       await page.getByTestId('openMenu').click();
       await expect(page.getByTestId('DocViewerMenu').getByTestId('button')).toHaveCount(3);
       await page.getByTestId('closeMenu').click();
@@ -257,11 +236,7 @@
       // add orders
       const filepondContainer = page.locator('.filepond--wrapper');
       await officePage.uploadFileViaFilepond(filepondContainer, 'AF Orders Sample.pdf');
-<<<<<<< HEAD
       await expect(page.getByTestId('uploads-table').getByText(/AF Orders Sample-\d{14}\.pdf/)).toBeVisible();
-=======
-      await expect(page.getByTestId('uploads-table').getByText(/AF Orders Sample\.pdf-\d{14}/)).toBeVisible();
->>>>>>> 1239fb28
       await expect(page.getByText('No supporting documents have been uploaded.')).not.toBeVisible();
       await page.getByTestId('openMenu').click();
       await expect(page.getByTestId('DocViewerMenu').getByTestId('button')).toHaveCount(1);
@@ -273,13 +248,8 @@
       await firstDeleteButton.click();
       await page.getByTestId('confirm-delete').click();
       await expect(page.getByText('Yes, delete')).not.toBeVisible();
-<<<<<<< HEAD
       await expect(page.getByTestId('uploads-table').getByText('AF Orders Sample.pdf')).not.toBeVisible();
       await expect(page.getByTestId('uploads-table').getByText(/AF Orders Sample-\d{14}\.pdf/)).not.toBeVisible();
-=======
-      await expect(page.getByTestId('uploads-table').getByText(/AF Orders Sample\.pdf-\d{14}/)).not.toBeVisible();
-      await expect(page.getByText('No supporting documents have been uploaded.')).toBeVisible();
->>>>>>> 1239fb28
     });
   });
 
@@ -291,11 +261,7 @@
 
     test('is able to add a shipment', async ({ page, scPage }) => {
       test.slow();
-<<<<<<< HEAD
       const pickupDate = getFutureDate();
-=======
-      const pickupDate = new Date(Date.now() + 24 * 60 * 60 * 1000).toLocaleDateString('en-US');
->>>>>>> 1239fb28
       await expect(page.locator('[data-testid="ShipmentContainer"] .usa-button')).toHaveCount(2);
 
       // add a shipment
@@ -347,12 +313,7 @@
       test.slow();
       await page.locator('[data-testid="ShipmentContainer"] .usa-button').first().click();
       await page.locator('#requestedPickupDate').clear();
-<<<<<<< HEAD
       await page.locator('#requestedPickupDate').fill(getFutureDate());
-=======
-      const pickupDate = new Date(Date.now() + 24 * 60 * 60 * 1000).toLocaleDateString('en-US');
-      await page.locator('#requestedPickupDate').fill(pickupDate);
->>>>>>> 1239fb28
       await page.locator('#requestedPickupDate').blur();
       await page.getByText('Use pickup address').click();
 
@@ -367,11 +328,7 @@
       await expect(page.getByText(LocationLookup, { exact: true })).toBeVisible();
       await page.keyboard.press('Enter');
       await page.locator('select[name="destinationType"]').selectOption({ label: 'Home of selection (HOS)' });
-<<<<<<< HEAD
       await page.getByLabel('Requested pickup date').fill(getFutureDate());
-=======
-      await page.getByLabel('Requested pickup date').fill(pickupDate);
->>>>>>> 1239fb28
 
       await page.locator('[data-testid="submitForm"]').click();
       await scPage.waitForLoading();
@@ -383,12 +340,7 @@
       test.slow();
       await page.locator('[data-testid="ShipmentContainer"] .usa-button').first().click();
       await page.locator('#requestedPickupDate').clear();
-<<<<<<< HEAD
       await page.locator('#requestedPickupDate').fill(getFutureDate());
-=======
-      const pickupDate = new Date(Date.now() + 24 * 60 * 60 * 1000).toLocaleDateString('en-US');
-      await page.locator('#requestedPickupDate').fill(pickupDate);
->>>>>>> 1239fb28
       await page.locator('#requestedPickupDate').blur();
       await page.getByText('Use pickup address').click();
 
@@ -757,11 +709,7 @@
         await page.getByTestId('payGradeInput').selectOption('CIVILIAN_EMPLOYEE');
         await page.getByRole('button', { name: 'Save' }).click();
 
-<<<<<<< HEAD
-        await expect(page.getByTestId('payGrade')).toContainText('Civilian Employee');
-=======
         await expect(page.getByTestId('payGrade')).toContainText('CIVILIAN_EMPLOYEE');
->>>>>>> 1239fb28
         await expect(page.getByTestId('ppmType')).toBeVisible();
         await expect(page.getByTestId('ppmType')).toHaveText(/actual expense reimbursement/i);
         await page.getByRole('button', { name: 'Edit shipment' }).click();
