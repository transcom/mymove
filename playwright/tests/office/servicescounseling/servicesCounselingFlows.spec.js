/**
 * Semi-automated converted from a cypress test, and thus may contain
 * non best-practices, in particular: heavy use of `page.locator`
 * instead of `page.getBy*`.
 */

// @ts-check
import { DEPARTMENT_INDICATOR_OPTIONS } from '../../utils/office/officeTest';

import { test, expect } from './servicesCounselingTestFixture';

const completePPMCloseoutForCustomerEnabled = process.env.FEATURE_FLAG_COMPLETE_PPM_CLOSEOUT_FOR_CUSTOMER;
const LocationLookup = 'BEVERLY HILLS, CA 90210 (LOS ANGELES)';

test.describe('Services counselor user', () => {
  test.describe('GBLOC tests', () => {
    test.describe('Origin Duty Location', () => {
      let moveLocatorKKFA = '';
      let moveLocatorCNNQ = '';
      test.beforeEach(async ({ scPage }) => {
        const moveKKFA = await scPage.testHarness.buildHHGMoveNeedsSC();
        moveLocatorKKFA = moveKKFA.locator;
        const moveCNNQ = await scPage.testHarness.buildHHGMoveNeedsSC();
        moveLocatorCNNQ = moveCNNQ.locator;
      });

      test('when origin duty location GBLOC matches services counselor GBLOC', async ({ page }) => {
        const locatorFilter = await page.getByTestId('locator').getByTestId('TextBoxFilter');
        await locatorFilter.fill(moveLocatorKKFA);
        await locatorFilter.blur();
        await expect(page.getByTestId('locator-0')).toBeVisible();
      });

      test('when origin duty location GBLOC does not match services counselor GBLOC', async ({ page }) => {
        const locatorFilter = await page.getByTestId('locator').getByTestId('TextBoxFilter');
        await locatorFilter.fill(moveLocatorCNNQ);
        await locatorFilter.blur();
        await expect(page.getByTestId('locator-0')).not.toBeVisible();
      });
    });
  });

  test.describe('with basic HHG move', () => {
    test.beforeEach(async ({ scPage }) => {
      const move = await scPage.testHarness.buildHHGMoveNeedsSC();
      await scPage.navigateToMove(move.locator);
    });

    test('is able to click on move and submit after using the move code filter', async ({ page }) => {
      test.slow();
      /**
       * Move Details page
       */
      // click to trigger confirmation modal
      await page.getByText('Submit move details').click();

      // modal should pop up with text
      await expect(page.locator('h2').getByText('Are you sure?')).toBeVisible();
      await expect(page.locator('p').getByText('You can’t make changes after you submit the move.')).toBeVisible();

      // click submit
      await page.getByRole('button', { name: 'Yes, submit' }).click();

      // verify success alert
      await expect(page.getByText('Move submitted.')).toBeVisible();
    });

    test('is able to flag a move for financial review', async ({ page, scPage }) => {
      test.slow();
      // click to trigger financial review modal
      await page.getByText('Flag move for financial review').click();

      // Enter information in modal and submit
      await page.locator('label').getByText('Yes').click();
      await page.locator('textarea').fill('Because I said so...');

      // Click save on the modal
      await page.getByRole('button', { name: 'Save' }).click();
      await scPage.waitForLoading();

      // Verify sucess alert and tag
      await expect(page.getByText('Move flagged for financial review.')).toBeVisible();
      await expect(page.getByText('Flagged for financial review', { exact: true })).toBeVisible();

      // test('is able to unflag a move for financial review')
      // combining test with above

      // click to trigger financial review modal
      await page.getByText('Edit', { exact: true }).click();

      // Enter information in modal and submit
      await page.locator('label').getByText('No').click();

      // Click save on the modal
      await page.getByRole('button', { name: 'Save' }).click();
      await scPage.waitForLoading();

      // Verify sucess alert and tag
      await expect(page.getByText('Move unflagged for financial review.', { exact: true })).toBeVisible();
    });

    test('is able to edit a shipment', async ({ page, scPage }) => {
      test.slow();
      await page.locator('[data-testid="ShipmentContainer"] .usa-button').first().click();
      await page.locator('#requestedPickupDate').clear();
      const pickupDate = new Date(Date.now() + 24 * 60 * 60 * 1000).toLocaleDateString('en-US');
<<<<<<< HEAD
      await page.getByLabel('Requested pickup date').fill(pickupDate);
=======
      await page.locator('#requestedPickupDate').fill(pickupDate);
>>>>>>> c31a52cc
      await page.locator('#requestedPickupDate').blur();
      await page.getByText('Use pickup address').click();
      const deliveryDate = new Date(Date.now() + 240 * 60 * 60 * 1000).toLocaleDateString('en-US');
      await page.locator('#requestedDeliveryDate').clear();
      await page.locator('#requestedDeliveryDate').fill(deliveryDate);
      await page.locator('#requestedDeliveryDate').blur();

      await page.getByRole('group', { name: 'Delivery Address' }).getByText('Yes').nth(1).click();
      await page.locator('input[name="delivery.address.streetAddress1"]').clear();
      await page.locator('input[name="delivery.address.streetAddress1"]').fill('7 q st');
      const countrySearch = 'UNITED STATES';
      await page.locator('input[id="delivery.address-country-input"]').fill(countrySearch);
      let spanLocator = page.locator(`span:has(mark:has-text("${countrySearch}"))`);
      await expect(spanLocator).toBeVisible();
      await page.keyboard.press('Enter');
      const deliveryLocator = page.locator('input[id="delivery.address-input"]');
      await deliveryLocator.click({ timeout: 5000 });
      await deliveryLocator.fill('90210');
      await expect(page.getByText(LocationLookup, { exact: true })).toBeVisible();
      await page.keyboard.press('Enter');

      // Select that we do not know the delivery address yet
      await page.getByRole('group', { name: 'Delivery Address' }).getByText('No').nth(1).click();
      await expect(page.getByText('We can use the zip of their new duty location:')).toBeVisible();

      await page.locator('[data-testid="submitForm"]').click();
      await scPage.waitForLoading();

      await page.waitForSelector('text=Your changes were saved.');
    });
    test('is able to view Origin GBLOC', async ({ page }) => {
      test.slow();
      // Check for Origin GBLOC label
      await expect(page.getByTestId('originGBLOC')).toHaveText('Origin GBLOC');
      await expect(page.getByTestId('infoBlock')).toContainText('KKFA');
    });
  });

  test.describe('with HHG Move with Marine Corps as BOS', () => {
    test.beforeEach(async ({ scPage }) => {
      const move = await scPage.testHarness.buildHHGMoveAsUSMCNeedsSC();
      await scPage.navigateToMove(move.locator);
    });

    test('is able to view USMC as Origin GBLOC', async ({ page }) => {
      test.slow();
      // Check for Origin GBLOC label
      await expect(page.getByTestId('originGBLOC')).toHaveText('Origin GBLOC');
      await expect(page.getByTestId('infoBlock')).toContainText('KKFA / USMC');
    });
  });

  test.describe('with HHG Move with amended orders', () => {
    test.beforeEach(async ({ scPage }) => {
      const move = await scPage.testHarness.buildHHGWithAmendedOrders();
      await scPage.navigateToMove(move.locator);
    });

    test('is able to view orders and amended orders', async ({ page }) => {
      test.slow();
      await page.getByRole('link', { name: 'View and edit orders' }).click();
      await page.getByTestId('openMenu').click();
      await expect(page.getByTestId('DocViewerMenu').getByTestId('button')).toHaveCount(3);

      // Check for link that allows counselor to download the PDF for copy/paste functionality
      await expect(page.locator('p[class*="DocumentViewer_downloadLink"] > a > span')).toHaveText('Download file');

      // Check for department indicators
      await page.getByLabel('Department indicator').selectOption(DEPARTMENT_INDICATOR_OPTIONS.AIR_AND_SPACE_FORCE);
      await page.getByLabel('Department indicator').selectOption(DEPARTMENT_INDICATOR_OPTIONS.ARMY);
      await page.getByLabel('Department indicator').selectOption(DEPARTMENT_INDICATOR_OPTIONS.ARMY_CORPS_OF_ENGINEERS);
      await page.getByLabel('Department indicator').selectOption(DEPARTMENT_INDICATOR_OPTIONS.COAST_GUARD);
      await page.getByLabel('Department indicator').selectOption(DEPARTMENT_INDICATOR_OPTIONS.NAVY_AND_MARINES);
      await page
        .getByLabel('Department indicator')
        .selectOption(DEPARTMENT_INDICATOR_OPTIONS.OFFICE_OF_SECRETARY_OF_DEFENSE);
    });

    test('is able to add and delete orders and amended orders', async ({ page, officePage }) => {
      test.slow();
      await page.getByRole('link', { name: 'View and edit orders' }).click();

      // check initial quanity of files
      await page.getByTestId('openMenu').click();
      await expect(page.getByTestId('DocViewerMenu').getByTestId('button')).toHaveCount(3);
      await page.getByTestId('closeMenu').click();

      // add orders
      await page.getByRole('button', { name: 'Manage Orders' }).click();
      const filepondContainer = page.locator('.filepond--wrapper');
      await officePage.uploadFileViaFilepond(filepondContainer, 'AF Orders Sample.pdf');
      await expect(page.getByTestId('uploads-table').getByText(/AF Orders Sample\.pdf-\d{14}/)).toBeVisible();
      await expect(page.getByText('Uploading: Uploading the file...')).not.toBeVisible();
      await page.getByTestId('openMenu').click();
      await expect(page.getByTestId('DocViewerMenu').getByTestId('button')).toHaveCount(4);
      await page.getByTestId('closeMenu').click();

      // delete orders
      const firstDeleteButton = page.locator('text=Delete').nth(0);
      await expect(firstDeleteButton).toBeVisible();
      await firstDeleteButton.click();
      await page.getByTestId('confirm-delete').click();
      await expect(page.getByText('Yes, delete')).not.toBeVisible();
      await expect(page.getByTestId('uploads-table').getByText(/AF Orders Sample\.pdf-\d{14}/)).not.toBeVisible();
      await page.getByTestId('openMenu').click();
      await expect(page.getByTestId('DocViewerMenu').getByTestId('button')).toHaveCount(3);
      await page.getByTestId('closeMenu').click();
      await page.getByRole('button', { name: 'Manage Orders' }).click();

      // add amended orders
      await page.getByRole('button', { name: 'Manage Amended Orders' }).click();
      const filepondContainer2 = page.locator('.filepond--wrapper');
      await officePage.uploadFileViaFilepond(filepondContainer2, 'AF Orders Sample.pdf');
      await expect(page.getByTestId('uploads-table').getByText(/AF Orders Sample\.pdf-\d{14}/)).toBeVisible();
      await page.getByTestId('openMenu').click();
      await expect(page.getByTestId('DocViewerMenu').getByTestId('button')).toHaveCount(4);
      await page.getByTestId('closeMenu').click();

      // delete amended orders
      const firstDeleteButtonAmended = page.locator('text=Delete').nth(0);
      await expect(firstDeleteButtonAmended).toBeVisible();
      await firstDeleteButtonAmended.click();
      await page.getByTestId('confirm-delete').click();
      await expect(page.getByText('Yes, delete')).not.toBeVisible();
      await expect(page.getByTestId('uploads-table').getByText(/AF Orders Sample\.pdf-\d{14}/)).not.toBeVisible();
      await page.getByTestId('openMenu').click();
      await expect(page.getByTestId('DocViewerMenu').getByTestId('button')).toHaveCount(3);
      await page.getByTestId('closeMenu').click();
    });

    test('is able to add and delete supporting documents', async ({ page, officePage }) => {
      test.slow();
      await page.getByRole('link', { name: 'Supporting Documents' }).click();
      await expect(page.getByText('No supporting documents have been uploaded.')).toBeVisible();

      // add orders
      const filepondContainer = page.locator('.filepond--wrapper');
      await officePage.uploadFileViaFilepond(filepondContainer, 'AF Orders Sample.pdf');
      await expect(page.getByTestId('uploads-table').getByText(/AF Orders Sample\.pdf-\d{14}/)).toBeVisible();
      await expect(page.getByText('No supporting documents have been uploaded.')).not.toBeVisible();
      await page.getByTestId('openMenu').click();
      await expect(page.getByTestId('DocViewerMenu').getByTestId('button')).toHaveCount(1);
      await page.getByTestId('closeMenu').click();

      // delete orders
      const firstDeleteButton = page.locator('text=Delete').nth(0);
      await expect(firstDeleteButton).toBeVisible();
      await firstDeleteButton.click();
      await page.getByTestId('confirm-delete').click();
      await expect(page.getByText('Yes, delete')).not.toBeVisible();
      await expect(page.getByTestId('uploads-table').getByText(/AF Orders Sample\.pdf-\d{14}/)).not.toBeVisible();
      await expect(page.getByText('No supporting documents have been uploaded.')).toBeVisible();
    });
  });

  test.describe('with separation HHG move', () => {
    test.beforeEach(async ({ scPage }) => {
      const move = await scPage.testHarness.buildHHGMoveForSeparationNeedsSC();
      await scPage.navigateToMove(move.locator);
    });

    test('is able to add a shipment', async ({ page, scPage }) => {
      test.slow();
      const pickupDate = new Date(Date.now() + 24 * 60 * 60 * 1000).toLocaleDateString('en-US');
<<<<<<< HEAD
      const deliveryDate = new Date().toLocaleDateString('en-US');
=======
>>>>>>> c31a52cc
      await expect(page.locator('[data-testid="ShipmentContainer"] .usa-button')).toHaveCount(2);

      // add a shipment
      await page.locator('[data-testid="dropdown"]').first().selectOption({ label: 'HHG' });

      await page.locator('#requestedPickupDate').fill(pickupDate);
      await page.locator('#requestedPickupDate').blur();
      await page.getByText('Use pickup address').click();
<<<<<<< HEAD
=======
      const deliveryDate = new Date(Date.now() + 120 * 60 * 60 * 1000).toLocaleDateString('en-US');
>>>>>>> c31a52cc
      await page.locator('#requestedDeliveryDate').fill(deliveryDate);
      await page.locator('#requestedDeliveryDate').blur();
      await page.getByRole('group', { name: 'Delivery Address' }).getByText('Yes').click();
      await page.locator('input[name="delivery.address.streetAddress1"]').fill('7 q st');
      const countrySearch = 'UNITED STATES';
      await page.locator('input[id="delivery.address-country-input"]').fill(countrySearch);
      let spanLocator = page.locator(`span:has(mark:has-text("${countrySearch}"))`);
      await expect(spanLocator).toBeVisible();
      await page.keyboard.press('Enter');
      const deliveryLocator = page.locator('input[id="delivery.address-input"]');
      await deliveryLocator.click({ timeout: 5000 });
      await deliveryLocator.fill('90210');
      await expect(page.getByText(LocationLookup, { exact: true })).toBeVisible();
      await page.keyboard.press('Enter');
      await page.locator('select[name="destinationType"]').selectOption({ label: 'Home of record (HOR)' });
      await page.locator('[data-testid="submitForm"]').click();
      await scPage.waitForLoading();

      // expect new shipment to show up
      await expect(page.locator('[data-testid="ShipmentContainer"] .usa-button')).toHaveCount(3);
    });
  });

  test.describe('with separation HHG move', () => {
    test.beforeEach(async ({ scPage }) => {
      const move = await scPage.testHarness.buildHHGMoveForRetireeNeedsSC();
      await scPage.navigateToMove(move.locator);
    });

    test('is able to see and use the left navigation', async ({ page }) => {
      test.slow();
      await expect(page.locator('a[href*="#shipments"]')).toContainText('Shipments');
      await expect(page.locator('a[href*="#orders"]')).toContainText('Orders');
      await expect(page.locator('a[href*="#allowances"]')).toContainText('Allowances');
      await expect(page.locator('a[href*="#customer-info"]')).toContainText('Customer info');
      // one warning in red for the missing destinationType
      await expect(page.locator('[data-testid="shipment-missing-info-alert"]')).toContainText('1');

      // Assert that the window has scrolled after clicking a left nav item
      const origScrollY = await page.evaluate(() => window.scrollY);
      await page.locator('#customer-info').click();
      const newScrollY = await page.evaluate(() => window.scrollY);
      expect(newScrollY).toBeGreaterThan(origScrollY);
    });

    test('is able to edit a shipment', async ({ page, scPage }) => {
      test.slow();
      await page.locator('[data-testid="ShipmentContainer"] .usa-button').first().click();
      await page.locator('#requestedPickupDate').clear();
      const pickupDate = new Date(Date.now() + 24 * 60 * 60 * 1000).toLocaleDateString('en-US');
<<<<<<< HEAD
      await page.getByLabel('Requested pickup date').fill(pickupDate);
=======
      await page.locator('#requestedPickupDate').fill(pickupDate);
>>>>>>> c31a52cc
      await page.locator('#requestedPickupDate').blur();
      await page.getByText('Use pickup address').click();

      await page.locator('#requestedDeliveryDate').clear();
      const deliveryDate = new Date(Date.now() + 120 * 60 * 60 * 1000).toLocaleDateString('en-US');
      await page.locator('#requestedDeliveryDate').fill(deliveryDate);
      await page.locator('#requestedDeliveryDate').blur();
      await page.getByRole('group', { name: 'Delivery Address' }).getByText('Yes').nth(1).click();
      await page.locator('input[name="delivery.address.streetAddress1"]').clear();
      await page.locator('input[name="delivery.address.streetAddress1"]').fill('7 q st');
      const countrySearch = 'UNITED STATES';
      await page.locator('input[id="delivery.address-country-input"]').fill(countrySearch);
      let spanLocator = page.locator(`span:has(mark:has-text("${countrySearch}"))`);
      await expect(spanLocator).toBeVisible();
      await page.keyboard.press('Enter');
      const deliveryLocator = page.locator('input[id="delivery.address-input"]');
      await deliveryLocator.click({ timeout: 5000 });
      await deliveryLocator.fill('90210');
      await expect(page.getByText(LocationLookup, { exact: true })).toBeVisible();
      await page.keyboard.press('Enter');
      await page.locator('select[name="destinationType"]').selectOption({ label: 'Home of selection (HOS)' });
      await page.getByLabel('Requested pickup date').fill(pickupDate);

      await page.locator('[data-testid="submitForm"]').click();
      await scPage.waitForLoading();

      await page.waitForSelector('text=Your changes were saved.');
    });

    test('is able to update destination type if delivery address is unknown', async ({ page, scPage }) => {
      test.slow();
      await page.locator('[data-testid="ShipmentContainer"] .usa-button').first().click();
      await page.locator('#requestedPickupDate').clear();
      const pickupDate = new Date(Date.now() + 24 * 60 * 60 * 1000).toLocaleDateString('en-US');
<<<<<<< HEAD
      await page.getByLabel('Requested pickup date').fill(pickupDate);
=======
      await page.locator('#requestedPickupDate').fill(pickupDate);
>>>>>>> c31a52cc
      await page.locator('#requestedPickupDate').blur();
      await page.getByText('Use pickup address').click();

      await page.locator('#requestedDeliveryDate').clear();
      const deliveryDate = new Date(Date.now() + 240 * 60 * 60 * 1000).toLocaleDateString('en-US');
      await page.locator('#requestedDeliveryDate').fill(deliveryDate);
      await page.locator('#requestedDeliveryDate').blur();

      // Select that we do not know the delivery address yet
      await page.getByRole('group', { name: 'Delivery Address' }).getByText('No').nth(1).click();

      await expect(page.locator('select[name="destinationType"]')).toBeVisible();
      await expect(page.getByText('We can use the zip of their HOR, HOS or PLEAD:')).toBeVisible();
      await page.locator('select[name="destinationType"]').selectOption({ label: 'Home of selection (HOS)' });
      await page.locator('[data-testid="submitForm"]').click();
      await scPage.waitForLoading();

      await page.waitForSelector('text=Your changes were saved.');
    });

    test('is able to see that the tag next to shipment is updated', async ({ page, scPage }) => {
      test.slow();
      // Verify that there's a tag on the left nav that flags missing information
      await expect(page.locator('[data-testid="shipment-missing-info-alert"]')).toContainText('1');

      // Edit the shipment so that the tag disappears
      await page.locator('[data-testid="ShipmentContainer"] .usa-button').last().click();
      await page.locator('select[name="destinationType"]').selectOption({ label: 'Home of selection (HOS)' });
      await page.locator('[data-testid="submitForm"]').click();
      await scPage.waitForLoading();
      await expect(page.getByTestId('infoSavedMessage')).toContainText(/Your changes were saved./i);

      // Verify that the tag after the update is blank since missing information was filled
      await expect(page.locator('[data-testid="shipment-missing-info-alert"]')).toHaveCount(0);
    });
  });

  test('can complete review of PPM shipment documents and view documents after', async ({ page, scPage }) => {
    test.slow();
    await page.route('**/ghc/v1/ppm-shipments/*/payment-packet', async (route) => {
      // mocked blob
      const fakePdfBlob = new Blob(['%PDF-1.4 foo'], { type: 'application/pdf' });
      const arrayBuffer = await fakePdfBlob.arrayBuffer();
      // playwright route mocks only want a Buffer or string
      const bodyBuffer = Buffer.from(arrayBuffer);
      await route.fulfill({
        status: 200,
        contentType: 'application/pdf',
        body: bodyBuffer,
      });
    });
    const move = await scPage.testHarness.buildApprovedMoveWithPPMAllDocTypesOffice();
    await scPage.navigateToCloseoutMove(move.locator);

    // Navigate to the "Review documents" page
    await expect(page.getByRole('button', { name: /Review documents/i })).toBeVisible();
    await page.getByRole('button', { name: 'Review documents' }).click();

    await scPage.waitForPage.reviewWeightTicket();
    await expect(page.getByLabel('Accept')).toBeVisible();
    await page.getByText('Accept').click();
    await page.getByRole('button', { name: 'Continue' }).click();

    await scPage.waitForPage.reviewProGear();
    await expect(page.getByLabel('Accept')).toBeVisible();
    await page.getByText('Accept').click();
    await page.getByRole('button', { name: 'Continue' }).click();

    await scPage.waitForPage.reviewExpenseTicket('Packing Materials', 1, 1);
    await expect(page.getByLabel('Accept')).toBeVisible();
    await page.getByText('Accept').click();
    await page.getByRole('button', { name: 'Continue' }).click();

    await scPage.waitForPage.reviewDocumentsConfirmation();

    await page.getByRole('button', { name: 'Preview PPM Payment Packet' }).click();
    await expect(page.getByTestId('loading-spinner')).not.toBeVisible();
    await page.getByRole('button', { name: 'Complete PPM Review' }).click();
    await page.getByRole('button', { name: 'Yes' }).click();
    await scPage.waitForPage.moveDetails();

    // Navigate to the "View documents" page
    await expect(page.getByRole('button', { name: /View documents/i })).toBeVisible();
    await page.getByRole('button', { name: 'View documents' }).click();

    await scPage.waitForPage.reviewWeightTicket();
    await expect(page.getByLabel('Accept')).toBeVisible();
    await page.getByLabel('Accept').isDisabled();
    await page.getByRole('button', { name: 'Continue' }).click();

    await scPage.waitForPage.reviewProGear();
    await expect(page.getByLabel('Accept')).toBeVisible();
    await page.getByLabel('Accept').isDisabled();
    await page.getByRole('button', { name: 'Continue' }).click();

    await scPage.waitForPage.reviewExpenseTicket('Packing Materials', 1, 1);
    await expect(page.getByLabel('Accept')).toBeVisible();
    await page.getByLabel('Accept').isDisabled();
  });

  test.describe('Edit shipment info and incentives', () => {
    test.beforeEach(async ({ scPage }) => {
      const move = await scPage.testHarness.buildApprovedMoveWithPPMAllDocTypesOffice();
      await scPage.navigateToCloseoutMove(move.locator);
    });

    test('is able to edit/save actual move start date', async ({ page, scPage }) => {
      test.slow();
      // Navigate to the "Review documents" page
      await expect(page.getByRole('button', { name: /Review documents/i })).toBeVisible();
      await page.getByRole('button', { name: 'Review documents' }).click();

      await scPage.waitForPage.reviewWeightTicket();
      // Edit Actual Move Start Date
      await page.getByTestId('actualMoveDate').getByTestId('editTextButton').click();
      await page.waitForSelector('text="Edit Shipment Info"');
      await page.getByRole('button', { name: 'Save' }).click();
      await page.waitForSelector('text="Edit Shipment Info"', { state: 'hidden' });
      await expect(page.getByLabel('Accept')).toBeVisible();
      await page.getByLabel('Accept').dispatchEvent('click');
      await page.getByRole('button', { name: 'Continue' }).click();
    });

    test('is able to edit/save pickup address', async ({ page, scPage }) => {
      test.slow();
      // Navigate to the "Review documents" page
      await expect(page.getByRole('button', { name: /Review documents/i })).toBeVisible();
      await page.getByRole('button', { name: 'Review documents' }).click();

      await scPage.waitForPage.reviewWeightTicket();
      // Edit Starting Address
      await page.getByTestId('pickupAddress').getByTestId('editTextButton').click();
      await page.waitForSelector('text="Edit Shipment Info"');
      await page.getByTestId('modal').getByTestId('button').click();
      await page.waitForSelector('text="Edit Shipment Info"', { state: 'hidden' });
      await expect(page.getByLabel('Accept')).toBeVisible();
      await page.getByLabel('Accept').dispatchEvent('click');
      await page.getByRole('button', { name: 'Continue' }).click();
    });

    test('is able to edit/save delivery address', async ({ page, scPage }) => {
      test.slow();
      // Navigate to the "Review documents" page
      await expect(page.getByRole('button', { name: /Review documents/i })).toBeVisible();
      await page.getByRole('button', { name: 'Review documents' }).click();

      await scPage.waitForPage.reviewWeightTicket();
      // Edit Ending Address
      await page.getByTestId('destinationAddress').getByTestId('editTextButton').click();
      await page.waitForSelector('text="Edit Shipment Info"');
      await page.getByRole('button', { name: 'Save' }).click();
      await page.waitForSelector('text="Edit Shipment Info"', { state: 'hidden' });
      await expect(page.getByLabel('Accept')).toBeVisible();
      await page.getByLabel('Accept').dispatchEvent('click');
      await page.getByRole('button', { name: 'Continue' }).click();
    });

    test('is able to edit/save advance received', async ({ page, scPage }) => {
      test.slow();
      // Navigate to the "Review documents" page
      await expect(page.getByRole('button', { name: /Review documents/i })).toBeVisible();
      await page.getByRole('button', { name: 'Review documents' }).click();

      await scPage.waitForPage.reviewWeightTicket();
      await expect(page.getByLabel('Accept')).toBeVisible();
      await expect(page.getByTestId('approveRadio')).toBeEnabled();
      await page.getByTestId('approveRadio').dispatchEvent('click');
      await page.getByTestId('reviewDocumentsContinueButton').dispatchEvent('click');

      await scPage.waitForPage.reviewProGear();
      await expect(page.getByLabel('Accept')).toBeVisible();
      await expect(page.getByTestId('approveRadio')).toBeEnabled();
      await page.getByTestId('approveRadio').dispatchEvent('click');
      await page.getByTestId('reviewDocumentsContinueButton').dispatchEvent('click');

      await scPage.waitForPage.reviewExpenseTicket('Packing Materials', 1, 1);
      await expect(page.getByLabel('Accept')).toBeEnabled();
      await expect(page.getByTestId('acceptRadio')).toBeEnabled();
      await page.getByTestId('acceptRadio').dispatchEvent('click');
      await page.getByTestId('reviewDocumentsContinueButton').dispatchEvent('click');

      await scPage.waitForPage.reviewDocumentsConfirmation();
      await page.waitForSelector('text="Loading, Please Wait..."', { state: 'hidden' });
      await page.getByTestId('incentives').getByTestId('incentives-showRequestDetailsButton').click();
      await page.getByTestId('advanceReceived').getByTestId('editTextButton').click();
      await page.waitForSelector('text="Edit Incentives/Costs"');
      await page.getByTestId('modal').getByTestId('button').click();
      await page.waitForSelector('text="Edit Incentives/Costs"', { state: 'hidden' });
    });
  });

  test.describe('Checking for Partial/Full PPM functionality', () => {
    let partialPpmCloseoutLocator = '';
    let partialPpmCounselingLocator = '';
    let fullPpmMoveLocator = '';

    test('counselor can see partial PPM ready for closeout', async ({ page, scPage }) => {
      test.slow();
      const partialPpmMoveCloseout = await scPage.testHarness.buildPartialPPMMoveReadyForCloseout();
      partialPpmCloseoutLocator = partialPpmMoveCloseout.locator;
      await scPage.searchForCloseoutMove(partialPpmCloseoutLocator);
      await expect(page.getByTestId('ppmType-0')).toContainText('Partial');
    });

    test('counselor can see partial PPM ready for counseling', async ({ page, scPage }) => {
      test.slow();
      const partialPpmMoveCounseling = await scPage.testHarness.buildPartialPPMMoveReadyForCounseling();
      partialPpmCounselingLocator = partialPpmMoveCounseling.locator;
      await scPage.searchForMove(partialPpmCounselingLocator);
      await expect(page.getByTestId('locator-0')).toContainText(partialPpmCounselingLocator);
    });

    test('counselor can see full PPM ready for closeout', async ({ page, scPage }) => {
      test.slow();
      const fullPpmMove = await scPage.testHarness.buildPPMMoveWithCloseout();
      fullPpmMoveLocator = fullPpmMove.locator;
      await scPage.searchForCloseoutMove(fullPpmMoveLocator);
      await expect(page.getByTestId('ppmType-0')).toContainText('Full');
    });

    test.describe('Complete PPM closeout on behalf of customer', () => {
      test.skip(completePPMCloseoutForCustomerEnabled === 'false', 'Skip if FF is disabled.');
      test('can complete PPM About page', async ({ page, scPage }) => {
        const move = await scPage.testHarness.buildApprovedMoveWithPPM();
        await scPage.navigateToMoveUsingMoveSearch(move.locator);

        await expect(page.getByRole('button', { name: /Complete PPM on behalf of the Customer/i })).toBeVisible();
        await page.getByRole('button', { name: 'Complete PPM on behalf of the Customer' }).click();

        // fill out About PPM page
        await expect(page.getByRole('heading', { name: 'About your PPM' })).toBeVisible();
        await expect(page.getByRole('heading', { name: 'How to complete your PPM' })).toBeVisible();
        await scPage.fillOutAboutPage();

        await expect(page.getByRole('heading', { name: 'How to complete your PPM' })).not.toBeVisible();
      });

      test('can navigate to PPM review page and edit About PPM page', async ({ page, scPage }) => {
        const move = await scPage.testHarness.buildMoveWithPPMShipmentReadyForFinalCloseout();
        await scPage.navigateToMoveUsingMoveSearch(move.locator);

        await expect(page.getByRole('button', { name: /Complete PPM on behalf of the Customer/i })).toBeVisible();
        await page.getByRole('button', { name: 'Complete PPM on behalf of the Customer' }).click();

        // Review page
        await expect(page.getByRole('heading', { name: 'Review' })).toBeVisible();
        await expect(page.getByRole('heading', { name: 'Documents' })).toBeVisible();
        await expect(page.getByRole('heading', { name: 'Weight moved' })).toBeVisible();
        await expect(page.getByRole('heading', { name: 'Pro-gear' })).toBeVisible();
        await expect(page.getByRole('heading', { name: 'Expenses' })).toBeVisible();

        // Edit About PPM page
        await page.locator('[data-testid="aboutYourPPM"] a').getByText('Edit').click();
        await expect(page.getByRole('heading', { name: 'About your PPM' })).toBeVisible();
        await page.getByRole('button', { name: 'Save & Continue' }).click();
        await expect(page.getByRole('heading', { name: 'Review' })).toBeVisible();
      });

      test('can add, edit, and delete Weight moved', async ({ page, scPage }) => {
        const move = await scPage.testHarness.buildApprovedMoveWithPPMWithAboutFormComplete();
        await scPage.navigateToMoveUsingMoveSearch(move.locator);

        await expect(page.getByRole('button', { name: /Complete PPM on behalf of the Customer/i })).toBeVisible();
        await page.getByRole('button', { name: 'Complete PPM on behalf of the Customer' }).click();

        // Add Weight Ticket
        await expect(page.getByRole('heading', { name: 'Review' })).toBeVisible();
        await page.getByText('Add More Weight').click();
        await expect(page.getByRole('heading', { name: 'Weight Tickets' })).toBeVisible();
        await scPage.fillOutWeightTicketPage({ hasTrailer: true, ownTrailer: true });
        await page.getByRole('button', { name: 'Save & Continue' }).click();

        // Edit
        await expect(page.getByRole('heading', { name: 'Review' })).toBeVisible();
        await page.getByTestId('weightMoved-1').click();
        await expect(page.getByRole('heading', { name: 'Weight Tickets' })).toBeVisible();
        await page.getByRole('button', { name: 'Save & Continue' }).click();

        // Delete
        await expect(page.getByRole('heading', { name: 'Review' })).toBeVisible();
        await page.getByTestId('weightMovedDelete-1').click();
        await expect(page.getByRole('heading', { name: 'Delete this?' })).toBeVisible();
        await page.getByRole('button', { name: 'Yes, Delete' }).click();
        await expect(page.getByText('Trip 1 successfully deleted.')).toBeVisible();
        await expect(page.getByTestId('weightMovedDelete-1')).not.toBeVisible();
      });
    });
  });

  test.describe('Actual expense reimbursement tests', () => {
    test.describe('is able to view/edit actual expense reimbursement for non-civilian moves', () => {
      test('view/edit actual expense reimbursement - edit shipments page', async ({ page, scPage }) => {
        test.slow();
        const move = await scPage.testHarness.buildSubmittedMoveWithAerPPMShipmentForSC();
        await scPage.navigateToMove(move.locator);

        await expect(page.getByTestId('payGrade')).toContainText('E-1');

        await page.getByRole('button', { name: 'Edit shipment' }).click();
        await expect(page.locator('h1').getByText('Edit shipment details')).toBeVisible();

        expect(await page.locator('[data-testid="actualExpenseReimbursementTag"]').count()).toBe(1);

        await page.getByText('Yes').first().click();
        await page.getByTestId('submitForm').click();
        await page.getByText('Approve').click();
        await page.getByTestId('counselor-remarks').click();
        await page.getByTestId('counselor-remarks').fill('test');
        await page.getByTestId('submitForm').click();

        await expect(page.getByTestId('payGrade')).toContainText('E-1');
        await expect(page.getByTestId('ShipmentContainer').getByTestId('ppmType')).toContainText(
          /actual expense reimbursement/i,
        );

        await page.getByRole('button', { name: 'Edit shipment' }).click();
        await expect(page.locator('h1').getByText('Edit shipment details')).toBeVisible();
        await expect(page.getByTestId('actualExpenseReimbursementTag')).toContainText('Actual Expense Reimbursement');
      });

      test('view/edit actual expense reimbursement - PPM closeout review documents', async ({ page, scPage }) => {
        test.slow();
        const move = await scPage.testHarness.buildApprovedMoveWithPPMProgearWeightTicketOffice();
        await scPage.navigateToMoveUsingMoveSearch(move.locator);

        await expect(page.getByTestId('payGrade')).toContainText('E-1');
        await expect(page.getByTestId('ppmType')).toBeVisible();
        await expect(page.getByTestId('ppmType')).toHaveText(/actual expense reimbursement/i);

        await page.getByText('Review documents').click();
        await expect(page.getByRole('heading', { name: 'View documents' })).toBeVisible();

        expect(await page.locator('[data-testid="tag"]').count()).toBe(0);
        await expect(page.getByTestId('expenseType')).toBeVisible();
        await expect(page.getByTestId('expenseType')).toHaveText(/actual expense reimbursement/i);
        await page.getByTestId('expenseType').getByTestId('editTextButton').click();

        await expect(page.getByText(/What is the PPM type?/i)).toBeVisible();
        await expect(page.getByTestId('modal').getByTestId('isActualExpense')).toBeVisible();
        await page.getByTestId('modal').getByTestId('isActualExpense').check();
        await page.getByTestId('modal').getByTestId('button').click();

        await expect(page.getByText('Is this PPM an Actual Expense Reimbursement?')).not.toBeVisible();
        await page.getByTestId('shipmentInfo-showRequestDetailsButton').click();
        await page.waitForSelector('[data-testid="tag"]');
        expect(await page.locator('[data-testid="tag"]').count()).toBe(1);
        await page.getByText('Accept').click();
        await page.getByTestId('closeSidebar').click();
        await expect(page.getByRole('heading', { name: 'Move Details' })).toBeVisible();
        await expect(page.getByTestId('ppmType')).toBeVisible();
        await expect(page.getByTestId('ppmType')).toHaveText(/actual expense reimbursement/i);
      });
    });

    test.describe('is unable to edit actual expense reimbursement for civilian moves', () => {
      test('cannot edit actual expense reimbursement - edit shipments page', async ({ page, scPage }) => {
        test.slow();
        const move = await scPage.testHarness.buildSubmittedMoveWithAerPPMShipmentForSC();
        await scPage.navigateToMove(move.locator);

        await page.getByTestId('view-edit-orders').click();
        await page.getByTestId('payGradeInput').selectOption('CIVILIAN_EMPLOYEE');
        await page.getByRole('button', { name: 'Save' }).click();

<<<<<<< HEAD
        await expect(page.getByTestId('payGrade')).toContainText('CIVILIAN_EMPLOYEE');
        await expect(page.getByText('actual expense reimbursement')).toBeVisible();
=======
        await expect(page.getByTestId('payGrade')).toContainText('Civilian Employee');
        await expect(page.getByTestId('ppmType')).toBeVisible();
        await expect(page.getByTestId('ppmType')).toHaveText(/actual expense reimbursement/i);
>>>>>>> c31a52cc
        await page.getByRole('button', { name: 'Edit shipment' }).click();

        await expect(page.locator('h1').getByText('Edit shipment details')).toBeVisible();

        expect(await page.locator('[data-testid="isIncentiveBased"]').isDisabled()).toBe(true);
        expect(await page.locator('[data-testid="isActualExpense"]').isChecked()).toBe(true);
      });

      test('cannot edit actual expense reimbursement - PPM closeout review documents', async ({ page, scPage }) => {
        test.slow();
        const move = await scPage.testHarness.buildApprovedMoveWithPPMProgearWeightTicketOfficeCivilian();
        await scPage.navigateToMoveUsingMoveSearch(move.locator);

        await expect(page.getByTestId('payGrade')).toContainText('CIVILIAN EMPLOYEE');

        await page.getByText('Review documents').click();
        await expect(page.getByRole('heading', { name: 'View documents' })).toBeVisible();
        await expect(page.getByTestId('tag')).toContainText('actual expense reimbursement');

        await expect(page.getByTestId('tag').getByText(/Actual Expense Reimbursement/i)).toBeVisible();
        expect(await page.getByTestId('expenseType').getByTestId('editTextButton').isDisabled()).toBe(true);
      });
    });
  });

  test.describe('with approved HHG move sent to Prime', () => {
    test.beforeEach(async ({ scPage }) => {
      const move = await scPage.testHarness.buildHHGMoveInSIT();
      await scPage.navigateToMoveUsingMoveSearch(move.locator);
    });

    test('is unable to view/edit orders after MTO has been created(sent to prime)', async ({ page }) => {
      test.slow();
      await expect(page.getByTestId('view-edit-orders')).toHaveText('View orders');
      await expect(page.getByTestId('edit-allowances')).toHaveText('View allowances');
    });
  });
});<|MERGE_RESOLUTION|>--- conflicted
+++ resolved
@@ -104,11 +104,7 @@
       await page.locator('[data-testid="ShipmentContainer"] .usa-button').first().click();
       await page.locator('#requestedPickupDate').clear();
       const pickupDate = new Date(Date.now() + 24 * 60 * 60 * 1000).toLocaleDateString('en-US');
-<<<<<<< HEAD
-      await page.getByLabel('Requested pickup date').fill(pickupDate);
-=======
       await page.locator('#requestedPickupDate').fill(pickupDate);
->>>>>>> c31a52cc
       await page.locator('#requestedPickupDate').blur();
       await page.getByText('Use pickup address').click();
       const deliveryDate = new Date(Date.now() + 240 * 60 * 60 * 1000).toLocaleDateString('en-US');
@@ -121,7 +117,7 @@
       await page.locator('input[name="delivery.address.streetAddress1"]').fill('7 q st');
       const countrySearch = 'UNITED STATES';
       await page.locator('input[id="delivery.address-country-input"]').fill(countrySearch);
-      let spanLocator = page.locator(`span:has(mark:has-text("${countrySearch}"))`);
+      const spanLocator = page.locator(`span:has(mark:has-text("${countrySearch}"))`);
       await expect(spanLocator).toBeVisible();
       await page.keyboard.press('Enter');
       const deliveryLocator = page.locator('input[id="delivery.address-input"]');
@@ -273,10 +269,6 @@
     test('is able to add a shipment', async ({ page, scPage }) => {
       test.slow();
       const pickupDate = new Date(Date.now() + 24 * 60 * 60 * 1000).toLocaleDateString('en-US');
-<<<<<<< HEAD
-      const deliveryDate = new Date().toLocaleDateString('en-US');
-=======
->>>>>>> c31a52cc
       await expect(page.locator('[data-testid="ShipmentContainer"] .usa-button')).toHaveCount(2);
 
       // add a shipment
@@ -285,17 +277,14 @@
       await page.locator('#requestedPickupDate').fill(pickupDate);
       await page.locator('#requestedPickupDate').blur();
       await page.getByText('Use pickup address').click();
-<<<<<<< HEAD
-=======
       const deliveryDate = new Date(Date.now() + 120 * 60 * 60 * 1000).toLocaleDateString('en-US');
->>>>>>> c31a52cc
       await page.locator('#requestedDeliveryDate').fill(deliveryDate);
       await page.locator('#requestedDeliveryDate').blur();
       await page.getByRole('group', { name: 'Delivery Address' }).getByText('Yes').click();
       await page.locator('input[name="delivery.address.streetAddress1"]').fill('7 q st');
       const countrySearch = 'UNITED STATES';
       await page.locator('input[id="delivery.address-country-input"]').fill(countrySearch);
-      let spanLocator = page.locator(`span:has(mark:has-text("${countrySearch}"))`);
+      const spanLocator = page.locator(`span:has(mark:has-text("${countrySearch}"))`);
       await expect(spanLocator).toBeVisible();
       await page.keyboard.press('Enter');
       const deliveryLocator = page.locator('input[id="delivery.address-input"]');
@@ -339,11 +328,7 @@
       await page.locator('[data-testid="ShipmentContainer"] .usa-button').first().click();
       await page.locator('#requestedPickupDate').clear();
       const pickupDate = new Date(Date.now() + 24 * 60 * 60 * 1000).toLocaleDateString('en-US');
-<<<<<<< HEAD
-      await page.getByLabel('Requested pickup date').fill(pickupDate);
-=======
       await page.locator('#requestedPickupDate').fill(pickupDate);
->>>>>>> c31a52cc
       await page.locator('#requestedPickupDate').blur();
       await page.getByText('Use pickup address').click();
 
@@ -356,7 +341,7 @@
       await page.locator('input[name="delivery.address.streetAddress1"]').fill('7 q st');
       const countrySearch = 'UNITED STATES';
       await page.locator('input[id="delivery.address-country-input"]').fill(countrySearch);
-      let spanLocator = page.locator(`span:has(mark:has-text("${countrySearch}"))`);
+      const spanLocator = page.locator(`span:has(mark:has-text("${countrySearch}"))`);
       await expect(spanLocator).toBeVisible();
       await page.keyboard.press('Enter');
       const deliveryLocator = page.locator('input[id="delivery.address-input"]');
@@ -378,11 +363,7 @@
       await page.locator('[data-testid="ShipmentContainer"] .usa-button').first().click();
       await page.locator('#requestedPickupDate').clear();
       const pickupDate = new Date(Date.now() + 24 * 60 * 60 * 1000).toLocaleDateString('en-US');
-<<<<<<< HEAD
-      await page.getByLabel('Requested pickup date').fill(pickupDate);
-=======
       await page.locator('#requestedPickupDate').fill(pickupDate);
->>>>>>> c31a52cc
       await page.locator('#requestedPickupDate').blur();
       await page.getByText('Use pickup address').click();
 
@@ -747,14 +728,9 @@
         await page.getByTestId('payGradeInput').selectOption('CIVILIAN_EMPLOYEE');
         await page.getByRole('button', { name: 'Save' }).click();
 
-<<<<<<< HEAD
-        await expect(page.getByTestId('payGrade')).toContainText('CIVILIAN_EMPLOYEE');
-        await expect(page.getByText('actual expense reimbursement')).toBeVisible();
-=======
         await expect(page.getByTestId('payGrade')).toContainText('Civilian Employee');
         await expect(page.getByTestId('ppmType')).toBeVisible();
         await expect(page.getByTestId('ppmType')).toHaveText(/actual expense reimbursement/i);
->>>>>>> c31a52cc
         await page.getByRole('button', { name: 'Edit shipment' }).click();
 
         await expect(page.locator('h1').getByText('Edit shipment details')).toBeVisible();
