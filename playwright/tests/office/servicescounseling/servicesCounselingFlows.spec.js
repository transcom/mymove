/**
 * Semi-automated converted from a cypress test, and thus may contain
 * non best-practices, in particular: heavy use of `page.locator`
 * instead of `page.getBy*`.
 */

// @ts-check
import { DEPARTMENT_INDICATOR_OPTIONS } from '../../utils/office/officeTest';
import { getFutureDate } from '../../utils/playwrightUtility';

import { test, expect } from './servicesCounselingTestFixture';

const completePPMCloseoutForCustomerEnabled = process.env.FEATURE_FLAG_COMPLETE_PPM_CLOSEOUT_FOR_CUSTOMER;
const LocationLookup = 'BEVERLY HILLS, CA 90210 (LOS ANGELES)';

test.describe('Services counselor user', () => {
  test.describe('GBLOC tests', () => {
    test.describe('Origin Duty Location', () => {
      let moveLocatorKKFA = '';
      let moveLocatorCNNQ = '';
      test.beforeEach(async ({ scPage }) => {
        const moveKKFA = await scPage.testHarness.buildHHGMoveNeedsSC();
        moveLocatorKKFA = moveKKFA.locator;
        const moveCNNQ = await scPage.testHarness.buildHHGMoveNeedsSC();
        moveLocatorCNNQ = moveCNNQ.locator;
      });

      test('when origin duty location GBLOC matches services counselor GBLOC', async ({ page }) => {
        const locatorFilter = await page.getByTestId('locator').getByTestId('TextBoxFilter');
        await locatorFilter.fill(moveLocatorKKFA);
        await locatorFilter.blur();
        await expect(page.getByTestId('locator-0')).toBeVisible();
      });

      test('when origin duty location GBLOC does not match services counselor GBLOC', async ({ page }) => {
        const locatorFilter = await page.getByTestId('locator').getByTestId('TextBoxFilter');
        await locatorFilter.fill(moveLocatorCNNQ);
        await locatorFilter.blur();
        await expect(page.getByTestId('locator-0')).not.toBeVisible();
      });
    });
  });

  test.describe('with basic HHG move', () => {
    test.beforeEach(async ({ scPage }) => {
      const move = await scPage.testHarness.buildHHGMoveNeedsSC();
      await scPage.navigateToMove(move.locator);
    });

    test('is able to click on move and submit after using the move code filter', async ({ page }) => {
      test.slow();
      /**
       * Move Details page
       */
      // click to trigger confirmation modal
      await page.getByText('Submit move details').click();

      // modal should pop up with text
      await expect(page.locator('h2').getByText('Are you sure?')).toBeVisible();
      await expect(page.locator('p').getByText('You can’t make changes after you submit the move.')).toBeVisible();

      // click submit
      await page.getByRole('button', { name: 'Yes, submit' }).click();

      // verify success alert
      await expect(page.getByText('Move submitted.')).toBeVisible();
    });

    test('is able to flag a move for financial review', async ({ page, scPage }) => {
      test.slow();
      // click to trigger financial review modal
      await page.getByText('Flag move for financial review').click();

      // Enter information in modal and submit
      await page.locator('label').getByText('Yes').click();
      await page.locator('textarea').fill('Because I said so...');

      // Click save on the modal
      await page.getByRole('button', { name: 'Save' }).click();
      await scPage.waitForLoading();

      // Verify sucess alert and tag
      await expect(page.getByText('Move flagged for financial review.')).toBeVisible();
      await expect(page.getByText('Flagged for financial review', { exact: true })).toBeVisible();

      // test('is able to unflag a move for financial review')
      // combining test with above

      // click to trigger financial review modal
      await page.getByText('Edit', { exact: true }).click();

      // Enter information in modal and submit
      await page.locator('label').getByText('No').click();

      // Click save on the modal
      await page.getByRole('button', { name: 'Save' }).click();
      await scPage.waitForLoading();

      // Verify sucess alert and tag
      await expect(page.getByText('Move unflagged for financial review.', { exact: true })).toBeVisible();
    });

    test('is able to edit a shipment', async ({ page, scPage }) => {
      test.slow();
      await page.locator('[data-testid="ShipmentContainer"] .usa-button').first().click();
      await page.locator('#requestedPickupDate').clear();
      await page.locator('#requestedPickupDate').fill(getFutureDate());
      await page.locator('#requestedPickupDate').blur();
      await page.getByText('Use pickup address').click();
      const deliveryDate = new Date(Date.now() + 240 * 60 * 60 * 1000).toLocaleDateString('en-US');
      await page.locator('#requestedDeliveryDate').clear();
      await page.locator('#requestedDeliveryDate').fill(deliveryDate);
      await page.locator('#requestedDeliveryDate').blur();

      await page.getByRole('group', { name: 'Delivery Address' }).getByText('Yes').nth(1).click();
      await page.locator('input[name="delivery.address.streetAddress1"]').clear();
      await page.locator('input[name="delivery.address.streetAddress1"]').fill('7 q st');
      await page.locator('input[id="delivery.address-input"]').fill('90210');
      await expect(page.getByText(LocationLookup, { exact: true })).toBeVisible();
      await page.keyboard.press('Enter');

      // Select that we do not know the delivery address yet
      await page.getByRole('group', { name: 'Delivery Address' }).getByText('No').nth(1).click();
      await expect(page.getByText('We can use the zip of their new duty location:')).toBeVisible();

      await page.locator('[data-testid="submitForm"]').click();
      await scPage.waitForLoading();

      await page.waitForSelector('text=Your changes were saved.');
    });
    test('is able to view Origin GBLOC', async ({ page }) => {
      test.slow();
      // Check for Origin GBLOC label
      await expect(page.getByTestId('originGBLOC')).toHaveText('Origin GBLOC');
      await expect(page.getByTestId('infoBlock')).toContainText('KKFA');
    });
  });

  test.describe('with HHG Move with Marine Corps as BOS', () => {
    test.beforeEach(async ({ scPage }) => {
      const move = await scPage.testHarness.buildHHGMoveAsUSMCNeedsSC();
      await scPage.navigateToMove(move.locator);
    });

    test('is able to view USMC as Origin GBLOC', async ({ page }) => {
      test.slow();
      // Check for Origin GBLOC label
      await expect(page.getByTestId('originGBLOC')).toHaveText('Origin GBLOC');
      await expect(page.getByTestId('infoBlock')).toContainText('KKFA / USMC');
    });
  });

  test.describe('with HHG Move with amended orders', () => {
    test.beforeEach(async ({ scPage }) => {
      const move = await scPage.testHarness.buildHHGWithAmendedOrders();
      await scPage.navigateToMove(move.locator);
    });

    test('is able to view orders and amended orders', async ({ page }) => {
      test.slow();
      await page.getByRole('link', { name: 'View and edit orders' }).click();
      await page.getByTestId('openMenu').click();
      await expect(page.getByTestId('DocViewerMenu').getByTestId('button')).toHaveCount(3);

      // Check for link that allows counselor to download the PDF for copy/paste functionality
      await expect(page.locator('p[class*="DocumentViewer_downloadLink"] > a > span')).toHaveText('Download file');

      // Check for department indicators
      await page.getByLabel('Department indicator').selectOption(DEPARTMENT_INDICATOR_OPTIONS.AIR_AND_SPACE_FORCE);
      await page.getByLabel('Department indicator').selectOption(DEPARTMENT_INDICATOR_OPTIONS.ARMY);
      await page.getByLabel('Department indicator').selectOption(DEPARTMENT_INDICATOR_OPTIONS.ARMY_CORPS_OF_ENGINEERS);
      await page.getByLabel('Department indicator').selectOption(DEPARTMENT_INDICATOR_OPTIONS.COAST_GUARD);
      await page.getByLabel('Department indicator').selectOption(DEPARTMENT_INDICATOR_OPTIONS.NAVY_AND_MARINES);
      await page
        .getByLabel('Department indicator')
        .selectOption(DEPARTMENT_INDICATOR_OPTIONS.OFFICE_OF_SECRETARY_OF_DEFENSE);
    });

    test('is able to add and delete orders and amended orders', async ({ page, officePage }) => {
      test.slow();
      await page.getByRole('link', { name: 'View and edit orders' }).click();

      // check initial quanity of files
      await page.getByTestId('openMenu').click();
      await expect(page.getByTestId('DocViewerMenu').getByTestId('button')).toHaveCount(3);
      await page.getByTestId('closeMenu').click();

      // add orders
      await page.getByRole('button', { name: 'Manage Orders' }).click();
      const filepondContainer = page.locator('.filepond--wrapper');
      await officePage.uploadFileViaFilepond(filepondContainer, 'AF Orders Sample.pdf');
<<<<<<< HEAD
      await expect(page.getByTestId('uploads-table').getByText(/AF Orders Sample-\d{14}\.pdf/)).toBeVisible();
=======
      await expect(page.getByTestId('uploads-table').getByText(/AF Orders Sample\.pdf-\d{14}/)).toBeVisible();
      await expect(page.getByText('Uploading: Uploading the file...')).not.toBeVisible();
>>>>>>> 100d381f
      await page.getByTestId('openMenu').click();
      await expect(page.getByTestId('DocViewerMenu').getByTestId('button')).toHaveCount(4);
      await page.getByTestId('closeMenu').click();

      // delete orders
      const firstDeleteButton = page.locator('text=Delete').nth(0);
      await expect(firstDeleteButton).toBeVisible();
      await firstDeleteButton.click();
      await page.getByTestId('confirm-delete').click();
      await expect(page.getByText('Yes, delete')).not.toBeVisible();
      await expect(page.getByTestId('uploads-table').getByText(/AF Orders Sample-\d{14}\.pdf/)).not.toBeVisible();
      await page.getByTestId('openMenu').click();
      await expect(page.getByTestId('DocViewerMenu').getByTestId('button')).toHaveCount(3);
      await page.getByTestId('closeMenu').click();
      await page.getByRole('button', { name: 'Manage Orders' }).click();

      // add amended orders
      await page.getByRole('button', { name: 'Manage Amended Orders' }).click();
      const filepondContainer2 = page.locator('.filepond--wrapper');
      await officePage.uploadFileViaFilepond(filepondContainer2, 'AF Orders Sample.pdf');
      await expect(page.getByTestId('uploads-table').getByText(/AF Orders Sample-\d{14}.pdf/)).toBeVisible();
      await page.getByTestId('openMenu').click();
      await expect(page.getByTestId('DocViewerMenu').getByTestId('button')).toHaveCount(4);
      await page.getByTestId('closeMenu').click();

      // delete amended orders
      const firstDeleteButtonAmended = page.locator('text=Delete').nth(0);
      await expect(firstDeleteButtonAmended).toBeVisible();
      await firstDeleteButtonAmended.click();
      await page.getByTestId('confirm-delete').click();
      await expect(page.getByText('Yes, delete')).not.toBeVisible();
      await expect(page.getByTestId('uploads-table').getByText(/AF Orders Sample-\d{14}\.pdf/)).not.toBeVisible();
      await page.getByTestId('openMenu').click();
      await expect(page.getByTestId('DocViewerMenu').getByTestId('button')).toHaveCount(3);
      await page.getByTestId('closeMenu').click();
    });

    test('is able to add and delete supporting documents', async ({ page, officePage }) => {
      test.slow();
      await page.getByRole('link', { name: 'Supporting Documents' }).click();
      await expect(page.getByText('No supporting documents have been uploaded.')).toBeVisible();

      // add orders
      const filepondContainer = page.locator('.filepond--wrapper');
      await officePage.uploadFileViaFilepond(filepondContainer, 'AF Orders Sample.pdf');
      await expect(page.getByTestId('uploads-table').getByText(/AF Orders Sample-\d{14}\.pdf/)).toBeVisible();
      await expect(page.getByText('No supporting documents have been uploaded.')).not.toBeVisible();
      await page.getByTestId('openMenu').click();
      await expect(page.getByTestId('DocViewerMenu').getByTestId('button')).toHaveCount(1);
      await page.getByTestId('closeMenu').click();

      // delete orders
      const firstDeleteButton = page.locator('text=Delete').nth(0);
      await expect(firstDeleteButton).toBeVisible();
      await firstDeleteButton.click();
      await page.getByTestId('confirm-delete').click();
      await expect(page.getByText('Yes, delete')).not.toBeVisible();
      await expect(page.getByTestId('uploads-table').getByText('AF Orders Sample.pdf')).not.toBeVisible();
      await expect(page.getByTestId('uploads-table').getByText(/AF Orders Sample-\d{14}\.pdf/)).not.toBeVisible();
    });
  });

  test.describe('with separation HHG move', () => {
    test.beforeEach(async ({ scPage }) => {
      const move = await scPage.testHarness.buildHHGMoveForSeparationNeedsSC();
      await scPage.navigateToMove(move.locator);
    });

    test('is able to add a shipment', async ({ page, scPage }) => {
      test.slow();
      const pickupDate = getFutureDate();
      await expect(page.locator('[data-testid="ShipmentContainer"] .usa-button')).toHaveCount(2);

      // add a shipment
      await page.locator('[data-testid="dropdown"]').first().selectOption({ label: 'HHG' });

      await page.locator('#requestedPickupDate').fill(pickupDate);
      await page.locator('#requestedPickupDate').blur();
      await page.getByText('Use pickup address').click();
      const deliveryDate = new Date(Date.now() + 120 * 60 * 60 * 1000).toLocaleDateString('en-US');
      await page.locator('#requestedDeliveryDate').fill(deliveryDate);
      await page.locator('#requestedDeliveryDate').blur();
      await page.getByRole('group', { name: 'Delivery Address' }).getByText('Yes').click();
      await page.locator('input[name="delivery.address.streetAddress1"]').fill('7 q st');
      await page.locator('input[id="delivery.address-input"]').fill('90210');
      await expect(page.getByText(LocationLookup, { exact: true })).toBeVisible();
      await page.keyboard.press('Enter');
      await page.locator('select[name="destinationType"]').selectOption({ label: 'Home of record (HOR)' });
      await page.locator('[data-testid="submitForm"]').click();
      await scPage.waitForLoading();

      // expect new shipment to show up
      await expect(page.locator('[data-testid="ShipmentContainer"] .usa-button')).toHaveCount(3);
    });
  });

  test.describe('with separation HHG move', () => {
    test.beforeEach(async ({ scPage }) => {
      const move = await scPage.testHarness.buildHHGMoveForRetireeNeedsSC();
      await scPage.navigateToMove(move.locator);
    });

    test('is able to see and use the left navigation', async ({ page }) => {
      test.slow();
      await expect(page.locator('a[href*="#shipments"]')).toContainText('Shipments');
      await expect(page.locator('a[href*="#orders"]')).toContainText('Orders');
      await expect(page.locator('a[href*="#allowances"]')).toContainText('Allowances');
      await expect(page.locator('a[href*="#customer-info"]')).toContainText('Customer info');
      // one warning in red for the missing destinationType
      await expect(page.locator('[data-testid="shipment-missing-info-alert"]')).toContainText('1');

      // Assert that the window has scrolled after clicking a left nav item
      const origScrollY = await page.evaluate(() => window.scrollY);
      await page.locator('#customer-info').click();
      const newScrollY = await page.evaluate(() => window.scrollY);
      expect(newScrollY).toBeGreaterThan(origScrollY);
    });

    test('is able to edit a shipment', async ({ page, scPage }) => {
      test.slow();
      await page.locator('[data-testid="ShipmentContainer"] .usa-button').first().click();
      await page.locator('#requestedPickupDate').clear();
      await page.locator('#requestedPickupDate').fill(getFutureDate());
      await page.locator('#requestedPickupDate').blur();
      await page.getByText('Use pickup address').click();

      await page.locator('#requestedDeliveryDate').clear();
      const deliveryDate = new Date(Date.now() + 120 * 60 * 60 * 1000).toLocaleDateString('en-US');
      await page.locator('#requestedDeliveryDate').fill(deliveryDate);
      await page.locator('#requestedDeliveryDate').blur();
      await page.getByRole('group', { name: 'Delivery Address' }).getByText('Yes').nth(1).click();
      await page.locator('input[name="delivery.address.streetAddress1"]').clear();
      await page.locator('input[name="delivery.address.streetAddress1"]').fill('7 q st');
      await page.locator('input[id="delivery.address-input"]').fill('90210');
      await expect(page.getByText(LocationLookup, { exact: true })).toBeVisible();
      await page.keyboard.press('Enter');
      await page.locator('select[name="destinationType"]').selectOption({ label: 'Home of selection (HOS)' });
      await page.getByLabel('Requested pickup date').fill(getFutureDate());

      await page.locator('[data-testid="submitForm"]').click();
      await scPage.waitForLoading();

      await page.waitForSelector('text=Your changes were saved.');
    });

    test('is able to update destination type if delivery address is unknown', async ({ page, scPage }) => {
      test.slow();
      await page.locator('[data-testid="ShipmentContainer"] .usa-button').first().click();
      await page.locator('#requestedPickupDate').clear();
      await page.locator('#requestedPickupDate').fill(getFutureDate());
      await page.locator('#requestedPickupDate').blur();
      await page.getByText('Use pickup address').click();

      await page.locator('#requestedDeliveryDate').clear();
      const deliveryDate = new Date(Date.now() + 240 * 60 * 60 * 1000).toLocaleDateString('en-US');
      await page.locator('#requestedDeliveryDate').fill(deliveryDate);
      await page.locator('#requestedDeliveryDate').blur();

      // Select that we do not know the delivery address yet
      await page.getByRole('group', { name: 'Delivery Address' }).getByText('No').nth(1).click();

      await expect(page.locator('select[name="destinationType"]')).toBeVisible();
      await expect(page.getByText('We can use the zip of their HOR, HOS or PLEAD:')).toBeVisible();
      await page.locator('select[name="destinationType"]').selectOption({ label: 'Home of selection (HOS)' });
      await page.locator('[data-testid="submitForm"]').click();
      await scPage.waitForLoading();

      await page.waitForSelector('text=Your changes were saved.');
    });

    test('is able to see that the tag next to shipment is updated', async ({ page, scPage }) => {
      test.slow();
      // Verify that there's a tag on the left nav that flags missing information
      await expect(page.locator('[data-testid="shipment-missing-info-alert"]')).toContainText('1');

      // Edit the shipment so that the tag disappears
      await page.locator('[data-testid="ShipmentContainer"] .usa-button').last().click();
      await page.locator('select[name="destinationType"]').selectOption({ label: 'Home of selection (HOS)' });
      await page.getByLabel('Requested pickup date').fill(getFutureDate());

      await page.locator('[data-testid="submitForm"]').click();
      await scPage.waitForLoading();
      await expect(page.getByTestId('infoSavedMessage')).toContainText(/Your changes were saved./i);

      // Verify that the tag after the update is blank since missing information was filled
      await expect(page.locator('[data-testid="shipment-missing-info-alert"]')).toHaveCount(0);
    });
  });

  test('can complete review of PPM shipment documents and view documents after', async ({ page, scPage }) => {
    test.slow();
    await page.route('**/ghc/v1/ppm-shipments/*/payment-packet', async (route) => {
      // mocked blob
      const fakePdfBlob = new Blob(['%PDF-1.4 foo'], { type: 'application/pdf' });
      const arrayBuffer = await fakePdfBlob.arrayBuffer();
      // playwright route mocks only want a Buffer or string
      const bodyBuffer = Buffer.from(arrayBuffer);
      await route.fulfill({
        status: 200,
        contentType: 'application/pdf',
        body: bodyBuffer,
      });
    });
    const move = await scPage.testHarness.buildApprovedMoveWithPPMAllDocTypesOffice();
    await scPage.navigateToCloseoutMove(move.locator);

    // Navigate to the "Review documents" page
    await expect(page.getByRole('button', { name: /Review documents/i })).toBeVisible();
    await page.getByRole('button', { name: 'Review documents' }).click();

    await scPage.waitForPage.reviewWeightTicket();
    await expect(page.getByLabel('Accept')).toBeVisible();
    await page.getByText('Accept').click();
    await page.getByRole('button', { name: 'Continue' }).click();

    await scPage.waitForPage.reviewProGear();
    await expect(page.getByLabel('Accept')).toBeVisible();
    await page.getByText('Accept').click();
    await page.getByRole('button', { name: 'Continue' }).click();

    await scPage.waitForPage.reviewExpenseTicket('Packing Materials', 1, 1);
    await expect(page.getByLabel('Accept')).toBeVisible();
    await page.getByText('Accept').click();
    await page.getByRole('button', { name: 'Continue' }).click();

    await scPage.waitForPage.reviewDocumentsConfirmation();

    await page.getByRole('button', { name: 'Preview PPM Payment Packet' }).click();
    await expect(page.getByTestId('loading-spinner')).not.toBeVisible();
    await page.getByRole('button', { name: 'Complete PPM Review' }).click();
    await page.getByRole('button', { name: 'Yes' }).click();
    await scPage.waitForPage.moveDetails();

    await expect(page.getByText('PACKET READY FOR DOWNLOAD')).toBeVisible();

    // Navigate to the "View documents" page
    await expect(page.getByRole('button', { name: /View documents/i })).toBeVisible();
    await page.getByRole('button', { name: 'View documents' }).click();

    await scPage.waitForPage.reviewWeightTicket();
    await expect(page.getByLabel('Accept')).toBeVisible();
    await page.getByLabel('Accept').isDisabled();
    await page.getByRole('button', { name: 'Continue' }).click();

    await scPage.waitForPage.reviewProGear();
    await expect(page.getByLabel('Accept')).toBeVisible();
    await page.getByLabel('Accept').isDisabled();
    await page.getByRole('button', { name: 'Continue' }).click();

    await scPage.waitForPage.reviewExpenseTicket('Packing Materials', 1, 1);
    await expect(page.getByLabel('Accept')).toBeVisible();
    await page.getByLabel('Accept').isDisabled();
  });

  test.describe('Edit shipment info and incentives', () => {
    test.beforeEach(async ({ scPage }) => {
      const move = await scPage.testHarness.buildApprovedMoveWithPPMAllDocTypesOffice();
      await scPage.navigateToCloseoutMove(move.locator);
    });

    test('is able to edit/save actual move start date', async ({ page, scPage }) => {
      test.slow();
      // Navigate to the "Review documents" page
      await expect(page.getByRole('button', { name: /Review documents/i })).toBeVisible();
      await page.getByRole('button', { name: 'Review documents' }).click();

      await scPage.waitForPage.reviewWeightTicket();
      // Edit Actual Move Start Date
      await page.getByTestId('actualMoveDate').getByTestId('editTextButton').click();
      await page.waitForSelector('text="Edit Shipment Info"');
      await page.getByRole('button', { name: 'Save' }).click();
      await page.waitForSelector('text="Edit Shipment Info"', { state: 'hidden' });
      await expect(page.getByLabel('Accept')).toBeVisible();
      await page.getByLabel('Accept').dispatchEvent('click');
      await page.getByRole('button', { name: 'Continue' }).click();
    });

    test('is able to edit/save pickup address', async ({ page, scPage }) => {
      test.slow();
      // Navigate to the "Review documents" page
      await expect(page.getByRole('button', { name: /Review documents/i })).toBeVisible();
      await page.getByRole('button', { name: 'Review documents' }).click();

      await scPage.waitForPage.reviewWeightTicket();
      // Edit Starting Address
      await page.getByTestId('pickupAddress').getByTestId('editTextButton').click();
      await page.waitForSelector('text="Edit Shipment Info"');
      await page.getByTestId('modal').getByTestId('button').click();
      await page.waitForSelector('text="Edit Shipment Info"', { state: 'hidden' });
      await expect(page.getByLabel('Accept')).toBeVisible();
      await page.getByLabel('Accept').dispatchEvent('click');
      await page.getByRole('button', { name: 'Continue' }).click();
    });

    test('is able to edit/save delivery address', async ({ page, scPage }) => {
      test.slow();
      // Navigate to the "Review documents" page
      await expect(page.getByRole('button', { name: /Review documents/i })).toBeVisible();
      await page.getByRole('button', { name: 'Review documents' }).click();

      await scPage.waitForPage.reviewWeightTicket();
      // Edit Ending Address
      await page.getByTestId('destinationAddress').getByTestId('editTextButton').click();
      await page.waitForSelector('text="Edit Shipment Info"');
      await page.getByRole('button', { name: 'Save' }).click();
      await page.waitForSelector('text="Edit Shipment Info"', { state: 'hidden' });
      await expect(page.getByLabel('Accept')).toBeVisible();
      await page.getByLabel('Accept').dispatchEvent('click');
      await page.getByRole('button', { name: 'Continue' }).click();
    });

    test('is able to edit/save advance received', async ({ page, scPage }) => {
      test.slow();
      // Navigate to the "Review documents" page
      await expect(page.getByRole('button', { name: /Review documents/i })).toBeVisible();
      await page.getByRole('button', { name: 'Review documents' }).click();

      await scPage.waitForPage.reviewWeightTicket();
      await expect(page.getByLabel('Accept')).toBeVisible();
      await expect(page.getByTestId('approveRadio')).toBeEnabled();
      await page.getByTestId('approveRadio').dispatchEvent('click');
      await page.getByTestId('reviewDocumentsContinueButton').dispatchEvent('click');

      await scPage.waitForPage.reviewProGear();
      await expect(page.getByLabel('Accept')).toBeVisible();
      await expect(page.getByTestId('approveRadio')).toBeEnabled();
      await page.getByTestId('approveRadio').dispatchEvent('click');
      await page.getByTestId('reviewDocumentsContinueButton').dispatchEvent('click');

      await scPage.waitForPage.reviewExpenseTicket('Packing Materials', 1, 1);
      await expect(page.getByLabel('Accept')).toBeEnabled();
      await expect(page.getByTestId('acceptRadio')).toBeEnabled();
      await page.getByTestId('acceptRadio').dispatchEvent('click');
      await page.getByTestId('reviewDocumentsContinueButton').dispatchEvent('click');

      await scPage.waitForPage.reviewDocumentsConfirmation();
      await page.waitForSelector('text="Loading, Please Wait..."', { state: 'hidden' });
      await page.getByTestId('incentives').getByTestId('incentives-showRequestDetailsButton').click();
      await page.getByTestId('advanceReceived').getByTestId('editTextButton').click();
      await page.waitForSelector('text="Edit Incentives/Costs"');
      await page.getByTestId('modal').getByTestId('button').click();
      await page.waitForSelector('text="Edit Incentives/Costs"', { state: 'hidden' });
    });
  });

  test.describe('Checking for Partial/Full PPM functionality', () => {
    let partialPpmCloseoutLocator = '';
    let partialPpmCounselingLocator = '';
    let fullPpmMoveLocator = '';

    test('counselor can see partial PPM ready for closeout', async ({ page, scPage }) => {
      test.slow();
      const partialPpmMoveCloseout = await scPage.testHarness.buildPartialPPMMoveReadyForCloseout();
      partialPpmCloseoutLocator = partialPpmMoveCloseout.locator;
      await scPage.searchForCloseoutMove(partialPpmCloseoutLocator);
      await expect(page.getByTestId('ppmType-0')).toContainText('Partial');
    });

    test('counselor can see partial PPM ready for counseling', async ({ page, scPage }) => {
      test.slow();
      const partialPpmMoveCounseling = await scPage.testHarness.buildPartialPPMMoveReadyForCounseling();
      partialPpmCounselingLocator = partialPpmMoveCounseling.locator;
      await scPage.searchForMove(partialPpmCounselingLocator);
      await expect(page.getByTestId('locator-0')).toContainText(partialPpmCounselingLocator);
    });

    test('counselor can see full PPM ready for closeout', async ({ page, scPage }) => {
      test.slow();
      const fullPpmMove = await scPage.testHarness.buildPPMMoveWithCloseout();
      fullPpmMoveLocator = fullPpmMove.locator;
      await scPage.searchForCloseoutMove(fullPpmMoveLocator);
      await expect(page.getByTestId('ppmType-0')).toContainText('Full');
    });

    test.describe('Complete PPM closeout on behalf of customer', () => {
      test.skip(completePPMCloseoutForCustomerEnabled === 'false', 'Skip if FF is disabled.');
      test('can complete PPM About page', async ({ page, scPage }) => {
        const move = await scPage.testHarness.buildApprovedMoveWithPPM();
        await scPage.navigateToMoveUsingMoveSearch(move.locator);

        await expect(page.getByRole('button', { name: /Complete PPM on behalf of the Customer/i })).toBeVisible();
        await page.getByRole('button', { name: 'Complete PPM on behalf of the Customer' }).click();

        // fill out About PPM page
        await expect(page.getByRole('heading', { name: 'About your PPM' })).toBeVisible();
        await expect(page.getByRole('heading', { name: 'How to complete your PPM' })).toBeVisible();
        await scPage.fillOutAboutPage();

        await expect(page.getByRole('heading', { name: 'How to complete your PPM' })).not.toBeVisible();
      });

      test('can navigate to PPM review page and edit About PPM page', async ({ page, scPage }) => {
        const move = await scPage.testHarness.buildMoveWithPPMShipmentReadyForFinalCloseout();
        await scPage.navigateToMoveUsingMoveSearch(move.locator);

        await expect(page.getByRole('button', { name: /Complete PPM on behalf of the Customer/i })).toBeVisible();
        await page.getByRole('button', { name: 'Complete PPM on behalf of the Customer' }).click();

        // Review page
        await expect(page.getByRole('heading', { name: 'Review' })).toBeVisible();
        await expect(page.getByRole('heading', { name: 'Documents' })).toBeVisible();
        await expect(page.getByRole('heading', { name: 'Weight moved' })).toBeVisible();
        await expect(page.getByRole('heading', { name: 'Pro-gear' })).toBeVisible();
        await expect(page.getByRole('heading', { name: 'Expenses' })).toBeVisible();

        // Edit About PPM page
        await page.locator('[data-testid="aboutYourPPM"] a').getByText('Edit').click();
        await expect(page.getByRole('heading', { name: 'About your PPM' })).toBeVisible();
        await page.getByRole('button', { name: 'Save & Continue' }).click();
        await expect(page.getByRole('heading', { name: 'Review' })).toBeVisible();
      });

      test('can add, edit, and delete Weight moved', async ({ page, scPage }) => {
        const move = await scPage.testHarness.buildApprovedMoveWithPPMWithAboutFormComplete();
        await scPage.navigateToMoveUsingMoveSearch(move.locator);

        await expect(page.getByRole('button', { name: /Complete PPM on behalf of the Customer/i })).toBeVisible();
        await page.getByRole('button', { name: 'Complete PPM on behalf of the Customer' }).click();

        // Add Weight Ticket
        await expect(page.getByRole('heading', { name: 'Review' })).toBeVisible();
        await page.getByText('Add More Weight').click();
        await expect(page.getByRole('heading', { name: 'Weight Tickets' })).toBeVisible();
        await scPage.fillOutWeightTicketPage({ hasTrailer: true, ownTrailer: true });
        await page.getByRole('button', { name: 'Save & Continue' }).click();

        // Edit
        await expect(page.getByRole('heading', { name: 'Review' })).toBeVisible();
        await page.getByTestId('weightMoved-1').click();
        await expect(page.getByRole('heading', { name: 'Weight Tickets' })).toBeVisible();
        await page.getByRole('button', { name: 'Save & Continue' }).click();

        // Delete
        await expect(page.getByRole('heading', { name: 'Review' })).toBeVisible();
        await page.getByTestId('weightMovedDelete-1').click();
        await expect(page.getByRole('heading', { name: 'Delete this?' })).toBeVisible();
        await page.getByRole('button', { name: 'Yes, Delete' }).click();
        await expect(page.getByText('Trip 1 successfully deleted.')).toBeVisible();
        await expect(page.getByTestId('weightMovedDelete-1')).not.toBeVisible();
      });
    });
  });

  test.describe('Actual expense reimbursement tests', () => {
    test.describe('is able to view/edit actual expense reimbursement for non-civilian moves', () => {
      test('view/edit actual expense reimbursement - edit shipments page', async ({ page, scPage }) => {
        test.slow();
        const move = await scPage.testHarness.buildSubmittedMoveWithAerPPMShipmentForSC();
        await scPage.navigateToMove(move.locator);

        await expect(page.getByTestId('payGrade')).toContainText('E-1');

        await page.getByRole('button', { name: 'Edit shipment' }).click();
        await expect(page.locator('h1').getByText('Edit shipment details')).toBeVisible();

        expect(await page.locator('[data-testid="actualExpenseReimbursementTag"]').count()).toBe(1);

        await page.getByText('Yes').first().click();
        await page.getByTestId('submitForm').click();
        await page.getByText('Approve').click();
        await page.getByTestId('counselor-remarks').click();
        await page.getByTestId('counselor-remarks').fill('test');
        await page.getByTestId('submitForm').click();

        await expect(page.getByTestId('payGrade')).toContainText('E-1');
        await expect(page.getByTestId('ShipmentContainer').getByTestId('ppmType')).toContainText(
          /actual expense reimbursement/i,
        );

        await page.getByRole('button', { name: 'Edit shipment' }).click();
        await expect(page.locator('h1').getByText('Edit shipment details')).toBeVisible();
        await expect(page.getByTestId('actualExpenseReimbursementTag')).toContainText('Actual Expense Reimbursement');
      });

      test('view/edit actual expense reimbursement - PPM closeout review documents', async ({ page, scPage }) => {
        test.slow();
        const move = await scPage.testHarness.buildApprovedMoveWithPPMProgearWeightTicketOffice();
        await scPage.navigateToMoveUsingMoveSearch(move.locator);

        await expect(page.getByTestId('payGrade')).toContainText('E-1');
        await expect(page.getByTestId('ppmType')).toBeVisible();
        await expect(page.getByTestId('ppmType')).toHaveText(/actual expense reimbursement/i);

        await page.getByText('Review documents').click();
        await expect(page.getByRole('heading', { name: 'View documents' })).toBeVisible();

        expect(await page.locator('[data-testid="tag"]').count()).toBe(0);
        await expect(page.getByTestId('expenseType')).toBeVisible();
        await expect(page.getByTestId('expenseType')).toHaveText(/actual expense reimbursement/i);
        await page.getByTestId('expenseType').getByTestId('editTextButton').click();

        await expect(page.getByText(/What is the PPM type?/i)).toBeVisible();
        await expect(page.getByTestId('modal').getByTestId('isActualExpense')).toBeVisible();
        await page.getByTestId('modal').getByTestId('isActualExpense').check();
        await page.getByTestId('modal').getByTestId('button').click();

        await expect(page.getByText('Is this PPM an Actual Expense Reimbursement?')).not.toBeVisible();
        await page.getByTestId('shipmentInfo-showRequestDetailsButton').click();
        await page.waitForSelector('[data-testid="tag"]');
        expect(await page.locator('[data-testid="tag"]').count()).toBe(1);
        await page.getByText('Accept').click();
        await page.getByTestId('closeSidebar').click();
        await expect(page.getByRole('heading', { name: 'Move Details' })).toBeVisible();
        await expect(page.getByTestId('ppmType')).toBeVisible();
        await expect(page.getByTestId('ppmType')).toHaveText(/actual expense reimbursement/i);
      });
    });

    test.describe('is unable to edit actual expense reimbursement for civilian moves', () => {
      test('cannot edit actual expense reimbursement - edit shipments page', async ({ page, scPage }) => {
        test.slow();
        const move = await scPage.testHarness.buildSubmittedMoveWithAerPPMShipmentForSC();
        await scPage.navigateToMove(move.locator);

        await page.getByTestId('view-edit-orders').click();
        await page.getByTestId('payGradeInput').selectOption('AVIATION_CADET');
        await page.getByTestId('payGradeInput').selectOption('CIVILIAN_EMPLOYEE');
        await page.getByRole('button', { name: 'Save' }).click();

        await expect(page.getByTestId('payGrade')).toContainText('Civilian Employee');
        await expect(page.getByTestId('ppmType')).toBeVisible();
        await expect(page.getByTestId('ppmType')).toHaveText(/actual expense reimbursement/i);
        await page.getByRole('button', { name: 'Edit shipment' }).click();

        await expect(page.locator('h1').getByText('Edit shipment details')).toBeVisible();

        expect(await page.locator('[data-testid="isIncentiveBased"]').isDisabled()).toBe(true);
        expect(await page.locator('[data-testid="isActualExpense"]').isChecked()).toBe(true);
      });

      test('cannot edit actual expense reimbursement - PPM closeout review documents', async ({ page, scPage }) => {
        test.slow();
        const move = await scPage.testHarness.buildApprovedMoveWithPPMProgearWeightTicketOfficeCivilian();
        await scPage.navigateToMoveUsingMoveSearch(move.locator);

        await expect(page.getByTestId('payGrade')).toContainText('Civilian Employee');

        await page.getByText('Review documents').click();
        await expect(page.getByRole('heading', { name: 'View documents' })).toBeVisible();
        await expect(page.getByTestId('tag')).toContainText('actual expense reimbursement');

        await expect(page.getByTestId('tag').getByText(/Actual Expense Reimbursement/i)).toBeVisible();
        expect(await page.getByTestId('expenseType').getByTestId('editTextButton').isDisabled()).toBe(true);
      });
    });
  });

  test.describe('with approved HHG move sent to Prime', () => {
    test.beforeEach(async ({ scPage }) => {
      const move = await scPage.testHarness.buildHHGMoveInSIT();
      await scPage.navigateToMoveUsingMoveSearch(move.locator);
    });

    test('is unable to view/edit orders after MTO has been created(sent to prime)', async ({ page }) => {
      test.slow();
      await expect(page.getByTestId('view-edit-orders')).toHaveText('View orders');
      await expect(page.getByTestId('edit-allowances')).toHaveText('View allowances');
    });
  });
});<|MERGE_RESOLUTION|>--- conflicted
+++ resolved
@@ -189,12 +189,8 @@
       await page.getByRole('button', { name: 'Manage Orders' }).click();
       const filepondContainer = page.locator('.filepond--wrapper');
       await officePage.uploadFileViaFilepond(filepondContainer, 'AF Orders Sample.pdf');
-<<<<<<< HEAD
       await expect(page.getByTestId('uploads-table').getByText(/AF Orders Sample-\d{14}\.pdf/)).toBeVisible();
-=======
-      await expect(page.getByTestId('uploads-table').getByText(/AF Orders Sample\.pdf-\d{14}/)).toBeVisible();
       await expect(page.getByText('Uploading: Uploading the file...')).not.toBeVisible();
->>>>>>> 100d381f
       await page.getByTestId('openMenu').click();
       await expect(page.getByTestId('DocViewerMenu').getByTestId('button')).toHaveCount(4);
       await page.getByTestId('closeMenu').click();
