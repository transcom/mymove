/**
 * Semi-automated converted from a cypress test, and thus may contain
 * non best-practices, in particular: heavy use of `page.locator`
 * instead of `page.getBy*`.
 */

// @ts-check
import { DEPARTMENT_INDICATOR_OPTIONS } from '../../utils/office/officeTest';
import { appendTimestampToFilenamePrefix } from '../../utils/playwrightUtility';

import { test, expect } from './servicesCounselingTestFixture';

const completePPMCloseoutForCustomerEnabled = process.env.FEATURE_FLAG_COMPLETE_PPM_CLOSEOUT_FOR_CUSTOMER;
const LocationLookup = 'BEVERLY HILLS, CA 90210 (LOS ANGELES)';

test.describe('Services counselor user', () => {
  test.describe('GBLOC tests', () => {
    test.describe('Origin Duty Location', () => {
      let moveLocatorKKFA = '';
      let moveLocatorCNNQ = '';
      test.beforeEach(async ({ scPage }) => {
        const moveKKFA = await scPage.testHarness.buildHHGMoveNeedsSC();
        moveLocatorKKFA = moveKKFA.locator;
        const moveCNNQ = await scPage.testHarness.buildHHGMoveNeedsSC();
        moveLocatorCNNQ = moveCNNQ.locator;
      });

      test('when origin duty location GBLOC matches services counselor GBLOC', async ({ page }) => {
        const locatorFilter = await page.getByTestId('locator').getByTestId('TextBoxFilter');
        await locatorFilter.fill(moveLocatorKKFA);
        await locatorFilter.blur();
        await expect(page.getByTestId('locator-0')).toBeVisible();
      });

      test('when origin duty location GBLOC does not match services counselor GBLOC', async ({ page }) => {
        const locatorFilter = await page.getByTestId('locator').getByTestId('TextBoxFilter');
        await locatorFilter.fill(moveLocatorCNNQ);
        await locatorFilter.blur();
        await expect(page.getByTestId('locator-0')).not.toBeVisible();
      });
    });
  });

  test.describe('with basic HHG move', () => {
    test.beforeEach(async ({ scPage }) => {
      const move = await scPage.testHarness.buildHHGMoveNeedsSC();
      await scPage.navigateToMove(move.locator);
    });

    test('is able to click on move and submit after using the move code filter', async ({ page }) => {
      test.slow();
      /**
       * Move Details page
       */
      // click to trigger confirmation modal
      await page.getByText('Submit move details').click();

      // modal should pop up with text
      await expect(page.locator('h2').getByText('Are you sure?')).toBeVisible();
      await expect(page.locator('p').getByText('You can’t make changes after you submit the move.')).toBeVisible();

      // click submit
      await page.getByRole('button', { name: 'Yes, submit' }).click();

      // verify success alert
      await expect(page.getByText('Move submitted.')).toBeVisible();
    });

    test('is able to flag a move for financial review', async ({ page, scPage }) => {
      test.slow();
      // click to trigger financial review modal
      await page.getByText('Flag move for financial review').click();

      // Enter information in modal and submit
      await page.locator('label').getByText('Yes').click();
      await page.locator('textarea').fill('Because I said so...');

      // Click save on the modal
      await page.getByRole('button', { name: 'Save' }).click();
      await scPage.waitForLoading();

      // Verify sucess alert and tag
      await expect(page.getByText('Move flagged for financial review.')).toBeVisible();
      await expect(page.getByText('Flagged for financial review', { exact: true })).toBeVisible();

      // test('is able to unflag a move for financial review')
      // combining test with above

      // click to trigger financial review modal
      await page.getByText('Edit', { exact: true }).click();

      // Enter information in modal and submit
      await page.locator('label').getByText('No').click();

      // Click save on the modal
      await page.getByRole('button', { name: 'Save' }).click();
      await scPage.waitForLoading();

      // Verify sucess alert and tag
      await expect(page.getByText('Move unflagged for financial review.', { exact: true })).toBeVisible();
    });

    test('is able to edit a shipment', async ({ page, scPage }) => {
      test.slow();
      await page.locator('[data-testid="ShipmentContainer"] .usa-button').first().click();
      await page.locator('#requestedPickupDate').clear();
      const pickupDate = new Date(Date.now() + 24 * 60 * 60 * 1000).toLocaleDateString('en-US');
      await page.locator('#requestedPickupDate').fill(pickupDate);
      await page.locator('#requestedPickupDate').blur();
      await page.getByText('Use pickup address').click();
      const deliveryDate = new Date(Date.now() + 240 * 60 * 60 * 1000).toLocaleDateString('en-US');
      await page.locator('#requestedDeliveryDate').clear();
      await page.locator('#requestedDeliveryDate').fill(deliveryDate);
      await page.locator('#requestedDeliveryDate').blur();

      await page.getByRole('group', { name: 'Delivery Address' }).getByText('Yes').nth(1).click();
      await page.locator('input[name="delivery.address.streetAddress1"]').clear();
      await page.locator('input[name="delivery.address.streetAddress1"]').fill('7 q st');
      const countrySearch = 'UNITED STATES';
      await page.locator('input[id="delivery.address-country-input"]').fill(countrySearch);
      const spanLocator = page.locator(`span:has(mark:has-text("${countrySearch}"))`);
      await expect(spanLocator).toBeVisible();
      await page.keyboard.press('Enter');
      const deliveryLocator = page.locator('input[id="delivery.address-input"]');
      await deliveryLocator.click({ timeout: 5000 });
      await deliveryLocator.fill('90210');
      await expect(page.getByText(LocationLookup, { exact: true })).toBeVisible();
      await page.keyboard.press('Enter');

      // Select that we do not know the delivery address yet
      await page.getByRole('group', { name: 'Delivery Address' }).getByText('No').nth(1).click();
      await expect(page.getByText('We can use the zip of their new duty location:')).toBeVisible();

      await page.locator('[data-testid="submitForm"]').click();
      await scPage.waitForLoading();

      await page.waitForSelector('text=Your changes were saved.');
    });
    test('is able to view Origin GBLOC', async ({ page }) => {
      test.slow();
      // Check for Origin GBLOC label
      await expect(page.getByTestId('originGBLOC')).toHaveText('Origin GBLOC');
      await expect(page.getByTestId('infoBlock')).toContainText('KKFA');
    });
  });

  test.describe('with HHG Move with Marine Corps as BOS', () => {
    test.beforeEach(async ({ scPage }) => {
      const move = await scPage.testHarness.buildHHGMoveAsUSMCNeedsSC();
      await scPage.navigateToMove(move.locator);
    });

    test('is able to view USMC as Origin GBLOC', async ({ page }) => {
      test.slow();
      // Check for Origin GBLOC label
      await expect(page.getByTestId('originGBLOC')).toHaveText('Origin GBLOC');
      await expect(page.getByTestId('infoBlock')).toContainText('KKFA / USMC');
    });
  });

  test.describe('with HHG Move with amended orders', () => {
    test.beforeEach(async ({ scPage }) => {
      const move = await scPage.testHarness.buildHHGWithAmendedOrders();
      await scPage.navigateToMove(move.locator);
    });

    test('is able to view orders and amended orders', async ({ page }) => {
      test.slow();
      await page.getByRole('link', { name: 'View and edit orders' }).click();
      await page.getByTestId('openMenu').click();
      await expect(page.getByTestId('DocViewerMenu').getByTestId('button')).toHaveCount(3);

      // Check for link that allows counselor to download the PDF for copy/paste functionality
      await expect(page.locator('p[class*="DocumentViewer_downloadLink"] > a > span')).toHaveText('Download file');

      // Check for department indicators
      await page.getByLabel('Department indicator').selectOption(DEPARTMENT_INDICATOR_OPTIONS.AIR_AND_SPACE_FORCE);
      await page.getByLabel('Department indicator').selectOption(DEPARTMENT_INDICATOR_OPTIONS.ARMY);
      await page.getByLabel('Department indicator').selectOption(DEPARTMENT_INDICATOR_OPTIONS.ARMY_CORPS_OF_ENGINEERS);
      await page.getByLabel('Department indicator').selectOption(DEPARTMENT_INDICATOR_OPTIONS.COAST_GUARD);
      await page.getByLabel('Department indicator').selectOption(DEPARTMENT_INDICATOR_OPTIONS.NAVY_AND_MARINES);
      await page
        .getByLabel('Department indicator')
        .selectOption(DEPARTMENT_INDICATOR_OPTIONS.OFFICE_OF_SECRETARY_OF_DEFENSE);
    });

    test('is able to add and delete orders and amended orders', async ({ page, officePage }) => {
      test.slow();
      await page.getByRole('link', { name: 'View and edit orders' }).click();

      // check initial quanity of files
      await page.getByTestId('openMenu').click();
      await expect(page.getByTestId('DocViewerMenu').getByTestId('button')).toHaveCount(3);
      await page.getByTestId('closeMenu').click();

      // add orders
      await page.getByRole('button', { name: 'Manage Orders' }).click();
      const filepondContainer = page.locator('.filepond--wrapper');
      await officePage.uploadFileViaFilepond(filepondContainer, 'AF Orders Sample.pdf');
      const filenameWithTimestamp = appendTimestampToFilenamePrefix('AF Orders Sample');
      await expect(page.getByTestId('uploads-table').getByText(filenameWithTimestamp)).toBeVisible();
      await page.getByTestId('openMenu').click();
      await expect(page.getByTestId('DocViewerMenu').getByTestId('button')).toHaveCount(4);
      await page.getByTestId('closeMenu').click();

      // delete orders
      const firstDeleteButton = page.locator('text=Delete').nth(0);
      await expect(firstDeleteButton).toBeVisible();
      await firstDeleteButton.click();
      await page.getByTestId('confirm-delete').click();
      await expect(page.getByText('Yes, delete')).not.toBeVisible();
      await expect(page.getByTestId('uploads-table').getByText(filenameWithTimestamp)).not.toBeVisible();
      await page.getByTestId('openMenu').click();
      await expect(page.getByTestId('DocViewerMenu').getByTestId('button')).toHaveCount(3);
      await page.getByTestId('closeMenu').click();
      await page.getByRole('button', { name: 'Manage Orders' }).click();

      // add amended orders
      await page.getByRole('button', { name: 'Manage Amended Orders' }).click();
      const filepondContainer2 = page.locator('.filepond--wrapper');
      await officePage.uploadFileViaFilepond(filepondContainer2, 'AF Orders Sample.pdf');
      await expect(page.getByText('Uploading')).toBeVisible();
      await expect(page.getByText('Uploading')).not.toBeVisible();
      await expect(page.getByText('Upload complete')).not.toBeVisible();
      await expect(page.getByTestId('uploads-table').getByText(filenameWithTimestamp)).toBeVisible();
      await page.getByTestId('openMenu').click();
      await expect(page.getByTestId('DocViewerMenu').getByTestId('button')).toHaveCount(4);
      await page.getByTestId('closeMenu').click();

      // delete amended orders
      const firstDeleteButtonAmended = page.locator('text=Delete').nth(0);
      await expect(firstDeleteButtonAmended).toBeVisible();
      await firstDeleteButtonAmended.click();
      await page.getByTestId('confirm-delete').click();
      await expect(page.getByText('Yes, delete')).not.toBeVisible();
      await expect(page.getByTestId('uploads-table').getByText(filenameWithTimestamp)).not.toBeVisible();
      await page.getByTestId('openMenu').click();
      await expect(page.getByTestId('DocViewerMenu').getByTestId('button')).toHaveCount(3);
      await page.getByTestId('closeMenu').click();
    });

    test('is able to add and delete supporting documents', async ({ page, officePage }) => {
      test.slow();
      await page.getByRole('link', { name: 'Supporting Documents' }).click();
      await expect(page.getByText('No supporting documents have been uploaded.')).toBeVisible();

      // add orders
      const filepondContainer = page.locator('.filepond--wrapper');
      await officePage.uploadFileViaFilepond(filepondContainer, 'AF Orders Sample.pdf');
      const filenameWithTimestamp = appendTimestampToFilenamePrefix('AF Orders Sample');
      await expect(page.getByTestId('uploads-table').getByText(filenameWithTimestamp)).toBeVisible();
      await expect(page.getByText('No supporting documents have been uploaded.')).not.toBeVisible();
      await page.getByTestId('openMenu').click();
      await expect(page.getByTestId('DocViewerMenu').getByTestId('button')).toHaveCount(1);
      await page.getByTestId('closeMenu').click();

      // delete orders
      const firstDeleteButton = page.locator('text=Delete').nth(0);
      await expect(firstDeleteButton).toBeVisible();
      await firstDeleteButton.click();
      await page.getByTestId('confirm-delete').click();
      await expect(page.getByText('Yes, delete')).not.toBeVisible();
      await expect(page.getByTestId('uploads-table').getByText('AF Orders Sample')).not.toBeVisible();
      await expect(page.getByTestId('uploads-table').getByText(filenameWithTimestamp)).not.toBeVisible();
      await expect(page.getByText('No supporting documents have been uploaded.')).toBeVisible();
    });
  });

  test.describe('with separation HHG move', () => {
    test.beforeEach(async ({ scPage }) => {
      const move = await scPage.testHarness.buildHHGMoveForSeparationNeedsSC();
      await scPage.navigateToMove(move.locator);
    });

    test('is able to add a shipment', async ({ page, scPage }) => {
      test.slow();
      const pickupDate = new Date(Date.now() + 24 * 60 * 60 * 1000).toLocaleDateString('en-US');
      await expect(page.locator('[data-testid="ShipmentContainer"] .usa-button')).toHaveCount(2);

      // add a shipment
      await page.locator('[data-testid="dropdown"]').first().selectOption({ label: 'HHG' });

      await page.locator('#requestedPickupDate').fill(pickupDate);
      await page.locator('#requestedPickupDate').blur();
      await page.getByText('Use pickup address').click();
      const deliveryDate = new Date(Date.now() + 120 * 60 * 60 * 1000).toLocaleDateString('en-US');
      await page.locator('#requestedDeliveryDate').fill(deliveryDate);
      await page.locator('#requestedDeliveryDate').blur();
      await page.getByRole('group', { name: 'Delivery Address' }).getByText('Yes').click();
      await page.locator('input[name="delivery.address.streetAddress1"]').fill('7 q st');
      const countrySearch = 'UNITED STATES';
      await page.locator('input[id="delivery.address-country-input"]').fill(countrySearch);
      const spanLocator = page.locator(`span:has(mark:has-text("${countrySearch}"))`);
      await expect(spanLocator).toBeVisible();
      await page.keyboard.press('Enter');
      const deliveryLocator = page.locator('input[id="delivery.address-input"]');
      await deliveryLocator.click({ timeout: 5000 });
      await deliveryLocator.fill('90210');
      await expect(page.getByText(LocationLookup, { exact: true })).toBeVisible();
      await page.keyboard.press('Enter');
      await page.locator('select[name="destinationType"]').selectOption({ label: 'Home of record (HOR)' });
      await page.locator('[data-testid="submitForm"]').click();
      await scPage.waitForLoading();

      // expect new shipment to show up
      await expect(page.locator('[data-testid="ShipmentContainer"] .usa-button')).toHaveCount(3);
    });
  });

  test.describe('with separation HHG move', () => {
    test.beforeEach(async ({ scPage }) => {
      const move = await scPage.testHarness.buildHHGMoveForRetireeNeedsSC();
      await scPage.navigateToMove(move.locator);
    });

    test('is able to see and use the left navigation', async ({ page }) => {
      test.slow();
      await expect(page.locator('a[href*="#shipments"]')).toContainText('Shipments');
      await expect(page.locator('a[href*="#orders"]')).toContainText('Orders');
      await expect(page.locator('a[href*="#allowances"]')).toContainText('Allowances');
      await expect(page.locator('a[href*="#customer-info"]')).toContainText('Customer info');
      // one warning in red for the missing destinationType
      await expect(page.locator('[data-testid="shipment-missing-info-alert"]')).toContainText('1');

      // Assert that the window has scrolled after clicking a left nav item
      const origScrollY = await page.evaluate(() => window.scrollY);
      await page.locator('#customer-info').click();
      const newScrollY = await page.evaluate(() => window.scrollY);
      expect(newScrollY).toBeGreaterThan(origScrollY);
    });

    test('is able to edit a shipment', async ({ page, scPage }) => {
      test.slow();
      await page.locator('[data-testid="ShipmentContainer"] .usa-button').first().click();
      await page.locator('#requestedPickupDate').clear();
      const pickupDate = new Date(Date.now() + 24 * 60 * 60 * 1000).toLocaleDateString('en-US');
      await page.locator('#requestedPickupDate').fill(pickupDate);
      await page.locator('#requestedPickupDate').blur();
      await page.getByText('Use pickup address').click();

      await page.locator('#requestedDeliveryDate').clear();
      const deliveryDate = new Date(Date.now() + 120 * 60 * 60 * 1000).toLocaleDateString('en-US');
      await page.locator('#requestedDeliveryDate').fill(deliveryDate);
      await page.locator('#requestedDeliveryDate').blur();
      await page.getByRole('group', { name: 'Delivery Address' }).getByText('Yes').nth(1).click();
      await page.locator('input[name="delivery.address.streetAddress1"]').clear();
      await page.locator('input[name="delivery.address.streetAddress1"]').fill('7 q st');
      const countrySearch = 'UNITED STATES';
      await page.locator('input[id="delivery.address-country-input"]').fill(countrySearch);
      const spanLocator = page.locator(`span:has(mark:has-text("${countrySearch}"))`);
      await expect(spanLocator).toBeVisible();
      await page.keyboard.press('Enter');
      const deliveryLocator = page.locator('input[id="delivery.address-input"]');
      await deliveryLocator.click({ timeout: 5000 });
      await deliveryLocator.fill('90210');
      await expect(page.getByText(LocationLookup, { exact: true })).toBeVisible();
      await page.keyboard.press('Enter');
      await page.locator('select[name="destinationType"]').selectOption({ label: 'Home of selection (HOS)' });
      await page.getByLabel('Requested pickup date').fill(pickupDate);

      await page.locator('[data-testid="submitForm"]').click();
      await scPage.waitForLoading();

      await page.waitForSelector('text=Your changes were saved.');
    });

    test('is able to update destination type if delivery address is unknown', async ({ page, scPage }) => {
      test.slow();
      await page.locator('[data-testid="ShipmentContainer"] .usa-button').first().click();
      await page.locator('#requestedPickupDate').clear();
      const pickupDate = new Date(Date.now() + 24 * 60 * 60 * 1000).toLocaleDateString('en-US');
      await page.locator('#requestedPickupDate').fill(pickupDate);
      await page.locator('#requestedPickupDate').blur();
      await page.getByText('Use pickup address').click();

      await page.locator('#requestedDeliveryDate').clear();
      const deliveryDate = new Date(Date.now() + 240 * 60 * 60 * 1000).toLocaleDateString('en-US');
      await page.locator('#requestedDeliveryDate').fill(deliveryDate);
      await page.locator('#requestedDeliveryDate').blur();

      // Select that we do not know the delivery address yet
      await page.getByRole('group', { name: 'Delivery Address' }).getByText('No').nth(1).click();

      await expect(page.locator('select[name="destinationType"]')).toBeVisible();
      await expect(page.getByText('We can use the zip of their HOR, HOS or PLEAD:')).toBeVisible();
      await page.locator('select[name="destinationType"]').selectOption({ label: 'Home of selection (HOS)' });
      await page.locator('[data-testid="submitForm"]').click();
      await scPage.waitForLoading();

      await page.waitForSelector('text=Your changes were saved.');
    });

    test('is able to see that the tag next to shipment is updated', async ({ page, scPage }) => {
      test.slow();
      // Verify that there's a tag on the left nav that flags missing information
      await expect(page.locator('[data-testid="shipment-missing-info-alert"]')).toContainText('1');

      // Edit the shipment so that the tag disappears
      await page.locator('[data-testid="ShipmentContainer"] .usa-button').last().click();
      await page.locator('select[name="destinationType"]').selectOption({ label: 'Home of selection (HOS)' });
<<<<<<< HEAD
      await page.getByLabel('Requested pickup date').fill('16 Mar 2022');

=======
      const pickupDate = new Date(Date.now() + 24 * 60 * 60 * 1000).toLocaleDateString('en-US');
      await page.getByLabel('Requested pickup date').fill(pickupDate);
>>>>>>> bd491f6d
      await page.locator('[data-testid="submitForm"]').click();
      await scPage.waitForLoading();
      await expect(page.getByTestId('infoSavedMessage')).toContainText(/Your changes were saved./i);

      // Verify that the tag after the update is blank since missing information was filled
      await expect(page.locator('[data-testid="shipment-missing-info-alert"]')).toHaveCount(0);
    });
  });

  test('can complete review of PPM shipment documents and view documents after', async ({ page, scPage }) => {
    test.slow();
    await page.route('**/ghc/v1/ppm-shipments/*/payment-packet', async (route) => {
      // mocked blob
      const fakePdfBlob = new Blob(['%PDF-1.4 foo'], { type: 'application/pdf' });
      const arrayBuffer = await fakePdfBlob.arrayBuffer();
      // playwright route mocks only want a Buffer or string
      const bodyBuffer = Buffer.from(arrayBuffer);
      await route.fulfill({
        status: 200,
        contentType: 'application/pdf',
        body: bodyBuffer,
      });
    });
    const move = await scPage.testHarness.buildApprovedMoveWithPPMAllDocTypesOffice();
    await scPage.navigateToCloseoutMove(move.locator);

    // Navigate to the "Review documents" page
    await expect(page.getByRole('button', { name: /Review documents/i })).toBeVisible();
    await page.getByRole('button', { name: 'Review documents' }).click();

    await scPage.waitForPage.reviewWeightTicket();
    await expect(page.getByLabel('Accept')).toBeVisible();
    await page.getByText('Accept').click();
    await page.getByRole('button', { name: 'Continue' }).click();

    await scPage.waitForPage.reviewProGear();
    await expect(page.getByLabel('Accept')).toBeVisible();
    await page.getByText('Accept').click();
    await page.getByRole('button', { name: 'Continue' }).click();

    await scPage.waitForPage.reviewExpenseTicket('Packing Materials', 1, 1);
    await expect(page.getByLabel('Accept')).toBeVisible();
    await page.getByText('Accept').click();
    await page.getByRole('button', { name: 'Continue' }).click();

    await scPage.waitForPage.reviewDocumentsConfirmation();

    await page.getByRole('button', { name: 'Preview PPM Payment Packet' }).click();
    await expect(page.getByTestId('loading-spinner')).not.toBeVisible();
    await page.getByRole('button', { name: 'Complete PPM Review' }).click();
    await page.getByRole('button', { name: 'Yes' }).click();
    await scPage.waitForPage.moveDetails();

    await expect(page.getByText('PACKET READY FOR DOWNLOAD')).toBeVisible();

    // Navigate to the "View documents" page
    await expect(page.getByRole('button', { name: /View documents/i })).toBeVisible();
    await page.getByRole('button', { name: 'View documents' }).click();

    await scPage.waitForPage.reviewWeightTicket();
    await expect(page.getByLabel('Accept')).toBeVisible();
    await page.getByLabel('Accept').isDisabled();
    await page.getByRole('button', { name: 'Continue' }).click();

    await scPage.waitForPage.reviewProGear();
    await expect(page.getByLabel('Accept')).toBeVisible();
    await page.getByLabel('Accept').isDisabled();
    await page.getByRole('button', { name: 'Continue' }).click();

    await scPage.waitForPage.reviewExpenseTicket('Packing Materials', 1, 1);
    await expect(page.getByLabel('Accept')).toBeVisible();
    await page.getByLabel('Accept').isDisabled();
  });

  test.describe('Edit shipment info and incentives', () => {
    test.beforeEach(async ({ scPage }) => {
      const move = await scPage.testHarness.buildApprovedMoveWithPPMAllDocTypesOffice();
      await scPage.navigateToCloseoutMove(move.locator);
    });

    test('is able to edit/save actual move start date', async ({ page, scPage }) => {
      test.slow();
      // Navigate to the "Review documents" page
      await expect(page.getByRole('button', { name: /Review documents/i })).toBeVisible();
      await page.getByRole('button', { name: 'Review documents' }).click();

      await scPage.waitForPage.reviewWeightTicket();
      // Edit Actual Move Start Date
      await page.getByTestId('actualMoveDate').getByTestId('editTextButton').click();
      await page.waitForSelector('text="Edit Shipment Info"');
      await page.getByRole('button', { name: 'Save' }).click();
      await page.waitForSelector('text="Edit Shipment Info"', { state: 'hidden' });
      await expect(page.getByLabel('Accept')).toBeVisible();
      await page.getByLabel('Accept').dispatchEvent('click');
      await page.getByRole('button', { name: 'Continue' }).click();
    });

    test('is able to edit/save pickup address', async ({ page, scPage }) => {
      test.slow();
      // Navigate to the "Review documents" page
      await expect(page.getByRole('button', { name: /Review documents/i })).toBeVisible();
      await page.getByRole('button', { name: 'Review documents' }).click();

      await scPage.waitForPage.reviewWeightTicket();
      // Edit Starting Address
      await page.getByTestId('pickupAddress').getByTestId('editTextButton').click();
      await page.waitForSelector('text="Edit Shipment Info"');
      await page.getByTestId('modal').getByTestId('button').click();
      await page.waitForSelector('text="Edit Shipment Info"', { state: 'hidden' });
      await expect(page.getByLabel('Accept')).toBeVisible();
      await page.getByLabel('Accept').dispatchEvent('click');
      await page.getByRole('button', { name: 'Continue' }).click();
    });

    test('is able to edit/save delivery address', async ({ page, scPage }) => {
      test.slow();
      // Navigate to the "Review documents" page
      await expect(page.getByRole('button', { name: /Review documents/i })).toBeVisible();
      await page.getByRole('button', { name: 'Review documents' }).click();

      await scPage.waitForPage.reviewWeightTicket();
      // Edit Ending Address
      await page.getByTestId('destinationAddress').getByTestId('editTextButton').click();
      await page.waitForSelector('text="Edit Shipment Info"');
      await page.getByRole('button', { name: 'Save' }).click();
      await page.waitForSelector('text="Edit Shipment Info"', { state: 'hidden' });
      await expect(page.getByLabel('Accept')).toBeVisible();
      await page.getByLabel('Accept').dispatchEvent('click');
      await page.getByRole('button', { name: 'Continue' }).click();
    });

    test('is able to edit/save advance received', async ({ page, scPage }) => {
      test.slow();
      // Navigate to the "Review documents" page
      await expect(page.getByRole('button', { name: /Review documents/i })).toBeVisible();
      await page.getByRole('button', { name: 'Review documents' }).click();

      await scPage.waitForPage.reviewWeightTicket();
      await expect(page.getByLabel('Accept')).toBeVisible();
      await expect(page.getByTestId('approveRadio')).toBeEnabled();
      await page.getByTestId('approveRadio').dispatchEvent('click');
      await page.getByTestId('reviewDocumentsContinueButton').dispatchEvent('click');

      await scPage.waitForPage.reviewProGear();
      await expect(page.getByLabel('Accept')).toBeVisible();
      await expect(page.getByTestId('approveRadio')).toBeEnabled();
      await page.getByTestId('approveRadio').dispatchEvent('click');
      await page.getByTestId('reviewDocumentsContinueButton').dispatchEvent('click');

      await scPage.waitForPage.reviewExpenseTicket('Packing Materials', 1, 1);
      await expect(page.getByLabel('Accept')).toBeEnabled();
      await expect(page.getByTestId('acceptRadio')).toBeEnabled();
      await page.getByTestId('acceptRadio').dispatchEvent('click');
      await page.getByTestId('reviewDocumentsContinueButton').dispatchEvent('click');

      await scPage.waitForPage.reviewDocumentsConfirmation();
      await page.waitForSelector('text="Loading, Please Wait..."', { state: 'hidden' });
      await page.getByTestId('incentives').getByTestId('incentives-showRequestDetailsButton').click();
      await page.getByTestId('advanceReceived').getByTestId('editTextButton').click();
      await page.waitForSelector('text="Edit Incentives/Costs"');
      await page.getByTestId('modal').getByTestId('button').click();
      await page.waitForSelector('text="Edit Incentives/Costs"', { state: 'hidden' });
    });
  });

  test.describe('Checking for Partial/Full PPM functionality', () => {
    let partialPpmCloseoutLocator = '';
    let partialPpmCounselingLocator = '';
    let fullPpmMoveLocator = '';

    test('counselor can see partial PPM ready for closeout', async ({ page, scPage }) => {
      test.slow();
      const partialPpmMoveCloseout = await scPage.testHarness.buildPartialPPMMoveReadyForCloseout();
      partialPpmCloseoutLocator = partialPpmMoveCloseout.locator;
      await scPage.searchForCloseoutMove(partialPpmCloseoutLocator);
      await expect(page.getByTestId('ppmType-0')).toContainText('Partial');
    });

    test('counselor can see partial PPM ready for counseling', async ({ page, scPage }) => {
      test.slow();
      const partialPpmMoveCounseling = await scPage.testHarness.buildPartialPPMMoveReadyForCounseling();
      partialPpmCounselingLocator = partialPpmMoveCounseling.locator;
      await scPage.searchForMove(partialPpmCounselingLocator);
      await expect(page.getByTestId('locator-0')).toContainText(partialPpmCounselingLocator);
    });

    test('counselor can see full PPM ready for closeout', async ({ page, scPage }) => {
      test.slow();
      const fullPpmMove = await scPage.testHarness.buildPPMMoveWithCloseout();
      fullPpmMoveLocator = fullPpmMove.locator;
      await scPage.searchForCloseoutMove(fullPpmMoveLocator);
      await expect(page.getByTestId('ppmType-0')).toContainText('Full');
    });

    test.describe('Complete PPM closeout on behalf of customer', () => {
      test.skip(completePPMCloseoutForCustomerEnabled === 'false', 'Skip if FF is disabled.');
      test('can complete PPM About page', async ({ page, scPage }) => {
        const move = await scPage.testHarness.buildApprovedMoveWithPPM();
        await scPage.navigateToMoveUsingMoveSearch(move.locator);

        await expect(page.getByRole('button', { name: /Complete PPM on behalf of the Customer/i })).toBeVisible();
        await page.getByRole('button', { name: 'Complete PPM on behalf of the Customer' }).click();

        // fill out About PPM page
        await expect(page.getByRole('heading', { name: 'About your PPM' })).toBeVisible();
        await expect(page.getByRole('heading', { name: 'How to complete your PPM' })).toBeVisible();
        await scPage.fillOutAboutPage();

        await expect(page.getByRole('heading', { name: 'How to complete your PPM' })).not.toBeVisible();
      });

      test('can navigate to PPM review page and edit About PPM page', async ({ page, scPage }) => {
        const move = await scPage.testHarness.buildMoveWithPPMShipmentReadyForFinalCloseout();
        await scPage.navigateToMoveUsingMoveSearch(move.locator);

        await expect(page.getByRole('button', { name: /Complete PPM on behalf of the Customer/i })).toBeVisible();
        await page.getByRole('button', { name: 'Complete PPM on behalf of the Customer' }).click();

        // Review page
        await expect(page.getByRole('heading', { name: 'Review' })).toBeVisible();
        await expect(page.getByRole('heading', { name: 'Documents' })).toBeVisible();
        await expect(page.getByRole('heading', { name: 'Weight moved' })).toBeVisible();
        await expect(page.getByRole('heading', { name: 'Pro-gear' })).toBeVisible();
        await expect(page.getByRole('heading', { name: 'Expenses' })).toBeVisible();

        // Edit About PPM page
        await page.locator('[data-testid="aboutYourPPM"] a').getByText('Edit').click();
        await expect(page.getByRole('heading', { name: 'About your PPM' })).toBeVisible();
        await page.getByRole('button', { name: 'Save & Continue' }).click();
        await expect(page.getByRole('heading', { name: 'Review' })).toBeVisible();
      });

      test('can add, edit, and delete Weight moved', async ({ page, scPage }) => {
        const move = await scPage.testHarness.buildApprovedMoveWithPPMWithAboutFormComplete();
        await scPage.navigateToMoveUsingMoveSearch(move.locator);

        await expect(page.getByRole('button', { name: /Complete PPM on behalf of the Customer/i })).toBeVisible();
        await page.getByRole('button', { name: 'Complete PPM on behalf of the Customer' }).click();

        // Add Weight Ticket
        await expect(page.getByRole('heading', { name: 'Review' })).toBeVisible();
        await page.getByText('Add More Weight').click();
        await expect(page.getByRole('heading', { name: 'Weight Tickets' })).toBeVisible();
        await scPage.fillOutWeightTicketPage({ hasTrailer: true, ownTrailer: true });
        await page.getByRole('button', { name: 'Save & Continue' }).click();

        // Edit
        await expect(page.getByRole('heading', { name: 'Review' })).toBeVisible();
        await page.getByTestId('weightMoved-1').click();
        await expect(page.getByRole('heading', { name: 'Weight Tickets' })).toBeVisible();
        await page.getByRole('button', { name: 'Save & Continue' }).click();

        // Delete
        await expect(page.getByRole('heading', { name: 'Review' })).toBeVisible();
        await page.getByTestId('weightMovedDelete-1').click();
        await expect(page.getByRole('heading', { name: 'Delete this?' })).toBeVisible();
        await page.getByRole('button', { name: 'Yes, Delete' }).click();
        await expect(page.getByText('Trip 1 successfully deleted.')).toBeVisible();
        await expect(page.getByTestId('weightMovedDelete-1')).not.toBeVisible();
      });
    });
  });

  test.describe('Actual expense reimbursement tests', () => {
    test.describe('is able to view/edit actual expense reimbursement for non-civilian moves', () => {
      test('view/edit actual expense reimbursement - edit shipments page', async ({ page, scPage }) => {
        test.slow();
        const move = await scPage.testHarness.buildSubmittedMoveWithAerPPMShipmentForSC();
        await scPage.navigateToMove(move.locator);

        await expect(page.getByTestId('payGrade')).toContainText('E-1');

        await page.getByRole('button', { name: 'Edit shipment' }).click();
        await expect(page.locator('h1').getByText('Edit shipment details')).toBeVisible();

        expect(await page.locator('[data-testid="actualExpenseReimbursementTag"]').count()).toBe(1);

        await page.getByText('Yes').first().click();
        await page.getByTestId('submitForm').click();
        await page.getByText('Approve').click();
        await page.getByTestId('counselor-remarks').click();
        await page.getByTestId('counselor-remarks').fill('test');
        await page.getByTestId('submitForm').click();

        await expect(page.getByTestId('payGrade')).toContainText('E-1');
        await expect(page.getByTestId('ShipmentContainer').getByTestId('ppmType')).toContainText(
          /actual expense reimbursement/i,
        );

        await page.getByRole('button', { name: 'Edit shipment' }).click();
        await expect(page.locator('h1').getByText('Edit shipment details')).toBeVisible();
        await expect(page.getByTestId('actualExpenseReimbursementTag')).toContainText('Actual Expense Reimbursement');
      });

      test('view/edit actual expense reimbursement - PPM closeout review documents', async ({ page, scPage }) => {
        test.slow();
        const move = await scPage.testHarness.buildApprovedMoveWithPPMProgearWeightTicketOffice();
        await scPage.navigateToMoveUsingMoveSearch(move.locator);

        await expect(page.getByTestId('payGrade')).toContainText('E-1');
        await expect(page.getByTestId('ppmType')).toBeVisible();
        await expect(page.getByTestId('ppmType')).toHaveText(/actual expense reimbursement/i);

        await page.getByText('Review documents').click();
        await expect(page.getByRole('heading', { name: 'View documents' })).toBeVisible();

        expect(await page.locator('[data-testid="tag"]').count()).toBe(0);
        await expect(page.getByTestId('expenseType')).toBeVisible();
        await expect(page.getByTestId('expenseType')).toHaveText(/actual expense reimbursement/i);
        await page.getByTestId('expenseType').getByTestId('editTextButton').click();

        await expect(page.getByText(/What is the PPM type?/i)).toBeVisible();
        await expect(page.getByTestId('modal').getByTestId('isActualExpense')).toBeVisible();
        await page.getByTestId('modal').getByTestId('isActualExpense').check();
        await page.getByTestId('modal').getByTestId('button').click();

        await expect(page.getByText('Is this PPM an Actual Expense Reimbursement?')).not.toBeVisible();
        await page.getByTestId('shipmentInfo-showRequestDetailsButton').click();
        await page.waitForSelector('[data-testid="tag"]');
        expect(await page.locator('[data-testid="tag"]').count()).toBe(1);
        await page.getByText('Accept').click();
        await page.getByTestId('closeSidebar').click();
        await expect(page.getByRole('heading', { name: 'Move Details' })).toBeVisible();
        await expect(page.getByTestId('ppmType')).toBeVisible();
        await expect(page.getByTestId('ppmType')).toHaveText(/actual expense reimbursement/i);
      });
    });

    test.describe('is unable to edit actual expense reimbursement for civilian moves', () => {
      test('cannot edit actual expense reimbursement - edit shipments page', async ({ page, scPage }) => {
        test.slow();
        const move = await scPage.testHarness.buildSubmittedMoveWithAerPPMShipmentForSC();
        await scPage.navigateToMove(move.locator);

        await page.getByTestId('view-edit-orders').click();
        await page.getByTestId('payGradeInput').selectOption('CIVILIAN_EMPLOYEE');
        await page.getByRole('button', { name: 'Save' }).click();

        await expect(page.getByTestId('payGrade')).toContainText('CIVILIAN_EMPLOYEE');
        await expect(page.getByTestId('ppmType')).toBeVisible();
        await expect(page.getByTestId('ppmType')).toHaveText(/actual expense reimbursement/i);
        await page.getByRole('button', { name: 'Edit shipment' }).click();

        await expect(page.locator('h1').getByText('Edit shipment details')).toBeVisible();

        expect(await page.locator('[data-testid="isIncentiveBased"]').isDisabled()).toBe(true);
        expect(await page.locator('[data-testid="isActualExpense"]').isChecked()).toBe(true);
      });

      test('cannot edit actual expense reimbursement - PPM closeout review documents', async ({ page, scPage }) => {
        test.slow();
        const move = await scPage.testHarness.buildApprovedMoveWithPPMProgearWeightTicketOfficeCivilian();
        await scPage.navigateToMoveUsingMoveSearch(move.locator);

        await expect(page.getByTestId('payGrade')).toContainText('CIVILIAN_EMPLOYEE');

        await page.getByText('Review documents').click();
        await expect(page.getByRole('heading', { name: 'View documents' })).toBeVisible();
        await expect(page.getByTestId('tag')).toContainText('actual expense reimbursement');

        await expect(page.getByTestId('tag').getByText(/Actual Expense Reimbursement/i)).toBeVisible();
        expect(await page.getByTestId('expenseType').getByTestId('editTextButton').isDisabled()).toBe(true);
      });
    });
  });

  test.describe('with approved HHG move sent to Prime', () => {
    test.beforeEach(async ({ scPage }) => {
      const move = await scPage.testHarness.buildHHGMoveInSIT();
      await scPage.navigateToMoveUsingMoveSearch(move.locator);
    });

    test('is unable to view/edit orders after MTO has been created(sent to prime)', async ({ page }) => {
      test.slow();
      await expect(page.getByTestId('view-edit-orders')).toHaveText('View orders');
      await expect(page.getByTestId('edit-allowances')).toHaveText('View allowances');
    });
  });
});<|MERGE_RESOLUTION|>--- conflicted
+++ resolved
@@ -398,13 +398,8 @@
       // Edit the shipment so that the tag disappears
       await page.locator('[data-testid="ShipmentContainer"] .usa-button').last().click();
       await page.locator('select[name="destinationType"]').selectOption({ label: 'Home of selection (HOS)' });
-<<<<<<< HEAD
-      await page.getByLabel('Requested pickup date').fill('16 Mar 2022');
-
-=======
       const pickupDate = new Date(Date.now() + 24 * 60 * 60 * 1000).toLocaleDateString('en-US');
       await page.getByLabel('Requested pickup date').fill(pickupDate);
->>>>>>> bd491f6d
       await page.locator('[data-testid="submitForm"]').click();
       await scPage.waitForLoading();
       await expect(page.getByTestId('infoSavedMessage')).toContainText(/Your changes were saved./i);
