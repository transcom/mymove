--- conflicted
+++ resolved
@@ -6,7 +6,7 @@
 
 // @ts-check
 import { DEPARTMENT_INDICATOR_OPTIONS } from '../../utils/office/officeTest';
-import { appendTimestampToFilenamePrefix, getFutureDate } from '../../utils/playwrightUtility';
+import { appendTimestampToFilenamePrefix } from '../../utils/playwrightUtility';
 
 import { test, expect } from './servicesCounselingTestFixture';
 
@@ -104,12 +104,8 @@
       test.slow();
       await page.locator('[data-testid="ShipmentContainer"] .usa-button').first().click();
       await page.locator('#requestedPickupDate').clear();
-<<<<<<< HEAD
-      await page.locator('#requestedPickupDate').fill(getFutureDate());
-=======
       const pickupDate = new Date(Date.now() + 24 * 60 * 60 * 1000).toLocaleDateString('en-US');
       await page.getByLabel('Requested pickup date').fill(pickupDate);
->>>>>>> 669bc3d9
       await page.locator('#requestedPickupDate').blur();
       await page.getByText('Use pickup address').click();
 
@@ -285,12 +281,8 @@
 
     test('is able to add a shipment', async ({ page, scPage }) => {
       test.slow();
-<<<<<<< HEAD
-      const pickupDate = getFutureDate();
-=======
       const pickupDate = new Date(Date.now() + 24 * 60 * 60 * 1000).toLocaleDateString('en-US');
       const deliveryDate = new Date().toLocaleDateString('en-US');
->>>>>>> 669bc3d9
       await expect(page.locator('[data-testid="ShipmentContainer"] .usa-button')).toHaveCount(2);
 
       // add a shipment
@@ -348,12 +340,8 @@
       test.slow();
       await page.locator('[data-testid="ShipmentContainer"] .usa-button').first().click();
       await page.locator('#requestedPickupDate').clear();
-<<<<<<< HEAD
-      await page.locator('#requestedPickupDate').fill(getFutureDate());
-=======
       const pickupDate = new Date(Date.now() + 24 * 60 * 60 * 1000).toLocaleDateString('en-US');
       await page.getByLabel('Requested pickup date').fill(pickupDate);
->>>>>>> 669bc3d9
       await page.locator('#requestedPickupDate').blur();
       await page.getByText('Use pickup address').click();
 
@@ -374,11 +362,7 @@
       await expect(page.getByText(LocationLookup, { exact: true })).toBeVisible();
       await page.keyboard.press('Enter');
       await page.locator('select[name="destinationType"]').selectOption({ label: 'Home of selection (HOS)' });
-<<<<<<< HEAD
-      await page.getByLabel('Requested pickup date').fill(getFutureDate());
-=======
       await page.getByLabel('Requested pickup date').fill(pickupDate);
->>>>>>> 669bc3d9
 
       await page.locator('[data-testid="submitForm"]').click();
       await scPage.waitForLoading();
@@ -390,12 +374,8 @@
       test.slow();
       await page.locator('[data-testid="ShipmentContainer"] .usa-button').first().click();
       await page.locator('#requestedPickupDate').clear();
-<<<<<<< HEAD
-      await page.locator('#requestedPickupDate').fill(getFutureDate());
-=======
       const pickupDate = new Date(Date.now() + 24 * 60 * 60 * 1000).toLocaleDateString('en-US');
       await page.getByLabel('Requested pickup date').fill(pickupDate);
->>>>>>> 669bc3d9
       await page.locator('#requestedPickupDate').blur();
       await page.getByText('Use pickup address').click();
 
