--- conflicted
+++ resolved
@@ -1,5 +1,5 @@
 import { DEPARTMENT_INDICATOR_OPTIONS } from '../../utils/office/officeTest';
-import { appendTimestampToFilenamePrefix, getTomorrowUTC } from '../../utils/playwrightUtility';
+import { appendTimestampToFilenamePrefix, formatDate } from '../../utils/playwrightUtility';
 
 import { test, expect } from './servicesCounselingTestFixture';
 
@@ -7,16 +7,6 @@
 const alaskaFF = process.env.FEATURE_FLAG_ENABLE_ALASKA;
 const LocationLookup1 = 'BEVERLY HILLS, CA 90210 (LOS ANGELES)';
 const LocationLookup2 = 'BEVERLY HILLS, CA 90212 (LOS ANGELES)';
-
-/**
- * @param {Date} date
- */
-function formatDate(date) {
-  const day = date.toLocaleString('default', { day: '2-digit' });
-  const month = date.toLocaleString('default', { month: 'short' });
-  const year = date.toLocaleString('default', { year: 'numeric' });
-  return `${day} ${month} ${year}`;
-}
 
 test.describe('Services counselor user', () => {
   test.describe('Can create a customer with an international Alaska move', () => {
@@ -82,19 +72,11 @@
       await page.getByLabel('Current duty location').fill(originLocation);
       await expect(page.getByText(originLocation, { exact: true })).toBeVisible();
       await page.keyboard.press('Enter');
-<<<<<<< HEAD
-      await page.getByTestId('counselingOfficeSelect').selectOption({ label: 'PPPO Tinker AFB - USAF' });
-      await page.keyboard.press('Enter');
-      const newLocation = 'Elmendorf AFB, AK 99506';
-      await page.getByLabel('New duty location').fill(newLocation);
-      await expect(page.getByText(newLocation, { exact: true })).toBeVisible();
-=======
       const counselingOffice = page.locator('#counselingOfficeId');
       await counselingOffice.selectOption('PPPO Tinker AFB - USAF');
       const dutyLocation = 'Elmendorf AFB, AK 99506';
       await page.getByLabel('New duty location').fill('ELMENDORF AFB');
       await expect(page.getByText(dutyLocation, { exact: true })).toBeVisible();
->>>>>>> 9d6650e8
       await page.keyboard.press('Enter');
       await page.locator('label[for="hasDependentsNo"]').click();
       await page.getByLabel('Pay grade').selectOption({ label: 'E-7' });
@@ -105,29 +87,17 @@
       await page.getByRole('link', { name: 'View and edit orders' }).click();
       const filepondContainer = page.locator('.filepond--wrapper');
       await officePage.uploadFileViaFilepond(filepondContainer, 'AF Orders Sample.pdf');
-<<<<<<< HEAD
-
-      await expect(filepondContainer.getByText('Uploading')).toBeVisible();
-      await expect(filepondContainer.getByText('Uploading')).not.toBeVisible();
-      await expect(filepondContainer.getByText('Upload complete')).not.toBeVisible();
+      await expect(page.getByTestId('documentAlertMessage')).toContainText('Uploading');
+      await expect(page.getByTestId('documentAlertMessage')).not.toBeVisible();
+      await expect(page.getByText('Upload complete')).not.toBeVisible();
       await expect(
         page.getByTestId('uploads-table').getByText(appendTimestampToFilenamePrefix('AF Orders Sample')),
       ).toBeVisible();
-=======
-      await expect(page.getByTestId('documentAlertMessage')).toContainText('Uploading');
-      await expect(page.getByTestId('documentAlertMessage')).not.toBeVisible();
-      await expect(page.getByText('Upload complete')).not.toBeVisible();
-      await expect(page.getByTestId('uploads-table').getByText('AF Orders Sample.pdf')).toBeVisible();
->>>>>>> 9d6650e8
       await page.getByRole('button', { name: 'Done' }).click();
       await page.getByLabel('Department indicator').selectOption(DEPARTMENT_INDICATOR_OPTIONS.ARMY);
       await page.getByLabel('Orders number').fill('123456');
       await page.getByLabel('Orders type detail').selectOption('Shipment of HHG Permitted');
-<<<<<<< HEAD
       await page.getByTestId('hhgTacInput').fill('TEST');
-=======
-      await page.getByLabel('TAC').nth(0).fill('TEST');
->>>>>>> 9d6650e8
       await expect(page.getByRole('button', { name: 'Save' })).toBeEnabled();
       await page.getByRole('button', { name: 'Save' }).click();
 
@@ -135,9 +105,6 @@
       await page.getByLabel('Add a new shipment').selectOption('HHG');
       await expect(page.getByText('Add shipment details')).toBeVisible();
       await expect(page.getByText('Weight allowance: 11,000 lbs')).toBeVisible();
-<<<<<<< HEAD
-      await page.getByLabel('Requested pickup date').fill(getTomorrowUTC());
-=======
       pickupDate = new Date();
       pickupDate.setDate(pickupDate.getDate() + 5);
       pickupDateStr = formatDate(pickupDate);
@@ -145,7 +112,6 @@
       deliveryDate.setDate(pickupDate.getDate() + 10);
       deliveryDateStr = formatDate(deliveryDate);
       await page.getByLabel('Requested pickup date').fill(pickupDateStr);
->>>>>>> 9d6650e8
       await page.getByLabel('Requested pickup date').blur();
       await page.getByText('Use pickup address').click();
       await page.getByLabel('Requested delivery date').fill(deliveryDateStr);
