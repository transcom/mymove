--- conflicted
+++ resolved
@@ -100,15 +100,9 @@
       await page.getByLabel('Department indicator').selectOption(DEPARTMENT_INDICATOR_OPTIONS.ARMY);
       await page.getByLabel('Orders number').fill('123456');
       await page.getByLabel('Orders type detail').selectOption('Shipment of HHG Permitted');
-<<<<<<< HEAD
-      await page.getByTestId('hhgTacInput').fill('TEST');
-      await expect(page.getByRole('button', { name: 'Save' })).toBeEnabled();
-      await page.getByRole('button', { name: 'Save' }).click();
-=======
       await page.getByLabel('TAC').nth(0).fill('TEST');
       await expect(page.getByTestId('submit_button')).toBeEnabled();
       await page.getByTestId('submit_button').click();
->>>>>>> 116300fe
 
       // adding an HHG shipment
       await page.getByLabel('Add a new shipment').selectOption('HHG');
