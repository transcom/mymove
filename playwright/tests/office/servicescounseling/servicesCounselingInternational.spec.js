import { DEPARTMENT_INDICATOR_OPTIONS } from '../../utils/office/officeTest';
import { appendTimestampToFilenamePrefix, formatDate } from '../../utils/playwrightUtility';

import { test, expect } from './servicesCounselingTestFixture';

const createCustomerFF = process.env.FEATURE_FLAG_COUNSELOR_MOVE_CREATE;
const alaskaFF = process.env.FEATURE_FLAG_ENABLE_ALASKA;
const LocationLookup1 = 'BEVERLY HILLS, CA 90210 (LOS ANGELES)';
const LocationLookup2 = 'BEVERLY HILLS, CA 90212 (LOS ANGELES)';

test.describe('Services counselor user', () => {
  test.describe('Can create a customer with an international Alaska move', () => {
    let pickupDate;
    let pickupDateStr;
    let deliveryDate;
    let deliveryDateStr;

    test.beforeEach(async ({ scPage }) => {
      await scPage.signInAsNewServicesCounselorUser();
    });

    test.skip(
      createCustomerFF === 'false' || alaskaFF === 'false',
      'Skip if the create customer & AK FFs are not enabled.',
    );

    test('create a customer and add a basic iHHG shipment with Alaska address', async ({ page, officePage }) => {
      // make sure we see the queue
      await expect(page.getByText('Moves')).toBeVisible();
      await expect(page.getByRole('link', { name: 'Counseling' })).toBeVisible();
      await expect(page.getByRole('link', { name: 'Customer Search' })).toBeVisible();

      // we need to search before we have access to the create customer button
      await page.getByRole('link', { name: 'Customer Search' }).click();
      await page.getByText('Customer Name').click();
      await page.getByLabel('Search').fill('Test');
      await page.getByRole('button', { name: 'Search' }).click();
      await expect(page.getByRole('button', { name: 'Add Customer' })).toBeEnabled();
      await page.getByRole('button', { name: 'Add Customer' }).click();

      // fill out the customer form
      await page.getByRole('combobox', { name: 'Branch of service' }).selectOption({ label: 'Army' });
      await page.getByLabel('DoD ID number').fill('1234567890');
      await page.getByLabel('First name').nth(0).fill('Mister');
      await page.getByLabel('Last name').nth(0).fill('Alaska');
      await page.getByLabel('Best contact phone').fill('555-555-5555');
      await page.getByLabel('Personal email').fill('alaskaBoi@mail.mil');
      await page.getByText('Phone', { exact: true }).nth(0).click();
      await page.getByLabel('Address 1').nth(0).fill('1234 Pickup St.');
      await page.getByLabel('Location Lookup').nth(0).fill('90210');
      await expect(page.getByText(LocationLookup1, { exact: true })).toBeVisible();
      await page.keyboard.press('Enter');
      await page.getByLabel('Address 1').nth(1).fill('1234 Backup St.');
      await page.getByLabel('Location Lookup').nth(1).fill('90212');
      await expect(page.getByText(LocationLookup2, { exact: true })).toBeVisible();
      await page.keyboard.press('Enter');
<<<<<<< HEAD
      await page.getByLabel('First Name').nth(1).fill('Backup');
      await page.getByLabel('Last Name').nth(1).fill('Friend');
      await page.getByLabel('Email', { exact: true }).nth(1).fill('backupFriend@mail.mil');
=======
      await page.getByLabel('Name *', { exact: true }).fill('Backup Friend');
      await page.getByLabel('Email *').nth(1).fill('backupFriend@mail.mil');
>>>>>>> cec1eca1
      await page.getByLabel('Phone', { exact: true }).nth(1).fill('555-867-5309');
      await page.locator('label[for="noCreateOktaAccount"]').click();
      await page.locator('label[for="yesCacUser"]').click();
      await page.keyboard.press('Tab');
      await expect(page.getByRole('button', { name: 'Save' })).toBeEnabled();
      await page.getByRole('button', { name: 'Save' }).click();

      // fill out the orders form
      await page.getByLabel('Orders type').selectOption({ label: 'Permanent Change Of Station (PCS)' });
      await page.getByLabel('Orders date').fill('12/25/2024');
      await page.getByLabel('Orders date').blur();
      await page.getByLabel('Report by date').fill('1/25/2025');
      await page.getByLabel('Report by date').blur();
      const originLocation = 'Tinker AFB, OK 73145';
      await page.getByLabel('Current duty location').fill(originLocation);
      await expect(page.getByText(originLocation, { exact: true })).toBeVisible();
      await page.keyboard.press('Enter');
      await page.getByLabel('Counseling office').selectOption({ label: 'PPPO Tinker AFB - USAF' });
      const counselingOffice = page.locator('#counselingOfficeId');
      await counselingOffice.selectOption('PPPO Tinker AFB - USAF');
      const dutyLocation = 'Elmendorf AFB, AK 99506';
      await page.getByLabel('New duty location').fill('ELMENDORF AFB');
      await expect(page.getByText(dutyLocation, { exact: true })).toBeVisible();
      await page.keyboard.press('Enter');
      await page.locator('label[for="hasDependentsNo"]').click();
      await page.getByLabel('Pay grade').selectOption({ label: 'E-7' });
      await expect(page.getByRole('button', { name: 'Next' })).toBeEnabled();
      await page.getByRole('button', { name: 'Next' }).click();

      // now we need to add order data
      await page.getByRole('link', { name: 'View and edit orders' }).click();
      const filepondContainer = page.locator('.filepond--wrapper');
      await officePage.uploadFileViaFilepond(filepondContainer, 'AF Orders Sample.pdf');
      await expect(page.getByTestId('documentAlertMessage')).toContainText('Uploading');
      await expect(page.getByTestId('documentAlertMessage')).not.toBeVisible();
      await expect(page.getByText('Upload complete')).not.toBeVisible();
      await expect(
        page.getByTestId('uploads-table').getByText(appendTimestampToFilenamePrefix('AF Orders Sample')),
      ).toBeVisible();
      await page.getByRole('button', { name: 'Done' }).click();
      await page.getByLabel('Department indicator').selectOption(DEPARTMENT_INDICATOR_OPTIONS.ARMY);
      await page.getByLabel('Orders number').fill('123456');
      await page.getByLabel('Orders type detail').selectOption('Shipment of HHG Permitted');
      await page.getByTestId('hhgTacInput').fill('TEST');
      await expect(page.getByRole('button', { name: 'Save' })).toBeEnabled();
      await page.getByRole('button', { name: 'Save' }).click();

      // adding an HHG shipment
      await page.getByLabel('Add a new shipment').selectOption('HHG');
      await expect(page.getByText('Add shipment details')).toBeVisible();
      await expect(page.getByText('Weight allowance: 11,000 lbs')).toBeVisible();
      pickupDate = new Date();
      pickupDate.setDate(pickupDate.getDate() + 5);
      pickupDateStr = formatDate(pickupDate);
      deliveryDate = new Date();
      deliveryDate.setDate(pickupDate.getDate() + 10);
      deliveryDateStr = formatDate(deliveryDate);
      await page.getByLabel('Requested pickup date').fill(pickupDateStr);
      await page.getByLabel('Requested pickup date').blur();
      await page.getByText('Use pickup address').click();
      await page.getByLabel('Requested delivery date').fill(deliveryDateStr);
      await page.getByLabel('Requested delivery date').blur();
      await expect(page.getByRole('button', { name: 'Save' })).toBeEnabled();
      await page.getByRole('button', { name: 'Save' }).click();

      // verify we can see the iHHG shipment, submit it to the TOO
      await expect(page.getByText('iHHG')).toBeVisible();
      await expect(page.getByRole('button', { name: 'Submit move details' })).toBeEnabled();
      await page.getByRole('button', { name: 'Submit move details' }).click();
      await expect(page.getByText('Are you sure?')).toBeVisible();
      await page.getByRole('button', { name: 'Yes, submit' }).click();
      await expect(page.getByText('Move submitted.')).toBeVisible();
    });

    test('can create PPM with existing iHHG shipment on move', async ({ page, scPage }) => {
      const move = await scPage.testHarness.buildIntlHHGMoveNeedsSC();
      await scPage.navigateToMove(move.locator);

      // adding a PPM shipment
      await page.getByLabel('Add a new shipment').selectOption('PPM');
      await expect(page.getByText('Add shipment details')).toBeVisible();
      await expect(page.getByText('Weight allowance: 8,000 lbs')).toBeVisible();
      await page.getByLabel('Planned Departure Date').fill('01 May 2025');
      await page.getByLabel('Planned Departure Date').blur();
      await page.getByText('Use pickup address').click();

      const deliveryLocation = 'FAIRBANKS, AK 99702 (FAIRBANKS NORTH STAR)';
      const deliveryAddress = page.getByRole('group', { name: 'Delivery Address' });
      await deliveryAddress.getByLabel('Address 1').nth(0).fill('123 Cold St.');
      await page.locator('input[id="destination.address-location-input"]').fill('99702');
      await expect(page.getByText(deliveryLocation, { exact: true })).toBeVisible();
      await page.keyboard.press('Enter');

      await scPage.selectDutyLocation('JPPSO NORTHWEST', 'closeoutOffice');

      await page.getByTestId('estimatedWeight').fill('2,000');

      await expect(page.getByRole('button', { name: 'Save and Continue' })).toBeEnabled();
      await page.getByRole('button', { name: 'Save and Continue' }).click();

      await expect(page.getByText('Incentive & advance')).toBeVisible();
      await expect(page.getByText('Estimated incentive')).toBeVisible();

      await page.getByTestId('counselor-remarks').fill('remarks');

      await expect(page.getByRole('button', { name: 'Save and Continue' })).toBeEnabled();
      await page.getByRole('button', { name: 'Save and Continue' }).click();

      // verify we can see the PPM shipment, submit it to the TOO
      await expect(page.getByText('iPPM')).toBeVisible();
      await expect(page.getByRole('button', { name: 'Submit move details' })).toBeEnabled();
      await page.getByRole('button', { name: 'Submit move details' }).click();
      await expect(page.getByText('Are you sure?')).toBeVisible();
      await page.getByRole('button', { name: 'Yes, submit' }).click();
      await expect(page.getByText('Move submitted.')).toBeVisible();
    });
  });
});<|MERGE_RESOLUTION|>--- conflicted
+++ resolved
@@ -54,14 +54,9 @@
       await page.getByLabel('Location Lookup').nth(1).fill('90212');
       await expect(page.getByText(LocationLookup2, { exact: true })).toBeVisible();
       await page.keyboard.press('Enter');
-<<<<<<< HEAD
-      await page.getByLabel('First Name').nth(1).fill('Backup');
-      await page.getByLabel('Last Name').nth(1).fill('Friend');
-      await page.getByLabel('Email', { exact: true }).nth(1).fill('backupFriend@mail.mil');
-=======
-      await page.getByLabel('Name *', { exact: true }).fill('Backup Friend');
+      await page.getByLabel('First Name *').nth(1).fill('Backup');
+      await page.getByLabel('Last Name *').nth(1).fill('Friend');
       await page.getByLabel('Email *').nth(1).fill('backupFriend@mail.mil');
->>>>>>> cec1eca1
       await page.getByLabel('Phone', { exact: true }).nth(1).fill('555-867-5309');
       await page.locator('label[for="noCreateOktaAccount"]').click();
       await page.locator('label[for="yesCacUser"]').click();
