--- conflicted
+++ resolved
@@ -82,10 +82,6 @@
       await page.getByLabel('Current duty location').fill('Tinker');
       await expect(page.getByText(originLocation, { exact: true })).toBeVisible();
       await page.keyboard.press('Enter');
-<<<<<<< HEAD
-      await page.getByLabel('Counseling office').selectOption({ label: 'PPPO Tinker AFB - USAF' });
-=======
->>>>>>> 53a2e647
       const counselingOffice = page.locator('#counselingOfficeId');
       await counselingOffice.selectOption('PPPO Tinker AFB - USAF');
       const dutyLocation = 'Elmendorf AFB, AK 99506';
