import { DEPARTMENT_INDICATOR_OPTIONS } from '../../utils/office/officeTest';

import { test, expect } from './servicesCounselingTestFixture';

const createCustomerFF = process.env.FEATURE_FLAG_COUNSELOR_MOVE_CREATE;
const alaskaFF = process.env.FEATURE_FLAG_ENABLE_ALASKA;
const LocationLookup1 = 'BEVERLY HILLS, CA 90210 (LOS ANGELES)';
const LocationLookup2 = 'BEVERLY HILLS, CA 90212 (LOS ANGELES)';
<<<<<<< HEAD
=======

/**
 * @param {Date} date
 */
function formatDate(date) {
  const day = date.toLocaleString('default', { day: '2-digit' });
  const month = date.toLocaleString('default', { month: 'short' });
  const year = date.toLocaleString('default', { year: 'numeric' });
  return `${day} ${month} ${year}`;
}
>>>>>>> db0777f7

test.describe('Services counselor user', () => {
  test.describe('Can create a customer with an international Alaska move', () => {
    let pickupDate;
    let pickupDateStr;
    let deliveryDate;
    let deliveryDateStr;

    test.beforeEach(async ({ scPage }) => {
      await scPage.signInAsNewServicesCounselorUser();
    });

    test.skip(
      createCustomerFF === 'false' || alaskaFF === 'false',
      'Skip if the create customer & AK FFs are not enabled.',
    );

    test('create a customer and add a basic iHHG shipment with Alaska address', async ({ page, officePage }) => {
      // make sure we see the queue
      await expect(page.getByText('Moves')).toBeVisible();
      await expect(page.getByRole('link', { name: 'Counseling' })).toBeVisible();
      await expect(page.getByRole('link', { name: 'Customer Search' })).toBeVisible();

      // we need to search before we have access to the create customer button
      await page.getByRole('link', { name: 'Customer Search' }).click();
      await page.getByText('Customer Name').click();
      await page.getByLabel('Search').fill('Test');
      await page.getByRole('button', { name: 'Search' }).click();
      await expect(page.getByRole('button', { name: 'Add Customer' })).toBeEnabled();
      await page.getByRole('button', { name: 'Add Customer' }).click();

      // fill out the customer form
      await page.getByRole('combobox', { name: 'Branch of service' }).selectOption({ label: 'Army' });
      await page.getByLabel('DoD ID number').fill('1234567890');
      await page.getByLabel('First name').fill('Mister');
      await page.getByLabel('Last name').fill('Alaska');
      await page.getByLabel('Best contact phone').fill('555-555-5555');
      await page.getByLabel('Personal email').fill('alaskaBoi@mail.mil');
      await page.getByText('Phone', { exact: true }).nth(0).click();
      await page.getByLabel('Address 1').nth(0).fill('1234 Pickup St.');
      await page.getByLabel('Location Lookup').nth(0).fill('90210');
      await expect(page.getByText(LocationLookup1, { exact: true })).toBeVisible();
      await page.keyboard.press('Enter');
      await page.getByLabel('Address 1').nth(1).fill('1234 Backup St.');
      await page.getByLabel('Location Lookup').nth(1).fill('90212');
      await expect(page.getByText(LocationLookup2, { exact: true })).toBeVisible();
      await page.keyboard.press('Enter');
      await page.getByLabel('Name', { exact: true }).fill('Backup Friend');
      await page.getByLabel('Email', { exact: true }).nth(1).fill('backupFriend@mail.mil');
      await page.getByLabel('Phone', { exact: true }).nth(1).fill('555-867-5309');
      await page.locator('label[for="noCreateOktaAccount"]').click();
      await page.locator('label[for="yesCacUser"]').click();
      await page.keyboard.press('Tab');
      await expect(page.getByRole('button', { name: 'Save' })).toBeEnabled();
      await page.getByRole('button', { name: 'Save' }).click();

      // fill out the orders form
      await page.getByLabel('Orders type').selectOption({ label: 'Permanent Change Of Station (PCS)' });
      await page.getByLabel('Orders date').fill('12/25/2024');
      await page.getByLabel('Orders date').blur();
      await page.getByLabel('Report by date').fill('1/25/2025');
      await page.getByLabel('Report by date').blur();
      const originLocation = 'Tinker AFB, OK 73145';
      await page.getByLabel('Current duty location').fill('Tinker');
      await expect(page.getByText(originLocation, { exact: true })).toBeVisible();
      await page.keyboard.press('Enter');
<<<<<<< HEAD
=======
      await page.getByLabel('Counseling office').selectOption({ label: 'PPPO Tinker AFB - USAF' });
>>>>>>> db0777f7
      const counselingOffice = page.locator('#counselingOfficeId');
      await counselingOffice.selectOption('PPPO Tinker AFB - USAF');
      const dutyLocation = 'Elmendorf AFB, AK 99506';
      await page.getByLabel('New duty location').fill('ELMENDORF AFB');
      await expect(page.getByText(dutyLocation, { exact: true })).toBeVisible();
      await page.keyboard.press('Enter');
      await page.locator('label[for="hasDependentsNo"]').click();
      await page.getByLabel('Pay grade').selectOption({ label: 'E-7' });
      await expect(page.getByRole('button', { name: 'Next' })).toBeEnabled();
      await page.getByRole('button', { name: 'Next' }).click();

      // now we need to add order data
      await page.getByRole('link', { name: 'View and edit orders' }).click();
      const filepondContainer = page.locator('.filepond--wrapper');
      await officePage.uploadFileViaFilepond(filepondContainer, 'AF Orders Sample.pdf');
      await expect(page.getByTestId('documentAlertMessage')).toContainText('Uploading');
      await expect(page.getByTestId('documentAlertMessage')).not.toBeVisible();
      await expect(page.getByText('Upload complete')).not.toBeVisible();
      await expect(page.getByTestId('uploads-table').getByText('AF Orders Sample.pdf')).toBeVisible();
      await page.getByRole('button', { name: 'Done' }).click();
      await page.getByLabel('Department indicator').selectOption(DEPARTMENT_INDICATOR_OPTIONS.ARMY);
      await page.getByLabel('Orders number').fill('123456');
      await page.getByLabel('Orders type detail').selectOption('Shipment of HHG Permitted');
      await page.getByLabel('TAC').nth(0).fill('TEST');
      await expect(page.getByRole('button', { name: 'Save' })).toBeEnabled();
      await page.getByRole('button', { name: 'Save' }).click();

      // adding an HHG shipment
      await page.getByLabel('Add a new shipment').selectOption('HHG');
      await expect(page.getByText('Add shipment details')).toBeVisible();
      await expect(page.getByText('Weight allowance: 11,000 lbs')).toBeVisible();
      pickupDate = new Date();
      pickupDate.setDate(pickupDate.getDate() + 5);
      pickupDateStr = formatDate(pickupDate);
      deliveryDate = new Date();
      deliveryDate.setDate(pickupDate.getDate() + 10);
      deliveryDateStr = formatDate(deliveryDate);
      await page.getByLabel('Requested pickup date').fill(pickupDateStr);
      await page.getByLabel('Requested pickup date').blur();
      await page.getByText('Use pickup address').click();
      await page.getByLabel('Requested delivery date').fill(deliveryDateStr);
      await page.getByLabel('Requested delivery date').blur();
      await expect(page.getByRole('button', { name: 'Save' })).toBeEnabled();
      await page.getByRole('button', { name: 'Save' }).click();

      // verify we can see the iHHG shipment, submit it to the TOO
      await expect(page.getByText('iHHG')).toBeVisible();
      await expect(page.getByRole('button', { name: 'Submit move details' })).toBeEnabled();
      await page.getByRole('button', { name: 'Submit move details' }).click();
      await expect(page.getByText('Are you sure?')).toBeVisible();
      await page.getByRole('button', { name: 'Yes, submit' }).click();
      await expect(page.getByText('Move submitted.')).toBeVisible();
    });

    test('can create PPM with existing iHHG shipment on move', async ({ page, scPage }) => {
      const move = await scPage.testHarness.buildIntlHHGMoveNeedsSC();
      await scPage.navigateToMove(move.locator);

      // adding a PPM shipment
      await page.getByLabel('Add a new shipment').selectOption('PPM');
      await expect(page.getByText('Add shipment details')).toBeVisible();
      await expect(page.getByText('Weight allowance: 8,000 lbs')).toBeVisible();
      await page.getByLabel('Planned Departure Date').fill('01 May 2025');
      await page.getByLabel('Planned Departure Date').blur();
      await page.getByText('Use pickup address').click();

      const deliveryLocation = 'FAIRBANKS, AK 99702 (FAIRBANKS NORTH STAR)';
      const deliveryAddress = page.getByRole('group', { name: 'Delivery Address' });
      await deliveryAddress.getByLabel('Address 1').nth(0).fill('123 Cold St.');
      await page.locator('input[id="destination.address-location-input"]').fill('99702');
      await expect(page.getByText(deliveryLocation, { exact: true })).toBeVisible();
      await page.keyboard.press('Enter');

      await scPage.selectDutyLocation('JPPSO NORTHWEST', 'closeoutOffice');

      await page.getByTestId('estimatedWeight').fill('2,000');

      await expect(page.getByRole('button', { name: 'Save and Continue' })).toBeEnabled();
      await page.getByRole('button', { name: 'Save and Continue' }).click();

      await expect(page.getByText('Incentive & advance')).toBeVisible();
      await expect(page.getByText('Estimated incentive')).toBeVisible();

      await page.getByTestId('counselor-remarks').fill('remarks');

      await expect(page.getByRole('button', { name: 'Save and Continue' })).toBeEnabled();
      await page.getByRole('button', { name: 'Save and Continue' }).click();

      // verify we can see the PPM shipment, submit it to the TOO
      await expect(page.getByText('iPPM')).toBeVisible();
      await expect(page.getByRole('button', { name: 'Submit move details' })).toBeEnabled();
      await page.getByRole('button', { name: 'Submit move details' }).click();
      await expect(page.getByText('Are you sure?')).toBeVisible();
      await page.getByRole('button', { name: 'Yes, submit' }).click();
      await expect(page.getByText('Move submitted.')).toBeVisible();
    });
  });
});<|MERGE_RESOLUTION|>--- conflicted
+++ resolved
@@ -6,8 +6,6 @@
 const alaskaFF = process.env.FEATURE_FLAG_ENABLE_ALASKA;
 const LocationLookup1 = 'BEVERLY HILLS, CA 90210 (LOS ANGELES)';
 const LocationLookup2 = 'BEVERLY HILLS, CA 90212 (LOS ANGELES)';
-<<<<<<< HEAD
-=======
 
 /**
  * @param {Date} date
@@ -18,7 +16,6 @@
   const year = date.toLocaleString('default', { year: 'numeric' });
   return `${day} ${month} ${year}`;
 }
->>>>>>> db0777f7
 
 test.describe('Services counselor user', () => {
   test.describe('Can create a customer with an international Alaska move', () => {
@@ -85,10 +82,7 @@
       await page.getByLabel('Current duty location').fill('Tinker');
       await expect(page.getByText(originLocation, { exact: true })).toBeVisible();
       await page.keyboard.press('Enter');
-<<<<<<< HEAD
-=======
       await page.getByLabel('Counseling office').selectOption({ label: 'PPPO Tinker AFB - USAF' });
->>>>>>> db0777f7
       const counselingOffice = page.locator('#counselingOfficeId');
       await counselingOffice.selectOption('PPPO Tinker AFB - USAF');
       const dutyLocation = 'Elmendorf AFB, AK 99506';
