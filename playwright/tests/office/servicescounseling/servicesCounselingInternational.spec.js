--- conflicted
+++ resolved
@@ -54,16 +54,10 @@
       await page.getByLabel('Location Lookup').nth(1).fill('90212');
       await expect(page.getByText(LocationLookup2, { exact: true })).toBeVisible();
       await page.keyboard.press('Enter');
-<<<<<<< HEAD
       await page.getByLabel('First Name *').nth(1).fill('Backup');
       await page.getByLabel('Last Name *').nth(1).fill('Friend');
       await page.getByLabel('Email *').nth(1).fill('backupFriend@mail.mil');
-      await page.getByLabel('Phone', { exact: true }).nth(1).fill('555-867-5309');
-=======
-      await page.getByLabel('Name *').fill('Backup Friend');
-      await page.getByLabel('Email *').nth(1).fill('backupFriend@mail.mil');
       await page.getByLabel('Phone *').nth(1).fill('555-867-5309');
->>>>>>> da4002f6
       await page.locator('label[for="noCreateOktaAccount"]').click();
       await page.locator('label[for="yesCacUser"]').click();
       await page.keyboard.press('Tab');
