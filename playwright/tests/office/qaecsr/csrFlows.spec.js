/**
 * Semi-automated converted from a cypress test, and thus may contain
 * non best-practices, in particular: heavy use of `page.locator`
 * instead of `page.getBy*`.
 */

// @ts-check
import { test, expect } from '../../utils/office/officeTest';

test.describe('Customer Support User Flows', () => {
  test.describe('Customer Support Remarks', () => {
    test('is able to add, edit, and delete a remark', async ({ page, officePage }) => {
      const move = await officePage.testHarness.buildHHGMoveWithNTSAndNeedsSC();
      const moveLocator = move.locator;

      await officePage.signInAsNewCustomerServiceRepresentativeUser();
      await officePage.csrSearchForAndNavigateToMove(moveLocator);

      // Go to Customer Support Remarks
      await page.getByText('Customer Support Remarks').click();
      await officePage.waitForLoading();
      expect(page.url()).toContain(`/moves/${moveLocator}/customer-support-remarks`);
      await expect(page.getByText('Past remarks')).toBeVisible();

      // Validate remarks page content
      await expect(page.locator('h1')).toContainText('Customer Support Remarks');
      await expect(page.locator('h2').getByText('Remarks', { exact: true })).toBeVisible();
      await expect(page.locator('h3')).toContainText('Past remarks');
      await expect(page.locator('small')).toContainText(
        'Use this form to document any customer support provided for this move.',
      );
      await expect(page.locator('[data-testid="textarea"]')).toHaveAttribute('placeholder', 'Add your remarks here');

      await expect(page.getByTestId('button').nth(1)).toBeDisabled();

      // Should not have remarks (yet)
      await expect(page.getByText('No remarks yet')).toBeVisible();

      // Add a remark
      const testRemarkText = 'This is a test remark';
      const editString = '-edit';
      await page.locator('[data-testid="textarea"]').fill(testRemarkText);
      await expect(page.getByTestId('button').nth(1)).toBeEnabled();
<<<<<<< HEAD
      await page.locator('[data-testid=form] > [data-testid=button]').click();
=======
      await page.getByTestId('button').nth(1).click();
>>>>>>> 1239fb28
      await expect(page.getByText('No remarks yet')).toHaveCount(0);
      await expect(page.getByText(testRemarkText)).toBeVisible();

      // Open delete modal
      await expect(page.locator('[data-testid="modal"]')).toHaveCount(0);
      await page.locator('[data-testid="delete-remark-button"]').click();
      await expect(page.locator('[data-testid="modal"]')).toBeVisible();
      await expect(page.getByText('Are you sure you want to delete this remark')).toBeVisible();
      await expect(page.getByText('You cannot undo this action')).toBeVisible();
      await expect(page.getByText('Yes, Delete')).toBeVisible();
      await expect(page.getByText('No, keep it')).toBeVisible();

      // Exit modal with cancel button
      await page.locator('[data-testid=modalBackButton]').click();

      // Open the delete modal again
      await page.locator('[data-testid="delete-remark-button"]').click();

      // Exit modal with the X button
      await page.locator('[data-testid=modalCloseButton]').click();

      // Delete the remark for real
      await page.locator('[data-testid="delete-remark-button"]').click();
      await page.getByText('Yes, Delete').click();

      // Make sure success alert is shown
      await expect(page.getByText('Your remark has been deleted')).toHaveCount(1);

      // Validate that the deleted remark is not on the page
      await expect(page.getByText(testRemarkText)).toHaveCount(0);
      await expect(page.getByText('No remarks yet')).toBeVisible();

      // Add a new remark
      await page.locator('[data-testid="textarea"]').fill(testRemarkText);
      await page.getByTestId('button').nth(1).click();

      // Open edit and cancel
      await page.locator('[data-testid="edit-remark-button"]').click();
      await page.locator('[data-testid="edit-remark-textarea"]').pressSequentially(editString);
      await page.locator('[data-testid="edit-remark-cancel-button"]').click();

      // Validate remark was not edited
      await expect(page.getByText(testRemarkText)).toHaveCount(1);
      await expect(page.getByText(testRemarkText + editString)).not.toBeVisible();

      // Edit the remark
      await page.locator('[data-testid="edit-remark-button"]').click();
      await page.locator('[data-testid="edit-remark-textarea"]').fill(testRemarkText + editString);

      // Save the remark edit
      await page.locator('[data-testid="edit-remark-save-button"]').click();

      // Validate remark was edited
      await expect(page.getByText(testRemarkText + editString)).toHaveCount(1);
      await expect(page.getByText('(edited)')).toBeVisible();

      // Change user
      await page.getByText('Sign out').click();
      await page.waitForURL('**/sign-in');

      await officePage.signInAsNewCustomerServiceRepresentativeUser();
      await officePage.csrSearchForAndNavigateToMove(moveLocator);

      // Go to Customer Support Remarks
      await page.getByText('Customer Support Remarks').click();
      await officePage.waitForLoading();

      // Edited remark should exist but no edit/delete buttons as I am a different user
      await expect(page.getByText(testRemarkText + editString)).toBeVisible();
      await expect(page.locator('[data-testid="edit-remark-button"]')).toHaveCount(0);
      await expect(page.locator('[data-testid="delete-remark-button"]')).toHaveCount(0);
    });
  });

  test.describe('Permission based access', () => {
    test('is able to see orders and form is read only', async ({ page, officePage }) => {
      const move = await officePage.testHarness.buildHHGMoveWithNTSAndNeedsSC();
      const moveLocator = move.locator;

      await officePage.signInAsNewCustomerServiceRepresentativeUser();
      await officePage.csrSearchForAndNavigateToMove(moveLocator);

      // Navigate to view orders page
      await page.locator('[data-testid="view-orders"]').getByText('View orders').click();

      await expect(page.locator('input[name="issueDate"]')).toBeDisabled();
      await expect(page.locator('input[name="reportByDate"]')).toBeDisabled();
      await expect(page.locator('select[name="departmentIndicator"]')).toBeDisabled();
      await expect(page.locator('input[name="ordersNumber"]')).toBeDisabled();
      await expect(page.locator('select[name="ordersType"]')).toBeDisabled();
      await expect(page.locator('select[name="ordersTypeDetail"]')).toBeDisabled();
      await expect(page.locator('input[name="tac"]')).toBeDisabled();
      await expect(page.locator('input[name="sac"]')).toBeDisabled();
      await expect(page.locator('select[name="payGrade"]')).toBeDisabled();
      await expect(page.locator('input[name="dependentsAuthorized"]')).toBeDisabled();
      // no save button should exist
      await expect(page.getByRole('button', { name: 'Save' })).toHaveCount(0);
    });

    test('is able to see allowances and the form is read only', async ({ page, officePage }) => {
      const move = await officePage.testHarness.buildHHGMoveWithNTSAndNeedsSC();
      const moveLocator = move.locator;

      await officePage.signInAsNewCustomerServiceRepresentativeUser();
      await officePage.csrSearchForAndNavigateToMove(moveLocator);

      // Navigate to view allowances page
      await page.locator('[data-testid="view-allowances"]').getByText('View allowances').click();

      // read only pro-gear, pro-gear spouse, RME, SIT, and OCIE fields
      await expect(page.locator('input[name="proGearWeight"]')).toBeDisabled();
      await expect(page.locator('input[name="proGearWeightSpouse"]')).toBeDisabled();
      await expect(page.locator('input[name="requiredMedicalEquipmentWeight"]')).toBeDisabled();
      await expect(page.locator('input[name="storageInTransit"]')).toBeDisabled();
      await expect(page.locator('input[name="organizationalClothingAndIndividualEquipment"]')).toBeDisabled();

      // read only authorized weight
      await expect(page.locator('select[name=agency]')).toBeDisabled();

      // no save button should exist
      await expect(page.getByRole('button', { name: 'Save' })).toHaveCount(0);
    });

    test('is able to access view documents in payment request page', async ({ page, officePage }) => {
      const move = await officePage.testHarness.buildHHGMoveWithServiceItemsandPaymentRequestWithDocsReviewedForQAE();
      const moveLocator = move.locator;

      await officePage.signInAsNewCustomerServiceRepresentativeUser();
      await officePage.csrSearchForAndNavigateToMove(moveLocator);

      await page.getByText('Payment requests').click();

      await page.getByText('View documents').click();

      // should see `Review service items` header if page loaded successfully
      await expect(page.getByText('Review service items')).toBeVisible();
    });

    test('is able to see no documents provided text in payment request page', async ({ page, officePage }) => {
      const move = await officePage.testHarness.buildHHGMoveWithServiceItemsandPaymentRequestReviewedForQAE();
      const moveLocator = move.locator;

      await officePage.signInAsNewCustomerServiceRepresentativeUser();
      await officePage.csrSearchForAndNavigateToMove(moveLocator);

      await page.getByText('Payment requests').click();

      await expect(page.getByText('No documents provided')).toBeVisible();
    });
  });
});<|MERGE_RESOLUTION|>--- conflicted
+++ resolved
@@ -41,11 +41,7 @@
       const editString = '-edit';
       await page.locator('[data-testid="textarea"]').fill(testRemarkText);
       await expect(page.getByTestId('button').nth(1)).toBeEnabled();
-<<<<<<< HEAD
-      await page.locator('[data-testid=form] > [data-testid=button]').click();
-=======
       await page.getByTestId('button').nth(1).click();
->>>>>>> 1239fb28
       await expect(page.getByText('No remarks yet')).toHaveCount(0);
       await expect(page.getByText(testRemarkText)).toBeVisible();
 
