--- conflicted
+++ resolved
@@ -62,12 +62,7 @@
       await page.locator('#ntsRecordedWeight').clear();
       await page.locator('#ntsRecordedWeight').fill('3000');
       await page.locator('#requestedPickupDate').clear();
-<<<<<<< HEAD
       await page.locator('#requestedPickupDate').fill(getFutureDate());
-=======
-      const pickupDate = new Date(Date.now() + 24 * 60 * 60 * 1000).toLocaleDateString('en-US');
-      await page.locator('#requestedPickupDate').fill(pickupDate);
->>>>>>> 1239fb28
 
       // Storage facility info
       await page.locator('#facilityName').fill('Sample Facility Name');
@@ -87,13 +82,9 @@
       await page.locator('input[name="storageFacility.address.streetAddress1"]').blur();
       await page.locator('input[name="storageFacility.address.streetAddress2"]').fill('Suite 7A');
       await page.locator('input[name="storageFacility.address.streetAddress2"]').blur();
-<<<<<<< HEAD
-      await page.locator('input[id="storageFacility.address-input"]').fill('30301');
-=======
       const pickupLocator = page.locator('input[id="storageFacility.address-input"]');
       await pickupLocator.click({ timeout: 5000 });
       await pickupLocator.fill('30301');
->>>>>>> 1239fb28
       await expect(page.getByText(pickupLocationLookup, { exact: true })).toBeVisible();
       await page.keyboard.press('Enter');
       await page.locator('#facilityLotNumber').fill('1111111');
@@ -108,14 +99,10 @@
       await page.locator('input[name="delivery.address.streetAddress1"]').fill('148 S East St');
       await page.locator('input[name="delivery.address.streetAddress2"]').clear();
       await page.locator('input[name="delivery.address.streetAddress2"]').fill('Suite 7A');
-<<<<<<< HEAD
-      await page.locator('input[id="delivery.address-input"]').fill('85365');
-=======
       await page.locator('input[name="delivery.address.streetAddress2"]').blur();
       const deliveryLocator = page.locator('input[id="delivery.address-input"]');
       await deliveryLocator.click({ timeout: 5000 });
       await deliveryLocator.fill('85365');
->>>>>>> 1239fb28
       await expect(page.getByText(destinationLocationLookup, { exact: true })).toBeVisible();
       await page.keyboard.press('Enter');
 
