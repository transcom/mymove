/**
 * Semi-automated converted from a cypress test, and thus may contain
 * non best-practices, in particular: heavy use of `page.locator`
 * instead of `page.getBy*`.
 */

// @ts-check
import { test, expect, DEPARTMENT_INDICATOR_OPTIONS } from '../../utils/office/officeTest';
import findOptionWithinOpenedDropdown from '../../utils/playwrightUtility';

import { TooFlowPage } from './tooTestFixture';

const TOOTabsTitles = ['Move Queue', 'Search'];

const SearchRBSelection = ['Move Code', 'DOD ID', 'Customer Name'];

const SearchTerms = ['SITEXT', '8796353598', 'Spacemen'];

const StatusFilterOptions = ['Draft', 'New Move', 'Needs Counseling', 'Service counseling completed', 'Move approved'];

test.describe('TOO user', () => {
  /** @type {TooFlowPage} */
  let tooFlowPage;
  let testMove;

  test.describe('with Search Queue', () => {
    test.beforeEach(async ({ officePage }) => {
      testMove = await officePage.testHarness.buildHHGMoveWithServiceItemsAndPaymentRequestsAndFilesForTOO();
      await officePage.signInAsNewTOOUser();
      tooFlowPage = new TooFlowPage(officePage, testMove);

      const searchTab = officePage.page.getByTitle(TOOTabsTitles[1]);
      await searchTab.click();
    });

    test('can search for moves using Move Code', async ({ page }) => {
      const selectedRadio = page.getByRole('group').locator(`label:text("${SearchRBSelection[0]}")`);
      await selectedRadio.click();
      await page.getByTestId('searchText').type(testMove.locator);
      await page.getByTestId('searchTextSubmit').click();

      await expect(page.getByText('Results (1)')).toBeVisible();
      await expect(page.getByTestId('locator-0')).toContainText(testMove.locator);
    });
    test('can search for moves using DOD ID', async ({ page }) => {
      const selectedRadio = page.getByRole('group').locator(`label:text("${SearchRBSelection[1]}")`);
      await selectedRadio.click();
      await page.getByTestId('searchText').type(testMove.Orders.ServiceMember.edipi);
      await page.getByTestId('searchTextSubmit').click();

      await expect(page.getByText('Results (1)')).toBeVisible();
      await expect(page.getByTestId('dodID-0')).toContainText(testMove.Orders.ServiceMember.edipi);
    });
    test('can search for moves using Customer Name', async ({ page }) => {
      const CustomerName = `${testMove.Orders.ServiceMember.last_name}, ${testMove.Orders.ServiceMember.first_name}`;
      const selectedRadio = page.getByRole('group').locator(`label:text("${SearchRBSelection[2]}")`);
      await selectedRadio.click();
      await page.getByTestId('searchText').type(CustomerName);
      await page.getByTestId('searchTextSubmit').click();

      await expect(page.getByText('Results')).toBeVisible();
      await expect(page.getByTestId('customerName-0')).toContainText(CustomerName);
    });
    test('Can filter status using Move Status', async ({ page }) => {
      const selectedRadio = page.getByRole('group').locator(`label:text("${SearchRBSelection[0]}")`);
      await selectedRadio.click();
      await page.getByTestId('searchText').type(SearchTerms[0]);
      await page.getByTestId('searchTextSubmit').click();

      const StatusFilter = page.getByTestId('MultiSelectCheckBoxFilter');
      await StatusFilter.click();

      for (const item of StatusFilterOptions) {
        const found = page
          .locator('[id^="react-select"][id*="listbox"]')
          .locator(`[id*="option"]:has(:text("${item}"))`);
        await expect(found).toBeVisible();
      }
    });
    test('Can select a filter status using Payment Request', async ({ page }) => {
      const selectedRadio = page.getByRole('group').locator(`label:text("${SearchRBSelection[0]}")`);
      await selectedRadio.click();
      await page.getByTestId('searchText').type(testMove.locator);
      await page.getByTestId('searchTextSubmit').click();

      // Check if Payment Request Status options are present
      const StatusFilter = page.getByTestId('MultiSelectCheckBoxFilter');
      await StatusFilter.click();

      const found = findOptionWithinOpenedDropdown(page, StatusFilterOptions[1]);
      await found.click();
      await expect(page.getByText('Results')).toBeVisible();
    });
    test('cant search for empty move code', async ({ page }) => {
      const selectedRadio = page.getByRole('group').locator(`label:text("${SearchRBSelection[0]}")`);
      await selectedRadio.click();

      const SearchBox = page.getByTestId('searchText');
      await SearchBox.type('');
      await SearchBox.blur();

      await expect(page.getByText('Move Code Must be exactly 6 characters')).toBeVisible();
      await expect(page.getByRole('table')).not.toBeVisible();
    });
    test('cant search for short move code', async ({ page }) => {
      const selectedRadio = page.getByRole('group').locator(`label:text("${SearchRBSelection[0]}")`);
      await selectedRadio.click();

      const SearchBox = page.getByTestId('searchText');
      await SearchBox.type('MOVE');
      await SearchBox.blur();

      await expect(page.getByText('Move Code Must be exactly 6 characters')).toBeVisible();
      await expect(page.getByRole('table')).not.toBeVisible();
    });
    test('cant search for long move code', async ({ page }) => {
      const selectedRadio = page.getByRole('group').locator(`label:text("${SearchRBSelection[0]}")`);
      await selectedRadio.click();

      const SearchBox = page.getByTestId('searchText');
      await SearchBox.type('ASUPERLONGMOVE');
      await SearchBox.blur();

      await expect(page.getByText('Move Code Must be exactly 6 characters')).toBeVisible();
      await expect(page.getByRole('table')).not.toBeVisible();
    });
    test('cant search for empty DOD ID', async ({ page }) => {
      const selectedRadio = page.getByRole('group').locator(`label:text("${SearchRBSelection[1]}")`);
      await selectedRadio.click();

      const SearchBox = page.getByTestId('searchText');
      await SearchBox.type('');
      await SearchBox.blur();

      await expect(page.getByText('DOD ID must be exactly 10 characters')).toBeVisible();
      await expect(page.getByRole('table')).not.toBeVisible();
    });
    test('cant search for short DOD ID', async ({ page }) => {
      const selectedRadio = page.getByRole('group').locator(`label:text("${SearchRBSelection[1]}")`);
      await selectedRadio.click();

      const SearchBox = page.getByTestId('searchText');
      await SearchBox.type('1234567');
      await SearchBox.blur();

      await expect(page.getByText('DOD ID must be exactly 10 characters')).toBeVisible();
      await expect(page.getByRole('table')).not.toBeVisible();
    });
    test('cant search for long DOD ID', async ({ page }) => {
      const selectedRadio = page.getByRole('group').locator(`label:text("${SearchRBSelection[1]}")`);
      await selectedRadio.click();

      const SearchBox = page.getByTestId('searchText');
      await SearchBox.type('123456789011');
      await SearchBox.blur();

      await expect(page.getByText('DOD ID must be exactly 10 characters')).toBeVisible();
      await expect(page.getByRole('table')).not.toBeVisible();
    });
    test('cant search for empty Customer Name', async ({ page }) => {
      const selectedRadio = page.getByRole('group').locator(`label:text("${SearchRBSelection[2]}")`);
      await selectedRadio.click();

      const SearchBox = page.getByTestId('searchText');
      await SearchBox.type('');
      await SearchBox.blur();

      await expect(page.getByText('Customer search must contain a value')).toBeVisible();
      await expect(page.getByRole('table')).not.toBeVisible();
    });
  });

  test.describe('with HHG Moves', () => {
    test.beforeEach(async ({ officePage }) => {
      const move = await officePage.testHarness.buildHHGMoveWithServiceItemsAndPaymentRequestsAndFilesForTOO();
      await officePage.signInAsNewTOOUser();
      tooFlowPage = new TooFlowPage(officePage, move);
      await officePage.tooNavigateToMove(move.locator);
    });

    test('is able to approve a shipment', async ({ page }) => {
      await expect(page.locator('#approved-shipments')).not.toBeVisible();
      await expect(page.locator('#requested-shipments')).toBeVisible();
      await expect(page.getByText('Approve selected')).toBeDisabled();
      await expect(page.locator('#approvalConfirmationModal [data-testid="modal"]')).not.toBeVisible();

      await tooFlowPage.approveAllShipments();

      // Redirected to Move Task Order page

      expect(page.url()).toContain(`/moves/${tooFlowPage.moveLocator}/mto`);
      await expect(page.getByTestId('ShipmentContainer')).toBeVisible();
      await expect(page.locator('[data-testid="ApprovedServiceItemsTable"] h3')).toContainText(
        'Approved Service Items (14 items)',
      );

      // MTO compliance information is visible
      await expect(
        page.getByText('Payment will be made using the Third-Party Payment System (TPPS) Automated Payment System'),
      ).toBeVisible();
      await expect(
        page.getByText(
          'Packaging, packing, and shipping instructions as identified in the Conformed Copy of HTC111-11-1-1112 Attachment 1 Performance Work Statement',
        ),
      ).toBeVisible();
      await expect(page.getByText('NAICS: 488510 - FREIGHT TRANSPORTATION ARRANGEMENT')).toBeVisible();
      await expect(page.getByText('Contract #HTC111-11-1-1112')).toBeVisible();

      // Navigate back to Move Details
      await page.getByTestId('MoveDetails-Tab').click();
      await tooFlowPage.waitForLoading();

      expect(page.url()).toContain(`/moves/${tooFlowPage.moveLocator}/details`);
      await expect(page.locator('#approvalConfirmationModal [data-testid="modal"]')).not.toBeVisible();
      await expect(page.locator('#approved-shipments')).toBeVisible();
      await expect(page.locator('#requested-shipments')).not.toBeVisible();
      await expect(page.getByText('Approve selected')).not.toBeVisible();
    });

    test('is able to flag and unflag a move for financial review', async ({ page }) => {
      expect(page.url()).toContain('details');

      // click to trigger financial review modal
      await page.getByText('Flag move for financial review').click();

      // Enter information in modal and submit
      await page.locator('label').getByText('Yes', { exact: true }).click();
      await page.locator('textarea').type('Something is rotten in the state of Denmark');

      // Click save on the modal
      await page.getByRole('button', { name: 'Save' }).click();

      // Verify sucess alert and tag
      await expect(page.getByText('Move flagged for financial review.')).toBeVisible();
      await expect(page.getByText('Flagged for financial review', { exact: true })).toBeVisible();

      // now test unflag
      expect(page.url()).toContain('details');

      // click to trigger financial review modal
      await page.getByText('Edit', { exact: true }).click();

      // Enter information in modal and submit
      await page.locator('label').getByText('No', { exact: true }).click();

      // Click save on the modal
      await page.getByRole('button', { name: 'Save' }).click();

      // Verify success alert and tag
      await expect(page.getByText('Move unflagged for financial review.')).toBeVisible();
    });

    test('is able to approve and reject mto service items', async ({ page }) => {
      await tooFlowPage.approveAllShipments();

      await page.getByTestId('MoveTaskOrder-Tab').click();
      await tooFlowPage.waitForLoading();
      expect(page.url()).toContain(`/moves/${tooFlowPage.moveLocator}/mto`);

      // Wait for page to load to deal with flakiness resulting from Service Item tables loading
      await tooFlowPage.page.waitForLoadState();

      // Move Task Order page
      await expect(page.getByTestId('ShipmentContainer')).toHaveCount(1);

      /**
       * @function
       * @description This test approves and rejects service items, which moves them from one table to another
       * and expects the counts of each table to increment/decrement by one item each time
       * This function gets the service items for a given table to help count them
       * @param {import("playwright-core").Locator} table
       * @returns {import("playwright-core").Locator}
       */
      const getServiceItemsInTable = (table) => {
        return table.getByRole('rowgroup').nth(1).getByRole('row');
      };

      const requestedServiceItemsTable = page.getByTestId('RequestedServiceItemsTable');
      let requestedServiceItemCount = await getServiceItemsInTable(requestedServiceItemsTable).count();
      const approvedServiceItemsTable = page.getByTestId('ApprovedServiceItemsTable');
      let approvedServiceItemCount = await getServiceItemsInTable(approvedServiceItemsTable).count();
      const rejectedServiceItemsTable = page.getByTestId('RejectedServiceItemsTable');
      let rejectedServiceItemCount = await getServiceItemsInTable(rejectedServiceItemsTable).count();

      // This test requires at least two requested service items
      await expect(page.getByText('Requested Service Items', { exact: false })).toBeVisible();
      await expect(getServiceItemsInTable(requestedServiceItemsTable).nth(1)).toBeVisible();

      await expect(page.getByTestId('modal')).not.toBeVisible();

      // Approve a requested service item
      expect((await getServiceItemsInTable(requestedServiceItemsTable).count()) > 0);
      await requestedServiceItemsTable.getByRole('button', { name: 'Accept' }).first().click();
      await tooFlowPage.waitForLoading();

      await expect(page.locator('[data-testid="ApprovedServiceItemsTable"] h3')).toContainText(
        'Approved Service Items (15 items)',
      );
      await expect(getServiceItemsInTable(approvedServiceItemsTable)).toHaveCount(approvedServiceItemCount + 1);
      approvedServiceItemCount = await getServiceItemsInTable(approvedServiceItemsTable).count();

      await expect(getServiceItemsInTable(requestedServiceItemsTable)).toHaveCount(requestedServiceItemCount - 1);
      requestedServiceItemCount = await getServiceItemsInTable(requestedServiceItemsTable).count();

      // Reject a requested service item
      await expect(page.getByText('Requested Service Items', { exact: false })).toBeVisible();
      expect((await getServiceItemsInTable(requestedServiceItemsTable).count()) > 0);
      await requestedServiceItemsTable.getByRole('button', { name: 'Reject' }).first().click();

      await expect(page.getByTestId('modal')).toBeVisible();
      let modal = page.getByTestId('modal');

      await expect(modal.getByRole('button', { name: 'Submit' })).toBeDisabled();
      await modal.getByRole('textbox').type('my very valid reason');
      await modal.getByRole('button', { name: 'Submit' }).click();

      await expect(page.getByTestId('modal')).not.toBeVisible();

      await expect(page.getByText('Rejected Service Items', { exact: false })).toBeVisible();
      await expect(getServiceItemsInTable(rejectedServiceItemsTable)).toHaveCount(rejectedServiceItemCount + 1);
      rejectedServiceItemCount = await getServiceItemsInTable(rejectedServiceItemsTable).count();

      await expect(getServiceItemsInTable(requestedServiceItemsTable)).toHaveCount(requestedServiceItemCount - 1);
      requestedServiceItemCount = await getServiceItemsInTable(requestedServiceItemsTable).count();

      // Accept a previously rejected service item
      await rejectedServiceItemsTable.getByRole('button').first().click();

      await expect(page.locator('[data-testid="ApprovedServiceItemsTable"] h3')).toContainText(
        'Approved Service Items (15 items)',
      );
      await expect(getServiceItemsInTable(approvedServiceItemsTable)).toHaveCount(approvedServiceItemCount + 1);
      approvedServiceItemCount = await getServiceItemsInTable(approvedServiceItemsTable).count();

      await expect(getServiceItemsInTable(rejectedServiceItemsTable)).toHaveCount(rejectedServiceItemCount - 1);
      rejectedServiceItemCount = await getServiceItemsInTable(rejectedServiceItemsTable).count();

      // Reject a previously accepted service item
      await approvedServiceItemsTable.getByRole('button').first().click();

      await expect(page.getByTestId('modal')).toBeVisible();
      modal = page.getByTestId('modal');
      await expect(modal.getByRole('button', { name: 'Submit' })).toBeDisabled();
      await modal.getByTestId('textInput').type('changed my mind about this one');
      await modal.getByRole('button', { name: 'Submit' }).click();

      await expect(page.getByTestId('modal')).not.toBeVisible();

      await expect(page.getByText('Rejected Service Items', { exact: false })).toBeVisible();
      await expect(getServiceItemsInTable(rejectedServiceItemsTable)).toHaveCount(rejectedServiceItemCount + 1);
      rejectedServiceItemCount = await getServiceItemsInTable(rejectedServiceItemsTable).count();

      await expect(page.locator('[data-testid="ApprovedServiceItemsTable"] h3')).toContainText(
        'Approved Service Items (15 items)',
      );
      await expect(getServiceItemsInTable(approvedServiceItemsTable)).toHaveCount(approvedServiceItemCount - 1);
      approvedServiceItemCount = await getServiceItemsInTable(approvedServiceItemsTable).count();
    });

    test('is able to edit orders', async ({ page }) => {
      // Navigate to Edit orders page
      await expect(page.getByTestId('edit-orders')).toContainText('Edit orders');
      await page.getByText('Edit orders').click();
      await tooFlowPage.waitForLoading();

      // Check for department indicators
      await page.getByLabel('Department indicator').selectOption(DEPARTMENT_INDICATOR_OPTIONS.AIR_AND_SPACE_FORCE);
      await page.getByLabel('Department indicator').selectOption(DEPARTMENT_INDICATOR_OPTIONS.ARMY);
      await page.getByLabel('Department indicator').selectOption(DEPARTMENT_INDICATOR_OPTIONS.ARMY_CORPS_OF_ENGINEERS);
      await page.getByLabel('Department indicator').selectOption(DEPARTMENT_INDICATOR_OPTIONS.COAST_GUARD);
      await page.getByLabel('Department indicator').selectOption(DEPARTMENT_INDICATOR_OPTIONS.NAVY_AND_MARINES);
      await page
        .getByLabel('Department indicator')
        .selectOption(DEPARTMENT_INDICATOR_OPTIONS.OFFICE_OF_SECRETARY_OF_DEFENSE);

      // Toggle between Edit Allowances and Edit Orders page
      await page.getByTestId('view-allowances').click();
      await tooFlowPage.waitForLoading();
      expect(page.url()).toContain(`/moves/${tooFlowPage.moveLocator}/allowances`);
      await page.getByTestId('view-orders').click();
      await tooFlowPage.waitForLoading();
      expect(page.url()).toContain(`/moves/${tooFlowPage.moveLocator}/orders`);

      // Check for link that allows TIO to download the PDF for copy/paste functionality
      await expect(page.locator('p[class*="DocumentViewer_downloadLink"] > a > span')).toHaveText('Download file');

      // Edit orders fields

      await tooFlowPage.selectDutyLocation('Fort Irwin', 'originDutyLocation');
      // select the 5th option in the dropdown
      await tooFlowPage.selectDutyLocation('JB McGuire-Dix-Lakehurst', 'newDutyLocation', 5);

      await page.locator('input[name="issueDate"]').clear();
      await page.locator('input[name="issueDate"]').type('16 Mar 2018');
      await page.locator('input[name="reportByDate"]').clear();
      await page.locator('input[name="reportByDate"]').type('22 Mar 2018');
      await page.locator('select[name="departmentIndicator"]').selectOption({ label: '21 Army' });
      await page.locator('input[name="ordersNumber"]').clear();
      await page.locator('input[name="ordersNumber"]').type('ORDER66');
      await page.locator('select[name="ordersType"]').selectOption({ label: 'Permanent Change Of Station (PCS)' });
      await page.locator('select[name="ordersTypeDetail"]').selectOption({ label: 'Shipment of HHG Permitted' });
      await page.locator('input[name="tac"]').clear();
      await page.locator('input[name="tac"]').type('F123');
      await page.locator('input[name="sac"]').clear();
      await page.locator('input[name="sac"]').type('4K988AS098F');

      // Edit orders page | Save
      await page.getByRole('button', { name: 'Save' }).click();
      await page.getByRole('heading', { name: 'Move details' }).waitFor();

      // Verify edited values are saved
      expect(page.url()).toContain(`/moves/${tooFlowPage.moveLocator}/details`);

      await expect(page.locator('[data-testid="currentDutyLocation"]')).toContainText('Fort Irwin');
      await expect(page.locator('[data-testid="newDutyLocation"]')).toContainText(
        'JB Langley-Eustis (Fort Eustis), VA 23604',
      );
      await expect(page.locator('[data-testid="issuedDate"]')).toContainText('16 Mar 2018');
      await expect(page.locator('[data-testid="reportByDate"]')).toContainText('22 Mar 2018');
      await expect(page.locator('[data-testid="departmentIndicator"]')).toContainText('Army');
      await expect(page.locator('[data-testid="ordersNumber"]')).toContainText('ORDER66');
      await expect(page.locator('[data-testid="ordersType"]')).toContainText('Permanent Change Of Station (PCS)');
      await expect(page.locator('[data-testid="ordersTypeDetail"]')).toContainText('Shipment of HHG Permitted');
      await expect(page.locator('[data-testid="tacMDC"]')).toContainText('F123');
      await expect(page.locator('[data-testid="sacSDN"]')).toContainText('4K988AS098F');

      // Edit orders page | Cancel
      // Navigate to Edit orders page
      await expect(page.getByTestId('edit-orders')).toContainText('Edit orders');
      await page.getByText('Edit orders').click();
      await tooFlowPage.waitForLoading();
      await page.getByRole('button', { name: 'Cancel' }).click();
      await tooFlowPage.waitForLoading();

      expect(page.url()).toContain(`/moves/${tooFlowPage.moveLocator}/details`);
    });

    test('is able to request cancellation for a shipment', async ({ page }) => {
      await tooFlowPage.approveAllShipments();

      await page.getByTestId('MoveTaskOrder-Tab').click();
      expect(page.url()).toContain(`/moves/${tooFlowPage.moveLocator}/mto`);

      // Move Task Order page
      await expect(page.getByTestId('ShipmentContainer')).toHaveCount(1);

      // Click requestCancellation button and display modal
      await page.locator('.shipment-heading').locator('button').getByText('Request Cancellation').click();

      await expect(page.getByTestId('modal')).toBeVisible();
      const modal = page.getByTestId('modal');

      await modal.locator('button[type="submit"]').click();

      // After updating, the button is disabeld and an alert is shown
      await expect(page.getByTestId('modal')).not.toBeVisible();
      await expect(page.locator('.shipment-heading')).toContainText('Cancellation Requested');
      await expect(
        page
          .locator('[data-testid="alert"]')
          .getByText('The request to cancel that shipment has been sent to the movers.'),
      ).toBeVisible();

      // Alert should disappear if focus changes
      await page.locator('[data-testid="rejectTextButton"]').first().click();
      await page.locator('[data-testid="closeRejectServiceItem"]').click();
      await expect(page.locator('[data-testid="alert"]')).not.toBeVisible();
    });

<<<<<<< HEAD
=======
    test('is able to request diversion for a shipment and receive alert msg', async ({ page }) => {
      await tooFlowPage.approveAllShipments();

      await page.getByTestId('MoveTaskOrder-Tab').click();
      expect(page.url()).toContain(`/moves/${tooFlowPage.moveLocator}/mto`);

      // Move Task Order page
      await expect(page.getByTestId('ShipmentContainer')).toHaveCount(1);

      await page.locator('button').getByText('Request diversion').click();

      // Check modal title includes shipment locator
      const modalTitleText = await page.locator('div[data-testid="modal"] h3').textContent();
      const modalTitlePattern = /^Request Shipment Diversion for #([A-Za-z0-9]{6}-\d{2})$/;
      const hasValidModalTitle = modalTitlePattern.test(modalTitleText);
      expect(hasValidModalTitle).toBeTruthy();

      // Submit the diversion request
      await page.locator('input[name="diversionReason"]').type('reasonable reason');
      await page.locator('button[data-testid="modalSubmitButton"]').click();
      await expect(page.locator('.shipment-heading')).toContainText('diversion requested');

      // Check the alert message with shipment locator
      const alertText = await page.locator('[data-testid="alert"]').textContent();
      const shipmentNumberPattern = /Diversion successfully requested for Shipment #([A-Za-z0-9]{6}-\d{2})/;
      const hasValidShipmentNumber = shipmentNumberPattern.test(alertText);
      expect(hasValidShipmentNumber).toBeTruthy();

      // Alert should disappear if focus changes
      await page.locator('[data-testid="rejectTextButton"]').first().click();
      await page.locator('[data-testid="closeRejectServiceItem"]').click();
      await expect(page.locator('[data-testid="alert"]')).not.toBeVisible();
    });

>>>>>>> 8d0e7410
    /**
     * This test is being temporarily skipped until flakiness issues
     * can be resolved. It was skipped in cypress and is not part of
     * the initial playwright conversion. - ahobson 2023-01-10
     */
    test.skip('is able to edit allowances', async ({ page }) => {
      // Navigate to Edit allowances page
      await expect(page.getByTestId('edit-allowances')).toContainText('Edit allowances');
      await page.getByText('Edit allowances').click();

      // // Toggle between Edit Allowances and Edit Orders page
      // await page.locator('[data-testid="view-orders"]').click();
      // cy.url().should('include', `/moves/${moveLocator}/orders`);
      // await page.locator('[data-testid="view-allowances"]').click();
      // cy.url().should('include', `/moves/${moveLocator}/allowances`);

      // await page.locator('form').within(($form) => {
      //   // Edit pro-gear, pro-gear spouse, RME, SIT, and OCIE fields
      //   await page.locator('input[name="proGearWeight"]').type('1999');
      //   await page.locator('input[name="proGearWeightSpouse"]').type('499');
      //   await page.locator('input[name="requiredMedicalEquipmentWeight"]').type('999');
      //   await page.locator('input[name="storageInTransit"]').type('199');
      //   await page.locator('input[name="organizationalClothingAndIndividualEquipment"]').siblings('label[for="ocieInput"]').click();

      //   // Edit grade and authorized weight
      //   await expect(page.locator('select[name=agency]')).toContainText('Army');
      //   await page.locator('select[name=agency]').selectOption({ label: 'Navy'});
      //   await expect(page.locator('select[name="grade"]')).toContainText('E-1');
      //   await page.locator('select[name="grade"]').selectOption({ label: 'W-2'});
      //   await page.locator('input[name="authorizedWeight"]').type('11111');

      //   //Edit DependentsAuthorized
      //   await page.locator('input[name="dependentsAuthorized"]').siblings('label[for="dependentsAuthorizedInput"]').click();

      //   // Edit allowances page | Save
      //   await expect(page.locator('button').contains('Save')).toBeEnabled().click();

      // cy.wait(['@patchAllowances']);

      // // Verify edited values are saved
      // cy.url().should('include', `/moves/${moveLocator}/details`);

      // await expect(page.locator('[data-testid="progear"]')).toContainText('1,999');
      // await expect(page.locator('[data-testid="spouseProgear"]')).toContainText('499');
      // await expect(page.locator('[data-testid="rme"]')).toContainText('999');
      // await expect(page.locator('[data-testid="storageInTransit"]')).toContainText('199');
      // await expect(page.locator('[data-testid="ocie"]')).toContainText('Unauthorized');

      // await expect(page.locator('[data-testid="authorizedWeight"]')).toContainText('11,111');
      // await expect(page.locator('[data-testid="branchGrade"]')).toContainText('Navy');
      // await expect(page.locator('[data-testid="branchGrade"]')).toContainText('W-2');
      // await expect(page.locator('[data-testid="dependents"]')).toContainText('Unauthorized');

      // // Edit allowances page | Cancel
      // await expect(page.locator('[data-testid="edit-allowances"]')).toContainText('Edit allowances').click();
      // await expect(page.locator('button')).toContainText('Cancel').click();
      // cy.url().should('include', `/moves/${moveLocator}/details`);
    });

    test('is able to edit shipment', async ({ page }) => {
      const deliveryDate = new Date().toLocaleDateString('en-US');

      // Edit the shipment
      await page.locator('[data-testid="ShipmentContainer"] .usa-button').first().click();
      // fill out some changes on the form
      await page.locator('#requestedDeliveryDate').clear();
      await page.locator('#requestedDeliveryDate').type(deliveryDate);
      await page.locator('#requestedDeliveryDate').blur();
      await page.locator('input[name="delivery.address.streetAddress1"]').clear();
      await page.locator('input[name="delivery.address.streetAddress1"]').type('7 q st');
      await page.locator('input[name="delivery.address.city"]').clear();
      await page.locator('input[name="delivery.address.city"]').type('city');
      await page.locator('select[name="delivery.address.state"]').selectOption({ label: 'OH' });
      await page.locator('input[name="delivery.address.postalCode"]').clear();
      await page.locator('input[name="delivery.address.postalCode"]').type('90210');
      await page.locator('[data-testid="submitForm"]').click();
      await expect(page.locator('[data-testid="submitForm"]')).not.toBeEnabled();

      await tooFlowPage.waitForPage.moveDetails();
    });

    // Test that the TOO is blocked from doing QAE actions
    test('is unable to see create report buttons', async ({ page }) => {
      await page.getByText('Quality assurance').click();
      await tooFlowPage.waitForLoading();
      await expect(page.getByText('Quality assurance reports')).toBeVisible();

      // Make sure there are no create report buttons on the page
      await expect(page.getByText('Create report')).not.toBeVisible();
    });

    test('cannot load evaluation report creation form', async ({ page }) => {
      // Attempt to visit edit page for an evaluation report (report ID doesn't matter since
      // we should get stopped before looking it up)
      await page.goto(`/moves/${tooFlowPage.moveLocator}/evaluation-reports/11111111-1111-1111-1111-111111111111`);
      await expect(page.getByText("Sorry, you can't access this page")).toBeVisible();
      await page.getByText('Go to move details').click();
      await tooFlowPage.waitForLoading();

      // Make sure we go to move details page
      expect(page.url()).toContain(`/moves/${tooFlowPage.moveLocator}/details`);
    });

    test('is able to view Origin GBLOC', async ({ page }) => {
      // Check for Origin GBLOC label
      await expect(page.getByTestId('originGBLOC')).toHaveText('Origin GBLOC');
      await expect(page.getByTestId('infoBlock')).toContainText('KKFA');
    });
  });

  test.describe('with HHG Moves after actual pickup date', () => {
    test.beforeEach(async ({ officePage }) => {
      const move = await officePage.testHarness.buildHHGMoveForTOOAfterActualPickupDate();
      await officePage.signInAsNewTOOUser();
      tooFlowPage = new TooFlowPage(officePage, move);
      await officePage.tooNavigateToMove(move.locator);
    });

    test('is able to request diversion for a shipment and receive alert msg', async ({ page }) => {
      await tooFlowPage.approveAllShipments();

      await page.getByTestId('MoveTaskOrder-Tab').click();
      expect(page.url()).toContain(`/moves/${tooFlowPage.moveLocator}/mto`);

      // Move Task Order page
      await expect(page.getByTestId('ShipmentContainer')).toHaveCount(1);

      await page.locator('button').getByText('Request diversion').click();

      // Check modal title includes shipment locator
      const modalTitleText = await page.locator('div[data-testid="modal"] h3').textContent();
      const modalTitlePattern = /^Request Shipment Diversion for #([A-Za-z0-9]{6}-\d{2})$/;
      const hasValidModalTitle = modalTitlePattern.test(modalTitleText);
      expect(hasValidModalTitle).toBeTruthy();

      // Submit the diversion request
      await page.locator('input[name="diversionReason"]').type('reasonable reason');
      await page.locator('button[data-testid="modalSubmitButton"]').click();
      await expect(page.locator('.shipment-heading')).toContainText('diversion requested');

      // Check the alert message with shipment locator
      const alertText = await page.locator('[data-testid="alert"]').textContent();
      const shipmentNumberPattern = /^Diversion successfully requested for Shipment #([A-Za-z0-9]{6}-\d{2})$/;
      const hasValidShipmentNumber = shipmentNumberPattern.test(alertText);
      expect(hasValidShipmentNumber).toBeTruthy();

      // Alert should disappear if focus changes
      await page.locator('[data-testid="rejectTextButton"]').first().click();
      await page.locator('[data-testid="closeRejectServiceItem"]').click();
      await expect(page.locator('[data-testid="alert"]')).not.toBeVisible();
    });
  });

  test.describe('with retiree moves', () => {
    test.beforeEach(async ({ officePage }) => {
      const move = await officePage.testHarness.buildHHGMoveWithRetireeForTOO();
      await officePage.signInAsNewTOOUser();

      tooFlowPage = new TooFlowPage(officePage, move);
      await officePage.tioNavigateToMove(move.locator);
    });

    test('is able to edit shipment for retiree', async ({ page }) => {
      const deliveryDate = new Date().toLocaleDateString('en-US');

      // Edit the shipment
      await page.locator('[data-testid="ShipmentContainer"] .usa-button').first().click();
      // fill out some changes on the form
      await page.locator('#requestedDeliveryDate').clear();
      await page.locator('#requestedDeliveryDate').type(deliveryDate);
      await page.locator('#requestedDeliveryDate').blur();

      await page.locator('input[name="delivery.address.streetAddress1"]').clear();
      await page.locator('input[name="delivery.address.streetAddress1"]').type('7 q st');
      await page.locator('input[name="delivery.address.city"]').clear();
      await page.locator('input[name="delivery.address.city"]').type('city');
      await page.locator('select[name="delivery.address.state"]').selectOption({ label: 'OH' });
      await page.locator('input[name="delivery.address.postalCode"]').clear();
      await page.locator('input[name="delivery.address.postalCode"]').type('90210');
      await page.locator('select[name="destinationType"]').selectOption({ label: 'Home of selection (HOS)' });

      await page.locator('[data-testid="submitForm"]').click();

      await tooFlowPage.waitForPage.moveDetails();
    });
  });

  let moveLoc;
  test.describe('with payment requests', () => {
    test.beforeEach(async ({ officePage, page }) => {
      const move = await officePage.testHarness.buildHHGMoveInSITEndsToday();
      moveLoc = move.locator;
      await officePage.signInAsNewMultiRoleUser();

      await page.getByRole('link', { name: 'Change user role' }).click();
      await page.getByRole('button', { name: 'Select prime_simulator' }).click();
      await page.locator('#moveCode').click();
      await page.locator('#moveCode').fill(moveLoc);
      await page.locator('#moveCode').press('Enter');
      await page.getByTestId('moveCode-0').click();
      await page.getByRole('link', { name: 'Create Payment Request' }).click();
      await page.waitForSelector('h3:has-text("Domestic origin SIT fuel surcharge")');
      const serviceItemID = await page.$eval(
        `//h3[text()='Domestic origin SIT fuel surcharge']/following-sibling::div[contains(@class, 'descriptionList_row__TsTvp')]//dt[text()='ID:']/following-sibling::dd[1]`,
        (ddElement) => ddElement.textContent.trim(),
      );
      await page.locator(`label[for="${serviceItemID}"]`).nth(0).check();
      await page.locator(`input[name="params\\.${serviceItemID}\\.WeightBilled"]`).fill('10000');
      await page.locator(`input[name="params\\.${serviceItemID}\\.WeightBilled"]`).blur();
      await page.getByTestId('form').getByTestId('button').click();
      await page.getByRole('link', { name: 'Change user role' }).click();
      await page.getByRole('button', { name: 'Select task_ordering_officer' }).click();
    });
    test('weight-based multiplier prioritizes billed weight', async ({ page }) => {
      await page.getByRole('row', { name: 'Select...' }).getByTestId('locator').getByTestId('TextBoxFilter').click();
      await page
        .getByRole('row', { name: 'Select...' })
        .getByTestId('locator')
        .getByTestId('TextBoxFilter')
        .fill(moveLoc);
      await page
        .getByRole('row', { name: 'Select...' })
        .getByTestId('locator')
        .getByTestId('TextBoxFilter')
        .press('Enter');
      await page.getByTestId('locator-0').click();
      await page.getByRole('link', { name: 'Payment requests' }).click();
      await page.getByRole('button', { name: 'Review weights' }).click();
      await page.getByRole('button', { name: 'Review shipment weights' }).click();
      await page.getByRole('button', { name: 'Back' }).click();
      await page.getByRole('link', { name: 'Payment requests' }).click();
      await page.getByTestId('reviewBtn').click();
      await page.getByTestId('toggleCalculations').click();
      await expect(page.getByText('Weight-based distance multiplier: 0.0006255')).toBeVisible();
    });
  });

  test('approves a delivery address change request for an HHG shipment', async ({ officePage, page }) => {
    const shipmentAddressUpdate = await officePage.testHarness.bulidHHGMoveWithAddressChangeRequest();
    await officePage.signInAsNewTOOUser();
    tooFlowPage = new TooFlowPage(officePage, shipmentAddressUpdate.Shipment.MoveTaskOrder);
    await officePage.tooNavigateToMove(shipmentAddressUpdate.Shipment.MoveTaskOrder.locator);

    await expect(page.getByText('Review required')).toBeVisible();

    // Edit the shipment
    await page.getByRole('button', { name: 'Edit shipment' }).click();

    await expect(
      page.getByTestId('alert').getByText('Request needs review. See delivery location to proceed.'),
    ).toBeVisible();
    await expect(
      page
        .getByTestId('alert')
        .getByText('Pending delivery location change request needs review. Review request to proceed.'),
    ).toBeVisible();

    // click to trigger review modal
    await page.getByRole('button', { name: 'Review request' }).click();

    // Enter information in modal and submit
    await page.getByTestId('modal').getByTestId('radio').getByText('Yes').click();
    await page.getByTestId('modal').locator('textarea').type('The delivery address change looks good. ');

    // Click save on the modal
    await page.getByTestId('modal').getByRole('button', { name: 'Save' }).click();
    await expect(page.getByTestId('modal')).not.toBeVisible();

    await expect(page.getByText('Changes sent to contractor.')).toBeVisible();

    const destinationAddress = page.getByRole('group', { name: 'Delivery location' });
    await expect(destinationAddress.getByLabel('Address 1')).toHaveValue('123 Any Street');
    await expect(destinationAddress.getByLabel('Address 2')).toHaveValue('P.O. Box 12345');
    await expect(destinationAddress.getByLabel('City')).toHaveValue('Beverly Hills');
    await expect(destinationAddress.getByLabel('State')).toHaveValue('CA');
    await expect(destinationAddress.getByLabel('ZIP')).toHaveValue('90210');

    // Click save on the page
    await page.getByRole('button', { name: 'Save' }).click();

    await expect(page.getByText('Update request details')).not.toBeVisible();
    await expect(page.getByText('Review required')).not.toBeVisible();
    await expect(page.getByTestId('destinationAddress')).toContainText(
      '123 Any Street, P.O. Box 12345, c/o Some Person, Beverly Hills, CA 90210',
    );

    await page.getByText('KKFA moves').click();

    await page.locator('input[name="locator"]').type(shipmentAddressUpdate.Shipment.MoveTaskOrder.locator);
    await page.locator('input[name="locator"]').blur();
    // once the move is in the Move approved status, it will no longer show up in the TOO queue
    await expect(page.getByText('Move approved')).not.toBeVisible();
    await expect(page.getByText('Approvals requested')).not.toBeVisible();
  });
});<|MERGE_RESOLUTION|>--- conflicted
+++ resolved
@@ -467,43 +467,6 @@
       await expect(page.locator('[data-testid="alert"]')).not.toBeVisible();
     });
 
-<<<<<<< HEAD
-=======
-    test('is able to request diversion for a shipment and receive alert msg', async ({ page }) => {
-      await tooFlowPage.approveAllShipments();
-
-      await page.getByTestId('MoveTaskOrder-Tab').click();
-      expect(page.url()).toContain(`/moves/${tooFlowPage.moveLocator}/mto`);
-
-      // Move Task Order page
-      await expect(page.getByTestId('ShipmentContainer')).toHaveCount(1);
-
-      await page.locator('button').getByText('Request diversion').click();
-
-      // Check modal title includes shipment locator
-      const modalTitleText = await page.locator('div[data-testid="modal"] h3').textContent();
-      const modalTitlePattern = /^Request Shipment Diversion for #([A-Za-z0-9]{6}-\d{2})$/;
-      const hasValidModalTitle = modalTitlePattern.test(modalTitleText);
-      expect(hasValidModalTitle).toBeTruthy();
-
-      // Submit the diversion request
-      await page.locator('input[name="diversionReason"]').type('reasonable reason');
-      await page.locator('button[data-testid="modalSubmitButton"]').click();
-      await expect(page.locator('.shipment-heading')).toContainText('diversion requested');
-
-      // Check the alert message with shipment locator
-      const alertText = await page.locator('[data-testid="alert"]').textContent();
-      const shipmentNumberPattern = /Diversion successfully requested for Shipment #([A-Za-z0-9]{6}-\d{2})/;
-      const hasValidShipmentNumber = shipmentNumberPattern.test(alertText);
-      expect(hasValidShipmentNumber).toBeTruthy();
-
-      // Alert should disappear if focus changes
-      await page.locator('[data-testid="rejectTextButton"]').first().click();
-      await page.locator('[data-testid="closeRejectServiceItem"]').click();
-      await expect(page.locator('[data-testid="alert"]')).not.toBeVisible();
-    });
-
->>>>>>> 8d0e7410
     /**
      * This test is being temporarily skipped until flakiness issues
      * can be resolved. It was skipped in cypress and is not part of
