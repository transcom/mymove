--- conflicted
+++ resolved
@@ -16,11 +16,7 @@
 
 const SearchTerms = ['SITEXT', '8796353598', 'Spacemen'];
 
-<<<<<<< HEAD
-const StatusFilterOptions = ['New Move', 'Approvals requested', 'Move approved'];
-=======
 const StatusFilterOptions = ['Draft', 'New Move', 'Needs Counseling', 'Service counseling completed', 'Move approved'];
->>>>>>> d5416daa
 
 test.describe('TOO user', () => {
   /** @type {TooFlowPage} */
