/**
 * Semi-automated converted from a cypress test, and thus may contain
 * non best-practices, in particular: heavy use of `page.locator`
 * instead of `page.getBy*`.
 */

// @ts-check
import { test, expect, DEPARTMENT_INDICATOR_OPTIONS } from '../../utils/office/officeTest';
import findOptionWithinOpenedDropdown from '../../utils/playwrightUtility';

import { TooFlowPage } from './tooTestFixture';

const TOOTabsTitles = ['Move Queue', 'Search'];

const SearchRBSelection = ['Move Code', 'DOD ID', 'Customer Name'];

const SearchTerms = ['SITEXT', '8796353598', 'Spacemen'];

const StatusFilterOptions = ['New Move', 'Approvals requested', 'Move approved'];

test.describe('TOO user', () => {
  /** @type {TooFlowPage} */
  let tooFlowPage;
  let testMove;

  test.describe('with Search Queue', () => {
    test.beforeEach(async ({ officePage }) => {
      testMove = await officePage.testHarness.buildHHGMoveWithServiceItemsAndPaymentRequestsAndFilesForTOO();
      await officePage.signInAsNewTOOUser();
      tooFlowPage = new TooFlowPage(officePage, testMove);

      const searchTab = officePage.page.getByTitle(TOOTabsTitles[1]);
      await searchTab.click();
    });

    test('can search for moves using Move Code', async ({ page }) => {
      const selectedRadio = page.getByRole('group').locator(`label:text("${SearchRBSelection[0]}")`);
      await selectedRadio.click();
      await page.getByTestId('searchText').type(testMove.locator);
      await page.getByTestId('searchTextSubmit').click();

      await expect(page.getByText('Results (1)')).toBeVisible();
      await expect(page.getByTestId('locator-0')).toContainText(testMove.locator);
    });
    test('can search for moves using DOD ID', async ({ page }) => {
      const selectedRadio = page.getByRole('group').locator(`label:text("${SearchRBSelection[1]}")`);
      await selectedRadio.click();
      await page.getByTestId('searchText').type(testMove.Orders.ServiceMember.edipi);
      await page.getByTestId('searchTextSubmit').click();

      await expect(page.getByText('Results (1)')).toBeVisible();
      await expect(page.getByTestId('dodID-0')).toContainText(testMove.Orders.ServiceMember.edipi);
    });
    test('can search for moves using Customer Name', async ({ page }) => {
      const CustomerName = `${testMove.Orders.ServiceMember.last_name}, ${testMove.Orders.ServiceMember.first_name}`;
      const selectedRadio = page.getByRole('group').locator(`label:text("${SearchRBSelection[2]}")`);
      await selectedRadio.click();
      await page.getByTestId('searchText').type(CustomerName);
      await page.getByTestId('searchTextSubmit').click();

      await expect(page.getByText('Results')).toBeVisible();
      await expect(page.getByTestId('customerName-0')).toContainText(CustomerName);
    });
    test('Can filter status using Move Status', async ({ page }) => {
      const selectedRadio = page.getByRole('group').locator(`label:text("${SearchRBSelection[0]}")`);
      await selectedRadio.click();
      await page.getByTestId('searchText').type(SearchTerms[0]);
      await page.getByTestId('searchTextSubmit').click();

      const StatusFilter = page.getByTestId('MultiSelectCheckBoxFilter');
      await StatusFilter.click();

      for (const item of StatusFilterOptions) {
        const found = page
          .locator('[id^="react-select"][id*="listbox"]')
          .locator(`[id*="option"]:has(:text("${item}"))`);
        await expect(found).toBeVisible();
      }
    });
    test('Can select a filter status using Payment Request', async ({ page }) => {
      const selectedRadio = page.getByRole('group').locator(`label:text("${SearchRBSelection[0]}")`);
      await selectedRadio.click();
      await page.getByTestId('searchText').type(testMove.locator);
      await page.getByTestId('searchTextSubmit').click();

      // Check if Payment Request Status options are present
      const StatusFilter = page.getByTestId('MultiSelectCheckBoxFilter');
      await StatusFilter.click();

      const found = findOptionWithinOpenedDropdown(page, StatusFilterOptions[1]);
      await found.click();
      await expect(page.getByText('Results')).toBeVisible();
    });
    test('cant search for empty move code', async ({ page }) => {
      const selectedRadio = page.getByRole('group').locator(`label:text("${SearchRBSelection[0]}")`);
      await selectedRadio.click();

      const SearchBox = page.getByTestId('searchText');
      await SearchBox.type('');
      await SearchBox.blur();

      await expect(page.getByText('Move Code Must be exactly 6 characters')).toBeVisible();
      await expect(page.getByRole('table')).not.toBeVisible();
    });
    test('cant search for short move code', async ({ page }) => {
      const selectedRadio = page.getByRole('group').locator(`label:text("${SearchRBSelection[0]}")`);
      await selectedRadio.click();

      const SearchBox = page.getByTestId('searchText');
      await SearchBox.type('MOVE');
      await SearchBox.blur();

      await expect(page.getByText('Move Code Must be exactly 6 characters')).toBeVisible();
      await expect(page.getByRole('table')).not.toBeVisible();
    });
    test('cant search for long move code', async ({ page }) => {
      const selectedRadio = page.getByRole('group').locator(`label:text("${SearchRBSelection[0]}")`);
      await selectedRadio.click();

      const SearchBox = page.getByTestId('searchText');
      await SearchBox.type('ASUPERLONGMOVE');
      await SearchBox.blur();

      await expect(page.getByText('Move Code Must be exactly 6 characters')).toBeVisible();
      await expect(page.getByRole('table')).not.toBeVisible();
    });
    test('cant search for empty DOD ID', async ({ page }) => {
      const selectedRadio = page.getByRole('group').locator(`label:text("${SearchRBSelection[1]}")`);
      await selectedRadio.click();

      const SearchBox = page.getByTestId('searchText');
      await SearchBox.type('');
      await SearchBox.blur();

      await expect(page.getByText('DOD ID must be exactly 10 characters')).toBeVisible();
      await expect(page.getByRole('table')).not.toBeVisible();
    });
    test('cant search for short DOD ID', async ({ page }) => {
      const selectedRadio = page.getByRole('group').locator(`label:text("${SearchRBSelection[1]}")`);
      await selectedRadio.click();

      const SearchBox = page.getByTestId('searchText');
      await SearchBox.type('1234567');
      await SearchBox.blur();

      await expect(page.getByText('DOD ID must be exactly 10 characters')).toBeVisible();
      await expect(page.getByRole('table')).not.toBeVisible();
    });
    test('cant search for long DOD ID', async ({ page }) => {
      const selectedRadio = page.getByRole('group').locator(`label:text("${SearchRBSelection[1]}")`);
      await selectedRadio.click();

      const SearchBox = page.getByTestId('searchText');
      await SearchBox.type('123456789011');
      await SearchBox.blur();

      await expect(page.getByText('DOD ID must be exactly 10 characters')).toBeVisible();
      await expect(page.getByRole('table')).not.toBeVisible();
    });
    test('cant search for empty Customer Name', async ({ page }) => {
      const selectedRadio = page.getByRole('group').locator(`label:text("${SearchRBSelection[2]}")`);
      await selectedRadio.click();

      const SearchBox = page.getByTestId('searchText');
      await SearchBox.type('');
      await SearchBox.blur();

      await expect(page.getByText('Customer search must contain a value')).toBeVisible();
      await expect(page.getByRole('table')).not.toBeVisible();
    });
  });

  test.describe('with HHG Moves', () => {
    test.beforeEach(async ({ officePage }) => {
      const move = await officePage.testHarness.buildHHGMoveWithServiceItemsAndPaymentRequestsAndFilesForTOO();
      await officePage.signInAsNewTOOUser();
      tooFlowPage = new TooFlowPage(officePage, move);
      await officePage.tooNavigateToMove(move.locator);
    });

    test('is able to approve a shipment', async ({ page }) => {
      await expect(page.locator('#approved-shipments')).not.toBeVisible();
      await expect(page.locator('#requested-shipments')).toBeVisible();
      await expect(page.getByText('Approve selected')).toBeDisabled();
      await expect(page.locator('#approvalConfirmationModal [data-testid="modal"]')).not.toBeVisible();

      await tooFlowPage.approveAllShipments();

      // Redirected to Move Task Order page

      expect(page.url()).toContain(`/moves/${tooFlowPage.moveLocator}/mto`);
      await expect(page.getByTestId('ShipmentContainer')).toBeVisible();
      await expect(page.locator('[data-testid="ApprovedServiceItemsTable"] h3')).toContainText(
        'Approved service items (14 items)',
      );

      // MTO compliance information is visible
      await expect(
        page.getByText('Payment will be made using the Third-Party Payment System (TPPS) Automated Payment System'),
      ).toBeVisible();
      await expect(
        page.getByText(
          'Packaging, packing, and shipping instructions as identified in the Conformed Copy of HTC111-11-1-1112 Attachment 1 Performance Work Statement',
        ),
      ).toBeVisible();
      await expect(page.getByText('NAICS: 488510 - FREIGHT TRANSPORTATION ARRANGEMENT')).toBeVisible();
      await expect(page.getByText('Contract #HTC111-11-1-1112')).toBeVisible();

      // Navigate back to Move Details
      await page.getByTestId('MoveDetails-Tab').click();
      await tooFlowPage.waitForLoading();

      expect(page.url()).toContain(`/moves/${tooFlowPage.moveLocator}/details`);
      await expect(page.locator('#approvalConfirmationModal [data-testid="modal"]')).not.toBeVisible();
      await expect(page.locator('#approved-shipments')).toBeVisible();
      await expect(page.locator('#requested-shipments')).not.toBeVisible();
      await expect(page.getByText('Approve selected')).not.toBeVisible();
    });

    test('is able to flag and unflag a move for financial review', async ({ page }) => {
      expect(page.url()).toContain('details');

      // click to trigger financial review modal
      await page.getByText('Flag move for financial review').click();

      // Enter information in modal and submit
      await page.locator('label').getByText('Yes', { exact: true }).click();
      await page.locator('textarea').type('Something is rotten in the state of Denmark');

      // Click save on the modal
      await page.getByRole('button', { name: 'Save' }).click();

      // Verify sucess alert and tag
      await expect(page.getByText('Move flagged for financial review.')).toBeVisible();
      await expect(page.getByText('Flagged for financial review', { exact: true })).toBeVisible();

      // now test unflag
      expect(page.url()).toContain('details');

      // click to trigger financial review modal
      await page.getByText('Edit', { exact: true }).click();

      // Enter information in modal and submit
      await page.locator('label').getByText('No', { exact: true }).click();

      // Click save on the modal
      await page.getByRole('button', { name: 'Save' }).click();

      // Verify success alert and tag
      await expect(page.getByText('Move unflagged for financial review.')).toBeVisible();
    });

    test('is able to approve and reject mto service items', async ({ page }) => {
      await tooFlowPage.approveAllShipments();

      await page.getByTestId('MoveTaskOrder-Tab').click();
      await tooFlowPage.waitForLoading();
      expect(page.url()).toContain(`/moves/${tooFlowPage.moveLocator}/mto`);

      // Wait for page to load to deal with flakiness resulting from Service Item tables loading
      await tooFlowPage.page.waitForLoadState();

      // Move Task Order page
      await expect(page.getByTestId('ShipmentContainer')).toHaveCount(1);

      /**
       * @function
       * @description This test approves and rejects service items, which moves them from one table to another
       * and expects the counts of each table to increment/decrement by one item each time
       * This function gets the service items for a given table to help count them
       * @param {import("playwright-core").Locator} table
       * @returns {import("playwright-core").Locator}
       */
      const getServiceItemsInTable = (table) => {
        return table.getByRole('rowgroup').nth(1).getByRole('row');
      };

      const requestedServiceItemsTable = page.getByTestId('RequestedServiceItemsTable');
      let requestedServiceItemCount = await getServiceItemsInTable(requestedServiceItemsTable).count();
      const approvedServiceItemsTable = page.getByTestId('ApprovedServiceItemsTable');
      let approvedServiceItemCount = await getServiceItemsInTable(approvedServiceItemsTable).count();
      const rejectedServiceItemsTable = page.getByTestId('RejectedServiceItemsTable');
      let rejectedServiceItemCount = await getServiceItemsInTable(rejectedServiceItemsTable).count();

      // This test requires at least two requested service items
      await expect(page.getByText('Requested service items', { exact: false })).toBeVisible();
      await expect(getServiceItemsInTable(requestedServiceItemsTable).nth(1)).toBeVisible();

      await expect(page.getByTestId('modal')).not.toBeVisible();

      // Approve a requested service item
      expect((await getServiceItemsInTable(requestedServiceItemsTable).count()) > 0);
      await requestedServiceItemsTable.getByRole('button', { name: 'Accept' }).first().click();
      await tooFlowPage.waitForLoading();

      await expect(page.getByText('Approved service items', { exact: false })).toBeVisible();
      await expect(getServiceItemsInTable(approvedServiceItemsTable)).toHaveCount(approvedServiceItemCount + 1);
      approvedServiceItemCount = await getServiceItemsInTable(approvedServiceItemsTable).count();

      await expect(getServiceItemsInTable(requestedServiceItemsTable)).toHaveCount(requestedServiceItemCount - 1);
      requestedServiceItemCount = await getServiceItemsInTable(requestedServiceItemsTable).count();

      // Reject a requested service item
      await expect(page.getByText('Requested service items', { exact: false })).toBeVisible();
      expect((await getServiceItemsInTable(requestedServiceItemsTable).count()) > 0);
      await requestedServiceItemsTable.getByRole('button', { name: 'Reject' }).first().click();

      await expect(page.getByTestId('modal')).toBeVisible();
      let modal = page.getByTestId('modal');

      await expect(modal.getByRole('button', { name: 'Submit' })).toBeDisabled();
      await modal.getByRole('textbox').type('my very valid reason');
      await modal.getByRole('button', { name: 'Submit' }).click();

      await expect(page.getByTestId('modal')).not.toBeVisible();

      await expect(page.getByText('Rejected service items', { exact: false })).toBeVisible();
      await expect(getServiceItemsInTable(rejectedServiceItemsTable)).toHaveCount(rejectedServiceItemCount + 1);
      rejectedServiceItemCount = await getServiceItemsInTable(rejectedServiceItemsTable).count();

      await expect(getServiceItemsInTable(requestedServiceItemsTable)).toHaveCount(requestedServiceItemCount - 1);
      requestedServiceItemCount = await getServiceItemsInTable(requestedServiceItemsTable).count();

      // Accept a previously rejected service item
      await rejectedServiceItemsTable.getByRole('button').first().click();

      await expect(page.getByText('Approved service items', { exact: false })).toBeVisible();
      await expect(getServiceItemsInTable(approvedServiceItemsTable)).toHaveCount(approvedServiceItemCount + 1);
      approvedServiceItemCount = await getServiceItemsInTable(approvedServiceItemsTable).count();

      await expect(getServiceItemsInTable(rejectedServiceItemsTable)).toHaveCount(rejectedServiceItemCount - 1);
      rejectedServiceItemCount = await getServiceItemsInTable(rejectedServiceItemsTable).count();

      // Reject a previously accepted service item
      await approvedServiceItemsTable.getByRole('button').first().click();

      await expect(page.getByTestId('modal')).toBeVisible();
      modal = page.getByTestId('modal');
      await expect(modal.getByRole('button', { name: 'Submit' })).toBeDisabled();
      await modal.getByTestId('textInput').type('changed my mind about this one');
      await modal.getByRole('button', { name: 'Submit' }).click();

      await expect(page.getByTestId('modal')).not.toBeVisible();

      await expect(page.getByText('Rejected service items', { exact: false })).toBeVisible();
      await expect(getServiceItemsInTable(rejectedServiceItemsTable)).toHaveCount(rejectedServiceItemCount + 1);
      rejectedServiceItemCount = await getServiceItemsInTable(rejectedServiceItemsTable).count();

      await expect(page.getByText('Approved service items', { exact: false })).toBeVisible();
      await expect(getServiceItemsInTable(approvedServiceItemsTable)).toHaveCount(approvedServiceItemCount - 1);
      approvedServiceItemCount = await getServiceItemsInTable(approvedServiceItemsTable).count();
    });

    test('is able to edit orders', async ({ page }) => {
      // Navigate to Edit orders page
      await expect(page.getByTestId('edit-orders')).toContainText('Edit orders');
      await page.getByText('Edit orders').click();
      await tooFlowPage.waitForLoading();

      // Check for department indicators
      await page.getByLabel('Department indicator').selectOption(DEPARTMENT_INDICATOR_OPTIONS.AIR_AND_SPACE_FORCE);
      await page.getByLabel('Department indicator').selectOption(DEPARTMENT_INDICATOR_OPTIONS.ARMY);
      await page.getByLabel('Department indicator').selectOption(DEPARTMENT_INDICATOR_OPTIONS.ARMY_CORPS_OF_ENGINEERS);
      await page.getByLabel('Department indicator').selectOption(DEPARTMENT_INDICATOR_OPTIONS.COAST_GUARD);
      await page.getByLabel('Department indicator').selectOption(DEPARTMENT_INDICATOR_OPTIONS.NAVY_AND_MARINES);
      await page
        .getByLabel('Department indicator')
        .selectOption(DEPARTMENT_INDICATOR_OPTIONS.OFFICE_OF_SECRETARY_OF_DEFENSE);

      // Toggle between Edit Allowances and Edit Orders page
      await page.getByTestId('view-allowances').click();
      await tooFlowPage.waitForLoading();
      expect(page.url()).toContain(`/moves/${tooFlowPage.moveLocator}/allowances`);
      await page.getByTestId('view-orders').click();
      await tooFlowPage.waitForLoading();
      expect(page.url()).toContain(`/moves/${tooFlowPage.moveLocator}/orders`);

      // Check for link that allows TIO to download the PDF for copy/paste functionality
      await expect(page.locator('p[class*="DocumentViewer_downloadLink"] > a > span')).toHaveText('Download file');

      // Edit orders fields

      await tooFlowPage.selectDutyLocation('Fort Irwin', 'originDutyLocation');
      // select the 5th option in the dropdown
      await tooFlowPage.selectDutyLocation('JB McGuire-Dix-Lakehurst', 'newDutyLocation', 5);

      await page.locator('input[name="issueDate"]').clear();
      await page.locator('input[name="issueDate"]').type('16 Mar 2018');
      await page.locator('input[name="reportByDate"]').clear();
      await page.locator('input[name="reportByDate"]').type('22 Mar 2018');
      await page.locator('select[name="departmentIndicator"]').selectOption({ label: '21 Army' });
      await page.locator('input[name="ordersNumber"]').clear();
      await page.locator('input[name="ordersNumber"]').type('ORDER66');
      await page.locator('select[name="ordersType"]').selectOption({ label: 'Permanent Change Of Station (PCS)' });
      await page.locator('select[name="ordersTypeDetail"]').selectOption({ label: 'Shipment of HHG Permitted' });
      await page.locator('input[name="tac"]').clear();
      await page.locator('input[name="tac"]').type('F123');
      await page.locator('input[name="sac"]').clear();
      await page.locator('input[name="sac"]').type('4K988AS098F');

      // Edit orders page | Save
      await page.getByRole('button', { name: 'Save' }).click();
      await page.getByRole('heading', { name: 'Move details' }).waitFor();

      // Verify edited values are saved
      expect(page.url()).toContain(`/moves/${tooFlowPage.moveLocator}/details`);

      await expect(page.locator('[data-testid="currentDutyLocation"]')).toContainText('Fort Irwin');
      await expect(page.locator('[data-testid="newDutyLocation"]')).toContainText(
        'JB Langley-Eustis (Fort Eustis), VA 23604',
      );
      await expect(page.locator('[data-testid="issuedDate"]')).toContainText('16 Mar 2018');
      await expect(page.locator('[data-testid="reportByDate"]')).toContainText('22 Mar 2018');
      await expect(page.locator('[data-testid="departmentIndicator"]')).toContainText('Army');
      await expect(page.locator('[data-testid="ordersNumber"]')).toContainText('ORDER66');
      await expect(page.locator('[data-testid="ordersType"]')).toContainText('Permanent Change Of Station (PCS)');
      await expect(page.locator('[data-testid="ordersTypeDetail"]')).toContainText('Shipment of HHG Permitted');
      await expect(page.locator('[data-testid="tacMDC"]')).toContainText('F123');
      await expect(page.locator('[data-testid="sacSDN"]')).toContainText('4K988AS098F');

      // Edit orders page | Cancel
      // Navigate to Edit orders page
      await expect(page.getByTestId('edit-orders')).toContainText('Edit orders');
      await page.getByText('Edit orders').click();
      await tooFlowPage.waitForLoading();
      await page.getByRole('button', { name: 'Cancel' }).click();
      await tooFlowPage.waitForLoading();

      expect(page.url()).toContain(`/moves/${tooFlowPage.moveLocator}/details`);
    });

    test('is able to request cancellation for a shipment', async ({ page }) => {
      await tooFlowPage.approveAllShipments();

      await page.getByTestId('MoveTaskOrder-Tab').click();
      expect(page.url()).toContain(`/moves/${tooFlowPage.moveLocator}/mto`);

      // Move Task Order page
      await expect(page.getByTestId('ShipmentContainer')).toHaveCount(1);

      // Click requestCancellation button and display modal
      await page.locator('.shipment-heading').locator('button').getByText('Request Cancellation').click();

      await expect(page.getByTestId('modal')).toBeVisible();
      const modal = page.getByTestId('modal');

      await modal.locator('button[type="submit"]').click();

      // After updating, the button is disabeld and an alert is shown
      await expect(page.getByTestId('modal')).not.toBeVisible();
      await expect(page.locator('.shipment-heading')).toContainText('Cancellation Requested');
      await expect(
        page
          .locator('[data-testid="alert"]')
          .getByText('The request to cancel that shipment has been sent to the movers.'),
      ).toBeVisible();

      // Alert should disappear if focus changes
      await page.locator('[data-testid="rejectTextButton"]').first().click();
      await page.locator('[data-testid="closeRejectServiceItem"]').click();
      await expect(page.locator('[data-testid="alert"]')).not.toBeVisible();
    });

    /**
     * This test is being temporarily skipped until flakiness issues
     * can be resolved. It was skipped in cypress and is not part of
     * the initial playwright conversion. - ahobson 2023-01-10
     */
    test.skip('is able to edit allowances', async ({ page }) => {
      // Navigate to Edit allowances page
      await expect(page.getByTestId('edit-allowances')).toContainText('Edit allowances');
      await page.getByText('Edit allowances').click();

      // // Toggle between Edit Allowances and Edit Orders page
      // await page.locator('[data-testid="view-orders"]').click();
      // cy.url().should('include', `/moves/${moveLocator}/orders`);
      // await page.locator('[data-testid="view-allowances"]').click();
      // cy.url().should('include', `/moves/${moveLocator}/allowances`);

      // await page.locator('form').within(($form) => {
      //   // Edit pro-gear, pro-gear spouse, RME, SIT, and OCIE fields
      //   await page.locator('input[name="proGearWeight"]').type('1999');
      //   await page.locator('input[name="proGearWeightSpouse"]').type('499');
      //   await page.locator('input[name="requiredMedicalEquipmentWeight"]').type('999');
      //   await page.locator('input[name="storageInTransit"]').type('199');
      //   await page.locator('input[name="organizationalClothingAndIndividualEquipment"]').siblings('label[for="ocieInput"]').click();

      //   // Edit grade and authorized weight
      //   await expect(page.locator('select[name=agency]')).toContainText('Army');
      //   await page.locator('select[name=agency]').selectOption({ label: 'Navy'});
      //   await expect(page.locator('select[name="grade"]')).toContainText('E-1');
      //   await page.locator('select[name="grade"]').selectOption({ label: 'W-2'});
      //   await page.locator('input[name="authorizedWeight"]').type('11111');

      //   //Edit DependentsAuthorized
      //   await page.locator('input[name="dependentsAuthorized"]').siblings('label[for="dependentsAuthorizedInput"]').click();

      //   // Edit allowances page | Save
      //   await expect(page.locator('button').contains('Save')).toBeEnabled().click();

      // cy.wait(['@patchAllowances']);

      // // Verify edited values are saved
      // cy.url().should('include', `/moves/${moveLocator}/details`);

      // await expect(page.locator('[data-testid="progear"]')).toContainText('1,999');
      // await expect(page.locator('[data-testid="spouseProgear"]')).toContainText('499');
      // await expect(page.locator('[data-testid="rme"]')).toContainText('999');
      // await expect(page.locator('[data-testid="storageInTransit"]')).toContainText('199');
      // await expect(page.locator('[data-testid="ocie"]')).toContainText('Unauthorized');

      // await expect(page.locator('[data-testid="authorizedWeight"]')).toContainText('11,111');
      // await expect(page.locator('[data-testid="branchGrade"]')).toContainText('Navy');
      // await expect(page.locator('[data-testid="branchGrade"]')).toContainText('W-2');
      // await expect(page.locator('[data-testid="dependents"]')).toContainText('Unauthorized');

      // // Edit allowances page | Cancel
      // await expect(page.locator('[data-testid="edit-allowances"]')).toContainText('Edit allowances').click();
      // await expect(page.locator('button')).toContainText('Cancel').click();
      // cy.url().should('include', `/moves/${moveLocator}/details`);
    });

    test('is able to edit shipment', async ({ page }) => {
      const deliveryDate = new Date().toLocaleDateString('en-US');

      // Edit the shipment
      await page.locator('[data-testid="ShipmentContainer"] .usa-button').first().click();
      // fill out some changes on the form
      await page.locator('#requestedDeliveryDate').clear();
      await page.locator('#requestedDeliveryDate').type(deliveryDate);
      await page.locator('#requestedDeliveryDate').blur();
      await page.locator('input[name="delivery.address.streetAddress1"]').clear();
      await page.locator('input[name="delivery.address.streetAddress1"]').type('7 q st');
      await page.locator('input[name="delivery.address.city"]').clear();
      await page.locator('input[name="delivery.address.city"]').type('city');
      await page.locator('select[name="delivery.address.state"]').selectOption({ label: 'OH' });
      await page.locator('input[name="delivery.address.postalCode"]').clear();
      await page.locator('input[name="delivery.address.postalCode"]').type('90210');
      await page.locator('[data-testid="submitForm"]').click();
      await expect(page.locator('[data-testid="submitForm"]')).not.toBeEnabled();

      await tooFlowPage.waitForPage.moveDetails();
    });

    // Test that the TOO is blocked from doing QAECSR actions
    test('is unable to see create report buttons', async ({ page }) => {
      await page.getByText('Quality assurance').click();
      await tooFlowPage.waitForLoading();
      await expect(page.getByText('Quality assurance reports')).toBeVisible();

      // Make sure there are no create report buttons on the page
      await expect(page.getByText('Create report')).not.toBeVisible();
    });

    test('cannot load evaluation report creation form', async ({ page }) => {
      // Attempt to visit edit page for an evaluation report (report ID doesn't matter since
      // we should get stopped before looking it up)
      await page.goto(`/moves/${tooFlowPage.moveLocator}/evaluation-reports/11111111-1111-1111-1111-111111111111`);
      await expect(page.getByText("Sorry, you can't access this page")).toBeVisible();
      await page.getByText('Go to move details').click();
      await tooFlowPage.waitForLoading();

      // Make sure we go to move details page
      expect(page.url()).toContain(`/moves/${tooFlowPage.moveLocator}/details`);
    });

    test('is able to view Origin GBLOC', async ({ page }) => {
      // Check for Origin GBLOC label
      await expect(page.getByTestId('originGBLOC')).toHaveText('Origin GBLOC');
      await expect(page.getByTestId('infoBlock')).toContainText('KKFA');
    });
  });

  test.describe('with retiree moves', () => {
    test.beforeEach(async ({ officePage }) => {
      const move = await officePage.testHarness.buildHHGMoveWithRetireeForTOO();
      await officePage.signInAsNewTOOUser();

      tooFlowPage = new TooFlowPage(officePage, move);
      await officePage.tioNavigateToMove(move.locator);
    });

    test('is able to edit shipment for retiree', async ({ page }) => {
      const deliveryDate = new Date().toLocaleDateString('en-US');

      // Edit the shipment
      await page.locator('[data-testid="ShipmentContainer"] .usa-button').first().click();
      // fill out some changes on the form
      await page.locator('#requestedDeliveryDate').clear();
      await page.locator('#requestedDeliveryDate').type(deliveryDate);
      await page.locator('#requestedDeliveryDate').blur();

      await page.locator('input[name="delivery.address.streetAddress1"]').clear();
      await page.locator('input[name="delivery.address.streetAddress1"]').type('7 q st');
      await page.locator('input[name="delivery.address.city"]').clear();
      await page.locator('input[name="delivery.address.city"]').type('city');
      await page.locator('select[name="delivery.address.state"]').selectOption({ label: 'OH' });
      await page.locator('input[name="delivery.address.postalCode"]').clear();
      await page.locator('input[name="delivery.address.postalCode"]').type('90210');
      await page.locator('select[name="destinationType"]').selectOption({ label: 'Home of selection (HOS)' });

      await page.locator('[data-testid="submitForm"]').click();

      await tooFlowPage.waitForPage.moveDetails();
    });
  });

<<<<<<< HEAD
  let moveLoc;
  test.describe('with payment requests', () => {
    test.beforeEach(async ({ officePage, page }) => {
      const move = await officePage.testHarness.buildHHGMoveInSITEndsToday();
      moveLoc = move.locator;
      await officePage.signInAsNewMultiRoleUser();

      await page.getByRole('link', { name: 'Change user role' }).click();
      await page.getByRole('button', { name: 'Select prime_simulator' }).click();
      await page.locator('#moveCode').click();
      await page.locator('#moveCode').fill(moveLoc);
      await page.locator('#moveCode').press('Enter');
      await page.getByTestId('moveCode-0').click();
      await page.getByRole('link', { name: 'Create Payment Request' }).click();
      await page.waitForSelector('h3:has-text("Domestic origin SIT fuel surcharge")');
      const serviceItemID = await page.$eval(
        `//h3[text()='Domestic origin SIT fuel surcharge']/following-sibling::div[contains(@class, 'descriptionList_row__TsTvp')]//dt[text()='ID:']/following-sibling::dd[1]`,
        (ddElement) => ddElement.textContent.trim(),
      );
      await page.locator(`label[for="${serviceItemID}"]`).nth(0).check();
      await page.locator(`input[name="params\\.${serviceItemID}\\.WeightBilled"]`).fill('10000');
      await page.locator(`input[name="params\\.${serviceItemID}\\.WeightBilled"]`).blur();
      await page.getByTestId('form').getByTestId('button').click();
      await page.getByRole('link', { name: 'Change user role' }).click();
      await page.getByRole('button', { name: 'Select transportation_ordering_officer' }).click();
    });
    test('weight-based multiplier prioritizes billed weight', async ({ page }) => {
      await page.getByRole('row', { name: 'Select...' }).getByTestId('locator').getByTestId('TextBoxFilter').click();
      await page
        .getByRole('row', { name: 'Select...' })
        .getByTestId('locator')
        .getByTestId('TextBoxFilter')
        .fill(moveLoc);
      await page
        .getByRole('row', { name: 'Select...' })
        .getByTestId('locator')
        .getByTestId('TextBoxFilter')
        .press('Enter');
      await page.getByTestId('locator-0').click();
      await page.getByRole('link', { name: 'Payment requests' }).click();
      await page.getByRole('button', { name: 'Review weights' }).click();
      await page.getByRole('button', { name: 'Review shipment weights' }).click();
      await page.getByRole('button', { name: 'Back' }).click();
      await page.getByRole('link', { name: 'Payment requests' }).click();
      await page.getByTestId('reviewBtn').click();
      await page.getByTestId('toggleCalculations').click();
      await expect(page.getByText('Weight-based distance multiplier: 0.0006255')).toBeVisible();
    });
  });

  test('approves a delivery address change request for an HHG shipment', async ({ officePage, page }) => {
    const shipmentAddressUpdate = await officePage.testHarness.bulidHHGMoveWithAddressChangeRequest();
    await officePage.signInAsNewTOOUser();
    tooFlowPage = new TooFlowPage(officePage, shipmentAddressUpdate.Shipment.MoveTaskOrder);
    await officePage.tooNavigateToMove(shipmentAddressUpdate.Shipment.MoveTaskOrder.locator);

    await expect(page.getByText('Review required')).toBeVisible();

    // Edit the shipment
    await page.getByRole('button', { name: 'Edit shipment' }).click();

    await expect(
      page.getByTestId('alert').getByText('Request needs review. See delivery location to proceed.'),
    ).toBeVisible();
    await expect(
      page
        .getByTestId('alert')
        .getByText('Pending delivery location change request needs review. Review request to proceed.'),
    ).toBeVisible();

    // click to trigger review modal
    await page.getByRole('button', { name: 'Review request' }).click();

    // Enter information in modal and submit
    await page.getByTestId('modal').getByTestId('radio').getByText('Yes').click();
    await page.getByTestId('modal').locator('textarea').type('The delivery address change looks good. ');

    // Click save on the modal
    await page.getByTestId('modal').getByRole('button', { name: 'Save' }).click();
    await expect(page.getByTestId('modal')).not.toBeVisible();

    await expect(page.getByText('Changes sent to contractor.')).toBeVisible();

    const destinationAddress = page.getByRole('group', { name: 'Delivery location' });
    await expect(destinationAddress.getByLabel('Address 1')).toHaveValue('123 Any Street');
    await expect(destinationAddress.getByLabel('Address 2')).toHaveValue('P.O. Box 12345');
    await expect(destinationAddress.getByLabel('City')).toHaveValue('Beverly Hills');
    await expect(destinationAddress.getByLabel('State')).toHaveValue('CA');
    await expect(destinationAddress.getByLabel('ZIP')).toHaveValue('90210');

    // Click save on the page
    await page.getByRole('button', { name: 'Save' }).click();

    await expect(page.getByText('Update request details')).not.toBeVisible();
    await expect(page.getByText('Review required')).not.toBeVisible();
    await expect(page.getByTestId('destinationAddress')).toHaveText(
      '123 Any Street, P.O. Box 12345, Beverly Hills, CA 90210',
    );

    await page.getByText('KKFA moves').click();

    await page.locator('input[name="locator"]').type(shipmentAddressUpdate.Shipment.MoveTaskOrder.locator);
    await page.locator('input[name="locator"]').blur();
    await expect(page.getByText('Move approved')).toBeVisible();
    await expect(page.getByText('Approvals requested')).not.toBeVisible();
  });
=======
  // TODO: B-18864 - Temorarily commented out. UI changes need to synch with current test.
  // test('approves a delivery address change request for an HHG shipment', async ({ officePage, page }) => {
  //   const shipmentAddressUpdate = await officePage.testHarness.bulidHHGMoveWithAddressChangeRequest();
  //   await officePage.signInAsNewTOOUser();
  //   tooFlowPage = new TooFlowPage(officePage, shipmentAddressUpdate.Shipment.MoveTaskOrder);
  //   await officePage.tooNavigateToMove(shipmentAddressUpdate.Shipment.MoveTaskOrder.locator);

  //   await expect(page.getByText('Review required')).toBeVisible();

  //   // Edit the shipment
  //   await page.getByRole('button', { name: 'Edit shipment' }).click();

  //   await expect(
  //     page.getByTestId('alert').getByText('Request needs review. See delivery location to proceed.'),
  //   ).toBeVisible();
  //   await expect(
  //     page
  //       .getByTestId('alert')
  //       .getByText('Pending delivery location change request needs review. Review request to proceed.'),
  //   ).toBeVisible();

  //   // click to trigger review modal
  //   await page.getByRole('button', { name: 'Review request' }).click();

  //   // Enter information in modal and submit
  //   await page.getByTestId('modal').getByTestId('radio').getByText('Yes').click();
  //   await page.getByTestId('modal').locator('textarea').type('The delivery address change looks good. ');

  //   // Click save on the modal
  //   await page.getByTestId('modal').getByRole('button', { name: 'Save' }).click();
  //   await expect(page.getByTestId('modal')).not.toBeVisible();

  //   await expect(page.getByText('Changes sent to contractor.')).toBeVisible();

  //   const destinationAddress = page.getByRole('group', { name: 'Delivery location' });
  //   await expect(destinationAddress.getByLabel('Address 1')).toHaveValue('123 Any Street');
  //   await expect(destinationAddress.getByLabel('Address 2')).toHaveValue('P.O. Box 12345');
  //   await expect(destinationAddress.getByLabel('City')).toHaveValue('Beverly Hills');
  //   await expect(destinationAddress.getByLabel('State')).toHaveValue('CA');
  //   await expect(destinationAddress.getByLabel('ZIP')).toHaveValue('90210');

  //   // Click save on the page
  //   await page.getByRole('button', { name: 'Save' }).click();

  //   await expect(page.getByText('Update request details')).not.toBeVisible();
  //   await expect(page.getByText('Review required')).not.toBeVisible();
  //   await expect(page.getByTestId('destinationAddress')).toHaveText(
  //     '123 Any Street, P.O. Box 12345, Beverly Hills, CA 90210',
  //   );

  //   await page.getByText('KKFA moves').click();

  //   await page.locator('input[name="locator"]').type(shipmentAddressUpdate.Shipment.MoveTaskOrder.locator);
  //   await page.locator('input[name="locator"]').blur();
  //   await expect(page.getByText('Move approved')).toBeVisible();
  //   await expect(page.getByText('Approvals requested')).not.toBeVisible();
  // });
>>>>>>> e0c0f0a0
});<|MERGE_RESOLUTION|>--- conflicted
+++ resolved
@@ -605,7 +605,6 @@
     });
   });
 
-<<<<<<< HEAD
   let moveLoc;
   test.describe('with payment requests', () => {
     test.beforeEach(async ({ officePage, page }) => {
@@ -656,63 +655,6 @@
     });
   });
 
-  test('approves a delivery address change request for an HHG shipment', async ({ officePage, page }) => {
-    const shipmentAddressUpdate = await officePage.testHarness.bulidHHGMoveWithAddressChangeRequest();
-    await officePage.signInAsNewTOOUser();
-    tooFlowPage = new TooFlowPage(officePage, shipmentAddressUpdate.Shipment.MoveTaskOrder);
-    await officePage.tooNavigateToMove(shipmentAddressUpdate.Shipment.MoveTaskOrder.locator);
-
-    await expect(page.getByText('Review required')).toBeVisible();
-
-    // Edit the shipment
-    await page.getByRole('button', { name: 'Edit shipment' }).click();
-
-    await expect(
-      page.getByTestId('alert').getByText('Request needs review. See delivery location to proceed.'),
-    ).toBeVisible();
-    await expect(
-      page
-        .getByTestId('alert')
-        .getByText('Pending delivery location change request needs review. Review request to proceed.'),
-    ).toBeVisible();
-
-    // click to trigger review modal
-    await page.getByRole('button', { name: 'Review request' }).click();
-
-    // Enter information in modal and submit
-    await page.getByTestId('modal').getByTestId('radio').getByText('Yes').click();
-    await page.getByTestId('modal').locator('textarea').type('The delivery address change looks good. ');
-
-    // Click save on the modal
-    await page.getByTestId('modal').getByRole('button', { name: 'Save' }).click();
-    await expect(page.getByTestId('modal')).not.toBeVisible();
-
-    await expect(page.getByText('Changes sent to contractor.')).toBeVisible();
-
-    const destinationAddress = page.getByRole('group', { name: 'Delivery location' });
-    await expect(destinationAddress.getByLabel('Address 1')).toHaveValue('123 Any Street');
-    await expect(destinationAddress.getByLabel('Address 2')).toHaveValue('P.O. Box 12345');
-    await expect(destinationAddress.getByLabel('City')).toHaveValue('Beverly Hills');
-    await expect(destinationAddress.getByLabel('State')).toHaveValue('CA');
-    await expect(destinationAddress.getByLabel('ZIP')).toHaveValue('90210');
-
-    // Click save on the page
-    await page.getByRole('button', { name: 'Save' }).click();
-
-    await expect(page.getByText('Update request details')).not.toBeVisible();
-    await expect(page.getByText('Review required')).not.toBeVisible();
-    await expect(page.getByTestId('destinationAddress')).toHaveText(
-      '123 Any Street, P.O. Box 12345, Beverly Hills, CA 90210',
-    );
-
-    await page.getByText('KKFA moves').click();
-
-    await page.locator('input[name="locator"]').type(shipmentAddressUpdate.Shipment.MoveTaskOrder.locator);
-    await page.locator('input[name="locator"]').blur();
-    await expect(page.getByText('Move approved')).toBeVisible();
-    await expect(page.getByText('Approvals requested')).not.toBeVisible();
-  });
-=======
   // TODO: B-18864 - Temorarily commented out. UI changes need to synch with current test.
   // test('approves a delivery address change request for an HHG shipment', async ({ officePage, page }) => {
   //   const shipmentAddressUpdate = await officePage.testHarness.bulidHHGMoveWithAddressChangeRequest();
@@ -770,5 +712,4 @@
   //   await expect(page.getByText('Move approved')).toBeVisible();
   //   await expect(page.getByText('Approvals requested')).not.toBeVisible();
   // });
->>>>>>> e0c0f0a0
 });