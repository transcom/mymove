--- conflicted
+++ resolved
@@ -16,11 +16,7 @@
 
 const SearchTerms = ['SITEXT', '8796353598', 'Spacemen'];
 
-<<<<<<< HEAD
-const StatusFilterOptions = ['New Move', 'Approvals requested', 'Move approved'];
-=======
 const StatusFilterOptions = ['Draft', 'New Move', 'Needs Counseling', 'Service counseling completed', 'Move approved'];
->>>>>>> 461a9c7e
 
 test.describe('TOO user', () => {
   /** @type {TooFlowPage} */
@@ -471,8 +467,6 @@
       await expect(page.locator('[data-testid="alert"]')).not.toBeVisible();
     });
 
-<<<<<<< HEAD
-=======
     test('is able to request diversion for a shipment and receive alert msg', async ({ page }) => {
       await tooFlowPage.approveAllShipments();
 
@@ -498,7 +492,6 @@
       await expect(page.locator('[data-testid="alert"]')).not.toBeVisible();
     });
 
->>>>>>> 461a9c7e
     /**
      * This test is being temporarily skipped until flakiness issues
      * can be resolved. It was skipped in cypress and is not part of
