/**
 * Semi-automated converted from a cypress test, and thus may contain
 * non best-practices, in particular: heavy use of `page.locator`
 * instead of `page.getBy*`.
 */

// @ts-check
import { test, expect } from '../../utils/office/officeTest';

import { TooFlowPage } from './tooTestFixture';

const today = new Date();
const pickupDate = today;
const pickupDateString = pickupDate.toLocaleDateString('en-US');
const deliveryDate = new Date(new Date().setDate(today.getDate() + 14));
const deliveryDateString = deliveryDate.toLocaleDateString('en-US');

const pickupAddress = {
  Address1: '7 Q St',
  City: 'ATCO',
  State: 'NJ',
  ZIP: '08004',
  County: 'CAMDEN',
};

const secondPickupAddress = {
  Address1: '7 Q St',
  City: 'BARNEGAT',
  State: 'NJ',
  ZIP: '08005',
  County: 'OCEAN',
};

const secondaryPickupAddress = {
  ...secondPickupAddress,
};
secondaryPickupAddress.Address1 = '8 Q St';

const addressToString = (address) => {
  return `${address.Address1},  ${address.Address2 ? `${address.Address2}, ` : ''}${
    address.Address3 ? `${address.Address3}, ` : ''
  }${address.City}, ${address.State} ${address.ZIP}`;
};

const deliveryAddress = {
  Address1: '9 W 2nd Ave',
  Address2: 'P.O. Box 456',
  City: 'HOLLYWOOD',
  State: 'MD',
  ZIP: '20636',
  County: 'SAINT MARYS',
};

const secondaryDeliveryAddress = {
  Address1: '9 Q St',
  City: 'GREAT MILLS',
  State: 'MD',
  ZIP: '20634',
  County: 'SAINT MARYS',
};

const releasingAgent = {
  firstName: 'Grace',
  lastName: 'Griffin',
  phone: '2025551234',
  email: 'grace.griffin@example.com',
};

const receivingAgent = {
  firstName: 'Leo',
  lastName: 'Spacemen',
  phone: '2025552345',
  email: 'leo.spaceman@example.com',
};

const formatPhone = (phone) => {
  return `${phone.slice(0, 3)}-${phone.slice(3, 6)}-${phone.slice(6)}`;
};

const agentToString = (agent) => {
  return `${agent.firstName} ${agent.lastName}${formatPhone(agent.phone)}${agent.email}`;
};

const formatDate = (date) => {
  const formattedDay = date.toLocaleDateString(undefined, { day: '2-digit' });
  const formattedMonth = date.toLocaleDateString(undefined, {
    month: 'short',
  });
  const formattedYear = date.toLocaleDateString(undefined, {
    year: 'numeric',
  });

  return `${formattedDay} ${formattedMonth} ${formattedYear}`;
};

test.describe('TOO user', () => {
  /** @type {TooFlowPage} */
  let tooFlowPage;

  test.beforeEach(async ({ officePage }) => {
    const move = await officePage.testHarness.buildMobileHomeMoveNeedsSC();
    await officePage.signInAsNewTOOUser();
    tooFlowPage = new TooFlowPage(officePage, move);
    await tooFlowPage.waitForLoading();
    await officePage.tooNavigateToMove(tooFlowPage.moveLocator);
  });

  test('TOO can create a mobile home shipment and view shipment card info', async ({ page }) => {
    const deliveryDate = new Date().toLocaleDateString('en-US');
    await page.getByTestId('dropdown').selectOption({ label: 'Mobile Home' });

    await expect(page.getByRole('heading', { level: 1 })).toHaveText('Add shipment details');
    await expect(page.getByTestId('tag')).toHaveText('Mobile Home');

    await page.getByLabel('Year').fill('2022');
    await page.getByLabel('Make').fill('make');
    await page.getByLabel('Model').fill('model');
    await page.getByTestId('lengthFeet').fill('22');
    await page.getByTestId('widthFeet').fill('22');
    await page.getByTestId('heightFeet').fill('22');

    await page.locator('#requestedPickupDate').fill(deliveryDate);
    await page.locator('#requestedPickupDate').blur();
    await page.getByText('Use pickup address').click();
    await page.locator('#requestedDeliveryDate').fill('16 Mar 2022');
    await page.locator('#requestedDeliveryDate').blur();

    // Save the shipment
    await page.getByRole('button', { name: 'Save' }).click();

    await expect(page.getByTestId('ShipmentContainer')).toHaveCount(2);

    await expect(page.getByText('Mobile home year').last()).toBeVisible();
    await expect(page.getByTestId('year').last()).toHaveText('2022');
    await expect(page.getByText('Mobile home make').last()).toBeVisible();
    await expect(page.getByTestId('make').last()).toHaveText('make');
    await expect(page.getByText('Mobile home model').last()).toBeVisible();
    await expect(page.getByTestId('model').last()).toHaveText('model');
    await expect(page.getByText('Dimensions').last()).toBeVisible();
    await expect(page.getByTestId('dimensions').last()).toHaveText("22' L x 22' W x 22' H");
  });

  test('Services Counselor can delete an existing Mobile Home shipment', async ({ page, officePage }) => {
    await expect(page.getByText('Edit Shipment')).toHaveCount(1);
    // Choose a shipment and store it's shipment ID
    const editShipmentButton = await page.getByRole('button', { name: 'Edit Shipment' });
    process.stdout.write(await editShipmentButton.evaluate((el) => el.outerHTML));

    await editShipmentButton.click();
    await officePage.waitForLoading();
    await expect(page.getByRole('heading', { level: 1 })).toHaveText('Edit shipment details');
    // Delete that shipment
    await page.getByRole('button', { name: 'Delete shipment' }).click();
    await expect(page.getByTestId('modalCloseButton')).toBeVisible();
    await page.getByTestId('modal').getByRole('button', { name: 'Delete shipment' }).click();
    await officePage.waitForPage.moveDetails();

    // Verify that the shipment has been deleted
    await expect(page.getByTestId('ShipmentContainer')).toHaveCount(0);
  });

  test('Services Counselor can edit an existing Mobile Home shipment', async ({ page, officePage }) => {
    await expect(page.getByText('Edit Shipment')).toHaveCount(1);

    // Choose a shipment, store it's container, and click the edit button
    const shipmentContainer = await page.getByTestId('ShipmentContainer');
    await shipmentContainer.getByRole('button').click();
    await officePage.waitForLoading();
    await expect(page.getByRole('heading', { level: 1 })).toHaveText('Edit shipment details');

    // Fill in all of the form fields with new data
    await page.getByLabel('Year').fill('2024');
    await page.getByLabel('Make').fill('Test Make');
    await page.getByLabel('Model').fill('Test Model');

    await page.getByTestId('lengthFeet').fill('20');
    await page.getByTestId('lengthInches').fill('6');

    await page.getByTestId('widthFeet').fill('15');
    await page.getByTestId('widthInches').fill('1');

    await page.getByTestId('heightFeet').fill('10');
    await page.getByTestId('heightInches').fill('0');

    await page.locator('#requestedPickupDate').fill(pickupDateString);
    await page.locator('#requestedPickupDate').blur();
    await page.locator('#requestedDeliveryDate').fill(deliveryDateString);
    await page.locator('#requestedDeliveryDate').blur();

    // Update form (adding pickup and delivery address)
    const pickupLocation = 'ATCO, NJ 08004 (CAMDEN)';
    const pickupAddressGroup = page.getByRole('group', { name: 'Pickup Address' });
    await pickupAddressGroup.getByText('Yes').click();
    await pickupAddressGroup.getByLabel('Address 1').nth(0).fill(pickupAddress.Address1);
    await pickupAddressGroup.getByLabel('Address 2').nth(0).clear();
    await pickupAddressGroup.getByLabel('Address 3').nth(0).clear();
    await page.locator('input[id="pickup.address-input"]').fill(pickupAddress.ZIP);
<<<<<<< HEAD
    await expect(page.getByText(location, { exact: true })).toBeVisible();
=======
    await expect(page.getByText(pickupLocation, { exact: true })).toBeVisible();
>>>>>>> f5deb7bb
    await page.keyboard.press('Enter');

    // Secondary pickup address
    const secondPickupLocation = 'BARNEGAT, NJ 08005 (OCEAN)';
    await pickupAddressGroup.getByText('Yes').click();
    await pickupAddressGroup.getByLabel('Address 1').nth(1).fill(secondaryPickupAddress.Address1);
    await pickupAddressGroup.getByLabel('Address 2').nth(1).clear();
    await pickupAddressGroup.getByLabel('Address 3').nth(1).clear();
    await page.locator('input[id="secondaryPickup.address-input"]').fill(secondaryPickupAddress.ZIP);
<<<<<<< HEAD
    await expect(page.getByText(location, { exact: true })).toBeVisible();
=======
    await expect(page.getByText(secondPickupLocation, { exact: true })).toBeVisible();
>>>>>>> f5deb7bb
    await page.keyboard.press('Enter');

    // Releasing agent
    await page.locator(`[name='pickup.agent.firstName']`).fill(releasingAgent.firstName);
    await page.locator(`[name='pickup.agent.lastName']`).fill(releasingAgent.lastName);
    await page.locator(`[name='pickup.agent.phone']`).fill(releasingAgent.phone);
    await page.locator(`[name='pickup.agent.email']`).fill(releasingAgent.email);

    const deliveryLocation = 'HOLLYWOOD, MD 20636 (SAINT MARYS)';
    const deliveryAddressGroup = page.getByRole('group', { name: 'Delivery Address' });
    await deliveryAddressGroup.getByText('Yes').nth(0).click();
    await deliveryAddressGroup.getByLabel('Address 1').nth(0).fill(deliveryAddress.Address1);
    await deliveryAddressGroup.getByLabel('Address 2').nth(0).fill(deliveryAddress.Address2);
    await deliveryAddressGroup.getByLabel('Address 3').nth(0).clear();
    await page.locator('input[id="delivery.address-input"]').fill(deliveryAddress.ZIP);
    await expect(page.getByText(deliveryLocation, { exact: true })).toBeVisible();
    await page.keyboard.press('Enter');

    // Secondary delivery address
    const secondDeliveryLocation = 'GREAT MILLS, MD 20634 (SAINT MARYS)';
    await deliveryAddressGroup.getByText('Yes').nth(1).click();
    await deliveryAddressGroup.getByLabel('Address 1').nth(1).fill(secondaryDeliveryAddress.Address1);
    await deliveryAddressGroup.getByLabel('Address 2').nth(1).clear();
    await deliveryAddressGroup.getByLabel('Address 3').nth(1).clear();
    await page.locator('input[id="secondaryDelivery.address-input"]').fill(secondaryDeliveryAddress.ZIP);
<<<<<<< HEAD
    await expect(page.getByText(location, { exact: true })).toBeVisible();
=======
    await expect(page.getByText(secondDeliveryLocation, { exact: true })).toBeVisible();
>>>>>>> f5deb7bb
    await page.keyboard.press('Enter');

    // Receiving agent
    await page.locator(`[name='delivery.agent.firstName']`).fill(receivingAgent.firstName);
    await page.locator(`[name='delivery.agent.lastName']`).fill(receivingAgent.lastName);
    await page.locator(`[name='delivery.agent.phone']`).fill(receivingAgent.phone);
    await page.locator(`[name='delivery.agent.email']`).fill(receivingAgent.email);

    // Submit edits
    await page.getByTestId('submitForm').click();
    await officePage.waitForLoading();

    // Check that the data in the shipment card now matches what we just submitted
    await shipmentContainer.locator('[data-prefix="fas"][data-icon="chevron-down"]').click();
    await expect(shipmentContainer.getByTestId('requestedPickupDate')).toHaveText(formatDate(pickupDate));
    await expect(shipmentContainer.getByTestId('pickupAddress')).toHaveText(addressToString(pickupAddress));
    await expect(shipmentContainer.getByTestId('secondaryPickupAddress')).toHaveText(
      addressToString(secondaryPickupAddress),
    );

    await expect(shipmentContainer.getByTestId('RELEASING_AGENT')).toHaveText(agentToString(releasingAgent));

    await expect(shipmentContainer.getByTestId('requestedDeliveryDate')).toHaveText(formatDate(deliveryDate));
    await expect(shipmentContainer.getByTestId('destinationAddress')).toHaveText(addressToString(deliveryAddress));
    await expect(shipmentContainer.getByTestId('secondaryDeliveryAddress')).toHaveText(
      addressToString(secondaryDeliveryAddress),
    );

    await expect(shipmentContainer.getByTestId('RECEIVING_AGENT')).toHaveText(agentToString(receivingAgent));

    await expect(shipmentContainer.getByTestId('year')).toHaveText('2024');
    await expect(shipmentContainer.getByTestId('make')).toHaveText('Test Make');
    await expect(shipmentContainer.getByTestId('model')).toHaveText('Test Model');

    await expect(shipmentContainer.getByTestId('dimensions')).toHaveText(`20' 6" L x 15' 1" W x 10' H`);
  });
});<|MERGE_RESOLUTION|>--- conflicted
+++ resolved
@@ -195,11 +195,7 @@
     await pickupAddressGroup.getByLabel('Address 2').nth(0).clear();
     await pickupAddressGroup.getByLabel('Address 3').nth(0).clear();
     await page.locator('input[id="pickup.address-input"]').fill(pickupAddress.ZIP);
-<<<<<<< HEAD
-    await expect(page.getByText(location, { exact: true })).toBeVisible();
-=======
     await expect(page.getByText(pickupLocation, { exact: true })).toBeVisible();
->>>>>>> f5deb7bb
     await page.keyboard.press('Enter');
 
     // Secondary pickup address
@@ -209,11 +205,7 @@
     await pickupAddressGroup.getByLabel('Address 2').nth(1).clear();
     await pickupAddressGroup.getByLabel('Address 3').nth(1).clear();
     await page.locator('input[id="secondaryPickup.address-input"]').fill(secondaryPickupAddress.ZIP);
-<<<<<<< HEAD
-    await expect(page.getByText(location, { exact: true })).toBeVisible();
-=======
     await expect(page.getByText(secondPickupLocation, { exact: true })).toBeVisible();
->>>>>>> f5deb7bb
     await page.keyboard.press('Enter');
 
     // Releasing agent
@@ -239,11 +231,7 @@
     await deliveryAddressGroup.getByLabel('Address 2').nth(1).clear();
     await deliveryAddressGroup.getByLabel('Address 3').nth(1).clear();
     await page.locator('input[id="secondaryDelivery.address-input"]').fill(secondaryDeliveryAddress.ZIP);
-<<<<<<< HEAD
-    await expect(page.getByText(location, { exact: true })).toBeVisible();
-=======
     await expect(page.getByText(secondDeliveryLocation, { exact: true })).toBeVisible();
->>>>>>> f5deb7bb
     await page.keyboard.press('Enter');
 
     // Receiving agent
