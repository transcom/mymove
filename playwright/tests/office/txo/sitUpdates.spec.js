// @ts-check
import { test, expect } from '../../utils/office/officeTest';

import { TooFlowPage } from './tooTestFixture';

test.describe('TOO user', () => {
  /** @type {TooFlowPage} */
  let tooFlowPage;

  test.describe('previewing shipment with current SIT with past SIT', () => {
    test.beforeEach(async ({ officePage }) => {
      // build move in SIT with 90 days authorized and without pending extension requests
      // SIT entry date of 30 days ago, no departure date so it is current
      const move = await officePage.testHarness.buildHHGMoveInSIT();
      await officePage.signInAsNewTOOUser();
      tooFlowPage = new TooFlowPage(officePage, move);
      await tooFlowPage.waitForLoading();
      await officePage.tooNavigateToMove(tooFlowPage.moveLocator);
    });

    test('sum of days is correct between past Origin SIT and current Destination SIT', async ({ page }) => {
      // navigate to MTO tab
      await page.getByTestId('MoveTaskOrder-Tab').click();
      await tooFlowPage.waitForPage.moveTaskOrder();
      // assert that days authorization is 90
      await expect(page.getByTestId('sitStatusTable').getByText('90', { exact: true }).first()).toBeVisible();
      // get today
      const today = new Date();
      // get 1 month ago
      const oneMonthAgo = new Date(today);
      oneMonthAgo.setMonth(today.getMonth() - 1);
      // get 2 months ago
      const twoMonthsAgo = new Date(today);
      twoMonthsAgo.setMonth(today.getMonth() - 2);
      // get the time diff
      const timeDiff = oneMonthAgo.getTime() - twoMonthsAgo.getTime();
      // get the days, converting milliseconds to days
      const daysDiff = timeDiff / (1000 * 60 * 60 * 24);
      // be inclusive of the last day
      const totalDaysBetweenOneMonthInclusive = daysDiff + 1;
      // get sums
      const totalDaysUsed = totalDaysBetweenOneMonthInclusive * 2; // Origin and Dest sit each used 1 month
      const remainingDays = 90 - totalDaysUsed;
      // assert that days used is the following sum
      // - past origin SIT (entry 2 months ago, departure 1 month ago)
      // - current destination SIT (entry 1 month ago, departure not given yet)
      await expect(
        page.getByTestId('sitStatusTable').getByText(`${totalDaysUsed}`, { exact: true }).first(),
      ).toBeVisible();
      // assert that days remaining is authorized minus totalDaysUsed
      await expect(
        page.getByTestId('sitStatusTable').getByText(`${remainingDays}`, { exact: true }).first(),
      ).toBeVisible();
      // assert that total days in destination sit is 1 month, inclusive of last day
      await expect(
        page
          .getByTestId('sitStartAndEndTable')
          .getByText(`${totalDaysBetweenOneMonthInclusive}`, { exact: true })
          .first(),
      ).toBeVisible();

      // get authorized end date as 90 days from the origin start date (two months ago)
<<<<<<< HEAD
      const ninetyDaysFromStartDate = new Date(twoMonthsAgo);
      ninetyDaysFromStartDate.setDate(ninetyDaysFromStartDate.getDate() + 90);
      // format
      const day = new Intl.DateTimeFormat('en', { day: '2-digit' }).format(ninetyDaysFromStartDate);
      const month = new Intl.DateTimeFormat('en', { month: 'short' }).format(ninetyDaysFromStartDate);
      const year = new Intl.DateTimeFormat('en', { year: 'numeric' }).format(ninetyDaysFromStartDate);
=======
      const ninetyDaysFromStartDateInclusive = new Date(twoMonthsAgo);
      ninetyDaysFromStartDateInclusive.setDate(ninetyDaysFromStartDateInclusive.getDate() + 89); // Use 89 because the last day is counted as a whole day
      // format
      const day = new Intl.DateTimeFormat('en', { day: '2-digit' }).format(ninetyDaysFromStartDateInclusive);
      const month = new Intl.DateTimeFormat('en', { month: 'short' }).format(ninetyDaysFromStartDateInclusive);
      const year = new Intl.DateTimeFormat('en', { year: 'numeric' }).format(ninetyDaysFromStartDateInclusive);
>>>>>>> b94f33d0
      const expectedAuthorizedEndDate = `${day} ${month} ${year}`;
      // assert
      await expect(
        page.getByTestId('sitStartAndEndTable').getByText(`${expectedAuthorizedEndDate}`, { exact: true }).first(),
      ).toBeVisible();
    });
  });

  test.describe('previewing shipment with past origin and destination SIT', () => {
    test.beforeEach(async ({ officePage }) => {
      // build move in SIT with 90 days authorized and without pending extension requests
      // Origin sit had an entry date of four months ago, departure date of three months ago
      // Destination sit had an entry date of two months ago, departure date of one month ago
      const move = await officePage.testHarness.buildHHGMoveWithPastSITs();
      await officePage.signInAsNewTOOUser();
      tooFlowPage = new TooFlowPage(officePage, move);
      await tooFlowPage.waitForLoading();
      await officePage.tooNavigateToMove(tooFlowPage.moveLocator);
    });

    test('sum of days is correct between past Origin SIT and past Destination SIT', async ({ page }) => {
      // navigate to MTO tab
      await page.getByTestId('MoveTaskOrder-Tab').click();
      await tooFlowPage.waitForPage.moveTaskOrder();
      // assert that days authorization is 90
      await expect(page.getByTestId('sitStatusTable').getByText('90', { exact: true }).first()).toBeVisible();
      // get today
      const today = new Date();
      // get months
      const destinationDepartureDate = new Date(today);
      destinationDepartureDate.setMonth(today.getMonth() - 1);
      const destinationEntryDate = new Date(today);
      destinationEntryDate.setMonth(today.getMonth() - 2);
      const originDepartureDate = new Date(today);
      originDepartureDate.setMonth(today.getMonth() - 3);
      const originEntryDate = new Date(today);
      originEntryDate.setMonth(today.getMonth() - 4);
      // get the time diff
      const destinationTimeDiff = destinationDepartureDate.getTime() - destinationEntryDate.getTime();
      const originTimeDiff = originDepartureDate.getTime() - originEntryDate.getTime();
      // get the days, converting milliseconds to days
      const destinationDaysDiff = destinationTimeDiff / (1000 * 60 * 60 * 24);
      const originDaysDiff = originTimeDiff / (1000 * 60 * 60 * 24);
      // be inclusive of the last day
      const totalDaysBetweenDestinationInclusive = destinationDaysDiff + 1;
      const totalDaysBetweenOriginInclusive = originDaysDiff + 1;
      // get sums
      const totalDaysUsed = totalDaysBetweenDestinationInclusive + totalDaysBetweenOriginInclusive;
      const remainingDays = 90 - totalDaysUsed;
      // assert sums
      await expect(
        page.getByTestId('sitStatusTable').getByText(`${totalDaysUsed}`, { exact: true }).first(),
      ).toBeVisible();
      // assert that days remaining is authorized minus totalDaysUsed
      await expect(
        page.getByTestId('sitStatusTable').getByText(`${remainingDays}`, { exact: true }).first(),
      ).toBeVisible();
      // assert previous sit days
      await expect(
        page
          .getByTestId('previouslyUsedSitTable')
          .getByText(`${totalDaysBetweenDestinationInclusive} days at destination`, { exact: false })
          .first(),
      ).toBeVisible();
      await expect(
        page
          .getByTestId('previouslyUsedSitTable')
          .getByText(`${totalDaysBetweenOriginInclusive} days at origin`, { exact: false })
          .first(),
      ).toBeVisible();
    });
  });

  test.describe('updating a move shipment in SIT', () => {
    test.beforeEach(async ({ officePage }) => {
      // build move in SIT with 90 days authorized and without pending extension requests
      const move = await officePage.testHarness.buildHHGMoveInSIT();
      await officePage.signInAsNewTOOUser();
      tooFlowPage = new TooFlowPage(officePage, move);
      await tooFlowPage.waitForLoading();
      await officePage.tooNavigateToMove(tooFlowPage.moveLocator);
    });

    test('is able to see the SIT Departure Date', async ({ page }) => {
      // navigate to MTO tab
      await page.getByTestId('MoveTaskOrder-Tab').click();
      await tooFlowPage.waitForPage.moveTaskOrder();

      const target = await page
        .getByTestId('currentSitDepartureDate')
        .locator('table[class="DataTable_dataTable__TGt9M table--data-point"]')
        .locator('tbody')
        .locator('td')
        .nth(0)
        .locator('div')
        .locator('span')
        .textContent();
      const pattern = /(—|\d{2} \w{3} \d{4})/;

      expect(pattern.test(target)).toBeTruthy();
    });

    test('is able to increase a SIT authorization', async ({ page }) => {
      // navigate to MTO tab
      await page.getByTestId('MoveTaskOrder-Tab').click();
      await tooFlowPage.waitForPage.moveTaskOrder();

      // increase SIT authorization to 100 days
      await page.getByTestId('sitExtensions').getByRole('button', { name: 'Edit' }).click();
      await expect(page.getByRole('heading', { name: 'Edit SIT authorization' })).toBeVisible();
      await page.getByTestId('daysApproved').clear();
      await page.getByTestId('daysApproved').fill('100');
      await page.getByTestId('reasonDropdown').selectOption('AWAITING_COMPLETION_OF_RESIDENCE');
      await page.getByTestId('officeRemarks').fill('residence under construction');
      await expect(page.getByTestId('form').getByTestId('button')).toBeEnabled();
      await page.getByTestId('form').getByTestId('button').click();

      // assert that days authorization is now 100
      await expect(page.getByTestId('sitStatusTable').getByText('100', { exact: true }).first()).toBeVisible();
    });

    test('is able to decrease a SIT authorization', async ({ page }) => {
      // navigate to MTO tab
      await page.getByTestId('MoveTaskOrder-Tab').click();
      await tooFlowPage.waitForPage.moveTaskOrder();

      // decrease SIT authorization to 80 days
      await page.getByTestId('sitExtensions').getByRole('button', { name: 'Edit' }).click();
      await expect(page.getByRole('heading', { name: 'Edit SIT authorization' })).toBeVisible();
      await page.getByTestId('daysApproved').clear();
      await page.getByTestId('daysApproved').fill('80');
      await page.getByTestId('reasonDropdown').selectOption('AWAITING_COMPLETION_OF_RESIDENCE');
      await page.getByTestId('officeRemarks').fill('residence under construction');
      await page.getByTestId('form').getByTestId('button').click();

      // assert that days authorization is now 80
      await expect(page.getByTestId('sitStatusTable').getByText('80', { exact: true }).first()).toBeVisible();
    });

    test('is able to see appropriate results for 90 days approved and 90 days used', async ({ page }) => {
      await page.getByTestId('MoveTaskOrder-Tab').click();
      await tooFlowPage.waitForPage.moveTaskOrder();
      const daysApprovedCapture = await page
        .getByTestId('sitStatusTable')
        .locator('[class="DataTable_dataTable__TGt9M table--data-point"]')
        .locator('tbody')
        .locator('tr')
        .locator('span')
        .nth(0)
        .textContent();
      const daysUsedCapture = await page
        .getByTestId('sitStatusTable')
        .locator('[class="DataTable_dataTable__TGt9M table--data-point"]')
        .locator('tbody')
        .locator('tr')
        .locator('span')
        .nth(1)
        .textContent();
      const daysLeftCapture = await page
        .getByTestId('sitStatusTable')
        .locator('[class="DataTable_dataTable__TGt9M table--data-point"]')
        .locator('tbody')
        .locator('tr')
        .locator('span')
        .nth(2)
        .textContent();

      expect(daysApprovedCapture).toEqual('90');
      expect(daysUsedCapture).toEqual('62'); // 31 days in past origin sit, 31 days in destination sit
      expect(daysLeftCapture).toEqual('28'); // of the 90 authorized, 62 have been used
    });

    test('is unable to decrease the SIT authorization below the number of days already used', async ({ page }) => {
      // navigate to MTO tab
      await page.getByTestId('MoveTaskOrder-Tab').click();
      await tooFlowPage.waitForPage.moveTaskOrder();

      // try to decrease SIT authorization to 1 day
      await page.getByTestId('sitExtensions').getByRole('button', { name: 'Edit' }).click();
      await expect(page.getByRole('heading', { name: 'Edit SIT authorization' })).toBeVisible();
      await page.getByTestId('daysApproved').clear();
      await page.getByTestId('daysApproved').fill('1');
      await page.getByTestId('reasonDropdown').selectOption('AWAITING_COMPLETION_OF_RESIDENCE');
      await page.getByTestId('officeRemarks').fill('residence under construction');

      // assert that save button is disabled and error messages are present
      await expect(page.getByTestId('form').getByTestId('button')).not.toBeEnabled();
      await expect(page.getByTestId('form').getByTestId('sitStatusTable').getByTestId('errorMessage')).toBeVisible();
      await expect(
        page.getByText('The end date must occur after the start date. Please select a new date.', { exact: true }),
      ).toBeVisible();
    });
  });

  test.describe('converting a SIT to customer expense using convert to customer expense button', () => {
    test.beforeEach(async ({ officePage }) => {
      // build move in SIT that ends today
      const move = await officePage.testHarness.buildHHGMoveInSITEndsToday();
      await officePage.signInAsNewTOOUser();
      tooFlowPage = new TooFlowPage(officePage, move);
      await tooFlowPage.waitForLoading();
      await officePage.tooNavigateToMove(tooFlowPage.moveLocator);
    });

    test('is able to convert a SIT to customer expense', async ({ page }) => {
      // navigate to MTO tab
      await page.getByTestId('MoveTaskOrder-Tab').click();
      await tooFlowPage.waitForPage.moveTaskOrder();

      // assert that there is a Convert to customer expense button
      await expect(page.getByText('Convert to customer expense')).toBeVisible();

      // Convert SIT to customer expense through the modal
      await page.getByRole('button', { name: 'Convert to customer expense' }).click();
      await expect(page.getByRole('heading', { name: 'Convert SIT To Customer Expense' })).toBeVisible();
      await page.getByTestId('remarks').fill('testing convert to customer expense');
      await page.getByTestId('form').getByTestId('button').click();

      // assert that there is a Converted To Customer Expense Tag
      await expect(page.getByTestId('tag').getByText('Converted to customer expense')).toBeVisible();

      // assert that there is no Convert to customer expense button showing
      await expect(page.getByText('Convert to customer expense')).toBeHidden();
    });
  });
  test.describe('updating a move shipment in SIT with a SIT extension request', () => {
    test.beforeEach(async ({ officePage }) => {
      // build move in SIT with 90 days authorized and with one pending extension request
      const move = await officePage.testHarness.buildHHGMoveInSITWithPendingExtension();
      await officePage.signInAsNewTOOUser();
      tooFlowPage = new TooFlowPage(officePage, move);
      await tooFlowPage.waitForLoading();
      await officePage.tooNavigateToMove(tooFlowPage.moveLocator);
    });

    test('is able to approve the SIT extension request', async ({ page }) => {
      // navigate to MTO tab
      await page.getByTestId('MoveTaskOrder-Tab').click();
      await tooFlowPage.waitForPage.moveTaskOrder();

      // assert that there is a pending SIT extension request
      await expect(page.getByText('SIT EXTENSION REQUESTED')).toBeVisible();

      // approve SIT extension with an adjusted approved days value of 100 days and change the extension reason
      await page.getByTestId('sitExtensions').getByTestId('button').click();
      await expect(page.getByRole('heading', { name: 'Review SIT Extension Request' })).toBeVisible();
      await page.getByTestId('daysApproved').clear();
      await page.getByTestId('daysApproved').fill('100');
      await page.getByText('Yes', { exact: true }).click();
      await page.getByTestId('reasonDropdown').selectOption('OTHER');
      await page.getByTestId('officeRemarks').fill('allowance increased by 20 days instead of the requested 45 days');
      await page.getByTestId('form').getByTestId('button').click();

      // assert that there is no pending SIT extension request and the days authorization is now 100
      await expect(page.getByText('Additional days requested')).toBeHidden();
      await expect(page.getByTestId('sitStatusTable').getByText('100', { exact: true }).first()).toBeVisible();
    });

    test('is able to deny the SIT extension request', async ({ page }) => {
      // navigate to MTO tab
      await page.getByTestId('MoveTaskOrder-Tab').click();
      await tooFlowPage.waitForPage.moveTaskOrder();

      // assert that there is a pending SIT extension request
      await expect(page.getByText('SIT EXTENSION REQUESTED')).toBeVisible();

      // deny SIT extension
      await page.getByTestId('sitExtensions').getByTestId('button').click();
      await expect(page.getByRole('heading', { name: 'Review SIT Extension Request' })).toBeVisible();
      await page.getByText('No', { exact: true }).click();
      await page.getByTestId('officeRemarks').fill('extension request denied');
      await page.getByTestId('convertToCustomerExpense');
      await page.getByTestId('form').getByTestId('button').click();

      // assert that there is no pending SIT extension request and the days authorization is still 90
      await expect(page.getByText('Additional days requested')).toBeHidden();
      await expect(page.getByTestId('sitStatusTable').getByText('90', { exact: true }).first()).toBeVisible();
    });

    test('is able to deny the SIT extension request AND convert to customer expense', async ({ page }) => {
      // navigate to MTO tab
      await page.getByTestId('MoveTaskOrder-Tab').click();
      await tooFlowPage.waitForPage.moveTaskOrder();

      // assert that there is a pending SIT extension request
      await expect(page.getByText('SIT EXTENSION REQUESTED')).toBeVisible();

      // deny SIT extension
      await page.getByTestId('sitExtensions').getByTestId('button').click();
      await expect(page.getByRole('heading', { name: 'Review SIT Extension Request' })).toBeVisible();
      await page.getByText('No', { exact: true }).click();
      await page.getByTestId('officeRemarks').fill('extension request denied');
      await page.getByTestId('convertToCustomerExpense').click();
      await page.getByTestId('convertToCustomerExpenseConfirmationYes').click();
      await page.getByTestId('form').getByTestId('button').click();

      // assert that there is a Converted To Customer Expense Tag
      await expect(page.getByTestId('tag').getByText('Converted to customer expense')).toBeVisible();

      // assert that there is no pending SIT extension request and the days authorization is still 90
      await expect(page.getByText('Additional days requested')).toBeHidden();
      await expect(page.getByTestId('sitStatusTable').getByText('90', { exact: true }).first()).toBeVisible();
    });
    test('is showing correct labels', async ({ page }) => {
      // navigate to MTO tab
      await page.getByTestId('MoveTaskOrder-Tab').click();
      await tooFlowPage.waitForPage.moveTaskOrder();

      await expect(page.getByText('Total days of SIT approved')).toBeVisible();
      await expect(page.getByText('Total days used')).toBeVisible();
      await expect(page.getByText('Total days remaining')).toBeVisible();
      await expect(page.getByText('SIT start date').nth(0)).toBeVisible();
      await expect(page.getByText('SIT authorized end date')).toBeVisible();
      await expect(page.getByText('Total days in destination SIT')).toBeVisible();
    });
    test('is showing the SIT Departure Date section', async ({ page }) => {
      // navigate to MTO tab
      await page.getByTestId('MoveTaskOrder-Tab').click();
      await tooFlowPage.waitForPage.moveTaskOrder();

      await expect(
        page.locator('table[class="DataTable_dataTable__TGt9M table--data-point"]').getByText('SIT departure date'),
      ).toBeVisible();
    });
  });
});<|MERGE_RESOLUTION|>--- conflicted
+++ resolved
@@ -60,21 +60,12 @@
       ).toBeVisible();
 
       // get authorized end date as 90 days from the origin start date (two months ago)
-<<<<<<< HEAD
-      const ninetyDaysFromStartDate = new Date(twoMonthsAgo);
-      ninetyDaysFromStartDate.setDate(ninetyDaysFromStartDate.getDate() + 90);
-      // format
-      const day = new Intl.DateTimeFormat('en', { day: '2-digit' }).format(ninetyDaysFromStartDate);
-      const month = new Intl.DateTimeFormat('en', { month: 'short' }).format(ninetyDaysFromStartDate);
-      const year = new Intl.DateTimeFormat('en', { year: 'numeric' }).format(ninetyDaysFromStartDate);
-=======
       const ninetyDaysFromStartDateInclusive = new Date(twoMonthsAgo);
       ninetyDaysFromStartDateInclusive.setDate(ninetyDaysFromStartDateInclusive.getDate() + 89); // Use 89 because the last day is counted as a whole day
       // format
       const day = new Intl.DateTimeFormat('en', { day: '2-digit' }).format(ninetyDaysFromStartDateInclusive);
       const month = new Intl.DateTimeFormat('en', { month: 'short' }).format(ninetyDaysFromStartDateInclusive);
       const year = new Intl.DateTimeFormat('en', { year: 'numeric' }).format(ninetyDaysFromStartDateInclusive);
->>>>>>> b94f33d0
       const expectedAuthorizedEndDate = `${day} ${month} ${year}`;
       // assert
       await expect(
