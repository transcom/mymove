--- conflicted
+++ resolved
@@ -7,8 +7,6 @@
   /** @type {TooFlowPage} */
   let tooFlowPage;
 
-<<<<<<< HEAD
-=======
   // Helper func to calculate days between 2 given dates
   // This is to support months of 30 and 31 dayss
   const calculateDaysDiff = (startDate, endDate) => {
@@ -23,7 +21,6 @@
     return days;
   };
 
->>>>>>> 0113c7e3
   test.describe('previewing shipment with current SIT with past SIT', () => {
     test.beforeEach(async ({ officePage }) => {
       // build move in SIT with 90 days authorized and without pending extension requests
@@ -49,22 +46,11 @@
       // get 2 months ago
       const twoMonthsAgo = new Date(today);
       twoMonthsAgo.setMonth(today.getMonth() - 2);
-<<<<<<< HEAD
-      // get the time diff
-      const timeDiff = oneMonthAgo.getTime() - twoMonthsAgo.getTime();
-      // get the days, converting milliseconds to days
-      const daysDiff = timeDiff / (1000 * 60 * 60 * 24);
-      // be inclusive of the last day
-      const totalDaysBetweenOneMonthInclusive = daysDiff + 1;
-      // get sums
-      const totalDaysUsed = totalDaysBetweenOneMonthInclusive * 2; // Origin and Dest sit each used 1 month
-=======
       // get days between
       const daysBetweenTwoMonthsAgoAndOneMonthAgo = calculateDaysDiff(twoMonthsAgo, oneMonthAgo);
       const daysBetweenOneMonthAgoAndToday = calculateDaysDiff(oneMonthAgo, today);
       // get sums
       const totalDaysUsed = daysBetweenTwoMonthsAgoAndOneMonthAgo + daysBetweenOneMonthAgoAndToday;
->>>>>>> 0113c7e3
       const remainingDays = 90 - totalDaysUsed;
       // assert that days used is the following sum
       // - past origin SIT (entry 2 months ago, departure 1 month ago)
@@ -78,21 +64,6 @@
       ).toBeVisible();
       // assert that total days in destination sit is 1 month, inclusive of last day
       await expect(
-<<<<<<< HEAD
-        page
-          .getByTestId('sitStartAndEndTable')
-          .getByText(`${totalDaysBetweenOneMonthInclusive}`, { exact: true })
-          .first(),
-      ).toBeVisible();
-
-      // get authorized end date as 90 days from the origin start date (two months ago)
-      const ninetyDaysFromStartDateInclusive = new Date(twoMonthsAgo);
-      ninetyDaysFromStartDateInclusive.setDate(ninetyDaysFromStartDateInclusive.getDate() + 89); // Use 89 because the last day is counted as a whole day
-      // format
-      const day = new Intl.DateTimeFormat('en', { day: '2-digit' }).format(ninetyDaysFromStartDateInclusive);
-      const month = new Intl.DateTimeFormat('en', { month: 'short' }).format(ninetyDaysFromStartDateInclusive);
-      const year = new Intl.DateTimeFormat('en', { year: 'numeric' }).format(ninetyDaysFromStartDateInclusive);
-=======
         page.getByTestId('sitStartAndEndTable').getByText(`${daysBetweenOneMonthAgoAndToday}`, { exact: true }).first(),
       ).toBeVisible();
 
@@ -110,7 +81,6 @@
       const day = new Intl.DateTimeFormat('en', { day: '2-digit' }).format(authorizedEndDate);
       const month = new Intl.DateTimeFormat('en', { month: 'short' }).format(authorizedEndDate);
       const year = new Intl.DateTimeFormat('en', { year: 'numeric' }).format(authorizedEndDate);
->>>>>>> 0113c7e3
       const expectedAuthorizedEndDate = `${day} ${month} ${year}`;
       // assert
       await expect(
@@ -148,25 +118,11 @@
       originDepartureDate.setMonth(today.getMonth() - 3);
       const originEntryDate = new Date(today);
       originEntryDate.setMonth(today.getMonth() - 4);
-<<<<<<< HEAD
-      // get the time diff
-      const destinationTimeDiff = destinationDepartureDate.getTime() - destinationEntryDate.getTime();
-      const originTimeDiff = originDepartureDate.getTime() - originEntryDate.getTime();
-      // get the days, converting milliseconds to days
-      const destinationDaysDiff = destinationTimeDiff / (1000 * 60 * 60 * 24);
-      const originDaysDiff = originTimeDiff / (1000 * 60 * 60 * 24);
-      // be inclusive of the last day
-      const totalDaysBetweenDestinationInclusive = destinationDaysDiff + 1;
-      const totalDaysBetweenOriginInclusive = originDaysDiff + 1;
-      // get sums
-      const totalDaysUsed = totalDaysBetweenDestinationInclusive + totalDaysBetweenOriginInclusive;
-=======
       // days between
       const totalDaysBetweenDestination = calculateDaysDiff(destinationEntryDate, destinationDepartureDate);
       const totalDaysBetweenOrigin = calculateDaysDiff(originEntryDate, originDepartureDate);
       // get sums
       const totalDaysUsed = totalDaysBetweenDestination + totalDaysBetweenOrigin;
->>>>>>> 0113c7e3
       const remainingDays = 90 - totalDaysUsed;
       // assert sums
       await expect(
@@ -180,21 +136,13 @@
       await expect(
         page
           .getByTestId('previouslyUsedSitTable')
-<<<<<<< HEAD
-          .getByText(`${totalDaysBetweenDestinationInclusive} days at destination`, { exact: false })
-=======
           .getByText(`${totalDaysBetweenDestination} days at destination`, { exact: false })
->>>>>>> 0113c7e3
           .first(),
       ).toBeVisible();
       await expect(
         page
           .getByTestId('previouslyUsedSitTable')
-<<<<<<< HEAD
-          .getByText(`${totalDaysBetweenOriginInclusive} days at origin`, { exact: false })
-=======
           .getByText(`${totalDaysBetweenOrigin} days at origin`, { exact: false })
->>>>>>> 0113c7e3
           .first(),
       ).toBeVisible();
     });
