--- conflicted
+++ resolved
@@ -243,13 +243,8 @@
         .textContent();
 
       expect(daysApprovedCapture).toEqual('90');
-<<<<<<< HEAD
-      expect(daysUsedCapture).toEqual('61'); // 30 days in past origin sit, 31 days in destination sit
-      expect(daysLeftCapture).toEqual('29'); // of the 90 authorized, 61 have been used
-=======
       expect(daysUsedCapture).toEqual('62'); // 31 days in past origin sit, 31 days in destination sit
       expect(daysLeftCapture).toEqual('28'); // of the 90 authorized, 62 have been used
->>>>>>> 758c4f03
     });
 
     test('is unable to decrease the SIT authorization below the number of days already used', async ({ page }) => {
