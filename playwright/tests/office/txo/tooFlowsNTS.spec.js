/**
 * Semi-automated converted from a cypress test, and thus may contain
 * non best-practices, in particular: heavy use of `page.locator`
 * instead of `page.getBy*`.
 */

// @ts-check
import { test, expect } from '../../utils/office/officeTest';

import { TooFlowPage } from './tooTestFixture';

const TOOTabsTitles = ['Move Queue', 'Search'];
const SearchRBSelection = ['Move Code', 'DOD ID', 'Customer Name'];

test.describe('TOO user', () => {
  /** @type {TooFlowPage} */
  let tooFlowPage;
  let tac;
  test.describe('with unapproved HHG + NTS Move', () => {
    test.beforeEach(async ({ officePage }) => {
      const move = await officePage.testHarness.buildHHGMoveWithNTSShipmentsForTOO();
      tac = await officePage.testHarness.buildGoodTACAndLoaCombination();
      await officePage.signInAsNewTOOUser();
      tooFlowPage = new TooFlowPage(officePage, move);
      await tooFlowPage.waitForLoading();
      await officePage.tooNavigateToMove(tooFlowPage.moveLocator);
    });

    // TODO FOR NTS-RELEASE
    // Enter/edit shipment weight if needed -- user will look up in TOPS and manually enter
    // TOO has to enter Service Order Number (SON) for NTS-RELEASE shipments prior to posting to the MTO

    // This test covers editing the NTS shipment and prepares it for approval
    test('TOO can edit a request for Domestic NTS Shipment handled by the Prime', async ({ page }) => {
      // This test is almost exactly a duplicate of the test in
      // tooFlowsNTSR.
      await expect(page.getByText('Approve selected')).toBeDisabled();
      let lastShipment = page.locator('[data-testid="ShipmentContainer"]').last();
      await expect(lastShipment.locator('[data-testid="shipment-display-checkbox"]')).toBeDisabled();
      await lastShipment.locator('[data-icon="chevron-down"]').click();

      await expect(
        lastShipment.locator('div[class*="missingInfoError"] [data-testid="storageFacilityName"]'),
      ).toBeVisible();
      await expect(lastShipment.locator('[data-testid="storageFacilityName"]')).toContainText('Missing');
      await expect(
        lastShipment.locator('div[class*="missingInfoError"] [data-testid="serviceOrderNumber"]'),
      ).toBeVisible();
      await expect(
        lastShipment.locator('div[class*="missingInfoError"] [data-testid="storageFacilityAddress"]'),
      ).toBeVisible();
      await expect(lastShipment.locator('[data-testid="storageFacilityAddress"]')).toContainText('Missing');
      await expect(page.locator('div[class*="missingInfoError"] [data-testid="tacType"]')).toBeVisible();

      await tooFlowPage.editTacSac();

      // Edit shipments to enter missing info
      await page.locator('[data-testid="ShipmentContainer"] .usa-button').last().click();
      // Basic info
      await page.locator('#requestedPickupDate').clear();
      await page.locator('#requestedPickupDate').fill('16 Mar 2022');
      await page.getByText('Use current address').click();

      // Storage facility info
      await page.locator('#facilityName').fill('Sample Facility Name');
      await page.locator('#facilityName').blur();
      await page.locator('#facilityPhone').fill('999-999-9999');
      await page.locator('#facilityPhone').blur();
      await page.locator('#facilityEmail').fill('sample@example.com');
      await page.locator('#facilityEmail').blur();
      await page.locator('#facilityServiceOrderNumber').fill('999999');
      await page.locator('#facilityServiceOrderNumber').blur();

      // Storage facility address
      const StorageLocationLookup = 'ATLANTA, GA 30301 (FULTON)';
      await page.locator('input[name="storageFacility.address.streetAddress1"]').fill('148 S East St');
      await page.locator('input[name="storageFacility.address.streetAddress1"]').blur();
      await page.locator('input[name="storageFacility.address.streetAddress2"]').fill('Suite 7A');
      await page.locator('input[name="storageFacility.address.streetAddress2"]').blur();
<<<<<<< HEAD
      await page.getByLabel('Location Lookup').nth(2).fill('30301');
=======
      await page.locator('input[id="storageFacility.address-location-input"]').fill('30301');
>>>>>>> 2c7315ab
      await expect(page.getByText(StorageLocationLookup, { exact: true })).toBeVisible();
      await page.keyboard.press('Enter');
      await page.locator('#facilityLotNumber').fill('1111111');
      await page.locator('#facilityLotNumber').blur();

      // Delivery info
      await page.locator('#requestedDeliveryDate').clear();
      await page.locator('#requestedDeliveryDate').fill('16 Mar 2022');

      // TAC and SAC
      await page.locator('[data-testid="radio"] [for="tacType-NTS"]').click();
      await page.locator('[data-testid="radio"] [for="sacType-HHG"]').click();

      await page.locator('[data-testid="submitForm"]').click();
      await tooFlowPage.waitForLoading();

      // edit the NTS shipment to be handled by an external vendor
      await page.locator('[data-testid="ShipmentContainer"] .usa-button').last().click();
      await page.locator('label[for="vendorExternal"]').click();
      await page.locator('[data-testid="submitForm"]').click();
      await tooFlowPage.waitForLoading();

      await expect(page.locator('[data-testid="ShipmentContainer"] [data-testid="tag"]')).toContainText(
        'external vendor',
      );

      // edit the NTS shipment back to being handled by the GHC Prime contractor
      await page.locator('[data-testid="ShipmentContainer"] .usa-button').last().click();
      await expect(page.locator('[data-testid="alert"]')).toContainText(
        'The GHC prime contractor is not handling the shipment.',
      );

      await page.locator('label[for="vendorPrime"]').click();
      await page.locator('[data-testid="submitForm"]').click();
      await tooFlowPage.waitForLoading();

      lastShipment = page.locator('[data-testid="ShipmentContainer"]').last();

      await expect(lastShipment.locator('[data-testid="shipment-display-checkbox"]')).toBeEnabled();
      await expect(lastShipment.locator('[data-testid="tag"]')).not.toBeVisible();
      await lastShipment.locator('[data-icon="chevron-down"]').click();

      await expect(
        lastShipment.locator('div[class*="missingInfoError"] [data-testid="storageFacilityName"]'),
      ).not.toBeVisible();
      await expect(
        lastShipment.locator('div[class*="missingInfoError"] [data-testid="serviceOrderNumber"]'),
      ).not.toBeVisible();
      await expect(
        lastShipment.locator('div[class*="missingInfoError"] [data-testid="storageFacilityAddress"]'),
      ).not.toBeVisible();
      await expect(lastShipment.locator('div[class*="missingInfoError"] [data-testid="tacType"]')).not.toBeVisible();

      // Combine this test with the one above as it needs the state
      // after the test above

      // test('TOO can approve an NTS shipment handled by the Prime')

      // Make sure that it shows all the relevant information on the approve page
      // captures the information about the NTS Facility and relevant storage information
      // verifies that all the information is shown for NTS shipments handled by the GHC Contractor
      await expect(page.locator('#approved-shipments')).not.toBeVisible();
      await expect(page.locator('#requested-shipments')).toBeVisible();
      await expect(page.getByText('Approve selected')).toBeDisabled();

      // Select & approve items
      await expect(page.locator('input[data-testid="shipment-display-checkbox"]')).toHaveCount(2);
      await tooFlowPage.approveAllShipments();

      // Redirected to Move Task Order page
      expect(page.url()).toContain(`/moves/${tooFlowPage.moveLocator}/mto`);

      // confirm the changes made above
      lastShipment = page.locator('[data-testid="ShipmentContainer"]').last();
      // pickup address header
      await expect(lastShipment.locator('[class*="ShipmentAddresses_mtoShipmentAddresses"]')).toContainText(
        'Pickup address',
      );
      // facility address header
      await expect(lastShipment.locator('[class*="ShipmentAddresses_mtoShipmentAddresses"]')).toContainText(
        'Facility address',
      );

      // Confirming expected data
      // facility info and address
      // service order number
      // accounting codes
      const details = lastShipment.locator('[class*="ShipmentDetailsSidebar"]').first();
      await expect(details).toBeVisible();
      await expect(details.locator('section header').first().getByText('Facility info and address')).toBeVisible();
      await expect(details.locator('section').first()).toContainText('148 S East St');

      await expect(details.locator('section header').nth(1).getByText('Service order number')).toBeVisible();
      await expect(details.locator('section').nth(1)).toContainText('999999');

      await expect(details.locator('section header').last().getByText('Accounting codes')).toBeVisible();
      await expect(details.locator('section').last()).toContainText('F123');
    });

    test('NTS LOA populates on orders page with good TGET data for TOO', async ({ page }) => {
      await page.getByTestId('edit-orders').click();

      // Fill out the orders details
      await page.getByLabel('Orders number').fill('1234');
      await page.getByLabel('Date issued').fill('1234');
      await page.getByLabel('Department indicator').selectOption({ label: '21 Army' });
      await page
        .getByLabel('Orders type', { exact: true })
        .selectOption({ label: 'Permanent Change Of Station (PCS)' });
      await page.getByLabel('Orders type detail').selectOption({ label: 'Shipment of HHG Permitted' });

      // Fill out the HHG and NTS accounting codes
      await page.getByTestId('hhgTacInput').fill(tac.tac);
      const today = new Date();
      const day = new Intl.DateTimeFormat('en', { day: '2-digit' }).format(today);
      const month = new Intl.DateTimeFormat('en', { month: 'short' }).format(today);
      const year = new Intl.DateTimeFormat('en', { year: 'numeric' }).format(today);
      const formattedDate = `${day} ${month} ${year}`;

      await page.locator('input[name="issueDate"]').fill(formattedDate);

      await page.getByTestId('hhgSacInput').fill('4K988AS098F');
      // "GOOD" is a hard-set GOOD TAC by the e2e seed data
      // Today's date will fall valid under the TAC and LOA and the NTS LOA should then populate
      await page.getByTestId('ntsTacInput').fill(tac.tac);
      const ntsLoaTextField = await page.getByTestId('ntsLoaTextField');
      await expect(ntsLoaTextField).toHaveValue('1*1*20232025*1*1*1*1*1*1*1*1*1*1*1*1*1*1*1*1*1*1*1*1*1*1*1*1*1');

      const loaMissingErrorMessage = page.getByText('Unable to find a LOA based on the provided details');
      const loaInvalidErrorMessage = page.getByText(
        'The LOA identified based on the provided details appears to be invalid',
      );

      await expect(loaMissingErrorMessage).not.toBeVisible();
      await expect(loaInvalidErrorMessage).not.toBeVisible();
    });
  });

  test.describe('with approved HHG + NTS Move', () => {
    let move;

    test.beforeEach(async ({ officePage }) => {
      move = await officePage.testHarness.buildHHGMoveWithApprovedNTSShipmentsForTOO();
      await officePage.signInAsNewTOOUser();
      tooFlowPage = new TooFlowPage(officePage, move);
      await tooFlowPage.waitForLoading();
      const searchTab = officePage.page.getByTitle(TOOTabsTitles[1]);
      await searchTab.click();
    });

    test('TOO can view and edit Domestic NTS Shipments handled by the Prime on the MTO page', async ({ page }) => {
      // This test is almost exactly a duplicate of the test in
      // tooFlowsNTSR.
      const selectedRadio = page.getByRole('group').locator(`label:text("${SearchRBSelection[0]}")`);
      await selectedRadio.click();
      await page.getByTestId('searchText').fill(move.locator);
      await page.getByTestId('searchTextSubmit').click();

      await expect(page.getByText('Results (1)')).toBeVisible();
      await expect(page.getByTestId('locator-0')).toContainText(move.locator);

      // await page.getByTestId('MoveTaskOrder-Tab').click();
      await page.getByTestId('locator-0').click();

      await page.getByTestId('MoveTaskOrder-Tab').click();
      await tooFlowPage.waitForLoading();
      await expect(
        page.locator('[id="move-weights"] div').getByText('1 shipment not moved by GHC prime.'),
      ).not.toBeVisible();

      await expect(page.locator('[data-testid="ShipmentContainer"]')).toHaveCount(2);

      let lastShipment = page.locator('[data-testid="ShipmentContainer"]').last();

      // non-temp storage header
      await expect(lastShipment.locator('h2')).toContainText('Non-temp storage');
      // pickup address header
      await expect(lastShipment.locator('[class*="ShipmentAddresses_mtoShipmentAddresses"]')).toContainText(
        'Pickup address',
      );
      // facility address header
      await expect(lastShipment.locator('[class*="ShipmentAddresses_mtoShipmentAddresses"]')).toContainText(
        'Facility address',
      );
      // edit facility info and address
      await page.locator('[data-testid="edit-facility-info-modal-open"]').click();

      await expect(page.getByTestId('modal')).toBeVisible();
      let modal = page.getByTestId('modal');
      // Storage facility info
      await modal.locator('#facilityName').clear();
      await modal.locator('#facilityName').fill('New Facility Name');
      await modal.locator('#facilityPhone').clear();
      await modal.locator('#facilityPhone').fill('999-999-9999');
      await modal.locator('#facilityEmail').clear();
      await modal.locator('#facilityEmail').fill('new@example.com');
      await modal.locator('#facilityServiceOrderNumber').clear();
      await modal.locator('#facilityServiceOrderNumber').fill('098098');

      // Storage facility address
      await modal.locator('input[name="storageFacility.address.streetAddress1"]').clear();
      await modal.locator('input[name="storageFacility.address.streetAddress1"]').fill('265 S East St');
      await modal.locator('#facilityLotNumber').clear();
      await modal.locator('#facilityLotNumber').fill('1111111');

      await modal.locator('button[type="submit"]').click();
      await expect(modal).not.toBeVisible();

      lastShipment = page.locator('[data-testid="ShipmentContainer"]').last();
      let sidebar = lastShipment.locator('[class*="ShipmentDetailsSidebar"]');
      await expect(sidebar.locator('section header').first()).toContainText('Facility info and address');
      await expect(sidebar.locator('section').first()).toContainText('Storage R Us');
      await expect(sidebar.locator('section').first()).toContainText('265 S East St');
      await expect(sidebar.locator('section').first()).toContainText('Lot 1111111');

      // edit service order number
      await lastShipment.locator('[data-testid="service-order-number-modal-open"]').click();

      await expect(page.getByTestId('modal')).toBeVisible();
      modal = page.getByTestId('modal');

      await modal.locator('[data-testid="textInput"]').clear();
      await modal.locator('[data-testid="textInput"]').fill('ORDER456');

      await modal.locator('button[type="submit"]').click();
      await expect(modal).not.toBeVisible();

      lastShipment = page.locator('[data-testid="ShipmentContainer"]').last();
      await expect(lastShipment.locator('[class*="ShipmentDetailsSidebar"] section').nth(1)).toContainText('ORDER456');

      // edit accounting codes
      await lastShipment.locator('[data-testid="edit-accounting-codes-modal-open"]').click();

      await expect(page.getByTestId('modal')).toBeVisible();
      modal = page.getByTestId('modal');
      await modal.locator('[data-testid="radio"] [for="tacType-HHG"]').click();
      await modal.locator('[data-testid="radio"] [for="sacType-NTS"]').click();

      await modal.locator('button[type="submit"]').click();
      await expect(modal).not.toBeVisible();

      lastShipment = page.locator('[data-testid="ShipmentContainer"]').last();
      sidebar = lastShipment.locator('[class*="ShipmentDetailsSidebar"]');
      await expect(sidebar.locator('section').last()).toContainText('F123');
      await expect(sidebar.locator('section').last()).toContainText('4K988AS098F');

      await expect(lastShipment.locator('[data-testid="ApprovedServiceItemsTable"] h3').last()).toContainText(
        'Approved Service Items (5 items)',
      );
    });
  });

  test.describe('with HHG Move plus NTS Shipment handled by external vendor', () => {
    test.beforeEach(async ({ officePage }) => {
      const move = await officePage.testHarness.buildHHGMoveWithExternalNTSShipmentsForTOO();
      await officePage.signInAsNewTOOUser();
      tooFlowPage = new TooFlowPage(officePage, move);
      await tooFlowPage.waitForLoading();
      await officePage.tooNavigateToMove(tooFlowPage.moveLocator);
    });

    test('can approve an shipment', async ({ page }) => {
      // This test is almost exactly a duplicate of the test in
      // tooFlowsNTSR.
      await expect(page.locator('#approved-shipments')).not.toBeVisible();
      await expect(page.locator('#requested-shipments')).toBeVisible();
      await expect(page.getByText('Approve selected')).toBeDisabled();

      const lastShipment = page.locator('[data-testid="ShipmentContainer"]').last();

      await lastShipment.locator('[data-icon="chevron-down"]').click();

      await expect(
        lastShipment.locator('div[class*="missingInfoError"] [data-testid="storageFacilityName"]'),
      ).toBeVisible();
      await expect(lastShipment.getByTestId('storageFacilityName')).toContainText('Missing');
      await expect(
        lastShipment.locator('div[class*="missingInfoError"] [data-testid="serviceOrderNumber"]'),
      ).toBeVisible();
      await expect(
        lastShipment.locator('div[class*="missingInfoError"] [data-testid="storageFacilityAddress"]'),
      ).toBeVisible();
      await expect(lastShipment.getByTestId('storageFacilityAddress')).toContainText('Missing');
      await expect(lastShipment.locator('div[class*="missingInfoError"] [data-testid="tacType"]')).toBeVisible();

      await tooFlowPage.editTacSac();

      await tooFlowPage.approveAllShipments();

      // Redirected to Move Task Order page
      expect(page.url()).toContain(`/moves/${tooFlowPage.moveLocator}/mto`);

      // Confirm estimated weight shows expected extra shipment detail link
      await expect(
        page.locator('[id="move-weights"] div').getByText('1 shipment not moved by GHC prime.'),
      ).toBeVisible();
    });
  });

  test.describe('with NTS-only Move handled by external vendor', () => {
    test.beforeEach(async ({ officePage }) => {
      const move = await officePage.testHarness.buildMoveWithNTSShipmentsForTOO();
      await officePage.signInAsNewTOOUser();
      tooFlowPage = new TooFlowPage(officePage, move);
      await tooFlowPage.waitForLoading();
      await officePage.tooNavigateToMove(tooFlowPage.moveLocator);
    });

    test('can submit service items', async ({ page }) => {
      // This test is almost exactly a duplicate of the test in
      // tooFlowsNTSR.
      await expect(page.locator('#approved-shipments')).not.toBeVisible();
      await expect(page.locator('#requested-shipments')).toBeVisible();
      await expect(page.getByText('Approve selected')).toBeEnabled();

      const lastShipment = page.locator('[data-testid="ShipmentContainer"]').last();

      await expect(lastShipment.locator('[data-testid="shipment-display-checkbox"]')).not.toBeVisible();
      await lastShipment.locator('[data-icon="chevron-down"]').click();

      await expect(
        lastShipment.locator('div[class*="missingInfoError"] [data-testid="storageFacilityName"]'),
      ).toBeVisible();
      await expect(lastShipment.getByTestId('storageFacilityName')).toContainText('Missing');
      await expect(
        lastShipment.locator('div[class*="missingInfoError"] [data-testid="serviceOrderNumber"]'),
      ).toBeVisible();
      await expect(
        lastShipment.locator('div[class*="missingInfoError"] [data-testid="storageFacilityAddress"]'),
      ).toBeVisible();
      await expect(lastShipment.getByTestId('storageFacilityAddress')).toContainText('Missing');
      await expect(lastShipment.locator('div[class*="missingInfoError"] [data-testid="tacType"]')).toBeVisible();

      await tooFlowPage.editTacSac();

      await tooFlowPage.approveAllShipments({ hasServiceItems: false });

      // Redirected to Move Task Order page
      expect(page.url()).toContain(`/moves/${tooFlowPage.moveLocator}/mto`);

      // Confirm estimated weight shows expected extra shipment detail link
      await expect(
        page.getByRole('main').getByText('This move does not have any approved shipments yet.'),
      ).toBeVisible();
    });
  });
});<|MERGE_RESOLUTION|>--- conflicted
+++ resolved
@@ -77,11 +77,7 @@
       await page.locator('input[name="storageFacility.address.streetAddress1"]').blur();
       await page.locator('input[name="storageFacility.address.streetAddress2"]').fill('Suite 7A');
       await page.locator('input[name="storageFacility.address.streetAddress2"]').blur();
-<<<<<<< HEAD
-      await page.getByLabel('Location Lookup').nth(2).fill('30301');
-=======
       await page.locator('input[id="storageFacility.address-location-input"]').fill('30301');
->>>>>>> 2c7315ab
       await expect(page.getByText(StorageLocationLookup, { exact: true })).toBeVisible();
       await page.keyboard.press('Enter');
       await page.locator('#facilityLotNumber').fill('1111111');
