--- conflicted
+++ resolved
@@ -661,16 +661,11 @@
       const weightSection = '#billable-weights';
       await expect(page.locator(weightSection)).toContainText('Billable weights');
 
-<<<<<<< HEAD
-      // Verify Total Billable Weight info
-      const actualBillableWeightParent = page
-=======
       // Verify Actual Billable Weight info
       const totalBillableWeightParent = page
->>>>>>> 20de8de0
         .getByRole('heading', { name: 'Actual billable weight', exact: true })
         .locator('..');
-      await expect(actualBillableWeightParent.getByRole('heading', { name: '2,000 lbs', exact: true })).toBeVisible();
+      await expect(totalBillableWeightParent.getByRole('heading', { name: '2,000 lbs', exact: true })).toBeVisible();
 
       // Verify Maximum billable weight info
       const maximumBillableWeightParent = page
