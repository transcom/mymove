--- conflicted
+++ resolved
@@ -7,7 +7,6 @@
 // @ts-check
 import { test, expect } from './ppmTestFixture';
 
-<<<<<<< HEAD
 /**
  * @param {string} dateString
  */
@@ -21,9 +20,7 @@
 
   return `${dayFormatted} ${monthFormatted} ${yearFormatted}`;
 }
-=======
 const gunSafeEnabled = process.env.FEATURE_FLAG_GUN_SAFE;
->>>>>>> 6a6a978b
 
 test.describe('Services counselor user', () => {
   test.beforeEach(async ({ ppmPage }) => {
@@ -66,12 +63,9 @@
     await expect(page.locator('[data-testid="ShipmentContainer"]')).toBeVisible();
     const shipmentContainer = page.locator('[data-testid="ShipmentContainer"]');
     // Verify unexpanded view
-<<<<<<< HEAD
     const expectedDeparture = new Date(Date.now() + 24 * 60 * 60 * 1000).toLocaleDateString('en-US');
     const formattedDate = formatDate(expectedDeparture);
     await expect(shipmentContainer.locator('[data-testid="expectedDepartureDate"]')).toContainText(formattedDate);
-=======
-    await expect(shipmentContainer.locator('[data-testid="expectedDepartureDate"]')).toContainText('09 Jun 2025');
 
     await expect(shipmentContainer.locator('[data-testid="pickupAddress"]')).toContainText('123 Street');
     await expect(shipmentContainer.locator('[data-testid="pickupAddress"]')).toContainText('BEVERLY HILLS');
@@ -133,7 +127,6 @@
     const shipmentContainer = page.locator('[data-testid="ShipmentContainer"]');
     // Verify unexpanded view
     await expect(shipmentContainer.locator('[data-testid="expectedDepartureDate"]')).toContainText('09 Jun 2025');
->>>>>>> 6a6a978b
 
     await expect(shipmentContainer.locator('[data-testid="pickupAddress"]')).toContainText('123 Street');
     await expect(shipmentContainer.locator('[data-testid="pickupAddress"]')).toContainText('BEVERLY HILLS');
