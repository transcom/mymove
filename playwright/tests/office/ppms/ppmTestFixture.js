--- conflicted
+++ resolved
@@ -94,14 +94,10 @@
    */
   async fillOutOriginInfo() {
     const LocationLookup = 'BEVERLY HILLS, CA 90210 (LOS ANGELES)';
-<<<<<<< HEAD
     const countrySearch = 'UNITED STATES';
 
-    await this.page.locator('input[name="expectedDepartureDate"]').fill('09 Jun 2025');
-=======
     const expectedDeparture = new Date(Date.now() + 24 * 60 * 60 * 1000).toLocaleDateString('en-US');
     await this.page.locator('input[name="expectedDepartureDate"]').fill(expectedDeparture);
->>>>>>> c31a52cc
 
     await this.page.locator('input[name="pickup.address.streetAddress1"]').fill('123 Street');
     await this.page.locator('input[id="pickup.address-country-input"]').fill(countrySearch);
