--- conflicted
+++ resolved
@@ -89,11 +89,7 @@
     await this.page.locator('input[name="expectedDepartureDate"]').fill('09 Jun 2022');
 
     await this.page.locator('input[name="pickup.address.streetAddress1"]').fill('123 Street');
-<<<<<<< HEAD
-    await this.page.getByLabel('Location Lookup').nth(0).fill('90210');
-=======
     await this.page.locator('input[id="pickup.address-location-input"]').fill('90210');
->>>>>>> 2c7315ab
     await expect(this.page.getByText(LocationLookup, { exact: true })).toBeVisible();
     await this.page.keyboard.press('Enter');
   }
@@ -109,11 +105,7 @@
     const LocationLookup = 'FORT WORTH, TX 76127 (TARRANT)';
 
     await this.page.locator('input[name="destination.address.streetAddress1"]').fill('123 Street');
-<<<<<<< HEAD
-    await this.page.getByLabel('Location Lookup').nth(1).fill('76127');
-=======
     await this.page.locator('input[id="destination.address-location-input"]').fill('76127');
->>>>>>> 2c7315ab
     await expect(this.page.getByText(LocationLookup, { exact: true })).toBeVisible();
     await this.page.keyboard.press('Enter');
   }
