--- conflicted
+++ resolved
@@ -86,11 +86,7 @@
 
   /**
    * @param {Object} options
-<<<<<<< HEAD
    * @param {string} [options.expectedDepartureDate='today plus 2 days']
-=======
-   * @param {string} [options.expectedDepartureDate='09 Jun 2025']
->>>>>>> 6a6a978b
    * @param {string} [options.pickupPostalCode=90210]
    * @param {string} [options.secondPickupPostalCode='07003']
    *
@@ -98,13 +94,8 @@
    */
   async fillOutOriginInfo() {
     const LocationLookup = 'BEVERLY HILLS, CA 90210 (LOS ANGELES)';
-<<<<<<< HEAD
     const expectedDeparture = new Date(Date.now() + 24 * 60 * 60 * 1000).toLocaleDateString('en-US');
     await this.page.locator('input[name="expectedDepartureDate"]').fill(expectedDeparture);
-=======
-
-    await this.page.locator('input[name="expectedDepartureDate"]').fill('09 Jun 2025');
->>>>>>> 6a6a978b
 
     await this.page.locator('input[name="pickup.address.streetAddress1"]').fill('123 Street');
     await this.page.locator('input[id="pickup.address-input"]').fill('90210');
