/**
 * Semi-automated converted from a cypress test, and thus may contain
 * non best-practices, in particular: heavy use of `page.locator`
 * instead of `page.getBy*`.
 */

// @ts-check
import { test, expect } from './ppmTestFixture';

<<<<<<< HEAD
/**
 * @param {string} dateString
 */
function formatDate(dateString) {
  const [month, day, year] = dateString.split('/').map(Number);
  const date = new Date(year, month - 1, day);

  const dayFormatted = String(date.getDate()).padStart(2, '0');
  const monthFormatted = date.toLocaleString('default', { month: 'short' });
  const yearFormatted = date.getFullYear();

  return `${dayFormatted} ${monthFormatted} ${yearFormatted}`;
}
=======
const gunSafeEnabled = process.env.FEATURE_FLAG_GUN_SAFE;
>>>>>>> 6a6a978b

test.describe('Services counselor user', () => {
  test.beforeEach(async ({ ppmPage }) => {
    const move = await ppmPage.testHarness.buildSubmittedMoveWithPPMShipmentForSC();
    await ppmPage.navigateToMove(move.locator);
  });

  test('is able to edit a PPM shipment', async ({ page, ppmPage }) => {
    // View existing shipment
    await page.locator('[data-testid="ShipmentContainer"] .usa-button').click();

    await ppmPage.fillOutSitExpected();
    await ppmPage.selectDutyLocation('JPPSO NORTHWEST', 'closeoutOffice');

    // Submit page 1 of form
    await page.locator('[data-testid="submitForm"]').click();
    await ppmPage.waitForLoading();

    // Verify SIT info
<<<<<<< HEAD
    await expect(page.getByText(/Government constructed cost:/)).toBeVisible();
=======
    await expect(page.getByText('Government constructed cost:')).toBeVisible();
>>>>>>> 6a6a978b
    await expect(page.getByText('1,000 lbs of destination SIT at 30813 for 31 days.')).toBeVisible();
    // Verify estimated incentive
    await expect(page.getByRole('heading', { name: 'Estimated incentive:' })).toBeVisible();

    // Update page 2
    await ppmPage.fillOutIncentiveAndAdvance();
    await page.locator('[data-testid="counselor-remarks"]').fill('Increased incentive to max');
    await page.locator('[data-testid="counselor-remarks"]').blur();

    // Submit page 2 of form
    await page.locator('[data-testid="submitForm"]').click();
    await ppmPage.waitForLoading();

    // Expand details and verify information
    await expect(page.getByText('Your changes were saved.')).toBeVisible();
    await expect(page.locator('[data-testid="ShipmentContainer"]')).toBeVisible();
    let shipmentContainer = page.locator('[data-testid="ShipmentContainer"]');
    await shipmentContainer.locator('[data-prefix="fas"][data-icon="chevron-down"]').click();
<<<<<<< HEAD
    await expect(shipmentContainer.locator('[data-testid="expectedDepartureDate"]')).toContainText('15 Mar 2025');
=======
    await expect(shipmentContainer.locator('[data-testid="expectedDepartureDate"]')).toContainText('15 Mar 2024');
>>>>>>> 6a6a978b

    await expect(shipmentContainer.locator('[data-testid="pickupAddress"]')).toContainText('987 New Street');
    await expect(shipmentContainer.locator('[data-testid="pickupAddress"]')).toContainText('P.O. Box 12345');
    await expect(shipmentContainer.locator('[data-testid="pickupAddress"]')).toContainText('Des Moines');
    await expect(shipmentContainer.locator('[data-testid="pickupAddress"]')).toContainText('IA');
    await expect(shipmentContainer.locator('[data-testid="pickupAddress"]')).toContainText('50309');

    await expect(shipmentContainer.locator('[data-testid="destinationAddress"]')).toContainText('123 New Street');
    await expect(shipmentContainer.locator('[data-testid="pickupAddress"]')).toContainText('P.O. Box 12345');
    await expect(shipmentContainer.locator('[data-testid="destinationAddress"]')).toContainText('Fort Eisenhower');
    await expect(shipmentContainer.locator('[data-testid="destinationAddress"]')).toContainText('GA');
    await expect(shipmentContainer.locator('[data-testid="destinationAddress"]')).toContainText('30813');

    await expect(shipmentContainer.locator('[data-testid="sitPlanned"]')).toContainText('Yes');
    await expect(shipmentContainer.locator('[data-testid="estimatedWeight"]')).toContainText('4,000 lbs');
    await expect(shipmentContainer.locator('[data-testid="proGearWeight"]')).toContainText('Yes, 1,987 lbs');
    await expect(shipmentContainer.locator('[data-testid="spouseProGear"]')).toContainText('Yes, 498 lbs');
    await expect(shipmentContainer.locator('[data-testid="hasRequestedAdvance"]')).toContainText('Yes, $6,000');
    await expect(shipmentContainer.locator('[data-testid="counselorRemarks"]')).toContainText(
      'Increased incentive to max',
    );

    // combined with test above
    // test 'is able to add a second PPM shipment'
    await page.locator('[data-testid="dropdown"]').selectOption({ label: 'PPM' });

    // Fill out page one
    await ppmPage.fillOutOriginInfo();
    await ppmPage.fillOutDestinationInfo();
    await ppmPage.fillOutSitExpected();
    await ppmPage.fillOutWeight({ hasProGear: true });

    await page.locator('[data-testid="submitForm"]').click();
    await ppmPage.waitForLoading();

    // Verify SIT info
<<<<<<< HEAD
    await expect(page.getByText(/Government constructed cost:/)).toBeVisible();
=======
    await expect(page.getByText('Government constructed cost:')).toBeVisible();
>>>>>>> 6a6a978b
    await expect(page.getByText('1,000 lbs of destination SIT at 76127 for 31 days.')).toBeVisible();
    // Verify estimated incentive
    await expect(page.getByRole('heading', { name: 'Estimated incentive:' })).toBeVisible();

    // Fill out page two
    await ppmPage.fillOutIncentiveAndAdvance({ advance: '10000' });
    await page.locator('[data-testid="counselor-remarks"]').fill('Added correct incentive');
    await page.locator('[data-testid="counselor-remarks"]').blur();

    // Submit page two
    await page.locator('[data-testid="submitForm"]').click();
    await ppmPage.waitForLoading();

    // Expand details and verify information
    await expect(page.getByText('Your changes were saved.')).toBeVisible();
    shipmentContainer = page.locator('[data-testid="ShipmentContainer"]').last();
    await shipmentContainer.locator('[data-prefix="fas"][data-icon="chevron-down"]').click();
<<<<<<< HEAD
    const expectedDeparture = new Date(Date.now() + 24 * 60 * 60 * 1000).toLocaleDateString('en-US');
    const formattedDate = formatDate(expectedDeparture);
    await expect(shipmentContainer.locator('[data-testid="expectedDepartureDate"]')).toContainText(formattedDate);
=======
    await expect(shipmentContainer.locator('[data-testid="expectedDepartureDate"]')).toContainText('09 Jun 2025');
>>>>>>> 6a6a978b

    await expect(shipmentContainer.locator('[data-testid="pickupAddress"]')).toContainText('123 Street');
    await expect(shipmentContainer.locator('[data-testid="pickupAddress"]')).toContainText('BEVERLY HILLS');
    await expect(shipmentContainer.locator('[data-testid="pickupAddress"]')).toContainText('CA');
    await expect(shipmentContainer.locator('[data-testid="pickupAddress"]')).toContainText('90210');

    await expect(shipmentContainer.locator('[data-testid="destinationAddress"]')).toContainText('123 Street');
    await expect(shipmentContainer.locator('[data-testid="destinationAddress"]')).toContainText('FORT WORTH,');
    await expect(shipmentContainer.locator('[data-testid="destinationAddress"]')).toContainText('TX');
    await expect(shipmentContainer.locator('[data-testid="destinationAddress"]')).toContainText('76127');

    await expect(shipmentContainer.locator('[data-testid="sitPlanned"]')).toContainText('Yes');
    await expect(shipmentContainer.locator('[data-testid="estimatedWeight"]')).toContainText('4,000 lbs');
    await expect(shipmentContainer.locator('[data-testid="proGearWeight"]')).toContainText('Yes, 1,000 lbs');
    await expect(shipmentContainer.locator('[data-testid="spouseProGear"]')).toContainText('Yes, 500 lbs');
    const text = await shipmentContainer.locator('[data-testid="estimatedIncentive"]').textContent();
    expect(text).toMatch(/^\$\d/); // Check that it starts with a dollar sign and digit - this is to address flaky tests
    expect(text).not.toContain('undefined');
    await expect(shipmentContainer.locator('[data-testid="hasRequestedAdvance"]')).toContainText('Yes, $10,000');
    await expect(shipmentContainer.locator('[data-testid="counselorRemarks"]')).toContainText(
      'Added correct incentive',
    );
  });

  test('is able to edit a PPM shipment with gun safe', async ({ page, ppmPage }) => {
    test.skip(gunSafeEnabled === 'false', 'Skip if Gun Safe FF is disabled.');

    const shipmentContainer = page.locator('[data-testid="ShipmentContainer"]');
    await shipmentContainer.locator('[data-prefix="fas"][data-icon="chevron-down"]').click();
    await expect(shipmentContainer.locator('[data-testid="gunSafeWeight"]')).toContainText('No');
    // View existing shipment
    await page.locator('[data-testid="ShipmentContainer"] .usa-button').click();

    await page.locator('label[for="hasGunSafeYes"]').click();
    await page.locator('input[name="gunSafeWeight"]').fill('200');
    await expect(
      page.getByText(
        'The government authorizes the shipment of a gun safe up to 500 lbs. The weight entitlement is charged for any weight over 500 lbs. The gun safe weight cannot be added to overall entitlement for O-6 and higher ranks.',
      ),
    ).toBeVisible();
    await ppmPage.selectDutyLocation('JPPSO NORTHWEST', 'closeoutOffice');

    // Submit page 1 of form
    await page.locator('[data-testid="submitForm"]').click();
    await ppmPage.waitForLoading();

    // Verify estimated incentive
    await expect(page.getByRole('heading', { name: 'Estimated incentive:' })).toBeVisible();

    // Update page 2
    await ppmPage.fillOutIncentiveAndAdvance();
    await page.locator('[data-testid="counselor-remarks"]').fill('Increased incentive to max');
    await page.locator('[data-testid="counselor-remarks"]').blur();

    // Submit page 2 of form
    await page.locator('[data-testid="submitForm"]').click();
    await ppmPage.waitForLoading();

    // Expand details and verify information
    await expect(page.getByText('Your changes were saved.')).toBeVisible();
    await expect(page.locator('[data-testid="ShipmentContainer"]')).toBeVisible();

    await shipmentContainer.locator('[data-prefix="fas"][data-icon="chevron-down"]').click();
    await expect(shipmentContainer.locator('[data-testid="gunSafeWeight"]')).toContainText('Yes, 200 lbs');
  });
});

test.describe('Services counselor user approval', () => {
  test.beforeEach(async ({ ppmPage }) => {
    const move = await ppmPage.testHarness.buildApprovedMoveWithSubmittedPPMShipmentForSC();
    await ppmPage.navigateToMoveUsingMoveSearch(move.locator);
  });

  test('is able to approve a submitted PPM shipment', async ({ page }) => {
    // View existing shipment
    await page.locator('[data-testid="sendPpmToCustomerButton"]').click();
    await page.locator('button:text("Yes, submit")').click();

    await expect(page.locator('[data-testid="ppmStatusTag"]')).toContainText('Waiting on customer');
  });
});<|MERGE_RESOLUTION|>--- conflicted
+++ resolved
@@ -7,7 +7,6 @@
 // @ts-check
 import { test, expect } from './ppmTestFixture';
 
-<<<<<<< HEAD
 /**
  * @param {string} dateString
  */
@@ -21,9 +20,7 @@
 
   return `${dayFormatted} ${monthFormatted} ${yearFormatted}`;
 }
-=======
 const gunSafeEnabled = process.env.FEATURE_FLAG_GUN_SAFE;
->>>>>>> 6a6a978b
 
 test.describe('Services counselor user', () => {
   test.beforeEach(async ({ ppmPage }) => {
@@ -43,11 +40,7 @@
     await ppmPage.waitForLoading();
 
     // Verify SIT info
-<<<<<<< HEAD
     await expect(page.getByText(/Government constructed cost:/)).toBeVisible();
-=======
-    await expect(page.getByText('Government constructed cost:')).toBeVisible();
->>>>>>> 6a6a978b
     await expect(page.getByText('1,000 lbs of destination SIT at 30813 for 31 days.')).toBeVisible();
     // Verify estimated incentive
     await expect(page.getByRole('heading', { name: 'Estimated incentive:' })).toBeVisible();
@@ -66,11 +59,7 @@
     await expect(page.locator('[data-testid="ShipmentContainer"]')).toBeVisible();
     let shipmentContainer = page.locator('[data-testid="ShipmentContainer"]');
     await shipmentContainer.locator('[data-prefix="fas"][data-icon="chevron-down"]').click();
-<<<<<<< HEAD
     await expect(shipmentContainer.locator('[data-testid="expectedDepartureDate"]')).toContainText('15 Mar 2025');
-=======
-    await expect(shipmentContainer.locator('[data-testid="expectedDepartureDate"]')).toContainText('15 Mar 2024');
->>>>>>> 6a6a978b
 
     await expect(shipmentContainer.locator('[data-testid="pickupAddress"]')).toContainText('987 New Street');
     await expect(shipmentContainer.locator('[data-testid="pickupAddress"]')).toContainText('P.O. Box 12345');
@@ -107,11 +96,7 @@
     await ppmPage.waitForLoading();
 
     // Verify SIT info
-<<<<<<< HEAD
     await expect(page.getByText(/Government constructed cost:/)).toBeVisible();
-=======
-    await expect(page.getByText('Government constructed cost:')).toBeVisible();
->>>>>>> 6a6a978b
     await expect(page.getByText('1,000 lbs of destination SIT at 76127 for 31 days.')).toBeVisible();
     // Verify estimated incentive
     await expect(page.getByRole('heading', { name: 'Estimated incentive:' })).toBeVisible();
@@ -129,13 +114,9 @@
     await expect(page.getByText('Your changes were saved.')).toBeVisible();
     shipmentContainer = page.locator('[data-testid="ShipmentContainer"]').last();
     await shipmentContainer.locator('[data-prefix="fas"][data-icon="chevron-down"]').click();
-<<<<<<< HEAD
     const expectedDeparture = new Date(Date.now() + 24 * 60 * 60 * 1000).toLocaleDateString('en-US');
     const formattedDate = formatDate(expectedDeparture);
     await expect(shipmentContainer.locator('[data-testid="expectedDepartureDate"]')).toContainText(formattedDate);
-=======
-    await expect(shipmentContainer.locator('[data-testid="expectedDepartureDate"]')).toContainText('09 Jun 2025');
->>>>>>> 6a6a978b
 
     await expect(shipmentContainer.locator('[data-testid="pickupAddress"]')).toContainText('123 Street');
     await expect(shipmentContainer.locator('[data-testid="pickupAddress"]')).toContainText('BEVERLY HILLS');
