--- conflicted
+++ resolved
@@ -96,12 +96,8 @@
     await ppmPage.waitForLoading();
 
     // Verify SIT info
-<<<<<<< HEAD
-    await expect(page.getByText(/Government constructed cost:/)).toBeVisible();
-=======
     const selector = page.getByText(/Government constructed cost:/);
     await selector.waitFor({ state: 'visible' });
->>>>>>> 1239fb28
     await expect(page.getByText('1,000 lbs of destination SIT at 76127 for 31 days.')).toBeVisible();
     // Verify estimated incentive
     await expect(page.getByRole('heading', { name: 'Estimated incentive:' })).toBeVisible();
