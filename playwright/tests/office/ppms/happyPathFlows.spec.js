/**
 * Semi-automated converted from a cypress test, and thus may contain
 * non best-practices, in particular: heavy use of `page.locator`
 * instead of `page.getBy*`.
 */

// @ts-check
import { test, expect } from './ppmTestFixture';

test.describe('Services counselor user', () => {
  test.beforeEach(async ({ ppmPage }) => {
    const move = await ppmPage.testHarness.buildSubmittedMoveWithPPMShipmentForSC();
    await ppmPage.navigateToMove(move.locator);
  });

  test('is able to edit a PPM shipment', async ({ page, ppmPage }) => {
    // View existing shipment
    await page.locator('[data-testid="ShipmentContainer"] .usa-button').click();

    await ppmPage.fillOutSitExpected();
    await ppmPage.selectDutyLocation('JPPSO NORTHWEST', 'closeoutOffice');

    // Submit page 1 of form
    await page.locator('[data-testid="submitForm"]').click();
    await ppmPage.waitForLoading();

    // Verify SIT info
    await expect(page.getByText('Government constructed cost: $326')).toBeVisible();
    await expect(page.getByText('1,000 lbs of destination SIT at 30813 for 31 days.')).toBeVisible();
    // Verify estimated incentive
    await expect(page.getByRole('heading', { name: 'Estimated incentive:' })).toBeVisible();

    // Update page 2
    await ppmPage.fillOutIncentiveAndAdvance();
<<<<<<< HEAD

=======
    await expect(page.locator('[data-testid="errorMessage"]')).toHaveCount(1);
    await expect(page.locator('[data-testid="errorMessage"]')).toContainText('Required');
>>>>>>> 06c02e1e
    await page.locator('[data-testid="counselor-remarks"]').fill('Increased incentive to max');
    await page.locator('[data-testid="counselor-remarks"]').blur();

    // Submit page 2 of form
    await page.locator('[data-testid="submitForm"]').click();
    await ppmPage.waitForLoading();

    // Expand details and verify information
    await expect(page.getByText('Your changes were saved.')).toBeVisible();
    await expect(page.locator('[data-testid="ShipmentContainer"]')).toBeVisible();
    let shipmentContainer = page.locator('[data-testid="ShipmentContainer"]');
    await shipmentContainer.locator('[data-prefix="fas"][data-icon="chevron-down"]').click();
    await expect(shipmentContainer.locator('[data-testid="expectedDepartureDate"]')).toContainText('15 Mar 2020');

    await expect(shipmentContainer.locator('[data-testid="pickupAddress"]')).toContainText('987 New Street');
    await expect(shipmentContainer.locator('[data-testid="pickupAddress"]')).toContainText('P.O. Box 12345');
    await expect(shipmentContainer.locator('[data-testid="pickupAddress"]')).toContainText('Des Moines');
    await expect(shipmentContainer.locator('[data-testid="pickupAddress"]')).toContainText('IA');
    await expect(shipmentContainer.locator('[data-testid="pickupAddress"]')).toContainText('50309');

    await expect(shipmentContainer.locator('[data-testid="destinationAddress"]')).toContainText('123 New Street');
    await expect(shipmentContainer.locator('[data-testid="pickupAddress"]')).toContainText('P.O. Box 12345');
    await expect(shipmentContainer.locator('[data-testid="destinationAddress"]')).toContainText('Fort Eisenhower');
    await expect(shipmentContainer.locator('[data-testid="destinationAddress"]')).toContainText('GA');
    await expect(shipmentContainer.locator('[data-testid="destinationAddress"]')).toContainText('30813');

    await expect(shipmentContainer.locator('[data-testid="sitPlanned"]')).toContainText('Yes');
    await expect(shipmentContainer.locator('[data-testid="estimatedWeight"]')).toContainText('4,000 lbs');
    await expect(shipmentContainer.locator('[data-testid="proGearWeight"]')).toContainText('Yes, 1,987 lbs');
    await expect(shipmentContainer.locator('[data-testid="spouseProGear"]')).toContainText('Yes, 498 lbs');
    await expect(shipmentContainer.locator('[data-testid="hasRequestedAdvance"]')).toContainText('Yes, $6,000');
    await expect(shipmentContainer.locator('[data-testid="counselorRemarks"]')).toContainText(
      'Increased incentive to max',
    );

    // combined with test above
    // test 'is able to add a second PPM shipment'
    await page.locator('[data-testid="dropdown"]').selectOption({ label: 'PPM' });

    // Fill out page one
    await ppmPage.fillOutOriginInfo();
    await ppmPage.fillOutDestinationInfo();
    await ppmPage.fillOutSitExpected();
    await ppmPage.fillOutWeight({ hasProGear: true });

    await page.locator('[data-testid="submitForm"]').click();
    await ppmPage.waitForLoading();

    // Verify SIT info
    await expect(page.getByText('Government constructed cost: $379')).toBeVisible();
    await expect(page.getByText('1,000 lbs of destination SIT at 76127 for 31 days.')).toBeVisible();
    // Verify estimated incentive
    await expect(page.getByRole('heading', { name: 'Estimated incentive:' })).toBeVisible();

    // Fill out page two
    await ppmPage.fillOutIncentiveAndAdvance({ advance: '10000' });
<<<<<<< HEAD
=======
    await expect(page.locator('[data-testid="errorMessage"]')).toHaveCount(1);
    await expect(page.locator('[data-testid="errorMessage"]')).toContainText('Required');
>>>>>>> 06c02e1e
    await page.locator('[data-testid="counselor-remarks"]').fill('Added correct incentive');
    await page.locator('[data-testid="counselor-remarks"]').blur();

    // Submit page two
    await page.locator('[data-testid="submitForm"]').click();
    await ppmPage.waitForLoading();

    // Expand details and verify information
    await expect(page.getByText('Your changes were saved.')).toBeVisible();
    shipmentContainer = page.locator('[data-testid="ShipmentContainer"]').last();
    await shipmentContainer.locator('[data-prefix="fas"][data-icon="chevron-down"]').click();
    await expect(shipmentContainer.locator('[data-testid="expectedDepartureDate"]')).toContainText('09 Jun 2022');

    await expect(shipmentContainer.locator('[data-testid="pickupAddress"]')).toContainText('123 Street');
    await expect(shipmentContainer.locator('[data-testid="pickupAddress"]')).toContainText('SomeCity - Secondary');
    await expect(shipmentContainer.locator('[data-testid="pickupAddress"]')).toContainText('CA');
    await expect(shipmentContainer.locator('[data-testid="pickupAddress"]')).toContainText('90210');

    await expect(shipmentContainer.locator('[data-testid="destinationAddress"]')).toContainText('123 Street');
    await expect(shipmentContainer.locator('[data-testid="destinationAddress"]')).toContainText('SomeCity,');
    await expect(shipmentContainer.locator('[data-testid="destinationAddress"]')).toContainText('TX');
    await expect(shipmentContainer.locator('[data-testid="destinationAddress"]')).toContainText('76127');

    await expect(shipmentContainer.locator('[data-testid="sitPlanned"]')).toContainText('Yes');
    await expect(shipmentContainer.locator('[data-testid="estimatedWeight"]')).toContainText('4,000 lbs');
    await expect(shipmentContainer.locator('[data-testid="proGearWeight"]')).toContainText('Yes, 1,000 lbs');
    await expect(shipmentContainer.locator('[data-testid="spouseProGear"]')).toContainText('Yes, 500 lbs');
    const text = await shipmentContainer.locator('[data-testid="estimatedIncentive"]').textContent();
    expect(text).toMatch(/^\$\d/); // Check that it starts with a dollar sign and digit - this is to address flaky tests
    expect(text).not.toContain('undefined');
    await expect(shipmentContainer.locator('[data-testid="hasRequestedAdvance"]')).toContainText('Yes, $10,000');
    await expect(shipmentContainer.locator('[data-testid="counselorRemarks"]')).toContainText(
      'Added correct incentive',
    );
  });
});<|MERGE_RESOLUTION|>--- conflicted
+++ resolved
@@ -32,12 +32,6 @@
 
     // Update page 2
     await ppmPage.fillOutIncentiveAndAdvance();
-<<<<<<< HEAD
-
-=======
-    await expect(page.locator('[data-testid="errorMessage"]')).toHaveCount(1);
-    await expect(page.locator('[data-testid="errorMessage"]')).toContainText('Required');
->>>>>>> 06c02e1e
     await page.locator('[data-testid="counselor-remarks"]').fill('Increased incentive to max');
     await page.locator('[data-testid="counselor-remarks"]').blur();
 
@@ -94,11 +88,6 @@
 
     // Fill out page two
     await ppmPage.fillOutIncentiveAndAdvance({ advance: '10000' });
-<<<<<<< HEAD
-=======
-    await expect(page.locator('[data-testid="errorMessage"]')).toHaveCount(1);
-    await expect(page.locator('[data-testid="errorMessage"]')).toContainText('Required');
->>>>>>> 06c02e1e
     await page.locator('[data-testid="counselor-remarks"]').fill('Added correct incentive');
     await page.locator('[data-testid="counselor-remarks"]').blur();
 
