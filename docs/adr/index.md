# Architectural Decision Log

This log lists the architectural decisions for DP3 Infrastructure.

<!--Regenerate the content by using "npx adr-log -i". You can install it via "yarn". -->

<!-- adrlog -->

- [ADR-0000](0000-server-framework.md) - Use Truss' [Golang](https://golang.org/) web server skeleton to build API for DP3
- [ADR-0001](0001-go-orm.md) - Use [Pop](https://github.com/gobuffalo/pop) as the ORM for 3M
- [ADR-0002](0002-go-package-management.md) - Use dep to manage go dependencies
- [ADR-0003](0003-go-path-and-project-layout.md) - Put mymove into the standard GOPATH, eliminate server and client directories
- [ADR-0004](0004-path-imports.md) - Use Both Absolute and Relative Paths for Imports
- [ADR-0005](0005-create-react-app.md) - Use [Create React App](https://github.com/facebook/create-react-app)
- [ADR-0006](0006-redux.md) - Use [Redux](https://redux.js.org) to manage state and [Redux Thunk](https://github.com/gaearon/redux-thunk) middleware to write action creators that return functions
- [ADR-0007](0007-swagger-client.md) - Use swagger-client to make calls to API from client
- [ADR-0008](0008-go-swagger.md) - Use go-swagger To Route, Parse, And Validate API Endpoints
- [ADR-0009](0009-form-creation-from-swagger.md) - Generate forms from swagger definitions of payload
- [ADR-0010](0010-isolate-test-access-to-database.md) - Isolate Test Access to Database
- [ADR-0011](0011-test-suites.md) - Test Suites
- [ADR-0012](0012-tsp-data-models.md) - The TSP Data Models
- [ADR-0013](0013-rest-api-updates.md) - REST API Updates
- [ADR-0014](0014-go-dependency-management.md) - Go Dependency Management
- [ADR-0015](0015-session-storage.md) - Session storage/handling
- [ADR-0016](0016-Browser-Support.md) - Browser Support for Prototype
- [ADR-0017](0017-react-router-redux-authentication.md) - Client side route restriction based on authentication
- [ADR-0018](0018-optional-field-interop.md) - Optional Field Interop
<<<<<<< HEAD
- [ADR-0019](0019-swagger-auth.md) - Using Swagger to manage server route authentication
- [ADR-0020](0020-ssn-use.md) - Temporary use and plan for expunging Social Security Numbers in the prototype
=======
- [ADR-0019](0019-client-rangeslider.md) - _Range Slider React Component_
>>>>>>> a198376a

<!-- adrlogstop -->

For new ADRs, please use [template.md](template.md).

More information on MADR is available at <https://adr.github.io/madr/>.
General information about architectural decision records is available at <https://adr.github.io/>.<|MERGE_RESOLUTION|>--- conflicted
+++ resolved
@@ -24,13 +24,9 @@
 - [ADR-0015](0015-session-storage.md) - Session storage/handling
 - [ADR-0016](0016-Browser-Support.md) - Browser Support for Prototype
 - [ADR-0017](0017-react-router-redux-authentication.md) - Client side route restriction based on authentication
-- [ADR-0018](0018-optional-field-interop.md) - Optional Field Interop
-<<<<<<< HEAD
 - [ADR-0019](0019-swagger-auth.md) - Using Swagger to manage server route authentication
 - [ADR-0020](0020-ssn-use.md) - Temporary use and plan for expunging Social Security Numbers in the prototype
-=======
 - [ADR-0019](0019-client-rangeslider.md) - _Range Slider React Component_
->>>>>>> a198376a
 
 <!-- adrlogstop -->
 
