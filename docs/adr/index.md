--- conflicted
+++ resolved
@@ -60,11 +60,8 @@
 - [ADR-0053](0053-use-react-query-office-app.md) - Use React Query for Office App API interactions
 - [ADR-0054](0054-use-CSS-to-highlight-unfinished-features.md) - Use CSS to highlight unfinished features
 - [ADR-0055](0055-consolidate-moves-and-mtos.md) - Consolidate moves and move task orders into one database table
-<<<<<<< HEAD
-- [ADR-0056](0056-lodash.md) - Deprecate use of lodash over time
-=======
 - [ADR-0056](0056-use-asdf-to-manage-golang-versions-in-development.md) - Use ASDF To Manage Golang Versions In Development
->>>>>>> 102d4d8c
+- [ADR-0057](0057-lodash.md) - Deprecate use of lodash over time
 
 <!-- adrlogstop -->
 
