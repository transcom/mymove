# Architectural Decision Log

This log lists the architectural decisions for DP3 Infrastructure.

<!-- adrlog -->

- [ADR-0000](0000-server-framework.md) - Use Truss' [Golang](https://golang.org/) web server skeleton to build API for DP3
- [ADR-0001](0001-go-orm.md) - Use [Pop](https://github.com/gobuffalo/pop) as the ORM for 3M
- [ADR-0002](0002-go-package-management.md) - Use dep to manage go dependencies
- [ADR-0003](0003-go-path-and-project-layout.md) - Put mymove into the standard GOPATH, eliminate server and client directories
- [ADR-0004](0004-path-imports.md) - Use Both Absolute and Relative Paths for Imports
- [ADR-0005](0005-create-react-app.md) - Use [Create React App](https://github.com/facebook/create-react-app)
- [ADR-0006](0006-redux.md) - Use [Redux](https://redux.js.org) to manage state and [Redux Thunk](https://github.com/gaearon/redux-thunk) middleware to write action creators that return functions
- [ADR-0007](0007-swagger-client.md) - Use swagger-client to make calls to API from client
- [ADR-0008](0008-go-swagger.md) - Use go-swagger To Route, Parse, And Validate API Endpoints
- [ADR-0009](0009-form-creation-from-swagger.md) - Generate forms from swagger definitions of payload
- [ADR-0010](0010-isolate-test-access-to-database.md) - Isolate Test Access to Database
- [ADR-0011](0011-test-suites.md) - Test Suites
- [ADR-0012](0012-tsp-data-models.md) - The TSP Data Models
- [ADR-0013](0013-rest-api-updates.md) - REST API Updates
- [ADR-0014](0014-go-dependency-management.md) - Go Dependency Management
- [ADR-0015](0015-session-storage.md) - Session storage/handling
- [ADR-0016](0016-Browser-Support.md) - Browser Support for Prototype
- [ADR-0017](0017-react-router-redux-authentication.md) - Client side route restriction based on authentication
- [ADR-0018](0018-optional-field-interop.md) - Optional Field Interop
- [ADR-0019](0019-client-rangeslider.md) - _Range Slider React Component_
- [ADR-0020](0020-swagger-auth.md) - Using Swagger to manage server route authentication
- [ADR-0021](0021-ssn-use.md) - Temporary use and plan for expunging Social Security Numbers in the prototype
- [ADR-0022](0022-xlsx-lib.md) - Chose Excelize package to parse XLSX files
- [ADR-0023](0023-representing-dollar-values.md) - Representing Dollar Values in Go and the Database
- [ADR-0024](0024-model-authorization-and-handler-design.md) - Model Authorization and Handler Design
- [ADR-0025](0025-client-side-feature-flags.md) - Client Side Feature Flags using Custom JavaScript
- [ADR-0026](0026-use-snyk-vulnerability-scanning.md) - Use Snyk Vulnerability Scanning
- [ADR-0027](0027-pdf-generation.md) - PDF Generation
- [ADR-0028](0028-config-management.md) - Config Management
- [ADR-0029](0029-honeycomb-integration.md) - Honeycomb Integration
- [ADR-0030](0030-rds-iam.md) - IAM Authentication for Database
- [ADR-0031](0031-css-tooling.md) - *CSS Tooling*
- [ADR-0032](0032-csrf-protection.md) - CSRF Protection for the Application
- [ADR-0033](0033-service-object-layer.md) - *Service Object Layer*
- [ADR-0034](0034-working-with-mocks-generation-and-assertion.md) - *Working With Mocks: Generation and Assertion*
- [ADR-0035](0035-use-query-builder.md) - Use Query Builder for for Admin Interface
- [ADR-0036](0036-go-integration.md) - Use Separate Integration Package for Go Integration Tests
- [ADR-0037](0037-go-path-and-project-layout-revisited.md) - Put mymove outside of standard GOPATH
- [ADR-0038](0038-soft-delete.md) - Use Soft Delete Instead of Hard Delete
- [ADR-0039](0039-react-lazy-and-code-splitting.md) - Use React Lazy for code splitting
- [ADR-0040](0040-role-base-authorization.md) - Add Role-Based Authorization
- [ADR-0041](0041-front-end-form-library.md) - Front End Form Library
- [ADR-0042](0042-optimistic-locking.md) - Use If-Match / E-tags for optimistic locking
- [ADR-0043](0043-prime-time.md) - *Handling time in the Prime API*
- [ADR-0044](0044-params-styling.md) - Use camelCase for API params
- [ADR-0045](0045-nesting-swagger-paths.md) - Nesting Swagger paths in the Prime API with multiple IDs
<<<<<<< HEAD
- [ADR-0046](0046-build-only-pull-requests-in-circleci.md) - Use CircleCI to build only Pull Requests and master
=======
- [ADR-0046](0046-use-nodenv.md) - Use [nodenv](https://github.com/nodenv/nodenv) to manage Node versions in development
>>>>>>> b5550694

<!-- adrlogstop -->

For new ADRs, please use [template.md](template.md).

More information on MADR is available at <https://adr.github.io/madr/>.
General information about architectural decision records is available at <https://adr.github.io/>.<|MERGE_RESOLUTION|>--- conflicted
+++ resolved
@@ -50,11 +50,8 @@
 - [ADR-0043](0043-prime-time.md) - *Handling time in the Prime API*
 - [ADR-0044](0044-params-styling.md) - Use camelCase for API params
 - [ADR-0045](0045-nesting-swagger-paths.md) - Nesting Swagger paths in the Prime API with multiple IDs
-<<<<<<< HEAD
-- [ADR-0046](0046-build-only-pull-requests-in-circleci.md) - Use CircleCI to build only Pull Requests and master
-=======
 - [ADR-0046](0046-use-nodenv.md) - Use [nodenv](https://github.com/nodenv/nodenv) to manage Node versions in development
->>>>>>> b5550694
+- [ADR-0047](0047-build-only-pull-requests-in-circleci.md) - Use CircleCI to build only Pull Requests and master
 
 <!-- adrlogstop -->
 
