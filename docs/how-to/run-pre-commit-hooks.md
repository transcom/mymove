--- conflicted
+++ resolved
@@ -15,7 +15,6 @@
 
 | Hook  | Description |
 | ------------- | ------------- |
-<<<<<<< HEAD
 | `go-version`  | Attempts to load go version and verify it.
 | `check-json`  | Attempts to load all json files to verify syntax. For more see [here](http://github.com/pre-commit/pre-commit-hooks).
 | `check-merge-conflict`  | Check for files that contain merge conflict strings. For more see [here](http://github.com/pre-commit/pre-commit-hooks).
@@ -34,27 +33,8 @@
 | `go-vet` | Attempts to examines Go source code and reports suspicious constructs, such as `Printf` calls whose arguments do not align with the format string.
 | `gosec` | Inspects source code for security problems by scanning the Go AST. For more see [here](https://github.com/securego/gosec).
 | `gen-docs` |Attempts to generate table of contents for the [docs/README](docs/README.md) file in doc folder.
-=======
-| go-version  | Attempts to load go version and verify it.
-| check-json  | Attempts to load all json files to verify syntax. For more see [here](http://github.com/pre-commit/pre-commit-hooks).
-| check-merge-conflict  | Check for files that contain merge conflict strings. For more see [here](http://github.com/pre-commit/pre-commit-hooks).
-| check-yaml  | Attempts to load all yaml files to verify syntax. For more see [here](http://github.com/pre-commit/pre-commit-hooks).
-| detect-private-key  | Checks for the existence of private keys. For more see [here](http://github.com/pre-commit/pre-commit-hooks).
-| trailing-whitespace | Trims trailing whitespace. For more see [here](http://github.com/pre-commit/pre-commit-hooks).
-| markdownlint  | Linting rules for markdown files. For more see [here](http://github.com/igorshubovych/markdownlint-cli).
-| shell-lint  | Linter for shell files including spell check. For more see [here](http://github.com/detailyang/pre-commit-shell).
-| prettier | Attempts to run [prettier](https://prettier.io/) hook against the code.
-| eslint  | Attempts to run linting rules against the code base.
-| swagger  | Attempts to run swagger validator for api, internal, order and dps endpoints.
-| markdown-toc  | Wrapper script to generate table of contents on Markdown files.
-| goimports  | Part of golangci-lint linter and attempts to run command `goimports` which updates your Go import lines, adding missing ones and removing unreferenced ones. For more see [here](https://godoc.org/golang.org/x/tools/cmd/goimports).
-| golint | Part of golangci-lint linter and attempts to run a linter against the go source code.
-| govet | Part of golangci-lint linter and attempts to examines Go source code and reports suspicious constructs, such as Printf calls whose arguments do not align with the format string.
-| gosec | Part of golangci-lint linter and used to inspect source code for security problems by scanning the Go AST. For more see [here](https://github.com/securego/gosec).
-| gen-docs |Attempts to generate table of contents for the [docs/README](docs/README.md) file in doc folder.
-| gofmt | Part of golangci-lint linter and attempts to format go code
-| varcheck | Part of golangci-lint linter and used to find unused global variables and constants
-| typecheck | Part of golangci-lint linter and works like the front-end of a Go compiler, parses and type-checks Go code
-| structcheck | Part of golangci-lint linter and finds an unused struct fields
-| deadcode | Part of golangci-lint linter and used to find unused code
->>>>>>> 8b896ba6
+| `gofmt` | Part of golangci-lint linter and attempts to format go code
+| `varcheck` | Part of golangci-lint linter and used to find unused global variables and constants
+| `typecheck` | Part of golangci-lint linter and works like the front-end of a Go compiler, parses and type-checks Go code
+| `structcheck` | Part of golangci-lint linter and finds an unused struct fields
+| `deadcode` | Part of golangci-lint linter and used to find unused code