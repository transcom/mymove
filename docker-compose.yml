version: '3.3'

services:
  database:
    image: postgres:12.2
    restart: always
    ports:
      - '6432:5432'
    environment:
      - POSTGRES_USER=postgres
      - POSTGRES_PASSWORD=mysecretpassword
      - POSTGRES_DB=dev_db

  redis:
<<<<<<< HEAD
    image: redis
=======
    image: redis:5.0.6
>>>>>>> 8466d0fa

  milmove_migrate:
    depends_on:
      - database
    image: 923914045601.dkr.ecr.us-west-2.amazonaws.com/app-migrations:git-branch-placeholder_branch_name
    links:
      - database
    environment:
      - DB_ENV=development
      - DB_HOST=database
      - DB_NAME=dev_db
      - DB_PASSWORD=mysecretpassword
      - DB_PORT=5432
      - DB_SSL_MODE=disable
      - DB_USER=postgres
      - ENVIRONMENT=test
      - MIGRATION_PATH=file:///migrate/schema;file:///migrate/secure
      - MIGRATION_MANIFEST=/migrate/migrations_manifest.txt
    entrypoint:
      - '/bin/milmove'
      - 'migrate'
    volumes:
      - ./migrations/app/secure:/migrate/secure

  milmove:
    depends_on:
      - database
      - milmove_migrate
      - redis
    image: 923914045601.dkr.ecr.us-west-2.amazonaws.com/app:git-branch-placeholder_branch_name
    links:
      - database
    ports:
      - '4000:4000'
    environment:
      - CLIENT_AUTH_SECRET_KEY
      - CSRF_AUTH_KEY
      - DB_DEBUG=1
      - DB_ENV=development
      - DB_HOST=database
      - DB_NAME=dev_db
      - DB_PASSWORD=mysecretpassword
      - DB_PORT=5432
      - DB_REGION=us-west-2
      - DB_RETRY_INTERVAL=5s
      - DB_SSL_MODE=disable
      - DB_USER=postgres
      - DEVLOCAL_AUTH=1
      - DEVLOCAL_CA=/config/tls/devlocal-ca.pem
      - DOD_CA_PACKAGE=/config/tls/Certificates_PKCS7_v5.6_DoD.der.p7b
      - DPS_AUTH_COOKIE_SECRET_KEY
      - DPS_COOKIE_EXPIRES_IN_MINUTES
      - EIA_KEY=db2522a43820268a41a802a16ae9fd26 # dummy key generated with openssl rand -hex 16
      - ENVIRONMENT=test
      - FEATURE_FLAG_ACCESS_CODE=false
      - HERE_MAPS_APP_CODE
      - HERE_MAPS_APP_ID
      - HERE_MAPS_GEOCODE_ENDPOINT
      - HERE_MAPS_ROUTING_ENDPOINT
      - HTTP_ADMIN_SERVER_NAME=adminlocal
      - HTTP_MY_SERVER_NAME=milmovelocal
      - HTTP_OFFICE_SERVER_NAME=officelocal
      - HTTP_ORDERS_SERVER_NAME=orderslocal
      - AWS_CF_DOMAIN=assets.devlocal.move.mil
      - IWS_RBS_ENABLED=1
      - IWS_RBS_HOST
      - LOCAL_STORAGE_ROOT=/tmp
      - LOCAL_STORAGE_WEB_ROOT=storage
      - LOGIN_GOV_ADMIN_CLIENT_ID
      - LOGIN_GOV_CALLBACK_PORT=4000
      - LOGIN_GOV_CALLBACK_PROTOCOL
      - LOGIN_GOV_HOSTNAME
      - LOGIN_GOV_MY_CLIENT_ID
      - LOGIN_GOV_OFFICE_CLIENT_ID
      - LOGIN_GOV_SECRET_KEY
      - MOVE_MIL_DOD_CA_CERT
      - MOVE_MIL_DOD_TLS_CERT
      - MOVE_MIL_DOD_TLS_KEY
      - MUTUAL_TLS_ENABLED=0
      - NO_TLS_ENABLED=1
      - NO_TLS_PORT=4000
      - PGPASSWORD=mysecretpassword
      - REDIS_HOST=redis
      - SERVE_ADMIN=true
      - SERVE_API_GHC=false
      - SERVE_API_INTERNAL=true
      - SERVE_API_PRIME=false
      - STORAGE_BACKEND=local
      - TLS_ENABLED=1
      - TZ=UTC
    volumes:
      - ./tmp:/tmp<|MERGE_RESOLUTION|>--- conflicted
+++ resolved
@@ -12,11 +12,7 @@
       - POSTGRES_DB=dev_db
 
   redis:
-<<<<<<< HEAD
-    image: redis
-=======
     image: redis:5.0.6
->>>>>>> 8466d0fa
 
   milmove_migrate:
     depends_on:
