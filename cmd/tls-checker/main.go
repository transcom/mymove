--- conflicted
+++ resolved
@@ -123,10 +123,6 @@
 		return nil, err
 	}
 
-<<<<<<< HEAD
-	//  b/c gosec triggers on InsecureSkipVerify
-=======
->>>>>>> cc90e14f
 	tlsConfig := &tls.Config{
 		Certificates: []tls.Certificate{keyPair},
 		MinVersion:   tlsVersion,
