--- conflicted
+++ resolved
@@ -73,12 +73,8 @@
 		numTspUsers := 2
 		numShipments := 25
 		numShipmentOfferSplit := []int{15, 10}
-<<<<<<< HEAD
-		status := []models.ShipmentStatus{"DRAFT", "AWARDED", "ACCEPTED", "APPROVED", "IN_TRANSIT", "DELIVERED", "COMPLETED"}
-=======
 		// TSPs should never be able to see DRAFT or SUBMITTED or AWARDING shipments.
-		status := []models.ShipmentStatus{"AWARDED", "ACCEPTED", "APPROVED", "IN_TRANSIT", "DELIVERED"}
->>>>>>> 1a030a0d
+		status := []models.ShipmentStatus{"AWARDED", "ACCEPTED", "APPROVED", "IN_TRANSIT", "DELIVERED", "COMPLETED"}
 		_, _, _, err := testdatagen.CreateShipmentOfferData(db, numTspUsers, numShipments, numShipmentOfferSplit, status)
 		if err != nil {
 			log.Panic(err)
