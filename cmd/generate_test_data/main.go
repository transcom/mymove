--- conflicted
+++ resolved
@@ -65,17 +65,10 @@
 		numShipments := 25
 		numShipmentOfferSplit := []int{15, 10}
 		// TSPs should never be able to see DRAFT or SUBMITTED or AWARDING shipments.
-<<<<<<< HEAD
 		status := []models.ShipmentStatus{"AWARDED", "ACCEPTED", "APPROVED", "IN_TRANSIT", "DELIVERED"}
-		_, _, _, err := testdatagen.CreateShipmentOfferData(db, numTspUsers, numShipments, numShipmentOfferSplit, status, models.SelectedMoveTypeHHG)
-		if err != nil {
-			log.Panic(err)
-=======
-		status := []models.ShipmentStatus{"AWARDED", "ACCEPTED", "APPROVED", "IN_TRANSIT", "DELIVERED", "COMPLETED"}
 		_, _, _, createShipmentOfferDataErr := testdatagen.CreateShipmentOfferData(db, numTspUsers, numShipments, numShipmentOfferSplit, status, models.SelectedMoveTypeHHG)
 		if createShipmentOfferDataErr != nil {
 			log.Panic(createShipmentOfferDataErr)
->>>>>>> 49a2c9c3
 		}
 		// Create an office user
 		testdatagen.MakeDefaultOfficeUser(db)
