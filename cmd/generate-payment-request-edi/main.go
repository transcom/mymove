package main

import (
	"fmt"
	"log"
	"os"
	"strings"

	"github.com/spf13/pflag"
	"github.com/spf13/viper"
	"go.uber.org/zap"

	"github.com/transcom/mymove/pkg/cli"
	"github.com/transcom/mymove/pkg/logging"
	"github.com/transcom/mymove/pkg/models"
	"github.com/transcom/mymove/pkg/services/invoice"
)

// Call this from command line with go run ./cmd/generate-payment-request-edi/ --payment-request-number <paymentRequestNumber>
// Must use a payment request that is submitted, but not yet approved for payment (that does not already have a submitted invoice)

func checkConfig(v *viper.Viper, logger logger) error {

	logger.Debug("checking config")

	err := cli.CheckDatabase(v, logger)
	if err != nil {
		return err
	}

	return nil
}

func initFlags(flag *pflag.FlagSet) {

	// // Scenario config
	flag.String("payment-request-number", "", "The payment request number to generate an EDI for")

	// DB Config
	cli.InitDatabaseFlags(flag)

	// Verbose
	cli.InitVerboseFlags(flag)

	// Don't sort flags
	flag.SortFlags = false
}

func main() {
	flag := pflag.CommandLine
	initFlags(flag)
	parseErr := flag.Parse(os.Args[1:])
	if parseErr != nil {
		log.Fatal("failed to parse flags", zap.Error(parseErr))
	}

	v := viper.New()
	bindErr := v.BindPFlags(flag)
	if bindErr != nil {
		log.Fatal("failed to bind flags", zap.Error(bindErr))
	}
	v.SetEnvKeyReplacer(strings.NewReplacer("-", "_"))
	v.AutomaticEnv()

	dbEnv := v.GetString(cli.DbEnvFlag)

	logger, err := logging.Config(dbEnv, v.GetBool(cli.VerboseFlag))
	if err != nil {
		log.Fatalf("failed to initialize Zap logging due to %v", err)
	}
	zap.ReplaceGlobals(logger)

	fmt.Println("logger: ", logger)

	err = checkConfig(v, logger)
	if err != nil {
		logger.Fatal("invalid configuration", zap.Error(err))
	}

	// DB connection
	dbConnection, err := cli.InitDatabase(v, nil, logger)
	if err != nil {
		// No connection object means that the configuraton failed to validate and we should not startup
		// A valid connection object that still has an error indicates that the DB is not up and we should not startup
		logger.Fatal("Connecting to DB", zap.Error(err))
	}

	paymentRequestNumber := v.GetString("payment-request-number")
	var paymentRequest models.PaymentRequest

	err = dbConnection.Where("payment_request_number = ?", paymentRequestNumber).First(&paymentRequest)
	if err != nil {
		logger.Fatal(err.Error())
	}

	generator := invoice.NewGHCPaymentRequestInvoiceGenerator(dbConnection)
	edi858c, err := generator.Generate(paymentRequest, false)
	if err != nil {
		logger.Fatal(err.Error())
	}

<<<<<<< HEAD
	result, err := edi858c.EDIString(logger)
=======
	edi858String, err := edi858c.EDIString()
>>>>>>> ff09f67b
	if err != nil {
		logger.Fatal(err.Error())
	}

<<<<<<< HEAD
	fmt.Print(result)
=======
	fmt.Println(edi858String)
>>>>>>> ff09f67b
}<|MERGE_RESOLUTION|>--- conflicted
+++ resolved
@@ -99,18 +99,10 @@
 		logger.Fatal(err.Error())
 	}
 
-<<<<<<< HEAD
-	result, err := edi858c.EDIString(logger)
-=======
-	edi858String, err := edi858c.EDIString()
->>>>>>> ff09f67b
+	edi858String, err := edi858c.EDIString(logger)
 	if err != nil {
 		logger.Fatal(err.Error())
 	}
 
-<<<<<<< HEAD
-	fmt.Print(result)
-=======
-	fmt.Println(edi858String)
->>>>>>> ff09f67b
+	fmt.Print(edi858String)
 }