package main

import (
	"crypto/tls"
	"crypto/x509"
	"encoding/base64"
	"io/ioutil"
	"log"
	"net/http"
	neturl "net/url"
	"os"
	"path/filepath"
	"strconv"
	"strings"
	"time"

	"github.com/pkg/errors"
	"github.com/spf13/pflag"
	"github.com/spf13/viper"
	"go.uber.org/zap"
	"go.uber.org/zap/zapcore"
)

type stringSlice []string

func (s stringSlice) Contains(value string) bool {
	for _, x := range s {
		if value == x {
			return true
		}
	}
	return false
}

type intSlice []int

func (s intSlice) Contains(value int) bool {
	for _, x := range s {
		if value == x {
			return true
		}
	}
	return false
}

func stringSliceToIntSlice(strs []string) (intSlice, error) {
	ints := intSlice(make([]int, 0, len(strs)))
	for _, s := range strs {
		i, err := strconv.Atoi(s)
		if err != nil {
			return ints, err
		}
		ints = append(ints, i)
	}
	return ints, nil
}

type errInvalidScheme struct {
	Scheme string
}

func (e *errInvalidScheme) Error() string {
	return "invalid scheme " + e.Scheme + ", only http and https are supported"
}

type errInvalidPath struct {
	Path string
}

func (e *errInvalidPath) Error() string {
	return "invalid path " + e.Path
}

type errInvalidStatusCode struct {
	Code int
}

func (e *errInvalidStatusCode) Error() string {
	return "invalid status code " + strconv.Itoa(e.Code)
}

type errHealthCheck struct {
	URL        string
	StatusCode int
	Tries      int
}

func (e *errHealthCheck) Error() string {
	return "request to url " + e.URL + " returned invalid status code " + strconv.Itoa(e.StatusCode) + " after " + strconv.Itoa(e.Tries) + " tries"
}

func checkConfig(v *viper.Viper) error {
	schemesString := strings.TrimSpace(v.GetString("schemes"))

	if len(schemesString) == 0 {
		return errors.New("missing schemes")
	}

	schemes := stringSlice(strings.Split(schemesString, ","))

	for _, scheme := range schemes {
		if scheme != "http" && scheme != "https" {
			return &errInvalidScheme{Scheme: scheme}
		}
	}

	hosts := v.GetString("hosts")

	if len(hosts) == 0 {
		return errors.New("missing hosts")
	}

	pathsString := v.GetString("paths")

	if len(pathsString) == 0 {
		return errors.New("missing paths")
	}

	paths := stringSlice(strings.Split(pathsString, ","))

	for _, path := range paths {
		if !strings.HasPrefix(path, "/") {
			return &errInvalidPath{Path: path}
		}
	}

	statusCodesString := strings.TrimSpace(v.GetString("status-codes"))
	if len(statusCodesString) == 0 {
		return errors.New("missing status codes")
	}

	statusCodes, err := stringSliceToIntSlice(strings.Split(statusCodesString, ","))
	if err != nil {
		return errors.Wrap(err, "invalid status codes")
	}

	for _, statusCode := range statusCodes {
		if len(http.StatusText(statusCode)) == 0 {
			return &errInvalidStatusCode{Code: statusCode}
		}
	}

	clientKeyEncoded := v.GetString("key")
	clientCertEncoded := v.GetString("cert")
	clientKeyFile := v.GetString("key-file")
	clientCertFile := v.GetString("cert-file")

	if len(clientKeyEncoded) > 0 || len(clientCertEncoded) > 0 || len(clientKeyFile) > 0 || len(clientCertFile) > 0 {
		if schemes.Contains("http") {
			return errors.New("cannot use scheme http with client certificate, can only use https")
		}
	}

	tries := v.GetInt("tries")
	if tries == 0 {
		return errors.New("tries is 0, but must be greater than zero")
	}

	if tries > 1 {
		backoff := v.GetInt("backoff")
		if backoff == 0 {
			return errors.New("backoff is 0, but must be greater than zero")
		}
	}

	return nil
}

func createTLSConfig(clientKey []byte, clientCert []byte, ca []byte) (*tls.Config, error) {

	keyPair, err := tls.X509KeyPair(clientCert, clientKey)
	if err != nil {
		return nil, err
	}

	tlsConfig := &tls.Config{
		Certificates: []tls.Certificate{keyPair},
		MinVersion:   tls.VersionTLS12,
		MaxVersion:   tls.VersionTLS13,
	}

	if len(ca) > 0 {
		rootCAs := x509.NewCertPool()
		rootCAs.AppendCertsFromPEM(ca)
		tlsConfig.RootCAs = rootCAs
	}

	return tlsConfig, nil
}

func createHTTPClient(v *viper.Viper, logger *zap.Logger) (*http.Client, error) {

	verbose := v.GetBool("verbose")

	clientKeyEncoded := v.GetString("key")
	clientCertEncoded := v.GetString("cert")
	skipVerify := v.GetBool("skip-verify")
	timeout := v.GetDuration("timeout")

	if verbose {
		if skipVerify {
			logger.Info("Skipping client-side certificate validation")
		}
	}

	// Supported TLS versions
	tlsConfig := &tls.Config{
		MinVersion: tls.VersionTLS12,
		MaxVersion: tls.VersionTLS13,
	}

	if len(clientKeyEncoded) > 0 && len(clientCertEncoded) > 0 {

		clientKey, clientKeyErr := base64.StdEncoding.DecodeString(clientKeyEncoded)
		if clientKeyErr != nil {
			return nil, errors.Wrap(clientKeyErr, "error decoding client key")
		}

		clientCert, clientCertErr := base64.StdEncoding.DecodeString(clientCertEncoded)
		if clientCertErr != nil {
			return nil, errors.Wrap(clientCertErr, "error decoding client cert")
		}

		caBytes := make([]byte, 0)
		if caEncoded := v.GetString("ca"); len(caEncoded) > 0 {
			caString, err := base64.StdEncoding.DecodeString(caEncoded)
			if err != nil {
				return nil, errors.Wrap(err, "error decoding certificate authority")
			}
			caBytes = []byte(caString)
		}

		var tlsConfigErr error
		tlsConfig, tlsConfigErr = createTLSConfig([]byte(clientKey), []byte(clientCert), caBytes)
		if tlsConfigErr != nil {
			return nil, errors.Wrap(tlsConfigErr, "error creating TLS config")
		}

	} else {

		clientKeyFile := v.GetString("key-file")
		clientCertFile := v.GetString("cert-file")

		if len(clientKeyFile) > 0 && len(clientCertFile) > 0 {

<<<<<<< HEAD
			clientKey, clientKeyErr := ioutil.ReadFile(clientKeyFile) //  b/c we need to read a file from a user-defined path
=======
			clientKey, clientKeyErr := ioutil.ReadFile(filepath.Clean(clientKeyFile))
>>>>>>> 10f37d71
			if clientKeyErr != nil {
				return nil, errors.Wrap(clientKeyErr, "error reading client key file at "+clientKeyFile)
			}

<<<<<<< HEAD
			clientCert, clientCertErr := ioutil.ReadFile(clientCertFile) //  b/c we need to read a file from a user-defined path
=======
			clientCert, clientCertErr := ioutil.ReadFile(filepath.Clean(clientCertFile))
>>>>>>> 10f37d71
			if clientCertErr != nil {
				return nil, errors.Wrap(clientCertErr, "error reading client cert file at "+clientKeyFile)
			}

			caBytes := make([]byte, 0)
			if caFile := v.GetString("ca-file"); len(caFile) > 0 {
<<<<<<< HEAD
				content, err := ioutil.ReadFile(caFile) //  b/c we need to read a file from a user-defined path
=======
				content, err := ioutil.ReadFile(filepath.Clean(caFile))
>>>>>>> 10f37d71
				if err != nil {
					return nil, errors.Wrap(err, "error reading ca file at "+caFile)
				}
				caBytes = content
			}
			var tlsConfigErr error
			tlsConfig, tlsConfigErr = createTLSConfig(clientKey, clientCert, caBytes)
			if tlsConfigErr != nil {
				return nil, errors.Wrap(tlsConfigErr, "error creating TLS config")
			}
		}
	}

	httpTransport := &http.Transport{TLSClientConfig: tlsConfig}
	httpClient := &http.Client{
		Timeout:   timeout,
		Transport: httpTransport,
	}
	return httpClient, nil

}

func checkURL(httpClient *http.Client, url string, validStatusCodes intSlice, maxTries int, backoff int, logger *zap.Logger) error {
	for tries := 0; tries < maxTries; tries++ {
		statusCode := 0
		resp, err := httpClient.Get(url)
		if err != nil {
			if uerr, ok := err.(*neturl.Error); ok && uerr.Timeout() {
				logger.Info(
					"HTTP GET request timed out",
					zap.Int("try", tries),
					zap.String("url", url))
			} else {
				return errors.Wrap(err, "error calling GET on url "+url)
			}
		} else {
			statusCode = resp.StatusCode
			logger.Info(
				"HTTP GET request completed",
				zap.Int("try", tries),
				zap.String("url", url),
				zap.Int("code", statusCode))
			if validStatusCodes.Contains(statusCode) {
				break
			}
		}
		if tries < maxTries-1 {
			sleepPeriod := time.Duration((tries+1)*backoff) * time.Second
			logger.Info("sleeping", zap.Duration("period", sleepPeriod))
			time.Sleep(sleepPeriod)
			continue
		}
		return &errHealthCheck{URL: url, StatusCode: statusCode, Tries: maxTries}
	}
	return nil
}

func createLogger(env string, level string) (*zap.Logger, error) {
	loglevel := zapcore.Level(uint8(0))
	err := (&loglevel).UnmarshalText([]byte(level))
	if err != nil {
		return nil, err
	}
	atomicLevel := zap.NewAtomicLevel()
	atomicLevel.SetLevel(loglevel)
	var loggerConfig zap.Config
	if env == "production" || env == "prod" {
		loggerConfig = zap.NewProductionConfig()
	} else {
		loggerConfig = zap.NewDevelopmentConfig()
	}
	loggerConfig.EncoderConfig.EncodeTime = zapcore.ISO8601TimeEncoder
	loggerConfig.Level = atomicLevel
	loggerConfig.DisableStacktrace = true
	return loggerConfig.Build(zap.AddStacktrace(zap.ErrorLevel))
}

func main() {

	flag := pflag.CommandLine

	flag.StringP("schemes", "s", "http,https", "slice of schemes to check")
	flag.String("hosts", "", "comma-separated list of host names to check")
	flag.StringP("paths", "p", "/health", "slice of paths to check on each host")
	flag.String("key", "", "path to file of base64-encoded private key for client TLS")
	flag.String("key-file", "", "path to file of base64-encoded private key for client TLS")
	flag.String("cert", "", "base64-encoded public key for client TLS")
	flag.String("cert-file", "", "path to file of base64-encoded public key for client TLS")
	flag.String("ca", "", "base64-encoded certificate authority for mutual TLS")
	flag.String("ca-file", "", "path to file of base64-encoded certificate authority for mutual TLS")
	flag.String("status-codes", "200", "valid response status codes")
	flag.Bool("skip-verify", false, "skip certifiate validation")
	flag.Int("tries", 5, "number of tries")
	flag.Int("backoff", 1, "backoff in seconds")
	flag.Duration("timeout", 5*time.Minute, "timeout duration")
	flag.Bool("exit-on-error", false, "exit on first health check error")
	flag.String("log-env", "development", "logging config: development or production")
	flag.String("log-level", "error", "log level: debug, info, warn, error, dpanic, panic, or fatal")
	flag.Bool("verbose", false, "output extra information")

	flag.Parse(os.Args[1:])

	v := viper.New()
	v.BindPFlags(flag)
	v.SetEnvPrefix("HEALTHCHECKER")
	v.SetEnvKeyReplacer(strings.NewReplacer("-", "_"))
	v.AutomaticEnv()

	healthCheckErrors := make([]error, 0)
	defer func() {
		if len(healthCheckErrors) > 0 {
			os.Exit(1)
		}
	}()

	logger, err := createLogger(v.GetString("log-env"), v.GetString("log-level"))
	if err != nil {
		log.Fatal(err.Error())
	}

	defer logger.Sync()

	err = checkConfig(v)
	if err != nil {
		switch e := err.(type) {
		case *errInvalidPath:
			logger.Fatal(e.Error(), zap.String("path", e.Path))
		case *errInvalidScheme:
			logger.Fatal(e.Error(), zap.String("scheme", e.Scheme))
		case *errInvalidStatusCode:
			logger.Fatal(e.Error(), zap.Int("code", e.Code))
		}
		logger.Fatal(err.Error())
	}

	verbose := v.GetBool("verbose")
	schemes := strings.Split(strings.TrimSpace(v.GetString("schemes")), ",")
	hosts := strings.Split(strings.TrimSpace(v.GetString("hosts")), ",")
	paths := strings.Split(strings.TrimSpace(v.GetString("paths")), ",")
	statusCodes, _ := stringSliceToIntSlice(strings.Split(strings.TrimSpace(v.GetString("status-codes")), ","))

	httpClient, err := createHTTPClient(v, logger)
	if err != nil {
		logger.Fatal(errors.Wrap(err, "error creating http client").Error())
	}

	maxTries := v.GetInt("tries")
	backoff := v.GetInt("backoff")
	exitOnError := v.GetBool("exit-on-error")

	for _, scheme := range schemes {
		for _, host := range hosts {
			for _, path := range paths {
				url := scheme + "://" + host + path
				if verbose {
					logger.Info("checking url will connect", zap.String("url", url))
				}
				err := checkURL(httpClient, url, statusCodes, maxTries, backoff, logger)
				if err != nil {
					if exitOnError {
						switch e := err.(type) {
						case *errHealthCheck:
							logger.Fatal(
								"health check failed",
								zap.String("url", e.URL),
								zap.Int("statusCode", e.StatusCode),
								zap.Int("tries", e.Tries))
						default:
							logger.Fatal(err.Error())
						}
					} else {
						switch e := err.(type) {
						case *errHealthCheck:
							logger.Warn(
								"health check failed",
								zap.String("url", e.URL),
								zap.Int("statusCode", e.StatusCode),
								zap.Int("tries", e.Tries))
						default:
							logger.Warn(err.Error())
						}
						healthCheckErrors = append(healthCheckErrors, err)
					}
				}
			}
		}
	}

}<|MERGE_RESOLUTION|>--- conflicted
+++ resolved
@@ -243,31 +243,19 @@
 
 		if len(clientKeyFile) > 0 && len(clientCertFile) > 0 {
 
-<<<<<<< HEAD
-			clientKey, clientKeyErr := ioutil.ReadFile(clientKeyFile) //  b/c we need to read a file from a user-defined path
-=======
 			clientKey, clientKeyErr := ioutil.ReadFile(filepath.Clean(clientKeyFile))
->>>>>>> 10f37d71
 			if clientKeyErr != nil {
 				return nil, errors.Wrap(clientKeyErr, "error reading client key file at "+clientKeyFile)
 			}
 
-<<<<<<< HEAD
-			clientCert, clientCertErr := ioutil.ReadFile(clientCertFile) //  b/c we need to read a file from a user-defined path
-=======
 			clientCert, clientCertErr := ioutil.ReadFile(filepath.Clean(clientCertFile))
->>>>>>> 10f37d71
 			if clientCertErr != nil {
 				return nil, errors.Wrap(clientCertErr, "error reading client cert file at "+clientKeyFile)
 			}
 
 			caBytes := make([]byte, 0)
 			if caFile := v.GetString("ca-file"); len(caFile) > 0 {
-<<<<<<< HEAD
-				content, err := ioutil.ReadFile(caFile) //  b/c we need to read a file from a user-defined path
-=======
 				content, err := ioutil.ReadFile(filepath.Clean(caFile))
->>>>>>> 10f37d71
 				if err != nil {
 					return nil, errors.Wrap(err, "error reading ca file at "+caFile)
 				}
