package main

import (
	"fmt"
	"io/ioutil"
	"log"
	"net/http"
	"net/http/httptest"
	"os"
	"path/filepath"
	"strings"
	"testing"

	"go.uber.org/zap/zaptest"

	"github.com/spf13/pflag"
	"github.com/spf13/viper"
	"github.com/stretchr/testify/suite"
	"go.uber.org/zap"

	"github.com/transcom/mymove/pkg/cli"
	"github.com/transcom/mymove/pkg/logging"
)

type webServerSuite struct {
	suite.Suite
	viper  *viper.Viper
	logger logger
}

func TestWebServerSuite(t *testing.T) {

	flag := pflag.CommandLine
	initServeFlags(flag)
	flag.Parse([]string{})

	v := viper.New()
	v.BindPFlags(flag)
	v.SetEnvKeyReplacer(strings.NewReplacer("-", "_"))
	v.AutomaticEnv()

<<<<<<< HEAD
	logger, err := logging.Config(v.GetString("env"), v.GetBool(cli.VerboseFlag))
=======
	logger, err := logging.Config(v.GetString(cli.DbEnvFlag), v.GetBool(cli.VerboseFlag))
>>>>>>> 598e81cf
	if err != nil {
		log.Fatalf("Failed to initialize Zap logging due to %v", err)
	}

	fields := make([]zap.Field, 0)
	if len(gitBranch) > 0 {
		fields = append(fields, zap.String("git_branch", gitBranch))
	}
	if len(gitCommit) > 0 {
		fields = append(fields, zap.String("git_commit", gitCommit))
	}
	logger = logger.With(fields...)
	zap.ReplaceGlobals(logger)

	ss := &webServerSuite{
		viper:  v,
		logger: logger,
	}

	if testEnv := os.Getenv("TEST_ACC_ENV"); len(testEnv) > 0 {
		filename := fmt.Sprintf("%s/config/env/%s.env", os.Getenv("TEST_ACC_CWD"), testEnv)
		logger.Info(fmt.Sprintf("Loading environment variables from file %s", filename))
		ss.applyContext(ss.patchContext(ss.loadContext(filename)))
	}

	suite.Run(t, ss)
}

// TestCheckConfig is the acceptance test for the milmove webserver
// This will run all checks against the local environment and fail if something isn't configured
func (suite *webServerSuite) TestCheckConfig() {
	suite.Nil(checkConfig(suite.viper, suite.logger))
}

func (suite *webServerSuite) loadContext(variablesFile string) map[string]string {
	ctx := map[string]string{}
	if len(variablesFile) > 0 {
		// Read contents of variables file into vars
		vars, err := ioutil.ReadFile(variablesFile)
		if err != nil {
			suite.logger.Fatal(fmt.Sprintf("error reading variables from file %s", variablesFile))
		}

		// Adds variables from file into context
		for _, x := range strings.Split(string(vars), "\n") {
			// If a line is empty or starts with #, then skip.
			if len(x) > 0 && x[0] != '#' {
				// Split each line on the first equals sign into []string{name, value}
				pair := strings.SplitAfterN(x, "=", 2)
				ctx[pair[0][0:len(pair[0])-1]] = pair[1]
			}
		}
	}
	return ctx
}

func (suite *webServerSuite) patchContext(ctx map[string]string) map[string]string {
	for k, v := range ctx {
		if strings.HasPrefix(v, "/bin/") {
			ctx[k] = filepath.Join(os.Getenv("TEST_ACC_CWD"), v[1:])
		}
	}
	return ctx
}

func (suite *webServerSuite) applyContext(ctx map[string]string) {
	for k, v := range ctx {
		suite.logger.Info("overriding " + k)
		suite.viper.Set(strings.Replace(strings.ToLower(k), "_", "-", -1), v)
	}
}

<<<<<<< HEAD
func (suite *webServerSuite) TestConfigProtocols() {
	suite.Nil(checkProtocols(suite.viper))
}

func (suite *webServerSuite) TestConfigHosts() {
	suite.Nil(checkHosts(suite.viper))
}

func (suite *webServerSuite) TestConfigPorts() {
	suite.Nil(checkPorts(suite.viper))
}

func (suite *webServerSuite) TestConfigDPS() {
	suite.Nil(checkDPS(suite.viper))
}

func (suite *webServerSuite) TestConfigCSRF() {
	suite.Nil(checkCSRF(suite.viper))
}

func (suite *webServerSuite) TestConfigEmail() {
	suite.Nil(checkEmail(suite.viper))
}

func (suite *webServerSuite) TestConfigGEX() {
	suite.Nil(checkGEX(suite.viper))
}

func (suite *webServerSuite) TestConfigStorage() {
	suite.Nil(checkStorage(suite.viper))
}

func (suite *webServerSuite) TestDODCertificates() {

	if os.Getenv("TEST_ACC_DOD_CERTIFICATES") != "1" {
		suite.logger.Info("skipping TestDODCertificates")
		return
	}

	_, _, err := initDODCertificates(suite.viper, suite.logger)
	suite.Nil(err)
}

func (suite *webServerSuite) TestHoneycomb() {

	if os.Getenv("TEST_ACC_HONEYCOMB") != "1" {
		suite.logger.Info("skipping TestHoneycomb")
		return
	}

	enabled := initHoneycomb(suite.viper, suite.logger)
	suite.True(enabled)
}

=======
>>>>>>> 598e81cf
func (suite *webServerSuite) TestStaticReqMethodMiddleware() {
	handler := http.HandlerFunc(func(w http.ResponseWriter, r *http.Request) {
		w.WriteHeader(http.StatusOK)
	})
	middleware := validMethodForStaticMiddleware(handler)

	// For a GET request, we should get a 200
	rr := httptest.NewRecorder()
	req := httptest.NewRequest("GET", "http://mil.example.com/static/something", nil)
	middleware.ServeHTTP(rr, req)
	suite.Equal(http.StatusOK, rr.Code, "handler returned wrong status code")

	// For a HEAD request, we should also get a 200
	rr = httptest.NewRecorder()
	req = httptest.NewRequest("HEAD", "http://mil.example.com/static/something", nil)
	middleware.ServeHTTP(rr, req)
	suite.Equal(http.StatusOK, rr.Code, "handler returned wrong status code")

	// For a POST request, we should get a 405 response
	rr = httptest.NewRecorder()
	req = httptest.NewRequest("POST", "http://mil.example.com/static/something", nil)
	middleware.ServeHTTP(rr, req)
	suite.Equal(http.StatusMethodNotAllowed, rr.Code, "handler returned wrong status code")
}

func (suite *webServerSuite) TestRecoverMiddleware() {
	handler := http.HandlerFunc(func(w http.ResponseWriter, r *http.Request) {
		panic("panic")
	})
	logger := zaptest.NewLogger(suite.T(), zaptest.Level(zap.ErrorLevel))
	middleware := recoveryMiddleware(logger)(handler)
	rr := httptest.NewRecorder()
	req := httptest.NewRequest("GET", "http://mil.example.com/static/something", nil)

	middleware.ServeHTTP(rr, req)

	suite.Equal(http.StatusInternalServerError, rr.Code)
}<|MERGE_RESOLUTION|>--- conflicted
+++ resolved
@@ -39,11 +39,7 @@
 	v.SetEnvKeyReplacer(strings.NewReplacer("-", "_"))
 	v.AutomaticEnv()
 
-<<<<<<< HEAD
-	logger, err := logging.Config(v.GetString("env"), v.GetBool(cli.VerboseFlag))
-=======
 	logger, err := logging.Config(v.GetString(cli.DbEnvFlag), v.GetBool(cli.VerboseFlag))
->>>>>>> 598e81cf
 	if err != nil {
 		log.Fatalf("Failed to initialize Zap logging due to %v", err)
 	}
@@ -116,63 +112,6 @@
 	}
 }
 
-<<<<<<< HEAD
-func (suite *webServerSuite) TestConfigProtocols() {
-	suite.Nil(checkProtocols(suite.viper))
-}
-
-func (suite *webServerSuite) TestConfigHosts() {
-	suite.Nil(checkHosts(suite.viper))
-}
-
-func (suite *webServerSuite) TestConfigPorts() {
-	suite.Nil(checkPorts(suite.viper))
-}
-
-func (suite *webServerSuite) TestConfigDPS() {
-	suite.Nil(checkDPS(suite.viper))
-}
-
-func (suite *webServerSuite) TestConfigCSRF() {
-	suite.Nil(checkCSRF(suite.viper))
-}
-
-func (suite *webServerSuite) TestConfigEmail() {
-	suite.Nil(checkEmail(suite.viper))
-}
-
-func (suite *webServerSuite) TestConfigGEX() {
-	suite.Nil(checkGEX(suite.viper))
-}
-
-func (suite *webServerSuite) TestConfigStorage() {
-	suite.Nil(checkStorage(suite.viper))
-}
-
-func (suite *webServerSuite) TestDODCertificates() {
-
-	if os.Getenv("TEST_ACC_DOD_CERTIFICATES") != "1" {
-		suite.logger.Info("skipping TestDODCertificates")
-		return
-	}
-
-	_, _, err := initDODCertificates(suite.viper, suite.logger)
-	suite.Nil(err)
-}
-
-func (suite *webServerSuite) TestHoneycomb() {
-
-	if os.Getenv("TEST_ACC_HONEYCOMB") != "1" {
-		suite.logger.Info("skipping TestHoneycomb")
-		return
-	}
-
-	enabled := initHoneycomb(suite.viper, suite.logger)
-	suite.True(enabled)
-}
-
-=======
->>>>>>> 598e81cf
 func (suite *webServerSuite) TestStaticReqMethodMiddleware() {
 	handler := http.HandlerFunc(func(w http.ResponseWriter, r *http.Request) {
 		w.WriteHeader(http.StatusOK)
