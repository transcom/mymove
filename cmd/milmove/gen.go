--- conflicted
+++ resolved
@@ -52,12 +52,7 @@
 }
 
 func addMigrationToManifest(migrationManifest string, filename string) error {
-<<<<<<< HEAD
-	//  G304 TODO needs review
-	mmf, err := os.OpenFile(migrationManifest, os.O_APPEND|os.O_WRONLY, 0600)
-=======
 	mmf, err := os.OpenFile(filepath.Clean(migrationManifest), os.O_APPEND|os.O_WRONLY, 0600)
->>>>>>> e28076a9
 	if err != nil {
 		return errors.Wrap(err, "could not open migration manifest")
 	}
