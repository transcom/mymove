package main

import (
	"io/ioutil"
	"log"
	"os"
	"path/filepath"
	"text/template"

	"github.com/pkg/errors"
)

const (
	// tempMigrationPath is the temporary path for generated migrations
	tempMigrationPath string = "./tmp"

	// localMigrationTemplate is the template for local secure migration files
	localMigrationTemplate string = `-- Local test migration.
-- This will be run on development environments.
-- It should mirror what you intend to apply on prod/staging/experimental
-- DO NOT include any sensitive data.
`
)

// Close an open file or exit
func closeFile(outfile *os.File) {
	err := outfile.Close()
	if err != nil {
		log.Printf("error closing %s: %v\n", outfile.Name(), err)
		os.Exit(1)
	}
}

func createMigration(path string, filename string, t *template.Template, templateData interface{}) error {
	if _, err := os.Stat(path); os.IsNotExist(err) {
		if mkdirErr := os.Mkdir(path, 0750); mkdirErr != nil {
			return errors.Wrapf(mkdirErr, "error creating path %q", path)
		}
	}
	migrationPath := filepath.Join(path, filename)
	migrationFile, err := os.Create(migrationPath)
	if err != nil {
		return errors.Wrapf(err, "error creating %s", migrationPath)
	}
	defer closeFile(migrationFile)
	err = t.Execute(migrationFile, templateData)
	if err != nil {
		log.Println("error executing template: ", err)
	}
	log.Printf("new migration file created at: %q\n", migrationPath)
	return nil
}

func addMigrationToManifest(migrationManifest string, filename string) error {
	//  G304 TODO needs review
	mmf, err := os.OpenFile(migrationManifest, os.O_APPEND|os.O_WRONLY, 0600)
	if err != nil {
		return errors.Wrap(err, "could not open migration manifest")
	}
	//  G307 TODO needs review
	defer mmf.Close()

	_, err = mmf.WriteString(filename + "\n")
	if err != nil {
		return errors.Wrap(err, "could not append to the migration manifest")
	}

	log.Printf("new migration appended to manifest at: %q\n", migrationManifest)
	return nil
}

func writeEmptyFile(migrationPath, filename string) error {
	if _, err := os.Stat(migrationPath); os.IsNotExist(err) {
		if mkdirErr := os.Mkdir(migrationPath, 0750); mkdirErr != nil {
			return errors.Wrapf(mkdirErr, "error creating path %q", migrationPath)
		}
	}
	path := filepath.Join(migrationPath, filename)

<<<<<<< HEAD
	//  G306 TODO needs review
	err := ioutil.WriteFile(path, []byte{}, 0644)
=======
	err := ioutil.WriteFile(path, []byte{}, 0600)
>>>>>>> 10f37d71
	if err != nil {
		return errors.Wrap(err, "could not write new migration file")
	}

	log.Printf("new migration file created at: %q\n", path)
	return nil
}<|MERGE_RESOLUTION|>--- conflicted
+++ resolved
@@ -77,12 +77,7 @@
 	}
 	path := filepath.Join(migrationPath, filename)
 
-<<<<<<< HEAD
-	//  G306 TODO needs review
-	err := ioutil.WriteFile(path, []byte{}, 0644)
-=======
 	err := ioutil.WriteFile(path, []byte{}, 0600)
->>>>>>> 10f37d71
 	if err != nil {
 		return errors.Wrap(err, "could not write new migration file")
 	}
