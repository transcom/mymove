package main

import (
	"fmt"
	"strings"
	"text/template"

	"github.com/pkg/errors"
	"github.com/spf13/cobra"
	"github.com/spf13/pflag"
	"github.com/spf13/viper"

	"github.com/transcom/mymove/pkg/cli"
)

const (
	DisableUserEmailFlag string = "migration-email"

	// template for adding office users
	disableUser string = `UPDATE users
SET disabled=true
WHERE login_gov_email='{{.EmailPrefix}}@{{.EmailDomain}}';

UPDATE admin_users
SET disabled=true
WHERE email='{{.EmailPrefix}}@{{.EmailDomain}}';

UPDATE office_users
SET disabled=true
WHERE email='{{.EmailPrefix}}@{{.EmailDomain}}';

UPDATE tsp_users
SET disabled=true
WHERE email='{{.EmailPrefix}}+pyvl@{{.EmailDomain}}'
	OR email='{{.EmailPrefix}}+dlxm@{{.EmailDomain}}'
	OR email='{{.EmailPrefix}}+ssow@{{.EmailDomain}}';
`
)

// UserTemplate is a struct that stores the EmailPrefix from which to generate the migration
type UserTemplate struct {
	EmailPrefix string
	EmailDomain string
}

// InitDisableUserFlags initializes command line flags
func InitDisableUserFlags(flag *pflag.FlagSet) {
	flag.StringP(DisableUserEmailFlag, "e", "", "Email address")
}

func initDisableUserMigrationFlags(flag *pflag.FlagSet) {
	// Migration Config
	cli.InitMigrationFlags(flag)

	// Migration File Config
	cli.InitMigrationFileFlags(flag)

	// Disable User
	InitDisableUserFlags(flag)

	// Don't sort command line flags
	flag.SortFlags = false
}

// CheckDisableUserFlags validates add_office_users command line flags
func CheckDisableUserFlags(v *viper.Viper) error {
	if err := cli.CheckMigration(v); err != nil {
		return err
	}

	if err := cli.CheckMigrationFile(v); err != nil {
		return err
	}

	email := v.GetString(DisableUserEmailFlag)
	if len(email) == 0 {
		return errors.Errorf("%s is missing", DisableUserEmailFlag)
	}
	return nil
}

func genDisableUserMigration(cmd *cobra.Command, args []string) error {
	err := cmd.ParseFlags(args)
<<<<<<< HEAD
	if err != nil {
		return errors.Wrap(err, "could not parse flags")
	}
	flag := cmd.Flags()
	err = flag.Parse(os.Args[1:])
	if err != nil {
		return errors.Wrap(err, "could not parse flag")
=======
	if err != nil {
		return errors.Wrap(err, "Could not parse flags")
>>>>>>> 639d4abe
	}

	flag := cmd.Flags()

	v := viper.New()
	err = v.BindPFlags(flag)
	if err != nil {
		return errors.Wrap(err, "could not bind flags")
	}
	v.SetEnvKeyReplacer(strings.NewReplacer("-", "_"))
	v.AutomaticEnv()

	err = CheckDisableUserFlags(v)
	if err != nil {
		return err
	}

	migrationPath := v.GetString(cli.MigrationPathFlag)
	migrationManifest := v.GetString(cli.MigrationManifestFlag)
	migrationName := v.GetString(cli.MigrationNameFlag)
	migrationVersion := v.GetString(cli.MigrationVersionFlag)
	migrationEmail := strings.Split(v.GetString(DisableUserEmailFlag), "@")

	emailPrefix := migrationEmail[0]
	emailDomain := migrationEmail[1]

	user := UserTemplate{EmailPrefix: emailPrefix, EmailDomain: emailDomain}

	secureMigrationName := fmt.Sprintf("%s_%s.up.sql", migrationVersion, migrationName)
	t1 := template.Must(template.New("disable_user").Parse(disableUser))
	err = createMigration(tempMigrationPath, secureMigrationName, t1, user)
	if err != nil {
		return err
	}

	err = writeEmptyFile("local_migrations", secureMigrationName)
	if err != nil {
		return err
	}

	migrationFilename := fmt.Sprintf("%s_%s.up.fizz", migrationVersion, migrationName)
	t2 := template.Must(template.New("migration").Parse(secureMigrationTemplate))
	err = createMigration(migrationPath, migrationFilename, t2, secureMigrationName)
	if err != nil {
		return err
	}

	err = addMigrationToManifest(migrationManifest, migrationFilename)
	if err != nil {
		return err
	}
	return nil
}<|MERGE_RESOLUTION|>--- conflicted
+++ resolved
@@ -81,18 +81,8 @@
 
 func genDisableUserMigration(cmd *cobra.Command, args []string) error {
 	err := cmd.ParseFlags(args)
-<<<<<<< HEAD
-	if err != nil {
-		return errors.Wrap(err, "could not parse flags")
-	}
-	flag := cmd.Flags()
-	err = flag.Parse(os.Args[1:])
-	if err != nil {
-		return errors.Wrap(err, "could not parse flag")
-=======
 	if err != nil {
 		return errors.Wrap(err, "Could not parse flags")
->>>>>>> 639d4abe
 	}
 
 	flag := cmd.Flags()
