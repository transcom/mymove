package main

import (
	"bytes"
	"context"
	"crypto/tls"
	"encoding/hex"
	"encoding/json"
	"fmt"
	"io/ioutil"
	"log"
	"net/http"
	"net/http/httptest"
	"os"
	"os/signal"
	"path"
	"runtime/debug"
	"strings"
	"sync"
	"syscall"

	"github.com/pkg/errors"

	"github.com/dgrijalva/jwt-go"
	"github.com/gorilla/csrf"
	"github.com/honeycombio/beeline-go"
	"github.com/honeycombio/beeline-go/wrappers/hnynethttp"
	"github.com/spf13/cobra"
	"github.com/spf13/pflag"
	"github.com/spf13/viper"
	"go.uber.org/zap"
	goji "goji.io"
	"goji.io/pat"

	"github.com/transcom/mymove/pkg/auth"
	"github.com/transcom/mymove/pkg/auth/authentication"
	"github.com/transcom/mymove/pkg/cli"
	"github.com/transcom/mymove/pkg/db/sequence"
	"github.com/transcom/mymove/pkg/dpsauth"
	"github.com/transcom/mymove/pkg/ecs"
	ediinvoice "github.com/transcom/mymove/pkg/edi/invoice"
	"github.com/transcom/mymove/pkg/handlers"
	"github.com/transcom/mymove/pkg/handlers/dpsapi"
	"github.com/transcom/mymove/pkg/handlers/internalapi"
	"github.com/transcom/mymove/pkg/handlers/ordersapi"
	"github.com/transcom/mymove/pkg/handlers/publicapi"
	"github.com/transcom/mymove/pkg/logging"
	"github.com/transcom/mymove/pkg/server"
	"github.com/transcom/mymove/pkg/services"
	"github.com/transcom/mymove/pkg/services/invoice"
	"github.com/transcom/mymove/pkg/storage"
)

// GitCommit is empty unless set as a build flag
// See https://blog.alexellis.io/inject-build-time-vars-golang/
var gitBranch string
var gitCommit string

// max request body size is 20 mb
const maxBodySize int64 = 200 * 1000 * 1000

type errInvalidHost struct {
	Host string
}

func (e *errInvalidHost) Error() string {
	return fmt.Sprintf("invalid host %s, must not contain whitespace, :, /, or \\", e.Host)
}

func limitBodySizeMiddleware(inner http.Handler) http.Handler {
	zap.L().Debug("limitBodySizeMiddleware installed")
	mw := func(w http.ResponseWriter, r *http.Request) {
		r.Body = http.MaxBytesReader(w, r.Body, maxBodySize)
		inner.ServeHTTP(w, r)
		return
	}
	return http.HandlerFunc(mw)
}

func noCacheMiddleware(inner http.Handler) http.Handler {
	zap.L().Debug("noCacheMiddleware installed")
	mw := func(w http.ResponseWriter, r *http.Request) {
		w.Header().Set("Cache-Control", "no-cache, no-store, must-revalidate")
		inner.ServeHTTP(w, r)
		return
	}
	return http.HandlerFunc(mw)
}

func recoveryMiddleware(logger logger) func(inner http.Handler) http.Handler {
	zap.L().Debug("recovery installed")
	return func(inner http.Handler) http.Handler {
		mw := func(w http.ResponseWriter, r *http.Request) {
			defer func() {
				if r := recover(); r != nil {
					w.WriteHeader(http.StatusInternalServerError)
					errorMsg := fmt.Sprint(r)
					stacktrace := fmt.Sprintf("%s", debug.Stack())
					logger.Error("panic recovery", zap.String("error", errorMsg), zap.String("stacktrace", stacktrace))
				}
			}()
			inner.ServeHTTP(w, r)
		}
		return http.HandlerFunc(mw)
	}
}

func httpsComplianceMiddleware(inner http.Handler) http.Handler {
	zap.L().Debug("httpsComplianceMiddleware installed")
	mw := func(w http.ResponseWriter, r *http.Request) {
		// set the HSTS header using values recommended by OWASP
		// https://www.owasp.org/index.php/HTTP_Strict_Transport_Security_Cheat_Sheet#Examples
		w.Header().Set("strict-transport-security", "max-age=31536000; includeSubdomains; preload")
		inner.ServeHTTP(w, r)
		return
	}
	return http.HandlerFunc(mw)
}

func validMethodForStaticMiddleware(inner http.Handler) http.Handler {
	mw := func(w http.ResponseWriter, r *http.Request) {
		if r.Method != "GET" && r.Method != "HEAD" {
			http.Error(w, http.StatusText(405), http.StatusMethodNotAllowed)
			return
		}
		inner.ServeHTTP(w, r)
		return
	}
	return http.HandlerFunc(mw)
}

func securityHeadersMiddleware(inner http.Handler) http.Handler {
	zap.L().Debug("securityHeadersMiddleware installed")
	mw := func(w http.ResponseWriter, r *http.Request) {
		// Sets headers to prevent rendering our page in an iframe, prevents clickjacking
		// https://developer.mozilla.org/en-US/docs/Web/HTTP/Headers/X-Frame-Options
		w.Header().Set("X-Frame-Options", "deny")
		// https://developer.mozilla.org/en-US/docs/Web/HTTP/Headers/Content-Security-Policy/frame-ancestors
		w.Header().Set("Content-Security-Policy", "frame-ancestors 'none'")
		// https://developer.mozilla.org/en-US/docs/Web/HTTP/Headers/X-XSS-Protection
		w.Header().Set("X-XSS-Protection", "1; mode=block")
		inner.ServeHTTP(w, r)
		return
	}
	return http.HandlerFunc(mw)
}

// initServeFlags - Order matters!
func initServeFlags(flag *pflag.FlagSet) {

	// Build Server
	cli.InitBuildFlags(flag)

	// Hosts
	cli.InitHostFlags(flag)

	// SDDC + DPS Auth config
	cli.InitDPSFlags(flag)

	// Initialize Swagger
	cli.InitSwaggerFlags(flag)

	// Certs
	cli.InitCertFlags(flag)

	// Ports to listen to
	cli.InitPortFlags(flag)

	// Login.Gov Auth config
	cli.InitAuthFlags(flag)

	// HERE Route Config
	cli.InitRouteFlags(flag)

	// EDI Invoice Config
<<<<<<< HEAD
	flag.String("gex-basic-auth-username", "", "GEX api auth username")
	flag.String("gex-basic-auth-password", "", "GEX api auth password")
	flag.Bool("send-prod-invoice", false, "Flag (bool) for EDI Invoices to signify if they should be sent with Production or Test indicator")

	flag.String("gex-url", "", "URL for sending an HTTP POST request to GEX")

	flag.String("storage-backend", "local", "Storage backend to use, either local, memory or s3.")
	flag.String("local-storage-root", "tmp", "Local storage root directory. Default is tmp.")
	flag.String("local-storage-web-root", "storage", "Local storage web root directory. Default is storage.")
	flag.String("email-backend", "local", "Email backend to use, either SES or local")
	flag.String("aws-s3-bucket-name", "", "S3 bucket used for file storage")
	flag.String("aws-s3-region", "", "AWS region used for S3 file storage")
	flag.String("aws-s3-key-namespace", "", "Key prefix for all objects written to S3")
	flag.String("aws-ses-region", "", "AWS region used for SES")
	flag.String("aws-ses-domain", "", "Domain used for SES")
=======
	cli.InitGEXFlags(flag)

	// Storage
	cli.InitStorageFlags(flag)

	// Email
	cli.InitEmailFlags(flag)
>>>>>>> c6630cb3

	// Honeycomb Config
	cli.InitHoneycombFlags(flag)

	// IWS
	cli.InitIWSFlags(flag)

	// DB Config
	cli.InitDatabaseFlags(flag)

	// CSRF Protection
<<<<<<< HEAD
	flag.String("csrf-auth-key", "", "CSRF Auth Key, 32 byte long")

	// EIA Open Data API
	flag.String("eia-key", "", "Key for Energy Information Administration (EIA) api")
	flag.String("eia-url", "", "Url for Energy Information Administration (EIA) api")

	flag.Bool("feature-flag", false, "Feature flag (bool) to enable feature flag")
}

func parseCertificates(str string) []string {

	certFormat := "-----BEGIN CERTIFICATE-----\n%s\n-----END CERTIFICATE-----"

	// https://tools.ietf.org/html/rfc7468#section-2
	//	- https://stackoverflow.com/questions/20173472/does-go-regexps-any-charcter-match-newline
	re := regexp.MustCompile("(?s)([-]{5}BEGIN CERTIFICATE[-]{5})(\\s*)(.+?)(\\s*)([-]{5}END CERTIFICATE[-]{5})")
	matches := re.FindAllStringSubmatch(str, -1)

	certs := make([]string, 0, len(matches))
	for _, m := range matches {
		// each match will include a slice of strings starting with
		// (0) the full match, then
		// (1) "-----BEGIN CERTIFICATE-----",
		// (2) whitespace if any,
		// (3) base64-encoded certificate data,
		// (4) whitespace if any, and then
		// (5) -----END CERTIFICATE-----
		certs = append(certs, fmt.Sprintf(certFormat, m[3]))
	}
	return certs
}

func initDODCertificates(v *viper.Viper, logger logger) ([]tls.Certificate, *x509.CertPool, error) {

	tlsCertString := v.GetString("move-mil-dod-tls-cert")
	if len(tlsCertString) == 0 {
		return make([]tls.Certificate, 0), nil, errors.Errorf("%s is missing", "move-mil-dod-tls-cert")
	}

	tlsCerts := parseCertificates(tlsCertString)
	if len(tlsCerts) == 0 {
		return make([]tls.Certificate, 0), nil, errors.Errorf("%s is missing certificate PEM block", "move-mil-dod-tls-cert")
	}
	if len(tlsCerts) > 1 {
		return make([]tls.Certificate, 0), nil, errors.Errorf("%s has too many certificate PEM blocks", "move-mil-dod-tls-cert")
	}

	logger.Info("certitficate chain from move-mil-dod-tls-cert parsed", zap.Any("count", len(tlsCerts)))

	caCertString := v.GetString("move-mil-dod-ca-cert")
	if len(caCertString) == 0 {
		return make([]tls.Certificate, 0), nil, errors.Errorf("%s is missing", "move-mil-dod-ca-cert")
	}

	caCerts := parseCertificates(caCertString)
	if len(caCerts) == 0 {
		return make([]tls.Certificate, 0), nil, errors.Errorf("%s is missing certificate PEM block", "move-mil-dod-tls-cert")
	}
=======
	cli.InitCSRFFlags(flag)
>>>>>>> c6630cb3

	// Verbose
	cli.InitVerboseFlags(flag)

	// Don't sort flags
	flag.SortFlags = false
}

func checkConfig(v *viper.Viper, logger logger) error {

	logger.Info("checking webserver config")

	if err := cli.CheckBuild(v); err != nil {
		return err
	}

	if err := cli.CheckHosts(v); err != nil {
		return err
	}

	if err := cli.CheckDPS(v); err != nil {
		return err
	}

	if err := cli.CheckSwagger(v); err != nil {
		return err
	}

	if err := cli.CheckCert(v); err != nil {
		return err
	}

	if err := cli.CheckPorts(v); err != nil {
		return err
	}

	if err := cli.CheckAuth(v); err != nil {
		return err
	}

	if err := cli.CheckRoute(v); err != nil {
		return err
	}

	if err := cli.CheckGEX(v); err != nil {
		return err
	}

	if err := cli.CheckStorage(v); err != nil {
		return err
	}

	if err := cli.CheckEmail(v); err != nil {
		return err
	}

	if err := cli.CheckHoneycomb(v); err != nil {
		return err
	}

	if err := cli.CheckIWS(v); err != nil {
		return err
	}

	if err := cli.CheckDatabase(v, logger); err != nil {
		return err
	}

	if err := cli.CheckCSRF(v); err != nil {
		return err
	}

	if err := cli.CheckVerbose(v); err != nil {
		return err
	}

	return nil
}

func startListener(srv *server.NamedServer, logger logger, useTLS bool) {
	logger.Info("Starting listener",
		zap.String("name", srv.Name),
		zap.Duration("idle-timeout", srv.IdleTimeout),
		zap.Any("listen-address", srv.Addr),
		zap.Int("max-header-bytes", srv.MaxHeaderBytes),
		zap.Int("port", srv.Port()),
		zap.Bool("tls", useTLS),
	)
	var err error
	if useTLS {
		err = srv.ListenAndServeTLS()
	} else {
		err = srv.ListenAndServe()
	}
	if err != nil && err != http.ErrServerClosed {
		logger.Fatal("server error", zap.String("name", srv.Name), zap.Error(err))
	}
}

func versionFunction(cmd *cobra.Command, args []string) error {
	str, err := json.Marshal(map[string]interface{}{
		"gitBranch": gitBranch,
		"gitCommit": gitCommit,
	})
	if err != nil {
		return err
	}
	fmt.Println(string(str))
	return nil
}

func serveFunction(cmd *cobra.Command, args []string) error {

	err := cmd.ParseFlags(os.Args[1:])
	if err != nil {
		return errors.Wrap(err, "Could not parse flags")
	}

	flag := cmd.Flags()

	v := viper.New()
	err = v.BindPFlags(flag)
	if err != nil {
		return errors.Wrap(err, "Could not bind flags")
	}
	v.SetEnvKeyReplacer(strings.NewReplacer("-", "_"))
	v.AutomaticEnv()

	dbEnv := v.GetString(cli.DbEnvFlag)

	logger, err := logging.Config(dbEnv, v.GetBool(cli.VerboseFlag))
	if err != nil {
		log.Fatalf("Failed to initialize Zap logging due to %v", err)
	}

	fields := make([]zap.Field, 0)
	if len(gitBranch) > 0 {
		fields = append(fields, zap.String("git_branch", gitBranch))
	}
	if len(gitCommit) > 0 {
		fields = append(fields, zap.String("git_commit", gitCommit))
	}
	logger = logger.With(fields...)

	if v.GetBool(cli.LogTaskMetadataFlag) {
		resp, err := http.Get("http://169.254.170.2/v2/metadata")
		if err != nil {
			logger.Error(errors.Wrap(err, "could not fetch task metadata").Error())
		} else {
			body, err := ioutil.ReadAll(resp.Body)
			if err != nil {
				logger.Error(errors.Wrap(err, "could not read task metadata").Error())
			} else {
				taskMetadata := &ecs.TaskMetadata{}
				err := json.Unmarshal(body, taskMetadata)
				if err != nil {
					logger.Error(errors.Wrap(err, "could not parse task metadata").Error())
				} else {
					logger = logger.With(
						zap.String("ecs_cluster", taskMetadata.Cluster),
						zap.String("ecs_task_def_family", taskMetadata.Family),
						zap.String("ecs_task_def_revision", taskMetadata.Revision),
					)
				}
			}
			err = resp.Body.Close()
			if err != nil {
				logger.Error(errors.Wrap(err, "could not close task metadata response").Error())
			}
		}
	}
	zap.ReplaceGlobals(logger)

	logger.Info("webserver starting up")

	err = checkConfig(v, logger)
	if err != nil {
		logger.Fatal("invalid configuration", zap.Error(err))
	}

	isDevOrTest := dbEnv == "development" || dbEnv == "test"
	if isDevOrTest {
		logger.Info(fmt.Sprintf("Starting in %s mode, which enables additional features", dbEnv))
	}

	// Honeycomb initialization also initializes beeline, so keep this near the top of the stack
	useHoneycomb := cli.InitHoneycomb(v, logger)

	clientAuthSecretKey := v.GetString(cli.ClientAuthSecretKeyFlag)
	loginGovCallbackProtocol := v.GetString(cli.LoginGovCallbackProtocolFlag)
	loginGovCallbackPort := v.GetInt(cli.LoginGovCallbackPortFlag)
	loginGovSecretKey := v.GetString(cli.LoginGovSecretKeyFlag)
	loginGovHostname := v.GetString(cli.LoginGovHostnameFlag)

	// Assert that our secret keys can be parsed into actual private keys
	// TODO: Store the parsed key in handlers/AppContext instead of parsing every time
	if _, err := jwt.ParseRSAPrivateKeyFromPEM([]byte(loginGovSecretKey)); err != nil {
		logger.Fatal("Login.gov private key", zap.Error(err))
	}
	if _, err := jwt.ParseRSAPrivateKeyFromPEM([]byte(clientAuthSecretKey)); err != nil {
		logger.Fatal("Client auth private key", zap.Error(err))
	}
	if len(loginGovHostname) == 0 {
		logger.Fatal("Must provide the Login.gov hostname parameter, exiting")
	}

	// Create a connection to the DB
	dbConnection, err := cli.InitDatabase(v, logger)
	if err != nil {
		if dbConnection == nil {
			// No connection object means that the configuraton failed to validate and we should kill server startup
			logger.Fatal("Connecting to DB", zap.Error(err))
		} else {
			// A valid connection object that still has an error indicates that the DB is not up but we
			// can proceed (this avoids a failure loop when deploying containers).
			logger.Warn("Starting server without DB connection")
		}
	}

	// Collect the servernames into a handy struct
	appnames := auth.ApplicationServername{
		MilServername:    v.GetString(cli.HTTPMyServerNameFlag),
		OfficeServername: v.GetString(cli.HTTPOfficeServerNameFlag),
		TspServername:    v.GetString(cli.HTTPTSPServerNameFlag),
		AdminServername:  v.GetString(cli.HTTPAdminServerNameFlag),
		OrdersServername: v.GetString(cli.HTTPOrdersServerNameFlag),
		DpsServername:    v.GetString(cli.HTTPDPSServerNameFlag),
		SddcServername:   v.GetString(cli.HTTPSDDCServerNameFlag),
	}

	// Register Login.gov authentication provider for My.(move.mil)
	loginGovProvider, err := cli.InitAuth(v, logger, appnames)
	if err != nil {
		logger.Fatal("Registering login provider", zap.Error(err))
	}

	useSecureCookie := !isDevOrTest
	// Session management and authentication middleware
	noSessionTimeout := v.GetBool(cli.NoSessionTimeoutFlag)
	sessionCookieMiddleware := auth.SessionCookieMiddleware(logger, clientAuthSecretKey, noSessionTimeout, appnames, useSecureCookie)
	maskedCSRFMiddleware := auth.MaskedCSRFMiddleware(logger, useSecureCookie)
	userAuthMiddleware := authentication.UserAuthMiddleware(logger)
	clientCertMiddleware := authentication.ClientCertMiddleware(logger, dbConnection)

	handlerContext := handlers.NewHandlerContext(dbConnection, logger)
	handlerContext.SetCookieSecret(clientAuthSecretKey)
	handlerContext.SetUseSecureCookie(useSecureCookie)
	if noSessionTimeout {
		handlerContext.SetNoSessionTimeout()
	}

	// Email
	notificationSender := cli.InitEmail(v, logger)
	handlerContext.SetNotificationSender(notificationSender)

	build := v.GetString(cli.BuildFlag)

	// Serves files out of build folder
	clientHandler := http.FileServer(http.Dir(build))

	// Get route planner for handlers to calculate transit distances
	// routePlanner := route.NewBingPlanner(logger, bingMapsEndpoint, bingMapsKey)
	routePlanner := cli.InitRoutePlanner(v, logger)
	handlerContext.SetPlanner(routePlanner)

	// Set SendProductionInvoice for ediinvoice
<<<<<<< HEAD
	handlerContext.SetSendProductionInvoice(v.GetBool("send-prod-invoice"))

	storageBackend := v.GetString("storage-backend")
	localStorageRoot := v.GetString("local-storage-root")
	localStorageWebRoot := v.GetString("local-storage-web-root")

	handlerContext.SetFeatureFlag(v.GetBool("feature-flag"))

	var storer storage.FileStorer
	if storageBackend == "s3" {
		awsS3Bucket := v.GetString("aws-s3-bucket-name")
		awsS3Region := v.GetString("aws-s3-region")
		awsS3KeyNamespace := v.GetString("aws-s3-key-namespace")
		logger.Info("Using s3 storage backend",
			zap.String("bucket", awsS3Bucket),
			zap.String("region", awsS3Region),
			zap.String("key", awsS3KeyNamespace))
		if len(awsS3Bucket) == 0 {
			logger.Fatal("must provide aws-s3-bucket-name parameter, exiting")
		}
		if len(awsS3Region) == 0 {
			logger.Fatal("Must provide aws-s3-region parameter, exiting")
		}
		if len(awsS3KeyNamespace) == 0 {
			logger.Fatal("Must provide aws_s3_key_namespace parameter, exiting")
		}
		aws := awssession.Must(awssession.NewSession(&aws.Config{
			Region: aws.String(awsS3Region),
		}))
		storer = storage.NewS3(awsS3Bucket, awsS3KeyNamespace, logger, aws)
	} else if storageBackend == "memory" {
		logger.Info("Using memory storage backend",
			zap.String("root", path.Join(localStorageRoot, localStorageWebRoot)),
			zap.String("web root", localStorageWebRoot))
		fsParams := storage.NewMemoryParams(localStorageRoot, localStorageWebRoot, logger)
		storer = storage.NewMemory(fsParams)
	} else {
		logger.Info("Using local storage backend",
			zap.String("root", path.Join(localStorageRoot, localStorageWebRoot)),
			zap.String("web root", localStorageWebRoot))
		fsParams := storage.NewFilesystemParams(localStorageRoot, localStorageWebRoot, logger)
		storer = storage.NewFilesystem(fsParams)
	}
=======
	handlerContext.SetSendProductionInvoice(v.GetBool(cli.GEXSendProdInvoiceFlag))

	// Storage
	storer := cli.InitStorage(v, logger)
>>>>>>> c6630cb3
	handlerContext.SetFileStorer(storer)

	certificates, rootCAs, err := cli.InitDoDCertificates(v, logger)
	if certificates == nil || rootCAs == nil || err != nil {
		logger.Fatal("Failed to initialize DOD certificates", zap.Error(err))
	}

	logger.Debug("Server DOD Key Pair Loaded")
	logger.Debug("Trusted Certificate Authorities", zap.Any("subjects", rootCAs.Subjects()))

	// Set the GexSender() and GexSender fields
	tlsConfig := &tls.Config{Certificates: certificates, RootCAs: rootCAs}
	var gexRequester services.GexSender
	gexURL := v.GetString(cli.GEXURLFlag)
	if len(gexURL) == 0 {
		// this spins up a local test server
		server := httptest.NewServer(http.HandlerFunc(func(w http.ResponseWriter, r *http.Request) {
			w.WriteHeader(http.StatusOK)
		}))
		gexRequester = invoice.NewGexSenderHTTP(
			server.URL,
			false,
			&tls.Config{},
			"",
			"",
		)
	} else {
		gexRequester = invoice.NewGexSenderHTTP(
			gexURL,
			true,
			tlsConfig,
			v.GetString(cli.GEXBasicAuthUsernameFlag),
			v.GetString(cli.GEXBasicAuthPasswordFlag),
		)
	}
	handlerContext.SetGexSender(gexRequester)

	// Set the ICNSequencer in the handler: if we are in dev/test mode and sending to a real
	// GEX URL, then we should use a random ICN number within a defined range to avoid duplicate
	// test ICNs in Syncada.
	var icnSequencer sequence.Sequencer
	if isDevOrTest && len(gexURL) > 0 {
		// ICNs are 9-digit numbers; reserve the ones in an upper range for development/testing.
		icnSequencer, err = sequence.NewRandomSequencer(ediinvoice.ICNRandomMin, ediinvoice.ICNRandomMax)
		if err != nil {
			logger.Fatal("Could not create random sequencer for ICN", zap.Error(err))
		}
	} else {
		icnSequencer = sequence.NewDatabaseSequencer(dbConnection, ediinvoice.ICNSequenceName)
	}
	handlerContext.SetICNSequencer(icnSequencer)

	rbs, err := cli.InitRBSPersonLookup(v, logger)
	if err != nil {
		logger.Fatal("Could not instantiate IWS RBS", zap.Error(err))
	}
	handlerContext.SetIWSPersonLookup(*rbs)

	dpsAuthSecretKey := v.GetString(cli.DPSAuthSecretKeyFlag)
	dpsCookieDomain := v.GetString(cli.DPSCookieDomainFlag)
	dpsCookieSecret := []byte(v.GetString(cli.DPSAuthCookieSecretKeyFlag))
	dpsCookieExpires := v.GetInt(cli.DPSCookieExpiresInMinutesFlag)

	dpsAuthParams := cli.InitDPSAuthParams(v, appnames)
	handlerContext.SetDPSAuthParams(dpsAuthParams)

	// Base routes
	site := goji.NewMux()
	// Add middleware: they are evaluated in the reverse order in which they
	// are added, but the resulting http.Handlers execute in "normal" order
	// (i.e., the http.Handler returned by the first Middleware added gets
	// called first).
	site.Use(httpsComplianceMiddleware)
	site.Use(securityHeadersMiddleware)
	site.Use(limitBodySizeMiddleware)

	// Stub health check
	site.HandleFunc(pat.Get("/health"), func(w http.ResponseWriter, r *http.Request) {

		data := map[string]interface{}{
			"gitBranch": gitBranch,
			"gitCommit": gitCommit,
		}

		// Check and see if we should disable DB query with '?database=false'
		// Disabling the DB is useful for Route53 health checks which require the TLS
		// handshake be less than 4 seconds and the status code return in less than
		// two seconds. https://docs.aws.amazon.com/Route53/latest/DeveloperGuide/dns-failover-determining-health-of-endpoints.html
		showDB, ok := r.URL.Query()["database"]

		// Always show DB unless key set to "false"
		if !ok || (ok && showDB[0] != "false") {
			dbErr := dbConnection.RawQuery("SELECT 1;").Exec()
			if dbErr != nil {
				logger.Error("Failed database health check", zap.Error(dbErr))
			}
			data["database"] = dbErr == nil
		}

		err := json.NewEncoder(w).Encode(data)
		if err != nil {
			logger.Error("Failed encoding health check response", zap.Error(err))
		}

		// We are not using request middleware here so logging directly in the check
		var protocol string
		if r.TLS == nil {
			protocol = "http"
		} else {
			protocol = "https"
		}

		fields := []zap.Field{
			zap.String("accepted-language", r.Header.Get("accepted-language")),
			zap.Int64("content-length", r.ContentLength),
			zap.String("host", r.Host),
			zap.String("method", r.Method),
			zap.String("protocol", protocol),
			zap.String("protocol-version", r.Proto),
			zap.String("referer", r.Header.Get("referer")),
			zap.String("source", r.RemoteAddr),
			zap.String("url", r.URL.String()),
			zap.String("user-agent", r.UserAgent()),
		}

		// Append x- headers, e.g., x-forwarded-for.
		for name, values := range r.Header {
			if nameLowerCase := strings.ToLower(name); strings.HasPrefix(nameLowerCase, "x-") {
				if len(values) > 0 {
					fields = append(fields, zap.String(nameLowerCase, values[0]))
				}
			}
		}

		logger.Info("Request", fields...)

	})

	staticMux := goji.SubMux()
	staticMux.Use(validMethodForStaticMiddleware)
	staticMux.Handle(pat.Get("/*"), clientHandler)
	// Needed to serve static paths (like favicon)
	staticMux.Handle(pat.Get(""), clientHandler)

	// Allow public content through without any auth or app checks
	site.Handle(pat.New("/static/*"), staticMux)
	site.Handle(pat.New("/downloads/*"), staticMux)
	site.Handle(pat.New("/favicon.ico"), staticMux)

	// Explicitly disable swagger.json route
	site.Handle(pat.Get("/swagger.json"), http.NotFoundHandler())
	if v.GetBool(cli.ServeSwaggerUIFlag) {
		logger.Info("Swagger UI static file serving is enabled")
		site.Handle(pat.Get("/swagger-ui/*"), staticMux)
	} else {
		site.Handle(pat.Get("/swagger-ui/*"), http.NotFoundHandler())
	}

	ordersMux := goji.SubMux()
	ordersDetectionMiddleware := auth.HostnameDetectorMiddleware(logger, appnames.OrdersServername)
	ordersMux.Use(ordersDetectionMiddleware)
	ordersMux.Use(noCacheMiddleware)
	ordersMux.Use(clientCertMiddleware)
	ordersMux.Handle(pat.Get("/swagger.yaml"), fileHandler(v.GetString(cli.OrdersSwaggerFlag)))
	if v.GetBool(cli.ServeSwaggerUIFlag) {
		logger.Info("Orders API Swagger UI serving is enabled")
		ordersMux.Handle(pat.Get("/docs"), fileHandler(path.Join(build, "swagger-ui", "orders.html")))
	} else {
		ordersMux.Handle(pat.Get("/docs"), http.NotFoundHandler())
	}
	ordersMux.Handle(pat.New("/*"), ordersapi.NewOrdersAPIHandler(handlerContext))
	site.Handle(pat.New("/orders/v1/*"), ordersMux)

	dpsMux := goji.SubMux()
	dpsDetectionMiddleware := auth.HostnameDetectorMiddleware(logger, appnames.DpsServername)
	dpsMux.Use(dpsDetectionMiddleware)
	dpsMux.Use(noCacheMiddleware)
	dpsMux.Use(clientCertMiddleware)
	dpsMux.Handle(pat.Get("/swagger.yaml"), fileHandler(v.GetString(cli.DPSSwaggerFlag)))
	if v.GetBool(cli.ServeSwaggerUIFlag) {
		logger.Info("DPS API Swagger UI serving is enabled")
		dpsMux.Handle(pat.Get("/docs"), fileHandler(path.Join(build, "swagger-ui", "dps.html")))
	} else {
		dpsMux.Handle(pat.Get("/docs"), http.NotFoundHandler())
	}
	dpsMux.Handle(pat.New("/*"), dpsapi.NewDPSAPIHandler(handlerContext))
	site.Handle(pat.New("/dps/v0/*"), dpsMux)

	sddcDPSMux := goji.SubMux()
	sddcDetectionMiddleware := auth.HostnameDetectorMiddleware(logger, appnames.SddcServername)
	sddcDPSMux.Use(sddcDetectionMiddleware)
	sddcDPSMux.Use(noCacheMiddleware)
	site.Handle(pat.New("/dps_auth/*"), sddcDPSMux)
	sddcDPSMux.Handle(pat.Get("/set_cookie"),
		dpsauth.NewSetCookieHandler(logger,
			dpsAuthSecretKey,
			dpsCookieDomain,
			dpsCookieSecret,
			dpsCookieExpires))

	root := goji.NewMux()
	root.Use(recoveryMiddleware(logger))
	root.Use(sessionCookieMiddleware)
	root.Use(logging.LogRequestMiddleware(logger))

	// CSRF path is set specifically at the root to avoid duplicate tokens from different paths
	csrfAuthKey, err := hex.DecodeString(v.GetString(cli.CSRFAuthKeyFlag))
	if err != nil {
		logger.Fatal("Failed to decode csrf auth key", zap.Error(err))
	}
	logger.Info("Enabling CSRF protection")
	root.Use(csrf.Protect(csrfAuthKey, csrf.Secure(!isDevOrTest), csrf.Path("/"), csrf.CookieName(auth.GorillaCSRFToken)))
	root.Use(maskedCSRFMiddleware)

	// Sends build variables to honeycomb
	if len(gitBranch) > 0 && len(gitCommit) > 0 {
		root.Use(func(next http.Handler) http.Handler {
			return http.HandlerFunc(func(w http.ResponseWriter, r *http.Request) {
				ctx, span := beeline.StartSpan(r.Context(), "BuildVariablesMiddleware")
				defer span.Send()
				span.AddTraceField("git.branch", gitBranch)
				span.AddTraceField("git.commit", gitCommit)
				next.ServeHTTP(w, r.WithContext(ctx))
			})
		})
	}
	site.Handle(pat.New("/*"), root)

	apiMux := goji.SubMux()
	root.Handle(pat.New("/api/v1/*"), apiMux)
	apiMux.Handle(pat.Get("/swagger.yaml"), fileHandler(v.GetString(cli.SwaggerFlag)))
	if v.GetBool(cli.ServeSwaggerUIFlag) {
		logger.Info("Public API Swagger UI serving is enabled")
		apiMux.Handle(pat.Get("/docs"), fileHandler(path.Join(build, "swagger-ui", "api.html")))
	} else {
		apiMux.Handle(pat.Get("/docs"), http.NotFoundHandler())
	}
	externalAPIMux := goji.SubMux()
	apiMux.Handle(pat.New("/*"), externalAPIMux)
	externalAPIMux.Use(noCacheMiddleware)
	externalAPIMux.Use(userAuthMiddleware)
	externalAPIMux.Handle(pat.New("/*"), publicapi.NewPublicAPIHandler(handlerContext))

	internalMux := goji.SubMux()
	root.Handle(pat.New("/internal/*"), internalMux)
	internalMux.Handle(pat.Get("/swagger.yaml"), fileHandler(v.GetString(cli.InternalSwaggerFlag)))
	if v.GetBool(cli.ServeSwaggerUIFlag) {
		logger.Info("Internal API Swagger UI serving is enabled")
		internalMux.Handle(pat.Get("/docs"), fileHandler(path.Join(build, "swagger-ui", "internal.html")))
	} else {
		internalMux.Handle(pat.Get("/docs"), http.NotFoundHandler())
	}
	// Mux for internal API that enforces auth
	internalAPIMux := goji.SubMux()
	internalMux.Handle(pat.New("/*"), internalAPIMux)
	internalAPIMux.Use(userAuthMiddleware)
	internalAPIMux.Use(noCacheMiddleware)
	internalAPIMux.Handle(pat.New("/*"), internalapi.NewInternalAPIHandler(handlerContext))

	authContext := authentication.NewAuthContext(logger, loginGovProvider, loginGovCallbackProtocol, loginGovCallbackPort)
	authMux := goji.SubMux()
	root.Handle(pat.New("/auth/*"), authMux)
	authMux.Handle(pat.Get("/login-gov"), authentication.RedirectHandler{Context: authContext})
	authMux.Handle(pat.Get("/login-gov/callback"), authentication.NewCallbackHandler(authContext, dbConnection, clientAuthSecretKey, noSessionTimeout, useSecureCookie))
	authMux.Handle(pat.Post("/logout"), authentication.NewLogoutHandler(authContext, clientAuthSecretKey, noSessionTimeout, useSecureCookie))

	if isDevOrTest {
		logger.Info("Enabling devlocal auth")
		localAuthMux := goji.SubMux()
		root.Handle(pat.New("/devlocal-auth/*"), localAuthMux)
		localAuthMux.Handle(pat.Get("/login"), authentication.NewUserListHandler(authContext, dbConnection))
		localAuthMux.Handle(pat.Post("/login"), authentication.NewAssignUserHandler(authContext, dbConnection, appnames, clientAuthSecretKey, noSessionTimeout, useSecureCookie))
		localAuthMux.Handle(pat.Post("/new"), authentication.NewCreateAndLoginUserHandler(authContext, dbConnection, appnames, clientAuthSecretKey, noSessionTimeout, useSecureCookie))
		localAuthMux.Handle(pat.Post("/create"), authentication.NewCreateUserHandler(authContext, dbConnection, appnames, clientAuthSecretKey, noSessionTimeout, useSecureCookie))

		devlocalCAPath := v.GetString(cli.DevlocalCAFlag)
		devlocalCa, err := ioutil.ReadFile(devlocalCAPath) // #nosec
		if err != nil {
			logger.Error(fmt.Sprintf("Unable to read devlocal CA from path %s", devlocalCAPath), zap.Error(err))
		} else {
			rootCAs.AppendCertsFromPEM(devlocalCa)
		}
	}

	storageBackend := v.GetString(cli.StorageBackendFlag)
	if storageBackend == "local" {
		localStorageRoot := v.GetString(cli.LocalStorageRootFlag)
		localStorageWebRoot := v.GetString(cli.LocalStorageWebRootFlag)

		// Add a file handler to provide access to files uploaded in development
		fs := storage.NewFilesystemHandler(localStorageRoot)
		root.Handle(pat.Get(path.Join("/", localStorageWebRoot, "/*")), fs)
	}

	// Serve index.html to all requests that haven't matches a previous route,
	root.HandleFunc(pat.Get("/*"), indexHandler(build, logger))

	var httpHandler http.Handler
	if useHoneycomb {
		httpHandler = hnynethttp.WrapHandler(site)
	} else {
		httpHandler = site
	}

	listenInterface := v.GetString(cli.InterfaceFlag)

	noTLSServer, err := server.CreateNamedServer(&server.CreateNamedServerInput{
		Name:        "no-tls",
		Host:        listenInterface,
		Port:        v.GetInt(cli.NoTLSPortFlag),
		Logger:      logger,
		HTTPHandler: httpHandler,
	})
	if err != nil {
		logger.Fatal("error creating no-tls server", zap.Error(err))
	}
	go startListener(noTLSServer, logger, false)

	tlsServer, err := server.CreateNamedServer(&server.CreateNamedServerInput{
		Name:         "tls",
		Host:         listenInterface,
		Port:         v.GetInt(cli.TLSPortFlag),
		Logger:       logger,
		HTTPHandler:  httpHandler,
		ClientAuth:   tls.NoClientCert,
		Certificates: certificates,
	})
	if err != nil {
		logger.Fatal("error creating tls server", zap.Error(err))
	}
	go startListener(tlsServer, logger, true)

	mutualTLSServer, err := server.CreateNamedServer(&server.CreateNamedServerInput{
		Name:         "mutual-tls",
		Host:         listenInterface,
		Port:         v.GetInt(cli.MutualTLSPortFlag),
		Logger:       logger,
		HTTPHandler:  httpHandler,
		ClientAuth:   tls.RequireAndVerifyClientCert,
		Certificates: certificates,
		ClientCAs:    rootCAs,
	})
	if err != nil {
		logger.Fatal("error creating mutual-tls server", zap.Error(err))
	}
	go startListener(mutualTLSServer, logger, true)

	// make sure we flush any pending startup messages
	logger.Sync()

	// Create a buffered channel that accepts 1 signal at a time.
	quit := make(chan os.Signal, 1)

	// Only send the SIGINT and SIGTERM signals to the quit channel
	signal.Notify(quit, syscall.SIGINT, syscall.SIGTERM)

	// Wait until the quit channel receieves a signal
	sig := <-quit

	logger.Info("received signal for graceful shutdown of server", zap.Any("signal", sig))

	// flush message that we received signal
	logger.Sync()

	gracefulShutdownTimeout := v.GetDuration(cli.GracefulShutdownTimeoutFlag)

	ctx, cancel := context.WithTimeout(context.Background(), gracefulShutdownTimeout)
	defer cancel()

	logger.Info("Waiting for listeners to be shutdown", zap.Duration("timeout", gracefulShutdownTimeout))

	// flush message that we are waiting on listeners
	logger.Sync()

	wg := &sync.WaitGroup{}
	var shutdownErrors sync.Map

	wg.Add(1)
	go func() {
		shutdownErrors.Store(noTLSServer, noTLSServer.Shutdown(ctx))
		wg.Done()
	}()

	wg.Add(1)
	go func() {
		shutdownErrors.Store(tlsServer, tlsServer.Shutdown(ctx))
		wg.Done()
	}()

	wg.Add(1)
	go func() {
		shutdownErrors.Store(mutualTLSServer, mutualTLSServer.Shutdown(ctx))
		wg.Done()
	}()

	wg.Wait()
	logger.Info("All listeners are shutdown")
	logger.Sync()

	shutdownError := false
	shutdownErrors.Range(func(key, value interface{}) bool {
		if srv, ok := key.(*server.NamedServer); ok {
			if err, ok := value.(error); ok {
				logger.Error("shutdown error", zap.String("name", srv.Name), zap.String("addr", srv.Addr), zap.Int("port", srv.Port()), zap.Error(err))
				shutdownError = true
			} else {
				logger.Info("shutdown server", zap.String("name", srv.Name), zap.String("addr", srv.Addr), zap.Int("port", srv.Port()))
			}
		}
		return true
	})
	logger.Sync()

	if shutdownError {
		os.Exit(1)
	}

	return nil
}

func main() {

	root := cobra.Command{
		Use:   "milmove [flags]",
		Short: "Webserver for MilMove",
		Long:  "Webserver for MilMove",
	}

	root.AddCommand(&cobra.Command{
		Use:   "version",
		Short: "Print version information to stdout",
		Long:  "Print version information to stdout",
		RunE:  versionFunction,
	})

	serveCommand := &cobra.Command{
		Use:   "serve",
		Short: "Runs MilMove webserver",
		Long:  "Runs MilMove webserver",
		RunE:  serveFunction,
	}
	initServeFlags(serveCommand.Flags())
	root.AddCommand(serveCommand)

	completionCommand := &cobra.Command{
		Use:   "completion",
		Short: "Generates bash completion scripts",
		Long:  "To install completion scripts run:\n\nmilmove completion > /usr/local/etc/bash_completion.d/milmove",
		RunE: func(cmd *cobra.Command, args []string) error {
			return root.GenBashCompletion(os.Stdout)
		},
	}
	root.AddCommand(completionCommand)

	if err := root.Execute(); err != nil {
		panic(err)
	}

}

// fileHandler serves up a single file
func fileHandler(entrypoint string) http.HandlerFunc {
	return func(w http.ResponseWriter, r *http.Request) {
		http.ServeFile(w, r, entrypoint)
	}
}

// indexHandler returns a handler that will serve the resulting content
func indexHandler(buildDir string, logger logger) http.HandlerFunc {

	indexPath := path.Join(buildDir, "index.html")
	// #nosec - indexPath does not come from user input
	indexHTML, err := ioutil.ReadFile(indexPath)
	if err != nil {
		logger.Fatal("could not read index.html template: run make client_build", zap.Error(err))
	}

	stat, err := os.Stat(indexPath)
	if err != nil {
		logger.Fatal("could not stat index.html template", zap.Error(err))
	}

	return func(w http.ResponseWriter, r *http.Request) {
		http.ServeContent(w, r, "index.html", stat.ModTime(), bytes.NewReader(indexHTML))
	}
}<|MERGE_RESOLUTION|>--- conflicted
+++ resolved
@@ -173,23 +173,6 @@
 	cli.InitRouteFlags(flag)
 
 	// EDI Invoice Config
-<<<<<<< HEAD
-	flag.String("gex-basic-auth-username", "", "GEX api auth username")
-	flag.String("gex-basic-auth-password", "", "GEX api auth password")
-	flag.Bool("send-prod-invoice", false, "Flag (bool) for EDI Invoices to signify if they should be sent with Production or Test indicator")
-
-	flag.String("gex-url", "", "URL for sending an HTTP POST request to GEX")
-
-	flag.String("storage-backend", "local", "Storage backend to use, either local, memory or s3.")
-	flag.String("local-storage-root", "tmp", "Local storage root directory. Default is tmp.")
-	flag.String("local-storage-web-root", "storage", "Local storage web root directory. Default is storage.")
-	flag.String("email-backend", "local", "Email backend to use, either SES or local")
-	flag.String("aws-s3-bucket-name", "", "S3 bucket used for file storage")
-	flag.String("aws-s3-region", "", "AWS region used for S3 file storage")
-	flag.String("aws-s3-key-namespace", "", "Key prefix for all objects written to S3")
-	flag.String("aws-ses-region", "", "AWS region used for SES")
-	flag.String("aws-ses-domain", "", "Domain used for SES")
-=======
 	cli.InitGEXFlags(flag)
 
 	// Storage
@@ -197,7 +180,6 @@
 
 	// Email
 	cli.InitEmailFlags(flag)
->>>>>>> c6630cb3
 
 	// Honeycomb Config
 	cli.InitHoneycombFlags(flag)
@@ -209,68 +191,7 @@
 	cli.InitDatabaseFlags(flag)
 
 	// CSRF Protection
-<<<<<<< HEAD
-	flag.String("csrf-auth-key", "", "CSRF Auth Key, 32 byte long")
-
-	// EIA Open Data API
-	flag.String("eia-key", "", "Key for Energy Information Administration (EIA) api")
-	flag.String("eia-url", "", "Url for Energy Information Administration (EIA) api")
-
-	flag.Bool("feature-flag", false, "Feature flag (bool) to enable feature flag")
-}
-
-func parseCertificates(str string) []string {
-
-	certFormat := "-----BEGIN CERTIFICATE-----\n%s\n-----END CERTIFICATE-----"
-
-	// https://tools.ietf.org/html/rfc7468#section-2
-	//	- https://stackoverflow.com/questions/20173472/does-go-regexps-any-charcter-match-newline
-	re := regexp.MustCompile("(?s)([-]{5}BEGIN CERTIFICATE[-]{5})(\\s*)(.+?)(\\s*)([-]{5}END CERTIFICATE[-]{5})")
-	matches := re.FindAllStringSubmatch(str, -1)
-
-	certs := make([]string, 0, len(matches))
-	for _, m := range matches {
-		// each match will include a slice of strings starting with
-		// (0) the full match, then
-		// (1) "-----BEGIN CERTIFICATE-----",
-		// (2) whitespace if any,
-		// (3) base64-encoded certificate data,
-		// (4) whitespace if any, and then
-		// (5) -----END CERTIFICATE-----
-		certs = append(certs, fmt.Sprintf(certFormat, m[3]))
-	}
-	return certs
-}
-
-func initDODCertificates(v *viper.Viper, logger logger) ([]tls.Certificate, *x509.CertPool, error) {
-
-	tlsCertString := v.GetString("move-mil-dod-tls-cert")
-	if len(tlsCertString) == 0 {
-		return make([]tls.Certificate, 0), nil, errors.Errorf("%s is missing", "move-mil-dod-tls-cert")
-	}
-
-	tlsCerts := parseCertificates(tlsCertString)
-	if len(tlsCerts) == 0 {
-		return make([]tls.Certificate, 0), nil, errors.Errorf("%s is missing certificate PEM block", "move-mil-dod-tls-cert")
-	}
-	if len(tlsCerts) > 1 {
-		return make([]tls.Certificate, 0), nil, errors.Errorf("%s has too many certificate PEM blocks", "move-mil-dod-tls-cert")
-	}
-
-	logger.Info("certitficate chain from move-mil-dod-tls-cert parsed", zap.Any("count", len(tlsCerts)))
-
-	caCertString := v.GetString("move-mil-dod-ca-cert")
-	if len(caCertString) == 0 {
-		return make([]tls.Certificate, 0), nil, errors.Errorf("%s is missing", "move-mil-dod-ca-cert")
-	}
-
-	caCerts := parseCertificates(caCertString)
-	if len(caCerts) == 0 {
-		return make([]tls.Certificate, 0), nil, errors.Errorf("%s is missing certificate PEM block", "move-mil-dod-tls-cert")
-	}
-=======
 	cli.InitCSRFFlags(flag)
->>>>>>> c6630cb3
 
 	// Verbose
 	cli.InitVerboseFlags(flag)
@@ -537,56 +458,10 @@
 	handlerContext.SetPlanner(routePlanner)
 
 	// Set SendProductionInvoice for ediinvoice
-<<<<<<< HEAD
-	handlerContext.SetSendProductionInvoice(v.GetBool("send-prod-invoice"))
-
-	storageBackend := v.GetString("storage-backend")
-	localStorageRoot := v.GetString("local-storage-root")
-	localStorageWebRoot := v.GetString("local-storage-web-root")
-
-	handlerContext.SetFeatureFlag(v.GetBool("feature-flag"))
-
-	var storer storage.FileStorer
-	if storageBackend == "s3" {
-		awsS3Bucket := v.GetString("aws-s3-bucket-name")
-		awsS3Region := v.GetString("aws-s3-region")
-		awsS3KeyNamespace := v.GetString("aws-s3-key-namespace")
-		logger.Info("Using s3 storage backend",
-			zap.String("bucket", awsS3Bucket),
-			zap.String("region", awsS3Region),
-			zap.String("key", awsS3KeyNamespace))
-		if len(awsS3Bucket) == 0 {
-			logger.Fatal("must provide aws-s3-bucket-name parameter, exiting")
-		}
-		if len(awsS3Region) == 0 {
-			logger.Fatal("Must provide aws-s3-region parameter, exiting")
-		}
-		if len(awsS3KeyNamespace) == 0 {
-			logger.Fatal("Must provide aws_s3_key_namespace parameter, exiting")
-		}
-		aws := awssession.Must(awssession.NewSession(&aws.Config{
-			Region: aws.String(awsS3Region),
-		}))
-		storer = storage.NewS3(awsS3Bucket, awsS3KeyNamespace, logger, aws)
-	} else if storageBackend == "memory" {
-		logger.Info("Using memory storage backend",
-			zap.String("root", path.Join(localStorageRoot, localStorageWebRoot)),
-			zap.String("web root", localStorageWebRoot))
-		fsParams := storage.NewMemoryParams(localStorageRoot, localStorageWebRoot, logger)
-		storer = storage.NewMemory(fsParams)
-	} else {
-		logger.Info("Using local storage backend",
-			zap.String("root", path.Join(localStorageRoot, localStorageWebRoot)),
-			zap.String("web root", localStorageWebRoot))
-		fsParams := storage.NewFilesystemParams(localStorageRoot, localStorageWebRoot, logger)
-		storer = storage.NewFilesystem(fsParams)
-	}
-=======
 	handlerContext.SetSendProductionInvoice(v.GetBool(cli.GEXSendProdInvoiceFlag))
 
 	// Storage
 	storer := cli.InitStorage(v, logger)
->>>>>>> c6630cb3
 	handlerContext.SetFileStorer(storer)
 
 	certificates, rootCAs, err := cli.InitDoDCertificates(v, logger)
