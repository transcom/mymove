--- conflicted
+++ resolved
@@ -336,17 +336,10 @@
 	}
 	logger = logger.With(fields...)
 
-<<<<<<< HEAD
-	if v.GetBool("log-task-metadata") {
+	if v.GetBool(cli.LogTaskMetadataFlag) {
 		resp, httpGetErr := http.Get("http://169.254.170.2/v2/metadata")
 		if httpGetErr != nil {
 			logger.Error(errors.Wrap(httpGetErr, "could not fetch task metadata").Error())
-=======
-	if v.GetBool(cli.LogTaskMetadataFlag) {
-		resp, err := http.Get("http://169.254.170.2/v2/metadata")
-		if err != nil {
-			logger.Error(errors.Wrap(err, "could not fetch task metadata").Error())
->>>>>>> c6630cb3
 		} else {
 			body, readAllErr := ioutil.ReadAll(resp.Body)
 			if readAllErr != nil {
@@ -450,34 +443,9 @@
 		handlerContext.SetNoSessionTimeout()
 	}
 
-<<<<<<< HEAD
-	if v.GetString("email-backend") == "ses" {
-		// Setup Amazon SES (email) service
-		// TODO: This might be able to be combined with the AWS Session that we're using for S3 down
-		// below.
-		awsSESRegion := v.GetString("aws-ses-region")
-		awsSESDomain := v.GetString("aws-ses-domain")
-		logger.Info("Using ses email backend",
-			zap.String("region", awsSESRegion),
-			zap.String("domain", awsSESDomain))
-		sesSession, newSessionErr := awssession.NewSession(&aws.Config{
-			Region: aws.String(awsSESRegion),
-		})
-		if newSessionErr != nil {
-			logger.Fatal("Failed to create a new AWS client config provider", zap.Error(newSessionErr))
-		}
-		sesService := ses.New(sesSession)
-		handlerContext.SetNotificationSender(notifications.NewNotificationSender(sesService, awsSESDomain, logger))
-	} else {
-		domain := "milmovelocal"
-		logger.Info("Using local email backend", zap.String("domain", domain))
-		handlerContext.SetNotificationSender(notifications.NewStubNotificationSender(domain, logger))
-	}
-=======
 	// Email
 	notificationSender := cli.InitEmail(v, logger)
 	handlerContext.SetNotificationSender(notificationSender)
->>>>>>> c6630cb3
 
 	build := v.GetString(cli.BuildFlag)
 
@@ -769,16 +737,10 @@
 		localAuthMux.Handle(pat.Post("/new"), authentication.NewCreateAndLoginUserHandler(authContext, dbConnection, appnames, clientAuthSecretKey, noSessionTimeout, useSecureCookie))
 		localAuthMux.Handle(pat.Post("/create"), authentication.NewCreateUserHandler(authContext, dbConnection, appnames, clientAuthSecretKey, noSessionTimeout, useSecureCookie))
 
-<<<<<<< HEAD
-		devlocalCa, readFileErr := ioutil.ReadFile(v.GetString("devlocal-ca")) // #nosec
+		devlocalCAPath := v.GetString(cli.DevlocalCAFlag)
+		devlocalCa, readFileErr := ioutil.ReadFile(devlocalCAPath) // #nosec
 		if readFileErr != nil {
-			logger.Error("No devlocal CA path defined", zap.Error(readFileErr))
-=======
-		devlocalCAPath := v.GetString(cli.DevlocalCAFlag)
-		devlocalCa, err := ioutil.ReadFile(devlocalCAPath) // #nosec
-		if err != nil {
-			logger.Error(fmt.Sprintf("Unable to read devlocal CA from path %s", devlocalCAPath), zap.Error(err))
->>>>>>> c6630cb3
+			logger.Error(fmt.Sprintf("Unable to read devlocal CA from path %s", devlocalCAPath), zap.Error(readFileErr))
 		} else {
 			rootCAs.AppendCertsFromPEM(devlocalCa)
 		}
