package main

import (
	"bytes"
	"context"
	"crypto/tls"
	"encoding/hex"
	"encoding/json"
	"fmt"
	"io/ioutil"
	"log"
	"net/http"
	"net/http/httptest"
	"os"
	"os/signal"
	"path"
	"runtime/debug"
	"strings"
	"sync"
	"syscall"

	"github.com/pkg/errors"

	"github.com/dgrijalva/jwt-go"
	"github.com/gorilla/csrf"
	"github.com/honeycombio/beeline-go"
	"github.com/honeycombio/beeline-go/wrappers/hnynethttp"
	"github.com/spf13/cobra"
	"github.com/spf13/pflag"
	"github.com/spf13/viper"
	"go.uber.org/zap"
	goji "goji.io"
	"goji.io/pat"

	"github.com/transcom/mymove/pkg/auth"
	"github.com/transcom/mymove/pkg/auth/authentication"
	"github.com/transcom/mymove/pkg/cli"
	"github.com/transcom/mymove/pkg/db/sequence"
	"github.com/transcom/mymove/pkg/dpsauth"
	"github.com/transcom/mymove/pkg/ecs"
	ediinvoice "github.com/transcom/mymove/pkg/edi/invoice"
	"github.com/transcom/mymove/pkg/handlers"
	"github.com/transcom/mymove/pkg/handlers/adminapi"
	"github.com/transcom/mymove/pkg/handlers/dpsapi"
	"github.com/transcom/mymove/pkg/handlers/internalapi"
	"github.com/transcom/mymove/pkg/handlers/ordersapi"
	"github.com/transcom/mymove/pkg/handlers/publicapi"
	"github.com/transcom/mymove/pkg/logging"
	"github.com/transcom/mymove/pkg/server"
	"github.com/transcom/mymove/pkg/services"
	"github.com/transcom/mymove/pkg/services/invoice"
	"github.com/transcom/mymove/pkg/storage"
)

// GitCommit is empty unless set as a build flag
// See https://blog.alexellis.io/inject-build-time-vars-golang/
var gitBranch string
var gitCommit string

// max request body size is 20 mb
const maxBodySize int64 = 200 * 1000 * 1000

type errInvalidHost struct {
	Host string
}

func (e *errInvalidHost) Error() string {
	return fmt.Sprintf("invalid host %s, must not contain whitespace, :, /, or \\", e.Host)
}

func limitBodySizeMiddleware(inner http.Handler) http.Handler {
	zap.L().Debug("limitBodySizeMiddleware installed")
	mw := func(w http.ResponseWriter, r *http.Request) {
		r.Body = http.MaxBytesReader(w, r.Body, maxBodySize)
		inner.ServeHTTP(w, r)
		return
	}
	return http.HandlerFunc(mw)
}

func noCacheMiddleware(inner http.Handler) http.Handler {
	zap.L().Debug("noCacheMiddleware installed")
	mw := func(w http.ResponseWriter, r *http.Request) {
		w.Header().Set("Cache-Control", "no-cache, no-store, must-revalidate")
		inner.ServeHTTP(w, r)
		return
	}
	return http.HandlerFunc(mw)
}

func recoveryMiddleware(logger logger) func(inner http.Handler) http.Handler {
	zap.L().Debug("recovery installed")
	return func(inner http.Handler) http.Handler {
		mw := func(w http.ResponseWriter, r *http.Request) {
			defer func() {
				if r := recover(); r != nil {
					w.WriteHeader(http.StatusInternalServerError)
					errorMsg := fmt.Sprint(r)
					stacktrace := fmt.Sprintf("%s", debug.Stack())
					logger.Error("panic recovery", zap.String("error", errorMsg), zap.String("stacktrace", stacktrace))
				}
			}()
			inner.ServeHTTP(w, r)
		}
		return http.HandlerFunc(mw)
	}
}

func httpsComplianceMiddleware(inner http.Handler) http.Handler {
	zap.L().Debug("httpsComplianceMiddleware installed")
	mw := func(w http.ResponseWriter, r *http.Request) {
		// set the HSTS header using values recommended by OWASP
		// https://www.owasp.org/index.php/HTTP_Strict_Transport_Security_Cheat_Sheet#Examples
		w.Header().Set("strict-transport-security", "max-age=31536000; includeSubdomains; preload")
		inner.ServeHTTP(w, r)
		return
	}
	return http.HandlerFunc(mw)
}

func validMethodForStaticMiddleware(inner http.Handler) http.Handler {
	mw := func(w http.ResponseWriter, r *http.Request) {
		if r.Method != "GET" && r.Method != "HEAD" {
			http.Error(w, http.StatusText(405), http.StatusMethodNotAllowed)
			return
		}
		inner.ServeHTTP(w, r)
		return
	}
	return http.HandlerFunc(mw)
}

func securityHeadersMiddleware(inner http.Handler) http.Handler {
	zap.L().Debug("securityHeadersMiddleware installed")
	mw := func(w http.ResponseWriter, r *http.Request) {
		// Sets headers to prevent rendering our page in an iframe, prevents clickjacking
		// https://developer.mozilla.org/en-US/docs/Web/HTTP/Headers/X-Frame-Options
		w.Header().Set("X-Frame-Options", "deny")
		// https://developer.mozilla.org/en-US/docs/Web/HTTP/Headers/Content-Security-Policy/frame-ancestors
		w.Header().Set("Content-Security-Policy", "frame-ancestors 'none'")
		// https://developer.mozilla.org/en-US/docs/Web/HTTP/Headers/X-XSS-Protection
		w.Header().Set("X-XSS-Protection", "1; mode=block")
		inner.ServeHTTP(w, r)
		return
	}
	return http.HandlerFunc(mw)
}

// initServeFlags - Order matters!
func initServeFlags(flag *pflag.FlagSet) {

	// Build Server
	cli.InitBuildFlags(flag)

	// Hosts
	cli.InitHostFlags(flag)

	// SDDC + DPS Auth config
	cli.InitDPSFlags(flag)

	// Initialize Swagger
<<<<<<< HEAD
	flag.String("swagger", "swagger/api.yaml", "The location of the public API swagger definition")
	flag.String("internal-swagger", "swagger/internal.yaml", "The location of the internal API swagger definition")
	flag.String("orders-swagger", "swagger/orders.yaml", "The location of the Orders API swagger definition")
	flag.String("dps-swagger", "swagger/dps.yaml", "The location of the DPS API swagger definition")
	flag.String("admin-swagger", "swagger/admin.yaml", "The location of the admin API swagger definition")
	flag.Bool(serveSwaggerUIFlag, false, "Whether to serve swagger UI for the APIs")

	flag.BoolP("debug-logging", "v", false, "log messages at the debug level.")
	flag.String("client-auth-secret-key", "", "Client auth secret JWT key.")
	flag.Bool("no-session-timeout", false, "whether user sessions should timeout.")

	flag.String("devlocal-ca", "", "Path to PEM-encoded devlocal CA certificate, enabled in development and test builds")
	flag.String("dod-ca-package", "", "Path to PKCS#7 package containing certificates of all DoD root and intermediate CAs")
	flag.String("move-mil-dod-ca-cert", "", "The DoD CA certificate used to sign the move.mil TLS certificate.")
	flag.String("move-mil-dod-tls-cert", "", "The DoD-signed TLS certificate for various move.mil services.")
	flag.String("move-mil-dod-tls-key", "", "The private key for the DoD-signed TLS certificate for various move.mil services.")

	// Ports to listen to
	flag.Int("mutual-tls-port", 9443, "The `port` for the mutual TLS listener.")
	flag.Int("tls-port", 8443, "the `port` for the server side TLS listener.")
	flag.Int("no-tls-port", 8080, "the `port` for the listener not requiring any TLS.")

	// Login.Gov config
	flag.String("login-gov-callback-protocol", "https", "Protocol for non local environments.")
	flag.Int("login-gov-callback-port", 443, "The port for callback urls.")
	flag.String("login-gov-secret-key", "", "Login.gov auth secret JWT key.")
	flag.String("login-gov-my-client-id", "", "Client ID registered with login gov.")
	flag.String("login-gov-office-client-id", "", "Client ID registered with login gov.")
	flag.String("login-gov-tsp-client-id", "", "Client ID registered with login gov.")
	flag.String("login-gov-admin-client-id", "", "Client ID registered with login gov.")
	flag.String("login-gov-hostname", "", "Hostname for communicating with login gov.")

	/* For bing Maps use the following
	bingMapsEndpoint := flag.String("bing_maps_endpoint", "", "URL for the Bing Maps Truck endpoint to use")
	bingMapsKey := flag.String("bing_maps_key", "", "Authentication key to use for the Bing Maps endpoint")
	*/

	// HERE Maps Config
	flag.String("here-maps-geocode-endpoint", "", "URL for the HERE maps geocoder endpoint")
	flag.String("here-maps-routing-endpoint", "", "URL for the HERE maps routing endpoint")
	flag.String("here-maps-app-id", "", "HERE maps App ID for this application")
	flag.String("here-maps-app-code", "", "HERE maps App API code")
=======
	cli.InitSwaggerFlags(flag)

	// Certs
	cli.InitCertFlags(flag)

	// Ports to listen to
	cli.InitPortFlags(flag)

	// Login.Gov Auth config
	cli.InitAuthFlags(flag)

	// HERE Route Config
	cli.InitRouteFlags(flag)
>>>>>>> 6be0c75e

	// EDI Invoice Config
	cli.InitGEXFlags(flag)

	// Storage
	cli.InitStorageFlags(flag)

	// Email
	cli.InitEmailFlags(flag)

	// Honeycomb Config
	cli.InitHoneycombFlags(flag)

	// IWS
	cli.InitIWSFlags(flag)

	// DB Config
	cli.InitDatabaseFlags(flag)

	// CSRF Protection
	cli.InitCSRFFlags(flag)

	// Verbose
	cli.InitVerboseFlags(flag)

	// Don't sort flags
	flag.SortFlags = false
}

func checkConfig(v *viper.Viper, logger logger) error {

	logger.Info("checking webserver config")

	if err := cli.CheckBuild(v); err != nil {
		return err
	}

	if err := cli.CheckHosts(v); err != nil {
		return err
	}

	if err := cli.CheckDPS(v); err != nil {
		return err
	}

	if err := cli.CheckSwagger(v); err != nil {
		return err
	}

	if err := cli.CheckCert(v); err != nil {
		return err
	}

	if err := cli.CheckPorts(v); err != nil {
		return err
	}

	if err := cli.CheckAuth(v); err != nil {
		return err
	}

	if err := cli.CheckRoute(v); err != nil {
		return err
	}

	if err := cli.CheckGEX(v); err != nil {
		return err
	}

	if err := cli.CheckStorage(v); err != nil {
		return err
	}

	if err := cli.CheckEmail(v); err != nil {
		return err
	}

	if err := cli.CheckHoneycomb(v); err != nil {
		return err
	}

	if err := cli.CheckIWS(v); err != nil {
		return err
	}

	if err := cli.CheckDatabase(v, logger); err != nil {
		return err
	}

	if err := cli.CheckCSRF(v); err != nil {
		return err
	}

	if err := cli.CheckVerbose(v); err != nil {
		return err
	}

	return nil
}

func startListener(srv *server.NamedServer, logger logger, useTLS bool) {
	logger.Info("Starting listener",
		zap.String("name", srv.Name),
		zap.Duration("idle-timeout", srv.IdleTimeout),
		zap.Any("listen-address", srv.Addr),
		zap.Int("max-header-bytes", srv.MaxHeaderBytes),
		zap.Int("port", srv.Port()),
		zap.Bool("tls", useTLS),
	)
	var err error
	if useTLS {
		err = srv.ListenAndServeTLS()
	} else {
		err = srv.ListenAndServe()
	}
	if err != nil && err != http.ErrServerClosed {
		logger.Fatal("server error", zap.String("name", srv.Name), zap.Error(err))
	}
}

func versionFunction(cmd *cobra.Command, args []string) error {
	str, err := json.Marshal(map[string]interface{}{
		"gitBranch": gitBranch,
		"gitCommit": gitCommit,
	})
	if err != nil {
		return err
	}
	fmt.Println(string(str))
	return nil
}

func serveFunction(cmd *cobra.Command, args []string) error {

	err := cmd.ParseFlags(os.Args[1:])
	if err != nil {
		return errors.Wrap(err, "Could not parse flags")
	}

	flag := cmd.Flags()

	v := viper.New()
	err = v.BindPFlags(flag)
	if err != nil {
		return errors.Wrap(err, "Could not bind flags")
	}
	v.SetEnvKeyReplacer(strings.NewReplacer("-", "_"))
	v.AutomaticEnv()

	dbEnv := v.GetString(cli.DbEnvFlag)

	logger, err := logging.Config(dbEnv, v.GetBool(cli.VerboseFlag))
	if err != nil {
		log.Fatalf("Failed to initialize Zap logging due to %v", err)
	}

	fields := make([]zap.Field, 0)
	if len(gitBranch) > 0 {
		fields = append(fields, zap.String("git_branch", gitBranch))
	}
	if len(gitCommit) > 0 {
		fields = append(fields, zap.String("git_commit", gitCommit))
	}
	logger = logger.With(fields...)

	if v.GetBool(cli.LogTaskMetadataFlag) {
		resp, err := http.Get("http://169.254.170.2/v2/metadata")
		if err != nil {
			logger.Error(errors.Wrap(err, "could not fetch task metadata").Error())
		} else {
			body, err := ioutil.ReadAll(resp.Body)
			if err != nil {
				logger.Error(errors.Wrap(err, "could not read task metadata").Error())
			} else {
				taskMetadata := &ecs.TaskMetadata{}
				err := json.Unmarshal(body, taskMetadata)
				if err != nil {
					logger.Error(errors.Wrap(err, "could not parse task metadata").Error())
				} else {
					logger = logger.With(
						zap.String("ecs_cluster", taskMetadata.Cluster),
						zap.String("ecs_task_def_family", taskMetadata.Family),
						zap.String("ecs_task_def_revision", taskMetadata.Revision),
					)
				}
			}
			err = resp.Body.Close()
			if err != nil {
				logger.Error(errors.Wrap(err, "could not close task metadata response").Error())
			}
		}
	}
	zap.ReplaceGlobals(logger)

	logger.Info("webserver starting up")

	err = checkConfig(v, logger)
	if err != nil {
		logger.Fatal("invalid configuration", zap.Error(err))
	}

	isDevOrTest := dbEnv == "development" || dbEnv == "test"
	if isDevOrTest {
		logger.Info(fmt.Sprintf("Starting in %s mode, which enables additional features", dbEnv))
	}

	// Honeycomb initialization also initializes beeline, so keep this near the top of the stack
	useHoneycomb := cli.InitHoneycomb(v, logger)

	clientAuthSecretKey := v.GetString(cli.ClientAuthSecretKeyFlag)
	loginGovCallbackProtocol := v.GetString(cli.LoginGovCallbackProtocolFlag)
	loginGovCallbackPort := v.GetInt(cli.LoginGovCallbackPortFlag)
	loginGovSecretKey := v.GetString(cli.LoginGovSecretKeyFlag)
	loginGovHostname := v.GetString(cli.LoginGovHostnameFlag)

	// Assert that our secret keys can be parsed into actual private keys
	// TODO: Store the parsed key in handlers/AppContext instead of parsing every time
	if _, err := jwt.ParseRSAPrivateKeyFromPEM([]byte(loginGovSecretKey)); err != nil {
		logger.Fatal("Login.gov private key", zap.Error(err))
	}
	if _, err := jwt.ParseRSAPrivateKeyFromPEM([]byte(clientAuthSecretKey)); err != nil {
		logger.Fatal("Client auth private key", zap.Error(err))
	}
	if len(loginGovHostname) == 0 {
		logger.Fatal("Must provide the Login.gov hostname parameter, exiting")
	}

	// Create a connection to the DB
	dbConnection, err := cli.InitDatabase(v, logger)
	if err != nil {
		if dbConnection == nil {
			// No connection object means that the configuraton failed to validate and we should kill server startup
			logger.Fatal("Connecting to DB", zap.Error(err))
		} else {
			// A valid connection object that still has an error indicates that the DB is not up but we
			// can proceed (this avoids a failure loop when deploying containers).
			logger.Warn("Starting server without DB connection")
		}
	}

	// Collect the servernames into a handy struct
	appnames := auth.ApplicationServername{
		MilServername:    v.GetString(cli.HTTPMyServerNameFlag),
		OfficeServername: v.GetString(cli.HTTPOfficeServerNameFlag),
		TspServername:    v.GetString(cli.HTTPTSPServerNameFlag),
		AdminServername:  v.GetString(cli.HTTPAdminServerNameFlag),
		OrdersServername: v.GetString(cli.HTTPOrdersServerNameFlag),
		DpsServername:    v.GetString(cli.HTTPDPSServerNameFlag),
		SddcServername:   v.GetString(cli.HTTPSDDCServerNameFlag),
	}

	// Register Login.gov authentication provider for My.(move.mil)
<<<<<<< HEAD
	loginGovProvider := authentication.NewLoginGovProvider(loginGovHostname, loginGovSecretKey, logger)
	err = loginGovProvider.RegisterProvider(
		appnames.MilServername,
		v.GetString("login-gov-my-client-id"),
		appnames.OfficeServername,
		v.GetString("login-gov-office-client-id"),
		appnames.TspServername,
		v.GetString("login-gov-tsp-client-id"),
		appnames.AdminServername,
		v.GetString("login-gov-admin-client-id"),
		loginGovCallbackProtocol,
		loginGovCallbackPort)
=======
	loginGovProvider, err := cli.InitAuth(v, logger, appnames)
>>>>>>> 6be0c75e
	if err != nil {
		logger.Fatal("Registering login provider", zap.Error(err))
	}

	useSecureCookie := !isDevOrTest
	// Session management and authentication middleware
	noSessionTimeout := v.GetBool(cli.NoSessionTimeoutFlag)
	sessionCookieMiddleware := auth.SessionCookieMiddleware(logger, clientAuthSecretKey, noSessionTimeout, appnames, useSecureCookie)
	maskedCSRFMiddleware := auth.MaskedCSRFMiddleware(logger, useSecureCookie)
	userAuthMiddleware := authentication.UserAuthMiddleware(logger)
	clientCertMiddleware := authentication.ClientCertMiddleware(logger, dbConnection)

	handlerContext := handlers.NewHandlerContext(dbConnection, logger)
	handlerContext.SetCookieSecret(clientAuthSecretKey)
	handlerContext.SetUseSecureCookie(useSecureCookie)
	if noSessionTimeout {
		handlerContext.SetNoSessionTimeout()
	}

	// Email
	notificationSender := cli.InitEmail(v, logger)
	handlerContext.SetNotificationSender(notificationSender)

	build := v.GetString(cli.BuildFlag)

	// Serves files out of build folder
	clientHandler := http.FileServer(http.Dir(build))

	// Get route planner for handlers to calculate transit distances
	// routePlanner := route.NewBingPlanner(logger, bingMapsEndpoint, bingMapsKey)
	routePlanner := cli.InitRoutePlanner(v, logger)
	handlerContext.SetPlanner(routePlanner)

	// Set SendProductionInvoice for ediinvoice
	handlerContext.SetSendProductionInvoice(v.GetBool(cli.GEXSendProdInvoiceFlag))

	// Storage
	storer := cli.InitStorage(v, logger)
	handlerContext.SetFileStorer(storer)

	certificates, rootCAs, err := cli.InitDoDCertificates(v, logger)
	if certificates == nil || rootCAs == nil || err != nil {
		logger.Fatal("Failed to initialize DOD certificates", zap.Error(err))
	}

	logger.Debug("Server DOD Key Pair Loaded")
	logger.Debug("Trusted Certificate Authorities", zap.Any("subjects", rootCAs.Subjects()))

	// Set the GexSender() and GexSender fields
	tlsConfig := &tls.Config{Certificates: certificates, RootCAs: rootCAs}
	var gexRequester services.GexSender
	gexURL := v.GetString(cli.GEXURLFlag)
	if len(gexURL) == 0 {
		// this spins up a local test server
		server := httptest.NewServer(http.HandlerFunc(func(w http.ResponseWriter, r *http.Request) {
			w.WriteHeader(http.StatusOK)
		}))
		gexRequester = invoice.NewGexSenderHTTP(
			server.URL,
			false,
			&tls.Config{},
			"",
			"",
		)
	} else {
		gexRequester = invoice.NewGexSenderHTTP(
			gexURL,
			true,
			tlsConfig,
			v.GetString(cli.GEXBasicAuthUsernameFlag),
			v.GetString(cli.GEXBasicAuthPasswordFlag),
		)
	}
	handlerContext.SetGexSender(gexRequester)

	// Set the ICNSequencer in the handler: if we are in dev/test mode and sending to a real
	// GEX URL, then we should use a random ICN number within a defined range to avoid duplicate
	// test ICNs in Syncada.
	var icnSequencer sequence.Sequencer
	if isDevOrTest && len(gexURL) > 0 {
		// ICNs are 9-digit numbers; reserve the ones in an upper range for development/testing.
		icnSequencer, err = sequence.NewRandomSequencer(ediinvoice.ICNRandomMin, ediinvoice.ICNRandomMax)
		if err != nil {
			logger.Fatal("Could not create random sequencer for ICN", zap.Error(err))
		}
	} else {
		icnSequencer = sequence.NewDatabaseSequencer(dbConnection, ediinvoice.ICNSequenceName)
	}
	handlerContext.SetICNSequencer(icnSequencer)

	rbs, err := cli.InitRBSPersonLookup(v, logger)
	if err != nil {
		logger.Fatal("Could not instantiate IWS RBS", zap.Error(err))
	}
	handlerContext.SetIWSPersonLookup(*rbs)

	dpsAuthSecretKey := v.GetString(cli.DPSAuthSecretKeyFlag)
	dpsCookieDomain := v.GetString(cli.DPSCookieDomainFlag)
	dpsCookieSecret := []byte(v.GetString(cli.DPSAuthCookieSecretKeyFlag))
	dpsCookieExpires := v.GetInt(cli.DPSCookieExpiresInMinutesFlag)

	dpsAuthParams := cli.InitDPSAuthParams(v, appnames)
	handlerContext.SetDPSAuthParams(dpsAuthParams)

	// Base routes
	site := goji.NewMux()
	// Add middleware: they are evaluated in the reverse order in which they
	// are added, but the resulting http.Handlers execute in "normal" order
	// (i.e., the http.Handler returned by the first Middleware added gets
	// called first).
	site.Use(httpsComplianceMiddleware)
	site.Use(securityHeadersMiddleware)
	site.Use(limitBodySizeMiddleware)

	// Stub health check
	site.HandleFunc(pat.Get("/health"), func(w http.ResponseWriter, r *http.Request) {

		data := map[string]interface{}{
			"gitBranch": gitBranch,
			"gitCommit": gitCommit,
		}

		// Check and see if we should disable DB query with '?database=false'
		// Disabling the DB is useful for Route53 health checks which require the TLS
		// handshake be less than 4 seconds and the status code return in less than
		// two seconds. https://docs.aws.amazon.com/Route53/latest/DeveloperGuide/dns-failover-determining-health-of-endpoints.html
		showDB, ok := r.URL.Query()["database"]

		// Always show DB unless key set to "false"
		if !ok || (ok && showDB[0] != "false") {
			dbErr := dbConnection.RawQuery("SELECT 1;").Exec()
			if dbErr != nil {
				logger.Error("Failed database health check", zap.Error(dbErr))
			}
			data["database"] = dbErr == nil
		}

		err := json.NewEncoder(w).Encode(data)
		if err != nil {
			logger.Error("Failed encoding health check response", zap.Error(err))
		}

		// We are not using request middleware here so logging directly in the check
		var protocol string
		if r.TLS == nil {
			protocol = "http"
		} else {
			protocol = "https"
		}

		fields := []zap.Field{
			zap.String("accepted-language", r.Header.Get("accepted-language")),
			zap.Int64("content-length", r.ContentLength),
			zap.String("host", r.Host),
			zap.String("method", r.Method),
			zap.String("protocol", protocol),
			zap.String("protocol-version", r.Proto),
			zap.String("referer", r.Header.Get("referer")),
			zap.String("source", r.RemoteAddr),
			zap.String("url", r.URL.String()),
			zap.String("user-agent", r.UserAgent()),
		}

		// Append x- headers, e.g., x-forwarded-for.
		for name, values := range r.Header {
			if nameLowerCase := strings.ToLower(name); strings.HasPrefix(nameLowerCase, "x-") {
				if len(values) > 0 {
					fields = append(fields, zap.String(nameLowerCase, values[0]))
				}
			}
		}

		logger.Info("Request", fields...)

	})

	staticMux := goji.SubMux()
	staticMux.Use(validMethodForStaticMiddleware)
	staticMux.Handle(pat.Get("/*"), clientHandler)
	// Needed to serve static paths (like favicon)
	staticMux.Handle(pat.Get(""), clientHandler)

	// Allow public content through without any auth or app checks
	site.Handle(pat.New("/static/*"), staticMux)
	site.Handle(pat.New("/downloads/*"), staticMux)
	site.Handle(pat.New("/favicon.ico"), staticMux)

	// Explicitly disable swagger.json route
	site.Handle(pat.Get("/swagger.json"), http.NotFoundHandler())
	if v.GetBool(cli.ServeSwaggerUIFlag) {
		logger.Info("Swagger UI static file serving is enabled")
		site.Handle(pat.Get("/swagger-ui/*"), staticMux)
	} else {
		site.Handle(pat.Get("/swagger-ui/*"), http.NotFoundHandler())
	}

	ordersMux := goji.SubMux()
	ordersDetectionMiddleware := auth.HostnameDetectorMiddleware(logger, appnames.OrdersServername)
	ordersMux.Use(ordersDetectionMiddleware)
	ordersMux.Use(noCacheMiddleware)
	ordersMux.Use(clientCertMiddleware)
	ordersMux.Handle(pat.Get("/swagger.yaml"), fileHandler(v.GetString(cli.OrdersSwaggerFlag)))
	if v.GetBool(cli.ServeSwaggerUIFlag) {
		logger.Info("Orders API Swagger UI serving is enabled")
		ordersMux.Handle(pat.Get("/docs"), fileHandler(path.Join(build, "swagger-ui", "orders.html")))
	} else {
		ordersMux.Handle(pat.Get("/docs"), http.NotFoundHandler())
	}
	ordersMux.Handle(pat.New("/*"), ordersapi.NewOrdersAPIHandler(handlerContext))
	site.Handle(pat.New("/orders/v1/*"), ordersMux)

	dpsMux := goji.SubMux()
	dpsDetectionMiddleware := auth.HostnameDetectorMiddleware(logger, appnames.DpsServername)
	dpsMux.Use(dpsDetectionMiddleware)
	dpsMux.Use(noCacheMiddleware)
	dpsMux.Use(clientCertMiddleware)
	dpsMux.Handle(pat.Get("/swagger.yaml"), fileHandler(v.GetString(cli.DPSSwaggerFlag)))
	if v.GetBool(cli.ServeSwaggerUIFlag) {
		logger.Info("DPS API Swagger UI serving is enabled")
		dpsMux.Handle(pat.Get("/docs"), fileHandler(path.Join(build, "swagger-ui", "dps.html")))
	} else {
		dpsMux.Handle(pat.Get("/docs"), http.NotFoundHandler())
	}
	dpsMux.Handle(pat.New("/*"), dpsapi.NewDPSAPIHandler(handlerContext))
	site.Handle(pat.New("/dps/v0/*"), dpsMux)

	sddcDPSMux := goji.SubMux()
	sddcDetectionMiddleware := auth.HostnameDetectorMiddleware(logger, appnames.SddcServername)
	sddcDPSMux.Use(sddcDetectionMiddleware)
	sddcDPSMux.Use(noCacheMiddleware)
	site.Handle(pat.New("/dps_auth/*"), sddcDPSMux)
	sddcDPSMux.Handle(pat.Get("/set_cookie"),
		dpsauth.NewSetCookieHandler(logger,
			dpsAuthSecretKey,
			dpsCookieDomain,
			dpsCookieSecret,
			dpsCookieExpires))

	root := goji.NewMux()
	root.Use(recoveryMiddleware(logger))
	root.Use(sessionCookieMiddleware)
	root.Use(logging.LogRequestMiddleware(logger))

	// CSRF path is set specifically at the root to avoid duplicate tokens from different paths
	csrfAuthKey, err := hex.DecodeString(v.GetString(cli.CSRFAuthKeyFlag))
	if err != nil {
		logger.Fatal("Failed to decode csrf auth key", zap.Error(err))
	}
	logger.Info("Enabling CSRF protection")
	root.Use(csrf.Protect(csrfAuthKey, csrf.Secure(!isDevOrTest), csrf.Path("/"), csrf.CookieName(auth.GorillaCSRFToken)))
	root.Use(maskedCSRFMiddleware)

	// Sends build variables to honeycomb
	if len(gitBranch) > 0 && len(gitCommit) > 0 {
		root.Use(func(next http.Handler) http.Handler {
			return http.HandlerFunc(func(w http.ResponseWriter, r *http.Request) {
				ctx, span := beeline.StartSpan(r.Context(), "BuildVariablesMiddleware")
				defer span.Send()
				span.AddTraceField("git.branch", gitBranch)
				span.AddTraceField("git.commit", gitCommit)
				next.ServeHTTP(w, r.WithContext(ctx))
			})
		})
	}
	site.Handle(pat.New("/*"), root)

	apiMux := goji.SubMux()
	root.Handle(pat.New("/api/v1/*"), apiMux)
	apiMux.Handle(pat.Get("/swagger.yaml"), fileHandler(v.GetString(cli.SwaggerFlag)))
	if v.GetBool(cli.ServeSwaggerUIFlag) {
		logger.Info("Public API Swagger UI serving is enabled")
		apiMux.Handle(pat.Get("/docs"), fileHandler(path.Join(build, "swagger-ui", "api.html")))
	} else {
		apiMux.Handle(pat.Get("/docs"), http.NotFoundHandler())
	}
	externalAPIMux := goji.SubMux()
	apiMux.Handle(pat.New("/*"), externalAPIMux)
	externalAPIMux.Use(noCacheMiddleware)
	externalAPIMux.Use(userAuthMiddleware)
	externalAPIMux.Handle(pat.New("/*"), publicapi.NewPublicAPIHandler(handlerContext))

	internalMux := goji.SubMux()
	root.Handle(pat.New("/internal/*"), internalMux)
	internalMux.Handle(pat.Get("/swagger.yaml"), fileHandler(v.GetString(cli.InternalSwaggerFlag)))
	if v.GetBool(cli.ServeSwaggerUIFlag) {
		logger.Info("Internal API Swagger UI serving is enabled")
		internalMux.Handle(pat.Get("/docs"), fileHandler(path.Join(build, "swagger-ui", "internal.html")))
	} else {
		internalMux.Handle(pat.Get("/docs"), http.NotFoundHandler())
	}
	// Mux for internal API that enforces auth
	internalAPIMux := goji.SubMux()
	internalMux.Handle(pat.New("/*"), internalAPIMux)
	internalAPIMux.Use(userAuthMiddleware)
	internalAPIMux.Use(noCacheMiddleware)
	internalAPIMux.Handle(pat.New("/*"), internalapi.NewInternalAPIHandler(handlerContext))

	adminMux := goji.SubMux()
	root.Handle(pat.New("/admin/v1/*"), adminMux)
	adminMux.Handle(pat.Get("/swagger.yaml"), fileHandler(v.GetString("admin-swagger")))
	if v.GetBool(serveSwaggerUIFlag) {
		logger.Info("Admin API Swagger UI serving is enabled")
		adminMux.Handle(pat.Get("/docs"), fileHandler(path.Join(build, "swagger-ui", "admin.html")))
	} else {
		adminMux.Handle(pat.Get("/docs"), http.NotFoundHandler())
	}
	// Mux for admin API that enforces auth
	adminAPIMux := goji.SubMux()
	adminMux.Handle(pat.New("/*"), adminAPIMux)
	adminAPIMux.Use(userAuthMiddleware)
	adminAPIMux.Use(noCacheMiddleware)
	adminAPIMux.Handle(pat.New("/*"), adminapi.NewAdminAPIHandler(handlerContext))

	authContext := authentication.NewAuthContext(logger, loginGovProvider, loginGovCallbackProtocol, loginGovCallbackPort)
	authMux := goji.SubMux()
	root.Handle(pat.New("/auth/*"), authMux)
	authMux.Handle(pat.Get("/login-gov"), authentication.RedirectHandler{Context: authContext})
	authMux.Handle(pat.Get("/login-gov/callback"), authentication.NewCallbackHandler(authContext, dbConnection, clientAuthSecretKey, noSessionTimeout, useSecureCookie))
	authMux.Handle(pat.Post("/logout"), authentication.NewLogoutHandler(authContext, clientAuthSecretKey, noSessionTimeout, useSecureCookie))

	if isDevOrTest {
		logger.Info("Enabling devlocal auth")
		localAuthMux := goji.SubMux()
		root.Handle(pat.New("/devlocal-auth/*"), localAuthMux)
		localAuthMux.Handle(pat.Get("/login"), authentication.NewUserListHandler(authContext, dbConnection))
		localAuthMux.Handle(pat.Post("/login"), authentication.NewAssignUserHandler(authContext, dbConnection, appnames, clientAuthSecretKey, noSessionTimeout, useSecureCookie))
		localAuthMux.Handle(pat.Post("/new"), authentication.NewCreateAndLoginUserHandler(authContext, dbConnection, appnames, clientAuthSecretKey, noSessionTimeout, useSecureCookie))
		localAuthMux.Handle(pat.Post("/create"), authentication.NewCreateUserHandler(authContext, dbConnection, appnames, clientAuthSecretKey, noSessionTimeout, useSecureCookie))

		devlocalCAPath := v.GetString(cli.DevlocalCAFlag)
		devlocalCa, err := ioutil.ReadFile(devlocalCAPath) // #nosec
		if err != nil {
			logger.Error(fmt.Sprintf("Unable to read devlocal CA from path %s", devlocalCAPath), zap.Error(err))
		} else {
			rootCAs.AppendCertsFromPEM(devlocalCa)
		}
	}

	storageBackend := v.GetString(cli.StorageBackendFlag)
	if storageBackend == "local" {
		localStorageRoot := v.GetString(cli.LocalStorageRootFlag)
		localStorageWebRoot := v.GetString(cli.LocalStorageWebRootFlag)

		// Add a file handler to provide access to files uploaded in development
		fs := storage.NewFilesystemHandler(localStorageRoot)
		root.Handle(pat.Get(path.Join("/", localStorageWebRoot, "/*")), fs)
	}

	// Serve index.html to all requests that haven't matches a previous route,
	root.HandleFunc(pat.Get("/*"), indexHandler(build, logger))

	var httpHandler http.Handler
	if useHoneycomb {
		httpHandler = hnynethttp.WrapHandler(site)
	} else {
		httpHandler = site
	}

	listenInterface := v.GetString(cli.InterfaceFlag)

	noTLSServer, err := server.CreateNamedServer(&server.CreateNamedServerInput{
		Name:        "no-tls",
		Host:        listenInterface,
		Port:        v.GetInt(cli.NoTLSPortFlag),
		Logger:      logger,
		HTTPHandler: httpHandler,
	})
	if err != nil {
		logger.Fatal("error creating no-tls server", zap.Error(err))
	}
	go startListener(noTLSServer, logger, false)

	tlsServer, err := server.CreateNamedServer(&server.CreateNamedServerInput{
		Name:         "tls",
		Host:         listenInterface,
		Port:         v.GetInt(cli.TLSPortFlag),
		Logger:       logger,
		HTTPHandler:  httpHandler,
		ClientAuth:   tls.NoClientCert,
		Certificates: certificates,
	})
	if err != nil {
		logger.Fatal("error creating tls server", zap.Error(err))
	}
	go startListener(tlsServer, logger, true)

	mutualTLSServer, err := server.CreateNamedServer(&server.CreateNamedServerInput{
		Name:         "mutual-tls",
		Host:         listenInterface,
		Port:         v.GetInt(cli.MutualTLSPortFlag),
		Logger:       logger,
		HTTPHandler:  httpHandler,
		ClientAuth:   tls.RequireAndVerifyClientCert,
		Certificates: certificates,
		ClientCAs:    rootCAs,
	})
	if err != nil {
		logger.Fatal("error creating mutual-tls server", zap.Error(err))
	}
	go startListener(mutualTLSServer, logger, true)

	// make sure we flush any pending startup messages
	logger.Sync()

	// Create a buffered channel that accepts 1 signal at a time.
	quit := make(chan os.Signal, 1)

	// Only send the SIGINT and SIGTERM signals to the quit channel
	signal.Notify(quit, syscall.SIGINT, syscall.SIGTERM)

	// Wait until the quit channel receieves a signal
	sig := <-quit

	logger.Info("received signal for graceful shutdown of server", zap.Any("signal", sig))

	// flush message that we received signal
	logger.Sync()

	gracefulShutdownTimeout := v.GetDuration(cli.GracefulShutdownTimeoutFlag)

	ctx, cancel := context.WithTimeout(context.Background(), gracefulShutdownTimeout)
	defer cancel()

	logger.Info("Waiting for listeners to be shutdown", zap.Duration("timeout", gracefulShutdownTimeout))

	// flush message that we are waiting on listeners
	logger.Sync()

	wg := &sync.WaitGroup{}
	var shutdownErrors sync.Map

	wg.Add(1)
	go func() {
		shutdownErrors.Store(noTLSServer, noTLSServer.Shutdown(ctx))
		wg.Done()
	}()

	wg.Add(1)
	go func() {
		shutdownErrors.Store(tlsServer, tlsServer.Shutdown(ctx))
		wg.Done()
	}()

	wg.Add(1)
	go func() {
		shutdownErrors.Store(mutualTLSServer, mutualTLSServer.Shutdown(ctx))
		wg.Done()
	}()

	wg.Wait()
	logger.Info("All listeners are shutdown")
	logger.Sync()

	shutdownError := false
	shutdownErrors.Range(func(key, value interface{}) bool {
		if srv, ok := key.(*server.NamedServer); ok {
			if err, ok := value.(error); ok {
				logger.Error("shutdown error", zap.String("name", srv.Name), zap.String("addr", srv.Addr), zap.Int("port", srv.Port()), zap.Error(err))
				shutdownError = true
			} else {
				logger.Info("shutdown server", zap.String("name", srv.Name), zap.String("addr", srv.Addr), zap.Int("port", srv.Port()))
			}
		}
		return true
	})
	logger.Sync()

	if shutdownError {
		os.Exit(1)
	}

	return nil
}

func main() {

	root := cobra.Command{
		Use:   "milmove [flags]",
		Short: "Webserver for MilMove",
		Long:  "Webserver for MilMove",
	}

	root.AddCommand(&cobra.Command{
		Use:   "version",
		Short: "Print version information to stdout",
		Long:  "Print version information to stdout",
		RunE:  versionFunction,
	})

	serveCommand := &cobra.Command{
		Use:   "serve",
		Short: "Runs MilMove webserver",
		Long:  "Runs MilMove webserver",
		RunE:  serveFunction,
	}
	initServeFlags(serveCommand.Flags())
	root.AddCommand(serveCommand)

	completionCommand := &cobra.Command{
		Use:   "completion",
		Short: "Generates bash completion scripts",
		Long:  "To install completion scripts run:\n\nmilmove completion > /usr/local/etc/bash_completion.d/milmove",
		RunE: func(cmd *cobra.Command, args []string) error {
			return root.GenBashCompletion(os.Stdout)
		},
	}
	root.AddCommand(completionCommand)

	if err := root.Execute(); err != nil {
		panic(err)
	}

}

// fileHandler serves up a single file
func fileHandler(entrypoint string) http.HandlerFunc {
	return func(w http.ResponseWriter, r *http.Request) {
		http.ServeFile(w, r, entrypoint)
	}
}

// indexHandler returns a handler that will serve the resulting content
func indexHandler(buildDir string, logger logger) http.HandlerFunc {

	indexPath := path.Join(buildDir, "index.html")
	// #nosec - indexPath does not come from user input
	indexHTML, err := ioutil.ReadFile(indexPath)
	if err != nil {
		logger.Fatal("could not read index.html template: run make client_build", zap.Error(err))
	}

	stat, err := os.Stat(indexPath)
	if err != nil {
		logger.Fatal("could not stat index.html template", zap.Error(err))
	}

	return func(w http.ResponseWriter, r *http.Request) {
		http.ServeContent(w, r, "index.html", stat.ModTime(), bytes.NewReader(indexHTML))
	}
}<|MERGE_RESOLUTION|>--- conflicted
+++ resolved
@@ -159,50 +159,6 @@
 	cli.InitDPSFlags(flag)
 
 	// Initialize Swagger
-<<<<<<< HEAD
-	flag.String("swagger", "swagger/api.yaml", "The location of the public API swagger definition")
-	flag.String("internal-swagger", "swagger/internal.yaml", "The location of the internal API swagger definition")
-	flag.String("orders-swagger", "swagger/orders.yaml", "The location of the Orders API swagger definition")
-	flag.String("dps-swagger", "swagger/dps.yaml", "The location of the DPS API swagger definition")
-	flag.String("admin-swagger", "swagger/admin.yaml", "The location of the admin API swagger definition")
-	flag.Bool(serveSwaggerUIFlag, false, "Whether to serve swagger UI for the APIs")
-
-	flag.BoolP("debug-logging", "v", false, "log messages at the debug level.")
-	flag.String("client-auth-secret-key", "", "Client auth secret JWT key.")
-	flag.Bool("no-session-timeout", false, "whether user sessions should timeout.")
-
-	flag.String("devlocal-ca", "", "Path to PEM-encoded devlocal CA certificate, enabled in development and test builds")
-	flag.String("dod-ca-package", "", "Path to PKCS#7 package containing certificates of all DoD root and intermediate CAs")
-	flag.String("move-mil-dod-ca-cert", "", "The DoD CA certificate used to sign the move.mil TLS certificate.")
-	flag.String("move-mil-dod-tls-cert", "", "The DoD-signed TLS certificate for various move.mil services.")
-	flag.String("move-mil-dod-tls-key", "", "The private key for the DoD-signed TLS certificate for various move.mil services.")
-
-	// Ports to listen to
-	flag.Int("mutual-tls-port", 9443, "The `port` for the mutual TLS listener.")
-	flag.Int("tls-port", 8443, "the `port` for the server side TLS listener.")
-	flag.Int("no-tls-port", 8080, "the `port` for the listener not requiring any TLS.")
-
-	// Login.Gov config
-	flag.String("login-gov-callback-protocol", "https", "Protocol for non local environments.")
-	flag.Int("login-gov-callback-port", 443, "The port for callback urls.")
-	flag.String("login-gov-secret-key", "", "Login.gov auth secret JWT key.")
-	flag.String("login-gov-my-client-id", "", "Client ID registered with login gov.")
-	flag.String("login-gov-office-client-id", "", "Client ID registered with login gov.")
-	flag.String("login-gov-tsp-client-id", "", "Client ID registered with login gov.")
-	flag.String("login-gov-admin-client-id", "", "Client ID registered with login gov.")
-	flag.String("login-gov-hostname", "", "Hostname for communicating with login gov.")
-
-	/* For bing Maps use the following
-	bingMapsEndpoint := flag.String("bing_maps_endpoint", "", "URL for the Bing Maps Truck endpoint to use")
-	bingMapsKey := flag.String("bing_maps_key", "", "Authentication key to use for the Bing Maps endpoint")
-	*/
-
-	// HERE Maps Config
-	flag.String("here-maps-geocode-endpoint", "", "URL for the HERE maps geocoder endpoint")
-	flag.String("here-maps-routing-endpoint", "", "URL for the HERE maps routing endpoint")
-	flag.String("here-maps-app-id", "", "HERE maps App ID for this application")
-	flag.String("here-maps-app-code", "", "HERE maps App API code")
-=======
 	cli.InitSwaggerFlags(flag)
 
 	// Certs
@@ -216,7 +172,6 @@
 
 	// HERE Route Config
 	cli.InitRouteFlags(flag)
->>>>>>> 6be0c75e
 
 	// EDI Invoice Config
 	cli.InitGEXFlags(flag)
@@ -469,22 +424,7 @@
 	}
 
 	// Register Login.gov authentication provider for My.(move.mil)
-<<<<<<< HEAD
-	loginGovProvider := authentication.NewLoginGovProvider(loginGovHostname, loginGovSecretKey, logger)
-	err = loginGovProvider.RegisterProvider(
-		appnames.MilServername,
-		v.GetString("login-gov-my-client-id"),
-		appnames.OfficeServername,
-		v.GetString("login-gov-office-client-id"),
-		appnames.TspServername,
-		v.GetString("login-gov-tsp-client-id"),
-		appnames.AdminServername,
-		v.GetString("login-gov-admin-client-id"),
-		loginGovCallbackProtocol,
-		loginGovCallbackPort)
-=======
 	loginGovProvider, err := cli.InitAuth(v, logger, appnames)
->>>>>>> 6be0c75e
 	if err != nil {
 		logger.Fatal("Registering login provider", zap.Error(err))
 	}
@@ -784,8 +724,8 @@
 
 	adminMux := goji.SubMux()
 	root.Handle(pat.New("/admin/v1/*"), adminMux)
-	adminMux.Handle(pat.Get("/swagger.yaml"), fileHandler(v.GetString("admin-swagger")))
-	if v.GetBool(serveSwaggerUIFlag) {
+	adminMux.Handle(pat.Get("/swagger.yaml"), fileHandler(v.GetString(cli.AdminSwaggerFlag)))
+	if v.GetBool(cli.ServeSwaggerUIFlag) {
 		logger.Info("Admin API Swagger UI serving is enabled")
 		adminMux.Handle(pat.Get("/docs"), fileHandler(path.Join(build, "swagger-ui", "admin.html")))
 	} else {
