package main

import (
	"os"

	"github.com/spf13/cobra"
)

// GitCommit is empty unless set as a build flag
// See https://blog.alexellis.io/inject-build-time-vars-golang/
var gitBranch string
var gitCommit string

func stringSliceContains(stringSlice []string, value string) bool {
	for _, x := range stringSlice {
		if value == x {
			return true
		}
	}
	return false
}

func main() {

	root := cobra.Command{
		Use:   "milmove [flags]",
		Short: "Webserver for MilMove",
		Long:  "Webserver for MilMove",
	}

	root.AddCommand(&cobra.Command{
		Use:   "version",
		Short: "Print version information to stdout",
		Long:  "Print version information to stdout",
		RunE:  versionFunction,
	})

	serveCommand := &cobra.Command{
		Use:   "serve",
		Short: "Runs MilMove webserver",
		Long:  "Runs MilMove webserver",
		RunE:  serveFunction,
	}
	initServeFlags(serveCommand.Flags())
	root.AddCommand(serveCommand)

	migrateCommand := &cobra.Command{
		Use:           "migrate",
		Short:         "Runs MilMove migrations",
		Long:          "Runs MilMove migrations",
		RunE:          migrateFunction,
		SilenceUsage:  true, // not needed
		SilenceErrors: true, // not needed
	}
	initMigrateFlags(migrateCommand.Flags())
	root.AddCommand(migrateCommand)

	genCommand := &cobra.Command{
		Use:   "gen",
		Short: "Generate migrations and other objects",
		Long:  "Generate migrations and other objects",
		RunE:  nil,
	}
	root.AddCommand(genCommand)

	genMigrationCommand := &cobra.Command{
		Use:                   "migration -n NAME [-t TYPE]",
		Short:                 "Generate migrations and other objects",
		Long:                  "Generate migrations and other objects",
		RunE:                  genMigrationFunction,
		DisableFlagsInUseLine: true,
		SilenceErrors:         true, // not needed
	}
	initGenMigrationFlags(genMigrationCommand.Flags())
	genCommand.AddCommand(genMigrationCommand)

	genOfficeUserMigrationCommand := &cobra.Command{
		Use:                   "office-user-migration -f CSV_FILENAME -n MIGRATION_NAME",
		Short:                 "Generate migrations required for adding office users",
		Long:                  "Generate migrations required for adding office users",
		RunE:                  genOfficeUserMigration,
		DisableFlagsInUseLine: true,
		SilenceErrors:         true, // not needed
	}
	initGenOfficeUserMigrationFlags(genOfficeUserMigrationCommand.Flags())
	genCommand.AddCommand(genOfficeUserMigrationCommand)

<<<<<<< HEAD
	genDutyStationsMigrationCommand := &cobra.Command{
		Use:                   "duty-stations-migration -f CSV_FILENAME -n MIGRATION_NAME",
		Short:                 "Generate migrations required for adding duty stations",
		Long:                  "Generate migrations required for adding duty stations",
		RunE:                  genDutyStationsMigration,
		DisableFlagsInUseLine: true,
		SilenceErrors:         true, // not needed
	}
	initGenDutyStationsMigrationFlags(genDutyStationsMigrationCommand.Flags())
	genCommand.AddCommand(genDutyStationsMigrationCommand)
=======
	genDisableUserMigrationCommand := &cobra.Command{
		Use:                   "disable-user-migration -e EMAIL",
		Short:                 "Generate migrations required for disabling a user",
		Long:                  "Generate migrations required for disabling a user",
		RunE:                  genDisableUserMigration,
		DisableFlagsInUseLine: true,
	}
	initDisableUserMigrationFlags(genDisableUserMigrationCommand.Flags())
	genCommand.AddCommand(genDisableUserMigrationCommand)
>>>>>>> 5561f342

	completionCommand := &cobra.Command{
		Use:   "completion",
		Short: "Generates bash completion scripts",
		Long:  "To install completion scripts run:\n\nmilmove completion > /usr/local/etc/bash_completion.d/milmove",
		RunE: func(cmd *cobra.Command, args []string) error {
			return root.GenBashCompletion(os.Stdout)
		},
	}
	root.AddCommand(completionCommand)

	if err := root.Execute(); err != nil {
		panic(err)
	}
}<|MERGE_RESOLUTION|>--- conflicted
+++ resolved
@@ -85,7 +85,6 @@
 	initGenOfficeUserMigrationFlags(genOfficeUserMigrationCommand.Flags())
 	genCommand.AddCommand(genOfficeUserMigrationCommand)
 
-<<<<<<< HEAD
 	genDutyStationsMigrationCommand := &cobra.Command{
 		Use:                   "duty-stations-migration -f CSV_FILENAME -n MIGRATION_NAME",
 		Short:                 "Generate migrations required for adding duty stations",
@@ -96,7 +95,7 @@
 	}
 	initGenDutyStationsMigrationFlags(genDutyStationsMigrationCommand.Flags())
 	genCommand.AddCommand(genDutyStationsMigrationCommand)
-=======
+
 	genDisableUserMigrationCommand := &cobra.Command{
 		Use:                   "disable-user-migration -e EMAIL",
 		Short:                 "Generate migrations required for disabling a user",
@@ -106,7 +105,6 @@
 	}
 	initDisableUserMigrationFlags(genDisableUserMigrationCommand.Flags())
 	genCommand.AddCommand(genDisableUserMigrationCommand)
->>>>>>> 5561f342
 
 	completionCommand := &cobra.Command{
 		Use:   "completion",
