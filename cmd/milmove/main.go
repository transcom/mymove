--- conflicted
+++ resolved
@@ -14,20 +14,6 @@
 	"os"
 	"os/signal"
 	"path"
-<<<<<<< HEAD
-	"path/filepath"
-	"strconv"
-	"strings"
-	"sync"
-	"syscall"
-	"time"
-
-	"github.com/aws/aws-sdk-go/aws"
-	"github.com/aws/aws-sdk-go/aws/endpoints"
-	awssession "github.com/aws/aws-sdk-go/aws/session"
-	"github.com/aws/aws-sdk-go/service/ses"
-	jwt "github.com/dgrijalva/jwt-go"
-=======
 	"runtime/debug"
 	"strings"
 	"sync"
@@ -36,14 +22,9 @@
 	"github.com/pkg/errors"
 
 	"github.com/dgrijalva/jwt-go"
->>>>>>> 598e81cf
 	"github.com/gorilla/csrf"
 	"github.com/honeycombio/beeline-go"
 	"github.com/honeycombio/beeline-go/wrappers/hnynethttp"
-<<<<<<< HEAD
-	"github.com/pkg/errors"
-=======
->>>>>>> 598e81cf
 	"github.com/spf13/cobra"
 	"github.com/spf13/pflag"
 	"github.com/spf13/viper"
@@ -78,37 +59,6 @@
 // max request body size is 20 mb
 const maxBodySize int64 = 200 * 1000 * 1000
 
-<<<<<<< HEAD
-// hereRequestTimeout is how long to wait on HERE request before timing out (15 seconds).
-const hereRequestTimeout = time.Duration(15) * time.Second
-
-type errInvalidSSLMode struct {
-	Mode  string
-	Modes []string
-}
-
-func (e *errInvalidSSLMode) Error() string {
-	return fmt.Sprintf("invalid ssl mode %s, must be one of: "+strings.Join(e.Modes, ", "), e.Mode)
-}
-
-type errInvalidProtocol struct {
-	Protocol string
-}
-
-func (e *errInvalidProtocol) Error() string {
-	return fmt.Sprintf("invalid protocol %s, must be http or https", e.Protocol)
-}
-
-type errInvalidPort struct {
-	Port int
-}
-
-func (e *errInvalidPort) Error() string {
-	return fmt.Sprintf("invalid port %d, must be > 0 and <= 65535", e.Port)
-}
-
-=======
->>>>>>> 598e81cf
 type errInvalidHost struct {
 	Host string
 }
@@ -198,16 +148,8 @@
 // initServeFlags - Order matters!
 func initServeFlags(flag *pflag.FlagSet) {
 
-<<<<<<< HEAD
-	flag.String("build", "build", "the directory to serve static files from.")
-	flag.String("config-dir", "config", "The location of server config files")
-	flag.String("interface", "", "The interface spec to listen for connections on. Default is all.")
-	flag.String("service-name", "app", "The service name identifies the application for instrumentation.")
-	flag.Duration("graceful-shutdown-timeout", 25*time.Second, "The duration for which the server gracefully wait for existing connections to finish.  AWS ECS only gives you 30 seconds before sending SIGKILL.")
-=======
 	// Build Server
 	cli.InitBuildFlags(flag)
->>>>>>> 598e81cf
 
 	// Hosts
 	cli.InitHostFlags(flag)
@@ -216,27 +158,10 @@
 	cli.InitDPSFlags(flag)
 
 	// Initialize Swagger
-<<<<<<< HEAD
-	flag.String("swagger", "swagger/api.yaml", "The location of the public API swagger definition")
-	flag.String("internal-swagger", "swagger/internal.yaml", "The location of the internal API swagger definition")
-	flag.String("orders-swagger", "swagger/orders.yaml", "The location of the Orders API swagger definition")
-	flag.String("dps-swagger", "swagger/dps.yaml", "The location of the DPS API swagger definition")
-	flag.Bool(serveSwaggerUIFlag, false, "Whether to serve swagger UI for the APIs")
-
-	flag.String("client-auth-secret-key", "", "Client auth secret JWT key.")
-	flag.Bool("no-session-timeout", false, "whether user sessions should timeout.")
-
-	flag.String("devlocal-ca", "", "Path to PEM-encoded devlocal CA certificate, enabled in development and test builds")
-	flag.String("dod-ca-package", "", "Path to PKCS#7 package containing certificates of all DoD root and intermediate CAs")
-	flag.String("move-mil-dod-ca-cert", "", "The DoD CA certificate used to sign the move.mil TLS certificate.")
-	flag.String("move-mil-dod-tls-cert", "", "The DoD-signed TLS certificate for various move.mil services.")
-	flag.String("move-mil-dod-tls-key", "", "The private key for the DoD-signed TLS certificate for various move.mil services.")
-=======
 	cli.InitSwaggerFlags(flag)
 
 	// Certs
 	cli.InitCertFlags(flag)
->>>>>>> 598e81cf
 
 	// Ports to listen to
 	cli.InitPortFlags(flag)
@@ -266,8 +191,7 @@
 	cli.InitDatabaseFlags(flag)
 
 	// CSRF Protection
-<<<<<<< HEAD
-	flag.String("csrf-auth-key", "", "CSRF Auth Key, 32 byte long")
+	cli.InitCSRFFlags(flag)
 
 	// Verbose
 	cli.InitVerboseFlags(flag)
@@ -276,95 +200,6 @@
 	flag.SortFlags = false
 }
 
-func initDODCertificates(v *viper.Viper, logger logger) ([]tls.Certificate, *x509.CertPool, error) {
-
-	tlsCertString := v.GetString("move-mil-dod-tls-cert")
-	if len(tlsCertString) == 0 {
-		return make([]tls.Certificate, 0), nil, errors.Errorf("%s is missing", "move-mil-dod-tls-cert")
-	}
-
-	tlsCerts := cli.ParseCertificates(tlsCertString)
-	if len(tlsCerts) == 0 {
-		return make([]tls.Certificate, 0), nil, errors.Errorf("%s is missing certificate PEM block", "move-mil-dod-tls-cert")
-	}
-	if len(tlsCerts) > 1 {
-		return make([]tls.Certificate, 0), nil, errors.Errorf("%s has too many certificate PEM blocks", "move-mil-dod-tls-cert")
-	}
-
-	logger.Info("certitficate chain from move-mil-dod-tls-cert parsed", zap.Any("count", len(tlsCerts)))
-
-	caCertString := v.GetString("move-mil-dod-ca-cert")
-	if len(caCertString) == 0 {
-		return make([]tls.Certificate, 0), nil, errors.Errorf("%s is missing", "move-mil-dod-ca-cert")
-	}
-
-	caCerts := cli.ParseCertificates(caCertString)
-	if len(caCerts) == 0 {
-		return make([]tls.Certificate, 0), nil, errors.Errorf("%s is missing certificate PEM block", "move-mil-dod-tls-cert")
-	}
-
-	logger.Info("certitficate chain from move-mil-dod-ca-cert parsed", zap.Any("count", len(caCerts)))
-
-	//Append move.mil cert with intermediate CA to create a validate certificate chain
-	cert := strings.Join(append(append(make([]string, 0), tlsCerts...), caCerts...), "\n")
-=======
-	cli.InitCSRFFlags(flag)
->>>>>>> 598e81cf
-
-	// Verbose
-	cli.InitVerboseFlags(flag)
-
-<<<<<<< HEAD
-}
-
-func initRoutePlanner(v *viper.Viper, logger logger) route.Planner {
-	hereClient := &http.Client{Timeout: hereRequestTimeout}
-	return route.NewHEREPlanner(
-		logger,
-		hereClient,
-		v.GetString("here-maps-geocode-endpoint"),
-		v.GetString("here-maps-routing-endpoint"),
-		v.GetString("here-maps-app-id"),
-		v.GetString("here-maps-app-code"))
-}
-
-func initHoneycomb(v *viper.Viper, logger logger) bool {
-
-	honeycombAPIHost := v.GetString("honeycomb-api-host")
-	honeycombAPIKey := v.GetString("honeycomb-api-key")
-	honeycombDataset := v.GetString("honeycomb-dataset")
-	honeycombServiceName := v.GetString("service-name")
-
-	if v.GetBool("honeycomb-enabled") && len(honeycombAPIKey) > 0 && len(honeycombDataset) > 0 && len(honeycombServiceName) > 0 {
-		logger.Debug("Honeycomb Integration enabled",
-			zap.String("honeycomb-api-host", honeycombAPIHost),
-			zap.String("honeycomb-dataset", honeycombDataset))
-		beeline.Init(beeline.Config{
-			APIHost:     honeycombAPIHost,
-			WriteKey:    honeycombAPIKey,
-			Dataset:     honeycombDataset,
-			Debug:       v.GetBool("honeycomb-debug"),
-			ServiceName: honeycombServiceName,
-		})
-		return true
-	}
-
-	logger.Debug("Honeycomb Integration disabled")
-	return false
-}
-
-func initRBSPersonLookup(v *viper.Viper, logger logger) (*iws.RBSPersonLookup, error) {
-	return iws.NewRBSPersonLookup(
-		v.GetString("iws-rbs-host"),
-		v.GetString("dod-ca-package"),
-		v.GetString("move-mil-dod-tls-cert"),
-		v.GetString("move-mil-dod-tls-key"))
-=======
-	// Don't sort flags
-	flag.SortFlags = false
->>>>>>> 598e81cf
-}
-
 func checkConfig(v *viper.Viper, logger logger) error {
 
 	logger.Info("checking webserver config")
@@ -401,143 +236,6 @@
 		return err
 	}
 
-<<<<<<< HEAD
-	err = cli.CheckDatabase(v, logger)
-	if err != nil {
-		return err
-	}
-
-	return nil
-}
-
-func checkProtocols(v *viper.Viper) error {
-
-	protocolVars := []string{
-		"login-gov-callback-protocol",
-		"http-sddc-protocol",
-	}
-
-	for _, c := range protocolVars {
-		if p := v.GetString(c); p != "http" && p != "https" {
-			return errors.Wrap(&errInvalidProtocol{Protocol: p}, fmt.Sprintf("%s is invalid", c))
-		}
-	}
-
-	return nil
-}
-
-func checkHosts(v *viper.Viper) error {
-	invalidChars := ":/\\ \t\n\v\f\r"
-
-	hostVars := []string{
-		"http-my-server-name",
-		"http-office-server-name",
-		"http-tsp-server-name",
-		"http-admin-server-name",
-		"http-orders-server-name",
-		"http-dps-server-name",
-		"http-sddc-server-name",
-		"dps-cookie-domain",
-		"login-gov-hostname",
-		"iws-rbs-host",
-		cli.DbHostFlag,
-	}
-
-	for _, c := range hostVars {
-		if h := v.GetString(c); len(h) == 0 || strings.ContainsAny(h, invalidChars) {
-			return errors.Wrap(&errInvalidHost{Host: h}, fmt.Sprintf("%s is invalid", c))
-		}
-	}
-
-	return nil
-}
-
-func checkPorts(v *viper.Viper) error {
-	portVars := []string{
-		"mutual-tls-port",
-		"tls-port",
-		"no-tls-port",
-		"login-gov-callback-port",
-		cli.DbPortFlag,
-	}
-
-	for _, c := range portVars {
-		if p := v.GetInt(c); p <= 0 || p > 65535 {
-			return errors.Wrap(&errInvalidPort{Port: p}, fmt.Sprintf("%s is invalid", c))
-		}
-	}
-
-	return nil
-}
-
-func checkDPS(v *viper.Viper) error {
-
-	dpsCookieSecret := []byte(v.GetString("dps-auth-cookie-secret-key"))
-	if len(dpsCookieSecret) != 32 {
-		return errors.New("DPS Cookie Secret Key is not 32 bytes. Cookie Secret Key length: " + strconv.Itoa(len(dpsCookieSecret)))
-	}
-
-	return nil
-}
-
-func checkCSRF(v *viper.Viper) error {
-
-	csrfAuthKey, err := hex.DecodeString(v.GetString("csrf-auth-key"))
-	if err != nil {
-		return errors.Wrap(err, "Error decoding CSRF Auth Key")
-	}
-	if len(csrfAuthKey) != 32 {
-		return errors.New("CSRF Auth Key is not 32 bytes. Auth Key length: " + strconv.Itoa(len(csrfAuthKey)))
-	}
-
-	return nil
-}
-
-func checkEmail(v *viper.Viper) error {
-	emailBackend := v.GetString("email-backend")
-	if !stringSliceContains([]string{"local", "ses"}, emailBackend) {
-		return fmt.Errorf("invalid email-backend %s, expecting local or ses", emailBackend)
-	}
-
-	if emailBackend == "ses" {
-		// SES is only available in 3 regions: us-east-1, us-west-2, and eu-west-1
-		// - see https://docs.aws.amazon.com/ses/latest/DeveloperGuide/regions.html#region-endpoints
-		if r := v.GetString("aws-ses-region"); len(r) == 0 || !stringSliceContains([]string{"us-east-1", "us-west-2", "eu-west-1"}, r) {
-			return errors.Wrap(&errInvalidRegion{Region: r}, fmt.Sprintf("%s is invalid", "aws-ses-region"))
-		}
-		if h := v.GetString("aws-ses-domain"); len(h) == 0 {
-			return errors.Wrap(&errInvalidHost{Host: h}, fmt.Sprintf("%s is invalid", "aws-ses-domain"))
-		}
-	}
-
-	return nil
-}
-
-func checkGEX(v *viper.Viper) error {
-	gexURL := v.GetString("gex-url")
-	if len(gexURL) > 0 && gexURL != "https://gexweba.daas.dla.mil/msg_data/submit/" {
-		return fmt.Errorf("invalid gexUrl %s, expecting "+
-			"https://gexweba.daas.dla.mil/msg_data/submit/ or an empty string", gexURL)
-	}
-
-	if len(gexURL) > 0 {
-		if len(v.GetString("gex-basic-auth-username")) == 0 {
-			return fmt.Errorf("GEX_BASIC_AUTH_USERNAME is missing")
-		}
-		if len(v.GetString("gex-basic-auth-password")) == 0 {
-			return fmt.Errorf("GEX_BASIC_AUTH_PASSWORD is missing")
-		}
-	}
-
-	return nil
-}
-
-func checkStorage(v *viper.Viper) error {
-
-	storageBackend := v.GetString("storage-backend")
-	if !stringSliceContains([]string{"local", "memory", "s3"}, storageBackend) {
-		return fmt.Errorf("invalid storage-backend %s, expecting local, memory or s3", storageBackend)
-=======
 	if err := cli.CheckGEX(v); err != nil {
 		return err
 	}
@@ -552,15 +250,12 @@
 
 	if err := cli.CheckHoneycomb(v); err != nil {
 		return err
->>>>>>> 598e81cf
 	}
 
 	if err := cli.CheckIWS(v); err != nil {
 		return err
 	}
 
-<<<<<<< HEAD
-=======
 	if err := cli.CheckDatabase(v, logger); err != nil {
 		return err
 	}
@@ -573,7 +268,6 @@
 		return err
 	}
 
->>>>>>> 598e81cf
 	return nil
 }
 
