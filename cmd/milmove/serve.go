--- conflicted
+++ resolved
@@ -129,16 +129,11 @@
 	// Verbose
 	cli.InitVerboseFlags(flag)
 
-<<<<<<< HEAD
 	// Feature Flags
 	cli.InitFeatureFlag(flag)
 
 	// Don't sort flags
 	flag.SortFlags = false
-=======
-	// Sort command line flags
-	flag.SortFlags = true
->>>>>>> 39b54de1
 }
 
 func checkServeConfig(v *viper.Viper, logger logger) error {
