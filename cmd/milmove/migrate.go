--- conflicted
+++ resolved
@@ -175,7 +175,6 @@
 		pop.Debug = true
 	}
 
-<<<<<<< HEAD
 	migrationPaths := expandPaths(strings.Split(v.GetString(cli.MigrationPathFlag), ";"))
 	logger.Info(fmt.Sprintf("using migration paths %q", migrationPaths))
 
@@ -213,13 +212,6 @@
 		}
 	}
 
-	// Create a connection to the DB
-	dbConnection, err := cli.InitDatabase(v, dbCreds, logger)
-	if err != nil {
-		if dbConnection == nil {
-			// No connection object means that the configuraton failed to validate and we should kill server startup
-			return errors.Wrap(err, "invalid database configuration")
-=======
 	// Create a connection to the DB with retry logic
 	var dbConnection *pop.Connection
 	var errDbConn error
@@ -228,7 +220,7 @@
 	retryInterval := v.GetDuration(cli.DbRetryIntervalFlag)
 
 	for retryCount < retryMax {
-		dbConnection, errDbConn = cli.InitDatabase(v, logger)
+		dbConnection, errDbConn = cli.InitDatabase(v, dbCreds, logger)
 		if errDbConn != nil {
 			if dbConnection == nil {
 				// No connection object means that the configuraton failed to validate and we should kill server startup
@@ -247,11 +239,7 @@
 		retryCount++
 		if retryCount >= retryMax {
 			logger.Fatal(fmt.Sprintf("DB was not ready for connections after %d retries", retryMax), zap.Error(errDbConn))
->>>>>>> 2a3c52d3
-		}
-		// A valid connection object that still has an error indicates that the DB is not up and
-		// thus is not ready for migrations
-		return errors.Wrap(err, "database not ready for connections")
+		}
 	}
 
 	migrationTableName := dbConnection.MigrationTableName()
@@ -323,15 +311,9 @@
 		return errors.Wrap(errSchemaMigrations, "error creating table for tracking migrations")
 	}
 
-<<<<<<< HEAD
 	errUp := migrator.Up()
 	if errUp != nil {
 		return errors.Wrap(errUp, "error running migrations")
-=======
-	errFindMigrations := migrate.FindMigrations(fm, migrations, runner, logger)
-	if errFindMigrations != nil {
-		return errFindMigrations
->>>>>>> 2a3c52d3
 	}
 
 	return nil
