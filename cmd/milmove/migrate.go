package main

import (
	"bufio"
<<<<<<< HEAD
	"bytes"
=======
	"context"
>>>>>>> 2b760721
	"encoding/json"
	"fmt"
	"io"
	"net/http"
	"os"
	"path/filepath"
	"strings"
	"time"

	"github.com/aws/aws-sdk-go-v2/config"
	"github.com/aws/aws-sdk-go-v2/service/s3"
	"github.com/gobuffalo/pop/v6"
	"github.com/pkg/errors"
	"github.com/spf13/cobra"
	"github.com/spf13/pflag"
	"github.com/spf13/viper"
	"go.uber.org/zap"

	"github.com/transcom/mymove/pkg/cli"
	"github.com/transcom/mymove/pkg/ecs"
	"github.com/transcom/mymove/pkg/logging"
	"github.com/transcom/mymove/pkg/migrate"
)

// initMigrateFlags - Order matters!
func initMigrateFlags(flag *pflag.FlagSet) {

	// DB Config
	cli.InitDatabaseFlags(flag)

	// DB Retry Config
	cli.InitDatabaseRetryFlags(flag)

	// Migration Config
	cli.InitMigrationFlags(flag)

	// Migration Path Config
	cli.InitMigrationPathFlags(flag)

	// Logging
	cli.InitLoggingFlags(flag)

	// Sort command line flags
	flag.SortFlags = true
}

func checkMigrateConfig(v *viper.Viper, logger *zap.Logger) error {

	logger.Info("checking migration config")

	if err := cli.CheckDatabase(v, logger); err != nil {
		return err
	}

	if err := cli.CheckDatabaseRetry(v); err != nil {
		return err
	}

	if err := cli.CheckMigration(v); err != nil {
		return err
	}

	if err := cli.CheckMigrationPath(v); err != nil {
		return err
	}

	return cli.CheckLogging(v)
}

func expandPath(in string) string {
	if strings.HasPrefix(in, "s3://") {
		return in
	}
	if strings.HasPrefix(in, "file://") {
		return in
	}
	return "file://" + in
}

func expandPaths(in []string) []string {
	out := make([]string, 0, len(in))
	for _, x := range in {
		// Don't expand empty paths
		if len(x) == 0 {
			continue
		}
		out = append(out, expandPath(x))
	}
	return out
}

func normalizeSchemaDump(migrator pop.Migrator) error {
	schemaFilename := filepath.Join(migrator.SchemaPath, "schema.sql")
	tmpSchemaFilename := schemaFilename + ".tmp_sanitized"

	in, err := os.Open(schemaFilename)
	if err != nil {
		return err
	}
	defer in.Close()
	out, err := os.Create(tmpSchemaFilename)
	if err != nil {
		return err
	}
	scanner := bufio.NewScanner(in)
	for scanner.Scan() {
		line := scanner.Text()
		// remove any version information
		// it can look like
		// Dumped from database version 12.13 (Debian 12.13-1.pgdg110+1)
		// or
		// Dumped by pg_dump version 12.13 (Ubuntu 12.13-1.pgdg20.04+1)
		if ndx := strings.Index(line, " ("); ndx > 0 && strings.HasPrefix(line, "-- Dumped ") {
			line = line[0:ndx]
		}
		_, werr := fmt.Fprintln(out, line)
		if werr != nil {
			return werr
		}
	}
	err = out.Close()
	if err != nil {
		return err
	}
	// overwrite the dump with the sanitized version
	return os.Rename(tmpSchemaFilename, schemaFilename)
}

func migrateFunction(cmd *cobra.Command, args []string) error {

	err := cmd.ParseFlags(args)
	if err != nil {
		return errors.Wrap(err, "could not parse flags")
	}

	flag := cmd.Flags()

	v := viper.New()
	err = v.BindPFlags(flag)
	if err != nil {
		return errors.Wrap(err, "could not bind flags")
	}
	v.SetEnvKeyReplacer(strings.NewReplacer("-", "_"))
	v.AutomaticEnv()

	loggingEnv := v.GetString(cli.LoggingEnvFlag)

	logger, _, err := logging.Config(
		logging.WithEnvironment(loggingEnv),
		logging.WithLoggingLevel(v.GetString(cli.LoggingLevelFlag)),
		logging.WithStacktraceLength(v.GetInt(cli.StacktraceLengthFlag)),
	)
	if err != nil {
		return errors.Wrapf(err, "failed to initialize zap logging")
	}

	fields := make([]zap.Field, 0)
	if len(gitBranch) > 0 {
		fields = append(fields, zap.String("git_branch", gitBranch))
	}
	if len(gitCommit) > 0 {
		fields = append(fields, zap.String("git_commit", gitCommit))
	}
	logger = logger.With(fields...)

	if v.GetBool(cli.LogTaskMetadataFlag) {
		resp, httpGetErr := http.Get("http://169.254.170.2/v2/metadata")
		if httpGetErr != nil {
			logger.Error(errors.Wrap(httpGetErr, "could not fetch task metadata").Error())
		} else {
			body, readAllErr := io.ReadAll(resp.Body)
			if readAllErr != nil {
				logger.Error(errors.Wrap(readAllErr, "could not read task metadata").Error())
			} else {
				taskMetadata := &ecs.TaskMetadata{}
				unmarshallErr := json.Unmarshal(body, taskMetadata)
				if unmarshallErr != nil {
					logger.Error(errors.Wrap(unmarshallErr, "could not parse task metadata").Error())
				} else {
					logger = logger.With(
						zap.String("ecs_cluster", taskMetadata.Cluster),
						zap.String("ecs_task_def_family", taskMetadata.Family),
						zap.String("ecs_task_def_revision", taskMetadata.Revision),
					)
				}
			}
			err = resp.Body.Close()
			if err != nil {
				logger.Error(errors.Wrap(err, "could not close task metadata response").Error())
			}
		}
	}

	zap.ReplaceGlobals(logger)

	logger.Info("migrator starting up")

	err = checkMigrateConfig(v, logger)
	if err != nil {
		return errors.Wrap(err, "invalid configuration")
	}

	if v.GetBool(cli.DbDebugFlag) {
		pop.Debug = true
	}

	// Remove any extra quotes around path
	trimmedMigrationPaths := strings.Trim(v.GetString(cli.MigrationPathFlag), "\"")
	migrationPaths := expandPaths(strings.Split(trimmedMigrationPaths, ";"))
	logger.Info(fmt.Sprintf("using migration paths %q", migrationPaths))

	s3Migrations := false
	for _, p := range migrationPaths {
		if strings.HasPrefix(p, "s3://") {
			s3Migrations = true
			break
		}
	}

	// Create a connection to the DB with retry logic
	var dbConnection *pop.Connection
	retryCount := 0
	retryMax := v.GetInt(cli.DbRetryMaxFlag)
	retryInterval := v.GetDuration(cli.DbRetryIntervalFlag)

	dbConnection, err = cli.InitDatabase(v, logger)
	if err != nil {
		logger.Fatal("Invalid DB Configuration", zap.Error(err))
	}
	for retryCount < retryMax {
		err = cli.PingPopConnection(dbConnection, logger)
		if err != nil {
			logger.Error(fmt.Sprintf("DB is not ready for connections, sleeping for %q", retryInterval), zap.Error(err))
			time.Sleep(retryInterval)
		} else {
			break
		}

		// Retry logic should break after max retries
		retryCount++
		if retryCount >= retryMax {
			logger.Fatal(fmt.Sprintf("DB was not ready for connections after %d retries", retryMax), zap.Error(err))
		}
	}

	migrationTableName := dbConnection.MigrationTableName()
	logger.Info(fmt.Sprintf("tracking migrations using table %q", migrationTableName))

	migrationManifest := expandPath(v.GetString(cli.MigrationManifestFlag))
	logger.Info(fmt.Sprintf("using migration manifest %q", migrationManifest))

	var s3Client *s3.Client
	if s3Migrations {
		s3Region := v.GetString(cli.AWSS3RegionFlag)
		cfg, errCfg := config.LoadDefaultConfig(context.Background(),
			config.WithRegion(s3Region),
		)
		if errCfg != nil {
			logger.Fatal("error loading rds aws config", zap.Error(errCfg))
		}
		s3Client = s3.NewFromConfig(cfg)
	}

	migrationFiles := map[string][]string{}

	fileHelper := migrate.NewFileHelper()
	for _, p := range migrationPaths {
		// Don't list files in empty paths
		if len(p) == 0 {
			continue
		}
		filenames, errListFiles := fileHelper.ListFiles(p, s3Client)
		if errListFiles != nil {
			logger.Fatal(fmt.Sprintf("Error listing migrations directory %s", p), zap.Error(errListFiles))
		}
		migrationFiles[p] = filenames
	}

	manifest, err := os.Open(migrationManifest[len("file://"):])
	if err != nil {
		return errors.Wrap(err, "error reading manifest")
	}

	wait := v.GetDuration(cli.MigrationWaitFlag)

	schemaPath := v.GetString(cli.MigrationSchemaPathFlag)

	migrator := pop.NewMigrator(dbConnection)

	// setting this tells the migrator to dump the schema
	migrator.SchemaPath = schemaPath
	scanner := bufio.NewScanner(manifest)
	for scanner.Scan() {
		target := scanner.Text()
		if strings.HasPrefix(target, "#") {
			// If line starts with a #, then comment it out.
			continue
		}
		uri := ""
		for dir, filenames := range migrationFiles {
			for _, filename := range filenames {
				if target == filename {
					uri = fmt.Sprintf("%s/%s", dir, filename)
					break
				}
			}
		}
		if len(uri) == 0 {
			return errors.Errorf("Error finding migration for filename %q", target)
		}
		m, migrationErr := pop.ParseMigrationFilename(target)
		if migrationErr != nil {
			return errors.Wrapf(migrationErr, "error parsing migration filename %q", uri)
		}
		if m == nil {
			return errors.Errorf("Error parsing migration filename %q", uri)
		}
		b := &migrate.Builder{Match: m, Path: uri}
		migration, errCompile := b.Compile(s3Client, wait, logger)
		if errCompile != nil {
			return errors.Wrap(errCompile, "Error compiling migration")
		}

		// the custom builder ensures the direction is only up, but
		// let's have some belts and suspenders and ensure the
		// migration direction is up
		switch migration.Direction {
		case "up":
			migrator.UpMigrations.Migrations = append(migrator.UpMigrations.Migrations, *migration)
		default:
			panic("got unknown migration direction " + migration.Direction)
		}
	}

	errSchemaMigrations := migrator.CreateSchemaMigrations()
	if errSchemaMigrations != nil {
		return errors.Wrap(errSchemaMigrations, "error creating table for tracking migrations")
	}

	printStatus := v.GetBool(cli.MigrationPrintStatusFlag)
	checkApplied := v.GetBool(cli.MigrationCheckAppliedFlag)
	if printStatus || checkApplied {
		buf := bytes.NewBufferString("")
		statusErr := migrator.Status(buf)
		if statusErr != nil {
			return errors.Wrap(statusErr, "error running Status")
		}
		allStatus := strings.Split(buf.String(), "\n")
		for i := range allStatus {
			if printStatus {
				logger.Info(allStatus[i])
			}
			if checkApplied {
				if strings.HasSuffix(strings.TrimSpace(allStatus[i]), "Pending") {
					return errors.New("Pending migration: " + allStatus[i])
				}
			}
		}
		return nil
	}

	errUp := migrator.Up()
	if errUp != nil {
		return errors.Wrap(errUp, "error running migrations")
	}

	err = normalizeSchemaDump(migrator)
	if err != nil {
		return err
	}

	return nil
}<|MERGE_RESOLUTION|>--- conflicted
+++ resolved
@@ -2,11 +2,8 @@
 
 import (
 	"bufio"
-<<<<<<< HEAD
 	"bytes"
-=======
 	"context"
->>>>>>> 2b760721
 	"encoding/json"
 	"fmt"
 	"io"
