package main

import (
	"bytes"
	"crypto/tls"
	"errors"
	"fmt"
	"html/template"
	"io/ioutil"
	"log"
	"net/http"
	"os"
	"path"
	"path/filepath"

	"github.com/aws/aws-sdk-go/aws"
	awssession "github.com/aws/aws-sdk-go/aws/session"
	"github.com/aws/aws-sdk-go/service/ses"
	"github.com/dgrijalva/jwt-go"
	"github.com/gobuffalo/pop"
	"github.com/namsral/flag" // This flag package accepts ENV vars as well as cmd line flags
	"go.uber.org/zap"
	"goji.io"
	"goji.io/pat"

	"github.com/transcom/mymove/pkg/auth"
	"github.com/transcom/mymove/pkg/auth/authentication"
	"github.com/transcom/mymove/pkg/handlers"
	"github.com/transcom/mymove/pkg/logging"
	"github.com/transcom/mymove/pkg/notifications"
	"github.com/transcom/mymove/pkg/route"
	"github.com/transcom/mymove/pkg/storage"
)

// max request body size is 20 mb
const maxBodySize int64 = 200 * 1000 * 1000

// max request headers size is 1 mb
const maxHeaderSize int = 1 * 1000 * 1000

func limitBodySizeMiddleware(inner http.Handler) http.Handler {
	zap.L().Debug("limitBodySizeMiddleware installed")
	mw := func(w http.ResponseWriter, r *http.Request) {
		r.Body = http.MaxBytesReader(w, r.Body, maxBodySize)
		inner.ServeHTTP(w, r)
		return
	}
	return http.HandlerFunc(mw)
}

func noCacheMiddleware(inner http.Handler) http.Handler {
	zap.L().Debug("noCacheMiddleware installed")
	mw := func(w http.ResponseWriter, r *http.Request) {
		w.Header().Set("Cache-Control", "no-cache, no-store, must-revalidate")
		inner.ServeHTTP(w, r)
		return
	}
	return http.HandlerFunc(mw)
}

func httpsComplianceMiddleware(inner http.Handler) http.Handler {
	zap.L().Debug("httpsComplianceMiddleware installed")
	mw := func(w http.ResponseWriter, r *http.Request) {
		// set the HSTS header using values recommended by OWASP
		// https://www.owasp.org/index.php/HTTP_Strict_Transport_Security_Cheat_Sheet#Examples
		w.Header().Set("strict-transport-security", "max-age=31536000; includeSubdomains; preload")
		inner.ServeHTTP(w, r)
		return
	}
	return http.HandlerFunc(mw)
}

func main() {

	build := flag.String("build", "public", "the directory to serve static files from.")
	config := flag.String("config-dir", "config", "The location of server config files")
	env := flag.String("env", "development", "The environment to run in, which configures the database.")
	listenInterface := flag.String("interface", "", "The interface spec to listen for connections on. Default is all.")
	myHostname := flag.String("http_my_server_name", "localhost", "Hostname according to environment.")
	officeHostname := flag.String("http_office_server_name", "officelocal", "Hostname according to environment.")
<<<<<<< HEAD
	ordersHostname := flag.String("http_orders_server_name", "orderslocal", "Hostname according to environment.")
=======
	tspHostname := flag.String("http_tsp_server_name", "tsplocal", "Hostname according to environment.")
>>>>>>> 2717b220
	port := flag.String("port", "8080", "the HTTP `port` to listen on.")
	internalSwagger := flag.String("internal-swagger", "swagger/internal.yaml", "The location of the internal API swagger definition")
	apiSwagger := flag.String("swagger", "swagger/api.yaml", "The location of the public API swagger definition")
	ordersSwagger := flag.String("orders-swagger", "swagger/orders.yaml", "The location of the Orders API swagger definition")
	debugLogging := flag.Bool("debug_logging", false, "log messages at the debug level.")
	clientAuthSecretKey := flag.String("client_auth_secret_key", "", "Client auth secret JWT key.")
	noSessionTimeout := flag.Bool("no_session_timeout", false, "whether user sessions should timeout.")

	httpsPort := flag.String("https_port", "8443", "the `port` to listen on.")
	httpsCert := flag.String("https_cert", "", "TLS certificate.")
	httpsKey := flag.String("https_key", "", "TLS private key.")

	loginGovCallbackProtocol := flag.String("login_gov_callback_protocol", "https://", "Protocol for non local environments.")
	loginGovCallbackPort := flag.String("login_gov_callback_port", "443", "The port for callback urls.")
	loginGovSecretKey := flag.String("login_gov_secret_key", "", "Login.gov auth secret JWT key.")
	loginGovMyClientID := flag.String("login_gov_my_client_id", "", "Client ID registered with login gov.")
	loginGovOfficeClientID := flag.String("login_gov_office_client_id", "", "Client ID registered with login gov.")
	loginGovTSPClientID := flag.String("login_gov_tsp_client_id", "", "Client ID registered with login gov.")
	loginGovHostname := flag.String("login_gov_hostname", "", "Hostname for communicating with login gov.")

	/* For bing Maps use the following
	bingMapsEndpoint := flag.String("bing_maps_endpoint", "", "URL for the Bing Maps Truck endpoint to use")
	bingMapsKey := flag.String("bing_maps_key", "", "Authentication key to use for the Bing Maps endpoint")
	*/
	hereGeoEndpoint := flag.String("here_maps_geocode_endpoint", "", "URL for the HERE maps geocoder endpoint")
	hereRouteEndpoint := flag.String("here_maps_routing_endpoint", "", "URL for the HERE maps routing endpoint")
	hereAppID := flag.String("here_maps_app_id", "", "HERE maps App ID for this application")
	hereAppCode := flag.String("here_maps_app_code", "", "HERE maps App API code")
	storageBackend := flag.String("storage_backend", "filesystem", "Storage backend to use, either filesystem or s3.")
	emailBackend := flag.String("email_backend", "local", "Email backend to use, either SES or local")
	s3Bucket := flag.String("aws_s3_bucket_name", "", "S3 bucket used for file storage")
	s3Region := flag.String("aws_s3_region", "", "AWS region used for S3 file storage")
	s3KeyNamespace := flag.String("aws_s3_key_namespace", "", "Key prefix for all objects written to S3")
	awsSesRegion := flag.String("aws_ses_region", "", "AWS region used for SES")

	newRelicApplicationID := flag.String("new_relic_application_id", "", "App ID for New Relic Browser")
	newRelicLicenseKey := flag.String("new_relic_license_key", "", "License key for New Relic Browser")

	flag.Parse()

	logger, err := logging.Config(*env, *debugLogging)
	if err != nil {
		log.Fatalf("Failed to initialize Zap logging due to %v", err)
	}
	zap.ReplaceGlobals(logger)

	// Assert that our secret keys can be parsed into actual private keys
	// TODO: Store the parsed key in handlers/AppContext instead of parsing every time
	if _, err := jwt.ParseRSAPrivateKeyFromPEM([]byte(*loginGovSecretKey)); err != nil {
		logger.Fatal("Login.gov private key", zap.Error(err))
	}
	if _, err := jwt.ParseRSAPrivateKeyFromPEM([]byte(*clientAuthSecretKey)); err != nil {
		logger.Fatal("Client auth private key", zap.Error(err))
	}
	if *loginGovHostname == "" {
		log.Fatal("Must provide the Login.gov hostname parameter, exiting")
	}

	//DB connection
	err = pop.AddLookupPaths(*config)
	if err != nil {
		logger.Fatal("Adding Pop config path", zap.Error(err))
	}
	dbConnection, err := pop.Connect(*env)
	if err != nil {
		logger.Fatal("Connecting to DB", zap.Error(err))
	}

	// Register Login.gov authentication provider for My.(move.mil)
	loginGovProvider := authentication.NewLoginGovProvider(*loginGovHostname, *loginGovSecretKey, logger)
	err = loginGovProvider.RegisterProvider(*myHostname, *loginGovMyClientID, *officeHostname, *loginGovOfficeClientID, *tspHostname, *loginGovTSPClientID, *loginGovCallbackProtocol, *loginGovCallbackPort)
	if err != nil {
		logger.Fatal("Registering login provider", zap.Error(err))
	}

	// Session management and authentication middleware
	sessionCookieMiddleware := auth.SessionCookieMiddleware(logger, *clientAuthSecretKey, *noSessionTimeout)
	appDetectionMiddleware := auth.DetectorMiddleware(logger, *myHostname, *officeHostname, *tspHostname)
	userAuthMiddleware := authentication.UserAuthMiddleware(logger)

	handlerContext := handlers.NewHandlerContext(dbConnection, logger)
	handlerContext.SetCookieSecret(*clientAuthSecretKey)
	if *noSessionTimeout {
		handlerContext.SetNoSessionTimeout()
	}

	if *emailBackend == "ses" {
		// Setup Amazon SES (email) service
		// TODO: This might be able to be combined with the AWS Session that we're using for S3 down
		// below.
		sesSession, err := awssession.NewSession(&aws.Config{
			Region: aws.String(*awsSesRegion),
		})
		if err != nil {
			logger.Fatal("Failed to create a new AWS client config provider", zap.Error(err))
		}
		sesService := ses.New(sesSession)
		handlerContext.SetNotificationSender(
			notifications.NewNotificationSender(sesService, logger),
		)
	} else {
		handlerContext.SetNotificationSender(
			notifications.NewStubNotificationSender(logger))
	}

	// Serves files out of build folder
	clientHandler := http.FileServer(http.Dir(*build))

	// Get route planner for handlers to calculate transit distances
	// routePlanner := route.NewBingPlanner(logger, bingMapsEndpoint, bingMapsKey)
	routePlanner := route.NewHEREPlanner(logger, hereGeoEndpoint, hereRouteEndpoint, hereAppID, hereAppCode)
	handlerContext.SetPlanner(routePlanner)

	var storer storage.FileStorer
	if *storageBackend == "s3" {
		zap.L().Info("Using s3 storage backend")
		if len(*s3Bucket) == 0 {
			log.Fatalln(errors.New("must provide aws_s3_bucket_name parameter, exiting"))
		}
		if *s3Region == "" {
			log.Fatalln(errors.New("Must provide aws_s3_region parameter, exiting"))
		}
		if *s3KeyNamespace == "" {
			log.Fatalln(errors.New("Must provide aws_s3_key_namespace parameter, exiting"))
		}
		aws := awssession.Must(awssession.NewSession(&aws.Config{
			Region: s3Region,
		}))

		storer = storage.NewS3(*s3Bucket, *s3KeyNamespace, logger, aws)
	} else {
		zap.L().Info("Using filesystem storage backend")
		absTmpPath, err := filepath.Abs("tmp")
		if err != nil {
			log.Fatalln(errors.New("could not get absolute path for tmp"))
		}
		storagePath := path.Join(absTmpPath, "storage")
		webRoot := "/" + "storage"
		storer = storage.NewFilesystem(storagePath, webRoot, logger)
	}
	handlerContext.SetFileStorer(storer)

	// Base routes
	site := goji.NewMux()
	// Add middleware: they are evaluated in the reverse order in which they
	// are added, but the resulting http.Handlers execute in "normal" order
	// (i.e., the http.Handler returned by the first Middleware added gets
	// called first).
	site.Use(httpsComplianceMiddleware)
	site.Use(limitBodySizeMiddleware)

	// Stub health check
	site.HandleFunc(pat.Get("/health"), func(w http.ResponseWriter, r *http.Request) {})

	// Allow public content through without any auth or app checks
	site.Handle(pat.Get("/static/*"), clientHandler)
	site.Handle(pat.Get("/swagger-ui/*"), clientHandler)
	site.Handle(pat.Get("/downloads/*"), clientHandler)
	site.Handle(pat.Get("/favicon.ico"), clientHandler)

	ordersMux := goji.SubMux()
	ordersDetectionMiddleware := auth.OrdersDetectorMiddleware(logger, *ordersHostname)
	ordersMux.Use(ordersDetectionMiddleware)
	ordersMux.Use(noCacheMiddleware)
	ordersMux.Handle(pat.Get("/swagger.yaml"), fileHandler(*ordersSwagger))
	ordersMux.Handle(pat.Get("/docs"), fileHandler(path.Join(*build, "swagger-ui", "orders.html")))
	ordersMux.Handle(pat.New("/*"), handlers.NewOrdersAPIHandler(handlerContext))
	site.Handle(pat.Get("/orders/v0/*"), ordersMux)

	root := goji.NewMux()
	root.Use(sessionCookieMiddleware)
	root.Use(appDetectionMiddleware) // Comes after the sessionCookieMiddleware as it sets session state
	root.Use(logging.LogRequestMiddleware)
	site.Handle(pat.New("/*"), root)

	apiMux := goji.SubMux()
	root.Handle(pat.New("/api/v1/*"), apiMux)
	apiMux.Handle(pat.Get("/swagger.yaml"), fileHandler(*apiSwagger))
	apiMux.Handle(pat.Get("/docs"), fileHandler(path.Join(*build, "swagger-ui", "api.html")))

	externalAPIMux := goji.SubMux()
	apiMux.Handle(pat.New("/*"), externalAPIMux)
	externalAPIMux.Use(noCacheMiddleware)
	externalAPIMux.Handle(pat.New("/*"), handlers.NewPublicAPIHandler(handlerContext))

	internalMux := goji.SubMux()
	root.Handle(pat.New("/internal/*"), internalMux)
	internalMux.Handle(pat.Get("/swagger.yaml"), fileHandler(*internalSwagger))
	internalMux.Handle(pat.Get("/docs"), fileHandler(path.Join(*build, "swagger-ui", "internal.html")))

	// Mux for internal API that enforces auth
	internalAPIMux := goji.SubMux()
	internalMux.Handle(pat.New("/*"), internalAPIMux)
	internalAPIMux.Use(userAuthMiddleware)
	internalAPIMux.Use(noCacheMiddleware)
	internalAPIMux.Handle(pat.New("/*"), handlers.NewInternalAPIHandler(handlerContext))

	authContext := authentication.NewAuthContext(logger, loginGovProvider, *loginGovCallbackProtocol, *loginGovCallbackPort)
	authMux := goji.SubMux()
	root.Handle(pat.New("/auth/*"), authMux)
	authMux.Handle(pat.Get("/login-gov"), authentication.RedirectHandler{Context: authContext})
	authMux.Handle(pat.Get("/login-gov/callback"), authentication.NewCallbackHandler(authContext, dbConnection, *clientAuthSecretKey, *noSessionTimeout))
	authMux.Handle(pat.Get("/logout"), authentication.NewLogoutHandler(authContext, *clientAuthSecretKey, *noSessionTimeout))

	if *env == "development" || *env == "test" {
		zap.L().Info("Enabling devlocal auth")
		localAuthMux := goji.SubMux()
		root.Handle(pat.New("/devlocal-auth/*"), localAuthMux)
		localAuthMux.Handle(pat.Get("/login"), authentication.NewUserListHandler(authContext, dbConnection))
		localAuthMux.Handle(pat.Post("/login"), authentication.NewAssignUserHandler(authContext, dbConnection, *clientAuthSecretKey, *noSessionTimeout))
		localAuthMux.Handle(pat.Post("/new"), authentication.NewCreateUserHandler(authContext, dbConnection, *clientAuthSecretKey, *noSessionTimeout))
	}

	if *storageBackend == "filesystem" {
		// Add a file handler to provide access to files uploaded in development
		fs := storage.NewFilesystemHandler("tmp")
		root.Handle(pat.Get("/storage/*"), fs)
	}

<<<<<<< HEAD
=======
	root.Handle(pat.Get("/static/*"), clientHandler)
	root.Handle(pat.Get("/swagger-ui/*"), clientHandler)
	root.Handle(pat.Get("/downloads/*"), clientHandler)
	root.Handle(pat.Get("/favicon.ico"), clientHandler)

	// Serve index.html to all requests that haven't matches a previous route,
	root.HandleFunc(pat.Get("/*"), indexHandler(*build, *newRelicApplicationID, *newRelicLicenseKey, logger))

>>>>>>> 2717b220
	// Start http/https listener(s)
	errChan := make(chan error)
	go func() { // start http listener
		addr := fmt.Sprintf("%s:%s", *listenInterface, *port)
		zap.L().Info("Starting http server listening", zap.String("address", addr))
		s := &http.Server{
			Addr:           addr,
			Handler:        site,
			MaxHeaderBytes: maxHeaderSize,
		}
		errChan <- s.ListenAndServe()
	}()
	go func() { // start https listener
		addr := fmt.Sprintf("%s:%s", *listenInterface, *httpsPort)
		zap.L().Info("Starting https server listening", zap.String("address", addr))
		errChan <- listenAndServeTLS(addr, []byte(*httpsCert), []byte(*httpsKey), site)
	}()
	log.Fatal(<-errChan)
}

// fileHandler serves up a single file
func fileHandler(entrypoint string) http.HandlerFunc {
	return func(w http.ResponseWriter, r *http.Request) {
		http.ServeFile(w, r, entrypoint)
	}
}

// indexHandler injects New Relic client code and credentials into index.html
// and returns a handler that will serve the resulting content
func indexHandler(buildDir, newRelicApplicationID, newRelicLicenseKey string, logger *zap.Logger) http.HandlerFunc {
	data := map[string]string{
		"NewRelicApplicationID": newRelicApplicationID,
		"NewRelicLicenseKey":    newRelicLicenseKey,
	}
	newRelicTemplate, err := template.ParseFiles(path.Join(buildDir, "new_relic.html"))
	if err != nil {
		logger.Fatal("could not load new_relic.html template: run make client_build", zap.Error(err))
	}
	newRelicHTML := bytes.NewBuffer([]byte{})
	if err := newRelicTemplate.Execute(newRelicHTML, data); err != nil {
		logger.Fatal("could not render new_relic.html template", zap.Error(err))
	}

	indexPath := path.Join(buildDir, "index.html")
	// #nosec - indexPath does not come from user input
	indexHTML, err := ioutil.ReadFile(indexPath)
	if err != nil {
		logger.Fatal("could not read index.html template: run make client_build", zap.Error(err))
	}
	mergedHTML := bytes.Replace(indexHTML, []byte(`<script type="new-relic-placeholder"></script>`), newRelicHTML.Bytes(), 1)

	stat, err := os.Stat(indexPath)
	if err != nil {
		logger.Fatal("could not stat index.html template", zap.Error(err))
	}

	return func(w http.ResponseWriter, r *http.Request) {
		http.ServeContent(w, r, "index.html", stat.ModTime(), bytes.NewReader(mergedHTML))
	}
}

func listenAndServeTLS(addr string, certPEMBlock, keyPEMBlock []byte, handler http.Handler) error {
	// Configure TLS
	cert, err := tls.X509KeyPair(certPEMBlock, keyPEMBlock)
	if err != nil {
		return err
	}
	config := &tls.Config{
		Certificates: []tls.Certificate{cert},
		NextProtos:   []string{"h2"}, // enable HTTP/2
	}

	// Create listener
	ln, err := tls.Listen("tcp", addr, config)
	if err != nil {
		return err
	}
	defer ln.Close()

	// Start server
	srv := &http.Server{Addr: addr, Handler: handler, MaxHeaderBytes: maxHeaderSize}
	return srv.Serve(ln)
}<|MERGE_RESOLUTION|>--- conflicted
+++ resolved
@@ -78,11 +78,8 @@
 	listenInterface := flag.String("interface", "", "The interface spec to listen for connections on. Default is all.")
 	myHostname := flag.String("http_my_server_name", "localhost", "Hostname according to environment.")
 	officeHostname := flag.String("http_office_server_name", "officelocal", "Hostname according to environment.")
-<<<<<<< HEAD
+	tspHostname := flag.String("http_tsp_server_name", "tsplocal", "Hostname according to environment.")
 	ordersHostname := flag.String("http_orders_server_name", "orderslocal", "Hostname according to environment.")
-=======
-	tspHostname := flag.String("http_tsp_server_name", "tsplocal", "Hostname according to environment.")
->>>>>>> 2717b220
 	port := flag.String("port", "8080", "the HTTP `port` to listen on.")
 	internalSwagger := flag.String("internal-swagger", "swagger/internal.yaml", "The location of the internal API swagger definition")
 	apiSwagger := flag.String("swagger", "swagger/api.yaml", "The location of the public API swagger definition")
@@ -302,17 +299,9 @@
 		root.Handle(pat.Get("/storage/*"), fs)
 	}
 
-<<<<<<< HEAD
-=======
-	root.Handle(pat.Get("/static/*"), clientHandler)
-	root.Handle(pat.Get("/swagger-ui/*"), clientHandler)
-	root.Handle(pat.Get("/downloads/*"), clientHandler)
-	root.Handle(pat.Get("/favicon.ico"), clientHandler)
-
 	// Serve index.html to all requests that haven't matches a previous route,
 	root.HandleFunc(pat.Get("/*"), indexHandler(*build, *newRelicApplicationID, *newRelicLicenseKey, logger))
 
->>>>>>> 2717b220
 	// Start http/https listener(s)
 	errChan := make(chan error)
 	go func() { // start http listener
