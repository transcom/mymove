--- conflicted
+++ resolved
@@ -3,56 +3,38 @@
 import (
 	"bytes"
 	"crypto/tls"
-<<<<<<< HEAD
-	"github.com/honeycombio/beeline-go/wrappers/hnynethttp"
-	"github.com/transcom/mymove/pkg/config"
-	"github.com/transcom/mymove/pkg/di"
-	"github.com/transcom/mymove/pkg/handlers/dpsapi"
-	"github.com/transcom/mymove/pkg/handlers/internalapi"
-	"github.com/transcom/mymove/pkg/models"
-	"github.com/transcom/mymove/pkg/services"
-	"go.uber.org/dig"
-=======
-	"crypto/x509"
->>>>>>> 2c1191bd
 	"html/template"
 	"io/ioutil"
 	"net/http"
 	"os"
 	"path"
-	"strings"
 
 	"github.com/dgrijalva/jwt-go"
 	"github.com/gobuffalo/pop"
 	"github.com/honeycombio/beeline-go"
-<<<<<<< HEAD
+	"github.com/honeycombio/beeline-go/wrappers/hnynethttp"
+	"github.com/spf13/viper"
+	"go.uber.org/dig"
+	"go.uber.org/zap"
+	"goji.io"
+	"goji.io/pat"
 
 	"github.com/transcom/mymove/pkg/authentication"
-=======
-	"github.com/honeycombio/beeline-go/wrappers/hnynethttp"
-	"github.com/pkg/errors"
-	"github.com/spf13/pflag"
-	"github.com/spf13/viper"
-	"github.com/transcom/mymove/pkg/auth"
-	"github.com/transcom/mymove/pkg/auth/authentication"
->>>>>>> 2c1191bd
+	"github.com/transcom/mymove/pkg/di"
 	"github.com/transcom/mymove/pkg/handlers"
+	"github.com/transcom/mymove/pkg/handlers/dpsapi"
+	"github.com/transcom/mymove/pkg/handlers/internalapi"
 	"github.com/transcom/mymove/pkg/handlers/ordersapi"
 	"github.com/transcom/mymove/pkg/handlers/publicapi"
-<<<<<<< HEAD
-=======
 	"github.com/transcom/mymove/pkg/iws"
-	"github.com/transcom/mymove/pkg/logging"
->>>>>>> 2c1191bd
+	"github.com/transcom/mymove/pkg/models"
 	"github.com/transcom/mymove/pkg/notifications"
 	"github.com/transcom/mymove/pkg/route"
 	"github.com/transcom/mymove/pkg/server"
+	"github.com/transcom/mymove/pkg/services"
 	documentServices "github.com/transcom/mymove/pkg/services/document"
 	userServices "github.com/transcom/mymove/pkg/services/user"
 	"github.com/transcom/mymove/pkg/storage"
-	"go.uber.org/zap"
-	"goji.io"
-	"goji.io/pat"
 )
 
 // max request body size is 20 mb
@@ -106,209 +88,53 @@
 	return http.HandlerFunc(mw)
 }
 
-<<<<<<< HEAD
-func newDatabase(cfg *config.DatabaseConfig) (*pop.Connection, error) {
-	if err := pop.AddLookupPaths(cfg.ConfigDir); err != nil {
+func newDatabase(v *viper.Viper) (*pop.Connection, error) {
+	if err := pop.AddLookupPaths(v.GetString("config-dir")); err != nil {
 		return nil, err
 	}
-	return pop.Connect(cfg.Environment)
-}
-
-func initializeHoneycomb(cfg *config.HoneycombConfig, logger *zap.Logger) {
-	// For now, this should be part of the config parsing and validation
-	if cfg.Enabled != nil && cfg.APIKey != nil && cfg.DataSet != nil && *cfg.Enabled && len(*cfg.APIKey) > 0 && len(*cfg.DataSet) > 0 {
-		cfg.UseHoneycomb = true
-	}
-
-	if cfg.UseHoneycomb {
-		logger.Debug("Honeycomb Integration enabled", zap.String("honeycomb-dataset", *cfg.DataSet))
-		beeline.Init(beeline.Config{
-			WriteKey: *cfg.APIKey,
-			Dataset:  *cfg.DataSet,
-			Debug:    *cfg.Debug,
-=======
-func initFlags(flag *pflag.FlagSet) {
-
-	flag.String("build", "build", "the directory to serve static files from.")
-	flag.String("config-dir", "config", "The location of server config files")
-	flag.String("env", "development", "The environment to run in, which configures the database.")
-	flag.String("interface", "", "The interface spec to listen for connections on. Default is all.")
-	flag.String("service-name", "app", "The service name identifies the application for instrumentation.")
-
-	flag.String("http-my-server-name", "localhost", "Hostname according to environment.")
-	flag.String("http-office-server-name", "officelocal", "Hostname according to environment.")
-	flag.String("http-tsp-server-name", "tsplocal", "Hostname according to environment.")
-	flag.String("http-orders-server-name", "orderslocal", "Hostname according to environment.")
-	flag.String("http-dps-server-name", "dpslocal", "Hostname according to environment.")
-
-	// Initialize Swagger
-	flag.String("swagger", "swagger/api.yaml", "The location of the public API swagger definition")
-	flag.String("internal-swagger", "swagger/internal.yaml", "The location of the internal API swagger definition")
-	flag.String("orders-swagger", "swagger/orders.yaml", "The location of the Orders API swagger definition")
-	flag.String("dps-swagger", "swagger/dps.yaml", "The location of the DPS API swagger definition")
-
-	flag.Bool("debug-logging", false, "log messages at the debug level.")
-	flag.String("client-auth-secret-key", "", "Client auth secret JWT key.")
-	flag.Bool("no-session-timeout", false, "whether user sessions should timeout.")
-
-	flag.String("dod-ca-package", "", "Path to PKCS#7 package containing certificates of all DoD root and intermediate CAs")
-	flag.String("move-mil-dod-ca-cert", "", "The DoD CA certificate used to sign the move.mil TLS certificate.")
-	flag.String("move-mil-dod-tls-cert", "", "The DoD-signed TLS certificate for various move.mil services.")
-	flag.String("move-mil-dod-tls-key", "", "The private key for the DoD-signed TLS certificate for various move.mil services.")
-
-	// Ports to listen to
-	flag.Int("mutual-tls-port", 9443, "The `port` for the mutual TLS listener.")
-	flag.Int("tls-port", 8443, "the `port` for the server side TLS listener.")
-	flag.Int("no-tls-port", 8080, "the `port` for the listener not requiring any TLS.")
-
-	// Login.Gov config
-	flag.String("login-gov-callback-protocol", "https://", "Protocol for non local environments.")
-	flag.Int("login-gov-callback-port", 443, "The port for callback urls.")
-	flag.String("login-gov-secret-key", "", "Login.gov auth secret JWT key.")
-	flag.String("login-gov-my-client-id", "", "Client ID registered with login gov.")
-	flag.String("login-gov-office-client-id", "", "Client ID registered with login gov.")
-	flag.String("login-gov-tsp-client-id", "", "Client ID registered with login gov.")
-	flag.String("login-gov-hostname", "", "Hostname for communicating with login gov.")
-
-	/* For bing Maps use the following
-	bingMapsEndpoint := flag.String("bing_maps_endpoint", "", "URL for the Bing Maps Truck endpoint to use")
-	bingMapsKey := flag.String("bing_maps_key", "", "Authentication key to use for the Bing Maps endpoint")
-	*/
-
-	// HERE Maps Config
-	flag.String("here-maps-geocode-endpoint", "", "URL for the HERE maps geocoder endpoint")
-	flag.String("here-maps-routing-endpoint", "", "URL for the HERE maps routing endpoint")
-	flag.String("here-maps-app-id", "", "HERE maps App ID for this application")
-	flag.String("here-maps-app-code", "", "HERE maps App API code")
-
-	flag.String("storage-backend", "filesystem", "Storage backend to use, either filesystem or s3.")
-	flag.String("email-backend", "local", "Email backend to use, either SES or local")
-	flag.String("aws-s3-bucket-name", "", "S3 bucket used for file storage")
-	flag.String("aws-s3-region", "", "AWS region used for S3 file storage")
-	flag.String("aws-s3-key-namespace", "", "Key prefix for all objects written to S3")
-	flag.String("aws-ses-region", "", "AWS region used for SES")
-
-	// New Relic Config
-	flag.String("new-relic-application-id", "", "App ID for New Relic Browser")
-	flag.String("new-relic-license-key", "", "License key for New Relic Browser")
-
-	// Honeycomb Config
-	flag.Bool("honeycomb-enabled", false, "Honeycomb enabled")
-	flag.String("honeycomb-api-key", "", "API Key for Honeycomb")
-	flag.String("honeycomb-dataset", "", "Dataset for Honeycomb")
-	flag.Bool("honeycomb-debug", false, "Debug honeycomb using stdout.")
-
-	// IWS
-	flag.String("iws-rbs-host", "", "Hostname for the IWS RBS")
-}
-
-func initDODCertificates(v *viper.Viper, logger *zap.Logger) ([]server.TLSCert, *x509.CertPool, error) {
-
-	moveMilCerts := []server.TLSCert{
-		server.TLSCert{
-			//Append move.mil cert with CA certificate chain
-			CertPEMBlock: bytes.Join([][]byte{
-				[]byte(v.GetString("move-mil-dod-tls-cert")),
-				[]byte(v.GetString("move-mil-dod-ca-cert"))},
-				[]byte("\n"),
-			),
-			KeyPEMBlock: []byte(v.GetString("move-mil-dod-tls-key")),
-		},
-	}
-
-	pkcs7Package, err := ioutil.ReadFile(v.GetString("dod-ca-package")) // #nosec
-	if err != nil {
-		return moveMilCerts, nil, errors.Wrap(err, "Failed to read DoD CA certificate package")
-	}
-
-	dodCACertPool, err := server.LoadCertPoolFromPkcs7Package(pkcs7Package)
-	if err != nil {
-		return moveMilCerts, dodCACertPool, errors.Wrap(err, "Failed to parse DoD CA certificate package")
-	}
-
-	return moveMilCerts, dodCACertPool, nil
-}
-
-func initRoutePlanner(v *viper.Viper, logger *zap.Logger) route.Planner {
-	return route.NewHEREPlanner(
-		logger,
-		v.GetString("here-maps-geocode-endpoint"),
-		v.GetString("here-maps-routing-endpoint"),
-		v.GetString("here-maps-app-id"),
-		v.GetString("here-maps-app-code"))
-}
-
-func initHoneycomb(v *viper.Viper, logger *zap.Logger) bool {
-
+	return pop.Connect(v.GetString("env"))
+}
+
+// HoneycombEnabled is a type alias for dependency injection. Indicated if honeycomb is enabled for the site
+type HoneycombEnabled bool
+
+func initializeHoneycomb(v *viper.Viper, l *zap.Logger) HoneycombEnabled {
 	honeycombAPIKey := v.GetString("honeycomb-api-key")
-	honeycombDataset := v.GetString("honeycomb-dataset")
+	honeycombDataSet := v.GetString("honeycomb-dataset")
 	honeycombServiceName := v.GetString("service-name")
 
-	if v.GetBool("honeycomb-enabled") && len(honeycombAPIKey) > 0 && len(honeycombDataset) > 0 {
-		logger.Debug("Honeycomb Integration enabled", zap.String("honeycomb-dataset", honeycombDataset))
+	if v.GetBool("honeycomb-enabled") && len(honeycombAPIKey) > 0 && len(honeycombDataSet) > 0 {
+		l.Debug("Honeycomb Integration enabled", zap.String("honeycomb-dataset", honeycombDataSet))
 		beeline.Init(beeline.Config{
 			WriteKey:    honeycombAPIKey,
-			Dataset:     honeycombDataset,
+			Dataset:     honeycombDataSet,
 			Debug:       v.GetBool("honeycomb-debug"),
 			ServiceName: honeycombServiceName,
->>>>>>> 2c1191bd
 		})
 		return true
 	}
 
-	logger.Debug("Honeycomb Integration disabled")
+	l.Debug("Honeycomb Integration disabled")
 	return false
 }
 
-func initRealTimeBrokerService(v *viper.Viper, logger *zap.Logger) (*iws.RealTimeBrokerService, error) {
+// Assert that our secret keys can be parsed into actual private keys
+// TODO: Store the parsed key in handlers/AppContext instead of parsing every time
+func validateKeys(cCfg *server.SessionCookieConfig, lgConfig *authentication.LoginGovConfig, l *zap.Logger) {
+	if _, err := jwt.ParseRSAPrivateKeyFromPEM([]byte(cCfg.Secret)); err != nil {
+		l.Fatal("Client auth private key", zap.Error(err))
+	}
+	if _, err := jwt.ParseRSAPrivateKeyFromPEM([]byte(lgConfig.Secret)); err != nil {
+		l.Fatal("Login.gov private key", zap.Error(err))
+	}
+}
+
+func initRealTimeBrokerService(v *viper.Viper) (*iws.RealTimeBrokerService, error) {
 	return iws.NewRealTimeBrokerService(
 		v.GetString("iws-rbs-host"),
 		v.GetString("dod-ca-package"),
 		v.GetString("move-mil-dod-tls-cert"),
 		v.GetString("move-mil-dod-tls-key"))
-}
-
-func main() {
-
-	flag := pflag.CommandLine
-	initFlags(flag)
-	flag.Parse(os.Args[1:])
-
-	v := viper.New()
-	v.BindPFlags(flag)
-	v.SetEnvKeyReplacer(strings.NewReplacer("-", "_"))
-	v.AutomaticEnv()
-
-	env := v.GetString("env")
-
-	logger, err := logging.Config(env, v.GetBool("debug-logging"))
-	if err != nil {
-		log.Fatalf("Failed to initialize Zap logging due to %v", err)
-	}
-	zap.ReplaceGlobals(logger)
-
-	// Honeycomb
-	useHoneycomb := initHoneycomb(v, logger)
-
-	clientAuthSecretKey := v.GetString("client-auth-secret-key")
-
-	loginGovCallbackProtocol := v.GetString("login-gov-callback-protocol")
-	loginGovCallbackPort := v.GetInt("login-gov-callback-port")
-	loginGovSecretKey := v.GetString("login-gov-secret-key")
-	loginGovHostname := v.GetString("login-gov-hostname")
-
-<<<<<<< HEAD
-}
-
-// Assert that our secret keys can be parsed into actual private keys
-// TODO: Store the parsed key in handlers/AppContext instead of parsing every time
-func validateKeys(cCfg *server.SessionCookieConfig, lgConfig *authentication.LoginGovConfig, l *zap.Logger) {
-	if _, err := jwt.ParseRSAPrivateKeyFromPEM([]byte(cCfg.Secret)); err != nil {
-		l.Fatal("Client auth private key", zap.Error(err))
-	}
-	if _, err := jwt.ParseRSAPrivateKeyFromPEM([]byte(lgConfig.Secret)); err != nil {
-		l.Fatal("Login.gov private key", zap.Error(err))
-	}
 }
 
 // PopulateHandlerContextParams is the list of dependencies needed to populate the HandlerContext
@@ -320,7 +146,8 @@
 	notifications.NotificationSender
 	route.Planner
 	storage.FileStorer
-	Cookie *server.SessionCookieConfig
+	Cookie                *server.SessionCookieConfig
+	RealTimeBrokerService *iws.RealTimeBrokerService
 }
 
 // FOR NOW - Once handlers are implemented like handlers.internalapi.ShowLoggedInUserHandler and have explicit
@@ -338,6 +165,7 @@
 	ctxt.SetFetchServiceMember(p.FetchServiceMember)
 	ctxt.SetFetchDocument(p.FetchDocument)
 	ctxt.SetFetchUpload(p.FetchUpload)
+	ctxt.SetIWSRealTimeBrokerService(*p.RealTimeBrokerService)
 }
 
 // fileHandler serves up a single file
@@ -352,32 +180,12 @@
 
 // indexHandler injects New Relic client code and credentials into index.html
 // and returns a handler that will serve the resulting content
-func indexHandler(localEnv *server.LocalEnvConfig, cfg *config.NewRelicConfig, l *zap.Logger) IndexHandlerFunc {
+func indexHandler(localEnv *server.LocalEnvConfig, cfg *NewRelicConfig, l *zap.Logger) IndexHandlerFunc {
 	data := map[string]string{
 		"NewRelicApplicationID": cfg.AppID,
 		"NewRelicLicenseKey":    cfg.Key,
 	}
 	newRelicTemplate, err := template.ParseFiles(path.Join(localEnv.SiteDir, "new_relic.html"))
-=======
-	// Assert that our secret keys can be parsed into actual private keys
-	// TODO: Store the parsed key in handlers/AppContext instead of parsing every time
-	if _, err := jwt.ParseRSAPrivateKeyFromPEM([]byte(loginGovSecretKey)); err != nil {
-		logger.Fatal("Login.gov private key", zap.Error(err))
-	}
-	if _, err := jwt.ParseRSAPrivateKeyFromPEM([]byte(clientAuthSecretKey)); err != nil {
-		logger.Fatal("Client auth private key", zap.Error(err))
-	}
-	if len(loginGovHostname) == 0 {
-		log.Fatal("Must provide the Login.gov hostname parameter, exiting")
-	}
-
-	//DB connection
-	err = pop.AddLookupPaths(v.GetString("config-dir"))
-	if err != nil {
-		logger.Fatal("Adding Pop config path", zap.Error(err))
-	}
-	dbConnection, err := pop.Connect(env)
->>>>>>> 2c1191bd
 	if err != nil {
 		l.Fatal("could not load new_relic.html template: run make client_build", zap.Error(err))
 	}
@@ -386,33 +194,14 @@
 		l.Fatal("could not render new_relic.html template", zap.Error(err))
 	}
 
-<<<<<<< HEAD
 	indexPath := path.Join(localEnv.SiteDir, "index.html")
 	// #nosec - indexPath does not come from user input
 	indexHTML, err := ioutil.ReadFile(indexPath)
-=======
-	myHostname := v.GetString("http-my-server-name")
-	officeHostname := v.GetString("http-office-server-name")
-	tspHostname := v.GetString("http-tsp-server-name")
-
-	// Register Login.gov authentication provider for My.(move.mil)
-	loginGovProvider := authentication.NewLoginGovProvider(loginGovHostname, loginGovSecretKey, logger)
-	err = loginGovProvider.RegisterProvider(
-		myHostname,
-		v.GetString("login-gov-my-client-id"),
-		officeHostname,
-		v.GetString("login-gov-office-client-id"),
-		tspHostname,
-		v.GetString("login-gov-tsp-client-id"),
-		loginGovCallbackProtocol,
-		loginGovCallbackPort)
->>>>>>> 2c1191bd
 	if err != nil {
 		l.Fatal("could not read index.html template: run make client_build", zap.Error(err))
 	}
 	mergedHTML := bytes.Replace(indexHTML, []byte(`<script type="new-relic-placeholder"></script>`), newRelicHTML.Bytes(), 1)
 
-<<<<<<< HEAD
 	stat, err := os.Stat(indexPath)
 	if err != nil {
 		l.Fatal("could not stat index.html template", zap.Error(err))
@@ -420,38 +209,9 @@
 
 	return func(w http.ResponseWriter, r *http.Request) {
 		http.ServeContent(w, r, "index.html", stat.ModTime(), bytes.NewReader(mergedHTML))
-=======
-	// Session management and authentication middleware
-	noSessionTimeout := v.GetBool("no-session-timeout")
-	sessionCookieMiddleware := auth.SessionCookieMiddleware(logger, clientAuthSecretKey, noSessionTimeout)
-	appDetectionMiddleware := auth.DetectorMiddleware(logger, myHostname, officeHostname, tspHostname)
-	userAuthMiddleware := authentication.UserAuthMiddleware(logger)
-
-	handlerContext := handlers.NewHandlerContext(dbConnection, logger)
-	handlerContext.SetCookieSecret(clientAuthSecretKey)
-	if noSessionTimeout {
-		handlerContext.SetNoSessionTimeout()
-	}
-
-	if v.GetString("email-backend") == "ses" {
-		// Setup Amazon SES (email) service
-		// TODO: This might be able to be combined with the AWS Session that we're using for S3 down
-		// below.
-		sesSession, err := awssession.NewSession(&aws.Config{
-			Region: aws.String(v.GetString("aws-ses-region")),
-		})
-		if err != nil {
-			logger.Fatal("Failed to create a new AWS client config provider", zap.Error(err))
-		}
-		sesService := ses.New(sesSession)
-		handlerContext.SetNotificationSender(notifications.NewNotificationSender(sesService, logger))
-	} else {
-		handlerContext.SetNotificationSender(notifications.NewStubNotificationSender(logger))
->>>>>>> 2c1191bd
-	}
-}
-
-<<<<<<< HEAD
+	}
+}
+
 // BuildSiteParams contains the dependencies needed to configure the main site http.Handler
 type BuildSiteParams struct {
 	dig.In
@@ -461,7 +221,7 @@
 	authentication.UserAuthMiddleware
 	IndexHandlerFunc
 	Env                   *server.LocalEnvConfig
-	Swagger               *config.SwaggerConfig
+	Swagger               *SwaggerConfig
 	Hosts                 *server.HostsConfig
 	S3Config              *storage.S3StorerConfig
 	OrdersAPIHandler      ordersapi.Handler
@@ -474,7 +234,7 @@
 	AuthUserListHandler   *authentication.UserListHandler
 	AuthAssignUserHandler *authentication.AssignUserHandler
 	AuthCreateUserHandler *authentication.CreateUserHandler
-	HoneycombConfig       *config.HoneycombConfig
+	HoneycombEnabled
 }
 
 // SiteHandler is the DI marker for the main site http.Handler
@@ -482,51 +242,6 @@
 
 // buildSite creates the top level http.Handler for the site
 func buildSite(p BuildSiteParams, l *zap.Logger) (SiteHandler, error) {
-=======
-	build := v.GetString("build")
-
-	// Serves files out of build folder
-	clientHandler := http.FileServer(http.Dir(build))
-
-	// Get route planner for handlers to calculate transit distances
-	// routePlanner := route.NewBingPlanner(logger, bingMapsEndpoint, bingMapsKey)
-	routePlanner := initRoutePlanner(v, logger)
-	handlerContext.SetPlanner(routePlanner)
-
-	storageBackend := v.GetString("storage-backend")
-
-	var storer storage.FileStorer
-	if storageBackend == "s3" {
-		zap.L().Info("Using s3 storage backend")
-		awsS3Bucket := v.GetString("aws-s3-bucket-name")
-		if len(awsS3Bucket) == 0 {
-			log.Fatalln(errors.New("must provide aws-s3-bucket-name parameter, exiting"))
-		}
-		awsS3Region := v.GetString("aws-s3-region")
-		if len(awsS3Region) == 0 {
-			log.Fatalln(errors.New("Must provide aws-s3-region parameter, exiting"))
-		}
-		awsS3KeyNamespace := v.GetString("aws-s3-key-namespace")
-		if len(awsS3KeyNamespace) == 0 {
-			log.Fatalln(errors.New("Must provide aws_s3_key_namespace parameter, exiting"))
-		}
-		aws := awssession.Must(awssession.NewSession(&aws.Config{
-			Region: aws.String(awsS3Region),
-		}))
-		storer = storage.NewS3(awsS3Bucket, awsS3KeyNamespace, logger, aws)
-	} else {
-		zap.L().Info("Using filesystem storage backend")
-		fsParams := storage.DefaultFilesystemParams(logger)
-		storer = storage.NewFilesystem(fsParams)
-	}
-	handlerContext.SetFileStorer(storer)
->>>>>>> 2c1191bd
-
-	rbs, err := initRealTimeBrokerService(v, logger)
-	if err != nil {
-		logger.Fatal("Could not instantiate IWS RBS", zap.Error(err))
-	}
-	handlerContext.SetIWSRealTimeBrokerService(*rbs)
 
 	// Base routes
 	site := goji.NewMux()
@@ -553,7 +268,6 @@
 
 	// /orders/* has specific authentication controls
 	ordersMux := goji.SubMux()
-<<<<<<< HEAD
 	ordersDetectionMiddleware := server.HostnameDetectorMiddleware(l, p.Hosts.OrdersName)
 	ordersMux.Use(ordersDetectionMiddleware)
 	ordersMux.Use(noCacheMiddleware)
@@ -569,23 +283,6 @@
 	dpsMux.Handle(pat.Get("/swagger.yaml"), fileHandler(p.Swagger.Orders))
 	dpsMux.Handle(pat.Get("/docs"), fileHandler(path.Join(p.Env.SiteDir, "swagger-ui", "dps.html")))
 	dpsMux.Handle(pat.New("/*"), p.DPSAPIHandler)
-=======
-	ordersDetectionMiddleware := auth.HostnameDetectorMiddleware(logger, v.GetString("http-orders-server-name"))
-	ordersMux.Use(ordersDetectionMiddleware)
-	ordersMux.Use(noCacheMiddleware)
-	ordersMux.Handle(pat.Get("/swagger.yaml"), fileHandler(v.GetString("orders-swagger")))
-	ordersMux.Handle(pat.Get("/docs"), fileHandler(path.Join(build, "swagger-ui", "orders.html")))
-	ordersMux.Handle(pat.New("/*"), ordersapi.NewOrdersAPIHandler(handlerContext))
-	site.Handle(pat.Get("/orders/v0/*"), ordersMux)
-
-	dpsMux := goji.SubMux()
-	dpsDetectionMiddleware := auth.HostnameDetectorMiddleware(logger, v.GetString("http-dps-server-name"))
-	dpsMux.Use(dpsDetectionMiddleware)
-	dpsMux.Use(noCacheMiddleware)
-	dpsMux.Handle(pat.Get("/swagger.yaml"), fileHandler(v.GetString("dps-swagger")))
-	dpsMux.Handle(pat.Get("/docs"), fileHandler(path.Join(build, "swagger-ui", "dps.html")))
-	dpsMux.Handle(pat.New("/*"), dpsapi.NewDPSAPIHandler(handlerContext))
->>>>>>> 2c1191bd
 	site.Handle(pat.New("/dps/v0/*"), dpsMux)
 
 	root := goji.NewMux()
@@ -594,18 +291,11 @@
 	root.Use(p.LogRequestMiddleware)
 	site.Handle(pat.New("/*"), root)
 
-<<<<<<< HEAD
 	// /api/* - Public API
 	publicMux := goji.SubMux()
 	root.Handle(pat.New("/api/v1/*"), publicMux)
 	publicMux.Handle(pat.Get("/swagger.yaml"), fileHandler(p.Swagger.API))
 	publicMux.Handle(pat.Get("/docs"), fileHandler(path.Join(p.Env.SiteDir, "swagger-ui", "api.html")))
-=======
-	apiMux := goji.SubMux()
-	root.Handle(pat.New("/api/v1/*"), apiMux)
-	apiMux.Handle(pat.Get("/swagger.yaml"), fileHandler(v.GetString("swagger")))
-	apiMux.Handle(pat.Get("/docs"), fileHandler(path.Join(build, "swagger-ui", "api.html")))
->>>>>>> 2c1191bd
 
 	publicAPIMux := goji.SubMux()
 	publicMux.Handle(pat.New("/*"), publicAPIMux)
@@ -616,13 +306,8 @@
 	// /internal/* - Internal API
 	internalMux := goji.SubMux()
 	root.Handle(pat.New("/internal/*"), internalMux)
-<<<<<<< HEAD
 	internalMux.Handle(pat.Get("/swagger.yaml"), fileHandler(p.Swagger.Internal))
 	internalMux.Handle(pat.Get("/docs"), fileHandler(path.Join(p.Env.SiteDir, "swagger-ui", "internal.html")))
-=======
-	internalMux.Handle(pat.Get("/swagger.yaml"), fileHandler(v.GetString("internal-swagger")))
-	internalMux.Handle(pat.Get("/docs"), fileHandler(path.Join(build, "swagger-ui", "internal.html")))
->>>>>>> 2c1191bd
 
 	internalAPIMux := goji.SubMux()
 	internalMux.Handle(pat.New("/*"), internalAPIMux)
@@ -630,7 +315,6 @@
 	internalAPIMux.Use(p.UserAuthMiddleware)
 	internalAPIMux.Handle(pat.New("/*"), p.InternalAPIHandler)
 
-<<<<<<< HEAD
 	authMux := goji.SubMux()
 	root.Handle(pat.New("/auth/*"), authMux)
 	authMux.Handle(pat.Get("/login-gov"), &authentication.RedirectHandler{Context: *p.AuthContext})
@@ -647,48 +331,24 @@
 	}
 
 	if p.S3Config == nil { // Using local filesystem
-=======
-	authContext := authentication.NewAuthContext(logger, loginGovProvider, loginGovCallbackProtocol, loginGovCallbackPort)
-	authMux := goji.SubMux()
-	root.Handle(pat.New("/auth/*"), authMux)
-	authMux.Handle(pat.Get("/login-gov"), authentication.RedirectHandler{Context: authContext})
-	authMux.Handle(pat.Get("/login-gov/callback"), authentication.NewCallbackHandler(authContext, dbConnection, clientAuthSecretKey, noSessionTimeout))
-	authMux.Handle(pat.Get("/logout"), authentication.NewLogoutHandler(authContext, clientAuthSecretKey, noSessionTimeout))
-
-	if env == "development" || env == "test" {
-		zap.L().Info("Enabling devlocal auth")
-		localAuthMux := goji.SubMux()
-		root.Handle(pat.New("/devlocal-auth/*"), localAuthMux)
-		localAuthMux.Handle(pat.Get("/login"), authentication.NewUserListHandler(authContext, dbConnection))
-		localAuthMux.Handle(pat.Post("/login"), authentication.NewAssignUserHandler(authContext, dbConnection, clientAuthSecretKey, noSessionTimeout))
-		localAuthMux.Handle(pat.Post("/new"), authentication.NewCreateUserHandler(authContext, dbConnection, clientAuthSecretKey, noSessionTimeout))
-	}
-
-	if storageBackend == "filesystem" {
->>>>>>> 2c1191bd
 		// Add a file handler to provide access to files uploaded in development
 		fs := storage.NewFilesystemHandler("tmp")
 		root.Handle(pat.Get("/storage/*"), fs)
 	}
 
 	// Serve index.html to all requests that haven't matches a previous route,
-<<<<<<< HEAD
 	root.HandleFunc(pat.Get("/*"), p.IndexHandlerFunc)
-=======
-	root.HandleFunc(pat.Get("/*"), indexHandler(build, v.GetString("new-relic-application-id"), v.GetString("new-relic-license-key"), logger))
->>>>>>> 2c1191bd
 
 	// return site, wrapping in honeycomb if needed
-	if p.HoneycombConfig == nil {
+	if !p.HoneycombEnabled {
 		return site, nil
 	}
 	return hnynethttp.WrapHandler(site), nil
 }
 
-func serveSite(cfg *config.ListenerConfig, hostsConfig *server.HostsConfig, siteHandler SiteHandler, l *zap.Logger) error {
+func serveSite(cfg *ListenerConfig, hostsConfig *server.HostsConfig, siteHandler SiteHandler, l *zap.Logger) error {
 	errChan := make(chan error)
 
-<<<<<<< HEAD
 	moveMilCerts := []server.TLSCert{
 		{
 			//Append move.mil cert with CA certificate chain
@@ -707,86 +367,60 @@
 	dodCACertPool, err := server.LoadCertPoolFromPkcs7Package(pkcs7Package)
 	if err != nil {
 		l.Fatal("Failed to parse DoD CA certificate package", zap.Error(err))
-=======
-	moveMilCerts, dodCACertPool, err := initDODCertificates(v, logger)
-	if err != nil {
-		logger.Fatal("Failed to initialize DOD certificates", zap.Error(err))
->>>>>>> 2c1191bd
-	}
-
-	listenInterface := v.GetString("interface")
+	}
 
 	go func() {
 		noTLSServer := server.Server{
-<<<<<<< HEAD
 			ListenAddress: hostsConfig.ListenInterface,
 			HTTPHandler:   siteHandler,
 			Logger:        l,
 			Port:          cfg.NoTLSPort,
-=======
-			ListenAddress: listenInterface,
-			HTTPHandler:   httpHandler,
-			Logger:        logger,
-			Port:          v.GetInt("no-tls-port"),
->>>>>>> 2c1191bd
 		}
 		errChan <- noTLSServer.ListenAndServe()
 	}()
-
 	go func() {
 		tlsServer := server.Server{
 			ClientAuthType: tls.NoClientCert,
-<<<<<<< HEAD
 			ListenAddress:  hostsConfig.ListenInterface,
 			HTTPHandler:    siteHandler,
 			Logger:         l,
 			Port:           cfg.TLSPort,
-=======
-			ListenAddress:  listenInterface,
-			HTTPHandler:    httpHandler,
-			Logger:         logger,
-			Port:           v.GetInt("tls-port"),
->>>>>>> 2c1191bd
 			TLSCerts:       moveMilCerts,
 		}
 		errChan <- tlsServer.ListenAndServeTLS()
 	}()
-
 	go func() {
 		mutualTLSServer := server.Server{
 			// Ensure that any DoD-signed client certificate can be validated,
 			// using the package of DoD root and intermediate CAs provided by DISA
 			CaCertPool:     dodCACertPool,
 			ClientAuthType: tls.RequireAndVerifyClientCert,
-<<<<<<< HEAD
 			ListenAddress:  hostsConfig.ListenInterface,
 			HTTPHandler:    siteHandler,
 			Logger:         l,
 			Port:           cfg.MutualTLSPort,
-=======
-			ListenAddress:  listenInterface,
-			HTTPHandler:    httpHandler,
-			Logger:         logger,
-			Port:           v.GetInt("mutual-tls-port"),
->>>>>>> 2c1191bd
 			TLSCerts:       moveMilCerts,
 		}
 		errChan <- mutualTLSServer.ListenAndServeTLS()
 	}()
-<<<<<<< HEAD
 	return <-errChan
-=======
-
-	logger.Fatal("listener error", zap.Error(<-errChan))
->>>>>>> 2c1191bd
-}
-
-func dependencies() *di.Container {
-
-	c := di.NewContainer(config.ParseConfig)
+}
+
+func dependencies(config *viper.Viper) *di.Container {
+
+	c := di.NewContainer(config)
 	c.MustInvoke(zap.ReplaceGlobals)
-	// Now hook up the DI providers
+
+	// Need to be able to get a DB connection
 	c.MustProvide(newDatabase)
+
+	// And to initialize honeycomb
+	c.MustProvide(initializeHoneycomb)
+
+	// Finally, parse all the config from the command like
+	c.MustProvide(serverConfig)
+
+	// And all the other dependency providers
 	server.AddProviders(c)
 	models.AddProviders(c)
 	userServices.AddProviders(c)
@@ -801,27 +435,27 @@
 	notifications.AddProviders(c)
 	storage.AddProviders(c)
 	c.MustProvide(indexHandler)
+	c.MustProvide(initRealTimeBrokerService)
 	return c
 }
 
 func main() {
 
+	cfg := parseConfig()
+
 	// Set up the DI context and logging
-	diContext := dependencies()
-
-	// Initialize honeycomb
-	diContext.MustInvoke(initializeHoneycomb)
+	diContext := dependencies(cfg)
 
 	//  Validate that the keys used for RSA encryption are well formed
 	diContext.MustInvoke(validateKeys)
 
-	// FOR NOW configure handler context. This should not be necessary once each handler
-	// declares its own dependencies.
+	// FOR NOW configure handler context.
+	// This should not be necessary once each handler declares its own dependencies explicitly
 	diContext.MustInvoke(populateHandlerContext)
 
 	// Construct the main site handler
 	diContext.MustProvide(buildSite)
 
-	// And run the services
+	// And run the servers
 	diContext.MustInvoke(serveSite)
 }