--- conflicted
+++ resolved
@@ -42,12 +42,10 @@
 	env := flag.String("env", "development", "The environment to run in, configures the database, presently.")
 	listenInterface := flag.String("interface", "", "The interface spec to listen for connections on. Default is all.")
 	hostname := flag.String("hostname", "localhost", "Hostname according to environment.")
-	protocol := flag.String("protocol", "http", "Protocol according to environment")
 	port := flag.String("port", "8080", "the `port` to listen on.")
 	swagger := flag.String("swagger", "swagger/swagger.yaml", "The location of the swagger API definition")
 	debugLogging := flag.Bool("debug_logging", false, "log messages at the debug level.")
 	jwtSecret := flag.String("auth_client_secret_key", "", "Auth secret JWT key.")
-	clientPort := flag.String("client_port", "3000", "the client `port` to listen on.")
 
 	flag.Parse()
 
@@ -109,11 +107,12 @@
 	root.Use(requestLogger)
 
 	// Register Login.gov authentication provider
-<<<<<<< HEAD
-	auth.RegisterProvider(*jwtSecret, *hostname, *protocol, *port, *clientPort)
-=======
-	auth.RegisterProvider(*jwtSecret, *hostname, *protocol, *clientPort)
->>>>>>> defe4a5d
+	protocol := "https://"
+	if *env == "development" {
+		protocol = "http://"
+	}
+	fullHostname := fmt.Sprintf("%s%s", protocol, *hostname)
+	auth.RegisterProvider(*jwtSecret, fullHostname, *port)
 
 	address := fmt.Sprintf("%s:%s", *listenInterface, *port)
 	zap.L().Info("Starting the server listening", zap.String("address", address))
