--- conflicted
+++ resolved
@@ -231,11 +231,8 @@
 	flag.String("gex-url", "", "URL for sending an HTTP POST request to GEX")
 
 	flag.String("storage-backend", "local", "Storage backend to use, either local or s3.")
-<<<<<<< HEAD
 	flag.String("local-storage-root", "tmp", "Local storage root directory. Default is tmp.")
 	flag.String("local-storage-web-root", "storage", "Local storage web root directory. Default is storage.")
-=======
->>>>>>> 75948963
 	flag.String("email-backend", "local", "Email backend to use, either SES or local")
 	flag.String("aws-s3-bucket-name", "", "S3 bucket used for file storage")
 	flag.String("aws-s3-region", "", "AWS region used for S3 file storage")
@@ -829,15 +826,10 @@
 		}))
 		storer = storage.NewS3(awsS3Bucket, awsS3KeyNamespace, logger, aws)
 	} else {
-<<<<<<< HEAD
 		zap.L().Info("Using local storage backend",
 			zap.String("root", path.Join(localStorageRoot, localStorageWebRoot)),
 			zap.String("web root", localStorageWebRoot))
 		fsParams := storage.NewFilesystemParams(localStorageRoot, localStorageWebRoot, logger)
-=======
-		zap.L().Info("Using local storage backend")
-		fsParams := storage.DefaultFilesystemParams(logger)
->>>>>>> 75948963
 		storer = storage.NewFilesystem(fsParams)
 	}
 	handlerContext.SetFileStorer(storer)
