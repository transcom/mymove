package main

import (
	"fmt"
	"log"
	"net/http"
	"os"
	"strings"
	"time"

	"github.com/gofrs/uuid"
	"github.com/pkg/errors"
	"github.com/spf13/pflag"
	"github.com/spf13/viper"
	"go.uber.org/zap"

	"github.com/transcom/mymove/pkg/appcontext"
	"github.com/transcom/mymove/pkg/auth"
	"github.com/transcom/mymove/pkg/cli"
	"github.com/transcom/mymove/pkg/logging"
	"github.com/transcom/mymove/pkg/paperwork"
	"github.com/transcom/mymove/pkg/route"
	shipmentsummaryworksheet "github.com/transcom/mymove/pkg/services/shipment_summary_worksheet"
)

// hereRequestTimeout is how long to wait on HERE request before timing out (15 seconds).
const hereRequestTimeout = time.Duration(15) * time.Second

const (
	PPMShipmentIDFlag string = "ppmshipment"
	debugFlag         string = "debug"
)

func noErr(err error) {
	if err != nil {
		log.Panic(err)
	}
}

func checkConfig(v *viper.Viper, logger *zap.Logger) error {

	logger.Debug("checking config")

	err := cli.CheckEIA(v)
	if err != nil {
		return err
	}

	err = cli.CheckDatabase(v, logger)
	if err != nil {
		return err
	}

	return nil
}

func initFlags(flag *pflag.FlagSet) {

	// Scenario config
	flag.String(PPMShipmentIDFlag, "6d1d9d00-2e5e-4830-a3c1-5c21c951e9c1", "The PPMShipmentID to generate a shipment summary worksheet for")
	flag.Bool(debugFlag, false, "show field debug output")

	// DB Config
	cli.InitDatabaseFlags(flag)

	// EIA Open Data API
	cli.InitEIAFlags(flag)

	// Logging Levels
	cli.InitLoggingFlags(flag)

	// Don't sort flags
	flag.SortFlags = false
}

func main() {
	flag := pflag.CommandLine
	initFlags(flag)
	parseErr := flag.Parse(os.Args[1:])
	if parseErr != nil {
		log.Fatal("failed to parse flags", zap.Error(parseErr))
	}

	v := viper.New()
	bindErr := v.BindPFlags(flag)
	if bindErr != nil {
		log.Fatal("failed to bind flags", zap.Error(bindErr))
	}
	v.SetEnvKeyReplacer(strings.NewReplacer("-", "_"))
	v.AutomaticEnv()

	dbEnv := v.GetString(cli.DbEnvFlag)

	logger, _, err := logging.Config(
		logging.WithEnvironment(dbEnv),
		logging.WithLoggingLevel(v.GetString(cli.LoggingLevelFlag)),
		logging.WithStacktraceLength(v.GetInt(cli.StacktraceLengthFlag)),
	)
	if err != nil {
		log.Fatalf("Failed to initialize Zap logging due to %v", err)
	}
	zap.ReplaceGlobals(logger)

	fmt.Println("logger: ", logger)

	err = checkConfig(v, logger)
	if err != nil {
		logger.Fatal("invalid configuration", zap.Error(err))
	}

	// DB connection
	dbConnection, err := cli.InitDatabase(v, logger)
	if err != nil {
		logger.Fatal("Connecting to DB", zap.Error(err))
	}

	appCtx := appcontext.NewAppContext(dbConnection, logger, nil)

	moveID := v.GetString(PPMShipmentIDFlag)
	if moveID == "" {
		log.Fatalf("Usage: %s --move <29cb984e-c70d-46f0-926d-cd89e07a6ec3>", os.Args[0])
	}

	// Define the data here that you want to populate the form with. Data will only be populated
	// in the form if the field name exist BOTH in the fields map and your data below
	parsedID := uuid.Must(uuid.FromString(moveID))

	// Build our form with a template image and field placement
	formFiller := paperwork.NewFormFiller()

	debug := v.GetBool(debugFlag)
	// This is very useful for getting field positioning right initially
	if debug {
		formFiller.Debug()
	}

	if err != nil {
		log.Fatalf("error fetching ppmshipment: %s", PPMShipmentIDFlag)
	}

	geocodeEndpoint := os.Getenv("HERE_MAPS_GEOCODE_ENDPOINT")
	routingEndpoint := os.Getenv("HERE_MAPS_ROUTING_ENDPOINT")
	testAppID := os.Getenv("HERE_MAPS_APP_ID")
	testAppCode := os.Getenv("HERE_MAPS_APP_CODE")
	hereClient := &http.Client{Timeout: hereRequestTimeout}

	// TODO: Future cleanup will need to remap to a different planner, but this command should remain for testing purposes
	planner := route.NewHEREPlanner(hereClient, geocodeEndpoint, routingEndpoint, testAppID, testAppCode)
	ppmComputer := shipmentsummaryworksheet.NewSSWPPMComputer()

	ssfd, err := ppmComputer.FetchDataShipmentSummaryWorksheetFormData(appCtx, &auth.Session{}, parsedID)
	if err != nil {
		log.Fatalf("%s", errors.Wrap(err, "Error fetching shipment summary worksheet data "))
	}
	ssfd.Obligations, err = ppmComputer.ComputeObligations(appCtx, *ssfd, planner)
	if err != nil {
		log.Fatalf("%s", errors.Wrap(err, "Error calculating obligations "))
	}

	page1Data, page2Data := ppmComputer.FormatValuesShipmentSummaryWorksheet(*ssfd)
	noErr(err)
<<<<<<< HEAD
	ppmGenerator := shipmentsummaryworksheet.NewSSWPPMGenerator()
=======
	ppmGenerator, err := shipmentsummaryworksheet.NewSSWPPMGenerator()
	noErr(err)
>>>>>>> a1b6501d
	ssw, info, err := ppmGenerator.FillSSWPDFForm(page1Data, page2Data)
	noErr(err)
	fmt.Println(ssw.Name())     // Should always return
	fmt.Println(info.PageCount) // Page count should always be 2
	// This is a testing command, above lines log information on whether PDF was generated successfully.
}<|MERGE_RESOLUTION|>--- conflicted
+++ resolved
@@ -159,12 +159,8 @@
 
 	page1Data, page2Data := ppmComputer.FormatValuesShipmentSummaryWorksheet(*ssfd)
 	noErr(err)
-<<<<<<< HEAD
-	ppmGenerator := shipmentsummaryworksheet.NewSSWPPMGenerator()
-=======
 	ppmGenerator, err := shipmentsummaryworksheet.NewSSWPPMGenerator()
 	noErr(err)
->>>>>>> a1b6501d
 	ssw, info, err := ppmGenerator.FillSSWPDFForm(page1Data, page2Data)
 	noErr(err)
 	fmt.Println(ssw.Name())     // Should always return
