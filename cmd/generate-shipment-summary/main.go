--- conflicted
+++ resolved
@@ -160,11 +160,7 @@
 	page1Data, page2Data := ppmComputer.FormatValuesShipmentSummaryWorksheet(*ssfd)
 	noErr(err)
 	ppmGenerator := shipmentsummaryworksheet.NewSSWPPMGenerator()
-<<<<<<< HEAD
-	ssw, info, err := ppmGenerator.FillSSWPDFForm(page1Data, page2Data)
-=======
 	ssw, info, err := ppmGenerator.FillSSWPDFForm(page1Data, page2Data, appCtx)
->>>>>>> b390db24
 	noErr(err)
 	fmt.Println(ssw.Name())     // Should always return
 	fmt.Println(info.PageCount) // Page count should always be 2
