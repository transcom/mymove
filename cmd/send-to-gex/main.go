--- conflicted
+++ resolved
@@ -97,17 +97,12 @@
 	if err != nil {
 		log.Fatal(err)
 	}
-<<<<<<< HEAD
-	//  G307 TODO needs review
-	defer file.Close()
-=======
 
 	defer func() {
 		if closeErr := file.Close(); closeErr != nil {
 			log.Fatalf("Failed to close file due to %v", closeErr)
 		}
 	}()
->>>>>>> b95deac1
 
 	edi, err := ioutil.ReadAll(file)
 	if err != nil {
