package main

import (
	"fmt"
	"log"
	"os"
	"strings"
	"time"

	"github.com/spf13/pflag"
	"github.com/spf13/viper"

	"go.uber.org/zap"

	"github.com/tealeg/xlsx"

	"github.com/transcom/mymove/pkg/cli"
	"github.com/transcom/mymove/pkg/logging"
	"github.com/transcom/mymove/pkg/parser/pricing"
	"github.com/transcom/mymove/pkg/services/ghcimport"
)

/*************************************************************************

Parser tool to extract data from the GHC Rate Engine XLSX

For help run: <program> -h

`go run ./cmd/ghc-pricing-parser/ -h`

 *************************************************************************/

func main() {
	xlsxDataSheets := pricing.InitDataSheetInfo()

	params := pricing.ParamConfig{}
	params.RunTime = time.Now()

	flag := pflag.CommandLine
<<<<<<< HEAD
	filename := flag.String("filename", "", "Filename including path of the XLSX to parse for Rate Engine GHC import")
	all := flag.Bool("all", true, "Parse entire Rate Engine GHC XLSX")
	sheets := flag.String("xlsxSheets", "", xlsxSheetsUsage(xlsxDataSheets))
	display := flag.Bool("display", false, "Display output of parsed info")
	saveToFile := flag.Bool("save", false, "Save output to CSV file")
	runVerify := flag.Bool("verify", true, "Default is true, if false skip sheet format verification")
	runImport := flag.Bool("db_import", true, "Run GHC Rate Engine Import")
=======
	flag.StringVar(&params.XlsxFilename, "filename", "", "Filename including path of the XLSX to parse for Rate Engine GHC import")
	flag.BoolVar(&params.ProcessAll, "all", true, "Parse entire Rate Engine GHC XLSX")
	flag.StringSliceVar(&params.XlsxSheets, "xlsxSheets", []string{}, xlsxSheetsUsage(xlsxDataSheets))
	flag.BoolVar(&params.ShowOutput, "display", false, "Display output of parsed info")
	flag.BoolVar(&params.SaveToFile, "save", false, "Save output to CSV file")
	flag.BoolVar(&params.RunVerify, "verify", true, "Default is true, if false skip sheet format verification")
>>>>>>> 3ff770ce

	// DB Config
	cli.InitDatabaseFlags(flag)

	// Don't sort flags
	flag.SortFlags = false

	err := flag.Parse(os.Args[1:])
	if err != nil {
		log.Fatalf("Could not parse flags: %v\n", err)
	}

	// option `xlsxSheets` will override `all` flag
	if len(params.XlsxSheets) > 0 {
		params.ProcessAll = false
	}

	if len(params.XlsxFilename) > 0 {
		log.Printf("Importing file %s\n", params.XlsxFilename)
	} else {
		log.Fatalf("Did not receive an XLSX filename to parse, missing -filename\n")
	}

	params.XlsxFile, err = xlsx.OpenFile(params.XlsxFilename)
	if err != nil {
		log.Fatalf("Failed to open file %s with error %v\n", params.XlsxFilename, err)
	}

<<<<<<< HEAD
	params.ShowOutput = false
	if display != nil && *display == true {
		params.ShowOutput = true
	}

	params.SaveToFile = false
	if saveToFile != nil && *saveToFile == true {
		params.SaveToFile = true
	}

	params.RunVerify = false
	if runVerify != nil {
		params.RunVerify = *runVerify
	}

	params.RunImport = false
	if runImport != nil && *runImport == true {
		params.RunImport = true
	}

=======
>>>>>>> 3ff770ce
	// Connect to the database
	// DB connection
	v := viper.New()
	err = v.BindPFlags(flag)
	if err != nil {
		log.Fatalf("Could not bind flags: %v\n", err)
	}
	v.SetEnvKeyReplacer(strings.NewReplacer("-", "_"))
	v.AutomaticEnv()

	dbEnv := v.GetString(cli.DbEnvFlag)

	logger, err := logging.Config(dbEnv, v.GetBool(cli.VerboseFlag))
	if err != nil {
		log.Fatalf("Failed to initialize Zap logging due to %v", err)
	}
	zap.ReplaceGlobals(logger)

	err = cli.CheckDatabase(v, logger)
	if err != nil {
		logger.Fatal("Connecting to DB", zap.Error(err))
	}

	// Create a connection to the DB
	db, err := cli.InitDatabase(v, nil, logger)
	if err != nil {
		// No connection object means that the configuraton failed to validate and we should not startup
		// A valid connection object that still has an error indicates that the DB is not up and we should not startup
		logger.Fatal("Connecting to DB", zap.Error(err))
	}
	defer func() {
		if closeErr := db.Close(); closeErr != nil {
			log.Fatalf("Could not close database: %v", closeErr)
		}
	}()

	// Now kick off the parsing
	err = pricing.Parse(xlsxDataSheets, params, db, logger)
	if err != nil {
		log.Fatalf("Failed to parse pricing template due to %v", err)
	}

	// If the parsing was successful, run GHC Rate Engine importer
	if params.RunImport == true {
		ghcREImporter := ghcimport.GHCRateEngineImporter{
			DB:     db,
			Logger: logger,
		}
		err = ghcREImporter.Import()
		if err != nil {
			log.Fatalf("GHC Rate Engine import failed due to %v", err)
		}
	}

}

func xlsxSheetsUsage(xlsxDataSheets []pricing.XlsxDataSheetInfo) string {
	message := "Provide comma separated string of sequential sheet index numbers starting with 0:\n"
	message += "\t e.g. '-xlsxSheets=\"6,7,11\"'\n"
	message += "\t      '-xlsxSheets=\"6\"'\n"
	message += "\n"
	message += "Available sheets for parsing are: \n"

	for i, v := range xlsxDataSheets {
		if len(v.ProcessMethods) > 0 {
			description := ""
			if v.Description != nil {
				description = *v.Description
			}
			message += fmt.Sprintf("%d:  %s\n", i, description)
		}
	}

	return message
}<|MERGE_RESOLUTION|>--- conflicted
+++ resolved
@@ -9,7 +9,6 @@
 
 	"github.com/spf13/pflag"
 	"github.com/spf13/viper"
-
 	"go.uber.org/zap"
 
 	"github.com/tealeg/xlsx"
@@ -37,22 +36,13 @@
 	params.RunTime = time.Now()
 
 	flag := pflag.CommandLine
-<<<<<<< HEAD
-	filename := flag.String("filename", "", "Filename including path of the XLSX to parse for Rate Engine GHC import")
-	all := flag.Bool("all", true, "Parse entire Rate Engine GHC XLSX")
-	sheets := flag.String("xlsxSheets", "", xlsxSheetsUsage(xlsxDataSheets))
-	display := flag.Bool("display", false, "Display output of parsed info")
-	saveToFile := flag.Bool("save", false, "Save output to CSV file")
-	runVerify := flag.Bool("verify", true, "Default is true, if false skip sheet format verification")
-	runImport := flag.Bool("db_import", true, "Run GHC Rate Engine Import")
-=======
 	flag.StringVar(&params.XlsxFilename, "filename", "", "Filename including path of the XLSX to parse for Rate Engine GHC import")
 	flag.BoolVar(&params.ProcessAll, "all", true, "Parse entire Rate Engine GHC XLSX")
 	flag.StringSliceVar(&params.XlsxSheets, "xlsxSheets", []string{}, xlsxSheetsUsage(xlsxDataSheets))
 	flag.BoolVar(&params.ShowOutput, "display", false, "Display output of parsed info")
 	flag.BoolVar(&params.SaveToFile, "save", false, "Save output to CSV file")
 	flag.BoolVar(&params.RunVerify, "verify", true, "Default is true, if false skip sheet format verification")
->>>>>>> 3ff770ce
+	flag.BoolVar(&params.RunImport, "GHC_DB_import", true, "Run GHC Rate Engine Import")
 
 	// DB Config
 	cli.InitDatabaseFlags(flag)
@@ -81,29 +71,6 @@
 		log.Fatalf("Failed to open file %s with error %v\n", params.XlsxFilename, err)
 	}
 
-<<<<<<< HEAD
-	params.ShowOutput = false
-	if display != nil && *display == true {
-		params.ShowOutput = true
-	}
-
-	params.SaveToFile = false
-	if saveToFile != nil && *saveToFile == true {
-		params.SaveToFile = true
-	}
-
-	params.RunVerify = false
-	if runVerify != nil {
-		params.RunVerify = *runVerify
-	}
-
-	params.RunImport = false
-	if runImport != nil && *runImport == true {
-		params.RunImport = true
-	}
-
-=======
->>>>>>> 3ff770ce
 	// Connect to the database
 	// DB connection
 	v := viper.New()
