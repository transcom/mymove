--- conflicted
+++ resolved
@@ -42,13 +42,9 @@
 	flag.BoolVar(&params.ShowOutput, "display", false, "Display output of parsed info")
 	flag.BoolVar(&params.SaveToFile, "save-csv", false, "Save output to CSV file")
 	flag.BoolVar(&params.RunVerify, "verify", true, "Default is true, if false skip sheet format verification")
-<<<<<<< HEAD
 	flag.BoolVar(&params.RunImport, "re_import", true, "Run GHC Rate Engine Import")
-=======
-	flag.BoolVar(&params.RunImport, "GHC_DB_import", true, "Run GHC Rate Engine Import")
 	flag.BoolVar(&params.UseTempTables, "use-temp-tables", true, "Default is true, if false stage tables are NOT temp tables")
 	flag.BoolVar(&params.DropIfExists, "drop", false, "Default is false, if true stage tables will be dropped if they exist")
->>>>>>> 1cdc184e
 
 	// DB Config
 	cli.InitDatabaseFlags(flag)
