--- conflicted
+++ resolved
@@ -101,17 +101,9 @@
 		if err != nil {
 			return nil, err
 		}
-<<<<<<< HEAD
 		resp, err := gex.SendToGexHTTP{URL: "https://gexweba.daas.dla.mil/msg_data/submit/", IsTrueGexURL: true}.Call(invoice858CString, *transactionName)
 		fmt.Printf("status code: %v, error: %v", resp.StatusCode, err)
-	} else {
-		ediWriter := edi.NewWriter(os.Stdout)
-		ediWriter.WriteAll(invoice858C.Segments())
-=======
-		return gex.SendInvoiceToGex(invoice858CString, *transactionName)
->>>>>>> eb878899
 	}
-
 	ediWriter := edi.NewWriter(os.Stdout)
 	err = ediWriter.WriteAll(invoice858C.Segments())
 	return nil, err
