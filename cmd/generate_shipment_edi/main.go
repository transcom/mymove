--- conflicted
+++ resolved
@@ -9,18 +9,12 @@
 	"github.com/gobuffalo/pop"
 	"github.com/gofrs/uuid"
 	"github.com/namsral/flag"
-	"github.com/transcom/mymove/pkg/service/invoice"
 	"go.uber.org/zap"
 
 	"github.com/transcom/mymove/pkg/edi"
 	"github.com/transcom/mymove/pkg/edi/gex"
 	"github.com/transcom/mymove/pkg/edi/invoice"
-<<<<<<< HEAD
-	"github.com/transcom/mymove/pkg/rateengine"
-	"github.com/transcom/mymove/pkg/route"
-=======
-	"github.com/transcom/mymove/pkg/models"
->>>>>>> 4fb0c24f
+	"github.com/transcom/mymove/pkg/service/invoice"
 )
 
 // Call this from command line with go run cmd/generate_shipment_edi/main.go -moveID <UUID>
@@ -50,22 +44,8 @@
 	if err != nil {
 		log.Fatalf("Failed to initialize Zap logging due to %v", err)
 	}
-<<<<<<< HEAD
-	planner := route.NewHEREPlanner(logger, *hereGeoEndpoint, *hereRouteEndpoint, *hereAppID, *hereAppCode)
-
-	engine := rateengine.NewRateEngine(db, logger, planner)
-	costByShipment, err := engine.HandleRunOnShipment(shipment)
-	if err != nil {
-		log.Fatal(err)
-	}
-	costsByShipments := []rateengine.CostByShipment{costByShipment}
-	invoice858C, err := ediinvoice.Generate858C(costsByShipments, db, false, clock.New())
-=======
-
-	shipment := shipments[0]
 
 	invoice858C, err := ediinvoice.Generate858C(shipment, db, false, clock.New())
->>>>>>> 4fb0c24f
 	if err != nil {
 		log.Fatal(err)
 	}
