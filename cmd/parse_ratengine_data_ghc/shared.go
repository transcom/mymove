--- conflicted
+++ resolved
@@ -1,22 +1,16 @@
 package main
 
 import (
-	"github.com/gobuffalo/pop"
-
 	"encoding/csv"
+	"fmt"
 	"log"
 	"os"
 	"regexp"
 	"strconv"
 	"strings"
-<<<<<<< HEAD
-
-	"github.com/transcom/mymove/pkg/models"
-=======
 	"time"
 
 	"github.com/tealeg/xlsx"
->>>>>>> f05497b0
 )
 
 /*************************************************************************************************************/
@@ -92,19 +86,7 @@
 		return nil
 	}
 
-<<<<<<< HEAD
-type domesticLineHaulPrice struct {
-	ServiceAreaNumber string
-	OriginServiceArea string
-	ServiceSchedule   int
-	Season            string
-	WeightBand        dLhWeightBand
-	MilesRange        dLhMilesRange
-	Escalation        int
-	Rate              string //TODO should this be a float or string? Probably string  stripping out the $
-=======
 	return &s
->>>>>>> f05497b0
 }
 
 func getInt(from string) int {
@@ -125,40 +107,6 @@
 	return i
 }
 
-<<<<<<< HEAD
-func (dLh *domesticLineHaulPrice) toSlice() []string {
-	var values []string
-
-	values = append(values, dLh.ServiceAreaNumber)
-	values = append(values, dLh.OriginServiceArea)
-	values = append(values, strconv.Itoa(dLh.ServiceSchedule))
-	values = append(values, dLh.Season)
-	values = append(values, strconv.Itoa(dLh.WeightBand.band))
-	values = append(values, strconv.Itoa(dLh.WeightBand.lowerLbs))
-	values = append(values, strconv.Itoa(dLh.WeightBand.upperLbs))
-	values = append(values, fmt.Sprintf("%.2f", dLh.WeightBand.lowerCwt))
-	values = append(values, fmt.Sprintf("%.2f", dLh.WeightBand.upperCwt))
-	values = append(values, strconv.Itoa(dLh.MilesRange.rangeNumber))
-	values = append(values, strconv.Itoa(dLh.MilesRange.lower))
-	values = append(values, strconv.Itoa(dLh.MilesRange.upper))
-	values = append(values, strconv.Itoa(dLh.Escalation))
-	values = append(values, dLh.Rate)
-
-	return values
-}
-
-type domesticServiceAreaPrice struct {
-	ServiceAreaNumber                     string
-	OriginServiceArea                     string
-	ServiceSchedule                       int
-	SITPickupDeliverySchedule             int
-	Season                                string
-	Escalation                            int
-	ShorthaulPrice                        string
-	OriginDestinationPrice                string
-	OriginDestinationSITFirstDayWarehouse string
-	OriginDestinationSITAddlDays          string
-=======
 func checkError(message string, err error) {
 	if err != nil {
 		log.Fatal(message, err)
@@ -167,7 +115,6 @@
 
 func removeFirstDollarSign(s string) string {
 	return strings.Replace(s, "$", "", 1)
->>>>>>> f05497b0
 }
 
 func removeWhiteSpace(stripString string) string {
@@ -175,6 +122,18 @@
 	s := space.ReplaceAllString(stripString, "")
 
 	return s
+}
+
+func splitZip3s(s string) []string {
+	if strings.Contains(s, ",") {
+		return strings.Split(s, ",")
+	}
+	i := fmt.Sprintf("%03d", getInt(s))
+	return []string{i}
+}
+
+func formatServiceAreaNumber(s string) string {
+	return fmt.Sprintf("%03d", getInt(s))
 }
 
 // generateOutputFilename: generates filename using xlsxDataSheetInfo.outputFilename
@@ -187,111 +146,7 @@
 		name = "rate_engine_ghc_parse"
 	}
 
-<<<<<<< HEAD
-	values = append(values, dSA.ServiceAreaNumber)
-	values = append(values, dSA.OriginServiceArea)
-	values = append(values, strconv.Itoa(dSA.ServiceSchedule))
-	values = append(values, strconv.Itoa(dSA.SITPickupDeliverySchedule))
-	values = append(values, dSA.Season)
-	values = append(values, strconv.Itoa(dSA.Escalation))
-	values = append(values, dSA.ShorthaulPrice)
-	values = append(values, dSA.OriginDestinationPrice)
-	values = append(values, dSA.OriginDestinationSITFirstDayWarehouse)
-	values = append(values, dSA.OriginDestinationSITAddlDays)
-
-	return values
-}
-
-type domesticServiceArea struct {
-	BasePointCity     string
-	State             string
-	ServiceAreaNumber string
-	Zip3s             []string
-}
-
-func (dsa *domesticServiceArea) csvHeader() []string {
-	header := []string{
-		"Base Point City",
-		"State",
-		"Service Area Number",
-		"Zip3's",
-	}
-
-	return header
-}
-
-func (dsa *domesticServiceArea) toSlice() []string {
-	var values []string
-
-	values = append(values, dsa.BasePointCity)
-	values = append(values, dsa.State)
-	values = append(values, dsa.ServiceAreaNumber)
-	values = append(values, strings.Join(dsa.Zip3s, ","))
-
-	return values
-}
-
-func (dsa *domesticServiceArea) saveToDatabase(db *pop.Connection) {
-	// need to turn dsa into re_zip3 and re_domestic_service_area
-	rdsa := models.ReDomesticServiceArea{
-		BasePointCity:    dsa.BasePointCity,
-		State:            dsa.State,
-		ServiceArea:      dsa.ServiceAreaNumber,
-		ServicesSchedule: 2, // TODO Need to look up or parse out the ServicesSchedule
-		SITPDSchedule:    2, // TODO Need to look up or parse out the SITPDSchedule
-	}
-	verrs, err := db.ValidateAndSave(&rdsa)
-	if err != nil || verrs.HasAny() {
-		var dbError string
-		if err != nil {
-			dbError = err.Error()
-		}
-		if verrs.HasAny() {
-			dbError = dbError + verrs.Error()
-		}
-		log.Fatalf("Failed to save Service Area: %v\n  with error: %v\n", rdsa, dbError)
-	}
-	for _, zip3 := range dsa.Zip3s {
-		rz3 := models.ReZip3{
-			Zip3:                  zip3,
-			DomesticServiceAreaID: rdsa.ID,
-		}
-		verrs, err = db.ValidateAndSave(&rz3)
-		if err != nil || verrs.HasAny() {
-			var dbError string
-			if err != nil {
-				dbError = err.Error()
-			}
-			if verrs.HasAny() {
-				dbError = dbError + verrs.Error()
-			}
-			log.Fatalf("Failed to save Zip3: %v\n  with error: %v\n", rz3, dbError)
-		}
-	}
-}
-
-type internationalServiceArea struct {
-	RateArea   string
-	RateAreaID string
-}
-
-func (isa *internationalServiceArea) csvHeader() []string {
-	header := []string{
-		"International Rate Area",
-		"Rate Area Id",
-	}
-
-	return header
-}
-
-func (isa *internationalServiceArea) toSlice() []string {
-	var values []string
-
-	values = append(values, isa.RateArea)
-	values = append(values, isa.RateAreaID)
-=======
 	name = strconv.Itoa(index) + "_" + name + "_" + runTime.Format("20060102150405") + ".csv"
->>>>>>> f05497b0
 
 	return name
 }