--- conflicted
+++ resolved
@@ -6,39 +6,14 @@
 	"fmt"
 	"io/ioutil"
 	"net/http"
-<<<<<<< HEAD
 	"net/http/httputil"
-	"strings"
 	"time"
 
-	"github.com/spf13/cobra"
-=======
-
-	runtimeClient "github.com/go-openapi/runtime/client"
->>>>>>> 96e97370
 	"github.com/spf13/viper"
 	"pault.ag/go/pksigner"
 
 	"github.com/transcom/mymove/pkg/cli"
 )
-
-<<<<<<< HEAD
-// ParseFlags parses the command line flags
-func ParseFlags(cmd *cobra.Command, v *viper.Viper, args []string) error {
-
-	errParseFlags := cmd.ParseFlags(args)
-	if errParseFlags != nil {
-		return fmt.Errorf("Could not parse args: %w", errParseFlags)
-	}
-	flags := cmd.Flags()
-	errBindPFlags := v.BindPFlags(flags)
-	if errBindPFlags != nil {
-		return fmt.Errorf("Could not bind flags: %w", errBindPFlags)
-	}
-	v.SetEnvKeyReplacer(strings.NewReplacer("-", "_"))
-	v.AutomaticEnv()
-	return nil
-}
 
 // WebhookRuntime comment here
 type WebhookRuntime struct {
@@ -89,7 +64,7 @@
 }
 
 // Post WebhookRuntime comment goes here
-func (wr *WebhookRuntime) Post(data []byte) error {
+func (wr *WebhookRuntime) Post(data []byte) (*http.Response, error) {
 	json := bytes.NewBuffer(data)
 	// Create the POST request
 	req, err := http.NewRequest(
@@ -100,7 +75,7 @@
 	req.Header.Set("Content-type", wr.ContentType)
 
 	if err != nil {
-		return err
+		return nil, err
 	}
 
 	// Print out the request when debug mode is on
@@ -112,7 +87,7 @@
 	resp, err := wr.client.Do(req)
 
 	if err != nil {
-		return err
+		return nil, err
 	}
 
 	defer resp.Body.Close()
@@ -122,15 +97,14 @@
 	}
 
 	body, err := ioutil.ReadAll(resp.Body)
-
 	if err != nil {
-		return err
+		return nil, err
 	}
 
 	// Print response body to stdout
 	fmt.Printf("%s\n", body)
 
-	return nil
+	return resp, nil
 }
 
 // GetCacCertificate returns cert to use for tls
@@ -164,10 +138,6 @@
 
 	insecure := v.GetBool(InsecureFlag)
 	verbose := v.GetBool(cli.VerboseFlag)
-=======
-// CreateClient creates the support api client
-func CreateClient(v *viper.Viper) (*supportClient.Mymove, *pksigner.Store, error) {
->>>>>>> 96e97370
 
 	hostname := v.GetString(HostnameFlag)
 	port := v.GetInt(PortFlag)
