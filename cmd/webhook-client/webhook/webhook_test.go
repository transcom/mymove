//RA Summary: gosec - errcheck - Unchecked return value
//RA: Linter flags errcheck error: Ignoring a method's return value can cause the program to overlook unexpected states and conditions.
//RA: Functions with unchecked return values in the file are used to generate test data for use in the unit test
//RA: Creation of test data generation for unit test consumption does not present any unexpected states and conditions
//RA Developer Status: Mitigated
//RA Validator Status: Mitigated
//RA Modified Severity: N/A
// nolint:errcheck
package webhook

import (
	"encoding/json"
	"errors"
	"fmt"
	"net/http"
	"strings"
	"testing"
	"time"

	"github.com/transcom/mymove/pkg/gen/supportmessages"
	"github.com/transcom/mymove/pkg/handlers"

	"github.com/gobuffalo/pop/v5"
	"github.com/spf13/viper"
	"github.com/stretchr/testify/mock"
	"github.com/stretchr/testify/suite"

	"github.com/transcom/mymove/cmd/webhook-client/utils"
	"github.com/transcom/mymove/cmd/webhook-client/utils/mocks"
	"github.com/transcom/mymove/pkg/logging"
	"github.com/transcom/mymove/pkg/models"
	"github.com/transcom/mymove/pkg/testdatagen"
	"github.com/transcom/mymove/pkg/testingsuite"
)

// WebhookClientTestingSuite is a suite for testing the webhook client
type WebhookClientTestingSuite struct {
	testingsuite.PopTestSuite
	logger   utils.Logger
	certPath string
	keyPath  string
}

func TestWebhookClientTestingSuite(t *testing.T) {
	logger, _ := logging.Config(logging.WithEnvironment("development"), logging.WithLoggingLevel("debug"))

	ts := &WebhookClientTestingSuite{
		PopTestSuite: testingsuite.NewPopTestSuite(testingsuite.CurrentPackage()),
		logger:       logger,
		certPath:     "../../config/tls/devlocal-mtls.cer",
		keyPath:      "../../config/tls/devlocal-mtls.key",
	}
	suite.Run(t, ts)
	ts.PopTestSuite.TearDown()
}

func (suite *WebhookClientTestingSuite) Test_SendStgNotification() {
	defer teardownEngineRun(suite)

	// Parse flags from environment
	v := viper.New()
	v.SetEnvKeyReplacer(strings.NewReplacer("-", "_"))
	v.AutomaticEnv()

	// Create a client
	client, _, err := utils.CreateClient(v)
	suite.Nil(err)

	// Create the engine
	engine := Engine{
		DB:                  suite.DB(),
		Logger:              suite.logger,
		Client:              client,
		MaxImmediateRetries: 3,
	}
	// Create a notification
	notification := testdatagen.MakeWebhookNotification(suite.DB(), testdatagen.Assertions{
		WebhookNotification: models.WebhookNotification{
			Status:  models.WebhookNotificationPending,
			Payload: "{\"message\":\"This is an updated notification #1\"}",
		},
	})
	// Create a subscription
	subscription := testdatagen.MakeWebhookSubscription(suite.DB(), testdatagen.Assertions{
		WebhookSubscription: models.WebhookSubscription{
			CallbackURL: "https://api.stg.move.mil/support/v1/webhook-notify",
		},
	})

	// TESTCASE SCENARIO
	// What is being tested: sendOneNotification function
	// Mocked: None
	// Behaviour: The function gets passed in 2 models, one for notification
	// and one for subscription.
	// It should create a payload from the notification and send it to the url
	// listed in the subscription. On success or failure, it should update the
	// notification.Status with SENT or FAILED accordingly

	suite.T().Run("Successful post to staging", func(t *testing.T) {

		// Under test: sendOneNotification function
		// Set up:     We provide a PENDING webhook notification, and point the
		//             subscription at live Staging environment
		// Expected outcome:
		//             Notification would be updated as SENT

		// Call the engine function.
		err := engine.sendOneNotification(&notification, &subscription)

		// Check that there was no error
		suite.Nil(err)
		// Check that notification Status was set to Sent in the model
		notif := models.WebhookNotification{}
		suite.DB().Find(&notif, notification.ID)
		suite.Equal(models.WebhookNotificationSent, notif.Status)
		// Check that first attempted at date was set
		suite.NotNil(notif.FirstAttemptedAt)

	})

}

func (suite *WebhookClientTestingSuite) Test_SendOneNotification() {
	mockClient := mocks.WebhookRuntimeClient{}
	defer teardownEngineRun(suite)

	// Create the engine replacing the client with the mock client
	engine := Engine{
		DB:                  suite.DB(),
		Logger:              suite.logger,
		Client:              &mockClient,
		MaxImmediateRetries: 3,
	}
	// Create a notification
	notification := testdatagen.MakeWebhookNotification(suite.DB(), testdatagen.Assertions{
		WebhookNotification: models.WebhookNotification{
			Status:  models.WebhookNotificationSent,
			Payload: "{\"message\":\"This is an updated notification #1\"}",
		},
	})
	// Create a subscription
	subscription := testdatagen.MakeWebhookSubscription(suite.DB(), testdatagen.Assertions{
		WebhookSubscription: models.WebhookSubscription{
			CallbackURL: "/my/callback/url",
		},
	})
	// Some return values
	var responseSuccess = http.Response{}
	responseSuccess.StatusCode = 200
	responseSuccess.Status = "200 Success"

	// Create 400 response
	var responseFail = http.Response{}
	responseFail.StatusCode = 400
	responseFail.Status = "400 Not Found Error"

	var body = "A nice message saying that the notification was received."
	var bodyBytes = []byte(body)

	// TESTCASE SCENARIO
	// What is being tested: sendOneNotification function
	// Mocked: Client
	// Behaviour: The function gets passed in 2 models, one for notification
	// and one for subscription.
	// It should create a payload from the notification and send it to the url
	// listed in the subscription. On success or failure, it should update the
	// notification.Status with SENT or FAILED accordingly

	suite.T().Run("Successful post, updated notification", func(t *testing.T) {

		// Under test: sendOneNotification function
		// Mocked:     Client
		// Set up:     We provide a PENDING webhook notification, and make the client return 200, success
		// Expected outcome:
		//             Client.Post called once in total
		//             Notification would be updated as SENT

		// Set beginning status as pending
		suite.DB().Find(&notification, notification.ID)
		notification.Status = models.WebhookNotificationPending
		suite.DB().ValidateAndUpdate(&notification)

		// Expectation: When Post is called, verify it was called with correct url.
		// Then, make it return 200 success and a body. It should run once.
		mockClient.On("Post", mock.Anything, subscription.CallbackURL).Return(&responseSuccess, bodyBytes, nil).Once()

		// Call the engine function. Internally it should call the mocked client
		err := engine.sendOneNotification(&notification, &subscription)

		// Check that there was no error
		suite.Nil(err)
		// Check that the set expectations were met (the mockClient.On call)
		mockClient.AssertExpectations(suite.T())
		mockClient.AssertNumberOfCalls(suite.T(), "Post", 1)
		// Check that notification Status was set to Sent in the model
		notif := models.WebhookNotification{}
		suite.DB().Find(&notif, notification.ID)
		suite.Equal(models.WebhookNotificationSent, notif.Status)
		// Check that first attempted at date was set
		suite.NotNil(notif.FirstAttemptedAt)

	})

	suite.T().Run("Failed post, updated notification", func(t *testing.T) {

		// Under test: sendOneNotification function
		// Mocked:     Client
		// Set up:     We provide a PENDING webhook notification, and make the client return 400
		// Expected outcome:
		//             Client.Post called 3 times in total
		//             Notification would be updated as FAILING
		//             Subscription should be updated as FAILING

		// Set original status as pending
		suite.DB().Find(&notification, notification.ID)
		notification.Status = models.WebhookNotificationPending
		suite.DB().ValidateAndUpdate(&notification)

		// Recreate mock to clear stats
		mockClient := mocks.WebhookRuntimeClient{}
		engine.Client = &mockClient

		// Set Expectation: When Post is called, verify it was called with the callback url from the subscription.
		// Then, return failure.
		mockClient.On("Post", mock.Anything, subscription.CallbackURL).Return(&responseFail, bodyBytes, nil)

		// Call the engine function. Internally it should call the mocked client
		err := engine.sendOneNotification(&notification, &subscription)

		// Check that there was an error returned
		suite.NotNil(err)
		// Check that the set expectations were met (the mockClient.On call) and that it was called 3 times
		mockClient.AssertExpectations(suite.T())
		mockClient.AssertNumberOfCalls(suite.T(), "Post", 3)
		// Check that notification Status was set to Failing
		notif := models.WebhookNotification{}
		suite.DB().Find(&notif, notification.ID)
		suite.Equal(models.WebhookNotificationFailing, notif.Status)
		// Check that first attempted at date was set
		suite.False(notif.FirstAttemptedAt.IsZero())
	})

	suite.T().Run("Failed post due to send error, updated notification", func(t *testing.T) {

		// Under test: sendOneNotification function
		// Mocked:     Client
		// Set up:     We provide a PENDING webhook notification, and make the client fail every time
		// Expected outcome:
		//             Client.Post called 3 times in total
		//             Notification would be updated as FAILING

		// Set original status as pending
		suite.DB().Find(&notification, notification.ID)
		notification.Status = models.WebhookNotificationPending
		suite.DB().ValidateAndUpdate(&notification)

		// Recreate mock to clear stats
		mockClient := mocks.WebhookRuntimeClient{}
		engine.Client = &mockClient

		// Expectation: When Post is called, verify it was called with the callback url from the subscription.
		// Then make it return an error.
		mockClient.On("Post", mock.Anything, subscription.CallbackURL).Return(&responseSuccess, bodyBytes, errors.New("Error due to server down"))

		// Call the engine function. Internally it should call the mocked client
		err := engine.sendOneNotification(&notification, &subscription)

		// Check that there was an error returned
		suite.NotNil(err)
		// Check that the set expectations were met (the mockClient.On call) and that it was called 3 times
		mockClient.AssertExpectations(suite.T())
		mockClient.AssertNumberOfCalls(suite.T(), "Post", 3)
		// Check that notification Status was set to Failing
		notif := models.WebhookNotification{}
		suite.DB().Find(&notif, notification.ID)
		suite.Equal(models.WebhookNotificationFailing, notif.Status)
		// Check that first attempted at date was set
		suite.False(notif.FirstAttemptedAt.IsZero())
	})

	suite.T().Run("Failed post twice, then success, updated notification", func(t *testing.T) {

		// Under test: sendOneNotification function
		// Mocked:     Client
		// Set up:     We provide a FAILING webhook notification, and make the client fail twice to send
		//             and then succeed
		// Expected outcome:
		//             Client.Post called 3 times in total
		//             Notification would be updated as SENT

		// Set original status as failing
		suite.DB().Find(&notification, notification.ID)
		notification.Status = models.WebhookNotificationFailing
		suite.DB().ValidateAndUpdate(&notification)

		// Recreate mock to clear stats
		mockClient := mocks.WebhookRuntimeClient{}
		engine.Client = &mockClient

		// Set Expectation: When Post is called, return failure twice
		mockClient.On("Post", mock.Anything, subscription.CallbackURL).Return(&responseFail, bodyBytes, nil).Twice()

		// Then return success
		mockClient.On("Post", mock.Anything, subscription.CallbackURL).Return(&responseSuccess, bodyBytes, nil)

		// Call the engine function. Internally it should call the mocked client
		err := engine.sendOneNotification(&notification, &subscription)

		// Check that there was no error
		suite.Nil(err)
		// Check that the set expectations were met (the mockClient.On call)
		mockClient.AssertExpectations(suite.T())
		mockClient.AssertNumberOfCalls(suite.T(), "Post", 3)
		// Check that notification Status was set to Sent
		notif := models.WebhookNotification{}
		suite.DB().Find(&notif, notification.ID)
		suite.Equal(models.WebhookNotificationSent, notif.Status)
		// Check that first attempted at date was set
		suite.False(notif.FirstAttemptedAt.IsZero())
	})

}

func (suite *WebhookClientTestingSuite) Test_EngineRunSuccessful() {

	// TESTCASE SCENARIO
	// Under test: Engine.run() function
	// Mocked:     Client
	// Set up:     We provide a 3 PENDING webhook notifications,
	//             1 active subscription
	//             And make the client return 200, success
	// Expected outcome:
	//             All three Notifications would be updated as SENT

	// SETUP SCENARIO
	// Setup 3 pending notifications notifications, and subscriptions, and the engine
	engine, notifications, subscriptions := setupEngineRun(suite)
	mockClient := engine.Client.(*mocks.WebhookRuntimeClient)
	defer teardownEngineRun(suite)

	var response = http.Response{}
	var err error
	response.StatusCode = 200
	response.Status = "200 Success"

	// SETUP MOCKED OBJECT EXPECTATIONS
	// Expectation: When Post is called, verify it was called with the callback url from the subscription.
	// Then, make it return 200 success and a body
	bodyBytes := []byte("notification0 received")
	mockClient.On("Post", mock.MatchedBy(func(body []byte) bool {
		message := convertBodyToPayload(body)
		return message.ID == *handlers.FmtUUID(notifications[0].ID)
	}), subscriptions[0].CallbackURL).Return(&response, bodyBytes, nil)

	bodyBytes = []byte("notification1 received")
	mockClient.On("Post", mock.MatchedBy(func(body []byte) bool {
		message := convertBodyToPayload(body)
		return message.ID == *handlers.FmtUUID(notifications[1].ID)
	}), subscriptions[1].CallbackURL).Return(&response, bodyBytes, nil)

	bodyBytes = []byte("notification2 received")
	mockClient.On("Post", mock.MatchedBy(func(body []byte) bool {
		message := convertBodyToPayload(body)
		return message.ID == *handlers.FmtUUID(notifications[2].ID)
	}), subscriptions[0].CallbackURL).Return(&response, bodyBytes, nil)

	// RUN TEST
	// Call the engine function. Internally it should call the mocked client
	err = engine.run()

	// VERIFY RESULTS
	// Check that there was no error
	suite.Nil(err)
	// Check that the set expectations were met (the mockClient.On call)
	mockClient.AssertExpectations(suite.T())

	// Check that notification Status was set to Sent on all three notifications
	updatedNotifs := []models.WebhookNotification{}
	suite.DB().All(&updatedNotifs)
	for _, notif := range updatedNotifs {
		suite.Equal(models.WebhookNotificationSent, notif.Status)
		suite.False(notif.FirstAttemptedAt.IsZero())
	}
}

func (suite *WebhookClientTestingSuite) Test_EngineRunInactiveSub() {

	// TESTCASE SCENARIO
	// Under test: Engine.run() function
	// Mocked:     Client
	// Set up:     We provide a 3 PENDING webhook notifications,
	//             1 active subscription for PaymentUpdate
	//             No active subscription for PaymentCreate
	//             And make the client return 200, success
	// Expected outcome:
	//             PaymentUpdate notification would be updated as SENT
	//             PaymentCreate notification would be updated as SKIPPED

	// SETUP SCENARIO
	engine, notifications, subscriptions := setupEngineRun(suite)
	mockClient := engine.Client.(*mocks.WebhookRuntimeClient)
	defer teardownEngineRun(suite)

	var response = http.Response{}
	response.StatusCode = 200
	response.Status = "200 Success"

	// Change the eventkey on 1 notification to PaymentCreate
	notifications[1].EventKey = "Payment.Create"
	verrs, err := suite.DB().ValidateAndUpdate(&notifications[1])
	if verrs != nil {
		suite.False(verrs.HasAny())
	}
	suite.Nil(err)

	// Deactivate the subscription for Payment.Create and save it
	subscriptions[1].EventKey = "Payment.Create"
	subscriptions[1].Status = models.WebhookSubscriptionStatusDisabled
	verrs, err = suite.DB().ValidateAndUpdate(&subscriptions[1])
	if verrs != nil {
		suite.False(verrs.HasAny())
	}
	suite.Nil(err)

	// SETUP MOCKED OBJECT EXPECTATIONS
	// Expectation: Post will be called twice for notification 1 and 3
	// Check the notification ID in the param
	// Then, make it return 200 success and a body
	bodyBytes := []byte("notification1 received")
	mockClient.On("Post", mock.MatchedBy(func(body []byte) bool {
		message := convertBodyToPayload(body)
		return message.ID == *handlers.FmtUUID(notifications[0].ID)
	}), subscriptions[0].CallbackURL).Return(&response, bodyBytes, nil)

	bodyBytes = []byte("notification3 received")
	mockClient.On("Post", mock.MatchedBy(func(body []byte) bool {
		message := convertBodyToPayload(body)
		return message.ID == *handlers.FmtUUID(notifications[2].ID)
	}), subscriptions[0].CallbackURL).Return(&response, bodyBytes, nil)

	// RUN TEST
	// Call the engine function. Internally it should call the mocked client
	err = engine.run()

	// VERIFY RESULTS
	// Check that there was no error
	suite.Nil(err)
	// Check that the set expectations were met (the mockClient.On call)
	mockClient.AssertExpectations(suite.T())

	// Check that notification Status was Skipped on Payment.Create
	// but set to Sent on the other notifications
	updatedNotifs := []models.WebhookNotification{}
	suite.DB().All(&updatedNotifs)
	for _, notif := range updatedNotifs {
		if notif.EventKey == "Payment.Create" {
			// if there's no subscription, we except status to be skipped
			suite.Equal(models.WebhookNotificationSkipped, notif.Status)
			// And we except firstAttemptedAt to be unset
			suite.Nil(notif.FirstAttemptedAt)
		} else {
			suite.Equal(models.WebhookNotificationSent, notif.Status)
			suite.False(notif.FirstAttemptedAt.IsZero())
		}
	}

}
func (suite *WebhookClientTestingSuite) Test_EngineRunFailingSub() {

	// TESTCASE SCENARIO
	// Under test: Engine.run() function
	// Mocked:     Client
	// Set up:     We provide a 3 PENDING webhook notifications
	//             1 active subscription for PaymentUpdate, client returns success
	//             1 active subscription for PaymentCreate, client returns failure
	// Expected outcome:
	//             PaymentUpdate notification would be updated as SENT
	//             PaymentCreate notification would be updated as FAILING
	//             PaymentCreate subscription would be updated as FAILING

	// SETUP SCENARIO
	engine, notifications, subscriptions := setupEngineRun(suite)
	mockClient := engine.Client.(*mocks.WebhookRuntimeClient)
	defer teardownEngineRun(suite)

	var response = http.Response{}
	response.StatusCode = 200
	response.Status = "200 Success"

	// Change the eventkey on 1 notification to PaymentCreate
	notifications[1].EventKey = "Payment.Create"
	verrs, err := suite.DB().ValidateAndUpdate(&notifications[1])
	if verrs != nil {
		suite.False(verrs.HasAny())
	}
	suite.Nil(err)

	// Some responses for client to return
	var responseSuccess = http.Response{
		Status:     "200 Success",
		StatusCode: 200,
	}
	var responseFail = http.Response{
		Status:     "400 Not Found Error",
		StatusCode: 400,
	}

	// SETUP MOCKED OBJECT EXPECTATIONS
	// Expectation: Post will be once for notification 1 and return success
	// It will be called 3 times for notification 2 and return failure
	bodyBytes := []byte("notification1 received")
	mockClient.On("Post", mock.MatchedBy(func(body []byte) bool {
		message := convertBodyToPayload(body)
		return message.ID == *handlers.FmtUUID(notifications[0].ID)
	}), subscriptions[0].CallbackURL).Return(&responseSuccess, bodyBytes, nil)

	bodyBytes = []byte("notification2 received")
	mockClient.On("Post", mock.MatchedBy(func(body []byte) bool {
		message := convertBodyToPayload(body)
		return message.ID == *handlers.FmtUUID(notifications[1].ID)
	}), subscriptions[1].CallbackURL).Return(&responseFail, bodyBytes, nil)

	// RUN TEST
	// Call the engine function. Internally it should call the mocked client
	err = engine.run()

	// VERIFY RESULTS
	// Check that there was no error
	suite.Nil(err)
	// Check that the set expectations were met (the mockClient.On call)
	mockClient.AssertExpectations(suite.T())
	mockClient.AssertNumberOfCalls(suite.T(), "Post", 4)

	// Check that notification Status was SENT on 1st notification
	updatedNotifs := []models.WebhookNotification{}
	suite.DB().Order("created_at asc").All(&updatedNotifs)
	// First notification should have sent
	suite.Equal(models.WebhookNotificationSent, updatedNotifs[0].Status)
	suite.False(updatedNotifs[0].FirstAttemptedAt.IsZero())

	// Second notification should be FAILING
	suite.Equal(models.WebhookNotificationFailing, updatedNotifs[1].Status)
	suite.False(updatedNotifs[1].FirstAttemptedAt.IsZero())
	// Subscription should be set to FAILING
	suite.DB().Find(&subscriptions[1], subscriptions[1].ID)
	suite.Equal(models.WebhookSubscriptionStatusFailing, subscriptions[1].Status)

	// Third notification should be PENDING
	suite.Equal(models.WebhookNotificationPending, updatedNotifs[2].Status)
	suite.Nil(updatedNotifs[2].FirstAttemptedAt)

}

func (suite *WebhookClientTestingSuite) Test_EngineRunFailedSubWithSeverity() {

	// TESTCASE SCENARIO
	// Under test: Engine.run() function
	// Mocked:     Client object that sends the HTTP request
	// Set up:     We provide a PENDING webhook notification with an ACTIVE subscription.
	//             Client returns failure repeatedly
	//             We update the firstAttemptedAt time to mimic a notification that's been failing
	//             for a while to test the severity thresholds
	// Expected outcome:
	//             After first failure - notif marked as failing, subscription severity = 3
	//             After second failure one minute later - notif marked as failing, subscription severity = 3
	//             After first threshold - notif marked as failing, subscription severity = 2
	//             After final threshold - notif marked as failed, subscription severity = 1, subscription deactivated
	//

	// SETUP SCENARIO
	engine, notifications, subscriptions := setupEngineRun(suite)
	mockClient := engine.Client.(*mocks.WebhookRuntimeClient)
	defer teardownEngineRun(suite)

	// We only need 1st notification, delete the others
	suite.DB().Destroy(&notifications[1])
	suite.DB().Destroy(&notifications[2])

	// Create a fail response for the mocked client to return
	var responseFail = http.Response{
		Status:     "400 Not Found Error",
		StatusCode: 400,
	}
	numExpectedPosts := 0

	suite.T().Run("Severity 3 failure", func(t *testing.T) {
		// Set up:     We provide a PENDING webhook notification with an ACTIVE subscription.
		//             Client returns failure repeatedly
		// Expected outcome:
		//             After first failure - notif marked as failing, subscription severity = 3

		// SETUP MOCKED OBJECT EXPECTATIONS
		// Expectation: Client.Post will be called and will return failure
		mockClient.On("Post", mock.Anything, subscriptions[0].CallbackURL).Return(&responseFail, nil, errors.New("Mocked webhook client fails to send"))

		// RUN TEST
		// Call the engine function. Internally it should call the mocked client
		err := engine.run()

		// VERIFY RESULTS
		// Check that there was no error
		suite.Nil(err)

		// Check that the set expectations were met (the mockClient.On call)
		numExpectedPosts += engine.MaxImmediateRetries
		mockClient.AssertExpectations(suite.T())
		mockClient.AssertNumberOfCalls(suite.T(), "Post", numExpectedPosts)

		// Check that notification is marked as FAILING
		suite.DB().Find(&notifications[0], notifications[0].ID)
		suite.Equal(notifications[0].Status, models.WebhookNotificationFailing)

		// Check that subscription is marked as FAILING, with severity 3
		suite.DB().Find(&subscriptions[0], subscriptions[0].ID)
		suite.Equal(models.WebhookSubscriptionStatusFailing, subscriptions[0].Status)
		suite.Equal(3, subscriptions[0].Severity)

	})

	suite.T().Run("Severity 3 failure, no raised severity", func(t *testing.T) {

		// Set up:     Notification has failed once, marked as FAILING
		// Expected outcome:
		//             After second failure one minute later - notif still marked as FAILING, subscription severity = 3

		// Update firstAttemptedTime to be a minute ago
		timestamp := *(notifications[0].FirstAttemptedAt)
		timestamp = timestamp.Add(-60 * time.Second)
		notifications[0].FirstAttemptedAt = &timestamp
		suite.DB().ValidateAndUpdate(&notifications[0])

		// RUN TEST
		// Call the engine function. Internally it should call the mocked client
		err := engine.run()

		// VERIFY RESULTS
		// Check that there was no error
		suite.Nil(err)

		// Check that the set expectations were met (the mockClient.On call)
		numExpectedPosts += engine.MaxImmediateRetries
		mockClient.AssertExpectations(suite.T())
		mockClient.AssertNumberOfCalls(suite.T(), "Post", numExpectedPosts)

		// Check that notification is marked as FAILING
		suite.DB().Find(&notifications[0], notifications[0].ID)
		suite.Equal(notifications[0].Status, models.WebhookNotificationFailing)

		// Check that subscription is marked as FAILING, with severity 3
		suite.DB().Find(&subscriptions[0], subscriptions[0].ID)
		suite.Equal(models.WebhookSubscriptionStatusFailing, subscriptions[0].Status)
		suite.Equal(3, subscriptions[0].Severity)

	})

	suite.T().Run("Severity 2 failure", func(t *testing.T) {

		// Set up:     Notification has failed once, marked as FAILING
		//			   We update the firstAttemptedAt time to mimic a notification that's been failing
		//             longer than the first threshold
		// Expected outcome:
		//             After first threshold - notif marked as FAILING, subscription severity = 2

		// Update firstAttemptedTime to be more than one threshold ago
		durationOffset := time.Duration(engine.SeverityThresholds[0]) * time.Second
		timestamp := *(notifications[0].FirstAttemptedAt)
		timestamp = timestamp.Add(-durationOffset)
		notifications[0].FirstAttemptedAt = &timestamp
		suite.DB().ValidateAndUpdate(&notifications[0])

		// RUN TEST
		// Call the engine function. Internally it should call the mocked client
		err := engine.run()

		// VERIFY RESULTS
		// Check that there was no error
		suite.Nil(err)

		// Check that the set expectations were met (the mockClient.On call)
		numExpectedPosts += engine.MaxImmediateRetries
		mockClient.AssertExpectations(suite.T())
		mockClient.AssertNumberOfCalls(suite.T(), "Post", numExpectedPosts)

		// Check that notification is marked as FAILING
		suite.DB().Find(&notifications[0], notifications[0].ID)
		suite.Equal(models.WebhookNotificationFailing, notifications[0].Status)

		// Check that subscription is marked as FAILING, with severity 2
		suite.DB().Find(&subscriptions[0], subscriptions[0].ID)
		suite.Equal(models.WebhookSubscriptionStatusFailing, subscriptions[0].Status)
		suite.Equal(2, subscriptions[0].Severity)

	})

	suite.T().Run("Severity 1 failure - deactivation", func(t *testing.T) {

		// Set up:     Notification is FAILING already
		//			   We update the firstAttemptedAt time to mimic a notification that's been failing
		//             longer than the final threshold
		// Expected outcome:
		//             After final threshold - notif marked as FAILED, subscription severity = 1, subscription DISABLED

		// Update firstAttemptedTime to be more than one threshold ago
		durationOffset := time.Duration(engine.SeverityThresholds[1]) * time.Second
		timestamp := *(notifications[0].FirstAttemptedAt)
		timestamp = timestamp.Add(-durationOffset)
		notifications[0].FirstAttemptedAt = &timestamp
		suite.DB().ValidateAndUpdate(&notifications[0])

		// RUN TEST
		// Call the engine function. Internally it should call the mocked client
		err := engine.run()

		// VERIFY RESULTS
		// Check that there was no error
		suite.Nil(err)

		// Check that the set expectations were met (the mockClient.On call)
		numExpectedPosts += engine.MaxImmediateRetries
		mockClient.AssertExpectations(suite.T())
		mockClient.AssertNumberOfCalls(suite.T(), "Post", numExpectedPosts)

		// Check that notification is marked as FAILED
		suite.DB().Find(&notifications[0], notifications[0].ID)
		suite.Equal(models.WebhookNotificationFailed, notifications[0].Status)

		// Check that subscription is marked as DISABLED, with severity 1
		suite.DB().Find(&subscriptions[0], subscriptions[0].ID)
		suite.Equal(models.WebhookSubscriptionStatusDisabled, subscriptions[0].Status)
		suite.Equal(1, subscriptions[0].Severity)

	})

	suite.T().Run("Notification not tried again", func(t *testing.T) {

		// Set up:     Notification has FAILED, subscription has been DISABLED
		// Expected outcome:
		//             Engine no longer attempts to send this notification.

		// RUN TEST
		// Call the engine function. Internally it should call the mocked client
		err := engine.run()

		// VERIFY RESULTS
		// Check that there was no error
		suite.Nil(err)

		// Check that the set expectations were met (the mockClient.On call)
		// numExpectedPosts should have no change from previous run, because client was not called.
		mockClient.AssertExpectations(suite.T())
		mockClient.AssertNumberOfCalls(suite.T(), "Post", numExpectedPosts)

		// Check that notification is marked as FAILING
		suite.DB().Find(&notifications[0], notifications[0].ID)
		suite.Equal(models.WebhookNotificationFailed, notifications[0].Status)

		// Check that subscription is marked as DISABLED, with severity 1
		suite.DB().Find(&subscriptions[0], subscriptions[0].ID)
		suite.Equal(models.WebhookSubscriptionStatusDisabled, subscriptions[0].Status)
		suite.Equal(1, subscriptions[0].Severity)

	})

}

func (suite *WebhookClientTestingSuite) Test_EngineRunFailingRecovery() {

	// TESTCASE SCENARIO
	// Under test: Engine.run() function
	// Mocked:     Client
	// Set up:     We provide 3 PENDING webhook notifications with active subscriptions.
	//             Client returns failure repeatedly on the first run, then recovers on the second run.
	// Expected outcome:
	//             After failure - notif marked as failing, sub severity = 2, subscription status = failing
	//             After success - notif marked as sent, subscription severity = 0, subscription status = active

	// SETUP SCENARIO
	engine, notifications, subscriptions := setupEngineRun(suite)
	mockClient := engine.Client.(*mocks.WebhookRuntimeClient)
	defer teardownEngineRun(suite)

	var responseSuccess = http.Response{
		Status:     "200 Success",
		StatusCode: 200,
	}
	var responseFail = http.Response{
		Status:     "400 Not Found Error",
		StatusCode: 400,
	}

	suite.T().Run("Severity 3 failure", func(t *testing.T) {

		// Set up:     We provide 3 PENDING webhook notifications with active subscriptions.
		//             Client returns failure repeatedly
		// Expected outcome:
		//             After failure - notif marked as FAILING, sub severity = 3, subscription status FAILING

		// Make mockClient fail to send
		mockClient.On("Post", mock.Anything, subscriptions[0].CallbackURL).Return(&responseFail, nil, errors.New("Mocked webhook client fails to send"))

		// RUN TEST
		// Call the engine function. Internally it should call the mocked client
		err := engine.run()

		// VERIFY RESULTS
		// Check that there was no error
		suite.Nil(err)

		// Check that the set expectations were met (the mockClient.On call)
		mockClient.AssertExpectations(suite.T())
		mockClient.AssertNumberOfCalls(suite.T(), "Post", 3)

		// Check that notification is marked as FAILING
		suite.DB().Find(&notifications[0], notifications[0].ID)
		suite.Equal(models.WebhookNotificationFailing, notifications[0].Status)

		// Check that subscription is marked as FAILING, with severity 3
		suite.DB().Find(&subscriptions[0], subscriptions[0].ID)
		suite.Equal(models.WebhookSubscriptionStatusFailing, subscriptions[0].Status)
		suite.Equal(3, subscriptions[0].Severity)

	})

	suite.T().Run("Successful recovery", func(t *testing.T) {
		// Set up:     We provide 3 PENDING webhook notifications with active subscriptions.
		//             One notification and subscription is marked as FAILING
		//             Client succeeds this time
		// Expected outcome:
		//             After success - All 3 notifs marked as sent, subscription severity = 0, subscription status = active

		// Set up mock for success
		mockClient = &mocks.WebhookRuntimeClient{}
		engine.Client = mockClient
		bodyBytes := []byte("notification0 received")
		mockClient.On("Post", mock.Anything, mock.Anything).Return(&responseSuccess, bodyBytes, nil)

		// RUN TEST
		// Call the engine function. Internally it should call the mocked client
		err := engine.run()

		// VERIFY RESULTS
		// Check that there was no error
		suite.Nil(err)

		// Check that the set expectations were met (the mockClient.On call)
		mockClient.AssertExpectations(suite.T())
		mockClient.AssertNumberOfCalls(suite.T(), "Post", 3)

		// Check that notifications are marked as SENT
		suite.DB().Find(&notifications[0], notifications[0].ID)
		suite.Equal(models.WebhookNotificationSent, notifications[0].Status)
		suite.DB().Find(&notifications[1], notifications[1].ID)
		suite.Equal(models.WebhookNotificationSent, notifications[1].Status)
		suite.DB().Find(&notifications[2], notifications[2].ID)
		suite.Equal(models.WebhookNotificationSent, notifications[2].Status)

		// Check that subscriptions are marked as ACTIVE, with severity 0
		suite.DB().Find(&subscriptions[0], subscriptions[0].ID)
		suite.Equal(models.WebhookSubscriptionStatusActive, subscriptions[0].Status)
		suite.Equal(0, subscriptions[0].Severity)
		suite.DB().Find(&subscriptions[1], subscriptions[1].ID)
		suite.Equal(models.WebhookSubscriptionStatusActive, subscriptions[1].Status)
		suite.Equal(0, subscriptions[1].Severity)

	})
}

func (suite *WebhookClientTestingSuite) Test_EngineRunNoThresholds() {

	// TESTCASE SCENARIO
	// Under test: Engine.run() function
	// Mocked:     Client
	// Set up:     We provide 3 PENDING webhook notifications with active subscriptions.
	//             No thresholds are set, empty array
	//             Client returns failure repeatedly on the first run, then recovers on the second run.
	// Expected outcome:
	//             After failure - notif marked as FAILED, sub severity = 1, subscription status = DISABLED
	//             No panics!

	// SETUP SCENARIO
	engine, notifications, subscriptions := setupEngineRun(suite)
	mockClient := engine.Client.(*mocks.WebhookRuntimeClient)
	engine.SeverityThresholds = []int{}
	defer teardownEngineRun(suite)

	var responseFail = http.Response{
		Status:     "400 Not Found Error",
		StatusCode: 400,
	}

	suite.T().Run("Any failure is Severity 1", func(t *testing.T) {

		// Set up:     We provide 3 PENDING webhook notifications with active subscriptions.
		//             No thresholds are set, empty array
		//             Client returns failure repeatedly on the first run, then recovers on the second run.
		// Expected outcome:
		//             After failure - notif marked as FAILED, sub severity = 1, subscription status = DISABLED
		//             No panics!

		// Make mockClient fail to send
		mockClient.On("Post", mock.Anything, subscriptions[0].CallbackURL).Return(&responseFail, nil, errors.New("Mocked webhook client fails to send"))

		// RUN TEST
		// Call the engine function. Internally it should call the mocked client
		err := engine.run()

		// VERIFY RESULTS
		// Check that there was no error
		suite.Nil(err)

		// Check that the set expectations were met (the mockClient.On call)
		mockClient.AssertExpectations(suite.T())
		mockClient.AssertNumberOfCalls(suite.T(), "Post", 3)

		// Check that notification is marked as FAILED
		suite.DB().Find(&notifications[0], notifications[0].ID)
		suite.Equal(models.WebhookNotificationFailed, notifications[0].Status)

		// Check that subscription is marked as DISABLED, with severity 1
		suite.DB().Find(&subscriptions[0], subscriptions[0].ID)
		suite.Equal(models.WebhookSubscriptionStatusDisabled, subscriptions[0].Status)
		suite.Equal(1, subscriptions[0].Severity)
	})
}

func (suite *WebhookClientTestingSuite) Test_EngineRunNoPending() {

	// TESTCASE SCENARIO
	// Under test: Engine.run() function
	// Mocked:     Client
	// Set up:     We provide a 3 SENT, FAILED, SKIPPED webhook notifications,
	//             1 active subscription
	//             And make the client return 200, success
	// Expected outcome:
	//             Since no notifications are PENDING or FAILING
	//   		   Expect no calls to Client.Post

	// SETUP SCENARIO
	engine, notifications, _ := setupEngineRun(suite)
	mockClient := engine.Client.(*mocks.WebhookRuntimeClient)
	defer teardownEngineRun(suite)

	var response = http.Response{}
	response.StatusCode = 200
	response.Status = "200 Success"

	// Change the status on the notifications to sent
	notifications[0].Status = models.WebhookNotificationSent
	suite.DB().ValidateAndUpdate(&notifications[0])

	notifications[1].Status = models.WebhookNotificationFailed
	suite.DB().ValidateAndUpdate(&notifications[1])

	notifications[2].Status = models.WebhookNotificationSkipped
	suite.DB().ValidateAndUpdate(&notifications[2])

	// SETUP MOCKED OBJECT EXPECTATIONS
	// Expectation: We set up a possible call here, but we will be checking that in fact
	// it was NOT called.
	mockClient.On("Post", mock.Anything, mock.Anything).Return(&response, []byte(""), nil)

	// RUN TEST
	// Call the engine function. Internally it should call the mocked client
	err := engine.run()

	// VERIFY RESULTS
	// Check that there was no error
	suite.Nil(err)
	// Check that the Post function was not called
	mockClient.AssertNotCalled(suite.T(), "Post", mock.Anything, mock.Anything)

}

func setupEngineRun(suite *WebhookClientTestingSuite) (*Engine, []models.WebhookNotification, []models.WebhookSubscription) {
	mockClient := mocks.WebhookRuntimeClient{}

	// Create the engine replacing the client with the mock client
	engine := Engine{
		DB:                  suite.DB(),
		Logger:              suite.logger,
		Client:              &mockClient,
		MaxImmediateRetries: 3,
		SeverityThresholds:  []int{1800, 14400},
	}
	// Create 3 notifications
	// Pending notification for Payment.Update
	notification0 := testdatagen.MakeWebhookNotification(suite.DB(), testdatagen.Assertions{
		WebhookNotification: models.WebhookNotification{
			EventKey: "Payment.Update",
			Payload:  "{\"message\":\"This is an updated notification #0\"}",
		},
	})
	// Pending notification for Payment.Create
	notification1 := testdatagen.MakeWebhookNotification(suite.DB(), testdatagen.Assertions{
		WebhookNotification: models.WebhookNotification{
			EventKey: "Payment.Create",
			Payload:  "{\"message\":\"This is an updated notification #1\"}",
		},
	})
	// Pending notification for Payment.Update
	notification2 := testdatagen.MakeWebhookNotification(suite.DB(), testdatagen.Assertions{
		WebhookNotification: models.WebhookNotification{
			EventKey: "Payment.Update",
			Payload:  "{\"message\":\"This is an updated notification #2\"}",
		},
	})

	// Active subscription for the Payment.Update event
	subscription0 := testdatagen.MakeWebhookSubscription(suite.DB(), testdatagen.Assertions{
		WebhookSubscription: models.WebhookSubscription{
			EventKey:    "Payment.Update",
			CallbackURL: "/my/callback/url/0",
		},
	})
	// Active subscription for the Payment.Create event
	subscription1 := testdatagen.MakeWebhookSubscription(suite.DB(), testdatagen.Assertions{
		WebhookSubscription: models.WebhookSubscription{
			EventKey:    "Payment.Create",
			CallbackURL: "/my/callback/url/1",
		},
	})

	// return an array of the object created, plus the engine
	notifications := []models.WebhookNotification{notification0, notification1, notification2}
	subscriptions := []models.WebhookSubscription{subscription0, subscription1}
	return &engine, notifications, subscriptions
}

// truncateAllNotifications truncates the notifications table
func truncateAllNotifications(db *pop.Connection) {
	notifications := []models.WebhookNotification{}
	db.All(&notifications)
	for _, notif := range notifications {
<<<<<<< HEAD
		//  G601 TODO needs review
		db.Destroy(&notif)
=======
		copyOfNotify := notif // Make copy to avoid implicit memory aliasing of items from a range statement.
		db.Destroy(&copyOfNotify)
>>>>>>> b95deac1
	}
}

// truncateAllSubscriptions truncates the subscriptions table
func truncateAllSubscriptions(db *pop.Connection) {
	subscriptions := []models.WebhookSubscription{}
	db.All(&subscriptions)
	for _, sub := range subscriptions {
<<<<<<< HEAD
		//  G601 TODO needs review
		db.Destroy(&sub)
=======
		copyOfSub := sub // Make copy to avoid implicit memory aliasing of items from a range statement.
		db.Destroy(&copyOfSub)
>>>>>>> b95deac1
	}
}

// teardownEngineRun truncates the notifications and subscriptions tables
func teardownEngineRun(suite *WebhookClientTestingSuite) {
	truncateAllNotifications(suite.DB())
	truncateAllSubscriptions(suite.DB())
}

// convertBodyToPayload is a helper function to convert []byte to a webhookMessage payload
func convertBodyToPayload(body []byte) supportmessages.WebhookNotification {
	message := supportmessages.WebhookNotification{}
	json.Unmarshal(body, &message)
	return message
}

type severityTestData struct {
	attempt       time.Duration
	expectedLevel int
}

func (suite *WebhookClientTestingSuite) Test_GetSeverity() {
	thresholds := []int{1800, 3600, 7200}
	engine, _, _ := setupEngineRun(suite)
	engine.SeverityThresholds = thresholds
	testData := []severityTestData{
		{attempt: -10 * time.Second, expectedLevel: 4},
		{attempt: -3000 * time.Second, expectedLevel: 3},
		{attempt: -3601 * time.Second, expectedLevel: 2},
		{attempt: -7201 * time.Second, expectedLevel: 1},
	}
	for _, data := range testData {
		suite.T().Run(fmt.Sprintf("Returns severity level %d", data.expectedLevel), func(t *testing.T) {
			currentTime := time.Now()
			attempt := currentTime.Add(data.attempt)
			severity := engine.GetSeverity(currentTime, attempt)
			suite.Equal(data.expectedLevel, severity)
		})
	}
}<|MERGE_RESOLUTION|>--- conflicted
+++ resolved
@@ -1031,13 +1031,8 @@
 	notifications := []models.WebhookNotification{}
 	db.All(&notifications)
 	for _, notif := range notifications {
-<<<<<<< HEAD
-		//  G601 TODO needs review
-		db.Destroy(&notif)
-=======
 		copyOfNotify := notif // Make copy to avoid implicit memory aliasing of items from a range statement.
 		db.Destroy(&copyOfNotify)
->>>>>>> b95deac1
 	}
 }
 
@@ -1046,13 +1041,8 @@
 	subscriptions := []models.WebhookSubscription{}
 	db.All(&subscriptions)
 	for _, sub := range subscriptions {
-<<<<<<< HEAD
-		//  G601 TODO needs review
-		db.Destroy(&sub)
-=======
 		copyOfSub := sub // Make copy to avoid implicit memory aliasing of items from a range statement.
 		db.Destroy(&copyOfSub)
->>>>>>> b95deac1
 	}
 }
 
