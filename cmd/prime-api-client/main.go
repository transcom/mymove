package main

import (
	"fmt"
	"os"

	"github.com/spf13/cobra"
	"github.com/spf13/pflag"
	"github.com/spf13/viper"

	"github.com/transcom/mymove/pkg/cli"
)

const (
	// CertPathFlag is the path to the certificate to use for TLS
	CertPathFlag string = "certpath"
	// KeyPathFlag is the path to the key to use for TLS
	KeyPathFlag string = "keypath"
	// HostnameFlag is the hostname to connect to
	HostnameFlag string = "hostname"
	// PortFlag is the port to connect to
	PortFlag string = "port"
	// InsecureFlag indicates that TLS verification and validation can be skipped
	InsecureFlag string = "insecure"
)

// initRootFlags initializes flags relating to the prime api
func initRootFlags(flag *pflag.FlagSet) {
	cli.InitCACFlags(flag)
	cli.InitVerboseFlags(flag)

	flag.String(CertPathFlag, "./config/tls/devlocal-mtls.cer", "Path to the public cert")
	flag.String(KeyPathFlag, "./config/tls/devlocal-mtls.key", "Path to the private key")
	flag.String(HostnameFlag, cli.HTTPPrimeServerNameLocal, "The hostname to connect to")
	flag.Int(PortFlag, cli.MutualTLSPort, "The port to connect to")
	flag.Bool(InsecureFlag, false, "Skip TLS verification and validation")
}

// CheckRootConfig checks the validity of the prime api flags
func CheckRootConfig(v *viper.Viper) error {
	err := cli.CheckCAC(v)
	if err != nil {
		return err
	}

	err = cli.CheckVerbose(v)
	if err != nil {
		return err
	}

	if (v.GetString(CertPathFlag) != "" && v.GetString(KeyPathFlag) == "") || (v.GetString(CertPathFlag) == "" && v.GetString(KeyPathFlag) != "") {
		return fmt.Errorf("Both TLS certificate and key paths must be provided")
	}

	return nil
}

func main() {
	root := cobra.Command{
		Use:   "prime-api-client [flags]",
		Short: "Prime API client",
		Long:  "Prime API client",
	}
	initRootFlags(root.PersistentFlags())

	fetchMTOsCommand := &cobra.Command{
		Use:          "fetch-mtos",
		Short:        "fetch mtos",
		Long:         "fetch move task orders",
		RunE:         fetchMTOs,
		SilenceUsage: true,
	}
	initFetchMTOsFlags(fetchMTOsCommand.Flags())
	root.AddCommand(fetchMTOsCommand)

	createMTOCommand := &cobra.Command{
		Use:   "support-create-mto",
		Short: "Create a MoveTaskOrder",
		Long: `
  This command creates a MoveTaskOrder object.
  It requires the caller to pass in a file using the --filename param.

  Endpoint path: /move-task-orders
  The file should contain json as follows:
    {
      "body": <MoveTaskOrder>
    }
  Please see API documentation for full details on the MoveTaskOrder definition.`,
		RunE:         createMTO,
		SilenceUsage: true,
	}
	initCreateMTOFlags(createMTOCommand.Flags())
	root.AddCommand(createMTOCommand)

	updateMTOShipmentCommand := &cobra.Command{
		Use:   "update-mto-shipment",
<<<<<<< HEAD
		Short: "update mto shipment",
=======
		Short: "Update MTO shipment",
>>>>>>> 5da9ce9f
		Long: `
  This command updates an MTO shipment.
  It requires the caller to pass in a file using the --filename arg.
  The file should contain path parameters, headers and a body for the payload.

<<<<<<< HEAD
  Endpoint path: move-task-orders/{moveTaskOrderID}/mto-shipments/{mtoShipmentID}
  The file should contain json as follows:
  	{
      "moveTaskOrderID": <uuid string>,
=======
  Endpoint path: /mto-shipments/{mtoShipmentID}
  The file should contain json as follows:
  	{
>>>>>>> 5da9ce9f
      "mtoShipmentID": <uuid string>,
      "ifMatch": <eTag>,
      "body": <MTOShipment>
  	}
  Please see API documentation for full details on the endpoint definition.`,
		RunE:         updateMTOShipment,
		SilenceUsage: true,
	}
	initUpdateMTOShipmentFlags(updateMTOShipmentCommand.Flags())
	root.AddCommand(updateMTOShipmentCommand)

	updatePostCounselingInfo := &cobra.Command{
		Use:          "update-post-counseling-info",
		Short:        "update post counseling info",
		Long:         "update post counseling info such as discovering that customer has a PPM",
		RunE:         updatePostCounselingInfo,
		SilenceUsage: true,
	}
	initUpdatePostCounselingInfoFlags(updatePostCounselingInfo.Flags())
	root.AddCommand(updatePostCounselingInfo)

	createMTOServiceItemCommand := &cobra.Command{
		Use:   "create-mto-service-item",
		Short: "Create mto service item",
		Long: `
  This command creates an MTO service item on an MTO shipment.
  It requires the caller to pass in a file using the --filename arg.
  The file should contain path parameters and headers and a body for the payload.

  Endpoint path: /move-task-orders/{moveTaskOrderID}/mto-shipments/{mtoShipmentID}/mto-service-items
  The file should contain json as follows:
  	{
  	"moveTaskOrderID": <uuid string>,
  	"mtoShipmentID": <uuid string>,
  	"ifMatch": <eTag>,
  	"body": <MTOServiceItem>
  	}
  Please see API documentation for full details on the endpoint definition.`,
		RunE:         createMTOServiceItem,
		SilenceUsage: true,
	}
	initCreateMTOServiceItemFlags(createMTOServiceItemCommand.Flags())
	root.AddCommand(createMTOServiceItemCommand)

	makeAvailableToPrimeCommand := &cobra.Command{
		Use:   "support-make-mto-available-to-prime",
		Short: "Make mto available to prime",
		Long: `
  This command makes an MTO available for prime consumption.
  This is a support endpoint and is not available in production.
  It requires the caller to pass in a file using the --filename arg.
  The file should contain path parameters and headers.

  Endpoint path: /move-task-orders/{moveTaskOrderID}/status
  The file should contain json as follows:
  	{
  	"moveTaskOrderID": <uuid string>,
  	"ifMatch": <eTag>,
  	}
  Please see API documentation for full details on the endpoint definition.`,
		RunE:         updateMTOStatus,
		SilenceUsage: true,
	}
	initUpdateMTOStatusFlags(makeAvailableToPrimeCommand.Flags())
	root.AddCommand(makeAvailableToPrimeCommand)

	updatePaymentRequestStatusCommand := &cobra.Command{
		Use:   "support-update-payment-request-status",
		Short: "Update payment request status for prime",
		Long: `
  This command allows prime to update payment request status.
  This is a support endpoint and is not available in production.
  It requires the caller to pass in a file using the --filename arg.
  The file should contain path parameters and headers.

  Endpoint path: /payment-requests/{paymentRequestID}/status
  The file should contain json as follows:
    {
      "paymentRequestID": <uuid string>,
      "ifMatch": <etag>,
      "body" : <paymentRequestStatus>
    }
  Please see API documentation for full details on the endpoint definition.`,
		RunE:         updatePaymentRequestStatus,
		SilenceUsage: true,
	}
	initUpdatePaymentRequestStatusFlags(updatePaymentRequestStatusCommand.Flags())
	root.AddCommand(updatePaymentRequestStatusCommand)

	getMoveTaskOrder := &cobra.Command{
		Use:   "support-get-mto",
		Short: "Get an individual mto",
		Long: `
  This command gets a single move task order by ID
  This is a support endpoint and is not available in production.
  It requires the caller to pass in a file using the --filename arg.
  The file should contain path parameters and headers.

  Endpoint path: /move-task-orders/{moveTaskOrderID}
  The file should contain json as follows:
  	{
  	"moveTaskOrderID": <uuid string>,
  	}
  Please see API documentation for full details on the endpoint definition.`,
		RunE:         getMTO,
		SilenceUsage: true,
	}
	initGetMTOFlags(getMoveTaskOrder.Flags())
	root.AddCommand(getMoveTaskOrder)

	updateMTOServiceItemStatus := &cobra.Command{
		Use:   "support-update-mto-service-item-status",
		Short: "Update service item status",
		Long: `
  This command allows prime to update the MTO service item status.
  This is a support endpoint and is not available in production.
  It requires the caller to pass in a file using the --filename arg.
  The file should contain a body defining the request body.

  Endpoint path: service-items/{mtoServiceItemID}/status
    {
      "mtoServiceItemID": <uuid string>,
      "ifMatch": <etag>,
      "body": {
        "status": "APPROVED"
    }
  Please see API documentation for full details on the endpoint definition.`,
		RunE:         updateMTOServiceItemStatus,
		SilenceUsage: true,
	}
	initUpdateMTOServiceItemStatusFlags(updateMTOServiceItemStatus.Flags())
	root.AddCommand(updateMTOServiceItemStatus)

	createPaymentRequestCommand := &cobra.Command{
		Use:   "create-payment-request",
		Short: "Create payment request",
		Long: `
  This command gets a single move task order by ID
  It requires the caller to pass in a file using the --filename arg.
  The file should contain a body defining the PaymentRequest object.
  Endpoint path: /payment-requests
  The file should contain json as follows:
  	{
  	"body": <PaymentRequest>,
  	}
  Please see API documentation for full details on the endpoint definition.`,
		RunE:         createPaymentRequest,
		SilenceUsage: true,
	}
	initCreatePaymentRequestFlags(createPaymentRequestCommand.Flags())
	root.AddCommand(createPaymentRequestCommand)

	createPaymentRequestUploadCommand := &cobra.Command{
		Use:          "create-payment-request-upload",
		Short:        "Create payment request upload",
		Long:         "Create payment request upload for a payment request",
		RunE:         createPaymentRequestUpload,
		SilenceUsage: true,
	}
	initCreatePaymentRequestUploadFlags(createPaymentRequestUploadCommand.Flags())
	root.AddCommand(createPaymentRequestUploadCommand)

	patchMTOShipmentStatusCommand := &cobra.Command{
		Use:   "support-patch-mto-shipment-status",
		Short: "Update MTO shipment status for prime",
		Long: `
  This command allows prime to update the MTO shipment status.
  This is a support endpoint and is not available in production.
  It requires the caller to pass in a file using the --filename arg.
  The file should contain a body defining the request body.

  Endpoint path: /mto-shipments/{mtoShipmentID}/status
  The file should contain json as follows:
    {
      "mtoShipmentID": <uuid string>,
      "ifMatch": <etag>,
      "body": <MtoShipmentRequestStatus>,
    }
  Please see API documentation for full details on the endpoint definition.`,
		RunE:         patchMTOShipmentStatus,
		SilenceUsage: true,
	}
	initPatchMTOShipmentStatusFlags(patchMTOShipmentStatusCommand.Flags())
	root.AddCommand(patchMTOShipmentStatusCommand)

	completionCommand := &cobra.Command{
		Use:   "completion",
		Short: "Generates bash completion scripts",
		Long:  "To install completion scripts run:\n\nprime-api-client completion > /usr/local/etc/bash_completion.d/prime-api-client",
		RunE: func(cmd *cobra.Command, args []string) error {
			return root.GenBashCompletion(os.Stdout)
		},
	}
	root.AddCommand(completionCommand)

	if err := root.Execute(); err != nil {
		panic(err)
	}
}<|MERGE_RESOLUTION|>--- conflicted
+++ resolved
@@ -94,26 +94,15 @@
 
 	updateMTOShipmentCommand := &cobra.Command{
 		Use:   "update-mto-shipment",
-<<<<<<< HEAD
-		Short: "update mto shipment",
-=======
 		Short: "Update MTO shipment",
->>>>>>> 5da9ce9f
 		Long: `
   This command updates an MTO shipment.
   It requires the caller to pass in a file using the --filename arg.
   The file should contain path parameters, headers and a body for the payload.
 
-<<<<<<< HEAD
-  Endpoint path: move-task-orders/{moveTaskOrderID}/mto-shipments/{mtoShipmentID}
-  The file should contain json as follows:
-  	{
-      "moveTaskOrderID": <uuid string>,
-=======
   Endpoint path: /mto-shipments/{mtoShipmentID}
   The file should contain json as follows:
   	{
->>>>>>> 5da9ce9f
       "mtoShipmentID": <uuid string>,
       "ifMatch": <eTag>,
       "body": <MTOShipment>
