package main

import (
	"os"
	"time"

	"github.com/spf13/cobra"
	"github.com/spf13/pflag"

	"github.com/transcom/mymove/cmd/prime-api-client/prime"
	"github.com/transcom/mymove/cmd/prime-api-client/support"
	"github.com/transcom/mymove/cmd/prime-api-client/utils"
	"github.com/transcom/mymove/pkg/cli"
)

// initRootFlags initializes flags relating to the prime api
func initRootFlags(flag *pflag.FlagSet) {
	cli.InitCACFlags(flag)
	cli.InitLoggingFlags(flag)

	flag.String(utils.CertPathFlag, "./config/tls/devlocal-mtls.cer", "Path to the public cert")
	flag.String(utils.KeyPathFlag, "./config/tls/devlocal-mtls.key", "Path to the private key")
	flag.String(utils.HostnameFlag, cli.HTTPPrimeServerNameLocal, "The hostname to connect to")
	flag.Int(utils.PortFlag, cli.MutualTLSPort, "The port to connect to")
	flag.Bool(utils.InsecureFlag, false, "Skip TLS verification and validation")
	flag.String(utils.FilenameFlag, "", "The name of the file being passed in")
	flag.String(utils.IDFlag, "", "The UUID of the object being retrieved or updated")
	flag.Duration(utils.WaitFlag, time.Second*30, "duration to wait for server to respond")
}

func main() {
	root := cobra.Command{
		Use:   "prime-api-client [flags]",
		Short: "Prime API client",
		Long:  "Prime API client",
	}
	initRootFlags(root.PersistentFlags())

	listMovesCommand := &cobra.Command{
		Use:          "list-moves",
		Short:        "An optimized fetch for all moves available to Prime",
		Long:         "Fetches moves that are available to Prime quickly, without all the data for nested objects.",
		RunE:         prime.ListMoves,
		SilenceUsage: true,
	}
	prime.InitListMovesFlags(listMovesCommand.Flags())
	root.AddCommand(listMovesCommand)

	getMoveTaskOrder := &cobra.Command{
		Use:   "get-move-task-order",
		Short: "Get an individual mto",
		Long: `
  This command gets a single move by ID.
  It will only find Prime-available moves.
  It requires the caller to set a move ID using the --id arg.

  Endpoint path: /move-task-orders/{moveTaskOrderID}
  Please see API documentation for full details on the endpoint definition.`,
		RunE:         prime.GetMTO,
		SilenceUsage: true,
	}
	support.InitGetMTOFlags(getMoveTaskOrder.Flags())
	root.AddCommand(getMoveTaskOrder)

	listMTOsCommand := &cobra.Command{
		Use:          "support-list-mtos",
		Short:        "Fetch all MTOs",
		Long:         "fetch all move task orders",
		RunE:         support.ListMTOs,
		SilenceUsage: true,
	}
	support.InitListMTOsFlags(listMTOsCommand.Flags())
	root.AddCommand(listMTOsCommand)

	createWebhookCommand := &cobra.Command{
		Use:   "support-create-webhook-notification",
		Short: "Create a WebhookNotification",
		Long: `
  This command creates a WebhookNotification object.
  Passing in a file is optional, but when passed in a file the --filename param must be used.

  Endpoint path: /webhook-notifications
  The file should contain json as follows:
    {
      "body": <WebhookNotification>
    }
  Please see API documentation for full details on the WebhookNotification definition.`,
		RunE:         support.CreateWebhookNotification,
		SilenceUsage: true,
	}
	support.InitCreateWebhookNotificationFlags(createWebhookCommand.Flags())
	root.AddCommand(createWebhookCommand)

	createMTOCommand := &cobra.Command{
		Use:   "support-create-move-task-order",
		Short: "Create a MoveTaskOrder",
		Long: `
  This command creates a MoveTaskOrder object.
  It requires the caller to pass in a file using the --filename param.

  Endpoint path: /move-task-orders
  The file should contain json as follows:
    {
      "body": <MoveTaskOrder>
    }
  Please see API documentation for full details on the MoveTaskOrder definition.`,
		RunE:         support.CreateMTO,
		SilenceUsage: true,
	}
	support.InitCreateMTOFlags(createMTOCommand.Flags())
	root.AddCommand(createMTOCommand)

<<<<<<< HEAD
	updateMTOShipmentCommand := &cobra.Command{
		Use:   "update-mto-shipment",
		Short: "Update MTO shipment",
		Long: `
  This command updates an MTO shipment.
  It requires the caller to pass in a file using the --filename arg.
  The file should contain path parameters, headers and a body for the payload.

  Endpoint path: /mto-shipments/{mtoShipmentID}
  The file should contain json as follows:
  	{
      "mtoShipmentID": <uuid string>,
      "ifMatch": <eTag>,
      "body": <MTOShipment>
  	}
  Please see API documentation for full details on the endpoint definition.`,
		RunE:         prime.UpdateMTOShipment,
		SilenceUsage: true,
	}
	prime.InitUpdateMTOShipmentFlags(updateMTOShipmentCommand.Flags())
	root.AddCommand(updateMTOShipmentCommand)
=======
	createMTOShipmentCommand := &cobra.Command{
		Use:   "create-mto-shipment",
		Short: "Create MTO shipment",
		Long: `
	This command creates a MTO shipment.
	It requires the caller to pass in a file using the --filename arg.
	The file should contain a body defining the MTOShipment object.
	Endpoint path: /mto-shipments
	The file should contain json as follows:
		{
			"body": <MTOShipment>,
		}
	Please see API documentation for full details on the endpoint definition.`,
		RunE:         prime.CreateMTOShipment,
		SilenceUsage: true,
	}
	prime.InitCreateMTOShipmentFlags(createMTOShipmentCommand.Flags())
	root.AddCommand(createMTOShipmentCommand)
>>>>>>> 06a3e7a4

	updateMTOShipmentStatusCommand := &cobra.Command{
		Use:   "update-mto-shipment-status",
		Short: "Update MTO shipment status",
		Long: `
  This command allows the Prime to update the MTO shipment status.
  Currently, they are only allowed to update a shipment to the "CANCELED" status.
  It requires the caller to pass in a file using the --filename arg.
  The file should contain a body defining the request body.

  Endpoint path: /mto-shipments/{mtoShipmentID}/status
  The file should contain json as follows:
    {
      "mtoShipmentID": <uuid string>,
      "ifMatch": <etag>,
      "body": <MtoShipmentRequestStatus>,
    }
  Please see API documentation for full details on the endpoint definition.`,
		RunE:         prime.UpdateMTOShipmentStatus,
		SilenceUsage: true,
	}
	prime.InitUpdateMTOShipmentStatusFlags(updateMTOShipmentStatusCommand.Flags())
	root.AddCommand(updateMTOShipmentStatusCommand)

	updateMTOShipmentAddressCommand := &cobra.Command{
		Use:   "update-mto-shipment-address",
		Short: "Update MTO shipment address",
		Long: `
  This command updates an address associated with an MTO shipment.
  It requires the caller to pass in a file using the --filename arg.
  The file should contain path parameters, headers and a body for the payload.

  Endpoint path: /mto-shipments/{mtoShipmentID}/addresses/{addressID}
  The file should contain json as follows:
  	{
	  "mtoShipmentID": <uuid string>,
	  "addressID": <uuid string>,
      "ifMatch": <eTag>,
      "body": <MTOShipmentAddress>
  	}
  Please see API documentation for full details on the endpoint definition.`,
		RunE:         prime.UpdateMTOShipmentAddress,
		SilenceUsage: true,
	}
	prime.InitUpdateMTOShipmentAddressFlags(updateMTOShipmentAddressCommand.Flags())
	root.AddCommand(updateMTOShipmentAddressCommand)

	updateMTOAgentCommand := &cobra.Command{
		Use:   "update-mto-agent",
		Short: "Update MTO agent",
		Long: `
  This command updates an agent associated with an MTO shipment.
  It requires the caller to pass in a file using the --filename arg.
  The file should contain path parameters, headers and a body for the payload.

  Endpoint path: /mto-shipments/{mtoShipmentID}/agents/{agentID}
  The file should contain json as follows:
  	{
	  "mtoShipmentID": <uuid string>,
	  "agentID": <uuid string>,
      "ifMatch": <eTag>,
      "body": <MTOAgent>
  	}
  Please see API documentation for full details on the endpoint definition.`,
		RunE:         prime.UpdateMTOAgent,
		SilenceUsage: true,
	}
	prime.InitUpdateMTOAgentFlags(updateMTOAgentCommand.Flags())
	root.AddCommand(updateMTOAgentCommand)

	createMTOAgentCommand := &cobra.Command{
		Use:   "create-mto-agent",
		Short: "Create MTO agent",
		Long: `
  This command creates an agent associated with an MTO shipment.
  It requires the caller to pass in a file using the --filename arg.
  The file should contain path parameters and a body for the payload.

  Endpoint path: /mto-shipments/{mtoShipmentID}/agents
  The file should contain json as follows:
  	{
	  "mtoShipmentID": <uuid string>,
      "body": <MTOAgent>
  	}
  Please see API documentation for full details on the endpoint definition.`,
		RunE:         prime.CreateMTOAgent,
		SilenceUsage: true,
	}
	prime.InitCreateMTOAgentFlags(createMTOAgentCommand.Flags())
	root.AddCommand(createMTOAgentCommand)

	updatePostCounselingInfo := &cobra.Command{
		Use:          "update-mto-post-counseling-information",
		Short:        "update post counseling info",
		Long:         "Update post counseling info such as discovering that customer has a PPM",
		RunE:         prime.UpdatePostCounselingInfo,
		SilenceUsage: true,
	}
	prime.InitUpdatePostCounselingInfoFlags(updatePostCounselingInfo.Flags())
	root.AddCommand(updatePostCounselingInfo)

	createMTOServiceItemCommand := &cobra.Command{
		Use:   "create-mto-service-item",
		Short: "Create mto service item",
		Long: `
  This command creates an MTO service item on an MTO shipment.
  It requires the caller to pass in a file using the --filename arg.
  The file should contain path parameters and headers and a body for the payload.

  Endpoint path: /mto-service-items
  The file should contain json as follows:
  	{
  	"body": <MTOServiceItem>
  	}
  Please see API documentation for full details on the endpoint definition.`,
		RunE:         prime.CreateMTOServiceItem,
		SilenceUsage: true,
	}
	prime.InitCreateMTOServiceItemFlags(createMTOServiceItemCommand.Flags())
	root.AddCommand(createMTOServiceItemCommand)

	makeAvailableToPrimeCommand := &cobra.Command{
		Use:   "support-make-move-task-order-available",
		Short: "Make MTO available to prime",
		Long: `
  This command makes an MTO available for prime consumption.
  This is a support endpoint and is not available in production.
  It requires the caller to pass in a file using the --filename arg.
  The file should contain path parameters and headers.

  Endpoint path: /move-task-orders/{moveTaskOrderID}/available-to-prime
  The file should contain json as follows:
  	{
  	"moveTaskOrderID": <uuid string>,
  	"ifMatch": <eTag>
  	}
  Please see API documentation for full details on the endpoint definition.`,
		RunE:         support.MakeMTOAvailable,
		SilenceUsage: true,
	}
	support.InitMakeMTOAvailableFlags(makeAvailableToPrimeCommand.Flags())
	root.AddCommand(makeAvailableToPrimeCommand)

	updatePaymentRequestStatusCommand := &cobra.Command{
		Use:   "support-update-payment-request-status",
		Short: "Update payment request status for prime",
		Long: `
  This command allows prime to update payment request status.
  This is a support endpoint and is not available in production.
  It requires the caller to pass in a file using the --filename arg.
  The file should contain path parameters and headers.

  Endpoint path: /payment-requests/{paymentRequestID}/status
  The file should contain json as follows:
    {
      "paymentRequestID": <uuid string>,
      "ifMatch": <etag>,
      "body" : <paymentRequestStatus>
    }
  Please see API documentation for full details on the endpoint definition.`,
		RunE:         support.UpdatePaymentRequestStatus,
		SilenceUsage: true,
	}
	support.InitUpdatePaymentRequestStatusFlags(updatePaymentRequestStatusCommand.Flags())
	root.AddCommand(updatePaymentRequestStatusCommand)

	supportGetMoveTaskOrder := &cobra.Command{
		Use:   "support-get-move-task-order",
		Short: "Get an individual mto",
		Long: `
  This command gets a single move by ID.
  This is a support endpoint and is not available in production. It can retrieve hidden and non-Prime available moves.
  It requires the caller to set a move ID using the --id arg.

  Endpoint path: /move-task-orders/{moveTaskOrderID}
  Please see API documentation for full details on the endpoint definition.`,
		RunE:         support.GetMTO,
		SilenceUsage: true,
	}
	support.InitGetMTOFlags(supportGetMoveTaskOrder.Flags())
	root.AddCommand(supportGetMoveTaskOrder)

	updateMTOServiceItem := &cobra.Command{
		Use:   "update-mto-service-item",
		Short: "Update service item",
		Long: `
  	This command updates an MTO service item. It requires the caller to pass in
	a file using the --filename arg. The file should contain path parameters,
	headers and a body for the payload.

	Endpoint path: /mto-service-items/{mtoServiceItemID}
  	The file should contain json as follows:
 	  {
        "mtoServiceItemID": <uuid string>,
        "ifMatch": <etag>,
        "body" : <UpdateMTOServiceItem>
      }
  	Please see API documentation for full details on the endpoint definition.`,
		RunE:         prime.UpdateMTOServiceItem,
		SilenceUsage: false,
	}
	prime.InitUpdateMTOServiceItemFlags(updateMTOServiceItem.Flags())
	root.AddCommand(updateMTOServiceItem)

	updateMTOServiceItemStatus := &cobra.Command{
		Use:   "support-update-mto-service-item-status",
		Short: "Update service item status",
		Long: `
  This command allows prime to update the MTO service item status.
  This is a support endpoint and is not available in production.
  It requires the caller to pass in a file using the --filename arg.
  The file should contain a body defining the request body.

  Endpoint path: service-items/{mtoServiceItemID}/status
    {
      "mtoServiceItemID": <uuid string>,
      "ifMatch": <etag>,
      "body": {
        "status": "APPROVED"
    }
  Please see API documentation for full details on the endpoint definition.`,
		RunE:         support.UpdateMTOServiceItemStatus,
		SilenceUsage: true,
	}
	support.InitUpdateMTOServiceItemStatusFlags(updateMTOServiceItemStatus.Flags())
	root.AddCommand(updateMTOServiceItemStatus)

	createPaymentRequestCommand := &cobra.Command{
		Use:   "create-payment-request",
		Short: "Create payment request",
		Long: `
  This command gets a single move task order by ID
  It requires the caller to pass in a file using the --filename arg.
  The file should contain a body defining the PaymentRequest object.
  Endpoint path: /payment-requests
  The file should contain json as follows:
  	{
  	"body": <PaymentRequest>,
  	}
  Please see API documentation for full details on the endpoint definition.`,
		RunE:         prime.CreatePaymentRequest,
		SilenceUsage: true,
	}
	prime.InitCreatePaymentRequestFlags(createPaymentRequestCommand.Flags())
	root.AddCommand(createPaymentRequestCommand)

	listMTOPaymentRequestsCommand := &cobra.Command{
		Use:   "support-list-mto-payment-requests",
		Short: "Get all payment requests for a given MTO",
		Long: `
  This command allows the user to get all payment requests associated with an MTO.
  This is a support endpoint and is not available in production.
  It requires the caller to pass in a file using the --filename arg.
  The file should contain path parameters.

  Endpoint path: /move-task-orders/{moveTaskOrderID}/payment-requests
  The file should contain json as follows:
    {
      "moveTaskOrderID": <uuid string>,
    }
  Please see API documentation for full details on the endpoint definition.`,
		RunE:         support.ListMTOPaymentRequests,
		SilenceUsage: true,
	}
	support.InitListMTOPaymentRequestsFlags(listMTOPaymentRequestsCommand.Flags())
	root.AddCommand(listMTOPaymentRequestsCommand)

	createPaymentRequestUploadCommand := &cobra.Command{
		Use:          "create-upload",
		Short:        "Create payment request upload",
		Long:         "Create payment request upload for a payment request",
		RunE:         prime.CreatePaymentRequestUpload,
		SilenceUsage: true,
	}
	prime.InitCreatePaymentRequestUploadFlags(createPaymentRequestUploadCommand.Flags())
	root.AddCommand(createPaymentRequestUploadCommand)

	supportUpdateMTOShipmentStatusCommand := &cobra.Command{
		Use:   "support-update-mto-shipment-status",
		Short: "Update MTO shipment status for prime",
		Long: `
  This command allows prime to update the MTO shipment status.
  This is a support endpoint and is not available in production.
  It requires the caller to pass in a file using the --filename arg.
  The file should contain a body defining the request body.

  Endpoint path: /mto-shipments/{mtoShipmentID}/status
  The file should contain json as follows:
    {
      "mtoShipmentID": <uuid string>,
      "ifMatch": <etag>,
      "body": <MtoShipmentRequestStatus>,
    }
  Please see API documentation for full details on the endpoint definition.`,
		RunE:         support.UpdateMTOShipmentStatus,
		SilenceUsage: true,
	}
	support.InitUpdateMTOShipmentStatusFlags(supportUpdateMTOShipmentStatusCommand.Flags())
	root.AddCommand(supportUpdateMTOShipmentStatusCommand)

	getPaymentRequestEDI := &cobra.Command{
		Use:   "support-get-payment-request-edi",
		Short: "Get the EDI for a payment request",
		Long: `
  This command generates and returns the EDI for a given payment request.
  This is a support endpoint and is not available in production.
  It requires the caller to pass in a file using the --filename arg.
  The file should contain path parameters.

  Endpoint path: /payment-requests/{paymentRequestID}/edi
  The file should contain json as follows:
  	{
  	"paymentRequestID": <uuid string>
  	}
  Please see API documentation for full details on the endpoint definition.`,
		RunE:         support.GetPaymentRequestEDI,
		SilenceUsage: true,
	}
	support.InitGetPaymentRequestEDIFlags(getPaymentRequestEDI.Flags())
	root.AddCommand(getPaymentRequestEDI)

	processReviewedPaymentRequests := &cobra.Command{
		Use:   "support-reviewed-payment-requests",
		Short: "Use to test sending a payment request to syncada",
		Long: `
  This command gives the option to update the status of payment request to a given status.
  It also has the option to send the reviewed payment request to syncada.
  This is a support endpoint and is not available in production.
  It requires the caller to pass in a file using the --filename arg.
  The file should contain path parameters.

  Endpoint path: /payment-requests/process-reviewed
  The file should contain json as follows (only sendToSyncada is required):
  	{
	  body: {
		"paymentRequestID": <uuid string>,
		"sendToSyncada": <boolean>,
		"status": <string>
	  }
  	}
  Please see API documentation for full details on the endpoint definition.`,
		RunE:         support.ProcessReviewedPaymentRequests,
		SilenceUsage: true,
	}
	support.InitGetPaymentRequestEDIFlags(processReviewedPaymentRequests.Flags())
	root.AddCommand(processReviewedPaymentRequests)

	hideNonFakeMoveTaskOrdersCommand := &cobra.Command{
		Use:   "support-hide-non-fake-mtos",
		Short: "Hide moves not in the fake data spreadsheet",
		Long: `This command will trigger finding all of the moves in stg and env environments
		that do not use fake data from the fake names and addresses spreadsheet.
		To do this, all of the moves that do not match the data in the fake data spreadsheet
		will set the moves.show field to false.
		This will cause the move to not appear in the office applications.`,
		RunE:         support.HideNonFakeMoveTaskOrders,
		SilenceUsage: true,
	}
	support.InitHideNonFakeMoveTaskOrdersFlags(hideNonFakeMoveTaskOrdersCommand.Flags())
	root.AddCommand(hideNonFakeMoveTaskOrdersCommand)

	recalculatePaymentRequestCommand := &cobra.Command{
		Use:   "support-recalculate-payment-request",
		Short: "Recalculates the given payment request",
		Long: `
  This command recalculates the payment request with the given ID by
  creating a new payment request and deprecating the existing one.
  This is a support endpoint and is not available in production.
  It requires the caller to pass in a payment request ID using the --id arg.

  Endpoint path: /payment-requests/{paymentRequestID}/recalculate
  Please see API documentation for full details on the endpoint definition.`,
		RunE:         support.RecalculatePaymentRequest,
		SilenceUsage: true,
	}
	support.InitGetPaymentRequestEDIFlags(recalculatePaymentRequestCommand.Flags())
	root.AddCommand(recalculatePaymentRequestCommand)

	completionCommand := &cobra.Command{
		Use:   "completion",
		Short: "Generates bash completion scripts",
		Long:  "To install completion scripts run:\n\nprime-api-client completion > /usr/local/etc/bash_completion.d/prime-api-client",
		RunE: func(_ *cobra.Command, _ []string) error {
			return root.GenBashCompletion(os.Stdout)
		},
	}
	root.AddCommand(completionCommand)

	if err := root.Execute(); err != nil {
		panic(err)
	}
}<|MERGE_RESOLUTION|>--- conflicted
+++ resolved
@@ -109,49 +109,6 @@
 	}
 	support.InitCreateMTOFlags(createMTOCommand.Flags())
 	root.AddCommand(createMTOCommand)
-
-<<<<<<< HEAD
-	updateMTOShipmentCommand := &cobra.Command{
-		Use:   "update-mto-shipment",
-		Short: "Update MTO shipment",
-		Long: `
-  This command updates an MTO shipment.
-  It requires the caller to pass in a file using the --filename arg.
-  The file should contain path parameters, headers and a body for the payload.
-
-  Endpoint path: /mto-shipments/{mtoShipmentID}
-  The file should contain json as follows:
-  	{
-      "mtoShipmentID": <uuid string>,
-      "ifMatch": <eTag>,
-      "body": <MTOShipment>
-  	}
-  Please see API documentation for full details on the endpoint definition.`,
-		RunE:         prime.UpdateMTOShipment,
-		SilenceUsage: true,
-	}
-	prime.InitUpdateMTOShipmentFlags(updateMTOShipmentCommand.Flags())
-	root.AddCommand(updateMTOShipmentCommand)
-=======
-	createMTOShipmentCommand := &cobra.Command{
-		Use:   "create-mto-shipment",
-		Short: "Create MTO shipment",
-		Long: `
-	This command creates a MTO shipment.
-	It requires the caller to pass in a file using the --filename arg.
-	The file should contain a body defining the MTOShipment object.
-	Endpoint path: /mto-shipments
-	The file should contain json as follows:
-		{
-			"body": <MTOShipment>,
-		}
-	Please see API documentation for full details on the endpoint definition.`,
-		RunE:         prime.CreateMTOShipment,
-		SilenceUsage: true,
-	}
-	prime.InitCreateMTOShipmentFlags(createMTOShipmentCommand.Flags())
-	root.AddCommand(createMTOShipmentCommand)
->>>>>>> 06a3e7a4
 
 	updateMTOShipmentStatusCommand := &cobra.Command{
 		Use:   "update-mto-shipment-status",
