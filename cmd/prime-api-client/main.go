package main

import (
	"fmt"
	"os"

	"github.com/spf13/cobra"
	"github.com/spf13/pflag"
	"github.com/spf13/viper"

	"github.com/transcom/mymove/pkg/cli"
)

const (
	// CertPathFlag is the path to the certificate to use for TLS
	CertPathFlag string = "certpath"
	// KeyPathFlag is the path to the key to use for TLS
	KeyPathFlag string = "keypath"
	// HostnameFlag is the hostname to connect to
	HostnameFlag string = "hostname"
	// PortFlag is the port to connect to
	PortFlag string = "port"
	// InsecureFlag indicates that TLS verification and validation can be skipped
	InsecureFlag string = "insecure"
)

// initRootFlags initializes flags relating to the prime api
func initRootFlags(flag *pflag.FlagSet) {
	cli.InitCACFlags(flag)
	cli.InitVerboseFlags(flag)

	flag.String(CertPathFlag, "./config/tls/devlocal-mtls.cer", "Path to the public cert")
	flag.String(KeyPathFlag, "./config/tls/devlocal-mtls.key", "Path to the private key")
	flag.String(HostnameFlag, cli.HTTPPrimeServerNameLocal, "The hostname to connect to")
	flag.Int(PortFlag, cli.MutualTLSPort, "The port to connect to")
	flag.Bool(InsecureFlag, false, "Skip TLS verification and validation")
}

// CheckRootConfig checks the validity of the prime api flags
func CheckRootConfig(v *viper.Viper) error {
	err := cli.CheckCAC(v)
	if err != nil {
		return err
	}

	err = cli.CheckVerbose(v)
	if err != nil {
		return err
	}

	if (v.GetString(CertPathFlag) != "" && v.GetString(KeyPathFlag) == "") || (v.GetString(CertPathFlag) == "" && v.GetString(KeyPathFlag) != "") {
		return fmt.Errorf("Both TLS certificate and key paths must be provided")
	}

	return nil
}

func main() {
	root := cobra.Command{
		Use:   "prime-api-client [flags]",
		Short: "Prime API client",
		Long:  "Prime API client",
	}
	initRootFlags(root.PersistentFlags())

	fetchMTOsCommand := &cobra.Command{
		Use:          "fetch-mtos",
		Short:        "fetch mtos",
		Long:         "fetch move task orders",
		RunE:         fetchMTOs,
		SilenceUsage: true,
	}
	initFetchMTOsFlags(fetchMTOsCommand.Flags())
	root.AddCommand(fetchMTOsCommand)

	createMTOCommand := &cobra.Command{
		Use:   "support-create-mto",
		Short: "Create a MoveTaskOrder",
		Long: `
  This command creates a MoveTaskOrder object.
  It requires the caller to pass in a file using the --filename param.

  Endpoint path: /move-task-orders
  The file should contain json as follows:
    {
      "body": <MoveTaskOrder>
    }
  Please see API documentation for full details on the MoveTaskOrder definition.`,
		RunE:         createMTO,
		SilenceUsage: true,
	}
	initCreateMTOFlags(createMTOCommand.Flags())
	root.AddCommand(createMTOCommand)

	updateMTOShipmentCommand := &cobra.Command{
<<<<<<< HEAD
		Use:          "update-mto-shipment",
		Short:        "Update MTO shipment",
		Long:         "Update a Move Task Order shipment using the shipment's ID",
=======
		Use:   "update-mto-shipment",
		Short: "update mto shipment",
		Long: `
  This command updates an MTO shipment.
  It requires the caller to pass in a file using the --filename arg.
  The file should contain path parameters, headers and a body for the payload.

  Endpoint path: move-task-orders/{moveTaskOrderID}/mto-shipments/{mtoShipmentID}
  The file should contain json as follows:
  	{
      "moveTaskOrderID": <uuid string>,
      "mtoShipmentID": <uuid string>,
      "ifMatch": <eTag>,
      "body": <MTOShipment>
  	}
  Please see API documentation for full details on the endpoint definition.`,
>>>>>>> fa9cd2ed
		RunE:         updateMTOShipment,
		SilenceUsage: true,
	}
	initUpdateMTOShipmentFlags(updateMTOShipmentCommand.Flags())
	root.AddCommand(updateMTOShipmentCommand)

	updatePostCounselingInfo := &cobra.Command{
		Use:          "update-post-counseling-info",
		Short:        "update post counseling info",
		Long:         "update post counseling info such as discovering that customer has a PPM",
		RunE:         updatePostCounselingInfo,
		SilenceUsage: true,
	}
	initUpdatePostCounselingInfoFlags(updatePostCounselingInfo.Flags())
	root.AddCommand(updatePostCounselingInfo)

	createMTOServiceItemCommand := &cobra.Command{
		Use:   "create-mto-service-item",
		Short: "Create mto service item",
		Long: `
  This command creates an MTO service item on an MTO shipment.
  It requires the caller to pass in a file using the --filename arg.
  The file should contain path parameters and headers and a body for the payload.

  Endpoint path: /move-task-orders/{moveTaskOrderID}/mto-shipments/{mtoShipmentID}/mto-service-items
  The file should contain json as follows:
  	{
  	"moveTaskOrderID": <uuid string>,
  	"mtoShipmentID": <uuid string>,
  	"ifMatch": <eTag>,
  	"body": <MTOServiceItem>
  	}
  Please see API documentation for full details on the endpoint definition.`,
		RunE:         createMTOServiceItem,
		SilenceUsage: true,
	}
	initCreateMTOServiceItemFlags(createMTOServiceItemCommand.Flags())
	root.AddCommand(createMTOServiceItemCommand)

	makeAvailableToPrimeCommand := &cobra.Command{
		Use:   "support-make-mto-available-to-prime",
		Short: "Make mto available to prime",
		Long: `
  This command makes an MTO available for prime consumption.
  This is a support endpoint and is not available in production.
  It requires the caller to pass in a file using the --filename arg.
  The file should contain path parameters and headers.

  Endpoint path: /move-task-orders/{moveTaskOrderID}/status
  The file should contain json as follows:
  	{
  	"moveTaskOrderID": <uuid string>,
  	"ifMatch": <eTag>,
  	}
  Please see API documentation for full details on the endpoint definition.`,
		RunE:         updateMTOStatus,
		SilenceUsage: true,
	}
	initUpdateMTOStatusFlags(makeAvailableToPrimeCommand.Flags())
	root.AddCommand(makeAvailableToPrimeCommand)

	updatePaymentRequestStatusCommand := &cobra.Command{
		Use:   "support-update-payment-request-status",
		Short: "Update payment request status for prime",
		Long: `
  This command allows prime to update payment request status.
  This is a support endpoint and is not available in production.
  It requires the caller to pass in a file using the --filename arg.
  The file should contain path parameters and headers.

  Endpoint path: /payment-requests/{paymentRequestID}/status
  The file should contain json as follows:
    {
      "paymentRequestID": <uuid string>,
      "ifMatch": <etag>,
      "body" : <paymentRequestStatus>
    }
  Please see API documentation for full details on the endpoint definition.`,
		RunE:         updatePaymentRequestStatus,
		SilenceUsage: true,
	}
	initUpdatePaymentRequestStatusFlags(updatePaymentRequestStatusCommand.Flags())
	root.AddCommand(updatePaymentRequestStatusCommand)

	getMoveTaskOrder := &cobra.Command{
		Use:   "support-get-mto",
		Short: "Get an individual mto",
		Long: `
  This command gets a single move task order by ID
  This is a support endpoint and is not available in production.
  It requires the caller to pass in a file using the --filename arg.
  The file should contain path parameters and headers.

  Endpoint path: /move-task-orders/{moveTaskOrderID}
  The file should contain json as follows:
  	{
  	"moveTaskOrderID": <uuid string>,
  	}
  Please see API documentation for full details on the endpoint definition.`,
		RunE:         getMTO,
		SilenceUsage: true,
	}
	initGetMTOFlags(getMoveTaskOrder.Flags())
	root.AddCommand(getMoveTaskOrder)

	updateMTOServiceItemStatus := &cobra.Command{
		Use:   "support-update-mto-service-item-status",
		Short: "Update service item status",
		Long: `
  This command allows prime to update the MTO service item status.
  This is a support endpoint and is not available in production.
  It requires the caller to pass in a file using the --filename arg.
  The file should contain a body defining the request body.

  Endpoint path: service-items/{mtoServiceItemID}/status
    {
      "mtoServiceItemID": <uuid string>,
      "ifMatch": <etag>,
      "body": {
        "status": "APPROVED"
    }
  Please see API documentation for full details on the endpoint definition.`,
		RunE:         updateMTOServiceItemStatus,
		SilenceUsage: true,
	}
	initUpdateMTOServiceItemStatusFlags(updateMTOServiceItemStatus.Flags())
	root.AddCommand(updateMTOServiceItemStatus)

	createPaymentRequestCommand := &cobra.Command{
		Use:   "create-payment-request",
		Short: "Create payment request",
		Long: `
  This command gets a single move task order by ID
  It requires the caller to pass in a file using the --filename arg.
  The file should contain a body defining the PaymentRequest object.
  Endpoint path: /payment-requests
  The file should contain json as follows:
  	{
  	"body": <PaymentRequest>,
  	}
  Please see API documentation for full details on the endpoint definition.`,
		RunE:         createPaymentRequest,
		SilenceUsage: true,
	}
	initCreatePaymentRequestFlags(createPaymentRequestCommand.Flags())
	root.AddCommand(createPaymentRequestCommand)

	createPaymentRequestUploadCommand := &cobra.Command{
		Use:          "create-payment-request-upload",
		Short:        "Create payment request upload",
		Long:         "Create payment request upload for a payment request",
		RunE:         createPaymentRequestUpload,
		SilenceUsage: true,
	}
	initCreatePaymentRequestUploadFlags(createPaymentRequestUploadCommand.Flags())
	root.AddCommand(createPaymentRequestUploadCommand)

	patchMTOShipmentStatusCommand := &cobra.Command{
		Use:   "support-patch-mto-shipment-status",
		Short: "Update MTO shipment status for prime",
		Long: `
  This command allows prime to update the MTO shipment status.
  This is a support endpoint and is not available in production.
  It requires the caller to pass in a file using the --filename arg.
  The file should contain a body defining the request body.

  Endpoint path: /mto-shipments/{mtoShipmentID}/status
  The file should contain json as follows:
    {
      "mtoShipmentID": <uuid string>,
      "ifMatch": <etag>,
      "body": <MtoShipmentRequestStatus>,
    }
  Please see API documentation for full details on the endpoint definition.`,
		RunE:         patchMTOShipmentStatus,
		SilenceUsage: true,
	}
	initPatchMTOShipmentStatusFlags(patchMTOShipmentStatusCommand.Flags())
	root.AddCommand(patchMTOShipmentStatusCommand)

	completionCommand := &cobra.Command{
		Use:   "completion",
		Short: "Generates bash completion scripts",
		Long:  "To install completion scripts run:\n\nprime-api-client completion > /usr/local/etc/bash_completion.d/prime-api-client",
		RunE: func(cmd *cobra.Command, args []string) error {
			return root.GenBashCompletion(os.Stdout)
		},
	}
	root.AddCommand(completionCommand)

	if err := root.Execute(); err != nil {
		panic(err)
	}
}<|MERGE_RESOLUTION|>--- conflicted
+++ resolved
@@ -93,28 +93,21 @@
 	root.AddCommand(createMTOCommand)
 
 	updateMTOShipmentCommand := &cobra.Command{
-<<<<<<< HEAD
-		Use:          "update-mto-shipment",
-		Short:        "Update MTO shipment",
-		Long:         "Update a Move Task Order shipment using the shipment's ID",
-=======
 		Use:   "update-mto-shipment",
-		Short: "update mto shipment",
+		Short: "Update MTO shipment",
 		Long: `
   This command updates an MTO shipment.
   It requires the caller to pass in a file using the --filename arg.
   The file should contain path parameters, headers and a body for the payload.
 
-  Endpoint path: move-task-orders/{moveTaskOrderID}/mto-shipments/{mtoShipmentID}
-  The file should contain json as follows:
-  	{
-      "moveTaskOrderID": <uuid string>,
+  Endpoint path: /mto-shipments/{mtoShipmentID}
+  The file should contain json as follows:
+  	{
       "mtoShipmentID": <uuid string>,
       "ifMatch": <eTag>,
       "body": <MTOShipment>
   	}
   Please see API documentation for full details on the endpoint definition.`,
->>>>>>> fa9cd2ed
 		RunE:         updateMTOShipment,
 		SilenceUsage: true,
 	}
