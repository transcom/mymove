--- conflicted
+++ resolved
@@ -120,12 +120,7 @@
 		logger.Fatal("Error in getting tls certs", zap.Error(err))
 	}
 
-<<<<<<< HEAD
-	//  G402 TODO needs review
-	tlsConfig := &tls.Config{Certificates: certificates, RootCAs: rootCAs}
-=======
 	tlsConfig := &tls.Config{Certificates: certificates, RootCAs: rootCAs, MinVersion: tls.VersionTLS12}
->>>>>>> 10f37d71
 
 	filename := foramtFilename("filename")
 	urlWithFilename := fmt.Sprintf("%s&fname=%s", v.GetString("gex-url"), filename)
