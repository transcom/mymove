package main

import (
	"crypto/tls"
	"fmt"
	"log"
	"os"
	"strings"
	"time"

	"github.com/spf13/cobra"
	"github.com/spf13/pflag"
	"github.com/spf13/viper"
	"go.uber.org/zap"

	"github.com/transcom/mymove/pkg/appcontext"
	"github.com/transcom/mymove/pkg/certs"
	"github.com/transcom/mymove/pkg/cli"
	"github.com/transcom/mymove/pkg/db/sequence"
	ediinvoice "github.com/transcom/mymove/pkg/edi/invoice"
	"github.com/transcom/mymove/pkg/logging"
	"github.com/transcom/mymove/pkg/notifications"
	"github.com/transcom/mymove/pkg/services/invoice"
	paymentrequest "github.com/transcom/mymove/pkg/services/payment_request"
)

const (
	// ProcessEDILastReadTimeFlag is the ENV var for the last read time
	ProcessEDILastReadTimeFlag string = "process-edi-last-read-time"
	// ProcessEDIDeleteFilesFlag is the ENV var for deleting SFTP files after they've been processed
	ProcessEDIDeleteFilesFlag string = "process-edi-delete-files"
)

// Call this from the command line with go run ./cmd/milmove-tasks process-edis
func checkProcessEDIsConfig(v *viper.Viper, logger *zap.Logger) error {
	logger.Debug("checking config")

	err := cli.CheckDatabase(v, logger)
	if err != nil {
		return err
	}

	err = cli.CheckLogging(v)
	if err != nil {
		return err
	}

	err = cli.CheckGEXSFTP(v)
	if err != nil {
		return err
	}

	if err := cli.CheckGEX(v); err != nil {
		return err
	}

	if err := cli.CheckCert(v); err != nil {
		return err
	}

	return cli.CheckEntrustCert(v)
}

func initProcessEDIsFlags(flag *pflag.FlagSet) {
	// Logging Levels
	cli.InitLoggingFlags(flag)

	// DB Config
	cli.InitDatabaseFlags(flag)

	// GEX
	cli.InitGEXFlags(flag)

	// Certificate
	cli.InitCertFlags(flag)

	// Entrust Certificates
	cli.InitEntrustCertFlags(flag)

	// GEX SFTP Config
	cli.InitGEXSFTPFlags(flag)

	flag.String(ProcessEDILastReadTimeFlag, "", "Files older than this RFC3339 time will not be fetched.")
	flag.Bool(ProcessEDIDeleteFilesFlag, false, "If present, delete files on SFTP server that have been processed successfully")

	// Don't sort flags
	flag.SortFlags = false
}

func processEDIs(_ *cobra.Command, _ []string) error {
	v := viper.New()

	logger, _, err := logging.Config(
		logging.WithEnvironment(v.GetString(cli.LoggingEnvFlag)),
		logging.WithLoggingLevel(v.GetString(cli.LoggingLevelFlag)),
		logging.WithStacktraceLength(v.GetInt(cli.StacktraceLengthFlag)),
	)
	if err != nil {
		logger.Fatal("Failed to initialize Zap logging", zap.Error(err))
	}
	zap.ReplaceGlobals(logger)

	startTime := time.Now()
	defer func() {
		elapsedTime := time.Since(startTime)
		logger.Info(fmt.Sprintf("Duration of processEDIs task: %v", elapsedTime))
	}()

	flag := pflag.CommandLine
	initProcessEDIsFlags(flag)
	cli.InitEmailFlags(flag)
	err = flag.Parse(os.Args[1:])
	if err != nil {
		log.Fatal("failed to parse flags", zap.Error(err))
	}

	err = v.BindPFlags(flag)
	if err != nil {
		log.Fatal("failed to bind flags", zap.Error(err))
	}
	v.SetEnvKeyReplacer(strings.NewReplacer("-", "_"))
	v.AutomaticEnv()

	err = checkProcessEDIsConfig(v, logger)
	if err != nil {
		logger.Fatal("invalid configuration", zap.Error(err))
	}

	// Create a connection to the DB
	dbConnection, err := cli.InitDatabase(v, logger)
	if err != nil {
		logger.Fatal("Connecting to DB", zap.Error(err))
	}

	appCtx := appcontext.NewAppContext(dbConnection, logger, nil, nil)
	dbEnv := v.GetString(cli.DbEnvFlag)
	gexURL := v.GetString(cli.GEXURLFlag)
	logger.Info(fmt.Sprintf("GEX URL is %v", gexURL))

	isDevOrTest := dbEnv == "development" || dbEnv == "test"
	if isDevOrTest {
		logger.Info(fmt.Sprintf("Starting in %s mode, which enables additional features", dbEnv))
	}

	sendToSyncada := v.GetBool(cli.SendToSyncada)
	logger.Info(fmt.Sprintf("SendToSyncada is %v", sendToSyncada))
	processEdiDeleteFiles := v.GetBool(ProcessEDIDeleteFilesFlag)
	logger.Info(fmt.Sprintf("ProcessEDIDeleteFiles is %v", processEdiDeleteFiles))

	// Set the ICNSequencer in the handler: if we are in dev/test mode and sending to a real
	// GEX URL, then we should use a random ICN number within a defined range to avoid duplicate
	// test ICNs in Syncada.
	var icnSequencer sequence.Sequencer
	if isDevOrTest && len(gexURL) > 0 {
		// ICNs are 9-digit numbers; reserve the ones in an upper range for development/testing.
		icnSequencer, err = sequence.NewRandomSequencer(ediinvoice.ICNRandomMin, ediinvoice.ICNRandomMax)
		if err != nil {
			logger.Fatal("Could not create random sequencer for ICN", zap.Error(err))
		}
	} else {
		icnSequencer = sequence.NewDatabaseSequencer(ediinvoice.ICNSequenceName)
	}

	// TODO I don't know why we need a separate logger for cert stuff
	certLogger, _, err := logging.Config(logging.WithEnvironment(dbEnv), logging.WithLoggingLevel(v.GetString(cli.LoggingLevelFlag)))
	if err != nil {
		logger.Fatal("Failed to initialize Zap logging", zap.Error(err))
	}
	certificates, rootCAs, err := certs.InitDoDEntrustCertificates(v, certLogger)
	if certificates == nil || rootCAs == nil || err != nil {
		logger.Fatal("Error in getting tls certs", zap.Error(err))
	}
	tlsConfig := &tls.Config{Certificates: certificates, RootCAs: rootCAs, MinVersion: tls.VersionTLS12}

	gexSender := invoice.NewGexSenderHTTP(
		gexURL,
		true,
		tlsConfig,
		v.GetString(cli.GEXBasicAuthUsernameFlag),
		v.GetString(cli.GEXBasicAuthPasswordFlag))

	reviewedPaymentRequestProcessor, err := paymentrequest.InitNewPaymentRequestReviewedProcessor(appCtx, sendToSyncada, icnSequencer, gexSender)
	if err != nil {
		logger.Fatal("InitNewPaymentRequestReviewedProcessor failed", zap.Error(err))
	}

	// Process 858s
	reviewedPaymentRequestProcessor.ProcessReviewedPaymentRequest(appCtx)
	logger.Info("Finished processing reviewed payment requests")

	if !sendToSyncada {
		logger.Info("Skipping processing of response files EDI997 acknowledgement and EDI824 application advice responses")
		return nil
	}

	// SSH and SFTP Connection Setup
	sshClient, err := cli.InitGEXSSH(logger, v)
	if err != nil {
		logger.Fatal("couldn't initialize SSH client", zap.Error(err))
	}
	defer func() {
		if closeErr := sshClient.Close(); closeErr != nil {
			logger.Error("could not close SFTP client", zap.Error(closeErr))
		}
	}()

	sftpClient, err := cli.InitGEXSFTP(logger, sshClient)
	if err != nil {
		logger.Fatal("couldn't initialize SFTP client", zap.Error(err))
	}
	defer func() {
		if closeErr := sftpClient.Close(); closeErr != nil {
			logger.Error("could not close SFTP client", zap.Error(closeErr))
		}
	}()

	wrappedSFTPClient := invoice.NewSFTPClientWrapper(sftpClient)
	syncadaSFTPSession := invoice.NewSyncadaSFTPReaderSession(wrappedSFTPClient, v.GetBool(ProcessEDIDeleteFilesFlag))

	// Sample expected format: 2021-03-16T18:25:36Z
	lastReadTimeFlag := v.GetString(ProcessEDILastReadTimeFlag)
	var lastReadTime time.Time
	if lastReadTimeFlag != "" {
		lastReadTime, err = time.Parse(time.RFC3339, lastReadTimeFlag)
		if err != nil {
			logger.Error("couldn't parse last read time", zap.Error(err))
		}
	}
	logger.Info("lastRead", zap.String("lastReadTime", lastReadTime.String()))

	// Process 997s
	path997 := v.GetString(cli.GEXSFTP997PickupDirectory)
	_, err = syncadaSFTPSession.FetchAndProcessSyncadaFiles(appCtx, path997, lastReadTime, invoice.NewEDI997Processor())
	if err != nil {
		logger.Error("Error reading EDI997 acknowledgement responses", zap.Error(err))
	} else {
		logger.Info("Successfully processed EDI997 acknowledgement responses")
	}

	// Process 824s
	path824 := v.GetString(cli.GEXSFTP824PickupDirectory)
<<<<<<< HEAD
	_, err = syncadaSFTPSession.FetchAndProcessSyncadaFiles(appCtx, path824, lastReadTime, invoice.NewEDI824Processor(nil))
=======
	notificationSender, notificationErr := notifications.InitEmail(v, appCtx.Logger())
	if notificationErr != nil {
		logger.Error("Error initializing email notification", zap.Error(notificationErr))
	}
	_, err = syncadaSFTPSession.FetchAndProcessSyncadaFiles(appCtx, path824, lastReadTime, invoice.NewEDI824Processor(notificationSender))
>>>>>>> a0f678f3
	if err != nil {
		logger.Error("Error reading EDI824 application advice responses", zap.Error(err))
	} else {
		logger.Info("Successfully processed EDI824 application advice responses")
	}

	return nil
}<|MERGE_RESOLUTION|>--- conflicted
+++ resolved
@@ -239,15 +239,11 @@
 
 	// Process 824s
 	path824 := v.GetString(cli.GEXSFTP824PickupDirectory)
-<<<<<<< HEAD
-	_, err = syncadaSFTPSession.FetchAndProcessSyncadaFiles(appCtx, path824, lastReadTime, invoice.NewEDI824Processor(nil))
-=======
 	notificationSender, notificationErr := notifications.InitEmail(v, appCtx.Logger())
 	if notificationErr != nil {
 		logger.Error("Error initializing email notification", zap.Error(notificationErr))
 	}
 	_, err = syncadaSFTPSession.FetchAndProcessSyncadaFiles(appCtx, path824, lastReadTime, invoice.NewEDI824Processor(notificationSender))
->>>>>>> a0f678f3
 	if err != nil {
 		logger.Error("Error reading EDI824 application advice responses", zap.Error(err))
 	} else {
