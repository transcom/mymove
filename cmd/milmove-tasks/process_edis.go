package main

import (
	"crypto/tls"
	"fmt"
	"log"
	"os"
	"strings"
	"time"

	"github.com/spf13/cobra"
	"github.com/spf13/pflag"
	"github.com/spf13/viper"
	"go.uber.org/zap"

	"github.com/transcom/mymove/pkg/appcontext"
	"github.com/transcom/mymove/pkg/certs"
	"github.com/transcom/mymove/pkg/cli"
	"github.com/transcom/mymove/pkg/db/sequence"
	ediinvoice "github.com/transcom/mymove/pkg/edi/invoice"
	"github.com/transcom/mymove/pkg/logging"
	"github.com/transcom/mymove/pkg/services/invoice"
	paymentrequest "github.com/transcom/mymove/pkg/services/payment_request"
)

const (
	// ProcessEDILastReadTimeFlag is the ENV var for the last read time
	ProcessEDILastReadTimeFlag string = "process-edi-last-read-time"
	// ProcessEDIDeleteFilesFlag is the ENV var for deleting SFTP files after they've been processed
	ProcessEDIDeleteFilesFlag string = "process-edi-delete-files"
)

// Call this from the command line with go run ./cmd/milmove-tasks process-edis
func checkProcessEDIsConfig(v *viper.Viper, logger *zap.Logger) error {
	logger.Debug("checking config")

	err := cli.CheckDatabase(v, logger)
	if err != nil {
		return err
	}

	err = cli.CheckLogging(v)
	if err != nil {
		return err
	}

	err = cli.CheckGEXSFTP(v)
	if err != nil {
		return err
	}

	if err := cli.CheckGEX(v); err != nil {
		return err
	}

	if err := cli.CheckCert(v); err != nil {
		return err
	}

	return cli.CheckEntrustCert(v)
}

func initProcessEDIsFlags(flag *pflag.FlagSet) {
	// Logging Levels
	cli.InitLoggingFlags(flag)

	// DB Config
	cli.InitDatabaseFlags(flag)

	// GEX
	cli.InitGEXFlags(flag)

	// Certificate
	cli.InitCertFlags(flag)

	// Entrust Certificates
	cli.InitEntrustCertFlags(flag)

	// GEX SFTP Config
	cli.InitGEXSFTPFlags(flag)

	flag.String(ProcessEDILastReadTimeFlag, "", "Files older than this RFC3339 time will not be fetched.")
	flag.Bool(ProcessEDIDeleteFilesFlag, false, "If present, delete files on SFTP server that have been processed successfully")

	// Don't sort flags
	flag.SortFlags = false
}

func processEDIs(_ *cobra.Command, _ []string) error {
	v := viper.New()

	logger, _, err := logging.Config(
		logging.WithEnvironment(v.GetString(cli.LoggingEnvFlag)),
		logging.WithLoggingLevel(v.GetString(cli.LoggingLevelFlag)),
		logging.WithStacktraceLength(v.GetInt(cli.StacktraceLengthFlag)),
	)
	if err != nil {
		logger.Fatal("Failed to initialize Zap logging", zap.Error(err))
	}
	zap.ReplaceGlobals(logger)

	startTime := time.Now()
	defer func() {
		elapsedTime := time.Since(startTime)
		logger.Info(fmt.Sprintf("Duration of processEDIs task: %v", elapsedTime))
	}()

	flag := pflag.CommandLine
	initProcessEDIsFlags(flag)
	err = flag.Parse(os.Args[1:])
	if err != nil {
		log.Fatal("failed to parse flags", zap.Error(err))
	}

	err = v.BindPFlags(flag)
	if err != nil {
		log.Fatal("failed to bind flags", zap.Error(err))
	}
	v.SetEnvKeyReplacer(strings.NewReplacer("-", "_"))
	v.AutomaticEnv()

	err = checkProcessEDIsConfig(v, logger)
	if err != nil {
		logger.Fatal("invalid configuration", zap.Error(err))
	}

	// Create a connection to the DB
	dbConnection, err := cli.InitDatabase(v, logger)
	if err != nil {
		logger.Fatal("Connecting to DB", zap.Error(err))
	}

	appCtx := appcontext.NewAppContext(dbConnection, logger, nil)
	dbEnv := v.GetString(cli.DbEnvFlag)
	gexURL := v.GetString(cli.GEXURLFlag)
	logger.Info(fmt.Sprintf("GEX URL is %v", gexURL))

	isDevOrTest := dbEnv == "development" || dbEnv == "test"
	if isDevOrTest {
		logger.Info(fmt.Sprintf("Starting in %s mode, which enables additional features", dbEnv))
	}

	sendToSyncada := v.GetBool(cli.SendToSyncada)
	logger.Info(fmt.Sprintf("SendToSyncada is %v", sendToSyncada))
	processEdiDeleteFiles := v.GetBool(ProcessEDIDeleteFilesFlag)
	logger.Info(fmt.Sprintf("ProcessEDIDeleteFiles is %v", processEdiDeleteFiles))

	// Set the ICNSequencer in the handler: if we are in dev/test mode and sending to a real
	// GEX URL, then we should use a random ICN number within a defined range to avoid duplicate
	// test ICNs in Syncada.
	var icnSequencer sequence.Sequencer
	if isDevOrTest && len(gexURL) > 0 {
		// ICNs are 9-digit numbers; reserve the ones in an upper range for development/testing.
		icnSequencer, err = sequence.NewRandomSequencer(ediinvoice.ICNRandomMin, ediinvoice.ICNRandomMax)
		if err != nil {
			logger.Fatal("Could not create random sequencer for ICN", zap.Error(err))
		}
	} else {
		icnSequencer = sequence.NewDatabaseSequencer(ediinvoice.ICNSequenceName)
	}

	// TODO I don't know why we need a separate logger for cert stuff
	certLogger, _, err := logging.Config(logging.WithEnvironment(dbEnv), logging.WithLoggingLevel(v.GetString(cli.LoggingLevelFlag)))
	if err != nil {
		logger.Fatal("Failed to initialize Zap logging", zap.Error(err))
	}
	certificates, rootCAs, err := certs.InitDoDEntrustCertificates(v, certLogger)
	if certificates == nil || rootCAs == nil || err != nil {
		logger.Fatal("Error in getting tls certs", zap.Error(err))
	}
	tlsConfig := &tls.Config{Certificates: certificates, RootCAs: rootCAs, MinVersion: tls.VersionTLS12}

	gexSender := invoice.NewGexSenderHTTP(
		gexURL,
		true,
		tlsConfig,
		v.GetString(cli.GEXBasicAuthUsernameFlag),
		v.GetString(cli.GEXBasicAuthPasswordFlag))

	reviewedPaymentRequestProcessor, err := paymentrequest.InitNewPaymentRequestReviewedProcessor(appCtx, sendToSyncada, icnSequencer, gexSender)
	if err != nil {
		logger.Fatal("InitNewPaymentRequestReviewedProcessor failed", zap.Error(err))
	}

	// Process 858s
	reviewedPaymentRequestProcessor.ProcessReviewedPaymentRequest(appCtx)
	logger.Info("Finished processing reviewed payment requests")

	if !sendToSyncada {
		logger.Info("Skipping processing of response files EDI997 acknowledgement and EDI824 application advice responses")
		return nil
	}

	// SSH and SFTP Connection Setup
	sshClient, err := cli.InitGEXSSH(logger, v)
	if err != nil {
		logger.Fatal("couldn't initialize SSH client", zap.Error(err))
	}
	defer func() {
		if closeErr := sshClient.Close(); closeErr != nil {
			logger.Error("could not close SFTP client", zap.Error(closeErr))
		}
	}()

	sftpClient, err := cli.InitGEXSFTP(logger, sshClient)
	if err != nil {
		logger.Fatal("couldn't initialize SFTP client", zap.Error(err))
	}
	defer func() {
		if closeErr := sftpClient.Close(); closeErr != nil {
			logger.Error("could not close SFTP client", zap.Error(closeErr))
		}
	}()

	wrappedSFTPClient := invoice.NewSFTPClientWrapper(sftpClient)
	syncadaSFTPSession := invoice.NewSyncadaSFTPReaderSession(wrappedSFTPClient, v.GetBool(ProcessEDIDeleteFilesFlag))

	// Sample expected format: 2021-03-16T18:25:36Z
	lastReadTimeFlag := v.GetString(ProcessEDILastReadTimeFlag)
	var lastReadTime time.Time
	if lastReadTimeFlag != "" {
		lastReadTime, err = time.Parse(time.RFC3339, lastReadTimeFlag)
		if err != nil {
			logger.Error("couldn't parse last read time", zap.Error(err))
		}
	}
	logger.Info("lastRead", zap.String("lastReadTime", lastReadTime.String()))

	// Process 997s
	path997 := v.GetString(cli.GEXSFTP997PickupDirectory)
	_, err = syncadaSFTPSession.FetchAndProcessSyncadaFiles(appCtx, path997, lastReadTime, invoice.NewEDI997Processor())
	if err != nil {
		logger.Error("Error reading EDI997 acknowledgement responses", zap.Error(err))
	} else {
		logger.Info("Successfully processed EDI997 acknowledgement responses")
	}

	// Process 824s
	path824 := v.GetString(cli.GEXSFTP824PickupDirectory)
	_, err = syncadaSFTPSession.FetchAndProcessSyncadaFiles(appCtx, path824, lastReadTime, invoice.NewEDI824Processor())
	if err != nil {
		logger.Error("Error reading EDI824 application advice responses", zap.Error(err))
	} else {
		logger.Info("Successfully processed EDI824 application advice responses")
	}

<<<<<<< HEAD
	// Process TPPS paid invoice report
	pathTPPSPaidInvoiceReport := v.GetString(cli.SFTPTPPSPaidInvoiceReportPickupDirectory)
	_, err = syncadaSFTPSession.FetchAndProcessSyncadaFiles(appCtx, pathTPPSPaidInvoiceReport, lastReadTime, invoice.NewTPPSPaidInvoiceReportProcessor())
	if err != nil {
		logger.Error("Error reading TPPS Paid Invoice Report application advice responses", zap.Error(err))
	} else {
		logger.Info("Successfully processed TPPS Paid Invoice Report application advice responses")
	}

=======
	// Pending completion of B-20560, uncomment the code below
	/*
		// Process TPPS paid invoice report
		pathTPPSPaidInvoiceReport := v.GetString(cli.SFTPTPPSPaidInvoiceReportPickupDirectory)
		_, err = syncadaSFTPSession.FetchAndProcessSyncadaFiles(appCtx, pathTPPSPaidInvoiceReport, lastReadTime, invoice.NewTPPSPaidInvoiceReportProcessor())
		if err != nil {
			logger.Error("Error reading TPPS Paid Invoice Report application advice responses", zap.Error(err))
		} else {
			logger.Info("Successfully processed TPPS Paid Invoice Report application advice responses")
		}
	*/
>>>>>>> fdfe12d4
	return nil
}<|MERGE_RESOLUTION|>--- conflicted
+++ resolved
@@ -244,17 +244,6 @@
 		logger.Info("Successfully processed EDI824 application advice responses")
 	}
 
-<<<<<<< HEAD
-	// Process TPPS paid invoice report
-	pathTPPSPaidInvoiceReport := v.GetString(cli.SFTPTPPSPaidInvoiceReportPickupDirectory)
-	_, err = syncadaSFTPSession.FetchAndProcessSyncadaFiles(appCtx, pathTPPSPaidInvoiceReport, lastReadTime, invoice.NewTPPSPaidInvoiceReportProcessor())
-	if err != nil {
-		logger.Error("Error reading TPPS Paid Invoice Report application advice responses", zap.Error(err))
-	} else {
-		logger.Info("Successfully processed TPPS Paid Invoice Report application advice responses")
-	}
-
-=======
 	// Pending completion of B-20560, uncomment the code below
 	/*
 		// Process TPPS paid invoice report
@@ -266,6 +255,5 @@
 			logger.Info("Successfully processed TPPS Paid Invoice Report application advice responses")
 		}
 	*/
->>>>>>> fdfe12d4
 	return nil
 }