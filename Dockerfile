# Start from a Debian image with the latest version of Go installed
# and a workspace (GOPATH) configured at /go.
FROM golang AS build

<<<<<<< HEAD
# Install tools required to build the project
# We will need to run `docker build --no-cache .` to update those dependencies
RUN apt-get install git
RUN go get github.com/Masterminds/glide
=======
# Copy our server binary into the container
ADD server/bin/webserver-linux /app/server/webserver
ADD server/src/dp3/config /server_config
>>>>>>> a5495ed6

# glide.yaml and glide.lock lists project dependencies
# These layers will only be re-built when Gopkg files are updated
COPY server/src/dp3/glide.lock server/src/dp3/glide.yaml /go/src/dp3/
WORKDIR /go/src/dp3/
# Install library dependencies
RUN glide install

<<<<<<< HEAD
# Install soda
RUN go get github.com/markbates/pop/soda
RUN go install github.com/markbates/pop/soda

# Copy all project and build it
# This layer will be rebuilt when ever a file has changed in the project directory
COPY server/src/dp3 /go/src/dp3/
WORKDIR /go/src/dp3/cmd/webserver/
# These linker flags create a standalone binary that will run in scratch.
RUN go build -o /bin/dp3-server -ldflags "-linkmode external -extldflags -static"

# This results in a single layer image
FROM scratch
COPY --from=build /bin/dp3-server /bin/dp3-server
COPY /client/build /app/client
ENTRYPOINT ["/bin/dp3-server"]
CMD ["-entry", "/app/client/index.html", \
     "-build", "/app/client/", \
     "-port", ":8080", \
     "-debug_logging"]
=======
# Run the webserver by default when the container starts.
ENTRYPOINT /app/server/webserver \
  -entry /app/client/index.html \
  -build /app/client/ \
  -port :8080 \
  -config-dir /server_config \
  -env prod \
  -debug_logging
>>>>>>> a5495ed6

EXPOSE 8080<|MERGE_RESOLUTION|>--- conflicted
+++ resolved
@@ -2,16 +2,10 @@
 # and a workspace (GOPATH) configured at /go.
 FROM golang AS build
 
-<<<<<<< HEAD
 # Install tools required to build the project
 # We will need to run `docker build --no-cache .` to update those dependencies
 RUN apt-get install git
 RUN go get github.com/Masterminds/glide
-=======
-# Copy our server binary into the container
-ADD server/bin/webserver-linux /app/server/webserver
-ADD server/src/dp3/config /server_config
->>>>>>> a5495ed6
 
 # glide.yaml and glide.lock lists project dependencies
 # These layers will only be re-built when Gopkg files are updated
@@ -19,11 +13,6 @@
 WORKDIR /go/src/dp3/
 # Install library dependencies
 RUN glide install
-
-<<<<<<< HEAD
-# Install soda
-RUN go get github.com/markbates/pop/soda
-RUN go install github.com/markbates/pop/soda
 
 # Copy all project and build it
 # This layer will be rebuilt when ever a file has changed in the project directory
@@ -35,21 +24,14 @@
 # This results in a single layer image
 FROM scratch
 COPY --from=build /bin/dp3-server /bin/dp3-server
+COPY --from=build /go/src/dp3/config /server_config
 COPY /client/build /app/client
 ENTRYPOINT ["/bin/dp3-server"]
 CMD ["-entry", "/app/client/index.html", \
      "-build", "/app/client/", \
      "-port", ":8080", \
+     "-config-dir", "/server_config", \
+     "-env", "prod", \
      "-debug_logging"]
-=======
-# Run the webserver by default when the container starts.
-ENTRYPOINT /app/server/webserver \
-  -entry /app/client/index.html \
-  -build /app/client/ \
-  -port :8080 \
-  -config-dir /server_config \
-  -env prod \
-  -debug_logging
->>>>>>> a5495ed6
 
 EXPOSE 8080