#! /usr/bin/env bash

##########################################
# DO NOT MAKE LOCAL CHANGES TO THIS FILE #
#                                        #
# Vars in this file can be overridden by #
# exporting them in .envrc.local         #
##########################################

# Add local paths for binaries and scripts
PATH_add ./bin
PATH_add ./scripts

required_vars=()
var_docs=()

# Declare an environment variable as required.
#
#   require VAR_NAME "Documentation about how to define valid values"
require() {
  required_vars+=("$1")
  var_docs+=("$2")
}

# Check all variables declared as required. If any are missing, print a message and
# exit with a non-zero status.
check_required_variables() {
  missing_var=false

  for i in "${!required_vars[@]}"; do
    var=${required_vars[i]}
    if [[ -z "${!var:-}" ]]; then
      log_status "${var} is not set: ${var_docs[i]}"
      missing_var=true
    fi
  done

  if [[ $missing_var == "true" ]]; then
    log_error "Your environment is missing some variables!"
    log_error "Set the above variables in .envrc.local and try again."
  fi
}


#############################
# AWS VAULT SETTINGS        #
#############################

export AWS_VAULT_KEYCHAIN_NAME=login

#############################
# Load Secrets from Chamber #
#############################

# Make Chamber read ~/.aws/config
export AWS_SDK_LOAD_CONFIG=1
# Make Chamber use the default AWS KMS key
export CHAMBER_KMS_KEY_ALIAS='alias/aws/ssm'
# Make Chamber use path based keys ('/' instead of '.')
export CHAMBER_USE_PATHS=1
# Sets the number of retries for chamber to 20.
export CHAMBER_RETRIES=20

# Loads secrets from chamber instead of requiring them to be listed in .envrc.local

if [ -e .envrc.chamber ]; then
  # Loading secrets from Chamber can take a while. Prevent direnv from
  # complaining.
  export DIRENV_WARN_TIMEOUT="20s"

  # Evaluate if the files have drifted
  if ! cmp .envrc.chamber .envrc.chamber.template >/dev/null 2>&1; then
    log_error "Your .envrc.chamber has drifted from .envrc.chamber.template. Please 'cp .envrc.chamber.template .envrc.chamber'"
  fi

  source_env .envrc.chamber
else
  log_status "Want to load secrets from chamber? 'cp .envrc.chamber.template .envrc.chamber'"
fi

#########################
# Project Configuration #
#########################

# Enable Go module as 'auto' because we want people working outside the $GOPATH
# and we also want dependencies in pre-commit to use $GOPATH instead of managing them
# locally in the ~/.cache/pre-commit/repo*/ directories.
export GO111MODULE=auto

# Capture the root directory of the project. This works even if someone `cd`s
# directly into a subdirectory.
MYMOVE_DIR="$( cd "$( dirname "${BASH_SOURCE[0]}" )" && pwd )"
export MYMOVE_DIR

# Sets the environment for the server
export ENVIRONMENT=development

# Sets the application for migrations, options are 'app' or 'orders'
export APPLICATION=app

# Migration Path
export MIGRATION_PATH="file://${MYMOVE_DIR}/migrations/app/schema;file://${MYMOVE_DIR}/migrations/app/secure"
export MIGRATION_MANIFEST="${MYMOVE_DIR}/migrations/app/migrations_manifest.txt"

# Default DB configuration
export DB_PASSWORD=mysecretpassword
export DB_PASSWORD_LOW_PRIV=mysecretpassword
export PGPASSWORD=$DB_PASSWORD
export DB_USER=postgres
export DB_USER_LOW_PRIV=crud
export DB_HOST=localhost
export DB_PORT=5432
export DB_PORT_DEPLOYED_MIGRATIONS=5434
export DB_PORT_TEST=5433
export DB_NAME=dev_db
export DB_NAME_DEV=dev_db
export DB_NAME_DEPLOYED_MIGRATIONS=deployed_migrations
export DB_NAME_TEST=test_db
export DB_RETRY_INTERVAL=5s
export DB_SSL_MODE=disable

# Experimental feature flags, these will be replaced by the config/env/*.env files for live deployments
# By placing FEATURE_FLAG_${FLAG_KEY} in our .envrc and in our config/env files, we allow
# for a "backup" in case the Flipt server goes down. Also, config/env and modifying the CircleCI config.yml file
# allows CircleCI to run tests with the feature flag properly as it can't communicate with our Flipt server.
# So think of this as feature flags for development (Without a Flipt server running), for CircleCI tests, and then a fallback
# for when the live environment can't access Flipt.
# Multi Move feature flag
export FEATURE_FLAG_MULTI_MOVE=true
export FEATURE_FLAG_COUNSELOR_MOVE_CREATE=true

export FEATURE_FLAG_MOVE_LOCK=false
export FEATURE_FLAG_OKTA_DODID_INPUT=false
export FEATURE_FLAG_SAFETY_MOVE=true

# Feature flag for additional supporting documents uploaded by customer
export FEATURE_FLAG_MANAGE_SUPPORTING_DOCS=true

# Feature flags to enable third address
export FEATURE_FLAG_THIRD_ADDRESS_AVAILABLE=false

# Feature flag to disable/enable headquarters role
export FEATURE_FLAG_HEADQUARTERS_ROLE=true

# Feature flag to disable/enable GSR role
export FEATURE_FLAG_GSR_ROLE=false

# Feature flag to disable/enable supervisor queue management
export FEATURE_FLAG_QUEUE_MANAGEMENT=true

# Feature flags to disable certain shipment types
export FEATURE_FLAG_PPM=true
export FEATURE_FLAG_NTS=true
export FEATURE_FLAG_NTSR=true
export FEATURE_FLAG_BOAT=true
export FEATURE_FLAG_MOBILE_HOME=true
export FEATURE_FLAG_UNACCOMPANIED_BAGGAGE=false
<<<<<<< HEAD
=======

# Feature flag to allow AK to be entered as a state
export FEATURE_FLAG_ENABLE_ALASKA=false
>>>>>>> 57f8a19b

# Feature flag to enable/disable customers needing to authenticate with CAC on registration
# When turned to true, this will require each customer user to have the value of true in cac_validated in the service_members table
export FEATURE_FLAG_CAC_VALIDATED_LOGIN=false

# Go-live verification code feature flag. This is utilized for when a new customer accesses
# the application and needs to provide a verification code to access the application.
export FEATURE_FLAG_VALIDATION_CODE_REQUIRED=false # We don't want this validation code in our local dev environment!

# Feature flag to disable/enable DODID validation and enforce unique constraints in the backend
export FEATURE_FLAG_DODID_UNIQUE=false

# Okta.mil configuration

# Tenant
require OKTA_TENANT_ORG_URL "See 'DISABLE_AWS_VAULT_WRAPPER=1 AWS_REGION=us-gov-west-1 aws-vault exec transcom-gov-dev -- chamber read app-devlocal okta_tenant_org_url'"
export OKTA_TENANT_CALLBACK_PORT=3000
export OKTA_TENANT_CALLBACK_PROTOCOL=http
require OKTA_API_KEY "See 'DISABLE_AWS_VAULT_WRAPPER=1 AWS_REGION=us-gov-west-1 aws-vault exec transcom-gov-dev -- chamber read app-devlocal okta_api_key'"

# Customer
require OKTA_CUSTOMER_SECRET_KEY "See 'DISABLE_AWS_VAULT_WRAPPER=1 AWS_REGION=us-gov-west-1 aws-vault exec transcom-gov-dev -- chamber read app-devlocal okta_customer_secret_key'"
require OKTA_CUSTOMER_CLIENT_ID "See 'DISABLE_AWS_VAULT_WRAPPER=1 AWS_REGION=us-gov-west-1 aws-vault exec transcom-gov-dev -- chamber read app-devlocal okta_customer_client_id'"
require OKTA_CUSTOMER_CALLBACK_URL "See 'DISABLE_AWS_VAULT_WRAPPER=1 AWS_REGION=us-gov-west-1 aws-vault exec transcom-gov-dev -- chamber read app-devlocal okta_customer_callback_url'"
require OKTA_CUSTOMER_GROUP_ID "See 'DISABLE_AWS_VAULT_WRAPPER=1 AWS_REGION=us-gov-west-1 aws-vault exec transcom-gov-dev -- chamber read app-devlocal okta_customer_group_id'"

# Office
require OKTA_OFFICE_SECRET_KEY "See 'DISABLE_AWS_VAULT_WRAPPER=1 AWS_REGION=us-gov-west-1 aws-vault exec transcom-gov-dev -- chamber read app-devlocal okta_office_secret_key'"
require OKTA_OFFICE_CLIENT_ID "See 'DISABLE_AWS_VAULT_WRAPPER=1 AWS_REGION=us-gov-west-1 aws-vault exec transcom-gov-dev -- chamber read app-devlocal okta_office_client_id'"
require OKTA_OFFICE_CALLBACK_URL "See 'DISABLE_AWS_VAULT_WRAPPER=1 AWS_REGION=us-gov-west-1 aws-vault exec transcom-gov-dev -- chamber read app-devlocal okta_office_callback_url'"
require OKTA_OFFICE_GROUP_ID "See 'DISABLE_AWS_VAULT_WRAPPER=1 AWS_REGION=us-gov-west-1 aws-vault exec transcom-gov-dev -- chamber read app-devlocal okta_office_group_id'"

# Admin
require OKTA_ADMIN_SECRET_KEY "See 'DISABLE_AWS_VAULT_WRAPPER=1 AWS_REGION=us-gov-west-1 aws-vault exec transcom-gov-dev -- chamber read app-devlocal okta_admin_secret_key'"
require OKTA_ADMIN_CLIENT_ID "See 'DISABLE_AWS_VAULT_WRAPPER=1 AWS_REGION=us-gov-west-1 aws-vault exec transcom-gov-dev -- chamber read app-devlocal okta_admin_client_id'"
require OKTA_ADMIN_CALLBACK_URL "See 'DISABLE_AWS_VAULT_WRAPPER=1 AWS_REGION=us-gov-west-1 aws-vault exec transcom-gov-dev -- chamber read app-devlocal okta_admin_callback_url'"

# JSON Web Token (JWT) config
CLIENT_AUTH_SECRET_KEY=$(cat config/tls/devlocal-client_auth_secret.key)
export CLIENT_AUTH_SECRET_KEY

# Path to PEM-encoded CA certificate used to sign testing and development certificates
# This CA is not trusted in production!
export DEVLOCAL_CA="${MYMOVE_DIR}/config/tls/devlocal-ca.pem"
export DEVLOCAL_AUTH=true

# Path to PKCS#7 package containing certificates of all DoD root and
# intermediate CAs, so that we can both validate the server certs of other DoD
# entities like GEX and DMDC, as well as validate the client certs of other DoD
# entities when they connect to us
export DOD_CA_PACKAGE="${MYMOVE_DIR}/config/tls/milmove-cert-bundle.p7b"

# MyMove client certificate
# All of our DoD-signed certs are currently signed by DOD SW CA-75
# This cannot be changed unless our certs are all resigned
MOVE_MIL_DOD_CA_CERT=$(cat "${MYMOVE_DIR}"/config/tls/dod-sw-ca-75.pem)
require MOVE_MIL_DOD_TLS_CERT "See 'DISABLE_AWS_VAULT_WRAPPER=1 AWS_REGION=us-gov-west-1 aws-vault exec transcom-gov-dev -- chamber read app-devlocal move_mil_dod_tls_cert'"
require MOVE_MIL_DOD_TLS_KEY "See 'DISABLE_AWS_VAULT_WRAPPER=1 AWS_REGION=us-gov-west-1 aws-vault exec transcom-gov-dev -- chamber read app-devlocal move_mil_dod_tls_key'"
export MOVE_MIL_DOD_CA_CERT

# Use UTC timezone
export TZ="UTC"

# AWS development access
#
# To use S3/SES for local builds, you'll need to uncomment the following.
# Do not commit the change:
#
#   export STORAGE_BACKEND=s3
#   export EMAIL_BACKEND=ses
#
# Instructions for using S3 storage backend here: https://dp3.atlassian.net/wiki/spaces/MT/pages/1470955567/How+to+test+storing+data+in+S3+locally
# Instructions for using SES email backend here: https://dp3.atlassian.net/wiki/spaces/MT/pages/1467973894/How+to+test+sending+email+locally
#
# The default and equivalent to not being set is:
#
#   export STORAGE_BACKEND=local
#   export EMAIL_BACKEND=local
#
# Setting region and profile conditionally while we migrate from com to govcloud.
if [ "$STORAGE_BACKEND" == "s3" ]; then
  export AWS_S3_BUCKET_NAME="transcom-gov-dev-app-devlocal-us-gov-west-1"
  export AWS_S3_REGION="us-gov-west-1"
  export AWS_DEFAULT_REGION="us-gov-west-1"
  export AWS_PROFILE=transcom-gov-dev
fi

export AWS_S3_KEY_NAMESPACE=$USER
export AWS_SES_DOMAIN="devlocal.dp3.us"
export AWS_SES_REGION="us-gov-west-1"

# To use s3 links aws-bucketname/xx/user/ for local builds,
# you'll need to add the following to your .envrc.local:
#
#   export STORAGE_BACKEND=s3
#
# HERE MAPS API
export HERE_MAPS_GEOCODE_ENDPOINT="https://geocoder.api.here.com/6.2/geocode.json"
export HERE_MAPS_ROUTING_ENDPOINT="https://route.api.here.com/routing/7.2/calculateroute.json"
require HERE_MAPS_APP_ID "See 'DISABLE_AWS_VAULT_WRAPPER=1 AWS_REGION=us-gov-west-1 aws-vault exec transcom-gov-dev -- chamber read app-devlocal here_maps_app_id'"
require HERE_MAPS_APP_CODE "See 'DISABLE_AWS_VAULT_WRAPPER=1 AWS_REGION=us-gov-west-1 aws-vault exec transcom-gov-dev -- chamber read app-devlocal here_maps_app_code'"

# GEX integration config
export GEX_BASIC_AUTH_USERNAME="mymovet"
require GEX_BASIC_AUTH_PASSWORD "See 'DISABLE_AWS_VAULT_WRAPPER=1 AWS_REGION=us-gov-west-1 aws-vault exec transcom-gov-dev -- chamber read app-devlocal gex_basic_auth_password'"
export GEX_URL=""
# To actually send the GEX request, replace url in envrc.local with the line below
# export GEX_URL=https://gexb.gw.daas.dla.mil/msg_data/submit/


# DMDC Identity Web Services Real-Time Broker Service
# To test against DMDC IWS RBS modify IWS_RBS_ENABLED and set to 1 in your .envrc.local
# It is disabled by default so that no requests are sent to DMDC during development unless explicitly set
export IWS_RBS_ENABLED=0
export IWS_RBS_HOST="pkict.dmdc.osd.mil"

# Unsecured CSRF Auth Key, for local dev only
require CSRF_AUTH_KEY "See 'DISABLE_AWS_VAULT_WRAPPER=1 AWS_REGION=us-gov-west-1 aws-vault exec transcom-gov-dev -- chamber read app-devlocal csrf_auth_key'"

# Always show Swagger UI in development
export SERVE_SWAGGER_UI=true

# Regenerate swagger files if necessary.
export SWAGGER_AUTOREBUILD=1

# HAPPO Keys
require HAPPO_API_KEY "See 'DISABLE_AWS_VAULT_WRAPPER=1 AWS_REGION=us-gov-west-1 aws-vault exec transcom-gov-dev -- chamber read app-devlocal happo_api_key'"
require HAPPO_API_SECRET "See 'DISABLE_AWS_VAULT_WRAPPER=1 AWS_REGION=us-gov-west-1 aws-vault exec transcom-gov-dev -- chamber read app-devlocal happo_api_secret'"

# EIA API Key (for fuel price data)
require EIA_KEY "See 'DISABLE_AWS_VAULT_WRAPPER=1 AWS_REGION=us-gov-west-1 aws-vault exec transcom-gov-dev -- chamber read app-devlocal eia_key'"
export EIA_URL="https://api.eia.gov/v2/seriesid/PET.EMD_EPD2D_PTE_NUS_DPG.W"

# Listeners
export NO_TLS_ENABLED=1 # primary development listener
export MUTUAL_TLS_ENABLED=1 # used for orders and prime testing
export TLS_ENABLED=false # not used in development
# enable health server locally
export HEALTH_SERVER_ENABLED=true

# Set server names
export HTTP_MY_SERVER_NAME=milmovelocal
export HTTP_OFFICE_SERVER_NAME=officelocal
export HTTP_ADMIN_SERVER_NAME=adminlocal
export HTTP_ORDERS_SERVER_NAME=orderslocal
export HTTP_PRIME_SERVER_NAME=primelocal

# Set ports - Changed from defaults so as not to conflict with transcom/mymove
export GIN_PORT=9001
export NO_TLS_PORT=8080
export TLS_PORT=8443
export MUTUAL_TLS_PORT=9443

# Services
export SERVE_ADMIN=true
export SERVE_ORDERS=true
export SERVE_API_INTERNAL=true
export SERVE_API_GHC=true
export SERVE_API_PRIME=true
export SERVE_API_SUPPORT=true
export SERVE_API_PPTAS=true
# enable prime simulator locally
export SERVE_PRIME_SIMULATOR=true

# Set golangci-lint concurrency env variable
export GOLANGCI_LINT_CONCURRENCY=6
# Set golangci-lint verbosity if value is "-v"
export GOLANGCI_LINT_VERBOSE=""

# Set DB_DEBUG to true for development to enable sql logging
export DB_DEBUG=1
# Set the logging level to debug locally. You can override in .envrc.local
# Other possible values are: info, warn, error, fatal
export LOGGING_LEVEL=debug

# Set TELEMETRY_ENABLED=true to report telemetry to the endpoint
# (stdout by default)
export TELEMETRY_ENABLED=false
# Default to sending telemetry to stdout when enabled
export TELEMETRY_ENDPOINT=stdout
# Default to sampling 100% of all events
export TELEMETRY_SAMPLING_FRACTION=1

# default connection info for Gotenberg
export GOTENBERG_PROTOCOL=http
export GOTENBERG_HOST=localhost
export GOTENBERG_PORT=2000

# Determines if we are using the mock DTOD service to calculate
# distance or the actual service
#
# This is enabled in local dev environments for playwright. It can be
# set to false during local dev if needed to test/debug DTOD
# interactions
export DTOD_USE_MOCK=false

# Simulates the DTOD service being down
#
# This is enabled in local dev environments for playwright. It can be
# set to false during local dev if needed to test/debug DTOD
# interactions
export DTOD_SIMULATE_OUTAGE=false

# Client build flags
#
# Send error logs to the console for local development. Set to 'otel'
# to send to the backend
export REACT_APP_ERROR_LOGGING=console


# Anti-Virus Settings
export AV_DIR="${MYMOVE_DIR}"
# WARNING: IGNORE FILES AT OUR PERIL. IF ADDING HERE ADD NOTES!
# - pkg/testdatagen/testdata/orders.pdf is a file used exclusively for testing
export AV_IGNORE_FILES=pkg/testdatagen/testdata/orders.pdf
# WARNING: IGNORE SIGNATURES AT OUR PERIL. IF ADDING HERE ADD NOTES!
# - PUA.Pdf.Trojan.EmbeddedJavaScript-1 is ignored because we don't ship PDFs in any docker containers
# - orders.pdf.UNOFFICIAL is a finding based on the ignored file above of the same name
export AV_IGNORE_SIGS="PUA.Pdf.Trojan.EmbeddedJavaScript-1 orders.pdf.UNOFFICIAL"

#### Nix Experiment Start ####
# if nix is installed, use it
if [ ! -r .nix-disable  ] && has nix-env; then
  # set NIX_PROFILE so nix-env operations don't need to manually
  # specify the profile path
  #
  export NIX_PROFILE="/nix/var/nix/profiles/per-user/${LOGNAME}/mymove"

  # Having NIX_SSL_CERT_FILE set means go won't use macOS keychain based certs
  export NIX_SSL_CERT_FILE_ORIG=$NIX_SSL_CERT_FILE
  unset NIX_SSL_CERT_FILE

  # Nix installs opensc which the prime-api-client needs
  export PKCS11MODULE="${NIX_PROFILE}"/lib/opensc-pkcs11.so

  nix_dir="nix"
  # add the nix files so that if they change, direnv needs to be reloaded
  watch_file "${nix_dir}"/*.nix
  config_hash=$(nix-hash "${nix_dir}")
  store_hash=$(nix-store -q --hash "${NIX_PROFILE}")

  # The .nix-hash file is created by nix/update.sh
  if [ ! -r .nix-hash ] || ! grep -q "${config_hash}-${store_hash}" .nix-hash; then
    log_status "WARNING: nix packages out of date. Run ${nix_dir}/update.sh"
  fi

  # add the NIX_PROFILE bin path so that everything we just installed
  # is available on the path
  PATH_add ${NIX_PROFILE}/bin
  # Add the node binaries to our path
  PATH_add ./node_modules/.bin
  # nix is immutable, so we need to specify a path for local changes, e.g.
  # binaries can be installed local to this project
  export GOPATH=$PWD/.gopath
  PATH_add ./.gopath/bin
  # nix is immutable, so we need to specify a path so npm global
  # installs work
  export NPM_CONFIG_PREFIX=$PWD/.npmglobal
  PATH_add ./.npmglobal/bin
fi


#### Nix Experiment End ######

##############################################
# Load Local Overrides and Check Environment #
##############################################

# Load a local overrides file. Any changes you want to make for your local
# environment should live in that file.

if [ -e .envrc.local ]
then
  source_env .envrc.local
fi

# Check that all required environment variables are set
check_required_variables<|MERGE_RESOLUTION|>--- conflicted
+++ resolved
@@ -155,12 +155,9 @@
 export FEATURE_FLAG_BOAT=true
 export FEATURE_FLAG_MOBILE_HOME=true
 export FEATURE_FLAG_UNACCOMPANIED_BAGGAGE=false
-<<<<<<< HEAD
-=======
 
 # Feature flag to allow AK to be entered as a state
 export FEATURE_FLAG_ENABLE_ALASKA=false
->>>>>>> 57f8a19b
 
 # Feature flag to enable/disable customers needing to authenticate with CAC on registration
 # When turned to true, this will require each customer user to have the value of true in cac_validated in the service_members table
