--- conflicted
+++ resolved
@@ -202,13 +202,11 @@
 # Feature flag to replace the POP move history query with the db proc to be more efficient
 export FEATURE_FLAG_MOVE_HISTORY_PROC_REPLACEMENT=true
 
-<<<<<<< HEAD
 # Feature flag to disable/enable the approval request type column in the Task order queue and Destination requests queue
 export FEATURE_FLAG_APPROVAL_REQUEST_TYPE_COLUMN=false
-=======
+
 # Feature flag to allow OCONUS city finder to be used
 export FEATURE_FLAG_OCONUS_CITY_FINDER=true
->>>>>>> 85f3ba72
 
 # Feature flag to request privileges when requesting an account
 export FEATURE_FLAG_REQUEST_ACCOUNT_PRIVILEGES=false
