#! /usr/bin/env bash

##########################################
# DO NOT MAKE LOCAL CHANGES TO THIS FILE #
#                                        #
# Vars in this file can be overridden by #
# exporting them in .envrc.local         #
##########################################

# Add local paths for binaries and scripts
PATH_add ./bin
PATH_add ./scripts

# ShellCheck complains about things like `foo=$(cmd)` because you lose the
# return value of `cmd`. That said, we're not using `set -e`, so we aren't
# really concerned about return values. The following `true`, applies the
# rule to the entire file.
# See: https://github.com/koalaman/shellcheck/wiki/SC2155
# shellcheck disable=SC2155
true

required_vars=()
var_docs=()

# Declare an environment variable as required.
#
#   require VAR_NAME "Documentation about how to define valid values"
require() {
  required_vars+=("$1")
  var_docs+=("$2")
}

# Check all variables declared as required. If any are missing, print a message and
# exit with a non-zero status.
check_required_variables() {
  for i in "${!required_vars[@]}"; do
    var=${required_vars[i]}
    if [[ -z "${!var}" ]]; then
      log_status "${var} is not set: ${var_docs[i]}"
      missing_var=true
    fi
  done

  if [[ $missing_var == "true" ]]; then
    log_error "Your environment is missing some variables!"
    log_error "Set the above variables in .envrc.local and try again."
  fi
}

#############################
# Load Secrets from Chamber #
#############################

# Loads secrets from chamber instead of requiring them to be listed in .envrc.local

if [ -e .envrc.chamber ]; then
  source_env .envrc.chamber
else
  log_status "Want to load secrets from chamber? 'cp .envrc.chamber.template .envrc.chamber'"
fi

#########################
# Project Configuration #
#########################

# Enable Go modules
export GO111MODULE=on

# Capture the root directory of the project. This works even if someone `cd`s
# directly into a subdirectory.
export MYMOVE_DIR="$( cd "$( dirname "${BASH_SOURCE[0]}" )" && pwd )"

# Sets the number of retries for chamber to 20.
export CHAMBER_RETRIES=20

<<<<<<< HEAD
# Migration Path
export MIGRATION_PATH="${MYMOVE_DIR}/migrations"
=======
# Sets the environment for the server
export ENVIRONMENT=development
>>>>>>> a548f294

# Configuration needed for secure migrations.
export SECURE_MIGRATION_DIR="${MYMOVE_DIR}/local_migrations"

# Default DB configuration
export DB_PASSWORD=mysecretpassword
export DB_USER=postgres
export DB_HOST=localhost
export DB_PORT=5432
export DB_PORT_PROD_MIGRATIONS=5434
export DB_PORT_TEST=5433
export DB_NAME=dev_db
export DB_NAME_DEV=dev_db
export DB_NAME_PROD_MIGRATIONS=prod_migrations
export DB_NAME_TEST=test_db
export DB_SSL_MODE=disable

# Login.gov configuration
export LOGIN_GOV_CALLBACK_PROTOCOL="http"
export LOGIN_GOV_CALLBACK_PORT="3000"
export LOGIN_GOV_MY_CLIENT_ID="urn:gov:gsa:openidconnect.profiles:sp:sso:dod:mymovemillocal"
export LOGIN_GOV_OFFICE_CLIENT_ID="urn:gov:gsa:openidconnect.profiles:sp:sso:dod:officemovemillocal"
export LOGIN_GOV_TSP_CLIENT_ID="urn:gov:gsa:openidconnect.profiles:sp:sso:dod:tspmovemillocal"
export LOGIN_GOV_ADMIN_CLIENT_ID="urn:gov:gsa:openidconnect.profiles:sp:sso:dod:adminmovemillocal"
export LOGIN_GOV_HOSTNAME="idp.int.identitysandbox.gov"

require LOGIN_GOV_SECRET_KEY "See 'chamber read app-devlocal login_gov_secret_key' or https://docs.google.com/document/d/148RzqgaQbhOxXd4z_xuj5Jz8JNETThrn7RVFmMqXFvk"

# JSON Web Token (JWT) config
CLIENT_AUTH_SECRET_KEY=$(cat config/tls/devlocal-client_auth_secret.key)
export CLIENT_AUTH_SECRET_KEY

# Path to PEM-encoded CA certificate used to sign testing and development certificates
# This CA is not trusted in production!
export DEVLOCAL_CA="${MYMOVE_DIR}/config/tls/devlocal-ca.pem"
export DEVLOCAL_AUTH=true

# Path to PKCS#7 package containing certificates of all DoD root and
# intermediate CAs, so that we can both validate the server certs of other DoD
# entities like GEX and DMDC, as well as validate the client certs of other DoD
# entities when they connect to us
export DOD_CA_PACKAGE="${MYMOVE_DIR}/config/tls/Certificates_PKCS7_v5.4_DoD.der.p7b"

# MyMove client certificate
# All of our DoD-signed certs are currently signed by DOD SW CA-54
MOVE_MIL_DOD_CA_CERT=$(cat ${MYMOVE_DIR}/config/tls/dod-sw-ca-54.pem)
require MOVE_MIL_DOD_TLS_CERT "See 'chamber read app-devlocal move_mil_dod_tls_cert' or https://docs.google.com/document/d/1nvLXLQYz5ax3Ds4n2Y5OeANJhs0AbHtjkrKzI0gN3_o"
require MOVE_MIL_DOD_TLS_KEY "See 'chamber read app-devlocal move_mil_dod_tls_key' or https://docs.google.com/document/d/1nvLXLQYz5ax3Ds4n2Y5OeANJhs0AbHtjkrKzI0gN3_o"
export MOVE_MIL_DOD_CA_CERT

# Prevent user sessions from timing out
export NO_SESSION_TIMEOUT=true

# Use UTC timezone
export TZ="UTC"

# AWS development access
#
# To use S3/SES for local builds, you'll need to add the following to
# your .envrc.local:
#
#   export STORAGE_BACKEND=s3
#   export EMAIL_BACKEND=ses
#
# The default and equivalent to not being set is:
#
#   export STORAGE_BACKEND=local
#   export EMAIL_BACKEND=local
#
# Your AWS credentials should be setup in the transcom-ppp profile using
# aws-vault. They will be detected and used by the app automatically.
export AWS_S3_BUCKET_NAME="transcom-ppp-app-devlocal-us-west-2"
export AWS_S3_REGION="us-west-2"
export AWS_VAULT_KEYCHAIN_NAME=login
export AWS_PROFILE=transcom-ppp
export AWS_S3_KEY_NAMESPACE=$USER
export AWS_SES_DOMAIN="devlocal.dp3.us"
export AWS_SES_REGION="us-west-2"

# HERE MAPS API
export HERE_MAPS_GEOCODE_ENDPOINT="https://geocoder.cit.api.here.com/6.2/geocode.json"
export HERE_MAPS_ROUTING_ENDPOINT="https://route.cit.api.here.com/routing/7.2/calculateroute.json"
require HERE_MAPS_APP_ID "See 'chamber read app-devlocal here_maps_app_id' or https://docs.google.com/document/d/16ZomLuR6BPEIK4enfMcqu31oiJYZWNDe9Znyf9e88dg"
require HERE_MAPS_APP_CODE "See 'chamber read app-devlocal here_maps_app_code' or https://docs.google.com/document/d/16ZomLuR6BPEIK4enfMcqu31oiJYZWNDe9Znyf9e88dg"

# Transcom ppp-infra repo path
require PPP_INFRA_PATH "Set to your local checkout of https://github.com/transcom/ppp-infra (e.g., ~/your-personal-repo-directory/ppp-infra)."

# GEX integration config
export GEX_BASIC_AUTH_USERNAME="mymovet"
require GEX_BASIC_AUTH_PASSWORD "See 'chamber read app-devlocal gex_basic_auth_password' or https://docs.google.com/document/d/1nvLXLQYz5ax3Ds4n2Y5OeANJhs0AbHtjkrKzI0gN3_o"
export GEX_URL=""
# To actually send the GEX request, replace url in envrc.local with the line below
# export GEX_URL=https://gexweba.daas.dla.mil/msg_data/submit/

require DPS_AUTH_SECRET_KEY "See 'chamber read app-devlocal dps_auth_secret_key' or https://docs.google.com/document/d/1HAD9tu9WahzVEam5FFWrgywdMm4aTfVW-Mp3rL7idAo"
require DPS_AUTH_COOKIE_SECRET_KEY "See 'chamber read app-devlocal dps_auth_cookie_secret_key' or https://docs.google.com/document/d/1HAD9tu9WahzVEam5FFWrgywdMm4aTfVW-Mp3rL7idAo"
export DPS_COOKIE_EXPIRES_IN_MINUTES="240"
export HTTP_SDDC_PROTOCOL="http"
export HTTP_SDDC_PORT="8080"
export DPS_REDIRECT_URL="https://dpstest.sddc.army.mil/cust"
export DPS_COOKIE_NAME="DPSIVV"

# DMDC Identity Web Services Real-Time Broker Service
export IWS_RBS_HOST="pkict.dmdc.osd.mil"

# Unsecured CSRF Auth Key, for local dev only
require CSRF_AUTH_KEY "See 'chamber read app-devlocal csrf_auth_key' or https://docs.google.com/document/d/1DuWXZLFaW7FXvqh-PStqjZI40niEavXWS5PPtWPlK3w"

# Always show Swagger UI in development
export SERVE_SWAGGER_UI=true

# EIA API Key (for fuel price data)
require EIA_KEY "See 'chamber read app-devlocal eia_key' or https://docs.google.com/document/d/1K1-xlYcZaS518PQiaB39gSvqz2tTo0W8eM0wImB7TcI"
export EIA_URL="https://api.eia.gov/series/"

# Enable No TLS Listener
export NO_TLS_ENABLED=1

# Set server names
export HTTP_MY_SERVER_NAME=milmovelocal
export HTTP_OFFICE_SERVER_NAME=officelocal
export HTTP_TSP_SERVER_NAME=tsplocal
export HTTP_ADMIN_SERVER_NAME=adminlocal
export HTTP_ORDERS_SERVER_NAME=orderslocal

##############################################
# Load Local Overrides and Check Environment #
##############################################

# Load a local overrides file. Any changes you want to make for your local
# environment should live in that file.

if [ -e .envrc.local ]
then
  source_env .envrc.local
fi

# Source the ppp-infra repo .envrc to get aws-vault wrapper
# configuration setup.
if [ -e "$PPP_INFRA_PATH"/transcom-ppp/.envrc ]
then
    source_env "$PPP_INFRA_PATH"/transcom-ppp/.envrc
else
    log_error "Unable to find the transcom-ppp/.envrc file. Please check PPP_INFRA_PATH if aws commands don't work."
fi

# Check that all required environment variables are set
check_required_variables<|MERGE_RESOLUTION|>--- conflicted
+++ resolved
@@ -73,13 +73,11 @@
 # Sets the number of retries for chamber to 20.
 export CHAMBER_RETRIES=20
 
-<<<<<<< HEAD
+# Sets the environment for the server
+export ENVIRONMENT=development
+
 # Migration Path
 export MIGRATION_PATH="${MYMOVE_DIR}/migrations"
-=======
-# Sets the environment for the server
-export ENVIRONMENT=development
->>>>>>> a548f294
 
 # Configuration needed for secure migrations.
 export SECURE_MIGRATION_DIR="${MYMOVE_DIR}/local_migrations"
