--- conflicted
+++ resolved
@@ -181,11 +181,7 @@
 export FEATURE_FLAG_BULK_ASSIGNMENT=true
 
 # Feature flag to allow Bulk Re-Assigment options to be displayed
-<<<<<<< HEAD
-export FEATURE_FLAG_BULK_RE_ASSIGNMENT=true
-=======
 export FEATURE_FLAG_BULK_RE_ASSIGNMENT=false
->>>>>>> e0787c07
 
 # Feature flag to allow AK to be entered as a state
 export FEATURE_FLAG_ENABLE_ALASKA=true
