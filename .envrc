--- conflicted
+++ resolved
@@ -206,12 +206,9 @@
 
 # Feature flag to replace the POP move history query with the db proc to be more efficient
 export FEATURE_FLAG_MOVE_HISTORY_PROC_REPLACEMENT=true
-<<<<<<< HEAD
-=======
 
 # Feature flag to request privileges when requesting an account
 export FEATURE_FLAG_REQUEST_ACCOUNT_PRIVILEGES=false
->>>>>>> 7e144a47
 
 # Maintenance Flag
 require MAINTENANCE_FLAG "See 'DISABLE_AWS_VAULT_WRAPPER=1 AWS_REGION=us-gov-west-1 aws vault exec transcom-gov-dev -- chamber read app-devlocal maintenance_flag'"
