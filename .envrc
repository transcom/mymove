--- conflicted
+++ resolved
@@ -205,14 +205,11 @@
 # Feature flag to disable/enable the approval request type column in the Task order queue and Destination requests queue
 export FEATURE_FLAG_APPROVAL_REQUEST_TYPE_COLUMN=false
 
-<<<<<<< HEAD
-=======
 # Feature flag to request privileges when requesting an account
 export FEATURE_FLAG_REQUEST_ACCOUNT_PRIVILEGES=false
 
 export FEATURE_FLAG_DISABLE_MOVE_APPROVAL=false
 
->>>>>>> ea1a249c
 # Maintenance Flag
 require MAINTENANCE_FLAG "See 'DISABLE_AWS_VAULT_WRAPPER=1 AWS_REGION=us-gov-west-1 aws vault exec transcom-gov-dev -- chamber read app-devlocal maintenance_flag'"
 
