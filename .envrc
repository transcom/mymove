--- conflicted
+++ resolved
@@ -133,14 +133,14 @@
 export FEATURE_FLAG_OKTA_DODID_INPUT=false
 export FEATURE_FLAG_SAFETY_MOVE=true
 
-<<<<<<< HEAD
+# Feature flag for additional supporting documents uploaded by customer
+export FEATURE_FLAG_MANAGE_SUPPORTING_DOCS=true
+
+# Feature flag for additional supporting documents uploaded by customer
+export FEATURE_FLAG_MANAGE_SUPPORTING_DOCS=true
+
 # Feature flag to disable/enable headquarters role
 export FEATURE_FLAG_HEADQUARTERS_ROLE=true
-=======
-# Feature flag for additional supporting documents uploaded by customer
-export FEATURE_FLAG_MANAGE_SUPPORTING_DOCS=true
-
->>>>>>> 27226c8b
 
 # Feature flags to disable certain shipment types
 export FEATURE_FLAG_PPM=true
