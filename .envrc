#! /usr/bin/env bash

##########################################
# DO NOT MAKE LOCAL CHANGES TO THIS FILE #
#                                        #
# Vars in this file can be overridden by #
# exporting them in .envrc.local         #
##########################################

# Add local paths for binaries and scripts
PATH_add ./bin
PATH_add ./scripts

required_vars=()
var_docs=()

# Declare an environment variable as required.
#
#   require VAR_NAME "Documentation about how to define valid values"
require() {
  required_vars+=("$1")
  var_docs+=("$2")
}

# Check all variables declared as required. If any are missing, print a message and
# exit with a non-zero status.
check_required_variables() {
  missing_var=false

  for i in "${!required_vars[@]}"; do
    var=${required_vars[i]}
    if [[ -z "${!var:-}" ]]; then
      log_status "${var} is not set: ${var_docs[i]}"
      missing_var=true
    fi
  done

  if [[ $missing_var == "true" ]]; then
    log_error "Your environment is missing some variables!"
    log_error "Set the above variables in .envrc.local and try again."
  fi
}


#############################
# AWS VAULT SETTINGS        #
#############################

export AWS_VAULT_KEYCHAIN_NAME=login

#############################
# Load Secrets from Chamber #
#############################

# Make Chamber read ~/.aws/config
export AWS_SDK_LOAD_CONFIG=1
# Make Chamber use the default AWS KMS key
export CHAMBER_KMS_KEY_ALIAS='alias/aws/ssm'
# Make Chamber use path based keys ('/' instead of '.')
export CHAMBER_USE_PATHS=1
# Sets the number of retries for chamber to 20.
export CHAMBER_RETRIES=20

# Loads secrets from chamber instead of requiring them to be listed in .envrc.local

if [ -e .envrc.chamber ]; then
  # Loading secrets from Chamber can take a while. Prevent direnv from
  # complaining.
  export DIRENV_WARN_TIMEOUT="20s"

  # Evaluate if the files have drifted
  if ! cmp .envrc.chamber .envrc.chamber.template >/dev/null 2>&1; then
    log_error "Your .envrc.chamber has drifted from .envrc.chamber.template. Please 'cp .envrc.chamber.template .envrc.chamber'"
  fi

  source_env .envrc.chamber
else
  log_status "Want to load secrets from chamber? 'cp .envrc.chamber.template .envrc.chamber'"
fi

#########################
# Project Configuration #
#########################

# Enable Go module as 'auto' because we want people working outside the $GOPATH
# and we also want dependencies in pre-commit to use $GOPATH instead of managing them
# locally in the ~/.cache/pre-commit/repo*/ directories.
export GO111MODULE=auto

# Capture the root directory of the project. This works even if someone `cd`s
# directly into a subdirectory.
MYMOVE_DIR="$( cd "$( dirname "${BASH_SOURCE[0]}" )" && pwd )"
export MYMOVE_DIR

# Sets the environment for the server
export ENVIRONMENT=development

# Sets the application for migrations, options are 'app' or 'orders'
export APPLICATION=app

# Migration Path
export MIGRATION_PATH="file://${MYMOVE_DIR}/migrations/app/schema;file://${MYMOVE_DIR}/migrations/app/secure"
export MIGRATION_MANIFEST="${MYMOVE_DIR}/migrations/app/migrations_manifest.txt" ##deprecated
export DML_MIGRATION_MANIFEST="${MYMOVE_DIR}/migrations/app/dml_migrations_manifest.txt"

# DDL Migrations
export DDL_TYPES_MIGRATION_PATH="file://${MYMOVE_DIR}/migrations/app/ddl_migrations/ddl_types"
export DDL_TYPES_MIGRATION_MANIFEST="${MYMOVE_DIR}/migrations/app/ddl_types_manifest.txt"

export DDL_TABLES_MIGRATION_PATH="file://${MYMOVE_DIR}/migrations/app/ddl_migrations/ddl_tables"
export DDL_TABLES_MIGRATION_MANIFEST="${MYMOVE_DIR}/migrations/app/ddl_tables_manifest.txt"

export DDL_VIEWS_MIGRATION_PATH="file://${MYMOVE_DIR}/migrations/app/ddl_migrations/ddl_views"
export DDL_VIEWS_MIGRATION_MANIFEST="${MYMOVE_DIR}/migrations/app/ddl_views_manifest.txt"

export DDL_FUNCTIONS_MIGRATION_PATH="file://${MYMOVE_DIR}/migrations/app/ddl_migrations/ddl_functions"
export DDL_FUNCTIONS_MIGRATION_MANIFEST="${MYMOVE_DIR}/migrations/app/ddl_functions_manifest.txt"



# Default DB configuration
export DB_PASSWORD=mysecretpassword
export DB_PASSWORD_LOW_PRIV=mysecretpassword
export PGPASSWORD=$DB_PASSWORD
export DB_USER=postgres
export DB_USER_LOW_PRIV=crud
export DB_HOST=localhost
export DB_PORT=5432
export DB_PORT_DEPLOYED_MIGRATIONS=5434
export DB_PORT_TEST=5433
export DB_NAME=dev_db
export DB_NAME_DEV=dev_db
export DB_NAME_DEPLOYED_MIGRATIONS=deployed_migrations
export DB_NAME_TEST=test_db
export DB_RETRY_INTERVAL=5s
export DB_SSL_MODE=disable

# Experimental feature flags, these will be replaced by the config/env/*.env files for live deployments
# By placing FEATURE_FLAG_${FLAG_KEY} in our .envrc and in our config/env files, we allow
# for a "backup" in case the Flipt server goes down. Also, config/env and modifying the CircleCI config.yml file
# allows CircleCI to run tests with the feature flag properly as it can't communicate with our Flipt server.
# So think of this as feature flags for development (Without a Flipt server running), for CircleCI tests, and then a fallback
# for when the live environment can't access Flipt.
export FEATURE_FLAG_COUNSELOR_MOVE_CREATE=true
export FEATURE_FLAG_CUSTOMER_REGISTRATION=true

export FEATURE_FLAG_MOVE_LOCK=false
export FEATURE_FLAG_OKTA_DODID_INPUT=false
export FEATURE_FLAG_SAFETY_MOVE=true

export FEATURE_FLAG_TERMINATING_SHIPMENTS=false

export FEATURE_FLAG_GUN_SAFE=true

# Feature flag to allow SC to complete ppm closeout on behalf of the customer
export FEATURE_FLAG_COMPLETE_PPM_CLOSEOUT_FOR_CUSTOMER=true
<<<<<<< HEAD

# Feature flag for additional supporting documents uploaded by customer
export FEATURE_FLAG_MANAGE_SUPPORTING_DOCS=true
=======
>>>>>>> 795d64a0

# Feature flags to enable third address
export FEATURE_FLAG_THIRD_ADDRESS_AVAILABLE=false

# Feature flag to disable/enable headquarters role
export FEATURE_FLAG_HEADQUARTERS_ROLE=true

# Feature flag to disable/enable GSR role
export FEATURE_FLAG_GSR_ROLE=false

# Feature flag to disable/enable supervisor queue management
export FEATURE_FLAG_QUEUE_MANAGEMENT=true

# Feature flags to disable certain shipment types
export FEATURE_FLAG_PPM=true
export FEATURE_FLAG_PPM_SPR=false
export FEATURE_FLAG_NTS=true
export FEATURE_FLAG_NTSR=true
export FEATURE_FLAG_BOAT=true
export FEATURE_FLAG_MOBILE_HOME=true
export FEATURE_FLAG_UNACCOMPANIED_BAGGAGE=false

# Feature flag to allow Bulk Assignment options to be displayed
export FEATURE_FLAG_BULK_ASSIGNMENT=true

# Feature flag to allow Bulk Re-Assignment options to be displayed
export FEATURE_FLAG_BULK_RE_ASSIGNMENT=false

# Feature flag to allow AK to be entered as a state
export FEATURE_FLAG_ENABLE_ALASKA=true

# Feature flag to allow HI to be entered as a state
export FEATURE_FLAG_ENABLE_HAWAII=false

# Feature flag to enable/disable customers needing to authenticate with CAC on registration
# When turned to true, this will require each customer user to have the value of true in cac_validated in the service_members table
export FEATURE_FLAG_CAC_VALIDATED_LOGIN=false

# Go-live verification code feature flag. This is utilized for when a new customer accesses
# the application and needs to provide a verification code to access the application.
export FEATURE_FLAG_VALIDATION_CODE_REQUIRED=false # We don't want this validation code in our local dev environment!

# Feature flag to disable/enable DODID validation and enforce unique constraints in the backend
export FEATURE_FLAG_DODID_UNIQUE=false

# Feature flag to replace the POP move history query with the db proc to be more efficient
export FEATURE_FLAG_MOVE_HISTORY_PROC_REPLACEMENT=true

# Feature flag to request privileges when requesting an account
export FEATURE_FLAG_REQUEST_ACCOUNT_PRIVILEGES=false

# Maintenance Flag
require MAINTENANCE_FLAG "See 'DISABLE_AWS_VAULT_WRAPPER=1 AWS_REGION=us-gov-west-1 aws vault exec transcom-gov-dev -- chamber read app-devlocal maintenance_flag'"

# Okta.mil configuration

# Tenant
require OKTA_TENANT_ORG_URL "See 'DISABLE_AWS_VAULT_WRAPPER=1 AWS_REGION=us-gov-west-1 aws-vault exec transcom-gov-dev -- chamber read app-devlocal okta_tenant_org_url'"
export OKTA_TENANT_CALLBACK_PORT=3000
export OKTA_TENANT_CALLBACK_PROTOCOL=http
require OKTA_API_KEY "See 'DISABLE_AWS_VAULT_WRAPPER=1 AWS_REGION=us-gov-west-1 aws-vault exec transcom-gov-dev -- chamber read app-devlocal okta_api_key'"

# Customer
require OKTA_CUSTOMER_SECRET_KEY "See 'DISABLE_AWS_VAULT_WRAPPER=1 AWS_REGION=us-gov-west-1 aws-vault exec transcom-gov-dev -- chamber read app-devlocal okta_customer_secret_key'"
require OKTA_CUSTOMER_CLIENT_ID "See 'DISABLE_AWS_VAULT_WRAPPER=1 AWS_REGION=us-gov-west-1 aws-vault exec transcom-gov-dev -- chamber read app-devlocal okta_customer_client_id'"
require OKTA_CUSTOMER_CALLBACK_URL "See 'DISABLE_AWS_VAULT_WRAPPER=1 AWS_REGION=us-gov-west-1 aws-vault exec transcom-gov-dev -- chamber read app-devlocal okta_customer_callback_url'"
require OKTA_CUSTOMER_GROUP_ID "See 'DISABLE_AWS_VAULT_WRAPPER=1 AWS_REGION=us-gov-west-1 aws-vault exec transcom-gov-dev -- chamber read app-devlocal okta_customer_group_id'"

# Office
require OKTA_OFFICE_SECRET_KEY "See 'DISABLE_AWS_VAULT_WRAPPER=1 AWS_REGION=us-gov-west-1 aws-vault exec transcom-gov-dev -- chamber read app-devlocal okta_office_secret_key'"
require OKTA_OFFICE_CLIENT_ID "See 'DISABLE_AWS_VAULT_WRAPPER=1 AWS_REGION=us-gov-west-1 aws-vault exec transcom-gov-dev -- chamber read app-devlocal okta_office_client_id'"
require OKTA_OFFICE_CALLBACK_URL "See 'DISABLE_AWS_VAULT_WRAPPER=1 AWS_REGION=us-gov-west-1 aws-vault exec transcom-gov-dev -- chamber read app-devlocal okta_office_callback_url'"
require OKTA_OFFICE_GROUP_ID "See 'DISABLE_AWS_VAULT_WRAPPER=1 AWS_REGION=us-gov-west-1 aws-vault exec transcom-gov-dev -- chamber read app-devlocal okta_office_group_id'"

# Admin
require OKTA_ADMIN_SECRET_KEY "See 'DISABLE_AWS_VAULT_WRAPPER=1 AWS_REGION=us-gov-west-1 aws-vault exec transcom-gov-dev -- chamber read app-devlocal okta_admin_secret_key'"
require OKTA_ADMIN_CLIENT_ID "See 'DISABLE_AWS_VAULT_WRAPPER=1 AWS_REGION=us-gov-west-1 aws-vault exec transcom-gov-dev -- chamber read app-devlocal okta_admin_client_id'"
require OKTA_ADMIN_CALLBACK_URL "See 'DISABLE_AWS_VAULT_WRAPPER=1 AWS_REGION=us-gov-west-1 aws-vault exec transcom-gov-dev -- chamber read app-devlocal okta_admin_callback_url'"

# JSON Web Token (JWT) config
CLIENT_AUTH_SECRET_KEY=$(cat config/tls/devlocal-client_auth_secret.key)
export CLIENT_AUTH_SECRET_KEY

# Path to PEM-encoded CA certificate used to sign testing and development certificates
# This CA is not trusted in production!
export DEVLOCAL_CA="${MYMOVE_DIR}/config/tls/devlocal-ca.pem"
export DEVLOCAL_AUTH=true

# Path to PKCS#7 package containing certificates of all DoD root and
# intermediate CAs, so that we can both validate the server certs of other DoD
# entities like GEX and DMDC, as well as validate the client certs of other DoD
# entities when they connect to us
export DOD_CA_PACKAGE="${MYMOVE_DIR}/config/tls/milmove-cert-bundle.p7b"

# MyMove client certificate
# All of our DoD-signed certs are currently signed by DOD SW CA-75
# This cannot be changed unless our certs are all resigned
MOVE_MIL_DOD_CA_CERT=$(cat "${MYMOVE_DIR}"/config/tls/dod-sw-ca-75.pem)
require MOVE_MIL_DOD_TLS_CERT "See 'DISABLE_AWS_VAULT_WRAPPER=1 AWS_REGION=us-gov-west-1 aws-vault exec transcom-gov-dev -- chamber read app-devlocal move_mil_dod_tls_cert'"
require MOVE_MIL_DOD_TLS_KEY "See 'DISABLE_AWS_VAULT_WRAPPER=1 AWS_REGION=us-gov-west-1 aws-vault exec transcom-gov-dev -- chamber read app-devlocal move_mil_dod_tls_key'"
export MOVE_MIL_DOD_CA_CERT

# Use UTC timezone
export TZ="UTC"

# AWS development access
#
# To use S3/SES or SNS & SQS for local builds, you'll need to uncomment the following.
# Do not commit the change:
#
#   export STORAGE_BACKEND=s3
#   export EMAIL_BACKEND=ses
#   export RECEIVER_BACKEND=sns_sqs
#
# Instructions for using S3 storage backend here: https://dp3.atlassian.net/wiki/spaces/MT/pages/1470955567/How+to+test+storing+data+in+S3+locally
# Instructions for using SES email backend here: https://dp3.atlassian.net/wiki/spaces/MT/pages/1467973894/How+to+test+sending+email+locally
# Instructions for using SNS&SQS backend here: https://dp3.atlassian.net/wiki/spaces/MT/pages/2793242625/How+to+test+notifications+receiver+locally
#
# The default and equivalent to not being set is:
#
#   export STORAGE_BACKEND=local
#   export EMAIL_BACKEND=local
#   export RECEIVER_BACKEND=local
#
# Setting region and profile conditionally while we migrate from com to govcloud.
if [ "$STORAGE_BACKEND" == "s3" ]; then
  export AWS_S3_BUCKET_NAME="transcom-gov-dev-app-devlocal-us-gov-west-1"
  export AWS_S3_REGION="us-gov-west-1"
  export AWS_DEFAULT_REGION="us-gov-west-1"
  export AWS_PROFILE=transcom-gov-dev
fi

export AWS_S3_KEY_NAMESPACE=$USER
export AWS_SES_DOMAIN="devlocal.dp3.us"
export AWS_SES_REGION="us-gov-west-1"

if [ "$RECEIVER_BACKEND" == "sns_sqs" ]; then
  export SNS_TAGS_UPDATED_TOPIC="app_s3_tag_events"
  export SNS_REGION="us-gov-west-1"
# cleanup flag false by default, only used at server startup to wipe receiver artifacts from previous runs
# export RECEIVER_CLEANUP_ON_START=false
fi

# To use s3 links aws-bucketname/xx/user/ for local builds,
# you'll need to add the following to your .envrc.local:
#
#   export STORAGE_BACKEND=s3
#
# HERE MAPS API
export HERE_MAPS_GEOCODE_ENDPOINT="https://geocoder.api.here.com/6.2/geocode.json"
export HERE_MAPS_ROUTING_ENDPOINT="https://route.api.here.com/routing/7.2/calculateroute.json"
require HERE_MAPS_APP_ID "See 'DISABLE_AWS_VAULT_WRAPPER=1 AWS_REGION=us-gov-west-1 aws-vault exec transcom-gov-dev -- chamber read app-devlocal here_maps_app_id'"
require HERE_MAPS_APP_CODE "See 'DISABLE_AWS_VAULT_WRAPPER=1 AWS_REGION=us-gov-west-1 aws-vault exec transcom-gov-dev -- chamber read app-devlocal here_maps_app_code'"

# GEX integration config
export GEX_BASIC_AUTH_USERNAME="mymovet"
require GEX_BASIC_AUTH_PASSWORD "See 'DISABLE_AWS_VAULT_WRAPPER=1 AWS_REGION=us-gov-west-1 aws-vault exec transcom-gov-dev -- chamber read app-devlocal gex_basic_auth_password'"
export GEX_URL=""
# To actually send the GEX request, replace url in envrc.local with the line below
# export GEX_URL=https://gexb.gw.daas.dla.mil/msg_data/submit/


# DMDC Identity Web Services Real-Time Broker Service
# To test against DMDC IWS RBS modify IWS_RBS_ENABLED and set to 1 in your .envrc.local
# It is disabled by default so that no requests are sent to DMDC during development unless explicitly set
export IWS_RBS_ENABLED=0
export IWS_RBS_HOST="pkict.dmdc.osd.mil"

# Unsecured CSRF Auth Key, for local dev only
require CSRF_AUTH_KEY "See 'DISABLE_AWS_VAULT_WRAPPER=1 AWS_REGION=us-gov-west-1 aws-vault exec transcom-gov-dev -- chamber read app-devlocal csrf_auth_key'"

# Always show Swagger UI in development
export SERVE_SWAGGER_UI=true

# Regenerate swagger files if necessary.
export SWAGGER_AUTOREBUILD=1

# HAPPO Keys
require HAPPO_API_KEY "See 'DISABLE_AWS_VAULT_WRAPPER=1 AWS_REGION=us-gov-west-1 aws-vault exec transcom-gov-dev -- chamber read app-devlocal happo_api_key'"
require HAPPO_API_SECRET "See 'DISABLE_AWS_VAULT_WRAPPER=1 AWS_REGION=us-gov-west-1 aws-vault exec transcom-gov-dev -- chamber read app-devlocal happo_api_secret'"

# EIA API Key (for fuel price data)
require EIA_KEY "See 'DISABLE_AWS_VAULT_WRAPPER=1 AWS_REGION=us-gov-west-1 aws-vault exec transcom-gov-dev -- chamber read app-devlocal eia_key'"
export EIA_URL="https://api.eia.gov/v2/seriesid/PET.EMD_EPD2D_PTE_NUS_DPG.W"

# Listeners
export NO_TLS_ENABLED=1 # primary development listener
export MUTUAL_TLS_ENABLED=1 # used for orders and prime testing
export TLS_ENABLED=false # not used in development
# enable health server locally
export HEALTH_SERVER_ENABLED=true

# Set server names
export HTTP_MY_SERVER_NAME=milmovelocal
export HTTP_OFFICE_SERVER_NAME=officelocal
export HTTP_ADMIN_SERVER_NAME=adminlocal
export HTTP_ORDERS_SERVER_NAME=orderslocal
export HTTP_PRIME_SERVER_NAME=primelocal

# Set ports - Changed from defaults so as not to conflict with transcom/mymove
export GIN_PORT=9001
export NO_TLS_PORT=8080
export TLS_PORT=8443
export MUTUAL_TLS_PORT=9443

# Services
export SERVE_ADMIN=true
export SERVE_ORDERS=true
export SERVE_API_INTERNAL=true
export SERVE_API_GHC=true
export SERVE_API_PRIME=true
export SERVE_API_SUPPORT=true
export SERVE_API_PPTAS=true
# enable prime simulator locally
export SERVE_PRIME_SIMULATOR=true

# Set golangci-lint concurrency env variable
export GOLANGCI_LINT_CONCURRENCY=6
# Set golangci-lint verbosity if value is "-v"
export GOLANGCI_LINT_VERBOSE=""

# Set DB_DEBUG to true for development to enable sql logging
export DB_DEBUG=1
# Set the logging level to debug locally. You can override in .envrc.local
# Other possible values are: info, warn, error, fatal
export LOGGING_LEVEL=debug

# Set PPROF_ENABLED to true to start a listener for the pprof profiling tool
export PPROF_ENABLED=false

# Set TELEMETRY_ENABLED=true to report telemetry to the endpoint
# (stdout by default)
export TELEMETRY_ENABLED=false
# Default to sending telemetry to stdout when enabled
export TELEMETRY_ENDPOINT=stdout
# Default to sampling 100% of all events
export TELEMETRY_SAMPLING_FRACTION=1

# default connection info for Gotenberg
export GOTENBERG_PROTOCOL=http
export GOTENBERG_HOST=localhost
export GOTENBERG_PORT=2000

# Determines if we are using the mock DTOD service to calculate
# distance or the actual service
#
# This is enabled in local dev environments for playwright. It can be
# set to false during local dev if needed to test/debug DTOD
# interactions
export DTOD_USE_MOCK=false

# Simulates the DTOD service being down
#
# This is enabled in local dev environments for playwright. It can be
# set to false during local dev if needed to test/debug DTOD
# interactions
export DTOD_SIMULATE_OUTAGE=false

# Client build flags
#
# Send error logs to the console for local development. Set to 'otel'
# to send to the backend
export REACT_APP_ERROR_LOGGING=console


# Anti-Virus Settings
export AV_DIR="${MYMOVE_DIR}"
# WARNING: IGNORE FILES AT OUR PERIL. IF ADDING HERE ADD NOTES!
# - pkg/testdatagen/testdata/orders.pdf is a file used exclusively for testing
export AV_IGNORE_FILES=pkg/testdatagen/testdata/orders.pdf
# WARNING: IGNORE SIGNATURES AT OUR PERIL. IF ADDING HERE ADD NOTES!
# - PUA.Pdf.Trojan.EmbeddedJavaScript-1 is ignored because we don't ship PDFs in any docker containers
# - orders.pdf.UNOFFICIAL is a finding based on the ignored file above of the same name
export AV_IGNORE_SIGS="PUA.Pdf.Trojan.EmbeddedJavaScript-1 orders.pdf.UNOFFICIAL"

#### Nix Experiment Start ####
# if nix is installed, use it
if [ ! -r .nix-disable  ] && has nix-env; then
  # set NIX_PROFILE so nix-env operations don't need to manually
  # specify the profile path
  #
  export NIX_PROFILE="/nix/var/nix/profiles/per-user/${LOGNAME}/mymove"

  # Having NIX_SSL_CERT_FILE set means go won't use macOS keychain based certs
  export NIX_SSL_CERT_FILE_ORIG=$NIX_SSL_CERT_FILE
  unset NIX_SSL_CERT_FILE

  # Nix installs opensc which the prime-api-client needs
  export PKCS11MODULE="${NIX_PROFILE}"/lib/opensc-pkcs11.so

  nix_dir="nix"
  # add the nix files so that if they change, direnv needs to be reloaded
  watch_file "${nix_dir}"/*.nix
  config_hash=$(nix-hash "${nix_dir}")
  store_hash=$(nix-store -q --hash "${NIX_PROFILE}")

  # The .nix-hash file is created by nix/update.sh
  if [ ! -r .nix-hash ] || ! grep -q "${config_hash}-${store_hash}" .nix-hash; then
    log_status "WARNING: nix packages out of date. Run ${nix_dir}/update.sh"
  fi

  # add the NIX_PROFILE bin path so that everything we just installed
  # is available on the path
  PATH_add "${NIX_PROFILE}"/bin
  # Add the node binaries to our path
  PATH_add ./node_modules/.bin
  # nix is immutable, so we need to specify a path for local changes, e.g.
  # binaries can be installed local to this project
  export GOPATH=$PWD/.gopath
  PATH_add ./.gopath/bin
  # nix is immutable, so we need to specify a path so npm global
  # installs work
  export NPM_CONFIG_PREFIX=$PWD/.npmglobal
  PATH_add ./.npmglobal/bin
fi


#### Nix Experiment End ######

##############################################
# Load Local Overrides and Check Environment #
##############################################

# Load a local overrides file. Any changes you want to make for your local
# environment should live in that file.

if [ -e .envrc.local ]
then
  source_env .envrc.local
fi

# Check that all required environment variables are set
check_required_variables<|MERGE_RESOLUTION|>--- conflicted
+++ resolved
@@ -150,16 +150,10 @@
 
 export FEATURE_FLAG_TERMINATING_SHIPMENTS=false
 
-export FEATURE_FLAG_GUN_SAFE=true
+export FEATURE_FLAG_GUN_SAFE=false
 
 # Feature flag to allow SC to complete ppm closeout on behalf of the customer
 export FEATURE_FLAG_COMPLETE_PPM_CLOSEOUT_FOR_CUSTOMER=true
-<<<<<<< HEAD
-
-# Feature flag for additional supporting documents uploaded by customer
-export FEATURE_FLAG_MANAGE_SUPPORTING_DOCS=true
-=======
->>>>>>> 795d64a0
 
 # Feature flags to enable third address
 export FEATURE_FLAG_THIRD_ADDRESS_AVAILABLE=false
