#! /usr/bin/env bash

##########################################
# DO NOT MAKE LOCAL CHANGES TO THIS FILE #
#                                        #
# Vars in this file can be overridden by #
# exporting them in .envrc.local         #
##########################################

# Add local paths for binaries and scripts
PATH_add ./bin
PATH_add ./scripts

required_vars=()
var_docs=()

# Declare an environment variable as required.
#
#   require VAR_NAME "Documentation about how to define valid values"
require() {
  required_vars+=("$1")
  var_docs+=("$2")
}

# Check all variables declared as required. If any are missing, print a message and
# exit with a non-zero status.
check_required_variables() {
  missing_var=false

  for i in "${!required_vars[@]}"; do
    var=${required_vars[i]}
    if [[ -z "${!var:-}" ]]; then
      log_status "${var} is not set: ${var_docs[i]}"
      missing_var=true
    fi
  done

  if [[ $missing_var == "true" ]]; then
    log_error "Your environment is missing some variables!"
    log_error "Set the above variables in .envrc.local and try again."
  fi
}


#############################
# AWS VAULT SETTINGS        #
#############################

export AWS_VAULT_KEYCHAIN_NAME=login

#############################
# Load Secrets from Chamber #
#############################

# Make Chamber read ~/.aws/config
export AWS_SDK_LOAD_CONFIG=1
# Make Chamber use the default AWS KMS key
export CHAMBER_KMS_KEY_ALIAS='alias/aws/ssm'
# Make Chamber use path based keys ('/' instead of '.')
export CHAMBER_USE_PATHS=1
# Sets the number of retries for chamber to 20.
export CHAMBER_RETRIES=20

# Loads secrets from chamber instead of requiring them to be listed in .envrc.local

if [ -e .envrc.chamber ]; then
  # Loading secrets from Chamber can take a while. Prevent direnv from
  # complaining.
  export DIRENV_WARN_TIMEOUT="20s"

  # Evaluate if the files have drifted
  if ! cmp .envrc.chamber .envrc.chamber.template >/dev/null 2>&1; then
    log_error "Your .envrc.chamber has drifted from .envrc.chamber.template. Please 'cp .envrc.chamber.template .envrc.chamber'"
  fi

  source_env .envrc.chamber
else
  log_status "Want to load secrets from chamber? 'cp .envrc.chamber.template .envrc.chamber'"
fi

#########################
# Project Configuration #
#########################

# Enable Go module as 'auto' because we want people working outside the $GOPATH
# and we also want dependencies in pre-commit to use $GOPATH instead of managing them
# locally in the ~/.cache/pre-commit/repo*/ directories.
export GO111MODULE=auto

# Capture the root directory of the project. This works even if someone `cd`s
# directly into a subdirectory.
MYMOVE_DIR="$( cd "$( dirname "${BASH_SOURCE[0]}" )" && pwd )"
export MYMOVE_DIR

# Sets the environment for the server
export ENVIRONMENT=development

# Sets the application for migrations, options are 'app' or 'orders'
export APPLICATION=app

# Migration Path
export MIGRATION_PATH="file://${MYMOVE_DIR}/migrations/app/schema;file://${MYMOVE_DIR}/migrations/app/secure"
export MIGRATION_MANIFEST="${MYMOVE_DIR}/migrations/app/migrations_manifest.txt"

# Default DB configuration
export DB_PASSWORD=mysecretpassword
export DB_PASSWORD_LOW_PRIV=mysecretpassword
export PGPASSWORD=$DB_PASSWORD
export DB_USER=postgres
export DB_USER_LOW_PRIV=crud
export DB_HOST=localhost
export DB_PORT=5432
export DB_PORT_DEPLOYED_MIGRATIONS=5434
export DB_PORT_TEST=5433
export DB_NAME=dev_db
export DB_NAME_DEV=dev_db
export DB_NAME_DEPLOYED_MIGRATIONS=deployed_migrations
export DB_NAME_TEST=test_db
export DB_RETRY_INTERVAL=5s
export DB_SSL_MODE=disable

# Experimental feature flags, these will be replaced by the config/env/*.env files for live deployments
# Multi Move feature flag
<<<<<<< HEAD
=======
# This is utilized if flipt config does not receive a URL
>>>>>>> 7b085ba6
export FEATURE_FLAG_MULTI_MOVE=true

# Okta.mil configuration

# Tenant
require OKTA_TENANT_ORG_URL "See 'DISABLE_AWS_VAULT_WRAPPER=1 AWS_REGION=us-gov-west-1 aws-vault exec transcom-gov-dev -- chamber read app-devlocal okta_tenant_org_url'"
export OKTA_TENANT_CALLBACK_PORT=3000
export OKTA_TENANT_CALLBACK_PROTOCOL=http
require OKTA_API_KEY "See 'DISABLE_AWS_VAULT_WRAPPER=1 AWS_REGION=us-gov-west-1 aws-vault exec transcom-gov-dev -- chamber read app-devlocal okta_api_key'"

# Customer
require OKTA_CUSTOMER_SECRET_KEY "See 'DISABLE_AWS_VAULT_WRAPPER=1 AWS_REGION=us-gov-west-1 aws-vault exec transcom-gov-dev -- chamber read app-devlocal okta_customer_secret_key'"
require OKTA_CUSTOMER_CLIENT_ID "See 'DISABLE_AWS_VAULT_WRAPPER=1 AWS_REGION=us-gov-west-1 aws-vault exec transcom-gov-dev -- chamber read app-devlocal okta_customer_client_id'"
require OKTA_CUSTOMER_CALLBACK_URL "See 'DISABLE_AWS_VAULT_WRAPPER=1 AWS_REGION=us-gov-west-1 aws-vault exec transcom-gov-dev -- chamber read app-devlocal okta_customer_callback_url'"

# Office
require OKTA_OFFICE_SECRET_KEY "See 'DISABLE_AWS_VAULT_WRAPPER=1 AWS_REGION=us-gov-west-1 aws-vault exec transcom-gov-dev -- chamber read app-devlocal okta_office_secret_key'"
require OKTA_OFFICE_CLIENT_ID "See 'DISABLE_AWS_VAULT_WRAPPER=1 AWS_REGION=us-gov-west-1 aws-vault exec transcom-gov-dev -- chamber read app-devlocal okta_office_client_id'"
require OKTA_OFFICE_CALLBACK_URL "See 'DISABLE_AWS_VAULT_WRAPPER=1 AWS_REGION=us-gov-west-1 aws-vault exec transcom-gov-dev -- chamber read app-devlocal okta_office_callback_url'"

# Admin
require OKTA_ADMIN_SECRET_KEY "See 'DISABLE_AWS_VAULT_WRAPPER=1 AWS_REGION=us-gov-west-1 aws-vault exec transcom-gov-dev -- chamber read app-devlocal okta_admin_secret_key'"
require OKTA_ADMIN_CLIENT_ID "See 'DISABLE_AWS_VAULT_WRAPPER=1 AWS_REGION=us-gov-west-1 aws-vault exec transcom-gov-dev -- chamber read app-devlocal okta_admin_client_id'"
require OKTA_ADMIN_CALLBACK_URL "See 'DISABLE_AWS_VAULT_WRAPPER=1 AWS_REGION=us-gov-west-1 aws-vault exec transcom-gov-dev -- chamber read app-devlocal okta_admin_callback_url'"

# JSON Web Token (JWT) config
CLIENT_AUTH_SECRET_KEY=$(cat config/tls/devlocal-client_auth_secret.key)
export CLIENT_AUTH_SECRET_KEY

# Path to PEM-encoded CA certificate used to sign testing and development certificates
# This CA is not trusted in production!
export DEVLOCAL_CA="${MYMOVE_DIR}/config/tls/devlocal-ca.pem"
export DEVLOCAL_AUTH=true

# Path to PKCS#7 package containing certificates of all DoD root and
# intermediate CAs, so that we can both validate the server certs of other DoD
# entities like GEX and DMDC, as well as validate the client certs of other DoD
# entities when they connect to us
export DOD_CA_PACKAGE="${MYMOVE_DIR}/config/tls/milmove-cert-bundle.p7b"

# MyMove client certificate
# All of our DoD-signed certs are currently signed by DOD SW CA-66
# This cannot be changed unless our certs are all resigned
MOVE_MIL_DOD_CA_CERT=$(cat "${MYMOVE_DIR}"/config/tls/dod-sw-ca-66.pem)
require MOVE_MIL_DOD_TLS_CERT "See 'DISABLE_AWS_VAULT_WRAPPER=1 AWS_REGION=us-gov-west-1 aws-vault exec transcom-gov-dev -- chamber read app-devlocal move_mil_dod_tls_cert'"
require MOVE_MIL_DOD_TLS_KEY "See 'DISABLE_AWS_VAULT_WRAPPER=1 AWS_REGION=us-gov-west-1 aws-vault exec transcom-gov-dev -- chamber read app-devlocal move_mil_dod_tls_key'"
export MOVE_MIL_DOD_CA_CERT

# Use UTC timezone
export TZ="UTC"

# AWS development access
#
# To use S3/SES for local builds, you'll need to uncomment the following.
# Do not commit the change:
#
#   export STORAGE_BACKEND=s3
#   export EMAIL_BACKEND=ses
#
# Instructions for using S3 storage backend here: https://dp3.atlassian.net/wiki/spaces/MT/pages/1470955567/How+to+test+storing+data+in+S3+locally
# Instructions for using SES email backend here: https://dp3.atlassian.net/wiki/spaces/MT/pages/1467973894/How+to+test+sending+email+locally
#
# The default and equivalent to not being set is:
#
#   export STORAGE_BACKEND=local
#   export EMAIL_BACKEND=local
#
# Setting region and profile conditionally while we migrate from com to govcloud.
if [ "$STORAGE_BACKEND" == "s3" ]; then
  export AWS_S3_BUCKET_NAME="transcom-gov-dev-app-devlocal-us-gov-west-1"
  export AWS_S3_REGION="us-gov-west-1"
  export AWS_DEFAULT_REGION="us-gov-west-1"
  export AWS_PROFILE=transcom-gov-dev
fi

export AWS_S3_KEY_NAMESPACE=$USER
export AWS_SES_DOMAIN="devlocal.dp3.us"
export AWS_SES_REGION="us-gov-west-1"

# To use s3 links aws-bucketname/xx/user/ for local builds,
# you'll need to add the following to your .envrc.local:
#
#   export STORAGE_BACKEND=s3
#
# HERE MAPS API
export HERE_MAPS_GEOCODE_ENDPOINT="https://geocoder.api.here.com/6.2/geocode.json"
export HERE_MAPS_ROUTING_ENDPOINT="https://route.api.here.com/routing/7.2/calculateroute.json"
require HERE_MAPS_APP_ID "See 'DISABLE_AWS_VAULT_WRAPPER=1 AWS_REGION=us-gov-west-1 aws-vault exec transcom-gov-dev -- chamber read app-devlocal here_maps_app_id'"
require HERE_MAPS_APP_CODE "See 'DISABLE_AWS_VAULT_WRAPPER=1 AWS_REGION=us-gov-west-1 aws-vault exec transcom-gov-dev -- chamber read app-devlocal here_maps_app_code'"

# GEX integration config
export GEX_BASIC_AUTH_USERNAME="mymovet"
require GEX_BASIC_AUTH_PASSWORD "See 'DISABLE_AWS_VAULT_WRAPPER=1 AWS_REGION=us-gov-west-1 aws-vault exec transcom-gov-dev -- chamber read app-devlocal gex_basic_auth_password'"
export GEX_URL=""
# To actually send the GEX request, replace url in envrc.local with the line below
# export GEX_URL=https://gexb.gw.daas.dla.mil/msg_data/submit/


# DMDC Identity Web Services Real-Time Broker Service
# To test against DMDC IWS RBS modify IWS_RBS_ENABLED and set to 1 in your .envrc.local
# It is disabled by default so that no requests are sent to DMDC during development unless explicitly set
export IWS_RBS_ENABLED=0
export IWS_RBS_HOST="pkict.dmdc.osd.mil"

# Unsecured CSRF Auth Key, for local dev only
require CSRF_AUTH_KEY "See 'DISABLE_AWS_VAULT_WRAPPER=1 AWS_REGION=us-gov-west-1 aws-vault exec transcom-gov-dev -- chamber read app-devlocal csrf_auth_key'"

# Always show Swagger UI in development
export SERVE_SWAGGER_UI=true

# Regenerate swagger files if necessary.
export SWAGGER_AUTOREBUILD=1

# HAPPO Keys
require HAPPO_API_KEY "See 'DISABLE_AWS_VAULT_WRAPPER=1 AWS_REGION=us-gov-west-1 aws-vault exec transcom-gov-dev -- chamber read app-devlocal happo_api_key'"
require HAPPO_API_SECRET "See 'DISABLE_AWS_VAULT_WRAPPER=1 AWS_REGION=us-gov-west-1 aws-vault exec transcom-gov-dev -- chamber read app-devlocal happo_api_secret'"

# EIA API Key (for fuel price data)
require EIA_KEY "See 'DISABLE_AWS_VAULT_WRAPPER=1 AWS_REGION=us-gov-west-1 aws-vault exec transcom-gov-dev -- chamber read app-devlocal eia_key'"
export EIA_URL="https://api.eia.gov/v2/seriesid/PET.EMD_EPD2D_PTE_NUS_DPG.W"

# Listeners
export NO_TLS_ENABLED=1 # primary development listener
export MUTUAL_TLS_ENABLED=1 # used for orders and prime testing
export TLS_ENABLED=false # not used in development
# enable health server locally
export HEALTH_SERVER_ENABLED=true

# Set server names
export HTTP_MY_SERVER_NAME=milmovelocal
export HTTP_OFFICE_SERVER_NAME=officelocal
export HTTP_ADMIN_SERVER_NAME=adminlocal
export HTTP_ORDERS_SERVER_NAME=orderslocal
export HTTP_PRIME_SERVER_NAME=primelocal

# Set ports - Changed from defaults so as not to conflict with transcom/mymove
export GIN_PORT=9001
export NO_TLS_PORT=8080
export TLS_PORT=8443
export MUTUAL_TLS_PORT=9443

# Services
export SERVE_ADMIN=true
export SERVE_ORDERS=true
export SERVE_API_INTERNAL=true
export SERVE_API_GHC=true
export SERVE_API_PRIME=true
export SERVE_API_SUPPORT=true
# enable prime simulator locally
export SERVE_PRIME_SIMULATOR=true

# Set golangci-lint concurrency env variable
export GOLANGCI_LINT_CONCURRENCY=6
# Set golangci-lint verbosity if value is "-v"
export GOLANGCI_LINT_VERBOSE=""

# Set DB_DEBUG to true for development to enable sql logging
export DB_DEBUG=1
# Set the logging level to debug locally. You can override in .envrc.local
# Other possible values are: info, warn, error, fatal
export LOGGING_LEVEL=debug

# Set TELEMETRY_ENABLED=true to report telemetry to the endpoint
# (stdout by default)
export TELEMETRY_ENABLED=false
# Default to sending telemetry to stdout when enabled
export TELEMETRY_ENDPOINT=stdout
# Default to sampling 100% of all events
export TELEMETRY_SAMPLING_FRACTION=1

# default connection info for Gotenberg
export GOTENBERG_PROTOCOL=http
export GOTENBERG_HOST=localhost
export GOTENBERG_PORT=2000

# Determines if we are using the mock DTOD service to calculate
# distance or the actual service
#
# This is enabled in local dev environments for playwright. It can be
# set to false during local dev if needed to test/debug DTOD
# interactions
export DTOD_USE_MOCK=true

# Client build flags
#
# Send error logs to the console for local development. Set to 'otel'
# to send to the backend
export REACT_APP_ERROR_LOGGING=console


# Anti-Virus Settings
export AV_DIR="${MYMOVE_DIR}"
# WARNING: IGNORE FILES AT OUR PERIL. IF ADDING HERE ADD NOTES!
# - pkg/testdatagen/testdata/orders.pdf is a file used exclusively for testing
export AV_IGNORE_FILES=pkg/testdatagen/testdata/orders.pdf
# WARNING: IGNORE SIGNATURES AT OUR PERIL. IF ADDING HERE ADD NOTES!
# - PUA.Pdf.Trojan.EmbeddedJavaScript-1 is ignored because we don't ship PDFs in any docker containers
# - orders.pdf.UNOFFICIAL is a finding based on the ignored file above of the same name
export AV_IGNORE_SIGS="PUA.Pdf.Trojan.EmbeddedJavaScript-1 orders.pdf.UNOFFICIAL"

#### Nix Experiment Start ####
# if nix is installed, use it
if [ ! -r .nix-disable  ] && has nix-env; then
  # set NIX_PROFILE so nix-env operations don't need to manually
  # specify the profile path
  #
  export NIX_PROFILE="/nix/var/nix/profiles/per-user/${LOGNAME}/mymove"

  # Having NIX_SSL_CERT_FILE set means go won't use macOS keychain based certs
  export NIX_SSL_CERT_FILE_ORIG=$NIX_SSL_CERT_FILE
  unset NIX_SSL_CERT_FILE

  # Nix installs opensc which the prime-api-client needs
  export PKCS11MODULE="${NIX_PROFILE}"/lib/opensc-pkcs11.so

  nix_dir="nix"
  # add the nix files so that if they change, direnv needs to be reloaded
  watch_file "${nix_dir}"/*.nix
  config_hash=$(nix-hash "${nix_dir}")
  store_hash=$(nix-store -q --hash "${NIX_PROFILE}")

  # The .nix-hash file is created by nix/update.sh
  if [ ! -r .nix-hash ] || ! grep -q "${config_hash}-${store_hash}" .nix-hash; then
    log_status "WARNING: nix packages out of date. Run ${nix_dir}/update.sh"
  fi

  # add the NIX_PROFILE bin path so that everything we just installed
  # is available on the path
  PATH_add ${NIX_PROFILE}/bin
  # Add the node binaries to our path
  PATH_add ./node_modules/.bin
  # nix is immutable, so we need to specify a path for local changes, e.g.
  # binaries can be installed local to this project
  export GOPATH=$PWD/.gopath
  PATH_add ./.gopath/bin
  # nix is immutable, so we need to specify a path so npm global
  # installs work
  export NPM_CONFIG_PREFIX=$PWD/.npmglobal
  PATH_add ./.npmglobal/bin
fi


#### Nix Experiment End ######

##############################################
# Load Local Overrides and Check Environment #
##############################################

# Load a local overrides file. Any changes you want to make for your local
# environment should live in that file.

if [ -e .envrc.local ]
then
  source_env .envrc.local
fi

# Check that all required environment variables are set
check_required_variables<|MERGE_RESOLUTION|>--- conflicted
+++ resolved
@@ -121,10 +121,7 @@
 
 # Experimental feature flags, these will be replaced by the config/env/*.env files for live deployments
 # Multi Move feature flag
-<<<<<<< HEAD
-=======
 # This is utilized if flipt config does not receive a URL
->>>>>>> 7b085ba6
 export FEATURE_FLAG_MULTI_MOVE=true
 
 # Okta.mil configuration
