#! /usr/bin/env bash

##########################################
# DO NOT MAKE LOCAL CHANGES TO THIS FILE #
#                                        #
# Vars in this file can be overridden by #
# exporting them in .envrc.local         #
##########################################

# Add local paths for binaries and scripts
PATH_add ./bin
PATH_add ./scripts

required_vars=()
var_docs=()

# Declare an environment variable as required.
#
#   require VAR_NAME "Documentation about how to define valid values"
require() {
  required_vars+=("$1")
  var_docs+=("$2")
}

# Check all variables declared as required. If any are missing, print a message and
# exit with a non-zero status.
check_required_variables() {
  missing_var=false

  for i in "${!required_vars[@]}"; do
    var=${required_vars[i]}
    if [[ -z "${!var:-}" ]]; then
      log_status "${var} is not set: ${var_docs[i]}"
      missing_var=true
    fi
  done

  if [[ $missing_var == "true" ]]; then
    log_error "Your environment is missing some variables!"
    log_error "Set the above variables in .envrc.local and try again."
  fi
}


#############################
# AWS VAULT SETTINGS        #
#############################

export AWS_VAULT_KEYCHAIN_NAME=login
export AWS_PROFILE=transcom-ppp

#############################
# Load Secrets from Chamber #
#############################

# Make Chamber read ~/.aws/config
export AWS_SDK_LOAD_CONFIG=1
# Make Chamber use the default AWS KMS key
export CHAMBER_KMS_KEY_ALIAS='alias/aws/ssm'
# Make Chamber use path based keys ('/' instead of '.')
export CHAMBER_USE_PATHS=1
# Sets the number of retries for chamber to 20.
export CHAMBER_RETRIES=20

# Loads secrets from chamber instead of requiring them to be listed in .envrc.local

if [ -e .envrc.chamber ]; then
  # Loading secrets from Chamber can take a while. Prevent direnv from
  # complaining.
  export DIRENV_WARN_TIMEOUT="20s"

  # Evaluate if the files have drifted
  if ! cmp .envrc.chamber .envrc.chamber.template >/dev/null 2>&1; then
    log_error "Your .envrc.chamber has drifted from .envrc.chamber.template. Please 'cp .envrc.chamber.template .envrc.chamber'"
  fi

  source_env .envrc.chamber
else
  log_status "Want to load secrets from chamber? 'cp .envrc.chamber.template .envrc.chamber'"
fi

#########################
# Project Configuration #
#########################

# Enable Go module as 'auto' because we want people working outside the $GOPATH
# and we also want dependencies in pre-commit to use $GOPATH instead of managing them
# locally in the ~/.cache/pre-commit/repo*/ directories.
export GO111MODULE=auto

# Capture the root directory of the project. This works even if someone `cd`s
# directly into a subdirectory.
MYMOVE_DIR="$( cd "$( dirname "${BASH_SOURCE[0]}" )" && pwd )"
export MYMOVE_DIR

# Sets the environment for the server
export ENVIRONMENT=development

<<<<<<< HEAD
# Sets the applicaiton for migrations, options are 'app' or 'orders'
=======
# Sets the application for migrations, options are 'app' or 'orders'
>>>>>>> 9a9f52c4
export APPLICATION=app

# Migration Path
export MIGRATION_PATH="file://${MYMOVE_DIR}/migrations/app/schema;file://${MYMOVE_DIR}/migrations/app/secure"
export MIGRATION_MANIFEST="${MYMOVE_DIR}/migrations/app/migrations_manifest.txt"

# Default DB configuration
export DB_PASSWORD=mysecretpassword
export PGPASSWORD=$DB_PASSWORD
export DB_USER=postgres
export DB_HOST=localhost
export DB_PORT=5432
export DB_PORT_DEPLOYED_MIGRATIONS=5434
export DB_PORT_TEST=5433
export DB_NAME=dev_db
export DB_NAME_DEV=dev_db
export DB_NAME_DEPLOYED_MIGRATIONS=deployed_migrations
export DB_NAME_TEST=test_db
export DB_RETRY_INTERVAL=5s
export DB_SSL_MODE=disable

# Login.gov configuration
export LOGIN_GOV_CALLBACK_PROTOCOL="http"
export LOGIN_GOV_CALLBACK_PORT="3000"
export LOGIN_GOV_MY_CLIENT_ID="urn:gov:gsa:openidconnect.profiles:sp:sso:dod:mymovemillocal"
export LOGIN_GOV_OFFICE_CLIENT_ID="urn:gov:gsa:openidconnect.profiles:sp:sso:dod:officemovemillocal"
export LOGIN_GOV_ADMIN_CLIENT_ID="urn:gov:gsa:openidconnect.profiles:sp:sso:dod:adminmovemillocal"
export LOGIN_GOV_ENGADMIN_CLIENT_ID="urn:gov:gsa:openidconnect.profiles:sp:sso:dod:engadminmovemillocal"
export LOGIN_GOV_HOSTNAME="idp.int.identitysandbox.gov"

require LOGIN_GOV_SECRET_KEY "See 'chamber read app-devlocal login_gov_secret_key'"

# JSON Web Token (JWT) config
CLIENT_AUTH_SECRET_KEY=$(cat config/tls/devlocal-client_auth_secret.key)
export CLIENT_AUTH_SECRET_KEY

# Path to PEM-encoded CA certificate used to sign testing and development certificates
# This CA is not trusted in production!
export DEVLOCAL_CA="${MYMOVE_DIR}/config/tls/devlocal-ca.pem"
export DEVLOCAL_AUTH=true

# Path to PKCS#7 package containing certificates of all DoD root and
# intermediate CAs, so that we can both validate the server certs of other DoD
# entities like GEX and DMDC, as well as validate the client certs of other DoD
# entities when they connect to us
export DOD_CA_PACKAGE="${MYMOVE_DIR}/config/tls/Certificates_PKCS7_v5.6_DoD.der.p7b"

# MyMove client certificate
# All of our DoD-signed certs are currently signed by DOD SW CA-54
# This cannot be changed unless our certs are all resigned
MOVE_MIL_DOD_CA_CERT=$(cat "${MYMOVE_DIR}"/config/tls/dod-sw-ca-54.pem)
require MOVE_MIL_DOD_TLS_CERT "See 'chamber read app-devlocal move_mil_dod_tls_cert'"
require MOVE_MIL_DOD_TLS_KEY "See 'chamber read app-devlocal move_mil_dod_tls_key'"
export MOVE_MIL_DOD_CA_CERT

# Prevent user sessions from timing out
export NO_SESSION_TIMEOUT=true

# Use UTC timezone
export TZ="UTC"

# AWS development access
#
# To use S3/SES for local builds, you'll need to add the following to
# your .envrc.local:
#
#   export STORAGE_BACKEND=s3
#   export EMAIL_BACKEND=ses
#
# The default and equivalent to not being set is:
#
#   export STORAGE_BACKEND=local
#   export EMAIL_BACKEND=local
#
# Your AWS credentials should be setup in the transcom-ppp profile using
# aws-vault. They will be detected and used by the app automatically.
export AWS_S3_BUCKET_NAME="transcom-ppp-app-devlocal-us-west-2"
export AWS_S3_REGION="us-west-2"
export AWS_DEFAULT_REGION="us-west-2"
export AWS_S3_KEY_NAMESPACE=$USER
export AWS_SES_DOMAIN="devlocal.dp3.us"
export AWS_SES_REGION="us-west-2"

# To use cdn links like assets.devlocal.move.mil/xx/user/ for local builds,
# you'll need to add the following to your .envrc.local:
#
#   export STORAGE_BACKEND=cdn
#
# To use s3 links aws-bucketname/xx/user/ for local builds,
# you'll need to add the following to your .envrc.local:
#
#   export STORAGE_BACKEND=s3
#
# HERE MAPS API
export HERE_MAPS_GEOCODE_ENDPOINT="https://geocoder.cit.api.here.com/6.2/geocode.json"
export HERE_MAPS_ROUTING_ENDPOINT="https://route.cit.api.here.com/routing/7.2/calculateroute.json"
require HERE_MAPS_APP_ID "See 'chamber read app-devlocal here_maps_app_id'"
require HERE_MAPS_APP_CODE "See 'chamber read app-devlocal here_maps_app_code'"

# GEX integration config
export GEX_BASIC_AUTH_USERNAME="mymovet"
require GEX_BASIC_AUTH_PASSWORD "See 'chamber read app-devlocal gex_basic_auth_password'"
export GEX_URL=""
# To actually send the GEX request, replace url in envrc.local with the line below
# export GEX_URL=https://gexweba.daas.dla.mil/msg_data/submit/

require DPS_AUTH_SECRET_KEY "See 'chamber read app-devlocal dps_auth_secret_key'"
require DPS_AUTH_COOKIE_SECRET_KEY "See 'chamber read app-devlocal dps_auth_cookie_secret_key'"
export DPS_COOKIE_EXPIRES_IN_MINUTES="240"
export HTTP_SDDC_PROTOCOL="http"
export HTTP_SDDC_PORT="8080"
export DPS_REDIRECT_URL="https://dpstest.sddc.army.mil/cust"
export DPS_COOKIE_NAME="DPSIVV"

# DMDC Identity Web Services Real-Time Broker Service
export IWS_RBS_HOST="pkict.dmdc.osd.mil"

# Unsecured CSRF Auth Key, for local dev only
require CSRF_AUTH_KEY "See 'chamber read app-devlocal csrf_auth_key'"

# Always show Swagger UI in development
export SERVE_SWAGGER_UI=true

# EIA API Key (for fuel price data)
require EIA_KEY "See 'chamber read app-devlocal eia_key'"
export EIA_URL="https://api.eia.gov/series/"

# Listeners
export NO_TLS_ENABLED=1 # primary development listener
export MUTUAL_TLS_ENABLED=1 # used for orders and prime testing
export TLS_ENABLED=false # not used in development


# Set server names
export HTTP_MY_SERVER_NAME=milmovelocal
export HTTP_OFFICE_SERVER_NAME=officelocal
export HTTP_ADMIN_SERVER_NAME=adminlocal
export HTTP_ORDERS_SERVER_NAME=orderslocal
export AWS_CF_DOMAIN=assets.devlocal.move.mil

# Services
export SERVE_ADMIN=true
export SERVE_SDDC=true
export SERVE_ORDERS=true
export SERVE_DPS=true
export SERVE_API_INTERNAL=true
export SERVE_API_GHC=true
export SERVE_API_PRIME=true

# CDN
require CLOUD_FRONT_PRIVATE_KEY "See 'chamber read app-devlocal cloud_front_private_key'"
require CLOUD_FRONT_KEY_ID "See 'chamber read app-devlocal cloud_front_key_id'"

# Set feature flags
export FEATURE_FLAG_ACCESS_CODE=false
export FEATURE_FLAG_CONVERT_PPMS_TO_GHC=true

# Set override of golangci-lint concurrency env variable
export GOLANGCI_LINT_CONCURRENCY=6

# Set DB_DEBUG to true for development to enable sql logging
export DB_DEBUG=1

##############################################
# Load Local Overrides and Check Environment #
##############################################

# Load a local overrides file. Any changes you want to make for your local
# environment should live in that file.

if [ -e .envrc.local ]
then
  source_env .envrc.local
fi

# Check that all required environment variables are set
check_required_variables<|MERGE_RESOLUTION|>--- conflicted
+++ resolved
@@ -96,11 +96,7 @@
 # Sets the environment for the server
 export ENVIRONMENT=development
 
-<<<<<<< HEAD
-# Sets the applicaiton for migrations, options are 'app' or 'orders'
-=======
 # Sets the application for migrations, options are 'app' or 'orders'
->>>>>>> 9a9f52c4
 export APPLICATION=app
 
 # Migration Path
