#! /usr/bin/env bash

##########################################
# DO NOT MAKE LOCAL CHANGES TO THIS FILE #
#                                        #
# Vars in this file can be overridden by #
# exporting them in .envrc.local         #
##########################################

# Add local paths for binaries and scripts
PATH_add ./bin
PATH_add ./scripts

required_vars=()
var_docs=()

# Declare an environment variable as required.
#
#   require VAR_NAME "Documentation about how to define valid values"
require() {
  required_vars+=("$1")
  var_docs+=("$2")
}

# Check all variables declared as required. If any are missing, print a message and
# exit with a non-zero status.
check_required_variables() {
  missing_var=false

  for i in "${!required_vars[@]}"; do
    var=${required_vars[i]}
    if [[ -z "${!var:-}" ]]; then
      log_status "${var} is not set: ${var_docs[i]}"
      missing_var=true
    fi
  done

  if [[ $missing_var == "true" ]]; then
    log_error "Your environment is missing some variables!"
    log_error "Set the above variables in .envrc.local and try again."
  fi
}


#############################
# AWS VAULT SETTINGS        #
#############################

export AWS_VAULT_KEYCHAIN_NAME=login

#############################
# Load Secrets from Chamber #
#############################

# Make Chamber read ~/.aws/config
export AWS_SDK_LOAD_CONFIG=1
# Make Chamber use the default AWS KMS key
export CHAMBER_KMS_KEY_ALIAS='alias/aws/ssm'
# Make Chamber use path based keys ('/' instead of '.')
export CHAMBER_USE_PATHS=1
# Sets the number of retries for chamber to 20.
export CHAMBER_RETRIES=20

# Loads secrets from chamber instead of requiring them to be listed in .envrc.local

if [ -e .envrc.chamber ]; then
  # Loading secrets from Chamber can take a while. Prevent direnv from
  # complaining.
  export DIRENV_WARN_TIMEOUT="20s"

  # Evaluate if the files have drifted
  if ! cmp .envrc.chamber .envrc.chamber.template >/dev/null 2>&1; then
    log_error "Your .envrc.chamber has drifted from .envrc.chamber.template. Please 'cp .envrc.chamber.template .envrc.chamber'"
  fi

  source_env .envrc.chamber
else
  log_status "Want to load secrets from chamber? 'cp .envrc.chamber.template .envrc.chamber'"
fi

#########################
# Project Configuration #
#########################

# Enable Go module as 'auto' because we want people working outside the $GOPATH
# and we also want dependencies in pre-commit to use $GOPATH instead of managing them
# locally in the ~/.cache/pre-commit/repo*/ directories.
export GO111MODULE=auto

# Capture the root directory of the project. This works even if someone `cd`s
# directly into a subdirectory.
MYMOVE_DIR="$( cd "$( dirname "${BASH_SOURCE[0]}" )" && pwd )"
export MYMOVE_DIR

# Sets the environment for the server
export ENVIRONMENT=development

# Sets the application for migrations, options are 'app' or 'orders'
export APPLICATION=app

# Migration Path
export MIGRATION_PATH="file://${MYMOVE_DIR}/migrations/app/schema;file://${MYMOVE_DIR}/migrations/app/secure"
export MIGRATION_MANIFEST="${MYMOVE_DIR}/migrations/app/migrations_manifest.txt"

# Default DB configuration
export DB_PASSWORD=mysecretpassword
export DB_PASSWORD_LOW_PRIV=mysecretpassword
export PGPASSWORD=$DB_PASSWORD
export DB_USER=postgres
export DB_USER_LOW_PRIV=crud
export DB_HOST=localhost
export DB_PORT=5432
export DB_PORT_DEPLOYED_MIGRATIONS=5434
export DB_PORT_TEST=5433
export DB_NAME=dev_db
export DB_NAME_DEV=dev_db
export DB_NAME_DEPLOYED_MIGRATIONS=deployed_migrations
export DB_NAME_TEST=test_db
export DB_RETRY_INTERVAL=5s
export DB_SSL_MODE=disable

# Experimental feature flags, these will be replaced by the config/env/*.env files for live deployments
# By placing FEATURE_FLAG_${FLAG_KEY} in our .envrc and in our config/env files, we allow
# for a "backup" in case the Flipt server goes down. Also, config/env and modifying the CircleCI config.yml file
# allows CircleCI to run tests with the feature flag properly as it can't communicate with our Flipt server.
# So think of this as feature flags for development (Without a Flipt server running), for CircleCI tests, and then a fallback
# for when the live environment can't access Flipt.
# Multi Move feature flag
export FEATURE_FLAG_MULTI_MOVE=true
export FEATURE_FLAG_COUNSELOR_MOVE_CREATE=true

export FEATURE_FLAG_MOVE_LOCK=false
export FEATURE_FLAG_OKTA_DODID_INPUT=false
export FEATURE_FLAG_SAFETY_MOVE=true

# Feature flag for additional supporting documents uploaded by customer
export FEATURE_FLAG_MANAGE_SUPPORTING_DOCS=true

<<<<<<< HEAD
# Feature flag to disable/enable headquarters role
export FEATURE_FLAG_HEADQUARTERS_ROLE=true
=======
# Feature flags to enable third address
export FEATURE_FLAG_THIRD_ADDRESS_AVAILABLE=false
>>>>>>> c95d5e90

# Feature flags to disable certain shipment types
export FEATURE_FLAG_PPM=true
export FEATURE_FLAG_NTS=true
export FEATURE_FLAG_NTSR=true

# Feature flag to enable/disable customers needing to authenticate with CAC on registration
# When turned to true, this will require each customer user to have the value of true in cac_validated in the service_members table
export FEATURE_FLAG_CAC_VALIDATED_LOGIN=false

# Go-live verification code feature flag. This is utilized for when a new customer accesses
# the application and needs to provide a verification code to access the application.
export FEATURE_FLAG_VALIDATION_CODE_REQUIRED=false # We don't want this validation code in our local dev environment!

# Okta.mil configuration

# Tenant
require OKTA_TENANT_ORG_URL "See 'DISABLE_AWS_VAULT_WRAPPER=1 AWS_REGION=us-gov-west-1 aws-vault exec transcom-gov-dev -- chamber read app-devlocal okta_tenant_org_url'"
export OKTA_TENANT_CALLBACK_PORT=3000
export OKTA_TENANT_CALLBACK_PROTOCOL=http
require OKTA_API_KEY "See 'DISABLE_AWS_VAULT_WRAPPER=1 AWS_REGION=us-gov-west-1 aws-vault exec transcom-gov-dev -- chamber read app-devlocal okta_api_key'"

# Customer
require OKTA_CUSTOMER_SECRET_KEY "See 'DISABLE_AWS_VAULT_WRAPPER=1 AWS_REGION=us-gov-west-1 aws-vault exec transcom-gov-dev -- chamber read app-devlocal okta_customer_secret_key'"
require OKTA_CUSTOMER_CLIENT_ID "See 'DISABLE_AWS_VAULT_WRAPPER=1 AWS_REGION=us-gov-west-1 aws-vault exec transcom-gov-dev -- chamber read app-devlocal okta_customer_client_id'"
require OKTA_CUSTOMER_CALLBACK_URL "See 'DISABLE_AWS_VAULT_WRAPPER=1 AWS_REGION=us-gov-west-1 aws-vault exec transcom-gov-dev -- chamber read app-devlocal okta_customer_callback_url'"
require OKTA_CUSTOMER_GROUP_ID "See 'DISABLE_AWS_VAULT_WRAPPER=1 AWS_REGION=us-gov-west-1 aws-vault exec transcom-gov-dev -- chamber read app-devlocal okta_customer_group_id'"

# Office
require OKTA_OFFICE_SECRET_KEY "See 'DISABLE_AWS_VAULT_WRAPPER=1 AWS_REGION=us-gov-west-1 aws-vault exec transcom-gov-dev -- chamber read app-devlocal okta_office_secret_key'"
require OKTA_OFFICE_CLIENT_ID "See 'DISABLE_AWS_VAULT_WRAPPER=1 AWS_REGION=us-gov-west-1 aws-vault exec transcom-gov-dev -- chamber read app-devlocal okta_office_client_id'"
require OKTA_OFFICE_CALLBACK_URL "See 'DISABLE_AWS_VAULT_WRAPPER=1 AWS_REGION=us-gov-west-1 aws-vault exec transcom-gov-dev -- chamber read app-devlocal okta_office_callback_url'"
require OKTA_OFFICE_GROUP_ID "See 'DISABLE_AWS_VAULT_WRAPPER=1 AWS_REGION=us-gov-west-1 aws-vault exec transcom-gov-dev -- chamber read app-devlocal okta_office_group_id'"

# Admin
require OKTA_ADMIN_SECRET_KEY "See 'DISABLE_AWS_VAULT_WRAPPER=1 AWS_REGION=us-gov-west-1 aws-vault exec transcom-gov-dev -- chamber read app-devlocal okta_admin_secret_key'"
require OKTA_ADMIN_CLIENT_ID "See 'DISABLE_AWS_VAULT_WRAPPER=1 AWS_REGION=us-gov-west-1 aws-vault exec transcom-gov-dev -- chamber read app-devlocal okta_admin_client_id'"
require OKTA_ADMIN_CALLBACK_URL "See 'DISABLE_AWS_VAULT_WRAPPER=1 AWS_REGION=us-gov-west-1 aws-vault exec transcom-gov-dev -- chamber read app-devlocal okta_admin_callback_url'"

# JSON Web Token (JWT) config
CLIENT_AUTH_SECRET_KEY=$(cat config/tls/devlocal-client_auth_secret.key)
export CLIENT_AUTH_SECRET_KEY

# Path to PEM-encoded CA certificate used to sign testing and development certificates
# This CA is not trusted in production!
export DEVLOCAL_CA="${MYMOVE_DIR}/config/tls/devlocal-ca.pem"
export DEVLOCAL_AUTH=true

# Path to PKCS#7 package containing certificates of all DoD root and
# intermediate CAs, so that we can both validate the server certs of other DoD
# entities like GEX and DMDC, as well as validate the client certs of other DoD
# entities when they connect to us
export DOD_CA_PACKAGE="${MYMOVE_DIR}/config/tls/milmove-cert-bundle.p7b"

# MyMove client certificate
# All of our DoD-signed certs are currently signed by DOD SW CA-66
# This cannot be changed unless our certs are all resigned
MOVE_MIL_DOD_CA_CERT=$(cat "${MYMOVE_DIR}"/config/tls/dod-sw-ca-66.pem)
require MOVE_MIL_DOD_TLS_CERT "See 'DISABLE_AWS_VAULT_WRAPPER=1 AWS_REGION=us-gov-west-1 aws-vault exec transcom-gov-dev -- chamber read app-devlocal move_mil_dod_tls_cert'"
require MOVE_MIL_DOD_TLS_KEY "See 'DISABLE_AWS_VAULT_WRAPPER=1 AWS_REGION=us-gov-west-1 aws-vault exec transcom-gov-dev -- chamber read app-devlocal move_mil_dod_tls_key'"
export MOVE_MIL_DOD_CA_CERT

# Use UTC timezone
export TZ="UTC"

# AWS development access
#
# To use S3/SES for local builds, you'll need to uncomment the following.
# Do not commit the change:
#
#   export STORAGE_BACKEND=s3
#   export EMAIL_BACKEND=ses
#
# Instructions for using S3 storage backend here: https://dp3.atlassian.net/wiki/spaces/MT/pages/1470955567/How+to+test+storing+data+in+S3+locally
# Instructions for using SES email backend here: https://dp3.atlassian.net/wiki/spaces/MT/pages/1467973894/How+to+test+sending+email+locally
#
# The default and equivalent to not being set is:
#
#   export STORAGE_BACKEND=local
#   export EMAIL_BACKEND=local
#
# Setting region and profile conditionally while we migrate from com to govcloud.
if [ "$STORAGE_BACKEND" == "s3" ]; then
  export AWS_S3_BUCKET_NAME="transcom-gov-dev-app-devlocal-us-gov-west-1"
  export AWS_S3_REGION="us-gov-west-1"
  export AWS_DEFAULT_REGION="us-gov-west-1"
  export AWS_PROFILE=transcom-gov-dev
fi

export AWS_S3_KEY_NAMESPACE=$USER
export AWS_SES_DOMAIN="devlocal.dp3.us"
export AWS_SES_REGION="us-gov-west-1"

# To use s3 links aws-bucketname/xx/user/ for local builds,
# you'll need to add the following to your .envrc.local:
#
#   export STORAGE_BACKEND=s3
#
# HERE MAPS API
export HERE_MAPS_GEOCODE_ENDPOINT="https://geocoder.api.here.com/6.2/geocode.json"
export HERE_MAPS_ROUTING_ENDPOINT="https://route.api.here.com/routing/7.2/calculateroute.json"
require HERE_MAPS_APP_ID "See 'DISABLE_AWS_VAULT_WRAPPER=1 AWS_REGION=us-gov-west-1 aws-vault exec transcom-gov-dev -- chamber read app-devlocal here_maps_app_id'"
require HERE_MAPS_APP_CODE "See 'DISABLE_AWS_VAULT_WRAPPER=1 AWS_REGION=us-gov-west-1 aws-vault exec transcom-gov-dev -- chamber read app-devlocal here_maps_app_code'"

# GEX integration config
export GEX_BASIC_AUTH_USERNAME="mymovet"
require GEX_BASIC_AUTH_PASSWORD "See 'DISABLE_AWS_VAULT_WRAPPER=1 AWS_REGION=us-gov-west-1 aws-vault exec transcom-gov-dev -- chamber read app-devlocal gex_basic_auth_password'"
export GEX_URL=""
# To actually send the GEX request, replace url in envrc.local with the line below
# export GEX_URL=https://gexb.gw.daas.dla.mil/msg_data/submit/


# DMDC Identity Web Services Real-Time Broker Service
# To test against DMDC IWS RBS modify IWS_RBS_ENABLED and set to 1 in your .envrc.local
# It is disabled by default so that no requests are sent to DMDC during development unless explicitly set
export IWS_RBS_ENABLED=0
export IWS_RBS_HOST="pkict.dmdc.osd.mil"

# Unsecured CSRF Auth Key, for local dev only
require CSRF_AUTH_KEY "See 'DISABLE_AWS_VAULT_WRAPPER=1 AWS_REGION=us-gov-west-1 aws-vault exec transcom-gov-dev -- chamber read app-devlocal csrf_auth_key'"

# Always show Swagger UI in development
export SERVE_SWAGGER_UI=true

# Regenerate swagger files if necessary.
export SWAGGER_AUTOREBUILD=1

# HAPPO Keys
require HAPPO_API_KEY "See 'DISABLE_AWS_VAULT_WRAPPER=1 AWS_REGION=us-gov-west-1 aws-vault exec transcom-gov-dev -- chamber read app-devlocal happo_api_key'"
require HAPPO_API_SECRET "See 'DISABLE_AWS_VAULT_WRAPPER=1 AWS_REGION=us-gov-west-1 aws-vault exec transcom-gov-dev -- chamber read app-devlocal happo_api_secret'"

# EIA API Key (for fuel price data)
require EIA_KEY "See 'DISABLE_AWS_VAULT_WRAPPER=1 AWS_REGION=us-gov-west-1 aws-vault exec transcom-gov-dev -- chamber read app-devlocal eia_key'"
export EIA_URL="https://api.eia.gov/v2/seriesid/PET.EMD_EPD2D_PTE_NUS_DPG.W"

# Listeners
export NO_TLS_ENABLED=1 # primary development listener
export MUTUAL_TLS_ENABLED=1 # used for orders and prime testing
export TLS_ENABLED=false # not used in development
# enable health server locally
export HEALTH_SERVER_ENABLED=true

# Set server names
export HTTP_MY_SERVER_NAME=milmovelocal
export HTTP_OFFICE_SERVER_NAME=officelocal
export HTTP_ADMIN_SERVER_NAME=adminlocal
export HTTP_ORDERS_SERVER_NAME=orderslocal
export HTTP_PRIME_SERVER_NAME=primelocal

# Set ports - Changed from defaults so as not to conflict with transcom/mymove
export GIN_PORT=9001
export NO_TLS_PORT=8080
export TLS_PORT=8443
export MUTUAL_TLS_PORT=9443

# Services
export SERVE_ADMIN=true
export SERVE_ORDERS=true
export SERVE_API_INTERNAL=true
export SERVE_API_GHC=true
export SERVE_API_PRIME=true
export SERVE_API_SUPPORT=true
# enable prime simulator locally
export SERVE_PRIME_SIMULATOR=true

# Set golangci-lint concurrency env variable
export GOLANGCI_LINT_CONCURRENCY=6
# Set golangci-lint verbosity if value is "-v"
export GOLANGCI_LINT_VERBOSE=""

# Set DB_DEBUG to true for development to enable sql logging
export DB_DEBUG=1
# Set the logging level to debug locally. You can override in .envrc.local
# Other possible values are: info, warn, error, fatal
export LOGGING_LEVEL=debug

# Set TELEMETRY_ENABLED=true to report telemetry to the endpoint
# (stdout by default)
export TELEMETRY_ENABLED=false
# Default to sending telemetry to stdout when enabled
export TELEMETRY_ENDPOINT=stdout
# Default to sampling 100% of all events
export TELEMETRY_SAMPLING_FRACTION=1

# default connection info for Gotenberg
export GOTENBERG_PROTOCOL=http
export GOTENBERG_HOST=localhost
export GOTENBERG_PORT=2000

# Determines if we are using the mock DTOD service to calculate
# distance or the actual service
#
# This is enabled in local dev environments for playwright. It can be
# set to false during local dev if needed to test/debug DTOD
# interactions
export DTOD_USE_MOCK=false

# Client build flags
#
# Send error logs to the console for local development. Set to 'otel'
# to send to the backend
export REACT_APP_ERROR_LOGGING=console


# Anti-Virus Settings
export AV_DIR="${MYMOVE_DIR}"
# WARNING: IGNORE FILES AT OUR PERIL. IF ADDING HERE ADD NOTES!
# - pkg/testdatagen/testdata/orders.pdf is a file used exclusively for testing
export AV_IGNORE_FILES=pkg/testdatagen/testdata/orders.pdf
# WARNING: IGNORE SIGNATURES AT OUR PERIL. IF ADDING HERE ADD NOTES!
# - PUA.Pdf.Trojan.EmbeddedJavaScript-1 is ignored because we don't ship PDFs in any docker containers
# - orders.pdf.UNOFFICIAL is a finding based on the ignored file above of the same name
export AV_IGNORE_SIGS="PUA.Pdf.Trojan.EmbeddedJavaScript-1 orders.pdf.UNOFFICIAL"

#### Nix Experiment Start ####
# if nix is installed, use it
if [ ! -r .nix-disable  ] && has nix-env; then
  # set NIX_PROFILE so nix-env operations don't need to manually
  # specify the profile path
  #
  export NIX_PROFILE="/nix/var/nix/profiles/per-user/${LOGNAME}/mymove"

  # Having NIX_SSL_CERT_FILE set means go won't use macOS keychain based certs
  export NIX_SSL_CERT_FILE_ORIG=$NIX_SSL_CERT_FILE
  unset NIX_SSL_CERT_FILE

  # Nix installs opensc which the prime-api-client needs
  export PKCS11MODULE="${NIX_PROFILE}"/lib/opensc-pkcs11.so

  nix_dir="nix"
  # add the nix files so that if they change, direnv needs to be reloaded
  watch_file "${nix_dir}"/*.nix
  config_hash=$(nix-hash "${nix_dir}")
  store_hash=$(nix-store -q --hash "${NIX_PROFILE}")

  # The .nix-hash file is created by nix/update.sh
  if [ ! -r .nix-hash ] || ! grep -q "${config_hash}-${store_hash}" .nix-hash; then
    log_status "WARNING: nix packages out of date. Run ${nix_dir}/update.sh"
  fi

  # add the NIX_PROFILE bin path so that everything we just installed
  # is available on the path
  PATH_add ${NIX_PROFILE}/bin
  # Add the node binaries to our path
  PATH_add ./node_modules/.bin
  # nix is immutable, so we need to specify a path for local changes, e.g.
  # binaries can be installed local to this project
  export GOPATH=$PWD/.gopath
  PATH_add ./.gopath/bin
  # nix is immutable, so we need to specify a path so npm global
  # installs work
  export NPM_CONFIG_PREFIX=$PWD/.npmglobal
  PATH_add ./.npmglobal/bin
fi


#### Nix Experiment End ######

##############################################
# Load Local Overrides and Check Environment #
##############################################

# Load a local overrides file. Any changes you want to make for your local
# environment should live in that file.

if [ -e .envrc.local ]
then
  source_env .envrc.local
fi

# Check that all required environment variables are set
check_required_variables<|MERGE_RESOLUTION|>--- conflicted
+++ resolved
@@ -136,13 +136,11 @@
 # Feature flag for additional supporting documents uploaded by customer
 export FEATURE_FLAG_MANAGE_SUPPORTING_DOCS=true
 
-<<<<<<< HEAD
+# Feature flags to enable third address
+export FEATURE_FLAG_THIRD_ADDRESS_AVAILABLE=false
+
 # Feature flag to disable/enable headquarters role
 export FEATURE_FLAG_HEADQUARTERS_ROLE=true
-=======
-# Feature flags to enable third address
-export FEATURE_FLAG_THIRD_ADDRESS_AVAILABLE=false
->>>>>>> c95d5e90
 
 # Feature flags to disable certain shipment types
 export FEATURE_FLAG_PPM=true
