--- conflicted
+++ resolved
@@ -52,10 +52,6 @@
       summary: Create a new shipment or storage of personal property application
       description: Create an instance of form 1299
       operationId: createForm1299
-      consumes:
-      - application/json
-      produces:
-      - application/json
       parameters:
       - in: body
         name: createForm1299Payload
@@ -73,8 +69,6 @@
       summary: List all submitted 1299 forms
       description: List all submitted 1299 forms
       operationId: indexForms1299
-      produces:
-      - application/json
       responses:
         200:
           description: list of submitted forms 1299
@@ -112,7 +106,6 @@
         type: string
         format: date-time
       updated_at:
-<<<<<<< HEAD
         type: string
         format: date-time
     required:
@@ -120,8 +113,7 @@
       - description
       - created_at
       - updated_at
-=======
-        type: dateTime
+
   CreateForm1299Payload:
     type: object
     properties:
@@ -549,5 +541,4 @@
         example: Sally Crumpet
       title_of_certified_by_signature:
         type: string
-        example: Colonel Crumpet
->>>>>>> 09fe86f0
+        example: Colonel Crumpet