--- conflicted
+++ resolved
@@ -144,7 +144,7 @@
       date_prepared:
         type: string
         format: date
-        example: '2018-01-03'
+        example: 2018-01-03
         x-nullable: true
         title: Date Prepared
       shipment_number:
@@ -154,21 +154,17 @@
         title: Shipment Number
       name_of_preparing_office:
         type: string
-        example: 'pumpernickel office'
+        example: pumpernickel office
         x-nullable: true
         title: Name of Preparing Office
       dest_office_name:
         type: string
-<<<<<<< HEAD
-        example: 'pecan office'
-=======
         example: pecan office
         title: Name of Destination Personal Property Shipping Office
->>>>>>> ce64f958
         x-nullable: true
       origin_office_address_name:
         type: string
-        example: 'Office manager John Dough'
+        example: Office manager John Dough
         x-nullable: true
         title: Name
       origin_office_address:
@@ -178,21 +174,17 @@
         title: Address
       service_member_first_name:
         type: string
-        example: 'Focaccia'
+        example: Focaccia
         x-nullable: true
         title: First Name
       service_member_middle_initial:
         type: string
-<<<<<<< HEAD
-        example: 'L.'
-=======
         example: L.
->>>>>>> ce64f958
         x-nullable: true
         title: Middle Initial
       service_member_last_name:
         type: string
-        example: 'Roll'
+        example: Roll
         x-nullable: true
         title: Last Name
       service_member_rank:
@@ -203,12 +195,12 @@
       service_member_ssn:
         type: string
         pattern: '^\d{3}-\d{2}-\d{4}$'
-        example: '555-55-5555'
+        example: 555-55-5555
         x-nullable: true
         title: SSN
       service_member_agency:
         type: string
-        example: 'Air Force'
+        example: Air Force
         x-nullable: true
         title: Agency
       hhg_total_pounds:
@@ -228,7 +220,7 @@
         title: Expensive And Valuable Items Number Of Cartons
       mobile_home_serial_number:
         type: string
-        example: '45kljs98kljlkwj5'
+        example: 45kljs98kljlkwj5
         x-nullable: true
         title: Serial Number
       mobile_home_length_ft:
@@ -263,7 +255,7 @@
         title: Height (in)
       mobile_home_type_expando:
         type: string
-        example: 'bathroom and shower unit'
+        example: bathroom and shower unit
         x-nullable: true
         title: Type Expando
       mobile_home_services_requested:
@@ -285,18 +277,18 @@
         title: Type Orders
       station_orders_issued_by:
         type: string
-        example: 'Sergeant Naan'
+        example: Sergeant Naan
         x-nullable: true
         title: Issued By
       station_orders_new_assignment:
         type: string
-        example: 'ACCOUNTING OPS'
+        example: ACCOUNTING OPS
         x-nullable: true
         title: New Duty Assignment
       station_orders_date:
         type: string
         format: date
-        example: '2018-03-15'
+        example: 2018-03-15
         x-nullable: true
         title: Date of Orders
       station_orders_number:
@@ -312,7 +304,7 @@
       station_orders_in_transit_telephone:
         type: string
         pattern: '^[2-9]\d{2}-\d{3}-\d{4}$'
-        example: '212-666-6666'
+        example: 212-666-6666
         x-nullable: true
         title: In Transit Telephone No
       in_transit_address:
@@ -327,12 +319,12 @@
         title: Pickup Address
       pickup_address_mobile_court_name:
         type: string
-        example: 'Winnebagel court'
+        example: Winnebagel court
         x-nullable: true
       pickup_telephone:
         type: string
         pattern: '^[2-9]\d{2}-\d{3}-\d{4}$'
-        example: '212-555-5555'
+        example: 212-555-5555
         x-nullable: true
         title: Pickup telephone
       dest_address:
@@ -342,7 +334,7 @@
         title: Destination Address
       dest_address_mobile_court_name:
         type: string
-        example: 'Carraway Court'
+        example: Carraway Court
         x-nullable: true
       agent_to_receive_hhg:
         type: string
@@ -356,24 +348,24 @@
       pack_scheduled_date:
         type: string
         format: date
-        example: '2018-03-08'
+        example: 2018-03-08
         x-nullable: true
         title: Pack
       pickup_scheduled_date:
         type: string
         format: date
-        example: '2018-03-09'
+        example: 2018-03-09
         x-nullable: true
         title: Pickup
       delivery_scheduled_date:
         type: string
         format: date
-        example: '2018-03-10'
+        example: 2018-03-10
         x-nullable: true
         title: Delivery
       remarks:
         type: string
-        example: 'please be careful with my stuff'
+        example: please be careful with my stuff
         x-nullable: true
         title: Remarks
       other_move_from:
@@ -396,13 +388,13 @@
         title: Other Move PBP&E Pounds
       service_member_signature:
         type: string
-        example: 'Focaccia Roll'
+        example: Focaccia Roll
         x-nullable: true
         title: Signature Of Member/Employee
       date_signed:
         type: string
         format: date
-        example: '2018-01-23'
+        example: 2018-01-23
         x-nullable: true
         title: Date Signed
       contractor_address:
@@ -412,22 +404,22 @@
         title: Address Of Contractor
       contractor_name:
         type: string
-        example: 'Mayflower Transit'
+        example: Mayflower Transit
         x-nullable: true
         title: Name Of Contractor
       nonavailability_of_signature_reason:
         type: string
-        example: 'service member not present'
+        example: service member not present
         x-nullable: true
         title: Reason For Nonavailability Of Signature
       certified_by_signature:
         type: string
-        example: 'Sally Crumpet'
+        example: Sally Crumpet
         x-nullable: true
         title: Signature
       title_of_certified_by_signature:
         type: string
-        example: 'Colonel Crumpet'
+        example: Colonel Crumpet
         x-nullable: true
         title: Title
   IndexForm1299sPayload:
@@ -440,7 +432,7 @@
       id:
         type: string
         format: uuid
-        example: 'c56a4180-65aa-42ec-a945-5fd21dec0538'
+        example: c56a4180-65aa-42ec-a945-5fd21dec0538
       created_at:
         type: string
         format: date-time
@@ -454,7 +446,7 @@
       date_prepared:
         type: string
         format: date
-        example: '2018-01-03'
+        example: 2018-01-03
         x-nullable: true
       shipment_number:
         type: string
@@ -462,14 +454,14 @@
         x-nullable: true
       name_of_preparing_office:
         type: string
-        example: 'pumpernickel office'
+        example: pumpernickel office
         x-nullable: true
       dest_office_name:
         type: string
         x-nullable: true
       origin_office_address_name:
         type: string
-        example: 'Office manager John Dough'
+        example: Office manager John Dough
         x-nullable: true
       origin_office_address:
         type: string
@@ -477,15 +469,15 @@
         x-nullable: true
       service_member_first_name:
         type: string
-        example: 'Focaccia'
+        example: Focaccia
         x-nullable: true
       service_member_middle_initial:
         type: string
-        example: 'L.'
+        example: L.
         x-nullable: true
       service_member_last_name:
         type: string
-        example: 'Roll'
+        example: Roll
         x-nullable: true
       service_member_rank:
         $ref: '#/definitions/ServiceMemberRank'
@@ -493,11 +485,11 @@
       service_member_ssn:
         type: string
         pattern: '^\d{3}-\d{2}-\d{4}$'
-        example: '555-55-5555'
+        example: 555-55-5555
         x-nullable: true
       service_member_agency:
         type: string
-        example: 'Air Force'
+        example: Air Force
         x-nullable: true
       hhg_total_pounds:
         type: integer
@@ -513,7 +505,7 @@
         x-nullable: true
       mobile_home_serial_number:
         type: string
-        example: '45kljs98kljlkwj5'
+        example: 45kljs98kljlkwj5
         x-nullable: true
       mobile_home_length_ft:
         type: integer
@@ -541,7 +533,7 @@
         x-nullable: true
       mobile_home_type_expando:
         type: string
-        example: 'bathroom and shower unit'
+        example: bathroom and shower unit
         x-nullable: true
       mobile_home_services_requested:
         type: string
@@ -560,16 +552,16 @@
         x-nullable: true
       station_orders_issued_by:
         type: string
-        example: 'Sergeant Naan'
+        example: Sergeant Naan
         x-nullable: true
       station_orders_new_assignment:
         type: string
-        example: 'ACCOUNTING OPS'
+        example: ACCOUNTING OPS
         x-nullable: true
       station_orders_date:
         type: string
         format: date
-        example: '2018-03-15'
+        example: 2018-03-15
         x-nullable: true
       station_orders_number:
         type: string
@@ -582,7 +574,7 @@
       station_orders_in_transit_telephone:
         type: string
         pattern: '^[2-9]\d{2}-\d{3}-\d{4}$'
-        example: '212-666-6666'
+        example: 212-666-6666
         x-nullable: true
       in_transit_address:
         type: string
@@ -594,12 +586,12 @@
         x-nullable: true
       pickup_address_mobile_court_name:
         type: string
-        example: 'Winnebagel court'
+        example: Winnebagel court
         x-nullable: true
       pickup_telephone:
         type: string
         pattern: '^[2-9]\d{2}-\d{3}-\d{4}$'
-        example: '212-555-5555'
+        example: 212-555-5555
         x-nullable: true
       dest_address:
         type: string
@@ -607,7 +599,7 @@
         x-nullable: true
       dest_address_mobile_court_name:
         type: string
-        example: 'Carraway Court'
+        example: Carraway Court
         x-nullable: true
       agent_to_receive_hhg:
         type: string
@@ -619,21 +611,21 @@
       pack_scheduled_date:
         type: string
         format: date
-        example: '2018-03-08'
+        example: 2018-03-08
         x-nullable: true
       pickup_scheduled_date:
         type: string
         format: date
-        example: '2018-03-09'
+        example: 2018-03-09
         x-nullable: true
       delivery_scheduled_date:
         type: string
         format: date
-        example: '2018-03-10'
+        example: 2018-03-10
         x-nullable: true
       remarks:
         type: string
-        example: 'please be careful with my stuff'
+        example: please be careful with my stuff
         x-nullable: true
       other_move_from:
         type: string
@@ -651,12 +643,12 @@
         x-nullable: true
       service_member_signature:
         type: string
-        example: 'Focaccia Roll'
+        example: Focaccia Roll
         x-nullable: true
       date_signed:
         type: string
         format: date
-        example: '2018-01-23'
+        example: 2018-01-23
         x-nullable: true
       contractor_address:
         type: string
@@ -664,19 +656,19 @@
         x-nullable: true
       contractor_name:
         type: string
-        example: 'Mayflower Transit'
+        example: Mayflower Transit
         x-nullable: true
       nonavailability_of_signature_reason:
         type: string
-        example: 'service member not present'
+        example: service member not present
         x-nullable: true
       certified_by_signature:
         type: string
-        example: 'Sally Crumpet'
+        example: Sally Crumpet
         x-nullable: true
       title_of_certified_by_signature:
         type: string
-        example: 'Colonel Crumpet'
+        example: Colonel Crumpet
         x-nullable: true
     required:
       - id
