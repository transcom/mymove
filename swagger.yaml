--- conflicted
+++ resolved
@@ -482,13 +482,10 @@
       title_of_certified_by_signature:
         type: string
         example: Colonel Crumpet
-<<<<<<< HEAD
     required:
       - id
       - created_at
       - updated_at
-=======
-
   RankGrade:
     type: string
     enum:
@@ -551,5 +548,4 @@
         * academy_graduate - Service Academy Graduate
         * aviation_cadet - Aviation Cadet
         * civilian_employee - Civilian Employee
-        * midshipman - Midshipman
->>>>>>> c41c0c67
+        * midshipman - Midshipman