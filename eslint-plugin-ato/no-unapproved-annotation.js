const REQUIRES_APPROVAL_MESSAGE_ID = 'no-unapproved-annotation';
const NO_ANNOTATION_MESSAGE_ID = 'no-annotation';
const NO_INLINE_DISABLE = 'no-inline-disable';
const messages = {
  [REQUIRES_APPROVAL_MESSAGE_ID]:
    'Due to an added annotation, this PR requires approval from a codeowner. Once a codeowner has reviewed/approved your PR, you will need to change the RA Validator Status to CODEOWNER ACCEPTED. For more information, please visit https://dp3.atlassian.net/wiki/spaces/MT/pages/1920991340/Guide+to+Static+Analysis+Security+Workflow',
  [NO_ANNOTATION_MESSAGE_ID]:
    'Disabling of this rule requires an annotation. Please visit https://dp3.atlassian.net/wiki/spaces/MT/pages/1921122376/Guide+to+Static+Analysis+Annotations+for+Disabled+Linters',
  [NO_INLINE_DISABLE]: 'Please use eslint-disable-next-line instead of eslint-disable-line',
};

// eslint-disable-next-line security/detect-unsafe-regex
const disableRegex = /^eslint-disable(?:-next-line|-line)?(?<ruleId>$|(?:\s+(?:@(?:[\w-]+\/){1,2})?[\w-]+)?)/;

const validatorStatusOptions = new Set([
  'CODEOWNER ACCEPTED',
<<<<<<< HEAD
=======
  'RA ACCEPTED', // THIS LINE IS DEPRECATED AS OF 9/30/2024 - leaving d/t previous implementation
>>>>>>> f4b8558f
  'RETURN TO DEVELOPER',
  'KNOWN ISSUE',
  'MITIGATED',
  'FALSE POSITIVE',
  'BAD PRACTICE',
]);

const approvedBypassableRules = new Set([
  'security/detect-object-injection',
  'react/button-has-type',
  'react/destructuring-assignment',
  'react/forbid-prop-types',
  'react/jsx-boolean-value',
  'react/jsx-filename-extension',
  'react/jsx-no-bind',
  'react/jsx-props-no-spreading',
  'react/no-string-refs',
  'react/prefer-stateless-function',
  'react/prefer-stateless-function',
  'react/self-closing-comp',
  'react/sort-comp',
  'react/state-in-constructor',
  'react/static-property-placement',
  'import/extensions',
  'import/newline-after-import',
  'import/no-extraneous-dependencies',
  'import/no-mutable-exports',
  'import/no-named-as-default',
  'import/order',
  'import/prefer-default-export',
  'camelcase',
  'class-methods-use-this',
  'func-names',
  'lines-between-class-members',
  'max-classes-per-file',
  'new-cap',
  'no-alert',
  'no-extra-boolean-cast',
  'no-nested-ternary',
  'no-restricted-syntax',
  'no-return-assign',
  'no-return-await',
  'no-underscore-dangle',
  'no-unneeded-ternary',
  'object-shorthand',
  'one-var',
  'prefer-const',
  'prefer-destructuring',
  'prefer-object-spread',
  'prefer-promise-reject-errors',
  'prefer-rest-params',
  'prefer-template',
  'spaced-comment',
  'vars-on-top',
]);

const VALIDATOR_LABEL = 'RA Validator Status:';

const hasAnnotation = (commentsArr) => {
  if (!commentsArr.length) {
    return false;
  }

  return commentsArr.filter((str) => str.startsWith('RA')).length > 0;
};

const getValidatorStatus = (commentsArr) =>
  commentsArr.reduce((accum, curr) => {
    if (curr.startsWith(VALIDATOR_LABEL)) {
      // eg. RA Validator Status: Mitigated
      return curr.split(':')[1].trim();
    }
    return accum;
  }, '');

/*
  List of false positives:
  - comments directly in render func
    - ex.
    {// RA ... }
    {// eslint-disable some-rule }
*/

const create = (context) => ({
  Program: (node) => {
    node.comments.forEach((comment) => {
      const commentValue = comment.value.trim();
      const result = disableRegex.exec(commentValue);

      if (
        result && // It's a eslint-disable comment
        result.groups.ruleId // disabling a specific rule
      ) {
        const [disableComment, rule] = result.input.split(' ');
        if (disableComment === 'eslint-disable-line') {
          context.report({
            // Can't set it at the given location as the warning
            // will be ignored due to the disable comment
            loc: {
              start: {
                ...comment.loc.start,
                column: -1,
              },
              end: comment.loc.end,
            },
            messageId: NO_INLINE_DISABLE,
          });
        }
        const commentsBefore = context.getCommentsBefore(comment).map(({ value }) => value.trim());
        const validatorStatus = getValidatorStatus(commentsBefore);
        if (!approvedBypassableRules.has(rule) && !hasAnnotation(commentsBefore)) {
          context.report({
            // Can't set it at the given location as the warning
            // will be ignored due to the disable comment
            loc: {
              start: {
                ...comment.loc.start,
                column: -1,
              },
              end: comment.loc.end,
            },
            messageId: NO_ANNOTATION_MESSAGE_ID,
          });
        } else if (!approvedBypassableRules.has(rule) && !validatorStatusOptions.has(validatorStatus.toUpperCase())) {
          context.report({
            // Can't set it at the given location as the warning
            // will be ignored due to the disable comment
            loc: {
              start: {
                ...comment.loc.start,
                column: -1,
              },
              end: comment.loc.end,
            },
            messageId: REQUIRES_APPROVAL_MESSAGE_ID,
          });
        }
      }
    });
  },
});

module.exports = {
  create,
  meta: {
    type: 'suggestion',
    messages,
  },
};<|MERGE_RESOLUTION|>--- conflicted
+++ resolved
@@ -14,10 +14,7 @@
 
 const validatorStatusOptions = new Set([
   'CODEOWNER ACCEPTED',
-<<<<<<< HEAD
-=======
   'RA ACCEPTED', // THIS LINE IS DEPRECATED AS OF 9/30/2024 - leaving d/t previous implementation
->>>>>>> f4b8558f
   'RETURN TO DEVELOPER',
   'KNOWN ISSUE',
   'MITIGATED',
