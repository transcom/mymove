--- conflicted
+++ resolved
@@ -1,11 +1,5 @@
 FROM debian:stable AS build-env
 
-<<<<<<< HEAD
-## Give full perms to tmp for the server to have a read/write location
-RUN mkdir -p /tmp && chmod 777 /tmp
-
-=======
->>>>>>> cb4cfaa7
 # hadolint ignore=DL3007
 FROM gcr.io/distroless/base-debian11@sha256:ac69aa622ea5dcbca0803ca877d47d069f51bd4282d5c96977e0390d7d256455
 
@@ -38,11 +32,7 @@
 COPY build /build
 COPY public/static/react-file-viewer /public/static/react-file-viewer
 
-<<<<<<< HEAD
-# Keep the tmp!
-=======
 # Mount mutable tmp for app packages like pdfcpu
->>>>>>> cb4cfaa7
 VOLUME ["/tmp"]
 
 ENTRYPOINT ["/bin/milmove"]
