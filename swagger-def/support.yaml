--- conflicted
+++ resolved
@@ -1623,11 +1623,8 @@
       - WOUNDED_WARRIOR
       - BLUEBARK
       - TEMPORARY_DUTY
-<<<<<<< HEAD
-=======
       - EARLY_RETURN_OF_DEPENDENTS
       - STUDENT_TRAVEL
->>>>>>> d79a7325
     x-display-value:
       PERMANENT_CHANGE_OF_STATION: Permanent Change Of Station (PCS)
       LOCAL_MOVE: Local Move
@@ -1638,11 +1635,8 @@
       WOUNDED_WARRIOR: Wounded Warrior
       BLUEBARK: BLUEBARK
       TEMPORARY_DUTY: Temporary Duty (TDY)
-<<<<<<< HEAD
-=======
       EARLY_RETURN_OF_DEPENDENTS: Early Return of Dependents
       STUDENT_TRAVEL: Student Travel
->>>>>>> d79a7325
   OrdersTypeDetail:
     type: string
     title: Orders type detail
