swagger: '2.0'
info:
  title: MilMove Support API
  version: 0.0.1
  license:
    name: MIT
    url: 'https://opensource.org/licenses/MIT'
  contact:
    email: milmove-developers@caci.com
  description:
    $ref: info/support_description.md
basePath: /support/v1
schemes:
  - http
tags:
  - $ref: 'tags/moveTaskOrder.yaml'
  - name: paymentRequest
  - name: mtoServiceItem
  - name: mtoShipment
  - name: webhook
paths:
  '/move-task-orders':
    get:
      summary: listMTOs
      description: |
        ### Functionality
        This endpoint lists all MoveTaskOrders regardless of whether or not they have been made available to Prime.

        It will provide nested information about the Customer and any associated MTOShipments, MTOServiceItems and PaymentRequests.

      operationId: listMTOs
      tags:
        - moveTaskOrder
      produces:
        - application/json
      parameters:
        - in: query
          name: since
          type: integer
          format: timestamp
          description: Only return move task orders updated since this time.
      responses:
        '200':
          description: Successfully retrieved all move task orders.
          schema:
            $ref: '#/definitions/MoveTaskOrders'
        '400':
          $ref: '#/responses/InvalidRequest'
        '401':
          $ref: '#/responses/PermissionDenied'
        '403':
          $ref: '#/responses/PermissionDenied'
        '404':
          $ref: '#/responses/NotFound'
        '500':
          $ref: '#/responses/ServerError'
    post:
      summary: createMoveTaskOrder
      description: |
        Creates an instance of moveTaskOrder.
        Currently this will also create a number of nested objects but not all.
        It will currently create
        * MoveTaskOrder
        * Order
        * Customer
        * User
        * Entitlement

        It will not create addresses, duty stations, shipments, payment requests or service items. It requires an existing contractor ID, destination duty station ID,
        origin duty station ID, and an uploaded orders ID to be passed into the request.

        This is a support endpoint and will not be available in production.
      operationId: createMoveTaskOrder
      consumes:
        - application/json
      produces:
        - application/json
      tags:
        - moveTaskOrder
      parameters:
        - in: body
          required: true
          name: body
          schema:
            $ref: '#/definitions/MoveTaskOrder'
      responses:
        '201':
          description: Successfully created MoveTaskOrder object.
          schema:
            $ref: '#/definitions/MoveTaskOrder'
        '400':
          $ref: '#/responses/InvalidRequest'
        '401':
          $ref: '#/responses/PermissionDenied'
        '403':
          $ref: '#/responses/PermissionDenied'
        '404':
          $ref: '#/responses/NotFound'
        '422':
          $ref: '#/responses/UnprocessableEntity'
        '500':
          $ref: '#/responses/ServerError'
  '/move-task-orders/{moveTaskOrderID}':
    parameters:
      - description: UUID of move task order to use.
        in: path
        name: moveTaskOrderID
        required: true
        type: string
    get:
      summary: getMoveTaskOrder
      description: |
        ### Functionality
        This endpoint gets an individual MoveTaskOrder by ID.

        It will provide nested information about the Customer and any associated MTOShipments, MTOServiceItems and PaymentRequests.

        This is a support endpoint and is not available in production.
      operationId: getMoveTaskOrder
      tags:
        - moveTaskOrder
      produces:
        - application/json
      parameters: []
      responses:
        '200':
          description: Successfully retrieve an individual move task order.
          schema:
            $ref: '#/definitions/MoveTaskOrder'
        '401':
          $ref: '#/responses/PermissionDenied'
        '403':
          $ref: '#/responses/PermissionDenied'
        '404':
          $ref: '#/responses/NotFound'
        '500':
          $ref: '#/responses/ServerError'
  '/move-task-orders/{moveTaskOrderID}/available-to-prime':
    parameters:
      - description: UUID of move task order.
        in: path
        name: moveTaskOrderID
        required: true
        type: string
    patch:
      summary: makeMoveTaskOrderAvailable
      description: |
        Updates move task order `availableToPrimeAt` to make it available to prime. No request body required. <br />
        <br />
        This is a support endpoint and will not be available in production.
      operationId: makeMoveTaskOrderAvailable
      tags:
        - moveTaskOrder
      consumes:
        - application/json
      produces:
        - application/json
      parameters:
        - $ref: 'parameters/ifMatch.yaml'
      responses:
        '200':
          description: Successfully made MTO available to Prime.
          schema:
            $ref: '#/definitions/MoveTaskOrder'
        '400':
          $ref: '#/responses/InvalidRequest'
        '401':
          $ref: '#/responses/PermissionDenied'
        '403':
          $ref: '#/responses/PermissionDenied'
        '404':
          $ref: '#/responses/NotFound'
        '412':
          $ref: '#/responses/PreconditionFailed'
        '422':
          $ref: '#/responses/UnprocessableEntity'
        '500':
          $ref: '#/responses/ServerError'
  '/move-task-orders/hide':
    parameters: []
    patch:
      summary: hideNonFakeMoveTaskOrders
      description: |
        Updates move task order without fake user data `show` to false. No request body required. <br />
        <br />
        This is a support endpoint and will not be available in production.
      operationId: hideNonFakeMoveTaskOrders
      tags:
        - moveTaskOrder
      consumes:
        - application/json
      produces:
        - application/json
      responses:
        '200':
          description: Successfully hid MTOs.
          schema:
            $ref: '#/definitions/MTOHideMovesResponse'
        '400':
          $ref: '#/responses/InvalidRequest'
        '401':
          $ref: '#/responses/PermissionDenied'
        '403':
          $ref: '#/responses/PermissionDenied'
        '404':
          $ref: '#/responses/NotFound'
        '409':
          $ref: '#/responses/Conflict'
        '412':
          $ref: '#/responses/PreconditionFailed'
        '422':
          $ref: '#/responses/UnprocessableEntity'
        '500':
          $ref: '#/responses/ServerError'
  /move-task-orders/{moveTaskOrderID}/payment-requests:
    get:
      summary: listMTOPaymentRequests
      description: |
        ### Functionality

        This endpoint lists all PaymentRequests associated with a given MoveTaskOrder.

        This is a support endpoint and is not available in production.

      operationId: listMTOPaymentRequests
      tags:
        - paymentRequest
      produces:
        - application/json
      parameters:
        - description: Only return move task orders updated since this time.
          format: uuid
          in: path
          name: moveTaskOrderID
          required: true
          type: string
      responses:
        '200':
          description: Successfully retrieved payment requests associated with a given move task order
          schema:
            $ref: '#/definitions/PaymentRequests'
        '400':
          $ref: '#/responses/InvalidRequest'
        '401':
          $ref: '#/responses/PermissionDenied'
        '403':
          $ref: '#/responses/PermissionDenied'
        '404':
          $ref: '#/responses/NotFound'
        '500':
          $ref: '#/responses/ServerError'
  '/payment-requests/{paymentRequestID}/status':
    parameters:
      - description: UUID of payment request.
        format: uuid
        in: path
        name: paymentRequestID
        required: true
        type: string
    patch:
      summary: updatePaymentRequestStatus
      description: |
        Updates status of a payment request to REVIEWED, SENT_TO_GEX, RECEIVED_BY_GEX, REVIEWED_AND_ALL_SERVICE_ITEMS_REJECTED, PAID, EDI_ERROR, or DEPRECATED.

        A status of REVIEWED can optionally have a `rejectionReason`.

        This is a support endpoint and is not available in production.
      operationId: updatePaymentRequestStatus
      tags:
        - paymentRequest
      consumes:
        - application/json
      produces:
        - application/json
      parameters:
        - $ref: 'parameters/ifMatch.yaml'
        - in: body
          name: body
          required: true
          schema:
            $ref: '#/definitions/UpdatePaymentRequestStatus'
      responses:
        '200':
          description: Successfully updated payment request status.
          schema:
            $ref: '#/definitions/PaymentRequest'
        '400':
          $ref: '#/responses/InvalidRequest'
        '401':
          $ref: '#/responses/PermissionDenied'
        '403':
          $ref: '#/responses/PermissionDenied'
        '404':
          $ref: '#/responses/NotFound'
        '409':
          $ref: '#/responses/Conflict'
        '412':
          $ref: '#/responses/PreconditionFailed'
        '422':
          $ref: '#/responses/UnprocessableEntity'
        '500':
          $ref: '#/responses/ServerError'
  '/mto-service-items/{mtoServiceItemID}/status':
    parameters:
      - description: UUID of mto service item to use.
        in: path
        name: mtoServiceItemID
        required: true
        type: string
    patch:
      summary: updateMTOServiceItemStatus
      description: |
        Updates the status of a service item for a move to APPROVED or REJECTED. <br />
        <br />
        This is a support endpoint and will not be available in production.
      operationId: updateMTOServiceItemStatus
      tags:
        - mtoServiceItem
      consumes:
        - application/json
      produces:
        - application/json
      parameters:
        - $ref: 'parameters/ifMatch.yaml'
        - in: body
          name: body
          required: true
          schema:
            $ref: '#/definitions/UpdateMTOServiceItemStatus'
      responses:
        '200':
          description: Successfully updated service item status for a move task order.
          schema:
            $ref: '#/definitions/MTOServiceItem'
        '400':
          $ref: '#/responses/InvalidRequest'
        '401':
          $ref: '#/responses/PermissionDenied'
        '403':
          $ref: '#/responses/PermissionDenied'
        '404':
          $ref: '#/responses/NotFound'
        '409':
          $ref: '#/responses/Conflict'
        '412':
          $ref: '#/responses/PreconditionFailed'
        '422':
          $ref: '#/responses/UnprocessableEntity'
        '500':
          $ref: '#/responses/ServerError'
  '/mto-shipments/{mtoShipmentID}/status':
    parameters:
      - description: UUID of the shipment being updated.
        in: path
        name: mtoShipmentID
        required: true
        format: uuid
        type: string
    patch:
      summary: updateMTOShipmentStatus
      description: >
        Updates a shipment's status to APPROVED or REJECTED for the purpose of testing the Prime API. If APPROVED,
        `rejectionReason` should be blank and any value passed through the body will be ignored. If REJECTED, a value in
        `rejectionReason` is required. <br />
        <br />
        This is a support endpoint and will not be available in production.
      operationId: updateMTOShipmentStatus
      tags:
        - mtoShipment
      consumes:
        - application/json
      produces:
        - application/json
      parameters:
        - $ref: 'parameters/ifMatch.yaml'
        - in: body
          name: body
          required: true
          schema:
            $ref: '#/definitions/UpdateMTOShipmentStatus'
      responses:
        '200':
          description: Successfully updated the shipment's status.
          schema:
            $ref: '#/definitions/MTOShipment'
        '400':
          $ref: '#/responses/InvalidRequest'
        '401':
          $ref: '#/responses/PermissionDenied'
        '403':
          $ref: '#/responses/PermissionDenied'
        '404':
          $ref: '#/responses/NotFound'
        '409':
          $ref: '#/responses/Conflict'
        '412':
          $ref: '#/responses/PreconditionFailed'
        '422':
          $ref: '#/responses/UnprocessableEntity'
        '500':
          $ref: '#/responses/ServerError'
  '/webhook-notifications':
    post:
      summary: Test endpoint for creating webhook notifications
      description: >
        This endpoint creates a webhook notification in the database.
        If the webhook client is running, it may send the notification soon after creation.
      operationId: createWebhookNotification
      tags:
        - webhook
      produces:
        - application/json
      consumes:
        - application/json
      parameters:
        - in: body
          name: body
          description: The notification sent by webhook-client.
          schema:
            $ref: '#/definitions/WebhookNotification'
      responses:
        '201':
          description: Successful creation
          schema:
            $ref: '#/definitions/WebhookNotification'
        '422':
          $ref: '#/responses/UnprocessableEntity'
        '500':
          $ref: '#/responses/ServerError'
  '/webhook-notify':
    post:
      summary: Test endpoint for receiving messages from our own webhook-client
      description: >
        This endpoint receives a notification that matches the webhook notification model.
        This is a test endpoint that represents a receiving server. In production, the Prime will set up a receiving endpoint.
        In testing, this server accepts notifications at this endpoint and simply responds with success and logs them.
        The `webhook-client` is responsible for retrieving messages from the webhook_notifications table and
        sending them to the Prime (this endpoint in our testing case) via an mTLS connection.
      operationId: receiveWebhookNotification
      tags:
        - webhook
      produces:
        - application/json
      consumes:
        - application/json
      parameters:
        - in: body
          required: true
          name: body
          description: The webhook notification being sent
          schema:
            $ref: '#/definitions/WebhookNotification'
      responses:
        '200':
          description: Received notification
          schema:
            $ref: '#/definitions/WebhookNotification'
        '400':
          $ref: '#/responses/InvalidRequest'
        '401':
          $ref: '#/responses/PermissionDenied'
        '403':
          $ref: '#/responses/PermissionDenied'
        '500':
          $ref: '#/responses/ServerError'
  '/payment-requests/{paymentRequestID}/edi':
    parameters:
      - description: UUID of the payment request for which EDI should be generated.
        format: uuid
        in: path
        name: paymentRequestID
        required: true
        type: string
    get:
      summary: getPaymentRequestEDI
      description: |
        Returns the EDI (Electronic Data Interchange) message for the payment request identified
        by the given payment request ID. Note that the EDI returned in the JSON payload will have where there
        would normally be line breaks (due to JSON not allowing line breaks in a string).

        This is a support endpoint and will not be available in production.
      operationId: getPaymentRequestEDI
      tags:
        - paymentRequest
      produces:
        - application/json
      responses:
        '200':
          description: Successfully retrieved payment requests associated with a given move task order
          schema:
            $ref: '#/definitions/PaymentRequestEDI'
        '400':
          $ref: '#/responses/InvalidRequest'
        '401':
          $ref: '#/responses/PermissionDenied'
        '403':
          $ref: '#/responses/PermissionDenied'
        '404':
          $ref: '#/responses/NotFound'
        '409':
          $ref: '#/responses/Conflict'
        '422':
          $ref: '#/responses/UnprocessableEntity'
        '500':
          $ref: '#/responses/ServerError'
  '/payment-requests/process-reviewed':
    patch:
      summary: processReviewedPaymentRequests
      description: |
        Updates the status of reviewed payment requests and sends PRs to Syncada if
        the SendToSyncada flag is set

        This is a support endpoint and will not be available in production.
      operationId: processReviewedPaymentRequests
      tags:
        - paymentRequest
      consumes:
        - application/json
      produces:
        - application/json
      parameters:
        - in: body
          name: body
          required: true
          schema:
            $ref: '#/definitions/ProcessReviewedPaymentRequests'
      responses:
        '200':
          description: Successfully updated status of reviewed payment request and sent to Syncada if that flag is set
          schema:
            $ref: '#/definitions/PaymentRequests'
        '400':
          $ref: '#/responses/InvalidRequest'
        '401':
          $ref: '#/responses/PermissionDenied'
        '403':
          $ref: '#/responses/PermissionDenied'
        '404':
          $ref: '#/responses/NotFound'
        '422':
          $ref: '#/responses/UnprocessableEntity'
        '500':
          $ref: '#/responses/ServerError'
  '/payment-requests/{paymentRequestID}/recalculate':
    parameters:
      - description: UUID of the payment request to recalculate.
        format: uuid
        in: path
        name: paymentRequestID
        required: true
        type: string
    post:
      summary: recalculatePaymentRequest
      description: |
        Recalculates an existing pending payment request by creating a new payment request for the same service
        items but is priced based on the current inputs (weights, dates, etc.). The previously existing payment
        request is then deprecated. A link is made between the new and existing payment requests.

        This is a support endpoint and will not be available in production.
      operationId: recalculatePaymentRequest
      tags:
        - paymentRequest
      produces:
        - application/json
      responses:
        '201':
          description: The new payment request with recalculated pricing.
          schema:
            $ref: '#/definitions/PaymentRequest'
        '400':
          $ref: '#/responses/InvalidRequest'
        '401':
          $ref: '#/responses/PermissionDenied'
        '403':
          $ref: '#/responses/PermissionDenied'
        '404':
          $ref: '#/responses/NotFound'
        '409':
          $ref: '#/responses/Conflict'
        '412':
          $ref: '#/responses/PreconditionFailed'
        '422':
          $ref: '#/responses/UnprocessableEntity'
        '500':
          $ref: '#/responses/ServerError'
definitions:
  Address:
    type: object
    properties:
      id:
        type: string
        format: uuid
        example: c56a4180-65aa-42ec-a945-5fd21dec0538
      streetAddress1:
        type: string
        example: 123 Main Ave
        title: Street address 1
      streetAddress2:
        type: string
        example: Apartment 9000
        x-nullable: true
        title: Street address 2
      streetAddress3:
        type: string
        example: Montmârtre
        x-nullable: true
        title: Address Line 3
      city:
        type: string
        example: Anytown
        title: City
      eTag:
        type: string
        readOnly: true
      state:
        title: State
        type: string
        x-display-value:
          AL: AL
          AK: AK
          AR: AR
          AZ: AZ
          CA: CA
          CO: CO
          CT: CT
          DC: DC
          DE: DE
          FL: FL
          GA: GA
          HI: HI
          IA: IA
          ID: ID
          IL: IL
          IN: IN
          KS: KS
          KY: KY
          LA: LA
          MA: MA
          MD: MD
          ME: ME
          MI: MI
          MN: MN
          MO: MO
          MS: MS
          MT: MT
          NC: NC
          ND: ND
          NE: NE
          NH: NH
          NJ: NJ
          NM: NM
          NV: NV
          NY: NY
          OH: OH
          OK: OK
          OR: OR
          PA: PA
          RI: RI
          SC: SC
          SD: SD
          TN: TN
          TX: TX
          UT: UT
          VA: VA
          VT: VT
          WA: WA
          WI: WI
          WV: WV
          WY: WY
        enum:
          - AL
          - AK
          - AR
          - AZ
          - CA
          - CO
          - CT
          - DC
          - DE
          - FL
          - GA
          - HI
          - IA
          - ID
          - IL
          - IN
          - KS
          - KY
          - LA
          - MA
          - MD
          - ME
          - MI
          - MN
          - MO
          - MS
          - MT
          - NC
          - ND
          - NE
          - NH
          - NJ
          - NM
          - NV
          - NY
          - OH
          - OK
          - OR
          - PA
          - RI
          - SC
          - SD
          - TN
          - TX
          - UT
          - VA
          - VT
          - WA
          - WI
          - WV
          - WY
      postalCode:
        type: string
        format: zip
        title: ZIP
        example: '90210'
        pattern: '^(\d{5}([\-]\d{4})?)$'
      country:
        type: string
        title: Country
        x-nullable: true
        example: 'USA'
        default: USA
    required:
      - streetAddress1
      - city
      - state
      - postalCode
  ClientError:
    type: object
    properties:
      title:
        type: string
      detail:
        type: string
      instance:
        type: string
        format: uuid
    required:
      - title
      - detail
      - instance
  Customer:
    type: object
    properties:
      agency:
        type: string
        title: Agency customer is affilated with
      firstName:
        type: string
        example: Vanya
      lastName:
        type: string
        example: Petrovna
      phone:
        type: string
        format: telephone
        pattern: '^[2-9]\d{2}-\d{3}-\d{4}$'
        x-nullable: true
      email:
        type: string
        format: x-email
        pattern: '^[a-zA-Z0-9._%+-]+@[a-zA-Z0-9.-]+\.[a-zA-Z]{2,}$'
        x-nullable: true
      currentAddress:
        $ref: '#/definitions/Address'
      id:
        type: string
        format: uuid
        example: c56a4180-65aa-42ec-a945-5fd21dec0538
        readOnly: true
      dodID:
        type: string
      userID:
        type: string
        format: uuid
        example: c56a4180-65aa-42ec-a945-5fd21dec0538
      rank:
        $ref: '#/definitions/Rank'
      eTag:
        type: string
        readOnly: true
    required:
      - firstName
      - lastName
      - dodID
      - rank
      - agency
  DeptIndicator:
    type: string
    x-nullable: true
    title: Dept. indicator
    enum:
      - NAVY_AND_MARINES
      - ARMY
      - ARMY_CORPS_OF_ENGINEERS
      - AIR_AND_SPACE_FORCE
      - COAST_GUARD
      - OFFICE_OF_SECRETARY_OF_DEFENSE
    x-display-value:
      NAVY_AND_MARINES: 17 Navy and Marine Corps
      ARMY: 21 Army
      ARMY_CORPS_OF_ENGINEERS: 96 Army Corps of Engineers
      AIR_AND_SPACE_FORCE: 57 Air Force and Space Force
      COAST_GUARD: 70 Coast Guard
      OFFICE_OF_SECRETARY_OF_DEFENSE: 97 Office of the Secretary of Defense
  Document:
    type: object
    properties:
      id:
        type: string
        format: uuid
        example: c56a4180-65aa-42ec-a945-5fd21dec0538
      serviceMemberID:
        type: string
        format: uuid
        title: The service member this document belongs to
      uploads:
        type: array
        items:
          $ref: 'definitions/UploadWithOmissions.yaml'
    required:
      - id
      - serviceMemberID
      - uploads
  DutyLocation:
    type: object
    properties:
      id:
        type: string
        format: uuid
        example: c56a4180-65aa-42ec-a945-5fd21dec0538
      name:
        type: string
        example: Fort Bragg North Station
  Entitlement:
    properties:
      id:
        example: 571008b1-b0de-454d-b843-d71be9f02c04
        format: uuid
        type: string
      authorizedWeight:
        example: 2000
        type: integer
        x-formatting: weight
        x-nullable: true
      dependentsAuthorized:
        example: true
        type: boolean
        x-nullable: true
      nonTemporaryStorage:
        example: false
        type: boolean
        x-nullable: true
      privatelyOwnedVehicle:
        example: false
        type: boolean
        x-nullable: true
      proGearWeight:
        example: 2000
        type: integer
        x-formatting: weight
        readOnly: true
      proGearWeightSpouse:
        example: 500
        type: integer
        x-formatting: weight
        readOnly: true
      requiredMedicalEquipmentWeight:
        example: 500
        type: integer
        x-formatting: weight
      organizationalClothingAndIndividualEquipment:
        type: boolean
        example: false
      storageInTransit:
        example: 90
        type: integer
      totalWeight:
        example: 500
        type: integer
        x-formatting: weight
      totalDependents:
        example: 2
        type: integer
      eTag:
        type: string
        readOnly: true
    type: object
  Error:
    properties:
      title:
        type: string
      detail:
        type: string
      instance:
        type: string
        format: uuid
    required:
      - title
      - detail
    type: object
  MoveStatus:
    type: string
    description: Current status of this MoveTaskOrder
    enum:
      - DRAFT
      - SUBMITTED
      - APPROVED
      - CANCELED
    x-display-value:
      DRAFT: Draft
      SUBMITTED: Submitted
      APPROVED: Approved
      CANCELED: Canceled
  MoveTaskOrder:
    type: object
    required:
      - order
      - contractorID
    properties:
      id:
        example: 1f2270c7-7166-40ae-981e-b200ebdf3054
        format: uuid
        type: string
        readOnly: true
        description: ID of the MoveTaskOrder object.
      createdAt:
        format: date-time
        type: string
        readOnly: true
        description: Date the MoveTaskOrder was created on.
      orderID:
        example: c56a4180-65aa-42ec-a945-5fd21dec0538
        format: uuid
        type: string
        description: ID of the Order object
      order:
        $ref: '#/definitions/Order'
      referenceId:
        example: 1001-3456
        type: string
        readOnly: true
        description: |
          Unique ID associated with this Order.

          No two MoveTaskOrders may have the same ID.
          Attempting to create a MoveTaskOrder may fail if this referenceId has been used already.
      availableToPrimeAt:
        format: date-time
        type: string
        x-nullable: true
        description: |
          Indicates this MoveTaskOrder is available for Prime API handling.

          In production, only MoveTaskOrders for which this is set will be available to the API.
      contractorID:
        type: string
        format: uuid
        description: |
          ID associated with the contractor, in this case Prime
        example: 5db13bb4-6d29-4bdb-bc81-262f4513ecf6
      updatedAt:
        format: date-time
        type: string
        readOnly: true
        description: Date on which this MoveTaskOrder was last updated.
      paymentRequests:
        $ref: '#/definitions/PaymentRequests'
      mtoServiceItems:
        description: Array of MTOServiceItems associated with this MoveTaskOrder.
        type: array
        items:
          $ref: '#/definitions/MTOServiceItem'
      mtoShipments:
        $ref: '#/definitions/MTOShipments'
      ppmType:
        description: If the move is a PPM, indicates whether it is full or partial.
        type: string
        enum:
          - FULL
          - PARTIAL
      ppmEstimatedWeight:
        description: If the move is a PPM, this is the estimated weight in lbs.
        type: integer
      eTag:
        description: |
          Uniquely identifies the state of the MoveTaskOrder object (but not the nested objects)

          It will change everytime the object is updated. Client should store the value.
          Updates to this MoveTaskOrder will require that this eTag be passed in with the If-Match header.
        type: string
        readOnly: true
      status:
        $ref: '#/definitions/MoveStatus'
      moveCode:
        description: Unique 6-character code the customer can use to refer to their move
        type: string
        example: ABC123
        readOnly: true
  MoveTaskOrders:
    items:
      $ref: '#/definitions/MoveTaskOrder'
    type: array
  MTOAgent:
    properties:
      id:
        example: 1f2270c7-7166-40ae-981e-b200ebdf3054
        format: uuid
        readOnly: true
        type: string
      mtoShipmentID:
        example: 1f2270c7-7166-40ae-981e-b200ebdf3054
        format: uuid
        type: string
        readOnly: true
      createdAt:
        format: date-time
        type: string
        readOnly: true
      updatedAt:
        format: date-time
        type: string
        readOnly: true
      firstName:
        type: string
        x-nullable: true
      lastName:
        type: string
        x-nullable: true
      email:
        type: string
        format: x-email
        pattern: '^([a-zA-Z0-9._%+-]+@[a-zA-Z0-9.-]+\.[a-zA-Z]{2,})?$'
        x-nullable: true
      phone:
        type: string
        format: telephone
        pattern: '^([2-9]\d{2}-\d{3}-\d{4})?$'
        x-nullable: true
      agentType:
        $ref: '#/definitions/MTOAgentType'
      eTag:
        type: string
        readOnly: true
    type: object
  MTOAgents:
    items:
      $ref: '#/definitions/MTOAgent'
    type: array
    maxItems: 2
  MTOAgentType:
    type: string
    title: MTO Agent Type
    example: RELEASING_AGENT
    enum:
      - RELEASING_AGENT
      - RECEIVING_AGENT
  MTOHideMove:
    description: describes the MTO ID and a description reason why the move was hidden.
    type: object
    properties:
      moveTaskOrderID:
        example: 1f2270c7-7166-40ae-981e-b200ebdf3054
        format: uuid
        type: string
        description: ID of the associated moveTaskOrder
      hideReason:
        example: invalid name
        type: string
        x-nullable: true
        description: Reason the move was selected to be hidden
  MTOHideMovesResponse:
    description: describes the moves that were hidden that contained non-approved fake data to use in the MilMove system.
    type: object
    properties:
      numberMovesHidden:
        type: integer
        description: Number of moves that were hidden
      moves:
        description: Array of moves that were hidden.
        type: array
        items:
          $ref: '#/definitions/MTOHideMove'
  MTOServiceItem:
    description: MTOServiceItem describes a base type of a service item. Polymorphic type. Both Move Task Orders and MTO Shipments will have MTO Service Items.
    type: object
    discriminator: modelType
    properties:
      id:
        example: 1f2270c7-7166-40ae-981e-b200ebdf3054
        format: uuid
        type: string
        description: ID of the service item
      moveTaskOrderID:
        example: 1f2270c7-7166-40ae-981e-b200ebdf3054
        format: uuid
        type: string
        description: ID of the associated moveTaskOrder
      mtoShipmentID:
        example: 1f2270c7-7166-40ae-981e-b200ebdf3054
        format: uuid
        type: string
        description: ID of the associated mtoShipment
      reServiceName:
        type: string
        readOnly: true
        description: Full descriptive name of the service
      status:
        $ref: '#/definitions/MTOServiceItemStatus'
      rejectionReason:
        example: item was too heavy
        type: string
        x-nullable: true
        description: Reason the service item was rejected by the TOO
      modelType: # Base type and sub-types of MTOServiceItem
        $ref: '#/definitions/MTOServiceItemModelType'
      eTag:
        type: string
        readOnly: true
        description: ETag identifier required to update this object
    required:
      - modelType
      - moveTaskOrderID
  MTOServiceItemBasic: # spectral oas2-unused-definition is OK here due to polymorphism
    description: Describes a basic service item subtype of a MTOServiceItem.
    allOf:
      - $ref: '#/definitions/MTOServiceItem'
      - type: object
        properties:
          reServiceCode:
            $ref: 'definitions/ReServiceCode.yaml'
        required:
          - reServiceCode
  MTOServiceItemDestSIT: # spectral oas2-unused-definition is OK here due to polymorphism
    description: Describes a domestic destination SIT service item. Subtype of a MTOServiceItem.
    allOf:
      - $ref: '#/definitions/MTOServiceItem'
      - type: object
        properties:
          reServiceCode:
            type: string
            description: Service code allowed for this model type.
            enum:
              - DDFSIT # Domestic Destination First Day SIT
              - DDASIT # Domestic Destination Additional SIT
          dateOfContact1:
            format: date
            type: string
            description: Date of attempted contact by the prime corresponding to 'timeMilitary1'.
            x-nullable: true
          timeMilitary1:
            type: string
            example: 1400Z
            description: Time of attempted contact corresponding to `dateOfContact1`, in military format.
            pattern: '\d{4}Z'
          firstAvailableDeliveryDate1:
            format: date
            type: string
            description: First available date that Prime can deliver SIT service item.
          dateOfContact2:
            format: date
            type: string
            description: Date of attempted contact by the prime corresponding to 'timeMilitary2'.
            x-nullable: true
          timeMilitary2:
            type: string
            example: 1400Z
            description: Time of attempted contact corresponding to `dateOfContact2`, in military format.
            pattern: '\d{4}Z'
          firstAvailableDeliveryDate2:
            format: date
            type: string
            description: Second available date that Prime can deliver SIT service item.
          sitEntryDate:
            format: date
            type: string
            description: Entry date for the SIT
          sitDepartureDate:
            format: date
            type: string
            description: Departure date for SIT. This is the end date of the SIT at either origin or destination. This is optional as it can be updated using the UpdateMTOServiceItemSIT modelType at a later date.
            x-nullable: true
        required:
          - reServiceCode
          - dateOfContact1
          - timeMilitary1
          - firstAvailableDeliveryDate1
          - dateOfContact2
          - timeMilitary2
          - firstAvailableDeliveryDate2
          - sitEntryDate
  MTOServiceItemDimension:
    description: Describes a dimension object for the MTOServiceItem.
    type: object
    properties:
      id:
        example: 1f2270c7-7166-40ae-981e-b200ebdf3054
        format: uuid
        type: string
      length:
        description: Length in thousandth inches. 1000 thou = 1 inch.
        example: 1000
        type: integer
        format: int32
      width:
        description: Width in thousandth inches. 1000 thou = 1 inch.
        example: 1000
        type: integer
        format: int32
      height:
        description: Height in thousandth inches. 1000 thou = 1 inch.
        example: 1000
        type: integer
        format: int32
    required:
      - length
      - width
      - height
  MTOServiceItemDomesticCrating: # spectral oas2-unused-definition is OK here due to polymorphism
    description: Describes a domestic crating/uncrating service item subtype of a MTOServiceItem.
    allOf:
      - $ref: '#/definitions/MTOServiceItem'
      - type: object
        properties:
          reServiceCode:
            type: string
            description: Service codes allowed for this model type.
            enum:
              - DCRT # Domestic Crating
              - DUCRT # Domestic Uncrating
          item:
            $ref: '#/definitions/MTOServiceItemDimension'
          crate:
            $ref: '#/definitions/MTOServiceItemDimension'
          description:
            type: string
            example: Decorated horse head to be crated.
        required:
          - reServiceCode
          - item
          - crate
          - description
  MTOServiceItemModelType:
    description: |
      Describes all model sub-types for a MTOServiceItem model.

      Using this list, choose the correct modelType in the dropdown, corresponding to the service item type.
        * DOFSIT, DOASIT - MTOServiceItemOriginSIT
        * DDFSIT, DDASIT - MTOServiceItemDestSIT
        * DOSHUT, DDSHUT - MTOServiceItemShuttle
        * DCRT, DUCRT - MTOServiceItemDomesticCrating

      The documentation will then update with the supported fields.

    type: string
    enum:
      - MTOServiceItemBasic
      - MTOServiceItemOriginSIT
      - MTOServiceItemDestSIT
      - MTOServiceItemShuttle
      - MTOServiceItemDomesticCrating
  MTOServiceItemOriginSIT: # spectral oas2-unused-definition is OK here due to polymorphism
    description: Describes a domestic origin SIT service item. Subtype of a MTOServiceItem.
    allOf:
      - $ref: '#/definitions/MTOServiceItem'
      - type: object
        properties:
          reServiceCode:
            type: string
            description: Service code allowed for this model type.
            enum:
              - DOFSIT # Domestic Origin First Day SIT
              - DOASIT # Domestic Origin Additional SIT
          reason:
            type: string
            example: Storage items need to be picked up
            description: Explanation of why Prime is picking up SIT item.
          sitPostalCode:
            type: string
            format: zip
            example: '90210'
            pattern: '^(\d{5}([\-]\d{4})?)$'
          sitEntryDate:
            format: date
            type: string
            description: Entry date for the SIT
          sitDepartureDate:
            format: date
            type: string
            x-nullable: true
            description: Departure date for SIT. This is the end date of the SIT at either origin or destination. This is optional as it can be updated using the UpdateMTOServiceItemSIT modelType at a later date.
        required:
          - reServiceCode
          - reason
          - sitPostalCode
          - sitEntryDate
  MTOServiceItemShuttle: # spectral oas2-unused-definition is OK here due to polymorphism
    description: Describes a shuttle service item.
    allOf:
      - $ref: '#/definitions/MTOServiceItem'
      - type: object
        properties:
          reServiceCode:
            type: string
            description: Service codes allowed for this model type.
            enum:
              - DOSHUT # Domestic Origin Shuttle Service
              - DDSHUT # Domestic Destination Shuttle Service
          reason:
            type: string
            example: Storage items need to be picked up.
            description: Explanation of why a shuttle service is required.
          estimatedWeight:
            type: integer
            example: 4200
            description: An estimate of how much weight from a shipment will be included in a shuttling (DDSHUT & DOSHUT) service item.
            x-nullable: true
            x-omitempty: false
          actualWeight:
            type: integer
            example: 4000
            description: Provided by the movers, based on weight tickets. Relevant for shuttling (DDSHUT & DOSHUT) service items.
            x-nullable: true
            x-omitempty: false
        required:
          - reason
          - reServiceCode
          - description
  MTOServiceItemStatus:
    description: Describes all statuses for a MTOServiceItem.
    type: string
    enum:
      - SUBMITTED
      - APPROVED
      - REJECTED
  MTOShipment:
    properties:
      moveTaskOrderID:
        example: 1f2270c7-7166-40ae-981e-b200ebdf3054
        format: uuid
        type: string
        readOnly: true
      id:
        example: 1f2270c7-7166-40ae-981e-b200ebdf3054
        format: uuid
        type: string
        readOnly: true
      createdAt:
        format: date-time
        type: string
        readOnly: true
      updatedAt:
        format: date-time
        type: string
        readOnly: true
      approvedDate:
        description: date when the shipment was given the status "APPROVED"
        format: date
        type: string
        readOnly: true
      scheduledPickupDate:
        format: date
        type: string
      requestedPickupDate:
        format: date
        type: string
        readOnly: true
      firstAvailableDeliveryDate:
        format: date
        type: string
      primeActualWeight:
        type: integer
        example: 4500
      primeEstimatedWeight:
        type: integer
        example: 4500
      primeEstimatedWeightRecordedDate:
        format: date
        type: string
        readOnly: true
      actualPickupDate:
        format: date
        type: string
      requiredDeliveryDate:
        format: date
        type: string
        readOnly: true
      agents:
        $ref: '#/definitions/MTOAgents'
      mtoServiceItems:
        items:
          $ref: '#/definitions/MTOServiceItem'
        type: array
      customerRemarks:
        type: string
        readOnly: true
        example: handle with care
        x-nullable: true
      shipmentType:
        $ref: '#/definitions/MTOShipmentType'
      pickupAddress:
        $ref: '#/definitions/Address'
      destinationAddress:
        $ref: '#/definitions/Address'
      secondaryPickupAddress:
        $ref: '#/definitions/Address'
      secondaryDeliveryAddress:
        $ref: '#/definitions/Address'
      eTag:
        type: string
        readOnly: true
      status:
        type: string
        readOnly: true
        enum:
          - APPROVED
          - SUBMITTED
          - REJECTED
          - CANCELLATION_REQUESTED
          - CANCELED
          - DIVERSION_REQUESTED
      diversion:
        type: boolean
      rejectionReason:
        type: string
        readOnly: true
        example: MTO Shipment not good enough
        x-nullable: true
      pointOfContact:
        type: string
        description: Email or id of a contact person for this update.
  MTOShipments:
    items:
      $ref: '#/definitions/MTOShipment'
    type: array
  MTOShipmentType:
    type: string
    title: Shipment Type
    example: HHG
    enum:
      - HHG
      - INTERNATIONAL_HHG
      - INTERNATIONAL_UB
    x-display-value:
      HHG: HHG
      INTERNATIONAL_HHG: International HHG
      INTERNATIONAL_UB: International UB
  Order:
    properties:
      id:
        description: ID of the Order object.
        example: 1f2270c7-7166-40ae-981e-b200ebdf3054
        format: uuid
        type: string
      customer:
        $ref: '#/definitions/Customer'
      customerID:
        description: |
          ID of the Customer this Order belongs to.

          If creating a MoveTaskOrder. either an existing customerID should be provided or the nested customer object should be populated for creation.
        example: c56a4180-65aa-42ec-a945-5fd21dec0538
        format: uuid
        type: string
        x-nullable: true
      entitlement:
        $ref: '#/definitions/Entitlement'
      destinationDutyLocation:
        $ref: '#/definitions/DutyLocation'
      destinationDutyLocationID:
        example: c56a4180-65aa-42ec-a945-5fd21dec0538
        format: uuid
        type: string
        description: |
          ID of the destination duty station.

          If creating a MoveTaskOrder, this should match an existing duty station.
      ordersType:
        $ref: '#/definitions/OrdersType'
      ordersTypeDetail:
        $ref: '#/definitions/OrdersTypeDetail'
      originDutyLocation:
        $ref: '#/definitions/DutyLocation'
      originDutyLocationID:
        example: c56a4180-65aa-42ec-a945-5fd21dec0538
        format: uuid
        type: string
        description: |
          ID of the origin duty station.

          If creating a MoveTaskOrder, this should match an existing duty station.
      rank:
        $ref: '#/definitions/Rank'
      reportByDate:
        description: Date that the service member must report to the new DutyLocation by.
        type: string
        format: date
      status:
        $ref: '#/definitions/OrdersStatus'
      tac:
        type: string
        title: TAC
        example: 'F8J1'
      departmentIndicator:
        $ref: '#/definitions/DeptIndicator'
      uploadedOrders:
        $ref: '#/definitions/Document'
      uploadedOrdersID:
        example: c56a4180-65aa-42ec-a945-5fd21dec0538
        format: uuid
        type: string
        description: ID of the uploaded document.
      orderNumber:
        description: ID of the military orders associated with this move.
        type: string
        x-nullable: true
        example: '030-00362'
      issueDate:
        description: The date the orders were issued.
        type: string
        format: date
      eTag:
        description: |
          Uniquely identifies the state of the Order object (but not the nested objects)

          It will change everytime the object is updated. Client should store the value.
          Updates to this Order will require that this eTag be passed in with the If-Match header.
        type: string
        readOnly: true
    type: object
    required:
      - orderNumber
      - ordersType
      - ordersTypeDetail
      - rank
      - reportByDate
      - issueDate
      - status
      - uploadedOrdersID
      - tac
      - originDutyLocationID
      - destinationDutyLocationID
      - departmentIndicator
  OrdersStatus:
    type: string
    title: Move status
    enum:
      - DRAFT
      - SUBMITTED
      - APPROVED
      - CANCELED
    x-display-value:
      DRAFT: Draft
      SUBMITTED: Submitted
      APPROVED: Approved
      CANCELED: Canceled
  OrdersType:
    type: string
    title: Orders type
    enum:
      - PERMANENT_CHANGE_OF_STATION
      - LOCAL_MOVE
      - RETIREMENT
      - SEPARATION
      - GHC
      - NTS
<<<<<<< HEAD
=======
      - WOUNDED_WARRIOR
>>>>>>> a4f1e7af
      - BLUEBARK
    x-display-value:
      PERMANENT_CHANGE_OF_STATION: Permanent Change Of Station (PCS)
      LOCAL_MOVE: Local Move
      RETIREMENT: Retirement
      SEPARATION: Separation
      GHC: GHC
      NTS: NTS
<<<<<<< HEAD
=======
      WOUNDED_WARRIOR: Wounded Warrior
>>>>>>> a4f1e7af
      BLUEBARK: BLUEBARK
  OrdersTypeDetail:
    type: string
    title: Orders type detail
    enum:
      - HHG_PERMITTED
      - PCS_TDY
      - HHG_RESTRICTED_PROHIBITED
      - HHG_RESTRICTED_AREA
      - INSTRUCTION_20_WEEKS
      - HHG_PROHIBITED_20_WEEKS
      - DELAYED_APPROVAL
    x-display-value:
      HHG_PERMITTED: Shipment of HHG Permitted
      PCS_TDY: PCS with TDY Enroute
      HHG_RESTRICTED_PROHIBITED: Shipment of HHG Restricted or Prohibited
      HHG_RESTRICTED_AREA: HHG Restricted Area-HHG Prohibited
      INSTRUCTION_20_WEEKS: Course of Instruction 20 Weeks or More
      HHG_PROHIBITED_20_WEEKS: Shipment of HHG Prohibited but Authorized within 20 weeks
      DELAYED_APPROVAL: Delayed Approval 20 Weeks or More
    x-nullable: true
  PaymentRequest:
    properties:
      documentPackage:
        $ref: '#/definitions/ProofOfServicePackage'
      id:
        example: c56a4180-65aa-42ec-a945-5fd21dec0538
        format: uuid
        readOnly: true
        type: string
      isFinal:
        default: false
        type: boolean
      moveTaskOrderID:
        example: c56a4180-65aa-42ec-a945-5fd21dec0538
        format: uuid
        type: string
      rejectionReason:
        example: documentation was incomplete
        type: string
        x-nullable: true
      status:
        $ref: '#/definitions/PaymentRequestStatus'
      paymentRequestNumber:
        example: 1234-5678-1
        readOnly: true
        type: string
      recalculationOfPaymentRequestID:
        example: c56a4180-65aa-42ec-a945-5fd21dec0538
        format: uuid
        type: string
        readOnly: true
        x-nullable: true
      eTag:
        type: string
        readOnly: true
    type: object
  PaymentRequestEDI:
    properties:
      id:
        example: c56a4180-65aa-42ec-a945-5fd21dec0538
        format: uuid
        type: string
        readOnly: true
      edi:
        type: string
        readOnly: true
    type: object
  PaymentRequests:
    items:
      $ref: '#/definitions/PaymentRequest'
    type: array
  PaymentRequestStatus:
    $ref: 'definitions/PaymentRequestStatus.yaml'
  ProcessReviewedPaymentRequests:
    type: object
    properties:
      paymentRequestID:
        example: 1f2270c7-7166-40ae-981e-b200ebdf3054
        format: uuid
        type: string
      status:
        $ref: '#/definitions/PaymentRequestStatus'
      sendToSyncada:
        example: true
        type: boolean
        x-nullable: true
      readFromSyncada:
        example: true
        type: boolean
        x-nullable: true
      deleteFromSyncada:
        example: true
        type: boolean
        x-nullable: true
    required:
      - sendToSyncada
      - readFromSyncada
      - deleteFromSyncada
  ProofOfServicePackage:
    properties:
      id:
        example: c56a4180-65aa-42ec-a945-5fd21dec0538
        format: uuid
        type: string
      uploads:
        items:
          $ref: 'definitions/UploadWithOmissions.yaml'
        type: array
    type: object
  Rank:
    description: Rank of the service member, must match specific list of available ranks.
    type: string
    enum:
      - E_1
      - E_2
      - E_3
      - E_4
      - E_5
      - E_6
      - E_7
      - E_8
      - E_9
      - E_9_SPECIAL_SENIOR_ENLISTED
      - O_1_ACADEMY_GRADUATE
      - O_2
      - O_3
      - O_4
      - O_5
      - O_6
      - O_7
      - O_8
      - O_9
      - O_10
      - W_1
      - W_2
      - W_3
      - W_4
      - W_5
      - AVIATION_CADET
      - CIVILIAN_EMPLOYEE
      - ACADEMY_CADET
      - MIDSHIPMAN
  UpdateMTOServiceItemStatus:
    properties:
      status:
        $ref: '#/definitions/MTOServiceItemStatus'
      rejectionReason:
        example: item was too heavy
        type: string
        x-nullable: true
        description: Reason the service item was rejected by the TOO""
  UpdateMTOShipmentStatus:
    properties:
      status:
        type: string
        enum:
          - REJECTED
          - APPROVED
          - SUBMITTED
          - CANCELLATION_REQUESTED
          - CANCELED
          - DIVERSION_REQUESTED
      rejectionReason:
        type: string
        example: MTO Shipment not good enough
        x-nullable: true
  UpdatePaymentRequestStatus:
    properties:
      rejectionReason:
        example: documentation was incomplete
        type: string
        x-nullable: true
        description: A written reason to provide context for the status.
      status:
        $ref: '#/definitions/PaymentRequestStatus'
      eTag:
        type: string
        readOnly: true
        description: Attribute of the payment request object that automatically changes when the request is updated. This matches the value passed in the header for `If-Match`. Required when sending PUT or PATCH requests to prevent updating stale data.
    type: object
  WebhookNotification:
    type: object
    properties:
      id:
        type: string
        format: uuid
        example: c56a4180-65aa-42ec-a945-5fd21dec0538
        readOnly: true
      eventKey:
        type: string
        description: Name of event triggered
        example: 'PaymentRequest.Update'
      createdAt:
        type: string
        format: date-time
        description: Time representing when the event was triggered
        readOnly: true
      updatedAt:
        type: string
        format: date-time
        description: Time representing when the notification was last updated
        readOnly: true
      firstAttemptedAt:
        type: string
        format: date-time
        description: Time representing when the system firstAttempted to send this notification
        readOnly: true
        x-nullable: true
      traceID:
        type: string
        format: uuid
        example: c56a4180-65aa-42ec-a945-5fd21dec0538
        readOnly: false
      moveTaskOrderID:
        type: string
        format: uuid
        example: c56a4180-65aa-42ec-a945-5fd21dec0538
        x-nullable: true
      objectID:
        type: string
        format: uuid
        example: c56a4180-65aa-42ec-a945-5fd21dec0538
        x-nullable: true
      object:
        type: string
        format: JSON
        x-nullable: true
      status:
        $ref: '#/definitions/WebhookNotificationStatus'
  WebhookNotificationStatus:
    description: Statuses available for a Webhook Notification
    type: string
    enum:
      - PENDING
      - SENT
      - SKIPPED
      - FAILING
      - FAILED
responses:
  InvalidRequest:
    description: The request payload is invalid.
    schema:
      $ref: '#/definitions/ClientError'
  NotFound:
    description: The requested resource wasn't found.
    schema:
      $ref: '#/definitions/ClientError'
  PermissionDenied:
    description: The request was denied.
    schema:
      $ref: '#/definitions/ClientError'
  ServerError:
    description: A server error occurred.
    schema:
      $ref: '#/definitions/Error'
  UnprocessableEntity:
    description: The payload was unprocessable.
    schema:
      $ref: 'definitions/ValidationError.yaml'
  PreconditionFailed:
    description: Precondition failed, likely due to a stale eTag (If-Match). Fetch the request again to get the updated eTag value.
    schema:
      $ref: '#/definitions/ClientError'
  Conflict:
    description: There was a conflict with the request.
    schema:
      $ref: '#/definitions/ClientError'<|MERGE_RESOLUTION|>--- conflicted
+++ resolved
@@ -1575,10 +1575,7 @@
       - SEPARATION
       - GHC
       - NTS
-<<<<<<< HEAD
-=======
       - WOUNDED_WARRIOR
->>>>>>> a4f1e7af
       - BLUEBARK
     x-display-value:
       PERMANENT_CHANGE_OF_STATION: Permanent Change Of Station (PCS)
@@ -1587,10 +1584,7 @@
       SEPARATION: Separation
       GHC: GHC
       NTS: NTS
-<<<<<<< HEAD
-=======
       WOUNDED_WARRIOR: Wounded Warrior
->>>>>>> a4f1e7af
       BLUEBARK: BLUEBARK
   OrdersTypeDetail:
     type: string
