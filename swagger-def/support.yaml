swagger: '2.0'
info:
  title: MilMove Support API
  version: 0.0.1
  license:
    name: MIT
    url: 'https://opensource.org/licenses/MIT'
  contact:
    email: milmove-developers@caci.com
  description:
    $ref: info/support_description.md
basePath: /support/v1
schemes:
  - http
tags:
  - $ref: 'tags/moveTaskOrder.yaml'
  - name: paymentRequest
  - name: mtoServiceItem
  - name: mtoShipment
  - name: webhook
paths:
  '/move-task-orders':
    get:
      summary: listMTOs
      description: |
        ### Functionality
        This endpoint lists all MoveTaskOrders regardless of whether or not they have been made available to Prime.

        It will provide nested information about the Customer and any associated MTOShipments, MTOServiceItems and PaymentRequests.

      operationId: listMTOs
      tags:
        - moveTaskOrder
      produces:
        - application/json
      parameters:
        - in: query
          name: since
          type: integer
          format: timestamp
          description: Only return move task orders updated since this time.
      responses:
        '200':
          description: Successfully retrieved all move task orders.
          schema:
            $ref: '#/definitions/MoveTaskOrders'
        '400':
          $ref: '#/responses/InvalidRequest'
        '401':
          $ref: '#/responses/PermissionDenied'
        '403':
          $ref: '#/responses/PermissionDenied'
        '404':
          $ref: '#/responses/NotFound'
        '500':
          $ref: '#/responses/ServerError'
    post:
      summary: createMoveTaskOrder
      description: |
        Creates an instance of moveTaskOrder.
        Currently this will also create a number of nested objects but not all.
        It will currently create
        * MoveTaskOrder
        * Order
        * Customer
        * User
        * Entitlement

        It will not create addresses, duty stations, shipments, payment requests or service items. It requires an existing contractor ID, destination duty station ID,
        origin duty station ID, and an uploaded orders ID to be passed into the request.

        This is a support endpoint and will not be available in production.
      operationId: createMoveTaskOrder
      consumes:
        - application/json
      produces:
        - application/json
      tags:
        - moveTaskOrder
      parameters:
        - in: body
          required: true
          name: body
          schema:
            $ref: '#/definitions/MoveTaskOrder'
      responses:
        '201':
          description: Successfully created MoveTaskOrder object.
          schema:
            $ref: '#/definitions/MoveTaskOrder'
        '400':
          $ref: '#/responses/InvalidRequest'
        '401':
          $ref: '#/responses/PermissionDenied'
        '403':
          $ref: '#/responses/PermissionDenied'
        '404':
          $ref: '#/responses/NotFound'
        '422':
          $ref: '#/responses/UnprocessableEntity'
        '500':
          $ref: '#/responses/ServerError'
  '/move-task-orders/{moveTaskOrderID}':
    parameters:
      - description: UUID of move task order to use.
        in: path
        name: moveTaskOrderID
        required: true
        type: string
    get:
      summary: getMoveTaskOrder
      description: |
        ### Functionality
        This endpoint gets an individual MoveTaskOrder by ID.

        It will provide nested information about the Customer and any associated MTOShipments, MTOServiceItems and PaymentRequests.

        This is a support endpoint and is not available in production.
      operationId: getMoveTaskOrder
      tags:
        - moveTaskOrder
      produces:
        - application/json
      parameters: []
      responses:
        '200':
          description: Successfully retrieve an individual move task order.
          schema:
            $ref: '#/definitions/MoveTaskOrder'
        '401':
          $ref: '#/responses/PermissionDenied'
        '403':
          $ref: '#/responses/PermissionDenied'
        '404':
          $ref: '#/responses/NotFound'
        '500':
          $ref: '#/responses/ServerError'
  '/move-task-orders/{moveTaskOrderID}/available-to-prime':
    parameters:
      - description: UUID of move task order.
        in: path
        name: moveTaskOrderID
        required: true
        type: string
    patch:
      summary: makeMoveTaskOrderAvailable
      description: |
        Updates move task order `availableToPrimeAt` to make it available to prime. No request body required. <br />
        <br />
        This is a support endpoint and will not be available in production.
      operationId: makeMoveTaskOrderAvailable
      tags:
        - moveTaskOrder
      consumes:
        - application/json
      produces:
        - application/json
      parameters:
        - $ref: 'parameters/ifMatch.yaml'
      responses:
        '200':
          description: Successfully made MTO available to Prime.
          schema:
            $ref: '#/definitions/MoveTaskOrder'
        '400':
          $ref: '#/responses/InvalidRequest'
        '401':
          $ref: '#/responses/PermissionDenied'
        '403':
          $ref: '#/responses/PermissionDenied'
        '404':
          $ref: '#/responses/NotFound'
        '412':
          $ref: '#/responses/PreconditionFailed'
        '422':
          $ref: '#/responses/UnprocessableEntity'
        '500':
          $ref: '#/responses/ServerError'
  '/move-task-orders/hide':
    parameters: []
    patch:
      summary: hideNonFakeMoveTaskOrders
      description: |
        Updates move task order without fake user data `show` to false. No request body required. <br />
        <br />
        This is a support endpoint and will not be available in production.
      operationId: hideNonFakeMoveTaskOrders
      tags:
        - moveTaskOrder
      consumes:
        - application/json
      produces:
        - application/json
      responses:
        '200':
          description: Successfully hid MTOs.
          schema:
            $ref: '#/definitions/MTOHideMovesResponse'
        '400':
          $ref: '#/responses/InvalidRequest'
        '401':
          $ref: '#/responses/PermissionDenied'
        '403':
          $ref: '#/responses/PermissionDenied'
        '404':
          $ref: '#/responses/NotFound'
        '409':
          $ref: '#/responses/Conflict'
        '412':
          $ref: '#/responses/PreconditionFailed'
        '422':
          $ref: '#/responses/UnprocessableEntity'
        '500':
          $ref: '#/responses/ServerError'
  /move-task-orders/{moveTaskOrderID}/payment-requests:
    get:
      summary: listMTOPaymentRequests
      description: |
        ### Functionality

        This endpoint lists all PaymentRequests associated with a given MoveTaskOrder.

        This is a support endpoint and is not available in production.

      operationId: listMTOPaymentRequests
      tags:
        - paymentRequest
      produces:
        - application/json
      parameters:
        - description: Only return move task orders updated since this time.
          format: uuid
          in: path
          name: moveTaskOrderID
          required: true
          type: string
      responses:
        '200':
          description: Successfully retrieved payment requests associated with a given move task order
          schema:
            $ref: '#/definitions/PaymentRequests'
        '400':
          $ref: '#/responses/InvalidRequest'
        '401':
          $ref: '#/responses/PermissionDenied'
        '403':
          $ref: '#/responses/PermissionDenied'
        '404':
          $ref: '#/responses/NotFound'
        '500':
          $ref: '#/responses/ServerError'
  '/payment-requests/{paymentRequestID}/status':
    parameters:
      - description: UUID of payment request.
        format: uuid
        in: path
        name: paymentRequestID
        required: true
        type: string
    patch:
      summary: updatePaymentRequestStatus
      description: |
        Updates status of a payment request to REVIEWED, SENT_TO_GEX, TPPS_RECEIVED, REVIEWED_AND_ALL_SERVICE_ITEMS_REJECTED, PAID, EDI_ERROR, or DEPRECATED.

        A status of REVIEWED can optionally have a `rejectionReason`.

        This is a support endpoint and is not available in production.
      operationId: updatePaymentRequestStatus
      tags:
        - paymentRequest
      consumes:
        - application/json
      produces:
        - application/json
      parameters:
        - $ref: 'parameters/ifMatch.yaml'
        - in: body
          name: body
          required: true
          schema:
            $ref: '#/definitions/UpdatePaymentRequestStatus'
      responses:
        '200':
          description: Successfully updated payment request status.
          schema:
            $ref: '#/definitions/PaymentRequest'
        '400':
          $ref: '#/responses/InvalidRequest'
        '401':
          $ref: '#/responses/PermissionDenied'
        '403':
          $ref: '#/responses/PermissionDenied'
        '404':
          $ref: '#/responses/NotFound'
        '409':
          $ref: '#/responses/Conflict'
        '412':
          $ref: '#/responses/PreconditionFailed'
        '422':
          $ref: '#/responses/UnprocessableEntity'
        '500':
          $ref: '#/responses/ServerError'
  '/mto-service-items/{mtoServiceItemID}/status':
    parameters:
      - description: UUID of mto service item to use.
        in: path
        name: mtoServiceItemID
        required: true
        type: string
    patch:
      summary: updateMTOServiceItemStatus
      description: |
        Updates the status of a service item for a move to APPROVED or REJECTED. <br />
        <br />
        This is a support endpoint and will not be available in production.
      operationId: updateMTOServiceItemStatus
      tags:
        - mtoServiceItem
      consumes:
        - application/json
      produces:
        - application/json
      parameters:
        - $ref: 'parameters/ifMatch.yaml'
        - in: body
          name: body
          required: true
          schema:
            $ref: '#/definitions/UpdateMTOServiceItemStatus'
      responses:
        '200':
          description: Successfully updated service item status for a move task order.
          schema:
            $ref: '#/definitions/MTOServiceItem'
        '400':
          $ref: '#/responses/InvalidRequest'
        '401':
          $ref: '#/responses/PermissionDenied'
        '403':
          $ref: '#/responses/PermissionDenied'
        '404':
          $ref: '#/responses/NotFound'
        '409':
          $ref: '#/responses/Conflict'
        '412':
          $ref: '#/responses/PreconditionFailed'
        '422':
          $ref: '#/responses/UnprocessableEntity'
        '500':
          $ref: '#/responses/ServerError'
  '/mto-shipments/{mtoShipmentID}/status':
    parameters:
      - description: UUID of the shipment being updated.
        in: path
        name: mtoShipmentID
        required: true
        format: uuid
        type: string
    patch:
      summary: updateMTOShipmentStatus
      description: >
        Updates a shipment's status to APPROVED or REJECTED for the purpose of testing the Prime API. If APPROVED,
        `rejectionReason` should be blank and any value passed through the body will be ignored. If REJECTED, a value in
        `rejectionReason` is required. <br />
        <br />
        This is a support endpoint and will not be available in production.
      operationId: updateMTOShipmentStatus
      tags:
        - mtoShipment
      consumes:
        - application/json
      produces:
        - application/json
      parameters:
        - $ref: 'parameters/ifMatch.yaml'
        - in: body
          name: body
          required: true
          schema:
            $ref: '#/definitions/UpdateMTOShipmentStatus'
      responses:
        '200':
          description: Successfully updated the shipment's status.
          schema:
            $ref: '#/definitions/MTOShipment'
        '400':
          $ref: '#/responses/InvalidRequest'
        '401':
          $ref: '#/responses/PermissionDenied'
        '403':
          $ref: '#/responses/PermissionDenied'
        '404':
          $ref: '#/responses/NotFound'
        '409':
          $ref: '#/responses/Conflict'
        '412':
          $ref: '#/responses/PreconditionFailed'
        '422':
          $ref: '#/responses/UnprocessableEntity'
        '500':
          $ref: '#/responses/ServerError'
  '/webhook-notifications':
    post:
      summary: Test endpoint for creating webhook notifications
      description: >
        This endpoint creates a webhook notification in the database.
        If the webhook client is running, it may send the notification soon after creation.
      operationId: createWebhookNotification
      tags:
        - webhook
      produces:
        - application/json
      consumes:
        - application/json
      parameters:
        - in: body
          name: body
          description: The notification sent by webhook-client.
          schema:
            $ref: '#/definitions/WebhookNotification'
      responses:
        '201':
          description: Successful creation
          schema:
            $ref: '#/definitions/WebhookNotification'
        '422':
          $ref: '#/responses/UnprocessableEntity'
        '500':
          $ref: '#/responses/ServerError'
  '/webhook-notify':
    post:
      summary: Test endpoint for receiving messages from our own webhook-client
      description: >
        This endpoint receives a notification that matches the webhook notification model.
        This is a test endpoint that represents a receiving server. In production, the Prime will set up a receiving endpoint.
        In testing, this server accepts notifications at this endpoint and simply responds with success and logs them.
        The `webhook-client` is responsible for retrieving messages from the webhook_notifications table and
        sending them to the Prime (this endpoint in our testing case) via an mTLS connection.
      operationId: receiveWebhookNotification
      tags:
        - webhook
      produces:
        - application/json
      consumes:
        - application/json
      parameters:
        - in: body
          required: true
          name: body
          description: The webhook notification being sent
          schema:
            $ref: '#/definitions/WebhookNotification'
      responses:
        '200':
          description: Received notification
          schema:
            $ref: '#/definitions/WebhookNotification'
        '400':
          $ref: '#/responses/InvalidRequest'
        '401':
          $ref: '#/responses/PermissionDenied'
        '403':
          $ref: '#/responses/PermissionDenied'
        '500':
          $ref: '#/responses/ServerError'
  '/payment-requests/{paymentRequestID}/edi':
    parameters:
      - description: UUID of the payment request for which EDI should be generated.
        format: uuid
        in: path
        name: paymentRequestID
        required: true
        type: string
    get:
      summary: getPaymentRequestEDI
      description: |
        Returns the EDI (Electronic Data Interchange) message for the payment request identified
        by the given payment request ID. Note that the EDI returned in the JSON payload will have where there
        would normally be line breaks (due to JSON not allowing line breaks in a string).

        This is a support endpoint and will not be available in production.
      operationId: getPaymentRequestEDI
      tags:
        - paymentRequest
      produces:
        - application/json
      responses:
        '200':
          description: Successfully retrieved payment requests associated with a given move task order
          schema:
            $ref: '#/definitions/PaymentRequestEDI'
        '400':
          $ref: '#/responses/InvalidRequest'
        '401':
          $ref: '#/responses/PermissionDenied'
        '403':
          $ref: '#/responses/PermissionDenied'
        '404':
          $ref: '#/responses/NotFound'
        '409':
          $ref: '#/responses/Conflict'
        '422':
          $ref: '#/responses/UnprocessableEntity'
        '500':
          $ref: '#/responses/ServerError'
  '/payment-requests/process-reviewed':
    patch:
      summary: processReviewedPaymentRequests
      description: |
        Updates the status of reviewed payment requests and sends PRs to Syncada if
        the SendToSyncada flag is set

        This is a support endpoint and will not be available in production.
      operationId: processReviewedPaymentRequests
      tags:
        - paymentRequest
      consumes:
        - application/json
      produces:
        - application/json
      parameters:
        - in: body
          name: body
          required: true
          schema:
            $ref: '#/definitions/ProcessReviewedPaymentRequests'
      responses:
        '200':
          description: Successfully updated status of reviewed payment request and sent to Syncada if that flag is set
          schema:
            $ref: '#/definitions/PaymentRequests'
        '400':
          $ref: '#/responses/InvalidRequest'
        '401':
          $ref: '#/responses/PermissionDenied'
        '403':
          $ref: '#/responses/PermissionDenied'
        '404':
          $ref: '#/responses/NotFound'
        '422':
          $ref: '#/responses/UnprocessableEntity'
        '500':
          $ref: '#/responses/ServerError'
  '/payment-requests/{paymentRequestID}/recalculate':
    parameters:
      - description: UUID of the payment request to recalculate.
        format: uuid
        in: path
        name: paymentRequestID
        required: true
        type: string
    post:
      summary: recalculatePaymentRequest
      description: |
        Recalculates an existing pending payment request by creating a new payment request for the same service
        items but is priced based on the current inputs (weights, dates, etc.). The previously existing payment
        request is then deprecated. A link is made between the new and existing payment requests.

        This is a support endpoint and will not be available in production.
      operationId: recalculatePaymentRequest
      tags:
        - paymentRequest
      produces:
        - application/json
      responses:
        '201':
          description: The new payment request with recalculated pricing.
          schema:
            $ref: '#/definitions/PaymentRequest'
        '400':
          $ref: '#/responses/InvalidRequest'
        '401':
          $ref: '#/responses/PermissionDenied'
        '403':
          $ref: '#/responses/PermissionDenied'
        '404':
          $ref: '#/responses/NotFound'
        '409':
          $ref: '#/responses/Conflict'
        '412':
          $ref: '#/responses/PreconditionFailed'
        '422':
          $ref: '#/responses/UnprocessableEntity'
        '500':
          $ref: '#/responses/ServerError'
definitions:
  Address:
    type: object
    properties:
      id:
        type: string
        format: uuid
        example: c56a4180-65aa-42ec-a945-5fd21dec0538
      streetAddress1:
        type: string
        example: 123 Main Ave
        title: Street address 1
      streetAddress2:
        type: string
        example: Apartment 9000
        x-nullable: true
        title: Street address 2
      streetAddress3:
        type: string
        example: Montmârtre
        x-nullable: true
        title: Address Line 3
      city:
        type: string
        example: Anytown
        title: City
      eTag:
        type: string
        readOnly: true
      state:
        title: State
        type: string
        x-display-value:
          AL: AL
          AK: AK
          AR: AR
          AZ: AZ
          CA: CA
          CO: CO
          CT: CT
          DC: DC
          DE: DE
          FL: FL
          GA: GA
          HI: HI
          IA: IA
          ID: ID
          IL: IL
          IN: IN
          KS: KS
          KY: KY
          LA: LA
          MA: MA
          MD: MD
          ME: ME
          MI: MI
          MN: MN
          MO: MO
          MS: MS
          MT: MT
          NC: NC
          ND: ND
          NE: NE
          NH: NH
          NJ: NJ
          NM: NM
          NV: NV
          NY: NY
          OH: OH
          OK: OK
          OR: OR
          PA: PA
          RI: RI
          SC: SC
          SD: SD
          TN: TN
          TX: TX
          UT: UT
          VA: VA
          VT: VT
          WA: WA
          WI: WI
          WV: WV
          WY: WY
        enum:
          - AL
          - AK
          - AR
          - AZ
          - CA
          - CO
          - CT
          - DC
          - DE
          - FL
          - GA
          - HI
          - IA
          - ID
          - IL
          - IN
          - KS
          - KY
          - LA
          - MA
          - MD
          - ME
          - MI
          - MN
          - MO
          - MS
          - MT
          - NC
          - ND
          - NE
          - NH
          - NJ
          - NM
          - NV
          - NY
          - OH
          - OK
          - OR
          - PA
          - RI
          - SC
          - SD
          - TN
          - TX
          - UT
          - VA
          - VT
          - WA
          - WI
          - WV
          - WY
      postalCode:
        type: string
        format: zip
        title: ZIP
        example: '90210'
        pattern: '^(\d{5}([\-]\d{4})?)$'
      country:
        type: string
        title: Country
        x-nullable: true
        example: 'US'
        default: 'US'
        pattern: '^[A-Z]{2}$'
        description: 'Two-letter country code'
      county:
        type: string
        title: County
        x-nullable: true
        example: LOS ANGELES
      isOconus:
        type: boolean
        title: isOconus
        x-nullable: true
        example: false
    required:
      - streetAddress1
      - city
      - state
      - postalCode
  ClientError:
    type: object
    properties:
      title:
        type: string
      detail:
        type: string
      instance:
        type: string
        format: uuid
    required:
      - title
      - detail
      - instance
  Customer:
    type: object
    properties:
      agency:
        type: string
        title: Agency customer is affilated with
      firstName:
        type: string
        example: Vanya
      lastName:
        type: string
        example: Petrovna
      phone:
        type: string
        format: telephone
        pattern: '^[2-9]\d{2}-\d{3}-\d{4}$'
        x-nullable: true
      email:
        type: string
        format: x-email
        pattern: '^[a-zA-Z0-9._%+-]+@[a-zA-Z0-9.-]+\.[a-zA-Z]{2,}$'
        x-nullable: true
      currentAddress:
        $ref: '#/definitions/Address'
      id:
        type: string
        format: uuid
        example: c56a4180-65aa-42ec-a945-5fd21dec0538
        readOnly: true
      dodID:
        type: string
      userID:
        type: string
        format: uuid
        example: c56a4180-65aa-42ec-a945-5fd21dec0538
      rank:
        $ref: '#/definitions/Rank'
      eTag:
        type: string
        readOnly: true
    required:
      - firstName
      - lastName
      - dodID
      - rank
      - agency
  DeptIndicator:
    type: string
    x-nullable: true
    title: Dept. indicator
    enum:
      - NAVY_AND_MARINES
      - ARMY
      - ARMY_CORPS_OF_ENGINEERS
      - AIR_AND_SPACE_FORCE
      - COAST_GUARD
      - OFFICE_OF_SECRETARY_OF_DEFENSE
    x-display-value:
      NAVY_AND_MARINES: 17 Navy and Marine Corps
      ARMY: 21 Army
      ARMY_CORPS_OF_ENGINEERS: 96 Army Corps of Engineers
      AIR_AND_SPACE_FORCE: 57 Air Force and Space Force
      COAST_GUARD: 70 Coast Guard
      OFFICE_OF_SECRETARY_OF_DEFENSE: 97 Office of the Secretary of Defense
  Document:
    type: object
    properties:
      id:
        type: string
        format: uuid
        example: c56a4180-65aa-42ec-a945-5fd21dec0538
      serviceMemberID:
        type: string
        format: uuid
        title: The service member this document belongs to
      uploads:
        type: array
        items:
          $ref: 'definitions/UploadWithOmissions.yaml'
    required:
      - id
      - serviceMemberID
      - uploads
  DutyLocation:
    type: object
    properties:
      id:
        type: string
        format: uuid
        example: c56a4180-65aa-42ec-a945-5fd21dec0538
      name:
        type: string
        example: Fort Bragg North Station
  Entitlement:
    properties:
      id:
        example: 571008b1-b0de-454d-b843-d71be9f02c04
        format: uuid
        type: string
      authorizedWeight:
        example: 2000
        type: integer
        x-formatting: weight
        x-nullable: true
      unaccompaniedBaggageAllowance:
        type: integer
        example: 3
        x-nullable: true
        description: The amount of weight in pounds that the move is entitled for shipment types of Unaccompanied Baggage.
      dependentsAuthorized:
        example: true
        type: boolean
        x-nullable: true
      gunSafe:
        type: boolean
        example: false
      weightRestriction:
        example: 1500
        type: integer
        x-nullable: true
      nonTemporaryStorage:
        example: false
        type: boolean
        x-nullable: true
      privatelyOwnedVehicle:
        example: false
        type: boolean
        x-nullable: true
      proGearWeight:
        example: 2000
        type: integer
        x-formatting: weight
        readOnly: true
      proGearWeightSpouse:
        example: 500
        type: integer
        x-formatting: weight
        readOnly: true
      requiredMedicalEquipmentWeight:
        example: 500
        type: integer
        x-formatting: weight
      organizationalClothingAndIndividualEquipment:
        type: boolean
        example: false
      storageInTransit:
        example: 90
        type: integer
      totalWeight:
        example: 500
        type: integer
        x-formatting: weight
      totalDependents:
        example: 2
        type: integer
      eTag:
        type: string
        readOnly: true
    type: object
  Error:
    properties:
      title:
        type: string
      detail:
        type: string
      instance:
        type: string
        format: uuid
    required:
      - title
      - detail
    type: object
  MoveStatus:
    type: string
    description: Current status of this MoveTaskOrder
    enum:
      - DRAFT
      - SUBMITTED
      - APPROVED
      - CANCELED
    x-display-value:
      DRAFT: Draft
      SUBMITTED: Submitted
      APPROVED: Approved
      CANCELED: Canceled
  MoveTaskOrder:
    type: object
    required:
      - order
      - contractorID
    properties:
      id:
        example: 1f2270c7-7166-40ae-981e-b200ebdf3054
        format: uuid
        type: string
        readOnly: true
        description: ID of the MoveTaskOrder object.
      createdAt:
        format: date-time
        type: string
        readOnly: true
        description: Date the MoveTaskOrder was created on.
      orderID:
        example: c56a4180-65aa-42ec-a945-5fd21dec0538
        format: uuid
        type: string
        description: ID of the Order object
      order:
        $ref: '#/definitions/Order'
      referenceId:
        example: 1001-3456
        type: string
        readOnly: true
        description: |
          Unique ID associated with this Order.

          No two MoveTaskOrders may have the same ID.
          Attempting to create a MoveTaskOrder may fail if this referenceId has been used already.
      availableToPrimeAt:
        format: date-time
        type: string
        x-nullable: true
        description: |
          Indicates this MoveTaskOrder is available for Prime API handling.

          In production, only MoveTaskOrders for which this is set will be available to the API.
      approvedAt:
        format: date-time
        type: string
        x-nullable: true
        description: |
          Indicates this MoveTaskOrder has been approved by an office user such as the Task Ordering Officer (TOO).
      contractorID:
        type: string
        format: uuid
        description: |
          ID associated with the contractor, in this case Prime
        example: 5db13bb4-6d29-4bdb-bc81-262f4513ecf6
      updatedAt:
        format: date-time
        type: string
        readOnly: true
        description: Date on which this MoveTaskOrder was last updated.
      paymentRequests:
        $ref: '#/definitions/PaymentRequests'
      mtoServiceItems:
        description: Array of MTOServiceItems associated with this MoveTaskOrder.
        type: array
        items:
          $ref: '#/definitions/MTOServiceItem'
      mtoShipments:
        $ref: '#/definitions/MTOShipments'
      ppmType:
        description: If the move is a PPM, indicates whether it is full or partial.
        type: string
        enum:
          - FULL
          - PARTIAL
      ppmEstimatedWeight:
        description: If the move is a PPM, this is the estimated weight in lbs.
        type: integer
      eTag:
        description: |
          Uniquely identifies the state of the MoveTaskOrder object (but not the nested objects)

          It will change everytime the object is updated. Client should store the value.
          Updates to this MoveTaskOrder will require that this eTag be passed in with the If-Match header.
        type: string
        readOnly: true
      status:
        $ref: '#/definitions/MoveStatus'
      moveCode:
        description: Unique 6-character code the customer can use to refer to their move
        type: string
        example: ABC123
        readOnly: true
  MoveTaskOrders:
    items:
      $ref: '#/definitions/MoveTaskOrder'
    type: array
  MTOAgent:
    properties:
      id:
        example: 1f2270c7-7166-40ae-981e-b200ebdf3054
        format: uuid
        readOnly: true
        type: string
      mtoShipmentID:
        example: 1f2270c7-7166-40ae-981e-b200ebdf3054
        format: uuid
        type: string
        readOnly: true
      createdAt:
        format: date-time
        type: string
        readOnly: true
      updatedAt:
        format: date-time
        type: string
        readOnly: true
      firstName:
        type: string
        x-nullable: true
      lastName:
        type: string
        x-nullable: true
      email:
        type: string
        format: x-email
        pattern: '^([a-zA-Z0-9._%+-]+@[a-zA-Z0-9.-]+\.[a-zA-Z]{2,})?$'
        x-nullable: true
      phone:
        type: string
        format: telephone
        pattern: '^([2-9]\d{2}-\d{3}-\d{4})?$'
        x-nullable: true
      agentType:
        $ref: '#/definitions/MTOAgentType'
      eTag:
        type: string
        readOnly: true
    type: object
  MTOAgents:
    items:
      $ref: '#/definitions/MTOAgent'
    type: array
    maxItems: 2
  MTOAgentType:
    type: string
    title: MTO Agent Type
    example: RELEASING_AGENT
    enum:
      - RELEASING_AGENT
      - RECEIVING_AGENT
  MTOHideMove:
    description: describes the MTO ID and a description reason why the move was hidden.
    type: object
    properties:
      moveTaskOrderID:
        example: 1f2270c7-7166-40ae-981e-b200ebdf3054
        format: uuid
        type: string
        description: ID of the associated moveTaskOrder
      hideReason:
        example: invalid name
        type: string
        x-nullable: true
        description: Reason the move was selected to be hidden
  MTOHideMovesResponse:
    description: describes the moves that were hidden that contained non-approved fake data to use in the MilMove system.
    type: object
    properties:
      numberMovesHidden:
        type: integer
        description: Number of moves that were hidden
      moves:
        description: Array of moves that were hidden.
        type: array
        items:
          $ref: '#/definitions/MTOHideMove'
  MTOServiceItem:
    description: MTOServiceItem describes a base type of a service item. Polymorphic type. Both Move Task Orders and MTO Shipments will have MTO Service Items.
    type: object
    discriminator: modelType
    properties:
      id:
        example: 1f2270c7-7166-40ae-981e-b200ebdf3054
        format: uuid
        type: string
        description: ID of the service item
      moveTaskOrderID:
        example: 1f2270c7-7166-40ae-981e-b200ebdf3054
        format: uuid
        type: string
        description: ID of the associated moveTaskOrder
      mtoShipmentID:
        example: 1f2270c7-7166-40ae-981e-b200ebdf3054
        format: uuid
        type: string
        description: ID of the associated mtoShipment
      reServiceName:
        type: string
        readOnly: true
        description: Full descriptive name of the service
      status:
        $ref: '#/definitions/MTOServiceItemStatus'
      rejectionReason:
        example: item was too heavy
        type: string
        x-nullable: true
        description: Reason the service item was rejected by the TOO
      modelType: # Base type and sub-types of MTOServiceItem
        $ref: '#/definitions/MTOServiceItemModelType'
      eTag:
        type: string
        readOnly: true
        description: ETag identifier required to update this object
    required:
      - modelType
      - moveTaskOrderID
  MTOServiceItemBasic: # spectral oas2-unused-definition is OK here due to polymorphism
    description: Describes a basic service item subtype of a MTOServiceItem.
    allOf:
      - $ref: '#/definitions/MTOServiceItem'
      - type: object
        properties:
          reServiceCode:
            $ref: 'definitions/ReServiceCode.yaml'
        required:
          - reServiceCode
  MTOServiceItemDestSIT: # spectral oas2-unused-definition is OK here due to polymorphism
    description: Describes a domestic destination SIT service item. Subtype of a MTOServiceItem.
    allOf:
      - $ref: '#/definitions/MTOServiceItem'
      - type: object
        properties:
          reServiceCode:
            type: string
            description: Service code allowed for this model type.
            enum:
              - DDFSIT # Domestic Destination First Day SIT
              - DDASIT # Domestic Destination Additional SIT
          dateOfContact1:
            format: date
            type: string
            description: Date of attempted contact by the prime corresponding to 'timeMilitary1'.
            x-nullable: true
          timeMilitary1:
            type: string
            example: 1400Z
            description: Time of attempted contact corresponding to `dateOfContact1`, in military format.
            pattern: '\d{4}Z'
          firstAvailableDeliveryDate1:
            format: date
            type: string
            description: First available date that Prime can deliver SIT service item.
          dateOfContact2:
            format: date
            type: string
            description: Date of attempted contact by the prime corresponding to 'timeMilitary2'.
            x-nullable: true
          timeMilitary2:
            type: string
            example: 1400Z
            description: Time of attempted contact corresponding to `dateOfContact2`, in military format.
            pattern: '\d{4}Z'
          firstAvailableDeliveryDate2:
            format: date
            type: string
            description: Second available date that Prime can deliver SIT service item.
          sitEntryDate:
            format: date
            type: string
            description: Entry date for the SIT
          sitDepartureDate:
            format: date
            type: string
            description: Departure date for SIT. This is the end date of the SIT at either origin or destination. This is optional as it can be updated using the UpdateMTOServiceItemSIT modelType at a later date.
            x-nullable: true
        required:
          - reServiceCode
          - dateOfContact1
          - timeMilitary1
          - firstAvailableDeliveryDate1
          - dateOfContact2
          - timeMilitary2
          - firstAvailableDeliveryDate2
          - sitEntryDate
  MTOServiceItemDimension:
    description: Describes a dimension object for the MTOServiceItem.
    type: object
    properties:
      id:
        example: 1f2270c7-7166-40ae-981e-b200ebdf3054
        format: uuid
        type: string
      length:
        description: Length in thousandth inches. 1000 thou = 1 inch.
        example: 1000
        type: integer
        format: int32
      width:
        description: Width in thousandth inches. 1000 thou = 1 inch.
        example: 1000
        type: integer
        format: int32
      height:
        description: Height in thousandth inches. 1000 thou = 1 inch.
        example: 1000
        type: integer
        format: int32
    required:
      - length
      - width
      - height
  MTOServiceItemDomesticCrating: # spectral oas2-unused-definition is OK here due to polymorphism
    description: Describes a domestic crating/uncrating service item subtype of a MTOServiceItem.
    allOf:
      - $ref: '#/definitions/MTOServiceItem'
      - type: object
        properties:
          reServiceCode:
            type: string
            description: Service codes allowed for this model type.
            enum:
              - DCRT # Domestic Crating
              - DUCRT # Domestic Uncrating
          item:
            $ref: '#/definitions/MTOServiceItemDimension'
          crate:
            $ref: '#/definitions/MTOServiceItemDimension'
          description:
            type: string
            example: Decorated horse head to be crated.
          standaloneCrate:
            type: boolean
            x-nullable: true
        required:
          - reServiceCode
          - item
          - crate
          - description
  MTOServiceItemModelType:
    description: |
      Describes all model sub-types for a MTOServiceItem model.

      Using this list, choose the correct modelType in the dropdown, corresponding to the service item type.
        * DOFSIT, DOASIT - MTOServiceItemOriginSIT
        * DDFSIT, DDASIT - MTOServiceItemDestSIT
        * DOSHUT, DDSHUT - MTOServiceItemShuttle
        * DOSHUT, DDSHUT - MTOServiceItemDomesticShuttle
        * DCRT, DUCRT - MTOServiceItemDomesticCrating
        * ICRT, IUCRT - MTOServiceItemInternationalCrating

      The documentation will then update with the supported fields.

    type: string
    enum:
      - MTOServiceItemBasic
      - MTOServiceItemOriginSIT
      - MTOServiceItemDestSIT
      - MTOServiceItemShuttle
<<<<<<< HEAD
      - MTOServiceItemDomesticShuttle
=======
>>>>>>> 8633f874
      - MTOServiceItemInternationalShuttle
      - MTOServiceItemDomesticCrating
      - MTOServiceItemInternationalCrating
  MTOServiceItemOriginSIT: # spectral oas2-unused-definition is OK here due to polymorphism
    description: Describes a domestic origin SIT service item. Subtype of a MTOServiceItem.
    allOf:
      - $ref: '#/definitions/MTOServiceItem'
      - type: object
        properties:
          reServiceCode:
            type: string
            description: Service code allowed for this model type.
            enum:
              - DOFSIT # Domestic Origin First Day SIT
              - DOASIT # Domestic Origin Additional SIT
          reason:
            type: string
            example: Storage items need to be picked up
            description: Explanation of why Prime is picking up SIT item.
          sitPostalCode:
            type: string
            format: zip
            example: '90210'
            pattern: '^(\d{5}([\-]\d{4})?)$'
          sitEntryDate:
            format: date
            type: string
            description: Entry date for the SIT
          sitDepartureDate:
            format: date
            type: string
            x-nullable: true
            description: Departure date for SIT. This is the end date of the SIT at either origin or destination. This is optional as it can be updated using the UpdateMTOServiceItemSIT modelType at a later date.
        required:
          - reServiceCode
          - reason
          - sitPostalCode
          - sitEntryDate
  MTOServiceItemShuttle: # spectral oas2-unused-definition is OK here due to polymorphism
    description: Describes a shuttle service item.
    allOf:
      - $ref: '#/definitions/MTOServiceItem'
      - type: object
        properties:
          reServiceCode:
            type: string
            description: Service codes allowed for this model type.
            enum:
              - DOSHUT # Domestic Origin Shuttle Service
              - DDSHUT # Domestic Destination Shuttle Service
          reason:
            type: string
            example: Storage items need to be picked up.
            description: Explanation of why a shuttle service is required.
          estimatedWeight:
            type: integer
            example: 4200
            description: An estimate of how much weight from a shipment will be included in a shuttling (DDSHUT & DOSHUT) service item.
            x-nullable: true
            x-omitempty: false
          actualWeight:
            type: integer
            example: 4000
            description: Provided by the movers, based on weight tickets. Relevant for shuttling (DDSHUT & DOSHUT) service items.
            x-nullable: true
            x-omitempty: false
        required:
          - reason
          - reServiceCode
          - description
  MTOServiceItemDomesticShuttle: # spectral oas2-unused-definition is OK here due to polymorphism
    description: Describes a shuttle service item.
    allOf:
      - $ref: '#/definitions/MTOServiceItem'
      - type: object
        properties:
          reServiceCode:
            type: string
            description: Service codes allowed for this model type.
            enum:
              - DOSHUT # Domestic Origin Shuttle Service
              - DDSHUT # Domestic Destination Shuttle Service
          reason:
            type: string
            example: Storage items need to be picked up.
            description: Explanation of why a shuttle service is required.
          estimatedWeight:
            type: integer
            example: 4200
            description: An estimate of how much weight from a shipment will be included in a shuttling (DDSHUT & DOSHUT) service item.
            x-nullable: true
            x-omitempty: false
          actualWeight:
            type: integer
            example: 4000
            description: Provided by the movers, based on weight tickets. Relevant for shuttling (DDSHUT & DOSHUT) service items.
            x-nullable: true
            x-omitempty: false
        required:
          - reason
          - reServiceCode
          - description
  MTOServiceItemStatus:
    description: Describes all statuses for a MTOServiceItem.
    type: string
    enum:
      - SUBMITTED
      - APPROVED
      - REJECTED
  MTOShipment:
    properties:
      moveTaskOrderID:
        example: 1f2270c7-7166-40ae-981e-b200ebdf3054
        format: uuid
        type: string
        readOnly: true
      id:
        example: 1f2270c7-7166-40ae-981e-b200ebdf3054
        format: uuid
        type: string
        readOnly: true
      createdAt:
        format: date-time
        type: string
        readOnly: true
      updatedAt:
        format: date-time
        type: string
        readOnly: true
      approvedDate:
        description: date when the shipment was given the status "APPROVED"
        format: date
        type: string
        readOnly: true
      scheduledPickupDate:
        format: date
        type: string
      requestedPickupDate:
        format: date
        type: string
        readOnly: true
      firstAvailableDeliveryDate:
        format: date
        type: string
      primeActualWeight:
        type: integer
        example: 4500
      primeEstimatedWeight:
        type: integer
        example: 4500
      primeEstimatedWeightRecordedDate:
        format: date
        type: string
        readOnly: true
      actualPickupDate:
        format: date
        type: string
      requiredDeliveryDate:
        format: date
        type: string
        readOnly: true
      agents:
        $ref: '#/definitions/MTOAgents'
      mtoServiceItems:
        items:
          $ref: '#/definitions/MTOServiceItem'
        type: array
      customerRemarks:
        type: string
        readOnly: true
        example: handle with care
        x-nullable: true
      shipmentType:
        $ref: '#/definitions/MTOShipmentType'
      pickupAddress:
        $ref: '#/definitions/Address'
      destinationAddress:
        $ref: '#/definitions/Address'
      secondaryPickupAddress:
        $ref: '#/definitions/Address'
      secondaryDeliveryAddress:
        $ref: '#/definitions/Address'
      tertiaryPickupAddress:
        $ref: '#/definitions/Address'
      tertiaryDeliveryAddress:
        $ref: '#/definitions/Address'
      eTag:
        type: string
        readOnly: true
      status:
        type: string
        readOnly: true
        enum:
          - APPROVED
          - SUBMITTED
          - REJECTED
          - CANCELLATION_REQUESTED
          - CANCELED
          - DIVERSION_REQUESTED
      diversion:
        type: boolean
      rejectionReason:
        type: string
        readOnly: true
        example: MTO Shipment not good enough
        x-nullable: true
      pointOfContact:
        type: string
        description: Email or id of a contact person for this update.
      marketCode:
        type: string
        enum:
          - 'd'
          - 'i'
        example: 'd'
        description: 'Single-letter designator for domestic (d) or international (i) shipments'
  MTOShipments:
    items:
      $ref: '#/definitions/MTOShipment'
    type: array
  MTOShipmentType:
    type: string
    title: Shipment Type
    example: HHG
    enum:
      - HHG
      - HHG_INTO_NTS
      - HHG_OUTOF_NTS
      - PPM
      - BOAT_HAUL_AWAY
      - BOAT_TOW_AWAY
      - MOBILE_HOME
      - UNACCOMPANIED_BAGGAGE
    x-display-value:
      HHG: HHG
      HHG_INTO_NTS: NTS
      HHG_OUTOF_NTS: NTS Release
      PPM: PPM
      BOAT_HAUL_AWAY: Boat Haul-Away
      BOAT_TOW_AWAY: Boat Tow-Away
      MOBILE_HOME: Mobile Home
      UNACCOMPANIED_BAGGAGE: Unaccompanied Baggage
  Order:
    properties:
      id:
        description: ID of the Order object.
        example: 1f2270c7-7166-40ae-981e-b200ebdf3054
        format: uuid
        type: string
      customer:
        $ref: '#/definitions/Customer'
      customerID:
        description: |
          ID of the Customer this Order belongs to.

          If creating a MoveTaskOrder. either an existing customerID should be provided or the nested customer object should be populated for creation.
        example: c56a4180-65aa-42ec-a945-5fd21dec0538
        format: uuid
        type: string
        x-nullable: true
      entitlement:
        $ref: '#/definitions/Entitlement'
      destinationDutyLocation:
        $ref: '#/definitions/DutyLocation'
      destinationDutyLocationID:
        example: c56a4180-65aa-42ec-a945-5fd21dec0538
        format: uuid
        type: string
        description: |
          ID of the destination duty station.

          If creating a MoveTaskOrder, this should match an existing duty station.
      ordersType:
        $ref: '#/definitions/OrdersType'
      ordersTypeDetail:
        $ref: '#/definitions/OrdersTypeDetail'
      originDutyLocation:
        $ref: '#/definitions/DutyLocation'
      originDutyLocationID:
        example: c56a4180-65aa-42ec-a945-5fd21dec0538
        format: uuid
        type: string
        description: |
          ID of the origin duty station.

          If creating a MoveTaskOrder, this should match an existing duty station.
      rank:
        $ref: '#/definitions/Rank'
      reportByDate:
        description: Date that the service member must report to the new DutyLocation by.
        type: string
        format: date
      status:
        $ref: '#/definitions/OrdersStatus'
      tac:
        type: string
        title: TAC
        example: 'F8J1'
      departmentIndicator:
        $ref: '#/definitions/DeptIndicator'
      uploadedOrders:
        $ref: '#/definitions/Document'
      uploadedOrdersID:
        example: c56a4180-65aa-42ec-a945-5fd21dec0538
        format: uuid
        type: string
        description: ID of the uploaded document.
      orderNumber:
        description: ID of the military orders associated with this move.
        type: string
        x-nullable: true
        example: '030-00362'
      issueDate:
        description: The date the orders were issued.
        type: string
        format: date
      eTag:
        description: |
          Uniquely identifies the state of the Order object (but not the nested objects)

          It will change everytime the object is updated. Client should store the value.
          Updates to this Order will require that this eTag be passed in with the If-Match header.
        type: string
        readOnly: true
    type: object
    required:
      - orderNumber
      - ordersType
      - ordersTypeDetail
      - rank
      - reportByDate
      - issueDate
      - status
      - uploadedOrdersID
      - tac
      - originDutyLocationID
      - destinationDutyLocationID
      - departmentIndicator
  OrdersStatus:
    type: string
    title: Move status
    enum:
      - DRAFT
      - SUBMITTED
      - APPROVED
      - CANCELED
    x-display-value:
      DRAFT: Draft
      SUBMITTED: Submitted
      APPROVED: Approved
      CANCELED: Canceled
  OrdersType:
    type: string
    title: Orders type
    enum:
      - PERMANENT_CHANGE_OF_STATION
      - LOCAL_MOVE
      - RETIREMENT
      - SEPARATION
      - GHC
      - NTS
      - WOUNDED_WARRIOR
      - BLUEBARK
      - TEMPORARY_DUTY
      - EARLY_RETURN_OF_DEPENDENTS
      - STUDENT_TRAVEL
    x-display-value:
      PERMANENT_CHANGE_OF_STATION: Permanent Change Of Station (PCS)
      LOCAL_MOVE: Local Move
      RETIREMENT: Retirement
      SEPARATION: Separation
      GHC: GHC
      NTS: NTS
      WOUNDED_WARRIOR: Wounded Warrior
      BLUEBARK: BLUEBARK
      TEMPORARY_DUTY: Temporary Duty (TDY)
      EARLY_RETURN_OF_DEPENDENTS: Early Return of Dependents
      STUDENT_TRAVEL: Student Travel
  OrdersTypeDetail:
    type: string
    title: Orders type detail
    enum:
      - HHG_PERMITTED
      - PCS_TDY
      - HHG_RESTRICTED_PROHIBITED
      - HHG_RESTRICTED_AREA
      - INSTRUCTION_20_WEEKS
      - HHG_PROHIBITED_20_WEEKS
      - DELAYED_APPROVAL
    x-display-value:
      HHG_PERMITTED: Shipment of HHG Permitted
      PCS_TDY: PCS with TDY Enroute
      HHG_RESTRICTED_PROHIBITED: Shipment of HHG Restricted or Prohibited
      HHG_RESTRICTED_AREA: HHG Restricted Area-HHG Prohibited
      INSTRUCTION_20_WEEKS: Course of Instruction 20 Weeks or More
      HHG_PROHIBITED_20_WEEKS: Shipment of HHG Prohibited but Authorized within 20 weeks
      DELAYED_APPROVAL: Delayed Approval 20 Weeks or More
    x-nullable: true
  PaymentRequest:
    properties:
      documentPackage:
        $ref: '#/definitions/ProofOfServicePackage'
      id:
        example: c56a4180-65aa-42ec-a945-5fd21dec0538
        format: uuid
        readOnly: true
        type: string
      isFinal:
        default: false
        type: boolean
      moveTaskOrderID:
        example: c56a4180-65aa-42ec-a945-5fd21dec0538
        format: uuid
        type: string
      rejectionReason:
        example: documentation was incomplete
        type: string
        x-nullable: true
      status:
        $ref: '#/definitions/PaymentRequestStatus'
      paymentRequestNumber:
        example: 1234-5678-1
        readOnly: true
        type: string
      recalculationOfPaymentRequestID:
        example: c56a4180-65aa-42ec-a945-5fd21dec0538
        format: uuid
        type: string
        readOnly: true
        x-nullable: true
      eTag:
        type: string
        readOnly: true
    type: object
  PaymentRequestEDI:
    properties:
      id:
        example: c56a4180-65aa-42ec-a945-5fd21dec0538
        format: uuid
        type: string
        readOnly: true
      edi:
        type: string
        readOnly: true
    type: object
  PaymentRequests:
    items:
      $ref: '#/definitions/PaymentRequest'
    type: array
  PaymentRequestStatus:
    $ref: 'definitions/PaymentRequestStatus.yaml'
  ProcessReviewedPaymentRequests:
    type: object
    properties:
      paymentRequestID:
        example: 1f2270c7-7166-40ae-981e-b200ebdf3054
        format: uuid
        type: string
      status:
        $ref: '#/definitions/PaymentRequestStatus'
      sendToSyncada:
        example: true
        type: boolean
        x-nullable: true
      readFromSyncada:
        example: true
        type: boolean
        x-nullable: true
      deleteFromSyncada:
        example: true
        type: boolean
        x-nullable: true
    required:
      - sendToSyncada
      - readFromSyncada
      - deleteFromSyncada
  ProofOfServicePackage:
    properties:
      id:
        example: c56a4180-65aa-42ec-a945-5fd21dec0538
        format: uuid
        type: string
      uploads:
        items:
          $ref: 'definitions/UploadWithOmissions.yaml'
        type: array
    type: object
  Rank:
    description: Rank of the service member, must match specific list of available ranks.
    type: string
    enum:
      - E_1
      - E_2
      - E_3
      - E_4
      - E_5
      - E_6
      - E_7
      - E_8
      - E_9
      - E_9_SPECIAL_SENIOR_ENLISTED
      - O_1_ACADEMY_GRADUATE
      - O_2
      - O_3
      - O_4
      - O_5
      - O_6
      - O_7
      - O_8
      - O_9
      - O_10
      - W_1
      - W_2
      - W_3
      - W_4
      - W_5
      - AVIATION_CADET
      - CIVILIAN_EMPLOYEE
      - ACADEMY_CADET
      - MIDSHIPMAN
  UpdateMTOServiceItemStatus:
    properties:
      status:
        $ref: '#/definitions/MTOServiceItemStatus'
      rejectionReason:
        example: item was too heavy
        type: string
        x-nullable: true
        description: Reason the service item was rejected by the TOO""
  UpdateMTOShipmentStatus:
    properties:
      status:
        type: string
        enum:
          - REJECTED
          - APPROVED
          - SUBMITTED
          - CANCELLATION_REQUESTED
          - CANCELED
          - DIVERSION_REQUESTED
      rejectionReason:
        type: string
        example: MTO Shipment not good enough
        x-nullable: true
  UpdatePaymentRequestStatus:
    properties:
      rejectionReason:
        example: documentation was incomplete
        type: string
        x-nullable: true
        description: A written reason to provide context for the status.
      status:
        $ref: '#/definitions/PaymentRequestStatus'
      eTag:
        type: string
        readOnly: true
        description: Attribute of the payment request object that automatically changes when the request is updated. This matches the value passed in the header for `If-Match`. Required when sending PUT or PATCH requests to prevent updating stale data.
    type: object
  WebhookNotification:
    type: object
    properties:
      id:
        type: string
        format: uuid
        example: c56a4180-65aa-42ec-a945-5fd21dec0538
        readOnly: true
      eventKey:
        type: string
        description: Name of event triggered
        example: 'PaymentRequest.Update'
      createdAt:
        type: string
        format: date-time
        description: Time representing when the event was triggered
        readOnly: true
      updatedAt:
        type: string
        format: date-time
        description: Time representing when the notification was last updated
        readOnly: true
      firstAttemptedAt:
        type: string
        format: date-time
        description: Time representing when the system firstAttempted to send this notification
        readOnly: true
        x-nullable: true
      traceID:
        type: string
        format: uuid
        example: c56a4180-65aa-42ec-a945-5fd21dec0538
        readOnly: false
      moveTaskOrderID:
        type: string
        format: uuid
        example: c56a4180-65aa-42ec-a945-5fd21dec0538
        x-nullable: true
      objectID:
        type: string
        format: uuid
        example: c56a4180-65aa-42ec-a945-5fd21dec0538
        x-nullable: true
      object:
        type: string
        format: JSON
        x-nullable: true
      status:
        $ref: '#/definitions/WebhookNotificationStatus'
  WebhookNotificationStatus:
    description: Statuses available for a Webhook Notification
    type: string
    enum:
      - PENDING
      - SENT
      - SKIPPED
      - FAILING
      - FAILED
responses:
  InvalidRequest:
    description: The request payload is invalid.
    schema:
      $ref: '#/definitions/ClientError'
  NotFound:
    description: The requested resource wasn't found.
    schema:
      $ref: '#/definitions/ClientError'
  PermissionDenied:
    description: The request was denied.
    schema:
      $ref: '#/definitions/ClientError'
  ServerError:
    description: A server error occurred.
    schema:
      $ref: '#/definitions/Error'
  UnprocessableEntity:
    description: The payload was unprocessable.
    schema:
      $ref: 'definitions/ValidationError.yaml'
  PreconditionFailed:
    description: Precondition failed, likely due to a stale eTag (If-Match). Fetch the request again to get the updated eTag value.
    schema:
      $ref: '#/definitions/ClientError'
  Conflict:
    description: There was a conflict with the request.
    schema:
      $ref: '#/definitions/ClientError'<|MERGE_RESOLUTION|>--- conflicted
+++ resolved
@@ -1304,10 +1304,7 @@
       - MTOServiceItemOriginSIT
       - MTOServiceItemDestSIT
       - MTOServiceItemShuttle
-<<<<<<< HEAD
       - MTOServiceItemDomesticShuttle
-=======
->>>>>>> 8633f874
       - MTOServiceItemInternationalShuttle
       - MTOServiceItemDomesticCrating
       - MTOServiceItemInternationalCrating
