swagger: '2.0'
info:
  title: MilMove Support API
  version: 0.0.1
  license:
    name: MIT
    url: 'https://opensource.org/licenses/MIT'
  contact:
    email: milmove-developers@caci.com
  description:
    $ref: info/support_description.md
basePath: /support/v1
schemes:
  - http
tags:
  - $ref: 'tags/moveTaskOrder.yaml'
  - name: paymentRequest
  - name: mtoServiceItem
  - name: mtoShipment
  - name: webhook
paths:
  '/move-task-orders':
    get:
      summary: listMTOs
      description: |
        ### Functionality
        This endpoint lists all MoveTaskOrders regardless of whether or not they have been made available to Prime.

        It will provide nested information about the Customer and any associated MTOShipments, MTOServiceItems and PaymentRequests.

      operationId: listMTOs
      tags:
        - moveTaskOrder
      produces:
        - application/json
      parameters:
        - in: query
          name: since
          type: integer
          format: timestamp
          description: Only return move task orders updated since this time.
      responses:
        '200':
          description: Successfully retrieved all move task orders.
          schema:
            $ref: '#/definitions/MoveTaskOrders'
        '400':
          $ref: '#/responses/InvalidRequest'
        '401':
          $ref: '#/responses/PermissionDenied'
        '403':
          $ref: '#/responses/PermissionDenied'
        '404':
          $ref: '#/responses/NotFound'
        '500':
          $ref: '#/responses/ServerError'
    post:
      summary: createMoveTaskOrder
      description: |
        Creates an instance of moveTaskOrder.
        Currently this will also create a number of nested objects but not all.
        It will currently create
        * MoveTaskOrder
        * Order
        * Customer
        * User
        * Entitlement

        It will not create addresses, duty stations, shipments, payment requests or service items. It requires an existing contractor ID, destination duty station ID,
        origin duty station ID, and an uploaded orders ID to be passed into the request.

        This is a support endpoint and will not be available in production.
      operationId: createMoveTaskOrder
      consumes:
        - application/json
      produces:
        - application/json
      tags:
        - moveTaskOrder
      parameters:
        - in: body
          required: true
          name: body
          schema:
            $ref: '#/definitions/MoveTaskOrder'
      responses:
        '201':
          description: Successfully created MoveTaskOrder object.
          schema:
            $ref: '#/definitions/MoveTaskOrder'
        '400':
          $ref: '#/responses/InvalidRequest'
        '401':
          $ref: '#/responses/PermissionDenied'
        '403':
          $ref: '#/responses/PermissionDenied'
        '404':
          $ref: '#/responses/NotFound'
        '422':
          $ref: '#/responses/UnprocessableEntity'
        '500':
          $ref: '#/responses/ServerError'
  '/move-task-orders/{moveTaskOrderID}':
    parameters:
      - description: UUID of move task order to use.
        in: path
        name: moveTaskOrderID
        required: true
        type: string
    get:
      summary: getMoveTaskOrder
      description: |
        ### Functionality
        This endpoint gets an individual MoveTaskOrder by ID.

        It will provide nested information about the Customer and any associated MTOShipments, MTOServiceItems and PaymentRequests.

        This is a support endpoint and is not available in production.
      operationId: getMoveTaskOrder
      tags:
        - moveTaskOrder
      produces:
        - application/json
      parameters: []
      responses:
        '200':
          description: Successfully retrieve an individual move task order.
          schema:
            $ref: '#/definitions/MoveTaskOrder'
        '401':
          $ref: '#/responses/PermissionDenied'
        '403':
          $ref: '#/responses/PermissionDenied'
        '404':
          $ref: '#/responses/NotFound'
        '500':
          $ref: '#/responses/ServerError'
  '/move-task-orders/{moveTaskOrderID}/available-to-prime':
    parameters:
      - description: UUID of move task order.
        in: path
        name: moveTaskOrderID
        required: true
        type: string
    patch:
      summary: makeMoveTaskOrderAvailable
      description: |
        Updates move task order `availableToPrimeAt` to make it available to prime. No request body required. <br />
        <br />
        This is a support endpoint and will not be available in production.
      operationId: makeMoveTaskOrderAvailable
      tags:
        - moveTaskOrder
      consumes:
        - application/json
      produces:
        - application/json
      parameters:
        - $ref: 'parameters/ifMatch.yaml'
      responses:
        '200':
          description: Successfully made MTO available to Prime.
          schema:
            $ref: '#/definitions/MoveTaskOrder'
        '400':
          $ref: '#/responses/InvalidRequest'
        '401':
          $ref: '#/responses/PermissionDenied'
        '403':
          $ref: '#/responses/PermissionDenied'
        '404':
          $ref: '#/responses/NotFound'
        '412':
          $ref: '#/responses/PreconditionFailed'
        '422':
          $ref: '#/responses/UnprocessableEntity'
        '500':
          $ref: '#/responses/ServerError'
  '/move-task-orders/hide':
    parameters: []
    patch:
      summary: hideNonFakeMoveTaskOrders
      description: |
        Updates move task order without fake user data `show` to false. No request body required. <br />
        <br />
        This is a support endpoint and will not be available in production.
      operationId: hideNonFakeMoveTaskOrders
      tags:
        - moveTaskOrder
      consumes:
        - application/json
      produces:
        - application/json
      responses:
        '200':
          description: Successfully hid MTOs.
          schema:
            $ref: '#/definitions/MTOHideMovesResponse'
        '400':
          $ref: '#/responses/InvalidRequest'
        '401':
          $ref: '#/responses/PermissionDenied'
        '403':
          $ref: '#/responses/PermissionDenied'
        '404':
          $ref: '#/responses/NotFound'
        '409':
          $ref: '#/responses/Conflict'
        '412':
          $ref: '#/responses/PreconditionFailed'
        '422':
          $ref: '#/responses/UnprocessableEntity'
        '500':
          $ref: '#/responses/ServerError'
  /move-task-orders/{moveTaskOrderID}/payment-requests:
    get:
      summary: listMTOPaymentRequests
      description: |
        ### Functionality

        This endpoint lists all PaymentRequests associated with a given MoveTaskOrder.

        This is a support endpoint and is not available in production.

      operationId: listMTOPaymentRequests
      tags:
        - paymentRequest
      produces:
        - application/json
      parameters:
        - description: Only return move task orders updated since this time.
          format: uuid
          in: path
          name: moveTaskOrderID
          required: true
          type: string
      responses:
        '200':
          description: Successfully retrieved payment requests associated with a given move task order
          schema:
            $ref: '#/definitions/PaymentRequests'
        '400':
          $ref: '#/responses/InvalidRequest'
        '401':
          $ref: '#/responses/PermissionDenied'
        '403':
          $ref: '#/responses/PermissionDenied'
        '404':
          $ref: '#/responses/NotFound'
        '500':
          $ref: '#/responses/ServerError'
  '/payment-requests/{paymentRequestID}/status':
    parameters:
      - description: UUID of payment request.
        format: uuid
        in: path
        name: paymentRequestID
        required: true
        type: string
    patch:
      summary: updatePaymentRequestStatus
      description: |
        Updates status of a payment request to REVIEWED, SENT_TO_GEX, RECEIVED_BY_GEX, REVIEWED_AND_ALL_SERVICE_ITEMS_REJECTED, PAID, EDI_ERROR, or DEPRECATED.

        A status of REVIEWED can optionally have a `rejectionReason`.

        This is a support endpoint and is not available in production.
      operationId: updatePaymentRequestStatus
      tags:
        - paymentRequest
      consumes:
        - application/json
      produces:
        - application/json
      parameters:
        - $ref: 'parameters/ifMatch.yaml'
        - in: body
          name: body
          required: true
          schema:
            $ref: '#/definitions/UpdatePaymentRequestStatus'
      responses:
        '200':
          description: Successfully updated payment request status.
          schema:
            $ref: '#/definitions/PaymentRequest'
        '400':
          $ref: '#/responses/InvalidRequest'
        '401':
          $ref: '#/responses/PermissionDenied'
        '403':
          $ref: '#/responses/PermissionDenied'
        '404':
          $ref: '#/responses/NotFound'
        '409':
          $ref: '#/responses/Conflict'
        '412':
          $ref: '#/responses/PreconditionFailed'
        '422':
          $ref: '#/responses/UnprocessableEntity'
        '500':
          $ref: '#/responses/ServerError'
  '/mto-service-items/{mtoServiceItemID}/status':
    parameters:
      - description: UUID of mto service item to use.
        in: path
        name: mtoServiceItemID
        required: true
        type: string
    patch:
      summary: updateMTOServiceItemStatus
      description: |
        Updates the status of a service item for a move to APPROVED or REJECTED. <br />
        <br />
        This is a support endpoint and will not be available in production.
      operationId: updateMTOServiceItemStatus
      tags:
        - mtoServiceItem
      consumes:
        - application/json
      produces:
        - application/json
      parameters:
        - $ref: 'parameters/ifMatch.yaml'
        - in: body
          name: body
          required: true
          schema:
            $ref: '#/definitions/UpdateMTOServiceItemStatus'
      responses:
        '200':
          description: Successfully updated service item status for a move task order.
          schema:
            $ref: '#/definitions/MTOServiceItem'
        '400':
          $ref: '#/responses/InvalidRequest'
        '401':
          $ref: '#/responses/PermissionDenied'
        '403':
          $ref: '#/responses/PermissionDenied'
        '404':
          $ref: '#/responses/NotFound'
        '409':
          $ref: '#/responses/Conflict'
        '412':
          $ref: '#/responses/PreconditionFailed'
        '422':
          $ref: '#/responses/UnprocessableEntity'
        '500':
          $ref: '#/responses/ServerError'
  '/mto-shipments/{mtoShipmentID}/status':
    parameters:
      - description: UUID of the shipment being updated.
        in: path
        name: mtoShipmentID
        required: true
        format: uuid
        type: string
    patch:
      summary: updateMTOShipmentStatus
      description: >
        Updates a shipment's status to APPROVED or REJECTED for the purpose of testing the Prime API. If APPROVED,
        `rejectionReason` should be blank and any value passed through the body will be ignored. If REJECTED, a value in
        `rejectionReason` is required. <br />
        <br />
        This is a support endpoint and will not be available in production.
      operationId: updateMTOShipmentStatus
      tags:
        - mtoShipment
      consumes:
        - application/json
      produces:
        - application/json
      parameters:
        - $ref: 'parameters/ifMatch.yaml'
        - in: body
          name: body
          required: true
          schema:
            $ref: '#/definitions/UpdateMTOShipmentStatus'
      responses:
        '200':
          description: Successfully updated the shipment's status.
          schema:
            $ref: '#/definitions/MTOShipment'
        '400':
          $ref: '#/responses/InvalidRequest'
        '401':
          $ref: '#/responses/PermissionDenied'
        '403':
          $ref: '#/responses/PermissionDenied'
        '404':
          $ref: '#/responses/NotFound'
        '409':
          $ref: '#/responses/Conflict'
        '412':
          $ref: '#/responses/PreconditionFailed'
        '422':
          $ref: '#/responses/UnprocessableEntity'
        '500':
          $ref: '#/responses/ServerError'
  '/webhook-notifications':
    post:
      summary: Test endpoint for creating webhook notifications
      description: >
        This endpoint creates a webhook notification in the database.
        If the webhook client is running, it may send the notification soon after creation.
      operationId: createWebhookNotification
      tags:
        - webhook
      produces:
        - application/json
      consumes:
        - application/json
      parameters:
        - in: body
          name: body
          description: The notification sent by webhook-client.
          schema:
            $ref: '#/definitions/WebhookNotification'
      responses:
        '201':
          description: Successful creation
          schema:
            $ref: '#/definitions/WebhookNotification'
        '422':
          $ref: '#/responses/UnprocessableEntity'
        '500':
          $ref: '#/responses/ServerError'
  '/webhook-notify':
    post:
      summary: Test endpoint for receiving messages from our own webhook-client
      description: >
        This endpoint receives a notification that matches the webhook notification model.
        This is a test endpoint that represents a receiving server. In production, the Prime will set up a receiving endpoint.
        In testing, this server accepts notifications at this endpoint and simply responds with success and logs them.
        The `webhook-client` is responsible for retrieving messages from the webhook_notifications table and
        sending them to the Prime (this endpoint in our testing case) via an mTLS connection.
      operationId: receiveWebhookNotification
      tags:
        - webhook
      produces:
        - application/json
      consumes:
        - application/json
      parameters:
        - in: body
          required: true
          name: body
          description: The webhook notification being sent
          schema:
            $ref: '#/definitions/WebhookNotification'
      responses:
        '200':
          description: Received notification
          schema:
            $ref: '#/definitions/WebhookNotification'
        '400':
          $ref: '#/responses/InvalidRequest'
        '401':
          $ref: '#/responses/PermissionDenied'
        '403':
          $ref: '#/responses/PermissionDenied'
        '500':
          $ref: '#/responses/ServerError'
  '/payment-requests/{paymentRequestID}/edi':
    parameters:
      - description: UUID of the payment request for which EDI should be generated.
        format: uuid
        in: path
        name: paymentRequestID
        required: true
        type: string
    get:
      summary: getPaymentRequestEDI
      description: |
        Returns the EDI (Electronic Data Interchange) message for the payment request identified
        by the given payment request ID. Note that the EDI returned in the JSON payload will have where there
        would normally be line breaks (due to JSON not allowing line breaks in a string).

        This is a support endpoint and will not be available in production.
      operationId: getPaymentRequestEDI
      tags:
        - paymentRequest
      produces:
        - application/json
      responses:
        '200':
          description: Successfully retrieved payment requests associated with a given move task order
          schema:
            $ref: '#/definitions/PaymentRequestEDI'
        '400':
          $ref: '#/responses/InvalidRequest'
        '401':
          $ref: '#/responses/PermissionDenied'
        '403':
          $ref: '#/responses/PermissionDenied'
        '404':
          $ref: '#/responses/NotFound'
        '409':
          $ref: '#/responses/Conflict'
        '422':
          $ref: '#/responses/UnprocessableEntity'
        '500':
          $ref: '#/responses/ServerError'
  '/payment-requests/process-reviewed':
    patch:
      summary: processReviewedPaymentRequests
      description: |
        Updates the status of reviewed payment requests and sends PRs to Syncada if
        the SendToSyncada flag is set

        This is a support endpoint and will not be available in production.
      operationId: processReviewedPaymentRequests
      tags:
        - paymentRequest
      consumes:
        - application/json
      produces:
        - application/json
      parameters:
        - in: body
          name: body
          required: true
          schema:
            $ref: '#/definitions/ProcessReviewedPaymentRequests'
      responses:
        '200':
          description: Successfully updated status of reviewed payment request and sent to Syncada if that flag is set
          schema:
            $ref: '#/definitions/PaymentRequests'
        '400':
          $ref: '#/responses/InvalidRequest'
        '401':
          $ref: '#/responses/PermissionDenied'
        '403':
          $ref: '#/responses/PermissionDenied'
        '404':
          $ref: '#/responses/NotFound'
        '422':
          $ref: '#/responses/UnprocessableEntity'
        '500':
          $ref: '#/responses/ServerError'
  '/payment-requests/{paymentRequestID}/recalculate':
    parameters:
      - description: UUID of the payment request to recalculate.
        format: uuid
        in: path
        name: paymentRequestID
        required: true
        type: string
    post:
      summary: recalculatePaymentRequest
      description: |
        Recalculates an existing pending payment request by creating a new payment request for the same service
        items but is priced based on the current inputs (weights, dates, etc.). The previously existing payment
        request is then deprecated. A link is made between the new and existing payment requests.

        This is a support endpoint and will not be available in production.
      operationId: recalculatePaymentRequest
      tags:
        - paymentRequest
      produces:
        - application/json
      responses:
        '201':
          description: The new payment request with recalculated pricing.
          schema:
            $ref: '#/definitions/PaymentRequest'
        '400':
          $ref: '#/responses/InvalidRequest'
        '401':
          $ref: '#/responses/PermissionDenied'
        '403':
          $ref: '#/responses/PermissionDenied'
        '404':
          $ref: '#/responses/NotFound'
        '409':
          $ref: '#/responses/Conflict'
        '412':
          $ref: '#/responses/PreconditionFailed'
        '422':
          $ref: '#/responses/UnprocessableEntity'
        '500':
          $ref: '#/responses/ServerError'
definitions:
  Address:
    type: object
    properties:
      id:
        type: string
        format: uuid
        example: c56a4180-65aa-42ec-a945-5fd21dec0538
      streetAddress1:
        type: string
        example: 123 Main Ave
        title: Street address 1
      streetAddress2:
        type: string
        example: Apartment 9000
        x-nullable: true
        title: Street address 2
      streetAddress3:
        type: string
        example: Montmârtre
        x-nullable: true
        title: Address Line 3
      city:
        type: string
        example: Anytown
        title: City
      eTag:
        type: string
        readOnly: true
      state:
        title: State
        type: string
        x-display-value:
          AL: AL
          AK: AK
          AR: AR
          AZ: AZ
          CA: CA
          CO: CO
          CT: CT
          DC: DC
          DE: DE
          FL: FL
          GA: GA
          HI: HI
          IA: IA
          ID: ID
          IL: IL
          IN: IN
          KS: KS
          KY: KY
          LA: LA
          MA: MA
          MD: MD
          ME: ME
          MI: MI
          MN: MN
          MO: MO
          MS: MS
          MT: MT
          NC: NC
          ND: ND
          NE: NE
          NH: NH
          NJ: NJ
          NM: NM
          NV: NV
          NY: NY
          OH: OH
          OK: OK
          OR: OR
          PA: PA
          RI: RI
          SC: SC
          SD: SD
          TN: TN
          TX: TX
          UT: UT
          VA: VA
          VT: VT
          WA: WA
          WI: WI
          WV: WV
          WY: WY
        enum:
          - AL
          - AK
          - AR
          - AZ
          - CA
          - CO
          - CT
          - DC
          - DE
          - FL
          - GA
          - HI
          - IA
          - ID
          - IL
          - IN
          - KS
          - KY
          - LA
          - MA
          - MD
          - ME
          - MI
          - MN
          - MO
          - MS
          - MT
          - NC
          - ND
          - NE
          - NH
          - NJ
          - NM
          - NV
          - NY
          - OH
          - OK
          - OR
          - PA
          - RI
          - SC
          - SD
          - TN
          - TX
          - UT
          - VA
          - VT
          - WA
          - WI
          - WV
          - WY
      postalCode:
        type: string
        format: zip
        title: ZIP
        example: '90210'
        pattern: '^(\d{5}([\-]\d{4})?)$'
      country:
        type: string
        title: Country
        x-nullable: true
        example: 'USA'
        default: USA
    required:
      - streetAddress1
      - city
      - state
      - postalCode
  ClientError:
    type: object
    properties:
      title:
        type: string
      detail:
        type: string
      instance:
        type: string
        format: uuid
    required:
      - title
      - detail
      - instance
  Customer:
    type: object
    properties:
      agency:
        type: string
        title: Agency customer is affilated with
      firstName:
        type: string
        example: Vanya
      lastName:
        type: string
        example: Petrovna
      phone:
        type: string
        format: telephone
        pattern: '^[2-9]\d{2}-\d{3}-\d{4}$'
        x-nullable: true
      email:
        type: string
        format: x-email
        pattern: '^[a-zA-Z0-9._%+-]+@[a-zA-Z0-9.-]+\.[a-zA-Z]{2,}$'
        x-nullable: true
      currentAddress:
        $ref: '#/definitions/Address'
      id:
        type: string
        format: uuid
        example: c56a4180-65aa-42ec-a945-5fd21dec0538
        readOnly: true
      dodID:
        type: string
      userID:
        type: string
        format: uuid
        example: c56a4180-65aa-42ec-a945-5fd21dec0538
      rank:
        $ref: '#/definitions/Rank'
      eTag:
        type: string
        readOnly: true
    required:
      - firstName
      - lastName
      - dodID
      - rank
      - agency
  DeptIndicator:
    type: string
    x-nullable: true
    title: Dept. indicator
    enum:
      - NAVY_AND_MARINES
      - ARMY
      - ARMY_CORPS_OF_ENGINEERS
      - AIR_AND_SPACE_FORCE
      - COAST_GUARD
      - OFFICE_OF_SECRETARY_OF_DEFENSE
    x-display-value:
      NAVY_AND_MARINES: 17 Navy and Marine Corps
      ARMY: 21 Army
      ARMY_CORPS_OF_ENGINEERS: 96 Army Corps of Engineers
      AIR_AND_SPACE_FORCE: 57 Air Force and Space Force
      COAST_GUARD: 70 Coast Guard
      OFFICE_OF_SECRETARY_OF_DEFENSE: 97 Office of the Secretary of Defense
  Document:
    type: object
    properties:
      id:
        type: string
        format: uuid
        example: c56a4180-65aa-42ec-a945-5fd21dec0538
      serviceMemberID:
        type: string
        format: uuid
        title: The service member this document belongs to
      uploads:
        type: array
        items:
          $ref: 'definitions/UploadWithOmissions.yaml'
    required:
      - id
      - serviceMemberID
      - uploads
  DutyLocation:
    type: object
    properties:
      id:
        type: string
        format: uuid
        example: c56a4180-65aa-42ec-a945-5fd21dec0538
      name:
        type: string
        example: Fort Bragg North Station
  Entitlement:
    properties:
      id:
        example: 571008b1-b0de-454d-b843-d71be9f02c04
        format: uuid
        type: string
      authorizedWeight:
        example: 2000
        type: integer
        x-formatting: weight
        x-nullable: true
      dependentsAuthorized:
        example: true
        type: boolean
        x-nullable: true
      nonTemporaryStorage:
        example: false
        type: boolean
        x-nullable: true
      privatelyOwnedVehicle:
        example: false
        type: boolean
        x-nullable: true
      proGearWeight:
        example: 2000
        type: integer
        x-formatting: weight
        readOnly: true
      proGearWeightSpouse:
        example: 500
        type: integer
        x-formatting: weight
        readOnly: true
      requiredMedicalEquipmentWeight:
        example: 500
        type: integer
        x-formatting: weight
      organizationalClothingAndIndividualEquipment:
        type: boolean
        example: false
      storageInTransit:
        example: 90
        type: integer
      totalWeight:
        example: 500
        type: integer
        x-formatting: weight
      totalDependents:
        example: 2
        type: integer
      eTag:
        type: string
        readOnly: true
    type: object
  Error:
    properties:
      title:
        type: string
      detail:
        type: string
      instance:
        type: string
        format: uuid
    required:
      - title
      - detail
    type: object
  MoveStatus:
    type: string
    description: Current status of this MoveTaskOrder
    enum:
      - DRAFT
      - SUBMITTED
      - APPROVED
      - CANCELED
    x-display-value:
      DRAFT: Draft
      SUBMITTED: Submitted
      APPROVED: Approved
      CANCELED: Canceled
  MoveTaskOrder:
    type: object
    required:
      - order
      - contractorID
    properties:
      id:
        example: 1f2270c7-7166-40ae-981e-b200ebdf3054
        format: uuid
        type: string
        readOnly: true
        description: ID of the MoveTaskOrder object.
      createdAt:
        format: date-time
        type: string
        readOnly: true
        description: Date the MoveTaskOrder was created on.
      orderID:
        example: c56a4180-65aa-42ec-a945-5fd21dec0538
        format: uuid
        type: string
        description: ID of the Order object
      order:
        $ref: '#/definitions/Order'
      referenceId:
        example: 1001-3456
        type: string
        readOnly: true
        description: |
          Unique ID associated with this Order.

          No two MoveTaskOrders may have the same ID.
          Attempting to create a MoveTaskOrder may fail if this referenceId has been used already.
      availableToPrimeAt:
        format: date-time
        type: string
        x-nullable: true
        description: |
          Indicates this MoveTaskOrder is available for Prime API handling.

          In production, only MoveTaskOrders for which this is set will be available to the API.
      contractorID:
        type: string
        format: uuid
        description: |
          ID associated with the contractor, in this case Prime
        example: 5db13bb4-6d29-4bdb-bc81-262f4513ecf6
      updatedAt:
        format: date-time
        type: string
        readOnly: true
        description: Date on which this MoveTaskOrder was last updated.
      paymentRequests:
        $ref: '#/definitions/PaymentRequests'
      mtoServiceItems:
        description: Array of MTOServiceItems associated with this MoveTaskOrder.
        type: array
        items:
          $ref: '#/definitions/MTOServiceItem'
      mtoShipments:
        $ref: '#/definitions/MTOShipments'
      ppmType:
        description: If the move is a PPM, indicates whether it is full or partial.
        type: string
        enum:
          - FULL
          - PARTIAL
      ppmEstimatedWeight:
        description: If the move is a PPM, this is the estimated weight in lbs.
        type: integer
      eTag:
        description: |
          Uniquely identifies the state of the MoveTaskOrder object (but not the nested objects)

          It will change everytime the object is updated. Client should store the value.
          Updates to this MoveTaskOrder will require that this eTag be passed in with the If-Match header.
        type: string
        readOnly: true
      status:
        $ref: '#/definitions/MoveStatus'
      moveCode:
        description: Unique 6-character code the customer can use to refer to their move
        type: string
        example: ABC123
        readOnly: true
  MoveTaskOrders:
    items:
      $ref: '#/definitions/MoveTaskOrder'
    type: array
  MTOAgent:
    properties:
      id:
        example: 1f2270c7-7166-40ae-981e-b200ebdf3054
        format: uuid
        readOnly: true
        type: string
      mtoShipmentID:
        example: 1f2270c7-7166-40ae-981e-b200ebdf3054
        format: uuid
        type: string
        readOnly: true
      createdAt:
        format: date-time
        type: string
        readOnly: true
      updatedAt:
        format: date-time
        type: string
        readOnly: true
      firstName:
        type: string
        x-nullable: true
      lastName:
        type: string
        x-nullable: true
      email:
        type: string
        format: x-email
        pattern: '^([a-zA-Z0-9._%+-]+@[a-zA-Z0-9.-]+\.[a-zA-Z]{2,})?$'
        x-nullable: true
      phone:
        type: string
        format: telephone
        pattern: '^([2-9]\d{2}-\d{3}-\d{4})?$'
        x-nullable: true
      agentType:
        $ref: '#/definitions/MTOAgentType'
      eTag:
        type: string
        readOnly: true
    type: object
  MTOAgents:
    items:
      $ref: '#/definitions/MTOAgent'
    type: array
    maxItems: 2
  MTOAgentType:
    type: string
    title: MTO Agent Type
    example: RELEASING_AGENT
    enum:
      - RELEASING_AGENT
      - RECEIVING_AGENT
  MTOHideMove:
    description: describes the MTO ID and a description reason why the move was hidden.
    type: object
    properties:
      moveTaskOrderID:
        example: 1f2270c7-7166-40ae-981e-b200ebdf3054
        format: uuid
        type: string
        description: ID of the associated moveTaskOrder
      hideReason:
        example: invalid name
        type: string
        x-nullable: true
        description: Reason the move was selected to be hidden
  MTOHideMovesResponse:
    description: describes the moves that were hidden that contained non-approved fake data to use in the MilMove system.
    type: object
    properties:
      numberMovesHidden:
        type: integer
        description: Number of moves that were hidden
      moves:
        description: Array of moves that were hidden.
        type: array
        items:
          $ref: '#/definitions/MTOHideMove'
  MTOServiceItem:
    description: MTOServiceItem describes a base type of a service item. Polymorphic type. Both Move Task Orders and MTO Shipments will have MTO Service Items.
    type: object
    discriminator: modelType
    properties:
      id:
        example: 1f2270c7-7166-40ae-981e-b200ebdf3054
        format: uuid
        type: string
        description: ID of the service item
      moveTaskOrderID:
        example: 1f2270c7-7166-40ae-981e-b200ebdf3054
        format: uuid
        type: string
        description: ID of the associated moveTaskOrder
      mtoShipmentID:
        example: 1f2270c7-7166-40ae-981e-b200ebdf3054
        format: uuid
        type: string
        description: ID of the associated mtoShipment
      reServiceName:
        type: string
        readOnly: true
        description: Full descriptive name of the service
      status:
        $ref: '#/definitions/MTOServiceItemStatus'
      rejectionReason:
        example: item was too heavy
        type: string
        x-nullable: true
        description: Reason the service item was rejected by the TOO
      modelType: # Base type and sub-types of MTOServiceItem
        $ref: '#/definitions/MTOServiceItemModelType'
      eTag:
        type: string
        readOnly: true
        description: ETag identifier required to update this object
    required:
      - modelType
      - moveTaskOrderID
  MTOServiceItemBasic: # spectral oas2-unused-definition is OK here due to polymorphism
    description: Describes a basic service item subtype of a MTOServiceItem.
    allOf:
      - $ref: '#/definitions/MTOServiceItem'
      - type: object
        properties:
          reServiceCode:
            $ref: 'definitions/ReServiceCode.yaml'
        required:
          - reServiceCode
  MTOServiceItemDestSIT: # spectral oas2-unused-definition is OK here due to polymorphism
    description: Describes a domestic destination SIT service item. Subtype of a MTOServiceItem.
    allOf:
      - $ref: '#/definitions/MTOServiceItem'
      - type: object
        properties:
          reServiceCode:
            type: string
            description: Service code allowed for this model type.
            enum:
              - DDFSIT # Domestic Destination First Day SIT
              - DDASIT # Domestic Destination Additional SIT
          dateOfContact1:
            format: date
            type: string
            description: Date of attempted contact by the prime corresponding to 'timeMilitary1'.
            x-nullable: true
          timeMilitary1:
            type: string
            example: 1400Z
            description: Time of attempted contact corresponding to `dateOfContact1`, in military format.
            pattern: '\d{4}Z'
          firstAvailableDeliveryDate1:
            format: date
            type: string
            description: First available date that Prime can deliver SIT service item.
          dateOfContact2:
            format: date
            type: string
            description: Date of attempted contact by the prime corresponding to 'timeMilitary2'.
            x-nullable: true
          timeMilitary2:
            type: string
            example: 1400Z
            description: Time of attempted contact corresponding to `dateOfContact2`, in military format.
            pattern: '\d{4}Z'
          firstAvailableDeliveryDate2:
            format: date
            type: string
            description: Second available date that Prime can deliver SIT service item.
          sitEntryDate:
            format: date
            type: string
            description: Entry date for the SIT
          sitDepartureDate:
            format: date
            type: string
            description: Departure date for SIT. This is the end date of the SIT at either origin or destination. This is optional as it can be updated using the UpdateMTOServiceItemSIT modelType at a later date.
            x-nullable: true
        required:
          - reServiceCode
          - dateOfContact1
          - timeMilitary1
          - firstAvailableDeliveryDate1
          - dateOfContact2
          - timeMilitary2
          - firstAvailableDeliveryDate2
          - sitEntryDate
  MTOServiceItemDimension:
    description: Describes a dimension object for the MTOServiceItem.
    type: object
    properties:
      id:
        example: 1f2270c7-7166-40ae-981e-b200ebdf3054
        format: uuid
        type: string
      length:
        description: Length in thousandth inches. 1000 thou = 1 inch.
        example: 1000
        type: integer
        format: int32
      width:
        description: Width in thousandth inches. 1000 thou = 1 inch.
        example: 1000
        type: integer
        format: int32
      height:
        description: Height in thousandth inches. 1000 thou = 1 inch.
        example: 1000
        type: integer
        format: int32
    required:
      - length
      - width
      - height
  MTOServiceItemDomesticCrating: # spectral oas2-unused-definition is OK here due to polymorphism
    description: Describes a domestic crating/uncrating service item subtype of a MTOServiceItem.
    allOf:
      - $ref: '#/definitions/MTOServiceItem'
      - type: object
        properties:
          reServiceCode:
            type: string
            description: Service codes allowed for this model type.
            enum:
              - DCRT # Domestic Crating
              - DUCRT # Domestic Uncrating
          item:
            $ref: '#/definitions/MTOServiceItemDimension'
          crate:
            $ref: '#/definitions/MTOServiceItemDimension'
          description:
            type: string
            example: Decorated horse head to be crated.
        required:
          - reServiceCode
          - item
          - crate
          - description
  MTOServiceItemModelType:
    description: |
      Describes all model sub-types for a MTOServiceItem model.

      Using this list, choose the correct modelType in the dropdown, corresponding to the service item type.
        * DOFSIT, DOASIT - MTOServiceItemOriginSIT
        * DDFSIT, DDASIT - MTOServiceItemDestSIT
        * DOSHUT, DDSHUT - MTOServiceItemShuttle
        * DCRT, DUCRT - MTOServiceItemDomesticCrating

      The documentation will then update with the supported fields.

    type: string
    enum:
      - MTOServiceItemBasic
      - MTOServiceItemOriginSIT
      - MTOServiceItemDestSIT
      - MTOServiceItemShuttle
      - MTOServiceItemDomesticCrating
  MTOServiceItemOriginSIT: # spectral oas2-unused-definition is OK here due to polymorphism
    description: Describes a domestic origin SIT service item. Subtype of a MTOServiceItem.
    allOf:
      - $ref: '#/definitions/MTOServiceItem'
      - type: object
        properties:
          reServiceCode:
            type: string
            description: Service code allowed for this model type.
            enum:
              - DOFSIT # Domestic Origin First Day SIT
              - DOASIT # Domestic Origin Additional SIT
          reason:
            type: string
            example: Storage items need to be picked up
            description: Explanation of why Prime is picking up SIT item.
          sitPostalCode:
            type: string
            format: zip
            example: '90210'
            pattern: '^(\d{5}([\-]\d{4})?)$'
          sitEntryDate:
            format: date
            type: string
            description: Entry date for the SIT
          sitDepartureDate:
            format: date
            type: string
            x-nullable: true
            description: Departure date for SIT. This is the end date of the SIT at either origin or destination. This is optional as it can be updated using the UpdateMTOServiceItemSIT modelType at a later date.
        required:
          - reServiceCode
          - reason
          - sitPostalCode
          - sitEntryDate
  MTOServiceItemShuttle: # spectral oas2-unused-definition is OK here due to polymorphism
    description: Describes a shuttle service item.
    allOf:
      - $ref: '#/definitions/MTOServiceItem'
      - type: object
        properties:
          reServiceCode:
            type: string
            description: Service codes allowed for this model type.
            enum:
              - DOSHUT # Domestic Origin Shuttle Service
              - DDSHUT # Domestic Destination Shuttle Service
          reason:
            type: string
            example: Storage items need to be picked up.
            description: Explanation of why a shuttle service is required.
          estimatedWeight:
            type: integer
            example: 4200
            description: An estimate of how much weight from a shipment will be included in a shuttling (DDSHUT & DOSHUT) service item.
            x-nullable: true
            x-omitempty: false
          actualWeight:
            type: integer
            example: 4000
            description: Provided by the movers, based on weight tickets. Relevant for shuttling (DDSHUT & DOSHUT) service items.
            x-nullable: true
            x-omitempty: false
        required:
          - reason
          - reServiceCode
          - description
  MTOServiceItemStatus:
    description: Describes all statuses for a MTOServiceItem.
    type: string
    enum:
      - SUBMITTED
      - APPROVED
      - REJECTED
  MTOShipment:
    properties:
      moveTaskOrderID:
        example: 1f2270c7-7166-40ae-981e-b200ebdf3054
        format: uuid
        type: string
        readOnly: true
      id:
        example: 1f2270c7-7166-40ae-981e-b200ebdf3054
        format: uuid
        type: string
        readOnly: true
      createdAt:
        format: date-time
        type: string
        readOnly: true
      updatedAt:
        format: date-time
        type: string
        readOnly: true
      approvedDate:
        description: date when the shipment was given the status "APPROVED"
        format: date
        type: string
        readOnly: true
      scheduledPickupDate:
        format: date
        type: string
      requestedPickupDate:
        format: date
        type: string
        readOnly: true
      firstAvailableDeliveryDate:
        format: date
        type: string
      primeActualWeight:
        type: integer
        example: 4500
      primeEstimatedWeight:
        type: integer
        example: 4500
      primeEstimatedWeightRecordedDate:
        format: date
        type: string
        readOnly: true
      actualPickupDate:
        format: date
        type: string
      requiredDeliveryDate:
        format: date
        type: string
        readOnly: true
      agents:
        $ref: '#/definitions/MTOAgents'
      mtoServiceItems:
        items:
          $ref: '#/definitions/MTOServiceItem'
        type: array
      customerRemarks:
        type: string
        readOnly: true
        example: handle with care
        x-nullable: true
      shipmentType:
        $ref: '#/definitions/MTOShipmentType'
      pickupAddress:
        $ref: '#/definitions/Address'
      destinationAddress:
        $ref: '#/definitions/Address'
      secondaryPickupAddress:
        $ref: '#/definitions/Address'
      secondaryDeliveryAddress:
        $ref: '#/definitions/Address'
      eTag:
        type: string
        readOnly: true
      status:
        type: string
        readOnly: true
        enum:
          - APPROVED
          - SUBMITTED
          - REJECTED
          - CANCELLATION_REQUESTED
          - CANCELED
          - DIVERSION_REQUESTED
      diversion:
        type: boolean
      rejectionReason:
        type: string
        readOnly: true
        example: MTO Shipment not good enough
        x-nullable: true
      pointOfContact:
        type: string
        description: Email or id of a contact person for this update.
  MTOShipments:
    items:
      $ref: '#/definitions/MTOShipment'
    type: array
  MTOShipmentType:
    type: string
    title: Shipment Type
    example: HHG
    enum:
      - HHG
      - INTERNATIONAL_HHG
      - INTERNATIONAL_UB
    x-display-value:
      HHG: HHG
      INTERNATIONAL_HHG: International HHG
      INTERNATIONAL_UB: International UB
  Order:
    properties:
      id:
        description: ID of the Order object.
        example: 1f2270c7-7166-40ae-981e-b200ebdf3054
        format: uuid
        type: string
      customer:
        $ref: '#/definitions/Customer'
      customerID:
        description: |
          ID of the Customer this Order belongs to.

          If creating a MoveTaskOrder. either an existing customerID should be provided or the nested customer object should be populated for creation.
        example: c56a4180-65aa-42ec-a945-5fd21dec0538
        format: uuid
        type: string
        x-nullable: true
      entitlement:
        $ref: '#/definitions/Entitlement'
      destinationDutyLocation:
        $ref: '#/definitions/DutyLocation'
      destinationDutyLocationID:
        example: c56a4180-65aa-42ec-a945-5fd21dec0538
        format: uuid
        type: string
        description: |
          ID of the destination duty station.

          If creating a MoveTaskOrder, this should match an existing duty station.
      ordersType:
        $ref: '#/definitions/OrdersType'
      ordersTypeDetail:
        $ref: '#/definitions/OrdersTypeDetail'
      originDutyLocation:
        $ref: '#/definitions/DutyLocation'
      originDutyLocationID:
        example: c56a4180-65aa-42ec-a945-5fd21dec0538
        format: uuid
        type: string
        description: |
          ID of the origin duty station.

          If creating a MoveTaskOrder, this should match an existing duty station.
      rank:
        $ref: '#/definitions/Rank'
      reportByDate:
        description: Date that the service member must report to the new DutyLocation by.
        type: string
        format: date
      status:
        $ref: '#/definitions/OrdersStatus'
      tac:
        type: string
        title: TAC
        example: 'F8J1'
      departmentIndicator:
        $ref: '#/definitions/DeptIndicator'
      uploadedOrders:
        $ref: '#/definitions/Document'
      uploadedOrdersID:
        example: c56a4180-65aa-42ec-a945-5fd21dec0538
        format: uuid
        type: string
        description: ID of the uploaded document.
      orderNumber:
        description: ID of the military orders associated with this move.
        type: string
        x-nullable: true
        example: '030-00362'
      issueDate:
        description: The date the orders were issued.
        type: string
        format: date
      eTag:
        description: |
          Uniquely identifies the state of the Order object (but not the nested objects)

          It will change everytime the object is updated. Client should store the value.
          Updates to this Order will require that this eTag be passed in with the If-Match header.
        type: string
        readOnly: true
    type: object
    required:
      - orderNumber
      - ordersType
      - ordersTypeDetail
      - rank
      - reportByDate
      - issueDate
      - status
      - uploadedOrdersID
      - tac
      - originDutyLocationID
      - destinationDutyLocationID
      - departmentIndicator
  OrdersStatus:
    type: string
    title: Move status
    enum:
      - DRAFT
      - SUBMITTED
      - APPROVED
      - CANCELED
    x-display-value:
      DRAFT: Draft
      SUBMITTED: Submitted
      APPROVED: Approved
      CANCELED: Canceled
  OrdersType:
    type: string
    title: Orders type
    enum:
      - PERMANENT_CHANGE_OF_STATION
      - LOCAL_MOVE
      - RETIREMENT
      - SEPARATION
      - GHC
      - NTS
<<<<<<< HEAD
      - WOUNDED_WARRIOR
=======
      - BLUEBARK
>>>>>>> d4d3ed43
    x-display-value:
      PERMANENT_CHANGE_OF_STATION: Permanent Change Of Station (PCS)
      LOCAL_MOVE: Local Move
      RETIREMENT: Retirement
      SEPARATION: Separation
      GHC: GHC
      NTS: NTS
<<<<<<< HEAD
      WOUNDED_WARRIOR: Wounded Warrior
=======
      BLUEBARK: BLUEBARK
>>>>>>> d4d3ed43
  OrdersTypeDetail:
    type: string
    title: Orders type detail
    enum:
      - HHG_PERMITTED
      - PCS_TDY
      - HHG_RESTRICTED_PROHIBITED
      - HHG_RESTRICTED_AREA
      - INSTRUCTION_20_WEEKS
      - HHG_PROHIBITED_20_WEEKS
      - DELAYED_APPROVAL
    x-display-value:
      HHG_PERMITTED: Shipment of HHG Permitted
      PCS_TDY: PCS with TDY Enroute
      HHG_RESTRICTED_PROHIBITED: Shipment of HHG Restricted or Prohibited
      HHG_RESTRICTED_AREA: HHG Restricted Area-HHG Prohibited
      INSTRUCTION_20_WEEKS: Course of Instruction 20 Weeks or More
      HHG_PROHIBITED_20_WEEKS: Shipment of HHG Prohibited but Authorized within 20 weeks
      DELAYED_APPROVAL: Delayed Approval 20 Weeks or More
    x-nullable: true
  PaymentRequest:
    properties:
      documentPackage:
        $ref: '#/definitions/ProofOfServicePackage'
      id:
        example: c56a4180-65aa-42ec-a945-5fd21dec0538
        format: uuid
        readOnly: true
        type: string
      isFinal:
        default: false
        type: boolean
      moveTaskOrderID:
        example: c56a4180-65aa-42ec-a945-5fd21dec0538
        format: uuid
        type: string
      rejectionReason:
        example: documentation was incomplete
        type: string
        x-nullable: true
      status:
        $ref: '#/definitions/PaymentRequestStatus'
      paymentRequestNumber:
        example: 1234-5678-1
        readOnly: true
        type: string
      recalculationOfPaymentRequestID:
        example: c56a4180-65aa-42ec-a945-5fd21dec0538
        format: uuid
        type: string
        readOnly: true
        x-nullable: true
      eTag:
        type: string
        readOnly: true
    type: object
  PaymentRequestEDI:
    properties:
      id:
        example: c56a4180-65aa-42ec-a945-5fd21dec0538
        format: uuid
        type: string
        readOnly: true
      edi:
        type: string
        readOnly: true
    type: object
  PaymentRequests:
    items:
      $ref: '#/definitions/PaymentRequest'
    type: array
  PaymentRequestStatus:
    $ref: 'definitions/PaymentRequestStatus.yaml'
  ProcessReviewedPaymentRequests:
    type: object
    properties:
      paymentRequestID:
        example: 1f2270c7-7166-40ae-981e-b200ebdf3054
        format: uuid
        type: string
      status:
        $ref: '#/definitions/PaymentRequestStatus'
      sendToSyncada:
        example: true
        type: boolean
        x-nullable: true
      readFromSyncada:
        example: true
        type: boolean
        x-nullable: true
      deleteFromSyncada:
        example: true
        type: boolean
        x-nullable: true
    required:
      - sendToSyncada
      - readFromSyncada
      - deleteFromSyncada
  ProofOfServicePackage:
    properties:
      id:
        example: c56a4180-65aa-42ec-a945-5fd21dec0538
        format: uuid
        type: string
      uploads:
        items:
          $ref: 'definitions/UploadWithOmissions.yaml'
        type: array
    type: object
  Rank:
    description: Rank of the service member, must match specific list of available ranks.
    type: string
    enum:
      - E_1
      - E_2
      - E_3
      - E_4
      - E_5
      - E_6
      - E_7
      - E_8
      - E_9
      - E_9_SPECIAL_SENIOR_ENLISTED
      - O_1_ACADEMY_GRADUATE
      - O_2
      - O_3
      - O_4
      - O_5
      - O_6
      - O_7
      - O_8
      - O_9
      - O_10
      - W_1
      - W_2
      - W_3
      - W_4
      - W_5
      - AVIATION_CADET
      - CIVILIAN_EMPLOYEE
      - ACADEMY_CADET
      - MIDSHIPMAN
  UpdateMTOServiceItemStatus:
    properties:
      status:
        $ref: '#/definitions/MTOServiceItemStatus'
      rejectionReason:
        example: item was too heavy
        type: string
        x-nullable: true
        description: Reason the service item was rejected by the TOO""
  UpdateMTOShipmentStatus:
    properties:
      status:
        type: string
        enum:
          - REJECTED
          - APPROVED
          - SUBMITTED
          - CANCELLATION_REQUESTED
          - CANCELED
          - DIVERSION_REQUESTED
      rejectionReason:
        type: string
        example: MTO Shipment not good enough
        x-nullable: true
  UpdatePaymentRequestStatus:
    properties:
      rejectionReason:
        example: documentation was incomplete
        type: string
        x-nullable: true
        description: A written reason to provide context for the status.
      status:
        $ref: '#/definitions/PaymentRequestStatus'
      eTag:
        type: string
        readOnly: true
        description: Attribute of the payment request object that automatically changes when the request is updated. This matches the value passed in the header for `If-Match`. Required when sending PUT or PATCH requests to prevent updating stale data.
    type: object
  WebhookNotification:
    type: object
    properties:
      id:
        type: string
        format: uuid
        example: c56a4180-65aa-42ec-a945-5fd21dec0538
        readOnly: true
      eventKey:
        type: string
        description: Name of event triggered
        example: 'PaymentRequest.Update'
      createdAt:
        type: string
        format: date-time
        description: Time representing when the event was triggered
        readOnly: true
      updatedAt:
        type: string
        format: date-time
        description: Time representing when the notification was last updated
        readOnly: true
      firstAttemptedAt:
        type: string
        format: date-time
        description: Time representing when the system firstAttempted to send this notification
        readOnly: true
        x-nullable: true
      traceID:
        type: string
        format: uuid
        example: c56a4180-65aa-42ec-a945-5fd21dec0538
        readOnly: false
      moveTaskOrderID:
        type: string
        format: uuid
        example: c56a4180-65aa-42ec-a945-5fd21dec0538
        x-nullable: true
      objectID:
        type: string
        format: uuid
        example: c56a4180-65aa-42ec-a945-5fd21dec0538
        x-nullable: true
      object:
        type: string
        format: JSON
        x-nullable: true
      status:
        $ref: '#/definitions/WebhookNotificationStatus'
  WebhookNotificationStatus:
    description: Statuses available for a Webhook Notification
    type: string
    enum:
      - PENDING
      - SENT
      - SKIPPED
      - FAILING
      - FAILED
responses:
  InvalidRequest:
    description: The request payload is invalid.
    schema:
      $ref: '#/definitions/ClientError'
  NotFound:
    description: The requested resource wasn't found.
    schema:
      $ref: '#/definitions/ClientError'
  PermissionDenied:
    description: The request was denied.
    schema:
      $ref: '#/definitions/ClientError'
  ServerError:
    description: A server error occurred.
    schema:
      $ref: '#/definitions/Error'
  UnprocessableEntity:
    description: The payload was unprocessable.
    schema:
      $ref: 'definitions/ValidationError.yaml'
  PreconditionFailed:
    description: Precondition failed, likely due to a stale eTag (If-Match). Fetch the request again to get the updated eTag value.
    schema:
      $ref: '#/definitions/ClientError'
  Conflict:
    description: There was a conflict with the request.
    schema:
      $ref: '#/definitions/ClientError'<|MERGE_RESOLUTION|>--- conflicted
+++ resolved
@@ -1575,11 +1575,8 @@
       - SEPARATION
       - GHC
       - NTS
-<<<<<<< HEAD
       - WOUNDED_WARRIOR
-=======
       - BLUEBARK
->>>>>>> d4d3ed43
     x-display-value:
       PERMANENT_CHANGE_OF_STATION: Permanent Change Of Station (PCS)
       LOCAL_MOVE: Local Move
@@ -1587,11 +1584,8 @@
       SEPARATION: Separation
       GHC: GHC
       NTS: NTS
-<<<<<<< HEAD
       WOUNDED_WARRIOR: Wounded Warrior
-=======
       BLUEBARK: BLUEBARK
->>>>>>> d4d3ed43
   OrdersTypeDetail:
     type: string
     title: Orders type detail
