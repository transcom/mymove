--- conflicted
+++ resolved
@@ -1442,11 +1442,7 @@
           actualWeight:
             type: integer
             example: 4000
-<<<<<<< HEAD
-            description: Provided by the movers, based on weight tickets. Relevant for shuttling (DDSHUT & DOSHUT) service items.
-=======
             description: Provided by the movers, based on weight tickets. Relevant for shuttling (IDSHUT & IOSHUT) service items.
->>>>>>> 8a303925
             x-nullable: true
             x-omitempty: false
         required:
