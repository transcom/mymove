swagger: "2.0"
info:
  contact:
    email: milmove-developers@caci.com
  description:
    $ref: info/admin_description.md
  license:
    name: MIT
    url: "https://opensource.org/licenses/MIT"
  title: MilMove Admin API
  version: 1.0.0
basePath: /admin/v1
schemes:
  - https
consumes:
  - application/json
produces:
  - application/json
tags:
  - name: Admin users
    description: Information about Admin UI users
    externalDocs:
      url: https://transcom.github.io/mymove-docs/docs/api
  - name: Client certificates
    description: Information about Client Certificates
    externalDocs:
      url: https://transcom.github.io/mymove-docs/docs/api
  - name: Electronic orders
    description: Information about electronic orders
    externalDocs:
      url: https://transcom.github.io/mymove-docs/docs/api
  - name: Moves
    description: Information about moves
    externalDocs:
      url: https://transcom.github.io/mymove-docs/docs/api
  - name: Notifications
    description: Information about notifications
    externalDocs:
      url: https://transcom.github.io/mymove-docs/docs/api
  - name: Transportation offices
    description: Information about transportation offices
    externalDocs:
      url: https://transcom.github.io/mymove-docs/docs/api
  - name: Office users
    description: Information about office users
    externalDocs:
      url: https://transcom.github.io/mymove-docs/docs/api
  - name: Organizations
    description: Information about organizations
    externalDocs:
      url: https://transcom.github.io/mymove-docs/docs/api
  - name: Uploads
    description: Information about uploads
    externalDocs:
      url: https://transcom.github.io/mymove-docs/docs/api
  - name: Requested Office Users
    description: Information about requested office users
    externalDocs:
      url: https://transcom.github.io/mymove-docs/docs/api
  - name: Users
    description: Information about users
    externalDocs:
      url: https://transcom.github.io/mymove-docs/docs/api
  - name: Webhook subscriptions
    description: Information about Webhook subscriptions
    externalDocs:
      url: https://transcom.github.io/mymove-docs/docs/api
definitions:
  OktaAccountInfoResponse:
    type: object
    properties:
      id:
        type: string
      status:
        type: string
      activated:
        type: string
      created:
        type: string
      profile:
          type: object
      credentials:
          type: object
  Address:
    type: object
    properties:
      streetAddress1:
        type: string
        example: 123 Main Ave
        title: Address line 1
      streetAddress2:
        type: string
        example: Apartment 9000
        x-nullable: true
        title: Address line 2
      streetAddress3:
        type: string
        example: Montmârtre
        x-nullable: true
        title: Address line 3
      city:
        type: string
        example: Anytown
        title: City
      state:
        title: State
        type: string
        x-display-value:
          AL: AL
          AK: AK
          AR: AR
          AZ: AZ
          CA: CA
          CO: CO
          CT: CT
          DC: DC
          DE: DE
          FL: FL
          GA: GA
          HI: HI
          IA: IA
          ID: ID
          IL: IL
          IN: IN
          KS: KS
          KY: KY
          LA: LA
          MA: MA
          MD: MD
          ME: ME
          MI: MI
          MN: MN
          MO: MO
          MS: MS
          MT: MT
          NC: NC
          ND: ND
          NE: NE
          NH: NH
          NJ: NJ
          NM: NM
          NV: NV
          NY: NY
          OH: OH
          OK: OK
          OR: OR
          PA: PA
          RI: RI
          SC: SC
          SD: SD
          TN: TN
          TX: TX
          UT: UT
          VA: VA
          VT: VT
          WA: WA
          WI: WI
          WV: WV
          WY: WY
        enum:
          - AL
          - AK
          - AR
          - AZ
          - CA
          - CO
          - CT
          - DC
          - DE
          - FL
          - GA
          - HI
          - IA
          - ID
          - IL
          - IN
          - KS
          - KY
          - LA
          - MA
          - MD
          - ME
          - MI
          - MN
          - MO
          - MS
          - MT
          - NC
          - ND
          - NE
          - NH
          - NJ
          - NM
          - NV
          - NY
          - OH
          - OK
          - OR
          - PA
          - RI
          - SC
          - SD
          - TN
          - TX
          - UT
          - VA
          - VT
          - WA
          - WI
          - WV
          - WY
      postalCode:
        type: string
        description: zip code, international allowed
        format: zip
        title: ZIP
        example: "'90210' or 'N15 3NL'"
      country:
        type: string
        title: Country
        x-nullable: true
        example: 'USA'
        default: USA
    required:
      - streetAddress1
      - state
      - city
      - postalCode
  AdminUser:
    type: object
    properties:
      id:
        type: string
        format: uuid
        example: c56a4180-65aa-42ec-a945-5fd21dec0538
      firstName:
        type: string
      lastName:
        type: string
      email:
        type: string
        format: x-email
        pattern: '^[a-zA-Z0-9._%+-]+@[a-zA-Z0-9.-]+\.[a-zA-Z]{2,}$'
      userId:
        type: string
        format: uuid
      organizationId:
        type: string
        format: uuid
      active:
        type: boolean
      createdAt:
        type: string
        format: date-time
        readOnly: true
      updatedAt:
        type: string
        format: date-time
        readOnly: true
    required:
      - id
      - firstName
      - lastName
      - email
      - userId
      - organizationId
      - active
      - createdAt
      - updatedAt
  AdminUserCreate:
    type: object
    properties:
      email:
        type: string
        example: 'user@userdomain.com'
        title: Email
      firstName:
        type: string
        title: First Name
      lastName:
        type: string
        title: Last Name
      organizationId:
        type: string
        format: uuid
        example: 'c56a4180-65aa-42ec-a945-5fd21dec0538'
  AdminUserUpdate:
    type: object
    properties:
      firstName:
        type: string
        title: First Name
        x-nullable: true
      lastName:
        type: string
        title: Last Name
        x-nullable: true
      active:
        type: boolean
        x-nullable: true
  AdminUsers:
    type: array
    items:
      $ref: '#/definitions/AdminUser'
  ClientCertificate:
    type: object
    properties:
      id:
        type: string
        format: uuid
        example: c56a4180-65aa-42ec-a945-5fd21dec0538
      userId:
        type: string
        format: uuid
        example: c56a4180-65aa-42ec-a945-5fd21dec0538
      sha256Digest:
        type: string
        example: 01ba4719c80b6fe911b091a7c05124b64eeece964e09c058ef8f9805daca546b
      subject:
        type: string
        example: CN=example-user,OU=DoD+OU=PKI+OU=CONTRACTOR,O=U.S. Government,C=US
      createdAt:
        type: string
        format: date-time
        readOnly: true
      updatedAt:
        type: string
        format: date-time
        readOnly: true
      allowDpsAuthAPI:
        type: boolean
      allowOrdersAPI:
        type: boolean
      allowAirForceOrdersRead:
        type: boolean
      allowAirForceOrdersWrite:
        type: boolean
      allowArmyOrdersRead:
        type: boolean
      allowArmyOrdersWrite:
        type: boolean
      allowCoastGuardOrdersRead:
        type: boolean
      allowCoastGuardOrdersWrite:
        type: boolean
      allowMarineCorpsOrdersRead:
        type: boolean
      allowMarineCorpsOrdersWrite:
        type: boolean
      allowNavyOrdersRead:
        type: boolean
      allowNavyOrdersWrite:
        type: boolean
      allowPrime:
        type: boolean
  ClientCertificates:
    type: array
    items:
      $ref: '#/definitions/ClientCertificate'
  ClientCertificateCreate:
    type: object
    required:
      - sha256Digest
      - subject
      - email
    properties:
      email:
        type: string
        example: user@example.com
      sha256Digest:
        type: string
        example: 01ba4719c80b6fe911b091a7c05124b64eeece964e09c058ef8f9805daca546b
      subject:
        type: string
        example: CN=example-user,OU=DoD+OU=PKI+OU=CONTRACTOR,O=U.S. Government,C=US
      allowOrdersAPI:
        type: boolean
      allowAirForceOrdersRead:
        type: boolean
      allowAirForceOrdersWrite:
        type: boolean
      allowArmyOrdersRead:
        type: boolean
      allowArmyOrdersWrite:
        type: boolean
      allowCoastGuardOrdersRead:
        type: boolean
      allowCoastGuardOrdersWrite:
        type: boolean
      allowMarineCorpsOrdersRead:
        type: boolean
      allowMarineCorpsOrdersWrite:
        type: boolean
      allowNavyOrdersRead:
        type: boolean
      allowNavyOrdersWrite:
        type: boolean
      allowPrime:
        type: boolean
  ClientCertificateUpdate:
    type: object
    properties:
      sha256Digest:
        type: string
        example: 01ba4719c80b6fe911b091a7c05124b64eeece964e09c058ef8f9805daca546b
      subject:
        type: string
        example: CN=example-user,OU=DoD+OU=PKI+OU=CONTRACTOR,O=U.S. Government,C=US
      allowDpsAuthAPI:
        type: boolean
        x-nullable: true
      allowOrdersAPI:
        type: boolean
        x-nullable: true
      allowAirForceOrdersRead:
        type: boolean
        x-nullable: true
      allowAirForceOrdersWrite:
        type: boolean
        x-nullable: true
      allowArmyOrdersRead:
        type: boolean
        x-nullable: true
      allowArmyOrdersWrite:
        type: boolean
        x-nullable: true
      allowCoastGuardOrdersRead:
        type: boolean
        x-nullable: true
      allowCoastGuardOrdersWrite:
        type: boolean
        x-nullable: true
      allowMarineCorpsOrdersRead:
        type: boolean
        x-nullable: true
      allowMarineCorpsOrdersWrite:
        type: boolean
        x-nullable: true
      allowNavyOrdersRead:
        type: boolean
        x-nullable: true
      allowNavyOrdersWrite:
        type: boolean
        x-nullable: true
      allowPrime:
        type: boolean
        x-nullable: true
  ClientError:
    type: object
    properties:
      title:
        type: string
      detail:
        type: string
      instance:
        type: string
        format: uuid
    required:
      - title
      - detail
      - instance
  CreateWebhookSubscription:
    type: object
    properties:
      subscriberId:
        type: string
        format: uuid
        example: c56a4180-65aa-42ec-a945-5fd21dec0538
      status:
        $ref: '#/definitions/WebhookSubscriptionStatus'
      eventKey:
        type: string
        description: >-
          A string used to represent which events this subscriber expects to be notified about.
          Corresponds to the possible event_key values in webhook_notifications.
      callbackUrl:
        type: string
        description: The URL to which the notifications for this subscription will be pushed to.
    required:
      - subscriberId
      - status
      - eventKey
      - callbackUrl
  ElectronicOrder:
    type: object
    required:
      - id
      - issuer
      - ordersNumber
      - createdAt
      - updatedAt
    properties:
      id:
        type: string
        format: uuid
        example: c56a4180-65aa-42ec-a945-5fd21dec0538
      issuer:
        $ref: '#/definitions/Issuer'
      ordersNumber:
        type: string
        title: Orders Number
      createdAt:
        type: string
        format: date-time
        title: Created at
        readOnly: true
      updatedAt:
        type: string
        format: date-time
        title: Updated at
        readOnly: true
  ElectronicOrders:
    type: array
    items:
      $ref: '#/definitions/ElectronicOrder'
  ElectronicOrdersTotal:
    type: object
    properties:
      category:
        type: string
      count:
        type: integer
        minimum: 0
        title: Total Orders Count
  ElectronicOrdersTotals:
    type: array
    items:
      $ref: '#/definitions/ElectronicOrdersTotal'
  Issuer:
    type: string
    description: >-
      Organization that issues orders. If more organizations, especially
      civilian ones, become clients of this API in the future, this enumeration
      may need to be expanded.
    enum:
      - army
      - navy
      - air-force
      - marine-corps
      - coast-guard
  Move:
    type: object
    properties:
      id:
        type: string
        format: uuid
        example: c56a4180-65aa-42ec-a945-5fd21dec0538
      ordersId:
        type: string
        format: uuid
        example: c56a4180-65aa-42ec-a945-5fd21dec0538
      serviceMember:
        $ref: '#/definitions/ServiceMember'
      locator:
        type: string
        example: '12432'
      status:
        $ref: '#/definitions/MoveStatus'
      show:
        type: boolean
        x-nullable: true
      createdAt:
        type: string
        format: date-time
        readOnly: true
      updatedAt:
        type: string
        format: date-time
        readOnly: true
    required:
      - id
      - ordersId
      - locator
      - createdAt
      - updatedAt
  Moves:
    type: array
    items:
      $ref: '#/definitions/Move'
  MoveStatus:
    type: string
    title: Move status
    enum:
      - DRAFT
      - SUBMITTED
      - APPROVED
      - CANCELED
    x-display-value:
      DRAFT: Draft
      SUBMITTED: Submitted
      APPROVED: Approved
      CANCELED: Canceled
  MoveUpdate:
    type: object
    required:
      - show
    properties:
      show:
        type: boolean
  Notification:
    type: object
    required:
      - id
      - email
      - serviceMemberId
      - sesMessageId
      - notificationType
      - createdAt
    properties:
      id:
        type: string
        format: uuid
        example: c56a4180-65aa-42ec-a945-5fd21dec0538
      email:
        type: string
      serviceMemberId:
        type: string
        format: uuid
      sesMessageId:
        type: string
      notificationType:
        type: string
        enum:
          - MOVE_PAYMENT_REMINDER_EMAIL
      createdAt:
        type: string
        format: date-time
        readOnly: true
  Notifications:
    type: array
    items:
      $ref: '#/definitions/Notification'
  OfficeUser:
    type: object
    properties:
      id:
        type: string
        format: uuid
        example: c56a4180-65aa-42ec-a945-5fd21dec0538
      userId:
        type: string
        format: uuid
      firstName:
        type: string
      middleInitials:
        type: string
      lastName:
        type: string
      email:
        type: string
        format: x-email
        pattern: '^[a-zA-Z0-9._%+-]+@[a-zA-Z0-9.-]+\.[a-zA-Z]{2,}$'
      telephone:
        type: string
        format: telephone
        pattern: '^[2-9]\d{2}-\d{3}-\d{4}$'
      transportationOfficeId:
        type: string
        format: uuid
      active:
        type: boolean
      roles:
        type: array
        items:
          $ref: '#/definitions/Role'
      edipi:
        type: string
      otherUniqueId:
        type: string
      rejectionReason:
        type: string
      status:
        type: string
        enum:
          - APPROVED
          - REQUESTED
          - REJECTED
<<<<<<< HEAD
=======
      privileges:
        type: array
        items:
          $ref: '#/definitions/Privilege'
>>>>>>> d0301aca
      createdAt:
        type: string
        format: date-time
        readOnly: true
      updatedAt:
        type: string
        format: date-time
        readOnly: true
    required:
      - id
      - firstName
      - middleInitials
      - lastName
      - email
      - telephone
      - transportationOfficeId
      - active
      - roles
      - edipi
      - otherUniqueId
      - rejectionReason
      - status
      - createdAt
      - updatedAt
  OfficeUserCreate:
    type: object
    properties:
      email:
        type: string
        example: 'user@userdomain.com'
        title: Email
      firstName:
        type: string
        title: First Name
      middleInitials:
        type: string
        example: L.
        x-nullable: true
        title: Middle Initials
      lastName:
        type: string
        title: Last Name
      telephone:
        type: string
        format: telephone
        pattern: '^[2-9]\d{2}-\d{3}-\d{4}$'
        example: 212-555-5555
      transportationOfficeId:
        type: string
        format: uuid
        example: 'c56a4180-65aa-42ec-a945-5fd21dec0538'
      roles:
        type: array
        items:
          $ref: '#/definitions/OfficeUserRole'
      privileges:
        type: array
        x-nullable: true
        items:
          $ref: '#/definitions/OfficeUserPrivilege'
  OfficeUserUpdate:
    type: object
    properties:
      firstName:
        type: string
        title: First Name
        x-nullable: true
      middleInitials:
        type: string
        title: Middle Initials
        example: Q.
        x-nullable: true
      lastName:
        type: string
        title: Last Name
        x-nullable: true
      telephone:
        type: string
        format: telephone
        pattern: '^[2-9]\d{2}-\d{3}-\d{4}$'
        example: 212-555-5555
        x-nullable: true
      active:
        type: boolean
        x-nullable: true
      roles:
        type: array
        items:
          $ref: '#/definitions/OfficeUserRole'
      transportationOfficeId:
        type: string
        format: uuid
        example: 'c56a4180-65aa-42ec-a945-5fd21dec0538'
      privileges:
        type: array
        items:
          $ref: '#/definitions/OfficeUserPrivilege'
  OfficeUserRole:
    type: object
    properties:
      name:
        type: string
        example: 'Transportation Ordering Officer'
        x-nullable: true
        title: name
      roleType:
        type: string
        example: 'transportation_ordering_officer'
        x-nullable: true
        title: roleType
  OfficeUserPrivilege:
    type: object
    properties:
      name:
        type: string
        example: 'Supervisor'
        x-nullable: true
        title: name
      privilegeType:
        type: string
        example: 'supervisor'
        x-nullable: true
        title: privilegeType
  OfficeUsers:
    type: array
    items:
      $ref: '#/definitions/OfficeUser'
  Organization:
    type: object
    required:
      - id
      - name
      - createdAt
      - updatedAt
    properties:
      id:
        type: string
        format: uuid
        example: c56a4180-65aa-42ec-a945-5fd21dec0538
      name:
        type: string
        title: Name
      email:
        type: string
        format: x-email
        pattern: '^[a-zA-Z0-9._%+-]+@[a-zA-Z0-9.-]+\.[a-zA-Z]{2,}$'
        x-nullable: true
      telephone:
        type: string
        format: telephone
        pattern: '^[2-9]\d{2}-\d{3}-\d{4}$'
        x-nullable: true
      createdAt:
        type: string
        format: date-time
        title: Created at
        readOnly: true
      updatedAt:
        type: string
        format: date-time
        title: Updated at
        readOnly: true
  Organizations:
    type: array
    items:
      $ref: '#/definitions/Organization'
  RequestedOfficeUserUpdate:
    type: object
    properties:
      firstName:
        type: string
        title: First Name
        x-nullable: true
      middleInitials:
        type: string
        title: Middle Initials
        example: Q.
        x-nullable: true
      lastName:
        type: string
        title: Last Name
        x-nullable: true
      email:
        type: string
        example: 'user@userdomain.com'
      telephone:
        type: string
        format: telephone
        pattern: '^[2-9]\d{2}-\d{3}-\d{4}$'
        example: 212-555-5555
        x-nullable: true
      roles:
        type: array
        items:
          $ref: '#/definitions/OfficeUserRole'
      transportationOfficeId:
        type: string
        format: uuid
        example: 'c56a4180-65aa-42ec-a945-5fd21dec0538'
        x-nullable: true
      edipi:
        type: string
      otherUniqueId:
        type: string
      rejectionReason:
        type: string
      status:
        type: string
        enum:
          - APPROVED
          - REJECTED
  Role:
    type: object
    properties:
      id:
        type: string
        format: uuid
        example: c56a4180-65aa-42ec-a945-5fd21dec0538
      roleType:
        type: string
        example: customer
      roleName:
        type: string
        example: Transportation Ordering Officer
      createdAt:
        type: string
        format: date-time
        readOnly: true
      updatedAt:
        type: string
        format: date-time
        readOnly: true
    required:
      - id
      - roleType
      - roleName
      - createdAt
      - updatedAt
  Privilege:
    type: object
    properties:
      id:
        type: string
        format: uuid
        example: c56a4780-65aa-42ec-a945-5fd87dec0538
      privilegeType:
        type: string
        example: supervisor
      privilegeName:
        type: string
        example: Supervisor
      createdAt:
        type: string
        format: date-time
        readOnly: true
      updatedAt:
        type: string
        format: date-time
        readOnly: true
  ServiceMember:
    type: object
    properties:
      id:
        type: string
        format: uuid
        example: c56a4180-65aa-42ec-a945-5fd21dec0538
        readOnly: true
      userId:
        type: string
        format: uuid
        example: c56a4180-65aa-42ec-a945-5fd21dec0538
        readOnly: true
      firstName:
        type: string
        title: First Name
        x-nullable: true
      middleName:
        type: string
        title: Middle Name
        x-nullable: true
      lastName:
        type: string
        title: Last Name
        x-nullable: true
  TransportationOffice:
    type: object
    properties:
      id:
        type: string
        format: uuid
        example: c56a4180-65aa-42ec-a945-5fd21dec0538
      name:
        type: string
        example: Fort Bragg North Station
      address:
        $ref: '#/definitions/Address'
      phoneLines:
        type: array
        items:
          type: string
          format: telephone
          pattern: '^[2-9]\d{2}-\d{3}-\d{4}$'
          example: 212-555-5555
      gbloc:
        type: string
        pattern: '^[A-Z]{4}$'
        example: JENQ
      latitude:
        type: number
        format: float
        example: 29.382973
      longitude:
        type: number
        format: float
        example: -98.62759
      createdAt:
        type: string
        format: date-time
        readOnly: true
      updatedAt:
        type: string
        format: date-time
        readOnly: true
    required:
      - id
      - name
      - address
      - createdAt
      - updatedAt
  TransportationOffices:
    type: array
    items:
      $ref: '#/definitions/TransportationOffice'
  Upload:
    type: object
    properties:
      createdAt:
        type: string
        format: date-time
        title: Created at
        readOnly: true
      filename:
        type: string
      size:
        type: integer
        title: Size in Bytes
      contentType:
        type: string
        enum:
          - application/pdf
          - image/jpeg
          - image/png
  UploadInformation:
    type: object
    properties:
      id:
        type: string
        format: uuid
        example: c56a4180-65aa-42ec-a945-5fd21dec0538
      moveLocator:
        type: string
        example: '12432'
        x-nullable: true
      upload:
        $ref: '#/definitions/Upload'
      serviceMemberId:
        type: string
        format: uuid
        example: c56a4180-65aa-42ec-a945-5fd21dec0538
        x-nullable: true
      serviceMemberFirstName:
        type: string
        x-nullable: true
      serviceMemberLastName:
        type: string
        x-nullable: true
      serviceMemberPhone:
        type: string
        x-nullable: true
      serviceMemberEmail:
        type: string
        x-nullable: true
      officeUserId:
        type: string
        format: uuid
        example: c56a4180-65aa-42ec-a945-5fd21dec0538
        x-nullable: true
      officeUserFirstName:
        type: string
        x-nullable: true
      officeUserLastName:
        type: string
        x-nullable: true
      officeUserPhone:
        type: string
        x-nullable: true
      officeUserEmail:
        type: string
        x-nullable: true
  User:
    type: object
    properties:
      id:
        type: string
        format: uuid
        example: c56a4180-65aa-42ec-a945-5fd21dec0538
      oktaEmail:
        type: string
        format: x-email
        pattern: '^[a-zA-Z0-9._%+-]+@[a-zA-Z0-9.-]+\.[a-zA-Z]{2,}$'
      active:
        type: boolean
      createdAt:
        type: string
        format: date-time
        readOnly: true
      updatedAt:
        type: string
        format: date-time
        readOnly: true
      currentAdminSessionId:
        type: string
        example: WiPgsPj-jPySR1d0dpmvIZ-HvZqemjmaQWxGQ6B8K_w
      currentMilSessionId:
        type: string
        example: WiPgsPj-jPySR1d0dpmvIZ-HvZqemjmaQWxGQ6B8K_w
      currentOfficeSessionId:
        type: string
        example: WiPgsPj-jPySR1d0dpmvIZ-HvZqemjmaQWxGQ6B8K_w
    required:
      - oktaEmail
      - active
      - createdAt
      - updatedAt
      - currentAdminSessionId
      - currentMilSessionId
      - currentOfficeSessionId
  Users:
    type: array
    items:
      $ref: '#/definitions/User'
  UserUpdate:
    type: object
    properties:
      revokeAdminSession:
        type: boolean
        x-nullable: true
      revokeOfficeSession:
        type: boolean
        x-nullable: true
      revokeMilSession:
        type: boolean
        x-nullable: true
      active:
        type: boolean
        x-nullable: true

  ValidationError:
    allOf:
      - $ref: '#/definitions/ClientError'
      - type: object
    properties:
      invalidFields:
        type: object
        additionalProperties:
          type: string
    required:
      - invalidFields
  WebhookSubscription:
    type: object
    description: >-
      Represents subscribers who expect certain notifications to be pushed to their servers.
      Used for the Prime and Prime-related events specifically.
    properties:
      id:
        type: string
        format: uuid
        example: c56a4180-65aa-42ec-a945-5fd21dec0538
        readOnly: true
      subscriberId:
        type: string
        format: uuid
        example: d494f114-05a2-4b39-840c-3d33243b7e29
        description: Unique identifier for the subscriber
        x-nullable: true
      status:
        $ref: '#/definitions/WebhookSubscriptionStatus'
      callbackUrl:
        type: string
        description: The URL to which the notifications for this subscription will be pushed to.
        x-nullable: true
      severity:
        type: integer
        minimum: 0
        x-nullable: true
      eventKey:
        type: string
        description: >-
          A string used to represent which events this subscriber expects to be notified about.
          Corresponds to the possible event_key values in webhook_notifications.
        x-nullable: true
      createdAt:
        type: string
        format: date-time
        readOnly: true
      updatedAt:
        type: string
        format: date-time
        readOnly: true
      eTag:
        type: string
        readOnly: true
  WebhookSubscriptions:
    type: array
    items:
      $ref: '#/definitions/WebhookSubscription'
  WebhookSubscriptionStatus:
    type: string
    title: Webhook subscription status
    x-nullable: true
    enum:
      - ACTIVE
      - FAILING
      - DISABLED
    x-display-value:
      ACTIVE: Active
      FAILING: Failing
      DISABLED: Disabled
paths:
  /requested-office-users:
    get:
      produces:
        - application/json
      summary: List of Office Users Requesting Accounts
      description:
        $ref: paths/office-users/get/description.md
      operationId: indexRequestedOfficeUsers
      tags:
<<<<<<< HEAD
        - Requested office users
=======
        - Requested Office Users
>>>>>>> d0301aca
      parameters:
        - in: query
          name: filter
          type: string
        - in: query
          name: page
          type: integer
        - in: query
          name: perPage
          type: integer
        - in: query
          name: sort
          type: string
        - in: query
          name: order
          type: boolean
      responses:
        '200':
          description: success
          headers:
            Content-Range:
              type: string
              description: Used for pagination
          schema:
            $ref: '#/definitions/OfficeUsers'
        '400':
          description: invalid request
        '401':
          description: request requires user authentication
        '404':
          description: Office User not found
        '500':
          description: server error
  /requested-office-users/{officeUserId}:
    get:
      produces:
        - application/json
      summary: Get a Requested Office User
<<<<<<< HEAD
      description: Retrieving a single office user that is in a REQUESTED status
      operationId: getRequestedOfficeUser
      tags:
        - Requested office users
=======
      description: Retrieving a single office user in any status. This endpoint is used in the Admin UI that will allow the admin user to view the user's relevant data.
      operationId: getRequestedOfficeUser
      tags:
        - Requested Office Users
>>>>>>> d0301aca
      parameters:
        - in: path
          name: officeUserId
          type: string
          format: uuid
          required: true
      responses:
        '200':
          description: success
          schema:
            $ref: '#/definitions/OfficeUser'
        '400':
          description: invalid request
        '401':
          description: request requires user authentication
        '404':
          description: Office User not found
        '500':
          description: server error
<<<<<<< HEAD
=======
    patch:
      produces:
        - application/json
      summary: Update a Requested Office User
      description: Updates a requested office user to include profile data and status. This will be used in the Admin UI for approving/rejecting/updating a user.
      operationId: updateRequestedOfficeUser
      tags:
        - Requested Office Users
      parameters:
        - in: path
          name: officeUserId
          type: string
          format: uuid
          required: true
        - in: body
          name: body
          required: true
          schema:
            $ref: '#/definitions/RequestedOfficeUserUpdate'
      responses:
        '200':
          description: success
          schema:
            $ref: '#/definitions/OfficeUser'
        '422':
          description: validation error
          schema:
            $ref: '#/definitions/ValidationError'
        '401':
          description: request requires user authentication
        '404':
          description: Office User not found
        '500':
          description: server error
>>>>>>> d0301aca
  /office-users:
    get:
      produces:
        - application/json
      summary: List of Office Users
      description:
        $ref: paths/office-users/get/description.md
      operationId: indexOfficeUsers
      tags:
        - Office users
      parameters:
        - in: query
          name: filter
          type: string
        - in: query
          name: page
          type: integer
        - in: query
          name: perPage
          type: integer
        - in: query
          name: sort
          type: string
        - in: query
          name: order
          type: boolean
      responses:
        '200':
          description: success
          headers:
            Content-Range:
              type: string
              description: Used for pagination
          schema:
            $ref: '#/definitions/OfficeUsers'
        '400':
          description: invalid request
        '401':
          description: request requires user authentication
        '404':
          description: Office User not found
        '500':
          description: server error
    post:
      consumes:
        - application/json
      produces:
        - application/json
      summary: Create an Office User
      description:
        $ref: paths/office-users/post/description.md
      operationId: createOfficeUser
      tags:
        - Office users
      parameters:
        - in: body
          name: officeUser
          description: Office User information
          schema:
            $ref: '#/definitions/OfficeUserCreate'
      responses:
        '201':
          description: Successfully created Office User
          schema:
            $ref: '#/definitions/OfficeUser'
        '422':
          description: validation error
          schema:
            $ref: '#/definitions/ValidationError'
        '500':
          description: internal server error
  /office-users/{officeUserId}:
    get:
      produces:
        - application/json
      summary: Get an Office User
      description:
        $ref: paths/office-users/{officeUserId}/get/description.md
      operationId: getOfficeUser
      tags:
        - Office users
      parameters:
        - in: path
          name: officeUserId
          type: string
          format: uuid
          required: true
      responses:
        '200':
          description: success
          schema:
            $ref: '#/definitions/OfficeUser'
        '400':
          description: invalid request
        '401':
          description: request requires user authentication
        '404':
          description: Office User not found
        '500':
          description: server error
    patch:
      consumes:
        - application/json
      produces:
        - application/json
      summary: Updates an Office User
      description:
        $ref: paths/office-users/{officeUserId}/patch/description.md
      operationId: updateOfficeUser
      tags:
        - Office users
      parameters:
        - in: path
          name: officeUserId
          type: string
          format: uuid
          required: true
        - in: body
          name: officeUser
          description: Office User information
          required: true
          schema:
            $ref: '#/definitions/OfficeUserUpdate'
      responses:
        '200':
          description: Successfully updated Office User
          schema:
            $ref: '#/definitions/OfficeUser'
        '400':
          description: Invalid Request
        '401':
          description: Must be authenticated to use this end point
        '403':
          description: Not authorized to update an Office User
        '500':
          description: Server error
  /admin-users:
    get:
      produces:
        - application/json
      summary: List Admin Users
      description:
        $ref: paths/admin-users/get/description.md
      operationId: indexAdminUsers
      tags:
        - Admin users
      parameters:
        - in: query
          name: filter
          type: array
          items:
            type: string
        - in: query
          name: page
          type: integer
        - in: query
          name: perPage
          type: integer
        - in: query
          name: sort
          type: string
        - in: query
          name: order
          type: boolean
      responses:
        '200':
          description: success
          headers:
            Content-Range:
              type: string
              description: Used for pagination
          schema:
            $ref: '#/definitions/AdminUsers'
        '400':
          description: invalid request
        '401':
          description: request requires user authentication
        '404':
          description: Admin Users not found
        '500':
          description: server error
    post:
      consumes:
        - application/json
      produces:
        - application/json
      summary: Create an Admin User
      description:
        $ref: paths/admin-users/post/description.md
      operationId: createAdminUser
      tags:
        - Admin users
      parameters:
        - in: body
          name: adminUser
          description: Admin User information
          schema:
            $ref: '#/definitions/AdminUserCreate'
      responses:
        '201':
          description: Successfully created Admin User
          schema:
            $ref: '#/definitions/AdminUser'
        '400':
          description: Invalid Request
        '401':
          description: Must be authenticated to use this end point
        '403':
          description: Not authorized to create an Admin User
        '500':
          description: Server error
  /admin-users/{adminUserId}:
    get:
      produces:
        - application/json
      summary: Fetch a specific Admin User
      description:
        $ref: paths/admin-users/{adminUserId}/get/description.md
      operationId: getAdminUser
      tags:
        - Admin users
      parameters:
        - in: path
          name: adminUserId
          type: string
          format: uuid
          required: true
      responses:
        '200':
          description: success
          schema:
            $ref: '#/definitions/AdminUser'
        '400':
          description: invalid request
        '401':
          description: request requires user authentication
        '404':
          description: Admin User not found
        '500':
          description: server error
    patch:
      consumes:
        - application/json
      produces:
        - application/json
      summary: Updates an Admin User
      description:
        $ref: paths/admin-users/{adminUserId}/patch/description.md
      operationId: updateAdminUser
      tags:
        - Admin users
      parameters:
        - in: path
          name: adminUserId
          type: string
          format: uuid
          required: true
        - in: body
          name: adminUser
          description: Admin User information
          required: true
          schema:
            $ref: '#/definitions/AdminUserUpdate'
      responses:
        '200':
          description: Successfully updated Admin User
          schema:
            $ref: '#/definitions/AdminUser'
        '400':
          description: Invalid Request
        '401':
          description: Must be authenticated to use this end point
        '403':
          description: Not authorized to update an Admin User
        '500':
          description: Server error
  /client-certificates:
    get:
      produces:
        - application/json
      summary: List client certificates
      description:
        $ref: paths/client-certificates/get/description.md
      operationId: indexClientCertificates
      tags:
        - Client certificates
      parameters:
        - in: query
          name: filter
          type: string
        - in: query
          name: page
          type: integer
        - in: query
          name: perPage
          type: integer
        - in: query
          name: sort
          type: string
        - in: query
          name: order
          type: boolean
      responses:
        '200':
          description: success
          headers:
            Content-Range:
              type: string
              description: Used for pagination
          schema:
            $ref: '#/definitions/ClientCertificates'
        '400':
          description: invalid request
        '401':
          description: request requires user authentication
        '404':
          description: office not found
        '500':
          description: server error
    post:
      consumes:
        - application/json
      produces:
        - application/json
      summary: create a client cert
      description:
        $ref: paths/client-certificates/post/description.md
      operationId: createClientCertificate
      tags:
        - Client certificates
      parameters:
        - in: body
          name: clientCertificate
          description: client cert information
          schema:
            $ref: '#/definitions/ClientCertificateCreate'
      responses:
        201:
          description: Successfully created client certificate
          schema:
            $ref: '#/definitions/ClientCertificate'
        400:
          description: Invalid Request
        401:
          description: Must be authenticated to use this end point
        403:
          description: Not authorized to create a client certificate
        500:
          description: Server error
  /client-certificates/{clientCertificateId}:
    get:
      produces:
        - application/json
      summary: Get a client certificate
      description:
        $ref: paths/client-certificates/{clientCertificateId}/get/description.md
      operationId: getClientCertificate
      tags:
        - Client certificates
      parameters:
        - in: path
          name: clientCertificateId
          type: string
          format: uuid
          required: true
      responses:
        200:
          description: success
          schema:
            $ref: '#/definitions/ClientCertificate'
        400:
          description: invalid request
        401:
          description: request requires user authentication
        404:
          description: id not found
        500:
          description: server error
    patch:
      consumes:
        - application/json
      produces:
        - application/json
      summary: Updates a client certificate
      description:
        $ref: paths/client-certificates/{clientCertificateId}/patch/description.md
      operationId: updateClientCertificate
      tags:
        - Client certificates
      parameters:
        - in: path
          name: clientCertificateId
          type: string
          format: uuid
          required: true
        - in: body
          name: clientCertificate
          description: client cert information
          required: true
          schema:
            $ref: '#/definitions/ClientCertificateUpdate'
      responses:
        200:
          description: Successfully updated Client Certificate
          schema:
            $ref: '#/definitions/ClientCertificate'
        400:
          description: Invalid Request
        401:
          description: Must be authenticated to use this end point
        403:
          description: Not authorized to update a client certificate
        500:
          description: Server error
    delete:
      consumes:
        - application/json
      produces:
        - application/json
      summary: removes a client certificate
      description:
        $ref: paths/client-certificates/{clientCertificateId}/delete/description.md
      operationId: removeClientCertificate
      tags:
        - Client certificates
      parameters:
        - in: path
          name: clientCertificateId
          type: string
          format: uuid
          required: true
      responses:
        200:
          description: Successfully removed Client Certificate
          schema:
            $ref: '#/definitions/ClientCertificate'
        400:
          description: Invalid Request
        401:
          description: Must be authenticated to use this end point
        403:
          description: Not authorized to remove a client certificate
        500:
          description: Server error
  /offices:
    get:
      produces:
        - application/json
      summary: List Transportation Offices
      description:
        $ref: paths/offices/get/description.md
      operationId: indexOffices
      tags:
        - Transportation offices
      parameters:
        - in: query
          name: filter
          type: string
        - in: query
          name: page
          type: integer
        - in: query
          name: perPage
          type: integer
        - in: query
          name: sort
          type: string
        - in: query
          name: order
          type: boolean
      responses:
        '200':
          description: success
          headers:
            Content-Range:
              type: string
              description: Used for pagination
          schema:
            $ref: '#/definitions/TransportationOffices'
        '400':
          description: invalid request
        '401':
          description: request requires user authentication
        '404':
          description: Transportation Office not found
        '500':
          description: server error
  /electronic-orders:
    get:
      produces:
        - application/json
      summary: List Electronic Orders
      description:
        $ref: paths/electronic-orders/get/description.md
      operationId: indexElectronicOrders
      tags:
        - Electronic orders
      parameters:
        - in: query
          name: filter
          type: array
          items:
            type: string
        - in: query
          name: page
          type: integer
        - in: query
          name: perPage
          type: integer
        - in: query
          name: sort
          type: string
        - in: query
          name: order
          type: boolean
      responses:
        '200':
          description: success
          headers:
            Content-Range:
              type: string
              description: Used for pagination
          schema:
            $ref: '#/definitions/ElectronicOrders'
        '400':
          description: invalid request
        '401':
          description: request requires user authentication
        '404':
          description: Electronic Order not found
        '500':
          description: server error
  /electronic-orders/totals:
    get:
      produces:
        - application/json
      summary: Get total counts for the orders stored in MilMove
      description:
        $ref: paths/electronic-orders/totals/get/description.md
      operationId: getElectronicOrdersTotals
      tags:
        - Electronic orders
      parameters:
        - in: query
          name: filter
          type: array
          items:
            type: string
        - in: query
          name: andFilter
          type: array
          items:
            type: string
      responses:
        '200':
          description: success
          schema:
            $ref: '#/definitions/ElectronicOrdersTotals'
        '400':
          description: invalid request
        '401':
          description: request requires user authentication
        '404':
          description: Total count for Electronic Orders not found
        '500':
          description: server error
  /uploads/{uploadId}:
    get:
      produces:
        - application/json
      summary: Get information about an Upload
      description:
        $ref: paths/uploads/{uploadId}/get/description.md
      operationId: getUpload
      tags:
        - Uploads
      parameters:
        - in: path
          name: uploadId
          type: string
          format: uuid
          required: true
      responses:
        '200':
          description: success
          schema:
            $ref: '#/definitions/UploadInformation'
        '400':
          description: invalid request
        '401':
          description: request requires user authentication
        '404':
          description: Upload not found
        '500':
          description: server error
  /organizations:
    get:
      produces:
        - application/json
      summary: List Organizations
      description:
        $ref: paths/organizations/get/description.md
      operationId: indexOrganizations
      tags:
        - Organizations
      parameters:
        - in: query
          name: filter
          type: array
          items:
            type: string
        - in: query
          name: page
          type: integer
        - in: query
          name: perPage
          type: integer
        - in: query
          name: sort
          type: string
        - in: query
          name: order
          type: boolean
      responses:
        '200':
          description: success
          headers:
            Content-Range:
              type: string
              description: Used for pagination
          schema:
            $ref: '#/definitions/Organizations'
        '400':
          description: invalid request
        '401':
          description: request requires user authentication
        '404':
          description: Organizations not found
        '500':
          description: server error
  /notifications:
    get:
      produces:
        - application/json
      summary: List Notifications
      description:
        $ref: paths/notifications/get/description.md
      operationId: indexNotifications
      tags:
        - Notifications
      parameters:
        - in: query
          name: filter
          type: string
        - in: query
          name: page
          type: integer
        - in: query
          name: perPage
          type: integer
        - in: query
          name: sort
          type: string
        - in: query
          name: order
          type: boolean
      responses:
        '200':
          description: success
          headers:
            Content-Range:
              type: string
              description: Used for pagination
          schema:
            $ref: '#/definitions/Notifications'
        '400':
          description: invalid request
        '401':
          description: request requires user authentication
        '404':
          description: Notifications not found
        '500':
          description: server error
  /moves:
    get:
      produces:
        - application/json
      summary: List Moves
      description:
        $ref: paths/moves/get/description.md
      operationId: indexMoves
      tags:
        - Moves
      parameters:
        - in: query
          name: filter
          type: string
        - in: query
          name: page
          type: integer
        - in: query
          name: perPage
          type: integer
        - in: query
          name: sort
          type: string
        - in: query
          name: order
          type: boolean
      responses:
        '200':
          description: success
          headers:
            Content-Range:
              type: string
              description: Used for pagination
          schema:
            $ref: '#/definitions/Moves'
        '400':
          description: invalid request
        '401':
          description: request requires user authentication
        '404':
          description: Moves not found
        '500':
          description: server error
  /moves/{moveID}:
    get:
      produces:
        - application/json
      summary: Get information about a Move
      description:
        $ref: paths/moves/{moveID}/get/description.md
      operationId: getMove
      tags:
        - Moves
      parameters:
        - in: path
          name: moveID
          type: string
          format: uuid
          required: true
      responses:
        '200':
          description: Success
          schema:
            $ref: '#/definitions/Move'
        '400':
          description: Invalid request
        '401':
          description: Must be authenticated to use this endpoint
        '404':
          description: Move not found
        '500':
          description: Server error
    patch:
      consumes:
        - application/json
      produces:
        - application/json
      summary: Toggle Move visibility
      description:
        $ref: paths/moves/{moveID}/patch/description.md
      operationId: updateMove
      tags:
        - Moves
      parameters:
        - in: path
          name: moveID
          type: string
          format: uuid
          required: true
        - in: body
          name: Move
          description: Move information
          required: true
          schema:
            $ref: '#/definitions/MoveUpdate'
      responses:
        '200':
          description: Successfully updated the Move
          schema:
            $ref: '#/definitions/Move'
        '400':
          description: Invalid request
        '401':
          description: Must be authenticated to use this endpoint
        '403':
          description: Not authorized to update this Move
        '404':
          description: Move not found
        '422':
          description: Invalid input
        '500':
          description: Server error
  /users:
    get:
      produces:
        - application/json
      summary: List Users
      description:
        $ref: paths/users/get/description.md
      operationId: indexUsers
      tags:
        - Users
      parameters:
        - in: query
          name: filter
          type: string
        - in: query
          name: page
          type: integer
        - in: query
          name: perPage
          type: integer
        - in: query
          name: sort
          type: string
        - in: query
          name: order
          type: boolean
      responses:
        '200':
          description: success
          headers:
            Content-Range:
              type: string
              description: Used for pagination
          schema:
            $ref: '#/definitions/Users'
        '400':
          description: invalid request
        '401':
          description: request requires user authentication
        '404':
          description: Users not found
        '500':
          description: server error
  /users/{userId}:
    get:
      produces:
        - application/json
      summary: Get information about a User
      description:
        $ref: paths/users/{userId}/get/description.md
      operationId: getUser
      tags:
        - Users
      parameters:
        - in: path
          name: userId
          type: string
          format: uuid
          required: true
      responses:
        '200':
          description: success
          schema:
            $ref: '#/definitions/User'
        '400':
          description: invalid request
        '401':
          description: request requires user authentication
        '404':
          description: User not found
        '500':
          description: server error
    patch:
      consumes:
        - application/json
      produces:
        - application/json
      summary: Update a User's session or active status
      description:
        $ref: paths/users/{userId}/patch/description.md
      operationId: updateUser
      tags:
        - Users
      parameters:
        - in: path
          name: userId
          type: string
          format: uuid
          required: true
        - in: body
          name: User
          description: User information
          required: true
          schema:
            $ref: '#/definitions/UserUpdate'
      responses:
        '200':
          description: Successfully updated User
          schema:
            $ref: '#/definitions/User'
        '400':
          description: Invalid Request
        '401':
          description: Must be authenticated to use this end point
        '403':
          description: Not authorized to update this User
        '404':
          description: Not found
        '422':
          description: Validation error
          schema:
            $ref: '#/definitions/ValidationError'
        '500':
          description: Server error
  /webhook-subscriptions:
    get:
      produces:
        - application/json
      summary: Lists Webhook Subscriptions
      description:
        $ref: paths/webhook-subscriptions/get/description.md
      operationId: indexWebhookSubscriptions
      tags:
        - Webhook subscriptions
      parameters:
        - in: query
          name: filter
          type: string
        - in: query
          name: page
          type: integer
        - in: query
          name: perPage
          type: integer
        - in: query
          name: sort
          type: string
        - in: query
          name: order
          type: boolean
      responses:
        '200':
          description: success
          headers:
            Content-Range:
              type: string
              description: Used for pagination
          schema:
            $ref: '#/definitions/WebhookSubscriptions'
        '400':
          description: Invalid request
        '401':
          description: Not authenticated for this endpoint
        '404':
          description: Webhook Subscriptions not found
        '500':
          description: Server error
    post:
      consumes:
        - application/json
      produces:
        - application/json
      summary: Create a Webhook Subscription
      description:
        $ref: paths/webhook-subscriptions/post/description.md
      operationId: createWebhookSubscription
      tags:
        - Webhook subscriptions
      parameters:
        - in: body
          name: webhookSubscription
          description: Webhook subscription information
          schema:
            $ref: '#/definitions/CreateWebhookSubscription'
      responses:
        '201':
          description: Successfully created Webhook Subscription
          schema:
            $ref: '#/definitions/WebhookSubscription'
        '400':
          description: Invalid Request
        '401':
          description: Must be authenticated to use this end point
        '403':
          description: Not authorized to create a Webhook Subscription
        '500':
          description: Server error
  /webhook-subscriptions/{webhookSubscriptionId}:
    get:
      produces:
        - application/json
      summary: Get information about a Webhook Subscription
      description:
        $ref: paths/webhook-subscriptions/{webhookSubscriptionId}/get/description.md
      operationId: getWebhookSubscription
      tags:
        - Webhook subscriptions
      parameters:
        - in: path
          name: webhookSubscriptionId
          type: string
          format: uuid
          required: true
      responses:
        '200':
          description: success
          schema:
            $ref: '#/definitions/WebhookSubscription'
        '400':
          description: invalid request
        '401':
          description: request requires user authentication
        '404':
          description: Webhook Subscription not found
        '500':
          description: server error
    patch:
      consumes:
        - application/json
      produces:
        - application/json
      summary: Update a Webhook Subscription
      description:
        $ref: paths/webhook-subscriptions/{webhookSubscriptionId}/patch/description.md
      operationId: updateWebhookSubscription
      tags:
        - Webhook subscriptions
      parameters:
        - in: path
          name: webhookSubscriptionId
          type: string
          format: uuid
          required: true
        - in: body
          name: WebhookSubscription
          description: Webhook Subscription information
          required: true
          schema:
            $ref: '#/definitions/WebhookSubscription'
        - in: header
          name: If-Match
          type: string
          required: true
          description: >
            Optimistic locking is implemented via the `If-Match` header. If the ETag header does not match
            the value of the resource on the server, the server rejects the change with a `412 Precondition Failed` error.
      responses:
        '200':
          description: Successfully updated Webhook Subscription
          schema:
            $ref: '#/definitions/WebhookSubscription'
        '400':
          description: Invalid Request
        '401':
          description: Must be authenticated to use this end point
        '403':
          description: Not authorized to update this Webhook Subscription
        '404':
          description: Webhook Subscription not found
        '412':
          description: Precondition failed
        '422':
          description: Validation error
          schema:
            $ref: '#/definitions/ValidationError'
        '500':
          description: Server error<|MERGE_RESOLUTION|>--- conflicted
+++ resolved
@@ -675,13 +675,10 @@
           - APPROVED
           - REQUESTED
           - REJECTED
-<<<<<<< HEAD
-=======
       privileges:
         type: array
         items:
           $ref: '#/definitions/Privilege'
->>>>>>> d0301aca
       createdAt:
         type: string
         format: date-time
@@ -1220,11 +1217,7 @@
         $ref: paths/office-users/get/description.md
       operationId: indexRequestedOfficeUsers
       tags:
-<<<<<<< HEAD
-        - Requested office users
-=======
         - Requested Office Users
->>>>>>> d0301aca
       parameters:
         - in: query
           name: filter
@@ -1263,17 +1256,10 @@
       produces:
         - application/json
       summary: Get a Requested Office User
-<<<<<<< HEAD
-      description: Retrieving a single office user that is in a REQUESTED status
-      operationId: getRequestedOfficeUser
-      tags:
-        - Requested office users
-=======
       description: Retrieving a single office user in any status. This endpoint is used in the Admin UI that will allow the admin user to view the user's relevant data.
       operationId: getRequestedOfficeUser
       tags:
         - Requested Office Users
->>>>>>> d0301aca
       parameters:
         - in: path
           name: officeUserId
@@ -1293,8 +1279,6 @@
           description: Office User not found
         '500':
           description: server error
-<<<<<<< HEAD
-=======
     patch:
       produces:
         - application/json
@@ -1329,7 +1313,6 @@
           description: Office User not found
         '500':
           description: server error
->>>>>>> d0301aca
   /office-users:
     get:
       produces:
