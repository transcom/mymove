--- conflicted
+++ resolved
@@ -719,10 +719,7 @@
           $ref: '#/definitions/OfficeUserRole'
       privileges:
         type: array
-<<<<<<< HEAD
-=======
-        x-nullable: true
->>>>>>> 3a725637
+        x-nullable: true
         items:
           $ref: '#/definitions/OfficeUserPrivilege'
   OfficeUserUpdate:
