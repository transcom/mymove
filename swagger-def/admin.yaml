swagger: "2.0"
info:
  contact:
    email: milmove-developers@caci.com
  description:
    $ref: info/admin_description.md
  license:
    name: MIT
    url: "https://opensource.org/licenses/MIT"
  title: MilMove Admin API
  version: 1.0.0
basePath: /admin/v1
schemes:
  - https
consumes:
  - application/json
produces:
  - application/json
tags:
  - name: Admin users
    description: Information about Admin UI users
    externalDocs:
      url: https://transcom.github.io/mymove-docs/docs/api
  - name: Client certificates
    description: Information about Client Certificates
    externalDocs:
      url: https://transcom.github.io/mymove-docs/docs/api
  - name: Electronic orders
    description: Information about electronic orders
    externalDocs:
      url: https://transcom.github.io/mymove-docs/docs/api
  - name: Moves
    description: Information about moves
    externalDocs:
      url: https://transcom.github.io/mymove-docs/docs/api
  - name: Notifications
    description: Information about notifications
    externalDocs:
      url: https://transcom.github.io/mymove-docs/docs/api
  - name: Transportation offices
    description: Information about transportation offices
    externalDocs:
      url: https://transcom.github.io/mymove-docs/docs/api
  - name: Office users
    description: Information about office users
    externalDocs:
      url: https://transcom.github.io/mymove-docs/docs/api
  - name: Organizations
    description: Information about organizations
    externalDocs:
      url: https://transcom.github.io/mymove-docs/docs/api
  - name: Uploads
    description: Information about uploads
    externalDocs:
      url: https://transcom.github.io/mymove-docs/docs/api
  - name: Users
    description: Information about users
    externalDocs:
      url: https://transcom.github.io/mymove-docs/docs/api
  - name: Webhook subscriptions
    description: Information about Webhook subscriptions
    externalDocs:
      url: https://transcom.github.io/mymove-docs/docs/api
definitions:
  Address:
    type: object
    properties:
      streetAddress1:
        type: string
        example: 123 Main Ave
        title: Address line 1
      streetAddress2:
        type: string
        example: Apartment 9000
        x-nullable: true
        title: Address line 2
      streetAddress3:
        type: string
        example: Montmârtre
        x-nullable: true
        title: Address line 3
      city:
        type: string
        example: Anytown
        title: City
      state:
        title: State
        type: string
        x-display-value:
          AL: AL
          AK: AK
          AR: AR
          AZ: AZ
          CA: CA
          CO: CO
          CT: CT
          DC: DC
          DE: DE
          FL: FL
          GA: GA
          HI: HI
          IA: IA
          ID: ID
          IL: IL
          IN: IN
          KS: KS
          KY: KY
          LA: LA
          MA: MA
          MD: MD
          ME: ME
          MI: MI
          MN: MN
          MO: MO
          MS: MS
          MT: MT
          NC: NC
          ND: ND
          NE: NE
          NH: NH
          NJ: NJ
          NM: NM
          NV: NV
          NY: NY
          OH: OH
          OK: OK
          OR: OR
          PA: PA
          RI: RI
          SC: SC
          SD: SD
          TN: TN
          TX: TX
          UT: UT
          VA: VA
          VT: VT
          WA: WA
          WI: WI
          WV: WV
          WY: WY
        enum:
          - AL
          - AK
          - AR
          - AZ
          - CA
          - CO
          - CT
          - DC
          - DE
          - FL
          - GA
          - HI
          - IA
          - ID
          - IL
          - IN
          - KS
          - KY
          - LA
          - MA
          - MD
          - ME
          - MI
          - MN
          - MO
          - MS
          - MT
          - NC
          - ND
          - NE
          - NH
          - NJ
          - NM
          - NV
          - NY
          - OH
          - OK
          - OR
          - PA
          - RI
          - SC
          - SD
          - TN
          - TX
          - UT
          - VA
          - VT
          - WA
          - WI
          - WV
          - WY
      postalCode:
        type: string
        description: zip code, international allowed
        format: zip
        title: ZIP
        example: "'90210' or 'N15 3NL'"
      country:
        type: string
        title: Country
        x-nullable: true
        example: 'USA'
        default: USA
    required:
      - streetAddress1
      - state
      - city
      - postalCode
  AdminUser:
    type: object
    properties:
      id:
        type: string
        format: uuid
        example: c56a4180-65aa-42ec-a945-5fd21dec0538
      firstName:
        type: string
      lastName:
        type: string
      email:
        type: string
        format: x-email
        pattern: '^[a-zA-Z0-9._%+-]+@[a-zA-Z0-9.-]+\.[a-zA-Z]{2,}$'
      userId:
        type: string
        format: uuid
      organizationId:
        type: string
        format: uuid
      active:
        type: boolean
      createdAt:
        type: string
        format: date-time
        readOnly: true
      updatedAt:
        type: string
        format: date-time
        readOnly: true
    required:
      - id
      - firstName
      - lastName
      - email
      - userId
      - organizationId
      - active
      - createdAt
      - updatedAt
  AdminUserCreate:
    type: object
    properties:
      email:
        type: string
        example: 'user@userdomain.com'
        title: Email
      firstName:
        type: string
        title: First Name
      lastName:
        type: string
        title: Last Name
      organizationId:
        type: string
        format: uuid
        example: 'c56a4180-65aa-42ec-a945-5fd21dec0538'
  AdminUserUpdate:
    type: object
    properties:
      firstName:
        type: string
        title: First Name
        x-nullable: true
      lastName:
        type: string
        title: Last Name
        x-nullable: true
      active:
        type: boolean
        x-nullable: true
  AdminUsers:
    type: array
    items:
      $ref: '#/definitions/AdminUser'
  ClientCertificate:
    type: object
    properties:
      id:
        type: string
        format: uuid
        example: c56a4180-65aa-42ec-a945-5fd21dec0538
      userId:
        type: string
        format: uuid
        example: c56a4180-65aa-42ec-a945-5fd21dec0538
      sha256Digest:
        type: string
        example: 01ba4719c80b6fe911b091a7c05124b64eeece964e09c058ef8f9805daca546b
      subject:
        type: string
        example: CN=example-user,OU=DoD+OU=PKI+OU=CONTRACTOR,O=U.S. Government,C=US
      createdAt:
        type: string
        format: date-time
        readOnly: true
      updatedAt:
        type: string
        format: date-time
        readOnly: true
      allowDpsAuthAPI:
        type: boolean
      allowOrdersAPI:
        type: boolean
      allowAirForceOrdersRead:
        type: boolean
      allowAirForceOrdersWrite:
        type: boolean
      allowArmyOrdersRead:
        type: boolean
      allowArmyOrdersWrite:
        type: boolean
      allowCoastGuardOrdersRead:
        type: boolean
      allowCoastGuardOrdersWrite:
        type: boolean
      allowMarineCorpsOrdersRead:
        type: boolean
      allowMarineCorpsOrdersWrite:
        type: boolean
      allowNavyOrdersRead:
        type: boolean
      allowNavyOrdersWrite:
        type: boolean
      allowPrime:
        type: boolean
  ClientCertificates:
    type: array
    items:
      $ref: '#/definitions/ClientCertificate'
  ClientCertificateCreate:
    type: object
    required:
      - sha256Digest
      - subject
      - email
    properties:
      email:
        type: string
        example: user@example.com
      sha256Digest:
        type: string
        example: 01ba4719c80b6fe911b091a7c05124b64eeece964e09c058ef8f9805daca546b
      subject:
        type: string
        example: CN=example-user,OU=DoD+OU=PKI+OU=CONTRACTOR,O=U.S. Government,C=US
      allowOrdersAPI:
        type: boolean
      allowAirForceOrdersRead:
        type: boolean
      allowAirForceOrdersWrite:
        type: boolean
      allowArmyOrdersRead:
        type: boolean
      allowArmyOrdersWrite:
        type: boolean
      allowCoastGuardOrdersRead:
        type: boolean
      allowCoastGuardOrdersWrite:
        type: boolean
      allowMarineCorpsOrdersRead:
        type: boolean
      allowMarineCorpsOrdersWrite:
        type: boolean
      allowNavyOrdersRead:
        type: boolean
      allowNavyOrdersWrite:
        type: boolean
      allowPrime:
        type: boolean
  ClientCertificateUpdate:
    type: object
    properties:
      sha256Digest:
        type: string
        example: 01ba4719c80b6fe911b091a7c05124b64eeece964e09c058ef8f9805daca546b
      subject:
        type: string
        example: CN=example-user,OU=DoD+OU=PKI+OU=CONTRACTOR,O=U.S. Government,C=US
      allowDpsAuthAPI:
        type: boolean
        x-nullable: true
      allowOrdersAPI:
        type: boolean
        x-nullable: true
      allowAirForceOrdersRead:
        type: boolean
        x-nullable: true
      allowAirForceOrdersWrite:
        type: boolean
        x-nullable: true
      allowArmyOrdersRead:
        type: boolean
        x-nullable: true
      allowArmyOrdersWrite:
        type: boolean
        x-nullable: true
      allowCoastGuardOrdersRead:
        type: boolean
        x-nullable: true
      allowCoastGuardOrdersWrite:
        type: boolean
        x-nullable: true
      allowMarineCorpsOrdersRead:
        type: boolean
        x-nullable: true
      allowMarineCorpsOrdersWrite:
        type: boolean
        x-nullable: true
      allowNavyOrdersRead:
        type: boolean
        x-nullable: true
      allowNavyOrdersWrite:
        type: boolean
        x-nullable: true
      allowPrime:
        type: boolean
        x-nullable: true
  ClientError:
    type: object
    properties:
      title:
        type: string
      detail:
        type: string
      instance:
        type: string
        format: uuid
    required:
      - title
      - detail
      - instance
  CreateWebhookSubscription:
    type: object
    properties:
      subscriberId:
        type: string
        format: uuid
        example: c56a4180-65aa-42ec-a945-5fd21dec0538
      status:
        $ref: '#/definitions/WebhookSubscriptionStatus'
      eventKey:
        type: string
        description: >-
          A string used to represent which events this subscriber expects to be notified about.
          Corresponds to the possible event_key values in webhook_notifications.
      callbackUrl:
        type: string
        description: The URL to which the notifications for this subscription will be pushed to.
    required:
      - subscriberId
      - status
      - eventKey
      - callbackUrl
  ElectronicOrder:
    type: object
    required:
      - id
      - issuer
      - ordersNumber
      - createdAt
      - updatedAt
    properties:
      id:
        type: string
        format: uuid
        example: c56a4180-65aa-42ec-a945-5fd21dec0538
      issuer:
        $ref: '#/definitions/Issuer'
      ordersNumber:
        type: string
        title: Orders Number
      createdAt:
        type: string
        format: date-time
        title: Created at
        readOnly: true
      updatedAt:
        type: string
        format: date-time
        title: Updated at
        readOnly: true
  ElectronicOrders:
    type: array
    items:
      $ref: '#/definitions/ElectronicOrder'
  ElectronicOrdersTotal:
    type: object
    properties:
      category:
        type: string
      count:
        type: integer
        minimum: 0
        title: Total Orders Count
  ElectronicOrdersTotals:
    type: array
    items:
      $ref: '#/definitions/ElectronicOrdersTotal'
  Issuer:
    type: string
    description: >-
      Organization that issues orders. If more organizations, especially
      civilian ones, become clients of this API in the future, this enumeration
      may need to be expanded.
    enum:
      - army
      - navy
      - air-force
      - marine-corps
      - coast-guard
  Move:
    type: object
    properties:
      id:
        type: string
        format: uuid
        example: c56a4180-65aa-42ec-a945-5fd21dec0538
      ordersId:
        type: string
        format: uuid
        example: c56a4180-65aa-42ec-a945-5fd21dec0538
      serviceMember:
        $ref: '#/definitions/ServiceMember'
      locator:
        type: string
        example: '12432'
      status:
        $ref: '#/definitions/MoveStatus'
      show:
        type: boolean
        x-nullable: true
      createdAt:
        type: string
        format: date-time
        readOnly: true
      updatedAt:
        type: string
        format: date-time
        readOnly: true
    required:
      - id
      - ordersId
      - locator
      - createdAt
      - updatedAt
  Moves:
    type: array
    items:
      $ref: '#/definitions/Move'
  MoveStatus:
    type: string
    title: Move status
    enum:
      - DRAFT
      - SUBMITTED
      - APPROVED
      - CANCELED
    x-display-value:
      DRAFT: Draft
      SUBMITTED: Submitted
      APPROVED: Approved
      CANCELED: Canceled
  MoveUpdate:
    type: object
    required:
      - show
    properties:
      show:
        type: boolean
  Notification:
    type: object
    required:
      - id
      - email
      - serviceMemberId
      - sesMessageId
      - notificationType
      - createdAt
    properties:
      id:
        type: string
        format: uuid
        example: c56a4180-65aa-42ec-a945-5fd21dec0538
      email:
        type: string
      serviceMemberId:
        type: string
        format: uuid
      sesMessageId:
        type: string
      notificationType:
        type: string
        enum:
          - MOVE_PAYMENT_REMINDER_EMAIL
      createdAt:
        type: string
        format: date-time
        readOnly: true
  Notifications:
    type: array
    items:
      $ref: '#/definitions/Notification'
  OfficeUser:
    type: object
    properties:
      id:
        type: string
        format: uuid
        example: c56a4180-65aa-42ec-a945-5fd21dec0538
      userId:
        type: string
        format: uuid
      firstName:
        type: string
      middleInitials:
        type: string
      lastName:
        type: string
      email:
        type: string
        format: x-email
        pattern: '^[a-zA-Z0-9._%+-]+@[a-zA-Z0-9.-]+\.[a-zA-Z]{2,}$'
      telephone:
        type: string
        format: telephone
        pattern: '^[2-9]\d{2}-\d{3}-\d{4}$'
      transportationOfficeId:
        type: string
        format: uuid
      active:
        type: boolean
      roles:
        type: array
        items:
          $ref: '#/definitions/Role'
      edipi:
        type: string
      otherUniqueId:
        type: string
      rejectionReason:
        type: string
      status:
        type: string
        enum:
          - APPROVED
          - REQUESTED
          - REJECTED
      privileges:
        type: array
        items:
          $ref: '#/definitions/Privilege'
      createdAt:
        type: string
        format: date-time
        readOnly: true
      updatedAt:
        type: string
        format: date-time
        readOnly: true
    required:
      - id
      - firstName
      - middleInitials
      - lastName
      - email
      - telephone
      - transportationOfficeId
      - active
      - roles
      - edipi
      - otherUniqueId
      - rejectionReason
      - status
      - createdAt
      - updatedAt
  OfficeUserCreate:
    type: object
    properties:
      email:
        type: string
        example: 'user@userdomain.com'
        title: Email
      firstName:
        type: string
        title: First Name
      middleInitials:
        type: string
        example: L.
        x-nullable: true
        title: Middle Initials
      lastName:
        type: string
        title: Last Name
      telephone:
        type: string
        format: telephone
        pattern: '^[2-9]\d{2}-\d{3}-\d{4}$'
        example: 212-555-5555
      transportationOfficeId:
        type: string
        format: uuid
        example: 'c56a4180-65aa-42ec-a945-5fd21dec0538'
      roles:
        type: array
        items:
          $ref: '#/definitions/OfficeUserRole'
      privileges:
        type: array
<<<<<<< HEAD
=======
        x-nullable: true
>>>>>>> 47813c96
        items:
          $ref: '#/definitions/OfficeUserPrivilege'
  OfficeUserUpdate:
    type: object
    properties:
      firstName:
        type: string
        title: First Name
        x-nullable: true
      middleInitials:
        type: string
        title: Middle Initials
        example: Q.
        x-nullable: true
      lastName:
        type: string
        title: Last Name
        x-nullable: true
      telephone:
        type: string
        format: telephone
        pattern: '^[2-9]\d{2}-\d{3}-\d{4}$'
        example: 212-555-5555
        x-nullable: true
      active:
        type: boolean
        x-nullable: true
      roles:
        type: array
        items:
          $ref: '#/definitions/OfficeUserRole'
      transportationOfficeId:
        type: string
        format: uuid
        example: 'c56a4180-65aa-42ec-a945-5fd21dec0538'
      privileges:
        type: array
        items:
          $ref: '#/definitions/OfficeUserPrivilege'
  OfficeUserRole:
    type: object
    properties:
      name:
        type: string
        example: 'Transportation Ordering Officer'
        x-nullable: true
        title: name
      roleType:
        type: string
        example: 'transportation_ordering_officer'
        x-nullable: true
        title: roleType
  OfficeUserPrivilege:
    type: object
    properties:
      name:
        type: string
        example: 'Supervisor'
        x-nullable: true
        title: name
      privilegeType:
        type: string
        example: 'supervisor'
        x-nullable: true
        title: privilegeType
  OfficeUsers:
    type: array
    items:
      $ref: '#/definitions/OfficeUser'
  Organization:
    type: object
    required:
      - id
      - name
      - createdAt
      - updatedAt
    properties:
      id:
        type: string
        format: uuid
        example: c56a4180-65aa-42ec-a945-5fd21dec0538
      name:
        type: string
        title: Name
      email:
        type: string
        format: x-email
        pattern: '^[a-zA-Z0-9._%+-]+@[a-zA-Z0-9.-]+\.[a-zA-Z]{2,}$'
        x-nullable: true
      telephone:
        type: string
        format: telephone
        pattern: '^[2-9]\d{2}-\d{3}-\d{4}$'
        x-nullable: true
      createdAt:
        type: string
        format: date-time
        title: Created at
        readOnly: true
      updatedAt:
        type: string
        format: date-time
        title: Updated at
        readOnly: true
  Organizations:
    type: array
    items:
      $ref: '#/definitions/Organization'
  RequestedOfficeUserUpdate:
    type: object
    properties:
      firstName:
        type: string
        title: First Name
        x-nullable: true
      middleInitials:
        type: string
        title: Middle Initials
        example: Q.
        x-nullable: true
      lastName:
        type: string
        title: Last Name
        x-nullable: true
      telephone:
        type: string
        format: telephone
        pattern: '^[2-9]\d{2}-\d{3}-\d{4}$'
        example: 212-555-5555
        x-nullable: true
      roles:
        type: array
        items:
          $ref: '#/definitions/OfficeUserRole'
      transportationOfficeId:
        type: string
        format: uuid
        example: 'c56a4180-65aa-42ec-a945-5fd21dec0538'
        x-nullable: true
      edipi:
        type: string
      otherUniqueId:
        type: string
      rejectionReason:
        type: string
      status:
        type: string
        enum:
          - APPROVED
          - REJECTED
  Role:
    type: object
    properties:
      id:
        type: string
        format: uuid
        example: c56a4180-65aa-42ec-a945-5fd21dec0538
      roleType:
        type: string
        example: customer
      roleName:
        type: string
        example: Transportation Ordering Officer
      createdAt:
        type: string
        format: date-time
        readOnly: true
      updatedAt:
        type: string
        format: date-time
        readOnly: true
    required:
      - id
      - roleType
      - roleName
      - createdAt
      - updatedAt
  Privilege:
    type: object
    properties:
      id:
        type: string
        format: uuid
        example: c56a4780-65aa-42ec-a945-5fd87dec0538
      privilegeType:
        type: string
        example: supervisor
      privilegeName:
        type: string
        example: Supervisor
      createdAt:
        type: string
        format: date-time
        readOnly: true
      updatedAt:
        type: string
        format: date-time
        readOnly: true
  ServiceMember:
    type: object
    properties:
      id:
        type: string
        format: uuid
        example: c56a4180-65aa-42ec-a945-5fd21dec0538
        readOnly: true
      userId:
        type: string
        format: uuid
        example: c56a4180-65aa-42ec-a945-5fd21dec0538
        readOnly: true
      firstName:
        type: string
        title: First Name
        x-nullable: true
      middleName:
        type: string
        title: Middle Name
        x-nullable: true
      lastName:
        type: string
        title: Last Name
        x-nullable: true
  TransportationOffice:
    type: object
    properties:
      id:
        type: string
        format: uuid
        example: c56a4180-65aa-42ec-a945-5fd21dec0538
      name:
        type: string
        example: Fort Bragg North Station
      address:
        $ref: '#/definitions/Address'
      phoneLines:
        type: array
        items:
          type: string
          format: telephone
          pattern: '^[2-9]\d{2}-\d{3}-\d{4}$'
          example: 212-555-5555
      gbloc:
        type: string
        pattern: '^[A-Z]{4}$'
        example: JENQ
      latitude:
        type: number
        format: float
        example: 29.382973
      longitude:
        type: number
        format: float
        example: -98.62759
      createdAt:
        type: string
        format: date-time
        readOnly: true
      updatedAt:
        type: string
        format: date-time
        readOnly: true
    required:
      - id
      - name
      - address
      - createdAt
      - updatedAt
  TransportationOffices:
    type: array
    items:
      $ref: '#/definitions/TransportationOffice'
  Upload:
    type: object
    properties:
      createdAt:
        type: string
        format: date-time
        title: Created at
        readOnly: true
      filename:
        type: string
      size:
        type: integer
        title: Size in Bytes
      contentType:
        type: string
        enum:
          - application/pdf
          - image/jpeg
          - image/png
  UploadInformation:
    type: object
    properties:
      id:
        type: string
        format: uuid
        example: c56a4180-65aa-42ec-a945-5fd21dec0538
      moveLocator:
        type: string
        example: '12432'
        x-nullable: true
      upload:
        $ref: '#/definitions/Upload'
      serviceMemberId:
        type: string
        format: uuid
        example: c56a4180-65aa-42ec-a945-5fd21dec0538
        x-nullable: true
      serviceMemberFirstName:
        type: string
        x-nullable: true
      serviceMemberLastName:
        type: string
        x-nullable: true
      serviceMemberPhone:
        type: string
        x-nullable: true
      serviceMemberEmail:
        type: string
        x-nullable: true
      officeUserId:
        type: string
        format: uuid
        example: c56a4180-65aa-42ec-a945-5fd21dec0538
        x-nullable: true
      officeUserFirstName:
        type: string
        x-nullable: true
      officeUserLastName:
        type: string
        x-nullable: true
      officeUserPhone:
        type: string
        x-nullable: true
      officeUserEmail:
        type: string
        x-nullable: true
  User:
    type: object
    properties:
      id:
        type: string
        format: uuid
        example: c56a4180-65aa-42ec-a945-5fd21dec0538
      oktaEmail:
        type: string
        format: x-email
        pattern: '^[a-zA-Z0-9._%+-]+@[a-zA-Z0-9.-]+\.[a-zA-Z]{2,}$'
      active:
        type: boolean
      createdAt:
        type: string
        format: date-time
        readOnly: true
      updatedAt:
        type: string
        format: date-time
        readOnly: true
      currentAdminSessionId:
        type: string
        example: WiPgsPj-jPySR1d0dpmvIZ-HvZqemjmaQWxGQ6B8K_w
      currentMilSessionId:
        type: string
        example: WiPgsPj-jPySR1d0dpmvIZ-HvZqemjmaQWxGQ6B8K_w
      currentOfficeSessionId:
        type: string
        example: WiPgsPj-jPySR1d0dpmvIZ-HvZqemjmaQWxGQ6B8K_w
    required:
      - oktaEmail
      - active
      - createdAt
      - updatedAt
      - currentAdminSessionId
      - currentMilSessionId
      - currentOfficeSessionId
  Users:
    type: array
    items:
      $ref: '#/definitions/User'
  UserUpdate:
    type: object
    properties:
      revokeAdminSession:
        type: boolean
        x-nullable: true
      revokeOfficeSession:
        type: boolean
        x-nullable: true
      revokeMilSession:
        type: boolean
        x-nullable: true
      active:
        type: boolean
        x-nullable: true

  ValidationError:
    allOf:
      - $ref: '#/definitions/ClientError'
      - type: object
    properties:
      invalidFields:
        type: object
        additionalProperties:
          type: string
    required:
      - invalidFields
  WebhookSubscription:
    type: object
    description: >-
      Represents subscribers who expect certain notifications to be pushed to their servers.
      Used for the Prime and Prime-related events specifically.
    properties:
      id:
        type: string
        format: uuid
        example: c56a4180-65aa-42ec-a945-5fd21dec0538
        readOnly: true
      subscriberId:
        type: string
        format: uuid
        example: d494f114-05a2-4b39-840c-3d33243b7e29
        description: Unique identifier for the subscriber
        x-nullable: true
      status:
        $ref: '#/definitions/WebhookSubscriptionStatus'
      callbackUrl:
        type: string
        description: The URL to which the notifications for this subscription will be pushed to.
        x-nullable: true
      severity:
        type: integer
        minimum: 0
        x-nullable: true
      eventKey:
        type: string
        description: >-
          A string used to represent which events this subscriber expects to be notified about.
          Corresponds to the possible event_key values in webhook_notifications.
        x-nullable: true
      createdAt:
        type: string
        format: date-time
        readOnly: true
      updatedAt:
        type: string
        format: date-time
        readOnly: true
      eTag:
        type: string
        readOnly: true
  WebhookSubscriptions:
    type: array
    items:
      $ref: '#/definitions/WebhookSubscription'
  WebhookSubscriptionStatus:
    type: string
    title: Webhook subscription status
    x-nullable: true
    enum:
      - ACTIVE
      - FAILING
      - DISABLED
    x-display-value:
      ACTIVE: Active
      FAILING: Failing
      DISABLED: Disabled
paths:
  /requested-office-users:
    get:
      produces:
        - application/json
      summary: List of Office Users Requesting Accounts
      description:
        $ref: paths/office-users/get/description.md
      operationId: indexRequestedOfficeUsers
      tags:
        - Requested office users
      parameters:
        - in: query
          name: filter
          type: string
        - in: query
          name: page
          type: integer
        - in: query
          name: perPage
          type: integer
        - in: query
          name: sort
          type: string
        - in: query
          name: order
          type: boolean
      responses:
        '200':
          description: success
          headers:
            Content-Range:
              type: string
              description: Used for pagination
          schema:
            $ref: '#/definitions/OfficeUsers'
        '400':
          description: invalid request
        '401':
          description: request requires user authentication
        '404':
          description: Office User not found
        '500':
          description: server error
  /requested-office-users/{officeUserId}:
    get:
      produces:
        - application/json
      summary: Get a Requested Office User
      description: Retrieving a single office user in any status
      operationId: getRequestedOfficeUser
      tags:
        - Requested office users
      parameters:
        - in: path
          name: officeUserId
          type: string
          format: uuid
          required: true
      responses:
        '200':
          description: success
          schema:
            $ref: '#/definitions/OfficeUser'
        '400':
          description: invalid request
        '401':
          description: request requires user authentication
        '404':
          description: Office User not found
        '500':
          description: server error
    patch:
      produces:
        - application/json
      summary: Update a Requested Office User
      description: Updates a requested office user to include profile data and status
      operationId: updateRequestedOfficeUser
      tags:
        - Requested office users
      parameters:
        - in: path
          name: officeUserId
          type: string
          format: uuid
          required: true
        - in: body
          name: body
          required: true
          schema:
            $ref: '#/definitions/RequestedOfficeUserUpdate'
      responses:
        '200':
          description: success
          schema:
            $ref: '#/definitions/OfficeUser'
        '422':
          description: validation error
          schema:
            $ref: '#/definitions/ValidationError'
        '401':
          description: request requires user authentication
        '404':
          description: Office User not found
        '500':
          description: server error
  /office-users:
    get:
      produces:
        - application/json
      summary: List of Office Users
      description:
        $ref: paths/office-users/get/description.md
      operationId: indexOfficeUsers
      tags:
        - Office users
      parameters:
        - in: query
          name: filter
          type: string
        - in: query
          name: page
          type: integer
        - in: query
          name: perPage
          type: integer
        - in: query
          name: sort
          type: string
        - in: query
          name: order
          type: boolean
      responses:
        '200':
          description: success
          headers:
            Content-Range:
              type: string
              description: Used for pagination
          schema:
            $ref: '#/definitions/OfficeUsers'
        '400':
          description: invalid request
        '401':
          description: request requires user authentication
        '404':
          description: Office User not found
        '500':
          description: server error
    post:
      consumes:
        - application/json
      produces:
        - application/json
      summary: Create an Office User
      description:
        $ref: paths/office-users/post/description.md
      operationId: createOfficeUser
      tags:
        - Office users
      parameters:
        - in: body
          name: officeUser
          description: Office User information
          schema:
            $ref: '#/definitions/OfficeUserCreate'
      responses:
        '201':
          description: Successfully created Office User
          schema:
            $ref: '#/definitions/OfficeUser'
        '422':
          description: validation error
          schema:
            $ref: '#/definitions/ValidationError'
        '500':
          description: internal server error
  /office-users/{officeUserId}:
    get:
      produces:
        - application/json
      summary: Get an Office User
      description:
        $ref: paths/office-users/{officeUserId}/get/description.md
      operationId: getOfficeUser
      tags:
        - Office users
      parameters:
        - in: path
          name: officeUserId
          type: string
          format: uuid
          required: true
      responses:
        '200':
          description: success
          schema:
            $ref: '#/definitions/OfficeUser'
        '400':
          description: invalid request
        '401':
          description: request requires user authentication
        '404':
          description: Office User not found
        '500':
          description: server error
    patch:
      consumes:
        - application/json
      produces:
        - application/json
      summary: Updates an Office User
      description:
        $ref: paths/office-users/{officeUserId}/patch/description.md
      operationId: updateOfficeUser
      tags:
        - Office users
      parameters:
        - in: path
          name: officeUserId
          type: string
          format: uuid
          required: true
        - in: body
          name: officeUser
          description: Office User information
          required: true
          schema:
            $ref: '#/definitions/OfficeUserUpdate'
      responses:
        '200':
          description: Successfully updated Office User
          schema:
            $ref: '#/definitions/OfficeUser'
        '400':
          description: Invalid Request
        '401':
          description: Must be authenticated to use this end point
        '403':
          description: Not authorized to update an Office User
        '500':
          description: Server error
  /admin-users:
    get:
      produces:
        - application/json
      summary: List Admin Users
      description:
        $ref: paths/admin-users/get/description.md
      operationId: indexAdminUsers
      tags:
        - Admin users
      parameters:
        - in: query
          name: filter
          type: array
          items:
            type: string
        - in: query
          name: page
          type: integer
        - in: query
          name: perPage
          type: integer
        - in: query
          name: sort
          type: string
        - in: query
          name: order
          type: boolean
      responses:
        '200':
          description: success
          headers:
            Content-Range:
              type: string
              description: Used for pagination
          schema:
            $ref: '#/definitions/AdminUsers'
        '400':
          description: invalid request
        '401':
          description: request requires user authentication
        '404':
          description: Admin Users not found
        '500':
          description: server error
    post:
      consumes:
        - application/json
      produces:
        - application/json
      summary: Create an Admin User
      description:
        $ref: paths/admin-users/post/description.md
      operationId: createAdminUser
      tags:
        - Admin users
      parameters:
        - in: body
          name: adminUser
          description: Admin User information
          schema:
            $ref: '#/definitions/AdminUserCreate'
      responses:
        '201':
          description: Successfully created Admin User
          schema:
            $ref: '#/definitions/AdminUser'
        '400':
          description: Invalid Request
        '401':
          description: Must be authenticated to use this end point
        '403':
          description: Not authorized to create an Admin User
        '500':
          description: Server error
  /admin-users/{adminUserId}:
    get:
      produces:
        - application/json
      summary: Fetch a specific Admin User
      description:
        $ref: paths/admin-users/{adminUserId}/get/description.md
      operationId: getAdminUser
      tags:
        - Admin users
      parameters:
        - in: path
          name: adminUserId
          type: string
          format: uuid
          required: true
      responses:
        '200':
          description: success
          schema:
            $ref: '#/definitions/AdminUser'
        '400':
          description: invalid request
        '401':
          description: request requires user authentication
        '404':
          description: Admin User not found
        '500':
          description: server error
    patch:
      consumes:
        - application/json
      produces:
        - application/json
      summary: Updates an Admin User
      description:
        $ref: paths/admin-users/{adminUserId}/patch/description.md
      operationId: updateAdminUser
      tags:
        - Admin users
      parameters:
        - in: path
          name: adminUserId
          type: string
          format: uuid
          required: true
        - in: body
          name: adminUser
          description: Admin User information
          required: true
          schema:
            $ref: '#/definitions/AdminUserUpdate'
      responses:
        '200':
          description: Successfully updated Admin User
          schema:
            $ref: '#/definitions/AdminUser'
        '400':
          description: Invalid Request
        '401':
          description: Must be authenticated to use this end point
        '403':
          description: Not authorized to update an Admin User
        '500':
          description: Server error
  /client-certificates:
    get:
      produces:
        - application/json
      summary: List client certificates
      description:
        $ref: paths/client-certificates/get/description.md
      operationId: indexClientCertificates
      tags:
        - Client certificates
      parameters:
        - in: query
          name: filter
          type: string
        - in: query
          name: page
          type: integer
        - in: query
          name: perPage
          type: integer
        - in: query
          name: sort
          type: string
        - in: query
          name: order
          type: boolean
      responses:
        '200':
          description: success
          headers:
            Content-Range:
              type: string
              description: Used for pagination
          schema:
            $ref: '#/definitions/ClientCertificates'
        '400':
          description: invalid request
        '401':
          description: request requires user authentication
        '404':
          description: office not found
        '500':
          description: server error
    post:
      consumes:
        - application/json
      produces:
        - application/json
      summary: create a client cert
      description:
        $ref: paths/client-certificates/post/description.md
      operationId: createClientCertificate
      tags:
        - Client certificates
      parameters:
        - in: body
          name: clientCertificate
          description: client cert information
          schema:
            $ref: '#/definitions/ClientCertificateCreate'
      responses:
        201:
          description: Successfully created client certificate
          schema:
            $ref: '#/definitions/ClientCertificate'
        400:
          description: Invalid Request
        401:
          description: Must be authenticated to use this end point
        403:
          description: Not authorized to create a client certificate
        500:
          description: Server error
  /client-certificates/{clientCertificateId}:
    get:
      produces:
        - application/json
      summary: Get a client certificate
      description:
        $ref: paths/client-certificates/{clientCertificateId}/get/description.md
      operationId: getClientCertificate
      tags:
        - Client certificates
      parameters:
        - in: path
          name: clientCertificateId
          type: string
          format: uuid
          required: true
      responses:
        200:
          description: success
          schema:
            $ref: '#/definitions/ClientCertificate'
        400:
          description: invalid request
        401:
          description: request requires user authentication
        404:
          description: id not found
        500:
          description: server error
    patch:
      consumes:
        - application/json
      produces:
        - application/json
      summary: Updates a client certificate
      description:
        $ref: paths/client-certificates/{clientCertificateId}/patch/description.md
      operationId: updateClientCertificate
      tags:
        - Client certificates
      parameters:
        - in: path
          name: clientCertificateId
          type: string
          format: uuid
          required: true
        - in: body
          name: clientCertificate
          description: client cert information
          required: true
          schema:
            $ref: '#/definitions/ClientCertificateUpdate'
      responses:
        200:
          description: Successfully updated Client Certificate
          schema:
            $ref: '#/definitions/ClientCertificate'
        400:
          description: Invalid Request
        401:
          description: Must be authenticated to use this end point
        403:
          description: Not authorized to update a client certificate
        500:
          description: Server error
    delete:
      consumes:
        - application/json
      produces:
        - application/json
      summary: removes a client certificate
      description:
        $ref: paths/client-certificates/{clientCertificateId}/delete/description.md
      operationId: removeClientCertificate
      tags:
        - Client certificates
      parameters:
        - in: path
          name: clientCertificateId
          type: string
          format: uuid
          required: true
      responses:
        200:
          description: Successfully removed Client Certificate
          schema:
            $ref: '#/definitions/ClientCertificate'
        400:
          description: Invalid Request
        401:
          description: Must be authenticated to use this end point
        403:
          description: Not authorized to remove a client certificate
        500:
          description: Server error
  /offices:
    get:
      produces:
        - application/json
      summary: List Transportation Offices
      description:
        $ref: paths/offices/get/description.md
      operationId: indexOffices
      tags:
        - Transportation offices
      parameters:
        - in: query
          name: filter
          type: string
        - in: query
          name: page
          type: integer
        - in: query
          name: perPage
          type: integer
        - in: query
          name: sort
          type: string
        - in: query
          name: order
          type: boolean
      responses:
        '200':
          description: success
          headers:
            Content-Range:
              type: string
              description: Used for pagination
          schema:
            $ref: '#/definitions/TransportationOffices'
        '400':
          description: invalid request
        '401':
          description: request requires user authentication
        '404':
          description: Transportation Office not found
        '500':
          description: server error
  /electronic-orders:
    get:
      produces:
        - application/json
      summary: List Electronic Orders
      description:
        $ref: paths/electronic-orders/get/description.md
      operationId: indexElectronicOrders
      tags:
        - Electronic orders
      parameters:
        - in: query
          name: filter
          type: array
          items:
            type: string
        - in: query
          name: page
          type: integer
        - in: query
          name: perPage
          type: integer
        - in: query
          name: sort
          type: string
        - in: query
          name: order
          type: boolean
      responses:
        '200':
          description: success
          headers:
            Content-Range:
              type: string
              description: Used for pagination
          schema:
            $ref: '#/definitions/ElectronicOrders'
        '400':
          description: invalid request
        '401':
          description: request requires user authentication
        '404':
          description: Electronic Order not found
        '500':
          description: server error
  /electronic-orders/totals:
    get:
      produces:
        - application/json
      summary: Get total counts for the orders stored in MilMove
      description:
        $ref: paths/electronic-orders/totals/get/description.md
      operationId: getElectronicOrdersTotals
      tags:
        - Electronic orders
      parameters:
        - in: query
          name: filter
          type: array
          items:
            type: string
        - in: query
          name: andFilter
          type: array
          items:
            type: string
      responses:
        '200':
          description: success
          schema:
            $ref: '#/definitions/ElectronicOrdersTotals'
        '400':
          description: invalid request
        '401':
          description: request requires user authentication
        '404':
          description: Total count for Electronic Orders not found
        '500':
          description: server error
  /uploads/{uploadId}:
    get:
      produces:
        - application/json
      summary: Get information about an Upload
      description:
        $ref: paths/uploads/{uploadId}/get/description.md
      operationId: getUpload
      tags:
        - Uploads
      parameters:
        - in: path
          name: uploadId
          type: string
          format: uuid
          required: true
      responses:
        '200':
          description: success
          schema:
            $ref: '#/definitions/UploadInformation'
        '400':
          description: invalid request
        '401':
          description: request requires user authentication
        '404':
          description: Upload not found
        '500':
          description: server error
  /organizations:
    get:
      produces:
        - application/json
      summary: List Organizations
      description:
        $ref: paths/organizations/get/description.md
      operationId: indexOrganizations
      tags:
        - Organizations
      parameters:
        - in: query
          name: filter
          type: array
          items:
            type: string
        - in: query
          name: page
          type: integer
        - in: query
          name: perPage
          type: integer
        - in: query
          name: sort
          type: string
        - in: query
          name: order
          type: boolean
      responses:
        '200':
          description: success
          headers:
            Content-Range:
              type: string
              description: Used for pagination
          schema:
            $ref: '#/definitions/Organizations'
        '400':
          description: invalid request
        '401':
          description: request requires user authentication
        '404':
          description: Organizations not found
        '500':
          description: server error
  /notifications:
    get:
      produces:
        - application/json
      summary: List Notifications
      description:
        $ref: paths/notifications/get/description.md
      operationId: indexNotifications
      tags:
        - Notifications
      parameters:
        - in: query
          name: filter
          type: string
        - in: query
          name: page
          type: integer
        - in: query
          name: perPage
          type: integer
        - in: query
          name: sort
          type: string
        - in: query
          name: order
          type: boolean
      responses:
        '200':
          description: success
          headers:
            Content-Range:
              type: string
              description: Used for pagination
          schema:
            $ref: '#/definitions/Notifications'
        '400':
          description: invalid request
        '401':
          description: request requires user authentication
        '404':
          description: Notifications not found
        '500':
          description: server error
  /moves:
    get:
      produces:
        - application/json
      summary: List Moves
      description:
        $ref: paths/moves/get/description.md
      operationId: indexMoves
      tags:
        - Moves
      parameters:
        - in: query
          name: filter
          type: string
        - in: query
          name: page
          type: integer
        - in: query
          name: perPage
          type: integer
        - in: query
          name: sort
          type: string
        - in: query
          name: order
          type: boolean
      responses:
        '200':
          description: success
          headers:
            Content-Range:
              type: string
              description: Used for pagination
          schema:
            $ref: '#/definitions/Moves'
        '400':
          description: invalid request
        '401':
          description: request requires user authentication
        '404':
          description: Moves not found
        '500':
          description: server error
  /moves/{moveID}:
    get:
      produces:
        - application/json
      summary: Get information about a Move
      description:
        $ref: paths/moves/{moveID}/get/description.md
      operationId: getMove
      tags:
        - Moves
      parameters:
        - in: path
          name: moveID
          type: string
          format: uuid
          required: true
      responses:
        '200':
          description: Success
          schema:
            $ref: '#/definitions/Move'
        '400':
          description: Invalid request
        '401':
          description: Must be authenticated to use this endpoint
        '404':
          description: Move not found
        '500':
          description: Server error
    patch:
      consumes:
        - application/json
      produces:
        - application/json
      summary: Toggle Move visibility
      description:
        $ref: paths/moves/{moveID}/patch/description.md
      operationId: updateMove
      tags:
        - Moves
      parameters:
        - in: path
          name: moveID
          type: string
          format: uuid
          required: true
        - in: body
          name: Move
          description: Move information
          required: true
          schema:
            $ref: '#/definitions/MoveUpdate'
      responses:
        '200':
          description: Successfully updated the Move
          schema:
            $ref: '#/definitions/Move'
        '400':
          description: Invalid request
        '401':
          description: Must be authenticated to use this endpoint
        '403':
          description: Not authorized to update this Move
        '404':
          description: Move not found
        '422':
          description: Invalid input
        '500':
          description: Server error
  /users:
    get:
      produces:
        - application/json
      summary: List Users
      description:
        $ref: paths/users/get/description.md
      operationId: indexUsers
      tags:
        - Users
      parameters:
        - in: query
          name: filter
          type: string
        - in: query
          name: page
          type: integer
        - in: query
          name: perPage
          type: integer
        - in: query
          name: sort
          type: string
        - in: query
          name: order
          type: boolean
      responses:
        '200':
          description: success
          headers:
            Content-Range:
              type: string
              description: Used for pagination
          schema:
            $ref: '#/definitions/Users'
        '400':
          description: invalid request
        '401':
          description: request requires user authentication
        '404':
          description: Users not found
        '500':
          description: server error
  /users/{userId}:
    get:
      produces:
        - application/json
      summary: Get information about a User
      description:
        $ref: paths/users/{userId}/get/description.md
      operationId: getUser
      tags:
        - Users
      parameters:
        - in: path
          name: userId
          type: string
          format: uuid
          required: true
      responses:
        '200':
          description: success
          schema:
            $ref: '#/definitions/User'
        '400':
          description: invalid request
        '401':
          description: request requires user authentication
        '404':
          description: User not found
        '500':
          description: server error
    patch:
      consumes:
        - application/json
      produces:
        - application/json
      summary: Update a User's session or active status
      description:
        $ref: paths/users/{userId}/patch/description.md
      operationId: updateUser
      tags:
        - Users
      parameters:
        - in: path
          name: userId
          type: string
          format: uuid
          required: true
        - in: body
          name: User
          description: User information
          required: true
          schema:
            $ref: '#/definitions/UserUpdate'
      responses:
        '200':
          description: Successfully updated User
          schema:
            $ref: '#/definitions/User'
        '400':
          description: Invalid Request
        '401':
          description: Must be authenticated to use this end point
        '403':
          description: Not authorized to update this User
        '404':
          description: Not found
        '422':
          description: Validation error
          schema:
            $ref: '#/definitions/ValidationError'
        '500':
          description: Server error
  /webhook-subscriptions:
    get:
      produces:
        - application/json
      summary: Lists Webhook Subscriptions
      description:
        $ref: paths/webhook-subscriptions/get/description.md
      operationId: indexWebhookSubscriptions
      tags:
        - Webhook subscriptions
      parameters:
        - in: query
          name: filter
          type: string
        - in: query
          name: page
          type: integer
        - in: query
          name: perPage
          type: integer
        - in: query
          name: sort
          type: string
        - in: query
          name: order
          type: boolean
      responses:
        '200':
          description: success
          headers:
            Content-Range:
              type: string
              description: Used for pagination
          schema:
            $ref: '#/definitions/WebhookSubscriptions'
        '400':
          description: Invalid request
        '401':
          description: Not authenticated for this endpoint
        '404':
          description: Webhook Subscriptions not found
        '500':
          description: Server error
    post:
      consumes:
        - application/json
      produces:
        - application/json
      summary: Create a Webhook Subscription
      description:
        $ref: paths/webhook-subscriptions/post/description.md
      operationId: createWebhookSubscription
      tags:
        - Webhook subscriptions
      parameters:
        - in: body
          name: webhookSubscription
          description: Webhook subscription information
          schema:
            $ref: '#/definitions/CreateWebhookSubscription'
      responses:
        '201':
          description: Successfully created Webhook Subscription
          schema:
            $ref: '#/definitions/WebhookSubscription'
        '400':
          description: Invalid Request
        '401':
          description: Must be authenticated to use this end point
        '403':
          description: Not authorized to create a Webhook Subscription
        '500':
          description: Server error
  /webhook-subscriptions/{webhookSubscriptionId}:
    get:
      produces:
        - application/json
      summary: Get information about a Webhook Subscription
      description:
        $ref: paths/webhook-subscriptions/{webhookSubscriptionId}/get/description.md
      operationId: getWebhookSubscription
      tags:
        - Webhook subscriptions
      parameters:
        - in: path
          name: webhookSubscriptionId
          type: string
          format: uuid
          required: true
      responses:
        '200':
          description: success
          schema:
            $ref: '#/definitions/WebhookSubscription'
        '400':
          description: invalid request
        '401':
          description: request requires user authentication
        '404':
          description: Webhook Subscription not found
        '500':
          description: server error
    patch:
      consumes:
        - application/json
      produces:
        - application/json
      summary: Update a Webhook Subscription
      description:
        $ref: paths/webhook-subscriptions/{webhookSubscriptionId}/patch/description.md
      operationId: updateWebhookSubscription
      tags:
        - Webhook subscriptions
      parameters:
        - in: path
          name: webhookSubscriptionId
          type: string
          format: uuid
          required: true
        - in: body
          name: WebhookSubscription
          description: Webhook Subscription information
          required: true
          schema:
            $ref: '#/definitions/WebhookSubscription'
        - in: header
          name: If-Match
          type: string
          required: true
          description: >
            Optimistic locking is implemented via the `If-Match` header. If the ETag header does not match
            the value of the resource on the server, the server rejects the change with a `412 Precondition Failed` error.
      responses:
        '200':
          description: Successfully updated Webhook Subscription
          schema:
            $ref: '#/definitions/WebhookSubscription'
        '400':
          description: Invalid Request
        '401':
          description: Must be authenticated to use this end point
        '403':
          description: Not authorized to update this Webhook Subscription
        '404':
          description: Webhook Subscription not found
        '412':
          description: Precondition failed
        '422':
          description: Validation error
          schema:
            $ref: '#/definitions/ValidationError'
        '500':
          description: Server error<|MERGE_RESOLUTION|>--- conflicted
+++ resolved
@@ -717,10 +717,7 @@
           $ref: '#/definitions/OfficeUserRole'
       privileges:
         type: array
-<<<<<<< HEAD
-=======
-        x-nullable: true
->>>>>>> 47813c96
+        x-nullable: true
         items:
           $ref: '#/definitions/OfficeUserPrivilege'
   OfficeUserUpdate:
