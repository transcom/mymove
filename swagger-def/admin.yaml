schemes:
  - https
swagger: '2.0'
host: admin.move.mil # OpenAPI 2.x only supports a single host, while OpenAPI 3.x supports multiple server stanzas.
info:
  description:
    $ref: info/admin_description.md
  version: 1.0.0
  title: MilMove Admin API
  license:
    name: MIT
    url: https://github.com/transcom/mymove/blob/main/LICENSE.md
  contact: # Contact is set to Pagerduty
    name: MilMove AppEng
    email: support@movemil.pagerduty.com
basePath: /admin/v1
consumes:
  - application/json
produces:
  - application/json
tags:
  - name: Admin users
    description: Information about Admin UI users
    externalDocs:
      url: https://transcom.github.io/mymove-docs/docs/api
  - name: Electronic orders
    description: Information about electronic orders
    externalDocs:
      url: https://transcom.github.io/mymove-docs/docs/api
  - name: Moves
    description: Information about moves
    externalDocs:
      url: https://transcom.github.io/mymove-docs/docs/api
  - name: Notifications
    description: Information about notifications
    externalDocs:
      url: https://transcom.github.io/mymove-docs/docs/api
  - name: Transportation offices
    description: Information about transportation offices
    externalDocs:
      url: https://transcom.github.io/mymove-docs/docs/api
  - name: Office users
    description: Information about office users
    externalDocs:
      url: https://transcom.github.io/mymove-docs/docs/api
  - name: Organizations
    description: Information about organizations
    externalDocs:
      url: https://transcom.github.io/mymove-docs/docs/api
  - name: Transportation service provider performances (TSPPs)
    description: Information about Transportation Service Provider performances
    externalDocs:
      url: https://transcom.github.io/mymove-docs/docs/api
  - name: Uploads
    description: Information about uploads
    externalDocs:
      url: https://transcom.github.io/mymove-docs/docs/api
  - name: Users
    description: Information about users
    externalDocs:
      url: https://transcom.github.io/mymove-docs/docs/api
  - name: Webhook subscriptions
    description: Information about Webhook subscriptions
    externalDocs:
      url: https://transcom.github.io/mymove-docs/docs/api
definitions:
<<<<<<< HEAD
  ClientError:
    type: object
    properties:
      title:
        type: string
      detail:
        type: string
      instance:
        type: string
        format: uuid
    required:
      - title
      - detail
      - instance
  ValidationError:
    allOf:
      - $ref: '#/definitions/ClientError'
      - type: object
    properties:
      invalidFields:
        type: object
        additionalProperties:
          type: string
    required:
      - invalidFields
  Role:
    type: object
    properties:
      id:
        type: string
        format: uuid
        example: c56a4180-65aa-42ec-a945-5fd21dec0538
      roleType:
        type: string
        example: customer
      roleName:
        type: string
        example: Transportation Ordering Officer
      createdAt:
        type: string
        format: date-time
      updatedAt:
        type: string
        format: date-time
    required:
      - id
      - roleType
      - roleName
      - createdAt
      - updatedAt
  OfficeUser:
    type: object
    properties:
      id:
        type: string
        format: uuid
        example: c56a4180-65aa-42ec-a945-5fd21dec0538
      userId:
        type: string
        format: uuid
      firstName:
        type: string
      middleInitials:
        type: string
      lastName:
        type: string
      email:
        type: string
        format: x-email
        pattern: '^[a-zA-Z0-9._%+-]+@[a-zA-Z0-9.-]+\.[a-zA-Z]{2,}$'
      telephone:
        type: string
        format: telephone
        pattern: '^[2-9]\d{2}-\d{3}-\d{4}$'
      transportationOfficeId:
        type: string
        format: uuid
      active:
        type: boolean
      roles:
        type: array
        items:
          $ref: '#/definitions/Role'
      createdAt:
        type: string
        format: date-time
      updatedAt:
        type: string
        format: date-time
    required:
      - id
      - firstName
      - middleInitials
      - lastName
      - email
      - telephone
      - transportationOfficeId
      - active
      - roles
      - createdAt
      - updatedAt
  OfficeUsers:
    type: array
    items:
      $ref: '#/definitions/OfficeUser'
  AdminUser:
    type: object
    properties:
      id:
        type: string
        format: uuid
        example: c56a4180-65aa-42ec-a945-5fd21dec0538
      firstName:
        type: string
      lastName:
        type: string
      email:
        type: string
        format: x-email
        pattern: '^[a-zA-Z0-9._%+-]+@[a-zA-Z0-9.-]+\.[a-zA-Z]{2,}$'
      userId:
        type: string
        format: uuid
      organizationId:
        type: string
        format: uuid
      active:
        type: boolean
      createdAt:
        type: string
        format: date-time
      updatedAt:
        type: string
        format: date-time
    required:
      - id
      - firstName
      - lastName
      - email
      - userId
      - organizationId
      - active
      - createdAt
      - updatedAt
  AdminUsers:
    type: array
    items:
      $ref: '#/definitions/AdminUser'
  User:
    type: object
    properties:
      id:
        type: string
        format: uuid
        example: c56a4180-65aa-42ec-a945-5fd21dec0538
      loginGovEmail:
        type: string
        format: x-email
        pattern: '^[a-zA-Z0-9._%+-]+@[a-zA-Z0-9.-]+\.[a-zA-Z]{2,}$'
      active:
        type: boolean
      createdAt:
        type: string
        format: date-time
      updatedAt:
        type: string
        format: date-time
      currentAdminSessionId:
        type: string
        example: WiPgsPj-jPySR1d0dpmvIZ-HvZqemjmaQWxGQ6B8K_w
      currentMilSessionId:
        type: string
        example: WiPgsPj-jPySR1d0dpmvIZ-HvZqemjmaQWxGQ6B8K_w
      currentOfficeSessionId:
        type: string
        example: WiPgsPj-jPySR1d0dpmvIZ-HvZqemjmaQWxGQ6B8K_w
    required:
      - loginGovEmail
      - active
      - createdAt
      - updatedAt
      - currentAdminSessionId
      - currentMilSessionId
      - currentOfficeSessionId
  Users:
    type: array
    items:
      $ref: '#/definitions/User'
  ClientCert:
    type: object
    properties:
      id:
        type: string
        format: uuid
        example: c56a4180-65aa-42ec-a945-5fd21dec0538
      userId:
        type: string
        format: uuid
        example: c56a4180-65aa-42ec-a945-5fd21dec0538
      sha256Digest:
        type: string
        example: 01ba4719c80b6fe911b091a7c05124b64eeece964e09c058ef8f9805daca546b
      subject:
        type: string
        example: CN=example-user,OU=DoD+OU=PKI+OU=CONTRACTOR,O=U.S. Government,C=US
      createdAt:
        type: string
        format: date-time
      updatedAt:
        type: string
        format: date-time
      allowDpsAuthAPI:
        type: boolean
      allowOrdersAPI:
        type: boolean
      allowAirForceOrdersRead:
        type: boolean
      allowAirForceOrdersWrite:
        type: boolean
      allowArmyOrdersRead:
        type: boolean
      allowArmyOrdersWrite:
        type: boolean
      allowCoastGuardOrdersRead:
        type: boolean
      allowCoastGuardOrdersWrite:
        type: boolean
      allowMarineCorpsOrdersRead:
        type: boolean
      allowMarineCorpsOrdersWrite:
        type: boolean
      allowNavyOrdersRead:
        type: boolean
      allowNavyOrdersWrite:
        type: boolean
      allowPrime:
        type: boolean
  ClientCerts:
    type: array
    items:
      $ref: '#/definitions/ClientCert'
  TransportationOffice:
    type: object
    properties:
      id:
        type: string
        format: uuid
        example: c56a4180-65aa-42ec-a945-5fd21dec0538
      name:
        type: string
        example: Fort Bragg North Station
      address:
        $ref: '#/definitions/Address'
      phoneLines:
        type: array
        items:
          type: string
          format: telephone
          pattern: '^[2-9]\d{2}-\d{3}-\d{4}$'
          example: 212-555-5555
      gbloc:
        type: string
        pattern: '^[A-Z]{4}$'
        example: JENQ
      latitude:
        type: number
        format: float
        example: 29.382973
      longitude:
        type: number
        format: float
        example: -98.62759
      createdAt:
        type: string
        format: date-time
      updatedAt:
        type: string
        format: date-time
    required:
      - id
      - name
      - address
      - createdAt
      - updatedAt
  TransportationOffices:
    type: array
    items:
      $ref: '#/definitions/TransportationOffice'
  TransportationServiceProviderPerformance:
    type: object
    properties:
      id:
        type: string
        format: uuid
        example: c56a4180-65aa-42ec-a945-5fd21dec0538
      trafficDistributionListId:
        type: string
        format: uuid
        example: c56a4180-65aa-42ec-a945-5fd21dec0538
      transportationServiceProviderId:
        type: string
        format: uuid
        example: c56a4180-65aa-42ec-a945-5fd21dec0538
      performancePeriodStart:
        type: string
        format: date-time
      performancePeriodEnd:
        type: string
        format: date-time
      rateCycleStart:
        type: string
        format: date-time
      rateCycleEnd:
        type: string
        format: date-time
      qualityBand:
        type: integer
        x-nullable: true
        example: 29
      bestValueScore:
        type: number
        example: 98.01
      linehaulRate:
        type: number
        example: 0.26085695149376985000
      sitRate:
        type: number
        example: 0.26085695149376985000
      offerCount:
        type: integer
        example: 1
      createdAt:
        type: string
        format: date-time
      updatedAt:
        type: string
        format: date-time
    required:
      - id
      - trafficDistributionListId
      - transportationServiceProviderId
      - performancePeriodStart
      - performancePeriodEnd
      - rateCycleStart
      - rateCycleEnd
      - bestValueScore
      - linehaulRate
      - sitRate
      - offerCount
      - createdAt
      - updatedAt
  TransportationServiceProviderPerformances:
    type: array
    items:
      $ref: '#/definitions/TransportationServiceProviderPerformance'
=======
>>>>>>> b64ef30c
  Address:
    type: object
    properties:
      streetAddress1:
        type: string
        example: 123 Main Ave
        title: Address line 1
      streetAddress2:
        type: string
        example: Apartment 9000
        x-nullable: true
        title: Address line 2
      streetAddress3:
        type: string
        example: Montmârtre
        x-nullable: true
        title: Address line 3
      city:
        type: string
        example: Anytown
        title: City
      state:
        title: State
        type: string
        x-display-value:
          AL: AL
          AK: AK
          AR: AR
          AZ: AZ
          CA: CA
          CO: CO
          CT: CT
          DC: DC
          DE: DE
          FL: FL
          GA: GA
          HI: HI
          IA: IA
          ID: ID
          IL: IL
          IN: IN
          KS: KS
          KY: KY
          LA: LA
          MA: MA
          MD: MD
          ME: ME
          MI: MI
          MN: MN
          MO: MO
          MS: MS
          MT: MT
          NC: NC
          ND: ND
          NE: NE
          NH: NH
          NJ: NJ
          NM: NM
          NV: NV
          NY: NY
          OH: OH
          OK: OK
          OR: OR
          PA: PA
          RI: RI
          SC: SC
          SD: SD
          TN: TN
          TX: TX
          UT: UT
          VA: VA
          VT: VT
          WA: WA
          WI: WI
          WV: WV
          WY: WY
        enum:
          - AL
          - AK
          - AR
          - AZ
          - CA
          - CO
          - CT
          - DC
          - DE
          - FL
          - GA
          - HI
          - IA
          - ID
          - IL
          - IN
          - KS
          - KY
          - LA
          - MA
          - MD
          - ME
          - MI
          - MN
          - MO
          - MS
          - MT
          - NC
          - ND
          - NE
          - NH
          - NJ
          - NM
          - NV
          - NY
          - OH
          - OK
          - OR
          - PA
          - RI
          - SC
          - SD
          - TN
          - TX
          - UT
          - VA
          - VT
          - WA
          - WI
          - WV
          - WY
      postalCode:
        type: string
        description: zip code, international allowed
        format: zip
        title: ZIP
        example: "'90210' or 'N15 3NL'"
      country:
        type: string
        title: Country
        x-nullable: true
        example: 'USA'
        default: USA
    required:
      - streetAddress1
      - state
      - city
      - postalCode
  AdminUser:
    type: object
    properties:
      id:
        type: string
        format: uuid
        example: c56a4180-65aa-42ec-a945-5fd21dec0538
      firstName:
        type: string
      lastName:
        type: string
      email:
        type: string
        format: x-email
        pattern: '^[a-zA-Z0-9._%+-]+@[a-zA-Z0-9.-]+\.[a-zA-Z]{2,}$'
      userId:
        type: string
        format: uuid
      organizationId:
        type: string
        format: uuid
      active:
        type: boolean
      createdAt:
        type: string
        format: date-time
        readOnly: true
      updatedAt:
        type: string
        format: date-time
        readOnly: true
    required:
      - id
      - firstName
      - lastName
      - email
      - userId
      - organizationId
      - active
      - createdAt
      - updatedAt
  AdminUserCreate:
    type: object
    properties:
      email:
        type: string
        example: 'user@userdomain.com'
        title: Email
      firstName:
        type: string
        title: First Name
      lastName:
        type: string
        title: Last Name
      organizationId:
        type: string
        format: uuid
        example: 'c56a4180-65aa-42ec-a945-5fd21dec0538'
  AdminUserUpdate:
    type: object
    properties:
      firstName:
        type: string
        title: First Name
        x-nullable: true
      lastName:
        type: string
        title: Last Name
        x-nullable: true
      active:
        type: boolean
        x-nullable: true
  AdminUsers:
    type: array
    items:
      $ref: '#/definitions/AdminUser'
  ClientError:
    type: object
    properties:
      title:
        type: string
      detail:
        type: string
      instance:
        type: string
        format: uuid
    required:
      - title
      - detail
      - instance
  CreateWebhookSubscription:
    type: object
    properties:
      subscriberId:
        type: string
        format: uuid
        example: c56a4180-65aa-42ec-a945-5fd21dec0538
      status:
        $ref: '#/definitions/WebhookSubscriptionStatus'
      eventKey:
        type: string
        description: >-
          A string used to represent which events this subscriber expects to be notified about.
          Corresponds to the possible event_key values in webhook_notifications.
      callbackUrl:
        type: string
        description: The URL to which the notifications for this subscription will be pushed to.
    required:
      - subscriberId
      - status
      - eventKey
      - callbackUrl
  ElectronicOrder:
    type: object
    required:
      - id
      - issuer
      - ordersNumber
      - createdAt
      - updatedAt
    properties:
      id:
        type: string
        format: uuid
        example: c56a4180-65aa-42ec-a945-5fd21dec0538
      issuer:
        $ref: '#/definitions/Issuer'
      ordersNumber:
        type: string
        title: Orders Number
      createdAt:
        type: string
        format: date-time
        title: Created at
        readOnly: true
      updatedAt:
        type: string
        format: date-time
        title: Updated at
        readOnly: true
  ElectronicOrders:
    type: array
    items:
      $ref: '#/definitions/ElectronicOrder'
  ElectronicOrdersTotal:
    type: object
    properties:
      category:
        type: string
      count:
        type: integer
        minimum: 0
        title: Total Orders Count
  ElectronicOrdersTotals:
    type: array
    items:
      $ref: '#/definitions/ElectronicOrdersTotal'
  Issuer:
    type: string
    description: >-
      Organization that issues orders. If more organizations, especially
      civilian ones, become clients of this API in the future, this enumeration
      may need to be expanded.
    enum:
      - army
      - navy
      - air-force
      - marine-corps
      - coast-guard
  Move:
    type: object
    properties:
      id:
        type: string
        format: uuid
        example: c56a4180-65aa-42ec-a945-5fd21dec0538
      ordersId:
        type: string
        format: uuid
        example: c56a4180-65aa-42ec-a945-5fd21dec0538
      serviceMember:
        $ref: '#/definitions/ServiceMember'
      locator:
        type: string
        example: '12432'
      status:
        $ref: '#/definitions/MoveStatus'
      show:
        type: boolean
        x-nullable: true
      createdAt:
        type: string
        format: date-time
        readOnly: true
      updatedAt:
        type: string
        format: date-time
        readOnly: true
    required:
      - id
      - ordersId
      - locator
      - createdAt
      - updatedAt
  Moves:
    type: array
    items:
      $ref: '#/definitions/Move'
  MoveStatus:
    type: string
    title: Move status
    enum:
      - DRAFT
      - SUBMITTED
      - APPROVED
      - CANCELED
    x-display-value:
      DRAFT: Draft
      SUBMITTED: Submitted
      APPROVED: Approved
      CANCELED: Canceled
  MoveUpdate:
    type: object
    required:
      - show
    properties:
      show:
        type: boolean
  Notification:
    type: object
    required:
      - id
      - email
      - serviceMemberId
      - sesMessageId
      - notificationType
      - createdAt
    properties:
      id:
        type: string
        format: uuid
        example: c56a4180-65aa-42ec-a945-5fd21dec0538
      email:
        type: string
      serviceMemberId:
        type: string
        format: uuid
      sesMessageId:
        type: string
      notificationType:
        type: string
        enum:
          - MOVE_REVIEWED_EMAIL
          - MOVE_PAYMENT_REMINDER_EMAIL
      createdAt:
        type: string
        format: date-time
        readOnly: true
  Notifications:
    type: array
    items:
      $ref: '#/definitions/Notification'
  OfficeUser:
    type: object
    properties:
      id:
        type: string
        format: uuid
        example: c56a4180-65aa-42ec-a945-5fd21dec0538
      userId:
        type: string
        format: uuid
      firstName:
        type: string
      middleInitials:
        type: string
      lastName:
        type: string
      email:
        type: string
        format: x-email
        pattern: '^[a-zA-Z0-9._%+-]+@[a-zA-Z0-9.-]+\.[a-zA-Z]{2,}$'
      telephone:
        type: string
        format: telephone
        pattern: '^[2-9]\d{2}-\d{3}-\d{4}$'
      transportationOfficeId:
        type: string
        format: uuid
      active:
        type: boolean
      roles:
        type: array
        items:
          $ref: '#/definitions/Role'
      createdAt:
        type: string
        format: date-time
        readOnly: true
      updatedAt:
        type: string
        format: date-time
        readOnly: true
    required:
      - id
      - firstName
      - middleInitials
      - lastName
      - email
      - telephone
      - transportationOfficeId
      - active
      - roles
      - createdAt
      - updatedAt
  OfficeUserCreate:
    type: object
    properties:
      email:
        type: string
        example: 'user@userdomain.com'
        title: Email
      firstName:
        type: string
        title: First Name
      middleInitials:
        type: string
        example: L.
        x-nullable: true
        title: Middle Initials
      lastName:
        type: string
        title: Last Name
      telephone:
        type: string
        format: telephone
        pattern: '^[2-9]\d{2}-\d{3}-\d{4}$'
        example: 212-555-5555
      transportationOfficeId:
        type: string
        format: uuid
        example: 'c56a4180-65aa-42ec-a945-5fd21dec0538'
      roles:
        type: array
        items:
          $ref: '#/definitions/OfficeUserRole'
  OfficeUserUpdate:
    type: object
    properties:
      firstName:
        type: string
        title: First Name
        x-nullable: true
      middleInitials:
        type: string
        title: Middle Initials
        example: Q.
        x-nullable: true
      lastName:
        type: string
        title: Last Name
        x-nullable: true
      telephone:
        type: string
        format: telephone
        pattern: '^[2-9]\d{2}-\d{3}-\d{4}$'
        example: 212-555-5555
        x-nullable: true
      active:
        type: boolean
        x-nullable: true
      roles:
        type: array
        items:
          $ref: '#/definitions/OfficeUserRole'
      transportationOfficeId:
        type: string
        format: uuid
        example: 'c56a4180-65aa-42ec-a945-5fd21dec0538'
  OfficeUserRole:
    type: object
    properties:
      name:
        type: string
        example: 'Transportation Ordering Officer'
        x-nullable: true
        title: name
      roleType:
        type: string
        example: 'transportation_ordering_officer'
        x-nullable: true
        title: roleType
  OfficeUsers:
    type: array
    items:
      $ref: '#/definitions/OfficeUser'
  Organization:
    type: object
    required:
      - id
      - name
      - createdAt
      - updatedAt
    properties:
      id:
        type: string
        format: uuid
        example: c56a4180-65aa-42ec-a945-5fd21dec0538
      name:
        type: string
        title: Name
      email:
        type: string
        format: x-email
        pattern: '^[a-zA-Z0-9._%+-]+@[a-zA-Z0-9.-]+\.[a-zA-Z]{2,}$'
        x-nullable: true
      telephone:
        type: string
        format: telephone
        pattern: '^[2-9]\d{2}-\d{3}-\d{4}$'
        x-nullable: true
      createdAt:
        type: string
        format: date-time
        title: Created at
        readOnly: true
      updatedAt:
        type: string
<<<<<<< HEAD
        format: uuid
        example: 'c56a4180-65aa-42ec-a945-5fd21dec0538'
  ClientCertCreatePayload:
    type: object
    required:
      - sha256Digest
      - subject
    properties:
      sha256Digest:
        type: string
        example: 01ba4719c80b6fe911b091a7c05124b64eeece964e09c058ef8f9805daca546b
      subject:
        type: string
        example: CN=example-user,OU=DoD+OU=PKI+OU=CONTRACTOR,O=U.S. Government,C=US
      allowOrdersAPI:
        type: boolean
      allowAirForceOrdersRead:
        type: boolean
      allowAirForceOrdersWrite:
        type: boolean
      allowArmyOrdersRead:
        type: boolean
      allowArmyOrdersWrite:
        type: boolean
      allowCoastGuardOrdersRead:
        type: boolean
      allowCoastGuardOrdersWrite:
        type: boolean
      allowMarineCorpsOrdersRead:
        type: boolean
      allowMarineCorpsOrdersWrite:
        type: boolean
      allowNavyOrdersRead:
        type: boolean
      allowNavyOrdersWrite:
        type: boolean
      allowPrime:
        type: boolean
  MoveUpdatePayload:
    type: object
    required:
      - show
    properties:
      show:
        type: boolean
  UserUpdatePayload:
=======
        format: date-time
        title: Updated at
        readOnly: true
  Organizations:
    type: array
    items:
      $ref: '#/definitions/Organization'
  Role:
>>>>>>> b64ef30c
    type: object
    properties:
      id:
        type: string
        format: uuid
        example: c56a4180-65aa-42ec-a945-5fd21dec0538
      roleType:
        type: string
        example: customer
      roleName:
        type: string
        example: Transportation Ordering Officer
      createdAt:
        type: string
        format: date-time
        readOnly: true
      updatedAt:
        type: string
        format: date-time
        readOnly: true
    required:
      - id
      - roleType
      - roleName
      - createdAt
      - updatedAt
  ServiceMember:
    type: object
    properties:
      id:
        type: string
        format: uuid
        example: c56a4180-65aa-42ec-a945-5fd21dec0538
        readOnly: true
      userId:
        type: string
        format: uuid
        example: c56a4180-65aa-42ec-a945-5fd21dec0538
        readOnly: true
      firstName:
        type: string
        title: First Name
        x-nullable: true
      middleName:
        type: string
        title: Middle Name
        x-nullable: true
      lastName:
        type: string
        title: Last Name
        x-nullable: true
<<<<<<< HEAD
      active:
        type: boolean
        x-nullable: true
  ClientCertUpdatePayload:
    type: object
    properties:
      allowDpsAuthAPI:
        type: boolean
        x-nullable: true
      allowOrdersAPI:
        type: boolean
        x-nullable: true
      allowAirForceOrdersRead:
        type: boolean
        x-nullable: true
      allowAirForceOrdersWrite:
        type: boolean
        x-nullable: true
      allowArmyOrdersRead:
        type: boolean
        x-nullable: true
      allowArmyOrdersWrite:
        type: boolean
        x-nullable: true
      allowCoastGuardOrdersRead:
        type: boolean
        x-nullable: true
      allowCoastGuardOrdersWrite:
        type: boolean
        x-nullable: true
      allowMarineCorpsOrdersRead:
        type: boolean
        x-nullable: true
      allowMarineCorpsOrdersWrite:
        type: boolean
        x-nullable: true
      allowNavyOrdersRead:
        type: boolean
        x-nullable: true
      allowNavyOrdersWrite:
        type: boolean
        x-nullable: true
      allowPrime:
        type: boolean
        x-nullable: true
  ElectronicOrder:
=======
  TransportationOffice:
>>>>>>> b64ef30c
    type: object
    properties:
      id:
        type: string
        format: uuid
        example: c56a4180-65aa-42ec-a945-5fd21dec0538
      name:
        type: string
        example: Fort Bragg North Station
      address:
        $ref: '#/definitions/Address'
      phoneLines:
        type: array
        items:
          type: string
          format: telephone
          pattern: '^[2-9]\d{2}-\d{3}-\d{4}$'
          example: 212-555-5555
      gbloc:
        type: string
        pattern: '^[A-Z]{4}$'
        example: JENQ
      latitude:
        type: number
        format: float
        example: 29.382973
      longitude:
        type: number
        format: float
        example: -98.62759
      createdAt:
        type: string
        format: date-time
        readOnly: true
      updatedAt:
        type: string
        format: date-time
        readOnly: true
    required:
      - id
      - name
      - address
      - createdAt
      - updatedAt
  TransportationOffices:
    type: array
    items:
      $ref: '#/definitions/TransportationOffice'
  TransportationServiceProviderPerformance:
    type: object
    properties:
      id:
        type: string
        format: uuid
        example: c56a4180-65aa-42ec-a945-5fd21dec0538
      trafficDistributionListId:
        type: string
        format: uuid
        example: c56a4180-65aa-42ec-a945-5fd21dec0538
      transportationServiceProviderId:
        type: string
        format: uuid
        example: c56a4180-65aa-42ec-a945-5fd21dec0538
      performancePeriodStart:
        type: string
        format: date-time
      performancePeriodEnd:
        type: string
        format: date-time
      rateCycleStart:
        type: string
        format: date-time
      rateCycleEnd:
        type: string
        format: date-time
      qualityBand:
        type: integer
        x-nullable: true
        example: 29
      bestValueScore:
        type: number
        example: 98.01
      linehaulRate:
        type: number
        example: 0.26085695149376985000
      sitRate:
        type: number
        example: 0.26085695149376985000
      offerCount:
        type: integer
        example: 1
      createdAt:
        type: string
        format: date-time
        readOnly: true
      updatedAt:
        type: string
        format: date-time
        readOnly: true
    required:
      - id
      - trafficDistributionListId
      - transportationServiceProviderId
      - performancePeriodStart
      - performancePeriodEnd
      - rateCycleStart
      - rateCycleEnd
      - bestValueScore
      - linehaulRate
      - sitRate
      - offerCount
      - createdAt
      - updatedAt
  TransportationServiceProviderPerformances:
    type: array
    items:
      $ref: '#/definitions/TransportationServiceProviderPerformance'
  Upload:
    type: object
    properties:
      createdAt:
        type: string
        format: date-time
        title: Created at
        readOnly: true
      filename:
        type: string
      size:
        type: integer
        title: Size in Bytes
      contentType:
        type: string
        enum:
          - application/pdf
          - image/jpeg
          - image/png
  UploadInformation:
    type: object
    properties:
      id:
        type: string
        format: uuid
        example: c56a4180-65aa-42ec-a945-5fd21dec0538
      moveLocator:
        type: string
        example: '12432'
        x-nullable: true
      upload:
        $ref: '#/definitions/Upload'
      serviceMemberId:
        type: string
        format: uuid
        example: c56a4180-65aa-42ec-a945-5fd21dec0538
        x-nullable: true
      serviceMemberFirstName:
        type: string
        x-nullable: true
      serviceMemberLastName:
        type: string
        x-nullable: true
      serviceMemberPhone:
        type: string
        x-nullable: true
      serviceMemberEmail:
        type: string
        x-nullable: true
      officeUserId:
        type: string
        format: uuid
        example: c56a4180-65aa-42ec-a945-5fd21dec0538
        x-nullable: true
      officeUserFirstName:
        type: string
        x-nullable: true
      officeUserLastName:
        type: string
        x-nullable: true
      officeUserPhone:
        type: string
        x-nullable: true
      officeUserEmail:
        type: string
        x-nullable: true
  User:
    type: object
    properties:
      id:
        type: string
        format: uuid
        example: c56a4180-65aa-42ec-a945-5fd21dec0538
      loginGovEmail:
        type: string
        format: x-email
        pattern: '^[a-zA-Z0-9._%+-]+@[a-zA-Z0-9.-]+\.[a-zA-Z]{2,}$'
      active:
        type: boolean
      createdAt:
        type: string
        format: date-time
        readOnly: true
      updatedAt:
        type: string
        format: date-time
        readOnly: true
      currentAdminSessionId:
        type: string
        example: WiPgsPj-jPySR1d0dpmvIZ-HvZqemjmaQWxGQ6B8K_w
      currentMilSessionId:
        type: string
        example: WiPgsPj-jPySR1d0dpmvIZ-HvZqemjmaQWxGQ6B8K_w
      currentOfficeSessionId:
        type: string
        example: WiPgsPj-jPySR1d0dpmvIZ-HvZqemjmaQWxGQ6B8K_w
    required:
      - loginGovEmail
      - active
      - createdAt
      - updatedAt
      - currentAdminSessionId
      - currentMilSessionId
      - currentOfficeSessionId
  Users:
    type: array
    items:
      $ref: '#/definitions/User'
  UserUpdate:
    type: object
    properties:
      revokeAdminSession:
        type: boolean
        x-nullable: true
      revokeOfficeSession:
        type: boolean
        x-nullable: true
      revokeMilSession:
        type: boolean
        x-nullable: true
      active:
        type: boolean
        x-nullable: true

  ValidationError:
    allOf:
      - $ref: '#/definitions/ClientError'
      - type: object
    properties:
      invalidFields:
        type: object
        additionalProperties:
          type: string
    required:
      - invalidFields
  WebhookSubscription:
    type: object
    description: >-
      Represents subscribers who expect certain notifications to be pushed to their servers.
      Used for the Prime and Prime-related events specifically.
    properties:
      id:
        type: string
        format: uuid
        example: c56a4180-65aa-42ec-a945-5fd21dec0538
        readOnly: true
      subscriberId:
        type: string
        format: uuid
        example: d494f114-05a2-4b39-840c-3d33243b7e29
        description: Unique identifier for the subscriber
        x-nullable: true
      status:
        $ref: '#/definitions/WebhookSubscriptionStatus'
      callbackUrl:
        type: string
        description: The URL to which the notifications for this subscription will be pushed to.
        x-nullable: true
      severity:
        type: integer
        minimum: 0
        x-nullable: true
      eventKey:
        type: string
        description: >-
          A string used to represent which events this subscriber expects to be notified about.
          Corresponds to the possible event_key values in webhook_notifications.
        x-nullable: true
      createdAt:
        type: string
        format: date-time
        readOnly: true
      updatedAt:
        type: string
        format: date-time
        readOnly: true
      eTag:
        type: string
        readOnly: true
  WebhookSubscriptions:
    type: array
    items:
      $ref: '#/definitions/WebhookSubscription'
  WebhookSubscriptionStatus:
    type: string
    title: Webhook subscription status
    x-nullable: true
    enum:
      - ACTIVE
      - FAILING
      - DISABLED
    x-display-value:
      ACTIVE: Active
      FAILING: Failing
      DISABLED: Disabled
paths:
  /office-users:
    get:
      produces:
        - application/json
      summary: List of Office Users
      description:
        $ref: paths/office-users/get/description.md
      operationId: indexOfficeUsers
      tags:
        - Office users
      parameters:
        - in: query
          name: filter
          type: string
        - in: query
          name: page
          type: integer
        - in: query
          name: perPage
          type: integer
        - in: query
          name: sort
          type: string
        - in: query
          name: order
          type: boolean
      responses:
        '200':
          description: success
          headers:
            Content-Range:
              type: string
              description: Used for pagination
          schema:
            $ref: '#/definitions/OfficeUsers'
        '400':
          description: invalid request
        '401':
          description: request requires user authentication
        '404':
          description: Office User not found
        '500':
          description: server error
    post:
      consumes:
        - application/json
      produces:
        - application/json
      summary: Create an Office User
      description:
        $ref: paths/office-users/post/description.md
      operationId: createOfficeUser
      tags:
        - Office users
      parameters:
        - in: body
          name: officeUser
          description: Office User information
          schema:
            $ref: '#/definitions/OfficeUserCreate'
      responses:
        '201':
          description: Successfully created Office User
          schema:
            $ref: '#/definitions/OfficeUser'
        '422':
          description: validation error
          schema:
            $ref: '#/definitions/ValidationError'
        '500':
          description: internal server error
  /office-users/{officeUserId}:
    get:
      produces:
        - application/json
      summary: Get an Office User
      description:
        $ref: paths/office-users/{officeUserId}/get/description.md
      operationId: getOfficeUser
      tags:
        - Office users
      parameters:
        - in: path
          name: officeUserId
          type: string
          format: uuid
          required: true
      responses:
        '200':
          description: success
          schema:
            $ref: '#/definitions/OfficeUser'
        '400':
          description: invalid request
        '401':
          description: request requires user authentication
        '404':
          description: Office User not found
        '500':
          description: server error
    patch:
      consumes:
        - application/json
      produces:
        - application/json
      summary: Updates an Office User
      description:
        $ref: paths/office-users/{officeUserId}/patch/description.md
      operationId: updateOfficeUser
      tags:
        - Office users
      parameters:
        - in: path
          name: officeUserId
          type: string
          format: uuid
          required: true
        - in: body
          name: officeUser
          description: Office User information
          required: true
          schema:
            $ref: '#/definitions/OfficeUserUpdate'
      responses:
        '200':
          description: Successfully updated Office User
          schema:
            $ref: '#/definitions/OfficeUser'
        '400':
          description: Invalid Request
        '401':
          description: Must be authenticated to use this end point
        '403':
          description: Not authorized to update an Office User
        '500':
          description: Server error
<<<<<<< HEAD
  /client_certs:
    get:
      summary: List client certs
      description: Returns a list of client certs
      operationId: indexClientCerts
      tags:
        - client_certs
      parameters:
        - in: query
          name: filter
          type: string
        - in: query
          name: page
          type: integer
        - in: query
          name: perPage
          type: integer
        - in: query
          name: sort
          type: string
        - in: query
          name: order
          type: boolean
      responses:
        '200':
          description: success
          headers:
            Content-Range:
              type: string
              description: Used for pagination
          schema:
            $ref: '#/definitions/ClientCerts'
        '400':
          description: invalid request
        '401':
          description: request requires user authentication
        '404':
          description: office not found
        '500':
          description: server error
    post:
      summary: create a client cert
      description: creates and returns a client cert record
      operationId: createClientCert
      tags:
        - client_certs
      parameters:
        - in: body
          name: clientCert
          description: client cert information
          schema:
            $ref: '#/definitions/ClientCertCreatePayload'
      responses:
        201:
          description: Successfully created client cert
          schema:
            $ref: '#/definitions/ClientCert'
        400:
          description: Invalid Request
        401:
          description: Must be authenticated to use this end point
        403:
          description: Not authorized to create a client cert
        500:
          description: Server error
  /client_certs/{clientCertId}:
    get:
      summary: Get a client certificate
      description: Returns the given client certificate
      operationId: getClientCert
      tags:
        - client_certs
      parameters:
        - in: path
          name: clientCertId
          type: string
          format: uuid
          required: true
      responses:
        200:
          description: success
          schema:
            $ref: '#/definitions/ClientCert'
        400:
          description: invalid request
        401:
          description: request requires user authentication
        404:
          description: id not found
        500:
          description: server error
    patch:
      summary: Updates a client certificate
      operationId: updateClientCert
      tags:
        - client_certs
      parameters:
        - in: path
          name: clientCertId
          type: string
          format: uuid
          required: true
        - in: body
          name: clientCert
          description: client cert information
          required: true
          schema:
            $ref: '#/definitions/ClientCertUpdatePayload'
      responses:
        200:
          description: Successfully updated Client Cert
          schema:
            $ref: '#/definitions/ClientCert'
        400:
          description: Invalid Request
        401:
          description: Must be authenticated to use this end point
        403:
          description: Not authorized to update a client cert
        500:
          description: Server error
    delete:
      summary: removes a client certificate
      operationId: removeClientCert
      tags:
        - client_certs
      parameters:
        - in: path
          name: clientCertId
          type: string
          format: uuid
          required: true
      responses:
        200:
          description: Successfully removed Client Cert
          schema:
            $ref: '#/definitions/ClientCert'
        400:
          description: Invalid Request
        401:
          description: Must be authenticated to use this end point
        403:
          description: Not authorized to remove a client cert
        500:
          description: Server error
  /transportation_service_provider_performances:
=======
  /transportation-service-provider-performances:
>>>>>>> b64ef30c
    get:
      produces:
        - application/json
      summary: List Transportation Service Provider Performances (TSPPs)
      description:
        $ref: paths/transportation-service-provider-performances/get/description.md
      operationId: indexTSPPs
      tags:
        - Transportation service provider performances (TSPPs)
      parameters:
        - in: query
          name: filter
          type: string
        - in: query
          name: page
          type: integer
        - in: query
          name: perPage
          type: integer
        - in: query
          name: sort
          type: string
        - in: query
          name: order
          type: boolean
      responses:
        '200':
          description: success
          headers:
            Content-Range:
              type: string
              description: Used for pagination
          schema:
            $ref: '#/definitions/TransportationServiceProviderPerformances'
        '400':
          description: invalid request
        '401':
          description: request requires user authentication
        '404':
          description: Transportation Service Provider Performances (TSPPs) not found
        '500':
          description: server error
  /transportation-service-provider-performances/{tsppId}:
    get:
      produces:
        - application/json
      summary: Fetch a specific TSPP
      description:
        $ref: paths/transportation-service-provider-performances/{tsppId}/get/description.md
      operationId: getTSPP
      tags:
        - Transportation service provider performances (TSPPs)
      parameters:
        - in: path
          name: tsppId
          type: string
          format: uuid
          required: true
      responses:
        '200':
          description: success
          schema:
            $ref: '#/definitions/TransportationServiceProviderPerformance'
        '400':
          description: invalid request
        '401':
          description: request requires user authentication
        '404':
          description: Transportation Service Provider Performances (TSPPs) not found
        '500':
          description: server error
  /admin-users:
    get:
      produces:
        - application/json
      summary: List Admin Users
      description:
        $ref: paths/admin-users/get/description.md
      operationId: indexAdminUsers
      tags:
        - Admin users
      parameters:
        - in: query
          name: filter
          type: array
          items:
            type: string
        - in: query
          name: page
          type: integer
        - in: query
          name: perPage
          type: integer
        - in: query
          name: sort
          type: string
        - in: query
          name: order
          type: boolean
      responses:
        '200':
          description: success
          headers:
            Content-Range:
              type: string
              description: Used for pagination
          schema:
            $ref: '#/definitions/AdminUsers'
        '400':
          description: invalid request
        '401':
          description: request requires user authentication
        '404':
          description: Admin Users not found
        '500':
          description: server error
    post:
      consumes:
        - application/json
      produces:
        - application/json
      summary: Create an Admin User
      description:
        $ref: paths/admin-users/post/description.md
      operationId: createAdminUser
      tags:
        - Admin users
      parameters:
        - in: body
          name: adminUser
          description: Admin User information
          schema:
            $ref: '#/definitions/AdminUserCreate'
      responses:
        '201':
          description: Successfully created Admin User
          schema:
            $ref: '#/definitions/AdminUser'
        '400':
          description: Invalid Request
        '401':
          description: Must be authenticated to use this end point
        '403':
          description: Not authorized to create an Admin User
        '500':
          description: Server error
  /admin-users/{adminUserId}:
    get:
      produces:
        - application/json
      summary: Fetch a specific Admin User
      description:
        $ref: paths/admin-users/{adminUserId}/get/description.md
      operationId: getAdminUser
      tags:
        - Admin users
      parameters:
        - in: path
          name: adminUserId
          type: string
          format: uuid
          required: true
      responses:
        '200':
          description: success
          schema:
            $ref: '#/definitions/AdminUser'
        '400':
          description: invalid request
        '401':
          description: request requires user authentication
        '404':
          description: Admin User not found
        '500':
          description: server error
    patch:
      consumes:
        - application/json
      produces:
        - application/json
      summary: Updates an Admin User
      description:
        $ref: paths/admin-users/{adminUserId}/patch/description.md
      operationId: updateAdminUser
      tags:
        - Admin users
      parameters:
        - in: path
          name: adminUserId
          type: string
          format: uuid
          required: true
        - in: body
          name: adminUser
          description: Admin User information
          required: true
          schema:
            $ref: '#/definitions/AdminUserUpdate'
      responses:
        '200':
          description: Successfully updated Admin User
          schema:
            $ref: '#/definitions/AdminUser'
        '400':
          description: Invalid Request
        '401':
          description: Must be authenticated to use this end point
        '403':
          description: Not authorized to update an Admin User
        '500':
          description: Server error
  /offices:
    get:
      produces:
        - application/json
      summary: List Transportation Offices
      description:
        $ref: paths/offices/get/description.md
      operationId: indexOffices
      tags:
        - Transportation offices
      parameters:
        - in: query
          name: filter
          type: string
        - in: query
          name: page
          type: integer
        - in: query
          name: perPage
          type: integer
        - in: query
          name: sort
          type: string
        - in: query
          name: order
          type: boolean
      responses:
        '200':
          description: success
          headers:
            Content-Range:
              type: string
              description: Used for pagination
          schema:
            $ref: '#/definitions/TransportationOffices'
        '400':
          description: invalid request
        '401':
          description: request requires user authentication
        '404':
          description: Transportation Office not found
        '500':
          description: server error
  /electronic-orders:
    get:
      produces:
        - application/json
      summary: List Electronic Orders
      description:
        $ref: paths/electronic-orders/get/description.md
      operationId: indexElectronicOrders
      tags:
        - Electronic orders
      parameters:
        - in: query
          name: filter
          type: array
          items:
            type: string
        - in: query
          name: page
          type: integer
        - in: query
          name: perPage
          type: integer
        - in: query
          name: sort
          type: string
        - in: query
          name: order
          type: boolean
      responses:
        '200':
          description: success
          headers:
            Content-Range:
              type: string
              description: Used for pagination
          schema:
            $ref: '#/definitions/ElectronicOrders'
        '400':
          description: invalid request
        '401':
          description: request requires user authentication
        '404':
          description: Electronic Order not found
        '500':
          description: server error
  /electronic-orders/totals:
    get:
      produces:
        - application/json
      summary: Get total counts for the orders stored in MilMove
      description:
        $ref: paths/electronic-orders/totals/get/description.md
      operationId: getElectronicOrdersTotals
      tags:
        - Electronic orders
      parameters:
        - in: query
          name: filter
          type: array
          items:
            type: string
        - in: query
          name: andFilter
          type: array
          items:
            type: string
      responses:
        '200':
          description: success
          schema:
            $ref: '#/definitions/ElectronicOrdersTotals'
        '400':
          description: invalid request
        '401':
          description: request requires user authentication
        '404':
          description: Total count for Electronic Orders not found
        '500':
          description: server error
  /uploads/{uploadId}:
    get:
      produces:
        - application/json
      summary: Get information about an Upload
      description:
        $ref: paths/uploads/{uploadId}/get/description.md
      operationId: getUpload
      tags:
        - Uploads
      parameters:
        - in: path
          name: uploadId
          type: string
          format: uuid
          required: true
      responses:
        '200':
          description: success
          schema:
            $ref: '#/definitions/UploadInformation'
        '400':
          description: invalid request
        '401':
          description: request requires user authentication
        '404':
          description: Upload not found
        '500':
          description: server error
  /organizations:
    get:
      produces:
        - application/json
      summary: List Organizations
      description:
        $ref: paths/organizations/get/description.md
      operationId: indexOrganizations
      tags:
        - Organizations
      parameters:
        - in: query
          name: filter
          type: array
          items:
            type: string
        - in: query
          name: page
          type: integer
        - in: query
          name: perPage
          type: integer
        - in: query
          name: sort
          type: string
        - in: query
          name: order
          type: boolean
      responses:
        '200':
          description: success
          headers:
            Content-Range:
              type: string
              description: Used for pagination
          schema:
            $ref: '#/definitions/Organizations'
        '400':
          description: invalid request
        '401':
          description: request requires user authentication
        '404':
          description: Organizations not found
        '500':
          description: server error
  /notifications:
    get:
      produces:
        - application/json
      summary: List Notifications
      description:
        $ref: paths/notifications/get/description.md
      operationId: indexNotifications
      tags:
        - Notifications
      parameters:
        - in: query
          name: filter
          type: string
        - in: query
          name: page
          type: integer
        - in: query
          name: perPage
          type: integer
        - in: query
          name: sort
          type: string
        - in: query
          name: order
          type: boolean
      responses:
        '200':
          description: success
          headers:
            Content-Range:
              type: string
              description: Used for pagination
          schema:
            $ref: '#/definitions/Notifications'
        '400':
          description: invalid request
        '401':
          description: request requires user authentication
        '404':
          description: Notifications not found
        '500':
          description: server error
  /moves:
    get:
      produces:
        - application/json
      summary: List Moves
      description:
        $ref: paths/moves/get/description.md
      operationId: indexMoves
      tags:
        - Moves
      parameters:
        - in: query
          name: filter
          type: string
        - in: query
          name: page
          type: integer
        - in: query
          name: perPage
          type: integer
        - in: query
          name: sort
          type: string
        - in: query
          name: order
          type: boolean
      responses:
        '200':
          description: success
          headers:
            Content-Range:
              type: string
              description: Used for pagination
          schema:
            $ref: '#/definitions/Moves'
        '400':
          description: invalid request
        '401':
          description: request requires user authentication
        '404':
          description: Moves not found
        '500':
          description: server error
  /moves/{moveID}:
    get:
      produces:
        - application/json
      summary: Get information about a Move
      description:
        $ref: paths/moves/{moveID}/get/description.md
      operationId: getMove
      tags:
        - Moves
      parameters:
        - in: path
          name: moveID
          type: string
          format: uuid
          required: true
      responses:
        '200':
          description: Success
          schema:
            $ref: '#/definitions/Move'
        '400':
          description: Invalid request
        '401':
          description: Must be authenticated to use this endpoint
        '404':
          description: Move not found
        '500':
          description: Server error
    patch:
      consumes:
        - application/json
      produces:
        - application/json
      summary: Toggle Move visibility
      description:
        $ref: paths/moves/{moveID}/patch/description.md
      operationId: updateMove
      tags:
        - Moves
      parameters:
        - in: path
          name: moveID
          type: string
          format: uuid
          required: true
        - in: body
          name: Move
          description: Move information
          required: true
          schema:
            $ref: '#/definitions/MoveUpdate'
      responses:
        '200':
          description: Successfully updated the Move
          schema:
            $ref: '#/definitions/Move'
        '400':
          description: Invalid request
        '401':
          description: Must be authenticated to use this endpoint
        '403':
          description: Not authorized to update this Move
        '404':
          description: Move not found
        '422':
          description: Invalid input
        '500':
          description: Server error
  /users:
    get:
      produces:
        - application/json
      summary: List Users
      description:
        $ref: paths/users/get/description.md
      operationId: indexUsers
      tags:
        - Users
      parameters:
        - in: query
          name: filter
          type: string
        - in: query
          name: page
          type: integer
        - in: query
          name: perPage
          type: integer
        - in: query
          name: sort
          type: string
        - in: query
          name: order
          type: boolean
      responses:
        '200':
          description: success
          headers:
            Content-Range:
              type: string
              description: Used for pagination
          schema:
            $ref: '#/definitions/Users'
        '400':
          description: invalid request
        '401':
          description: request requires user authentication
        '404':
          description: Users not found
        '500':
          description: server error
  /users/{userId}:
    get:
      produces:
        - application/json
      summary: Get information about a User
      description:
        $ref: paths/users/{userId}/get/description.md
      operationId: getUser
      tags:
        - Users
      parameters:
        - in: path
          name: userId
          type: string
          format: uuid
          required: true
      responses:
        '200':
          description: success
          schema:
            $ref: '#/definitions/User'
        '400':
          description: invalid request
        '401':
          description: request requires user authentication
        '404':
          description: User not found
        '500':
          description: server error
    patch:
      consumes:
        - application/json
      produces:
        - application/json
      summary: Update a User's session or active status
      description:
        $ref: paths/users/{userId}/patch/description.md
      operationId: updateUser
      tags:
        - Users
      parameters:
        - in: path
          name: userId
          type: string
          format: uuid
          required: true
        - in: body
          name: User
          description: User information
          required: true
          schema:
            $ref: '#/definitions/UserUpdate'
      responses:
        '200':
          description: Successfully updated User
          schema:
            $ref: '#/definitions/User'
        '400':
          description: Invalid Request
        '401':
          description: Must be authenticated to use this end point
        '403':
          description: Not authorized to update this User
        '404':
          description: Not found
        '422':
          description: Validation error
          schema:
            $ref: '#/definitions/ValidationError'
        '500':
          description: Server error
  /webhook-subscriptions:
    get:
      produces:
        - application/json
      summary: Lists Webhook Subscriptions
      description:
        $ref: paths/webhook-subscriptions/get/description.md
      operationId: indexWebhookSubscriptions
      tags:
        - Webhook subscriptions
      parameters:
        - in: query
          name: filter
          type: string
        - in: query
          name: page
          type: integer
        - in: query
          name: perPage
          type: integer
        - in: query
          name: sort
          type: string
        - in: query
          name: order
          type: boolean
      responses:
        '200':
          description: success
          headers:
            Content-Range:
              type: string
              description: Used for pagination
          schema:
            $ref: '#/definitions/WebhookSubscriptions'
        '400':
          description: Invalid request
        '401':
          description: Not authenticated for this endpoint
        '404':
          description: Webhook Subscriptions not found
        '500':
          description: Server error
    post:
      consumes:
        - application/json
      produces:
        - application/json
      summary: Create a Webhook Subscription
      description:
        $ref: paths/webhook-subscriptions/post/description.md
      operationId: createWebhookSubscription
      tags:
        - Webhook subscriptions
      parameters:
        - in: body
          name: webhookSubscription
          description: Webhook subscription information
          schema:
            $ref: '#/definitions/CreateWebhookSubscription'
      responses:
        '201':
          description: Successfully created Webhook Subscription
          schema:
            $ref: '#/definitions/WebhookSubscription'
        '400':
          description: Invalid Request
        '401':
          description: Must be authenticated to use this end point
        '403':
          description: Not authorized to create a Webhook Subscription
        '500':
          description: Server error
  /webhook-subscriptions/{webhookSubscriptionId}:
    get:
      produces:
        - application/json
      summary: Get information about a Webhook Subscription
      description:
        $ref: paths/webhook-subscriptions/{webhookSubscriptionId}/get/description.md
      operationId: getWebhookSubscription
      tags:
        - Webhook subscriptions
      parameters:
        - in: path
          name: webhookSubscriptionId
          type: string
          format: uuid
          required: true
      responses:
        '200':
          description: success
          schema:
            $ref: '#/definitions/WebhookSubscription'
        '400':
          description: invalid request
        '401':
          description: request requires user authentication
        '404':
          description: Webhook Subscription not found
        '500':
          description: server error
    patch:
      consumes:
        - application/json
      produces:
        - application/json
      summary: Update a Webhook Subscription
      description:
        $ref: paths/webhook-subscriptions/{webhookSubscriptionId}/patch/description.md
      operationId: updateWebhookSubscription
      tags:
        - Webhook subscriptions
      parameters:
        - in: path
          name: webhookSubscriptionId
          type: string
          format: uuid
          required: true
        - in: body
          name: WebhookSubscription
          description: Webhook Subscription information
          required: true
          schema:
            $ref: '#/definitions/WebhookSubscription'
        - in: header
          name: If-Match
          type: string
          required: true
          description: >
            Optimistic locking is implemented via the `If-Match` header. If the ETag header does not match
            the value of the resource on the server, the server rejects the change with a `412 Precondition Failed` error.
      responses:
        '200':
          description: Successfully updated Webhook Subscription
          schema:
            $ref: '#/definitions/WebhookSubscription'
        '400':
          description: Invalid Request
        '401':
          description: Must be authenticated to use this end point
        '403':
          description: Not authorized to update this Webhook Subscription
        '404':
          description: Webhook Subscription not found
        '412':
          description: Precondition failed
        '422':
          description: Validation error
          schema:
            $ref: '#/definitions/ValidationError'
        '500':
          description: Server error<|MERGE_RESOLUTION|>--- conflicted
+++ resolved
@@ -21,6 +21,10 @@
 tags:
   - name: Admin users
     description: Information about Admin UI users
+    externalDocs:
+      url: https://transcom.github.io/mymove-docs/docs/api
+  - name: Client certificates
+    description: Information about Client Certificates
     externalDocs:
       url: https://transcom.github.io/mymove-docs/docs/api
   - name: Electronic orders
@@ -64,364 +68,6 @@
     externalDocs:
       url: https://transcom.github.io/mymove-docs/docs/api
 definitions:
-<<<<<<< HEAD
-  ClientError:
-    type: object
-    properties:
-      title:
-        type: string
-      detail:
-        type: string
-      instance:
-        type: string
-        format: uuid
-    required:
-      - title
-      - detail
-      - instance
-  ValidationError:
-    allOf:
-      - $ref: '#/definitions/ClientError'
-      - type: object
-    properties:
-      invalidFields:
-        type: object
-        additionalProperties:
-          type: string
-    required:
-      - invalidFields
-  Role:
-    type: object
-    properties:
-      id:
-        type: string
-        format: uuid
-        example: c56a4180-65aa-42ec-a945-5fd21dec0538
-      roleType:
-        type: string
-        example: customer
-      roleName:
-        type: string
-        example: Transportation Ordering Officer
-      createdAt:
-        type: string
-        format: date-time
-      updatedAt:
-        type: string
-        format: date-time
-    required:
-      - id
-      - roleType
-      - roleName
-      - createdAt
-      - updatedAt
-  OfficeUser:
-    type: object
-    properties:
-      id:
-        type: string
-        format: uuid
-        example: c56a4180-65aa-42ec-a945-5fd21dec0538
-      userId:
-        type: string
-        format: uuid
-      firstName:
-        type: string
-      middleInitials:
-        type: string
-      lastName:
-        type: string
-      email:
-        type: string
-        format: x-email
-        pattern: '^[a-zA-Z0-9._%+-]+@[a-zA-Z0-9.-]+\.[a-zA-Z]{2,}$'
-      telephone:
-        type: string
-        format: telephone
-        pattern: '^[2-9]\d{2}-\d{3}-\d{4}$'
-      transportationOfficeId:
-        type: string
-        format: uuid
-      active:
-        type: boolean
-      roles:
-        type: array
-        items:
-          $ref: '#/definitions/Role'
-      createdAt:
-        type: string
-        format: date-time
-      updatedAt:
-        type: string
-        format: date-time
-    required:
-      - id
-      - firstName
-      - middleInitials
-      - lastName
-      - email
-      - telephone
-      - transportationOfficeId
-      - active
-      - roles
-      - createdAt
-      - updatedAt
-  OfficeUsers:
-    type: array
-    items:
-      $ref: '#/definitions/OfficeUser'
-  AdminUser:
-    type: object
-    properties:
-      id:
-        type: string
-        format: uuid
-        example: c56a4180-65aa-42ec-a945-5fd21dec0538
-      firstName:
-        type: string
-      lastName:
-        type: string
-      email:
-        type: string
-        format: x-email
-        pattern: '^[a-zA-Z0-9._%+-]+@[a-zA-Z0-9.-]+\.[a-zA-Z]{2,}$'
-      userId:
-        type: string
-        format: uuid
-      organizationId:
-        type: string
-        format: uuid
-      active:
-        type: boolean
-      createdAt:
-        type: string
-        format: date-time
-      updatedAt:
-        type: string
-        format: date-time
-    required:
-      - id
-      - firstName
-      - lastName
-      - email
-      - userId
-      - organizationId
-      - active
-      - createdAt
-      - updatedAt
-  AdminUsers:
-    type: array
-    items:
-      $ref: '#/definitions/AdminUser'
-  User:
-    type: object
-    properties:
-      id:
-        type: string
-        format: uuid
-        example: c56a4180-65aa-42ec-a945-5fd21dec0538
-      loginGovEmail:
-        type: string
-        format: x-email
-        pattern: '^[a-zA-Z0-9._%+-]+@[a-zA-Z0-9.-]+\.[a-zA-Z]{2,}$'
-      active:
-        type: boolean
-      createdAt:
-        type: string
-        format: date-time
-      updatedAt:
-        type: string
-        format: date-time
-      currentAdminSessionId:
-        type: string
-        example: WiPgsPj-jPySR1d0dpmvIZ-HvZqemjmaQWxGQ6B8K_w
-      currentMilSessionId:
-        type: string
-        example: WiPgsPj-jPySR1d0dpmvIZ-HvZqemjmaQWxGQ6B8K_w
-      currentOfficeSessionId:
-        type: string
-        example: WiPgsPj-jPySR1d0dpmvIZ-HvZqemjmaQWxGQ6B8K_w
-    required:
-      - loginGovEmail
-      - active
-      - createdAt
-      - updatedAt
-      - currentAdminSessionId
-      - currentMilSessionId
-      - currentOfficeSessionId
-  Users:
-    type: array
-    items:
-      $ref: '#/definitions/User'
-  ClientCert:
-    type: object
-    properties:
-      id:
-        type: string
-        format: uuid
-        example: c56a4180-65aa-42ec-a945-5fd21dec0538
-      userId:
-        type: string
-        format: uuid
-        example: c56a4180-65aa-42ec-a945-5fd21dec0538
-      sha256Digest:
-        type: string
-        example: 01ba4719c80b6fe911b091a7c05124b64eeece964e09c058ef8f9805daca546b
-      subject:
-        type: string
-        example: CN=example-user,OU=DoD+OU=PKI+OU=CONTRACTOR,O=U.S. Government,C=US
-      createdAt:
-        type: string
-        format: date-time
-      updatedAt:
-        type: string
-        format: date-time
-      allowDpsAuthAPI:
-        type: boolean
-      allowOrdersAPI:
-        type: boolean
-      allowAirForceOrdersRead:
-        type: boolean
-      allowAirForceOrdersWrite:
-        type: boolean
-      allowArmyOrdersRead:
-        type: boolean
-      allowArmyOrdersWrite:
-        type: boolean
-      allowCoastGuardOrdersRead:
-        type: boolean
-      allowCoastGuardOrdersWrite:
-        type: boolean
-      allowMarineCorpsOrdersRead:
-        type: boolean
-      allowMarineCorpsOrdersWrite:
-        type: boolean
-      allowNavyOrdersRead:
-        type: boolean
-      allowNavyOrdersWrite:
-        type: boolean
-      allowPrime:
-        type: boolean
-  ClientCerts:
-    type: array
-    items:
-      $ref: '#/definitions/ClientCert'
-  TransportationOffice:
-    type: object
-    properties:
-      id:
-        type: string
-        format: uuid
-        example: c56a4180-65aa-42ec-a945-5fd21dec0538
-      name:
-        type: string
-        example: Fort Bragg North Station
-      address:
-        $ref: '#/definitions/Address'
-      phoneLines:
-        type: array
-        items:
-          type: string
-          format: telephone
-          pattern: '^[2-9]\d{2}-\d{3}-\d{4}$'
-          example: 212-555-5555
-      gbloc:
-        type: string
-        pattern: '^[A-Z]{4}$'
-        example: JENQ
-      latitude:
-        type: number
-        format: float
-        example: 29.382973
-      longitude:
-        type: number
-        format: float
-        example: -98.62759
-      createdAt:
-        type: string
-        format: date-time
-      updatedAt:
-        type: string
-        format: date-time
-    required:
-      - id
-      - name
-      - address
-      - createdAt
-      - updatedAt
-  TransportationOffices:
-    type: array
-    items:
-      $ref: '#/definitions/TransportationOffice'
-  TransportationServiceProviderPerformance:
-    type: object
-    properties:
-      id:
-        type: string
-        format: uuid
-        example: c56a4180-65aa-42ec-a945-5fd21dec0538
-      trafficDistributionListId:
-        type: string
-        format: uuid
-        example: c56a4180-65aa-42ec-a945-5fd21dec0538
-      transportationServiceProviderId:
-        type: string
-        format: uuid
-        example: c56a4180-65aa-42ec-a945-5fd21dec0538
-      performancePeriodStart:
-        type: string
-        format: date-time
-      performancePeriodEnd:
-        type: string
-        format: date-time
-      rateCycleStart:
-        type: string
-        format: date-time
-      rateCycleEnd:
-        type: string
-        format: date-time
-      qualityBand:
-        type: integer
-        x-nullable: true
-        example: 29
-      bestValueScore:
-        type: number
-        example: 98.01
-      linehaulRate:
-        type: number
-        example: 0.26085695149376985000
-      sitRate:
-        type: number
-        example: 0.26085695149376985000
-      offerCount:
-        type: integer
-        example: 1
-      createdAt:
-        type: string
-        format: date-time
-      updatedAt:
-        type: string
-        format: date-time
-    required:
-      - id
-      - trafficDistributionListId
-      - transportationServiceProviderId
-      - performancePeriodStart
-      - performancePeriodEnd
-      - rateCycleStart
-      - rateCycleEnd
-      - bestValueScore
-      - linehaulRate
-      - sitRate
-      - offerCount
-      - createdAt
-      - updatedAt
-  TransportationServiceProviderPerformances:
-    type: array
-    items:
-      $ref: '#/definitions/TransportationServiceProviderPerformance'
-=======
->>>>>>> b64ef30c
   Address:
     type: object
     properties:
@@ -643,6 +289,142 @@
     type: array
     items:
       $ref: '#/definitions/AdminUser'
+  ClientCertificate:
+    type: object
+    properties:
+      id:
+        type: string
+        format: uuid
+        example: c56a4180-65aa-42ec-a945-5fd21dec0538
+      userId:
+        type: string
+        format: uuid
+        example: c56a4180-65aa-42ec-a945-5fd21dec0538
+      sha256Digest:
+        type: string
+        example: 01ba4719c80b6fe911b091a7c05124b64eeece964e09c058ef8f9805daca546b
+      subject:
+        type: string
+        example: CN=example-user,OU=DoD+OU=PKI+OU=CONTRACTOR,O=U.S. Government,C=US
+      createdAt:
+        type: string
+        format: date-time
+        readOnly: true
+      updatedAt:
+        type: string
+        format: date-time
+        readOnly: true
+      allowDpsAuthAPI:
+        type: boolean
+      allowOrdersAPI:
+        type: boolean
+      allowAirForceOrdersRead:
+        type: boolean
+      allowAirForceOrdersWrite:
+        type: boolean
+      allowArmyOrdersRead:
+        type: boolean
+      allowArmyOrdersWrite:
+        type: boolean
+      allowCoastGuardOrdersRead:
+        type: boolean
+      allowCoastGuardOrdersWrite:
+        type: boolean
+      allowMarineCorpsOrdersRead:
+        type: boolean
+      allowMarineCorpsOrdersWrite:
+        type: boolean
+      allowNavyOrdersRead:
+        type: boolean
+      allowNavyOrdersWrite:
+        type: boolean
+      allowPrime:
+        type: boolean
+  ClientCertificates:
+    type: array
+    items:
+      $ref: '#/definitions/ClientCertificate'
+  ClientCertificateCreate:
+    type: object
+    required:
+      - sha256Digest
+      - subject
+    properties:
+      email:
+        type: string
+        example: user@example.com
+      sha256Digest:
+        type: string
+        example: 01ba4719c80b6fe911b091a7c05124b64eeece964e09c058ef8f9805daca546b
+      subject:
+        type: string
+        example: CN=example-user,OU=DoD+OU=PKI+OU=CONTRACTOR,O=U.S. Government,C=US
+      allowOrdersAPI:
+        type: boolean
+      allowAirForceOrdersRead:
+        type: boolean
+      allowAirForceOrdersWrite:
+        type: boolean
+      allowArmyOrdersRead:
+        type: boolean
+      allowArmyOrdersWrite:
+        type: boolean
+      allowCoastGuardOrdersRead:
+        type: boolean
+      allowCoastGuardOrdersWrite:
+        type: boolean
+      allowMarineCorpsOrdersRead:
+        type: boolean
+      allowMarineCorpsOrdersWrite:
+        type: boolean
+      allowNavyOrdersRead:
+        type: boolean
+      allowNavyOrdersWrite:
+        type: boolean
+      allowPrime:
+        type: boolean
+  ClientCertificateUpdate:
+    type: object
+    properties:
+      allowDpsAuthAPI:
+        type: boolean
+        x-nullable: true
+      allowOrdersAPI:
+        type: boolean
+        x-nullable: true
+      allowAirForceOrdersRead:
+        type: boolean
+        x-nullable: true
+      allowAirForceOrdersWrite:
+        type: boolean
+        x-nullable: true
+      allowArmyOrdersRead:
+        type: boolean
+        x-nullable: true
+      allowArmyOrdersWrite:
+        type: boolean
+        x-nullable: true
+      allowCoastGuardOrdersRead:
+        type: boolean
+        x-nullable: true
+      allowCoastGuardOrdersWrite:
+        type: boolean
+        x-nullable: true
+      allowMarineCorpsOrdersRead:
+        type: boolean
+        x-nullable: true
+      allowMarineCorpsOrdersWrite:
+        type: boolean
+        x-nullable: true
+      allowNavyOrdersRead:
+        type: boolean
+        x-nullable: true
+      allowNavyOrdersWrite:
+        type: boolean
+        x-nullable: true
+      allowPrime:
+        type: boolean
+        x-nullable: true
   ClientError:
     type: object
     properties:
@@ -995,54 +777,6 @@
         readOnly: true
       updatedAt:
         type: string
-<<<<<<< HEAD
-        format: uuid
-        example: 'c56a4180-65aa-42ec-a945-5fd21dec0538'
-  ClientCertCreatePayload:
-    type: object
-    required:
-      - sha256Digest
-      - subject
-    properties:
-      sha256Digest:
-        type: string
-        example: 01ba4719c80b6fe911b091a7c05124b64eeece964e09c058ef8f9805daca546b
-      subject:
-        type: string
-        example: CN=example-user,OU=DoD+OU=PKI+OU=CONTRACTOR,O=U.S. Government,C=US
-      allowOrdersAPI:
-        type: boolean
-      allowAirForceOrdersRead:
-        type: boolean
-      allowAirForceOrdersWrite:
-        type: boolean
-      allowArmyOrdersRead:
-        type: boolean
-      allowArmyOrdersWrite:
-        type: boolean
-      allowCoastGuardOrdersRead:
-        type: boolean
-      allowCoastGuardOrdersWrite:
-        type: boolean
-      allowMarineCorpsOrdersRead:
-        type: boolean
-      allowMarineCorpsOrdersWrite:
-        type: boolean
-      allowNavyOrdersRead:
-        type: boolean
-      allowNavyOrdersWrite:
-        type: boolean
-      allowPrime:
-        type: boolean
-  MoveUpdatePayload:
-    type: object
-    required:
-      - show
-    properties:
-      show:
-        type: boolean
-  UserUpdatePayload:
-=======
         format: date-time
         title: Updated at
         readOnly: true
@@ -1051,7 +785,6 @@
     items:
       $ref: '#/definitions/Organization'
   Role:
->>>>>>> b64ef30c
     type: object
     properties:
       id:
@@ -1103,56 +836,7 @@
         type: string
         title: Last Name
         x-nullable: true
-<<<<<<< HEAD
-      active:
-        type: boolean
-        x-nullable: true
-  ClientCertUpdatePayload:
-    type: object
-    properties:
-      allowDpsAuthAPI:
-        type: boolean
-        x-nullable: true
-      allowOrdersAPI:
-        type: boolean
-        x-nullable: true
-      allowAirForceOrdersRead:
-        type: boolean
-        x-nullable: true
-      allowAirForceOrdersWrite:
-        type: boolean
-        x-nullable: true
-      allowArmyOrdersRead:
-        type: boolean
-        x-nullable: true
-      allowArmyOrdersWrite:
-        type: boolean
-        x-nullable: true
-      allowCoastGuardOrdersRead:
-        type: boolean
-        x-nullable: true
-      allowCoastGuardOrdersWrite:
-        type: boolean
-        x-nullable: true
-      allowMarineCorpsOrdersRead:
-        type: boolean
-        x-nullable: true
-      allowMarineCorpsOrdersWrite:
-        type: boolean
-        x-nullable: true
-      allowNavyOrdersRead:
-        type: boolean
-        x-nullable: true
-      allowNavyOrdersWrite:
-        type: boolean
-        x-nullable: true
-      allowPrime:
-        type: boolean
-        x-nullable: true
-  ElectronicOrder:
-=======
   TransportationOffice:
->>>>>>> b64ef30c
     type: object
     properties:
       id:
@@ -1602,14 +1286,16 @@
           description: Not authorized to update an Office User
         '500':
           description: Server error
-<<<<<<< HEAD
-  /client_certs:
+  /transportation-service-provider-performances:
     get:
-      summary: List client certs
-      description: Returns a list of client certs
-      operationId: indexClientCerts
-      tags:
-        - client_certs
+      produces:
+        - application/json
+      summary: List Transportation Service Provider Performances (TSPPs)
+      description:
+        $ref: paths/transportation-service-provider-performances/get/description.md
+      operationId: indexTSPPs
+      tags:
+        - Transportation service provider performances (TSPPs)
       parameters:
         - in: query
           name: filter
@@ -1634,7 +1320,219 @@
               type: string
               description: Used for pagination
           schema:
-            $ref: '#/definitions/ClientCerts'
+            $ref: '#/definitions/TransportationServiceProviderPerformances'
+        '400':
+          description: invalid request
+        '401':
+          description: request requires user authentication
+        '404':
+          description: Transportation Service Provider Performances (TSPPs) not found
+        '500':
+          description: server error
+  /transportation-service-provider-performances/{tsppId}:
+    get:
+      produces:
+        - application/json
+      summary: Fetch a specific TSPP
+      description:
+        $ref: paths/transportation-service-provider-performances/{tsppId}/get/description.md
+      operationId: getTSPP
+      tags:
+        - Transportation service provider performances (TSPPs)
+      parameters:
+        - in: path
+          name: tsppId
+          type: string
+          format: uuid
+          required: true
+      responses:
+        '200':
+          description: success
+          schema:
+            $ref: '#/definitions/TransportationServiceProviderPerformance'
+        '400':
+          description: invalid request
+        '401':
+          description: request requires user authentication
+        '404':
+          description: Transportation Service Provider Performances (TSPPs) not found
+        '500':
+          description: server error
+  /admin-users:
+    get:
+      produces:
+        - application/json
+      summary: List Admin Users
+      description:
+        $ref: paths/admin-users/get/description.md
+      operationId: indexAdminUsers
+      tags:
+        - Admin users
+      parameters:
+        - in: query
+          name: filter
+          type: array
+          items:
+            type: string
+        - in: query
+          name: page
+          type: integer
+        - in: query
+          name: perPage
+          type: integer
+        - in: query
+          name: sort
+          type: string
+        - in: query
+          name: order
+          type: boolean
+      responses:
+        '200':
+          description: success
+          headers:
+            Content-Range:
+              type: string
+              description: Used for pagination
+          schema:
+            $ref: '#/definitions/AdminUsers'
+        '400':
+          description: invalid request
+        '401':
+          description: request requires user authentication
+        '404':
+          description: Admin Users not found
+        '500':
+          description: server error
+    post:
+      consumes:
+        - application/json
+      produces:
+        - application/json
+      summary: Create an Admin User
+      description:
+        $ref: paths/admin-users/post/description.md
+      operationId: createAdminUser
+      tags:
+        - Admin users
+      parameters:
+        - in: body
+          name: adminUser
+          description: Admin User information
+          schema:
+            $ref: '#/definitions/AdminUserCreate'
+      responses:
+        '201':
+          description: Successfully created Admin User
+          schema:
+            $ref: '#/definitions/AdminUser'
+        '400':
+          description: Invalid Request
+        '401':
+          description: Must be authenticated to use this end point
+        '403':
+          description: Not authorized to create an Admin User
+        '500':
+          description: Server error
+  /admin-users/{adminUserId}:
+    get:
+      produces:
+        - application/json
+      summary: Fetch a specific Admin User
+      description:
+        $ref: paths/admin-users/{adminUserId}/get/description.md
+      operationId: getAdminUser
+      tags:
+        - Admin users
+      parameters:
+        - in: path
+          name: adminUserId
+          type: string
+          format: uuid
+          required: true
+      responses:
+        '200':
+          description: success
+          schema:
+            $ref: '#/definitions/AdminUser'
+        '400':
+          description: invalid request
+        '401':
+          description: request requires user authentication
+        '404':
+          description: Admin User not found
+        '500':
+          description: server error
+    patch:
+      consumes:
+        - application/json
+      produces:
+        - application/json
+      summary: Updates an Admin User
+      description:
+        $ref: paths/admin-users/{adminUserId}/patch/description.md
+      operationId: updateAdminUser
+      tags:
+        - Admin users
+      parameters:
+        - in: path
+          name: adminUserId
+          type: string
+          format: uuid
+          required: true
+        - in: body
+          name: adminUser
+          description: Admin User information
+          required: true
+          schema:
+            $ref: '#/definitions/AdminUserUpdate'
+      responses:
+        '200':
+          description: Successfully updated Admin User
+          schema:
+            $ref: '#/definitions/AdminUser'
+        '400':
+          description: Invalid Request
+        '401':
+          description: Must be authenticated to use this end point
+        '403':
+          description: Not authorized to update an Admin User
+        '500':
+          description: Server error
+  /client-certificates:
+    get:
+      produces:
+        - application/json
+      summary: List client certificates
+      description:
+        $ref: paths/client-certificates/get/description.md
+      operationId: indexClientCertificates
+      tags:
+        - Client certificates
+      parameters:
+        - in: query
+          name: filter
+          type: string
+        - in: query
+          name: page
+          type: integer
+        - in: query
+          name: perPage
+          type: integer
+        - in: query
+          name: sort
+          type: string
+        - in: query
+          name: order
+          type: boolean
+      responses:
+        '200':
+          description: success
+          headers:
+            Content-Range:
+              type: string
+              description: Used for pagination
+          schema:
+            $ref: '#/definitions/ClientCertificates'
         '400':
           description: invalid request
         '401':
@@ -1644,40 +1542,48 @@
         '500':
           description: server error
     post:
+      consumes:
+        - application/json
+      produces:
+        - application/json
       summary: create a client cert
-      description: creates and returns a client cert record
-      operationId: createClientCert
-      tags:
-        - client_certs
+      description:
+        $ref: paths/client-certificates/post/description.md
+      operationId: createClientCertificate
+      tags:
+        - Client certificates
       parameters:
         - in: body
-          name: clientCert
+          name: clientCertificate
           description: client cert information
           schema:
-            $ref: '#/definitions/ClientCertCreatePayload'
+            $ref: '#/definitions/ClientCertificateCreate'
       responses:
         201:
-          description: Successfully created client cert
-          schema:
-            $ref: '#/definitions/ClientCert'
+          description: Successfully created client certificate
+          schema:
+            $ref: '#/definitions/ClientCertificate'
         400:
           description: Invalid Request
         401:
           description: Must be authenticated to use this end point
         403:
-          description: Not authorized to create a client cert
+          description: Not authorized to create a client certificate
         500:
           description: Server error
-  /client_certs/{clientCertId}:
+  /client-certificates/{clientCertificateId}:
     get:
+      produces:
+        - application/json
       summary: Get a client certificate
-      description: Returns the given client certificate
-      operationId: getClientCert
-      tags:
-        - client_certs
+      description:
+        $ref: paths/client-certificates/{clientCertificateId}/get/description.md
+      operationId: getClientCertificate
+      tags:
+        - Client certificates
       parameters:
         - in: path
-          name: clientCertId
+          name: clientCertificateId
           type: string
           format: uuid
           required: true
@@ -1685,7 +1591,7 @@
         200:
           description: success
           schema:
-            $ref: '#/definitions/ClientCert'
+            $ref: '#/definitions/ClientCertificate'
         400:
           description: invalid request
         401:
@@ -1695,273 +1601,70 @@
         500:
           description: server error
     patch:
+      consumes:
+        - application/json
+      produces:
+        - application/json
       summary: Updates a client certificate
-      operationId: updateClientCert
-      tags:
-        - client_certs
+      description:
+        $ref: paths/client-certificates/{clientCertificateId}/patch/description.md
+      operationId: updateClientCertificate
+      tags:
+        - Client certificates
       parameters:
         - in: path
-          name: clientCertId
+          name: clientCertificateId
           type: string
           format: uuid
           required: true
         - in: body
-          name: clientCert
+          name: clientCertificate
           description: client cert information
           required: true
           schema:
-            $ref: '#/definitions/ClientCertUpdatePayload'
+            $ref: '#/definitions/ClientCertificateUpdate'
       responses:
         200:
-          description: Successfully updated Client Cert
-          schema:
-            $ref: '#/definitions/ClientCert'
+          description: Successfully updated Client Certificate
+          schema:
+            $ref: '#/definitions/ClientCertificate'
         400:
           description: Invalid Request
         401:
           description: Must be authenticated to use this end point
         403:
-          description: Not authorized to update a client cert
+          description: Not authorized to update a client certificate
         500:
           description: Server error
     delete:
+      consumes:
+        - application/json
+      produces:
+        - application/json
       summary: removes a client certificate
-      operationId: removeClientCert
-      tags:
-        - client_certs
+      description:
+        $ref: paths/client-certificates/{clientCertificateId}/delete/description.md
+      operationId: removeClientCertificate
+      tags:
+        - Client certificates
       parameters:
         - in: path
-          name: clientCertId
+          name: clientCertificateId
           type: string
           format: uuid
           required: true
       responses:
         200:
-          description: Successfully removed Client Cert
-          schema:
-            $ref: '#/definitions/ClientCert'
+          description: Successfully removed Client Certificate
+          schema:
+            $ref: '#/definitions/ClientCertificate'
         400:
           description: Invalid Request
         401:
           description: Must be authenticated to use this end point
         403:
-          description: Not authorized to remove a client cert
+          description: Not authorized to remove a client certificate
         500:
-          description: Server error
-  /transportation_service_provider_performances:
-=======
-  /transportation-service-provider-performances:
->>>>>>> b64ef30c
-    get:
-      produces:
-        - application/json
-      summary: List Transportation Service Provider Performances (TSPPs)
-      description:
-        $ref: paths/transportation-service-provider-performances/get/description.md
-      operationId: indexTSPPs
-      tags:
-        - Transportation service provider performances (TSPPs)
-      parameters:
-        - in: query
-          name: filter
-          type: string
-        - in: query
-          name: page
-          type: integer
-        - in: query
-          name: perPage
-          type: integer
-        - in: query
-          name: sort
-          type: string
-        - in: query
-          name: order
-          type: boolean
-      responses:
-        '200':
-          description: success
-          headers:
-            Content-Range:
-              type: string
-              description: Used for pagination
-          schema:
-            $ref: '#/definitions/TransportationServiceProviderPerformances'
-        '400':
-          description: invalid request
-        '401':
-          description: request requires user authentication
-        '404':
-          description: Transportation Service Provider Performances (TSPPs) not found
-        '500':
-          description: server error
-  /transportation-service-provider-performances/{tsppId}:
-    get:
-      produces:
-        - application/json
-      summary: Fetch a specific TSPP
-      description:
-        $ref: paths/transportation-service-provider-performances/{tsppId}/get/description.md
-      operationId: getTSPP
-      tags:
-        - Transportation service provider performances (TSPPs)
-      parameters:
-        - in: path
-          name: tsppId
-          type: string
-          format: uuid
-          required: true
-      responses:
-        '200':
-          description: success
-          schema:
-            $ref: '#/definitions/TransportationServiceProviderPerformance'
-        '400':
-          description: invalid request
-        '401':
-          description: request requires user authentication
-        '404':
-          description: Transportation Service Provider Performances (TSPPs) not found
-        '500':
-          description: server error
-  /admin-users:
-    get:
-      produces:
-        - application/json
-      summary: List Admin Users
-      description:
-        $ref: paths/admin-users/get/description.md
-      operationId: indexAdminUsers
-      tags:
-        - Admin users
-      parameters:
-        - in: query
-          name: filter
-          type: array
-          items:
-            type: string
-        - in: query
-          name: page
-          type: integer
-        - in: query
-          name: perPage
-          type: integer
-        - in: query
-          name: sort
-          type: string
-        - in: query
-          name: order
-          type: boolean
-      responses:
-        '200':
-          description: success
-          headers:
-            Content-Range:
-              type: string
-              description: Used for pagination
-          schema:
-            $ref: '#/definitions/AdminUsers'
-        '400':
-          description: invalid request
-        '401':
-          description: request requires user authentication
-        '404':
-          description: Admin Users not found
-        '500':
-          description: server error
-    post:
-      consumes:
-        - application/json
-      produces:
-        - application/json
-      summary: Create an Admin User
-      description:
-        $ref: paths/admin-users/post/description.md
-      operationId: createAdminUser
-      tags:
-        - Admin users
-      parameters:
-        - in: body
-          name: adminUser
-          description: Admin User information
-          schema:
-            $ref: '#/definitions/AdminUserCreate'
-      responses:
-        '201':
-          description: Successfully created Admin User
-          schema:
-            $ref: '#/definitions/AdminUser'
-        '400':
-          description: Invalid Request
-        '401':
-          description: Must be authenticated to use this end point
-        '403':
-          description: Not authorized to create an Admin User
-        '500':
-          description: Server error
-  /admin-users/{adminUserId}:
-    get:
-      produces:
-        - application/json
-      summary: Fetch a specific Admin User
-      description:
-        $ref: paths/admin-users/{adminUserId}/get/description.md
-      operationId: getAdminUser
-      tags:
-        - Admin users
-      parameters:
-        - in: path
-          name: adminUserId
-          type: string
-          format: uuid
-          required: true
-      responses:
-        '200':
-          description: success
-          schema:
-            $ref: '#/definitions/AdminUser'
-        '400':
-          description: invalid request
-        '401':
-          description: request requires user authentication
-        '404':
-          description: Admin User not found
-        '500':
-          description: server error
-    patch:
-      consumes:
-        - application/json
-      produces:
-        - application/json
-      summary: Updates an Admin User
-      description:
-        $ref: paths/admin-users/{adminUserId}/patch/description.md
-      operationId: updateAdminUser
-      tags:
-        - Admin users
-      parameters:
-        - in: path
-          name: adminUserId
-          type: string
-          format: uuid
-          required: true
-        - in: body
-          name: adminUser
-          description: Admin User information
-          required: true
-          schema:
-            $ref: '#/definitions/AdminUserUpdate'
-      responses:
-        '200':
-          description: Successfully updated Admin User
-          schema:
-            $ref: '#/definitions/AdminUser'
-        '400':
-          description: Invalid Request
-        '401':
-          description: Must be authenticated to use this end point
-        '403':
-          description: Not authorized to update an Admin User
-        '500':
           description: Server error
   /offices:
     get:
