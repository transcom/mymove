--- conflicted
+++ resolved
@@ -1005,35 +1005,6 @@
         type: string
         format: date-time
         readOnly: true
-  RolePrivilege:
-    type: object
-    properties:
-      id:
-        type: string
-        format: uuid
-        example: c56a4780-65aa-42ec-a945-5fd87dec0538
-      roleId:
-        type: string
-        format: uuid
-        example: c728caf3-5f9d-4db6-a9d1-7cd8ff013b2e
-      roleType:
-        type: string
-        example: task_ordering_officer
-      privilegeId:
-        type: string
-        format: uuid
-        example: 463c2034-d197-4d9a-897e-8bbe64893a31
-      privilegeType:
-        type: string
-        example: supervisor
-      createdAt:
-        type: string
-        format: date-time
-        readOnly: true
-      updatedAt:
-        type: string
-        format: date-time
-        readOnly: true
   TransportationOfficeAssignment:
     type: object
     properties:
@@ -1753,11 +1724,7 @@
           schema:
             type: array
             items:
-<<<<<<< HEAD
-              $ref: '#/definitions/RolePrivilege'
-=======
               $ref: '#/definitions/Role'
->>>>>>> 759a6882
         "401":
           description: request requires user authentication
         "404":
