swagger: '2.0'
info:
  contact:
    email: milmove-developers@caci.com
  description:
    $ref: info/admin_description.md
  license:
    name: MIT
    url: 'https://opensource.org/licenses/MIT'
  title: MilMove Admin API
  version: 1.0.0
basePath: /admin/v1
schemes:
  - https
consumes:
  - application/json
produces:
  - application/json
tags:
  - name: Admin users
    description: Information about Admin UI users
    externalDocs:
      url: https://transcom.github.io/mymove-docs/docs/api
  - name: Client certificates
    description: Information about Client Certificates
    externalDocs:
      url: https://transcom.github.io/mymove-docs/docs/api
  - name: Electronic orders
    description: Information about electronic orders
    externalDocs:
      url: https://transcom.github.io/mymove-docs/docs/api
  - name: Moves
    description: Information about moves
    externalDocs:
      url: https://transcom.github.io/mymove-docs/docs/api
  - name: Notifications
    description: Information about notifications
    externalDocs:
      url: https://transcom.github.io/mymove-docs/docs/api
  - name: Transportation offices
    description: Information about transportation offices
    externalDocs:
      url: https://transcom.github.io/mymove-docs/docs/api
  - name: Office users
    description: Information about office users
    externalDocs:
      url: https://transcom.github.io/mymove-docs/docs/api
  - name: Organizations
    description: Information about organizations
    externalDocs:
      url: https://transcom.github.io/mymove-docs/docs/api
  - name: Uploads
    description: Information about uploads
    externalDocs:
      url: https://transcom.github.io/mymove-docs/docs/api
  - name: Requested office users
    description: Information about requested office users
    externalDocs:
      url: https://transcom.github.io/mymove-docs/docs/api
  - name: Rejected office users
    description: Information about rejected office users
    externalDocs:
      url: https://transcom.github.io/mymove-docs/docs/api
  - name: Users
    description: Information about users
    externalDocs:
      url: https://transcom.github.io/mymove-docs/docs/api
  - name: Webhook subscriptions
    description: Information about Webhook subscriptions
    externalDocs:
      url: https://transcom.github.io/mymove-docs/docs/api
definitions:
  OktaAccountInfoResponse:
    type: object
    properties:
      id:
        type: string
      status:
        type: string
      activated:
        type: string
      created:
        type: string
      profile:
        type: object
      credentials:
        type: object
  Address:
    type: object
    properties:
      streetAddress1:
        type: string
        example: 123 Main Ave
        title: Address line 1
      streetAddress2:
        type: string
        example: Apartment 9000
        x-nullable: true
        title: Address line 2
      streetAddress3:
        type: string
        example: Montmârtre
        x-nullable: true
        title: Address line 3
      city:
        type: string
        example: Anytown
        title: City
      state:
        title: State
        type: string
        x-display-value:
          AL: AL
          AK: AK
          AR: AR
          AZ: AZ
          CA: CA
          CO: CO
          CT: CT
          DC: DC
          DE: DE
          FL: FL
          GA: GA
          HI: HI
          IA: IA
          ID: ID
          IL: IL
          IN: IN
          KS: KS
          KY: KY
          LA: LA
          MA: MA
          MD: MD
          ME: ME
          MI: MI
          MN: MN
          MO: MO
          MS: MS
          MT: MT
          NC: NC
          ND: ND
          NE: NE
          NH: NH
          NJ: NJ
          NM: NM
          NV: NV
          NY: NY
          OH: OH
          OK: OK
          OR: OR
          PA: PA
          RI: RI
          SC: SC
          SD: SD
          TN: TN
          TX: TX
          UT: UT
          VA: VA
          VT: VT
          WA: WA
          WI: WI
          WV: WV
          WY: WY
        enum:
          - AL
          - AK
          - AR
          - AZ
          - CA
          - CO
          - CT
          - DC
          - DE
          - FL
          - GA
          - HI
          - IA
          - ID
          - IL
          - IN
          - KS
          - KY
          - LA
          - MA
          - MD
          - ME
          - MI
          - MN
          - MO
          - MS
          - MT
          - NC
          - ND
          - NE
          - NH
          - NJ
          - NM
          - NV
          - NY
          - OH
          - OK
          - OR
          - PA
          - RI
          - SC
          - SD
          - TN
          - TX
          - UT
          - VA
          - VT
          - WA
          - WI
          - WV
          - WY
      postalCode:
        type: string
        description: zip code, international allowed
        format: zip
        title: ZIP
        example: "'90210' or 'N15 3NL'"
      country:
        type: string
        title: Country
        x-nullable: true
        example: 'USA'
        default: USA
      county:
        type: string
        title: County
        x-nullable: true
        example: LOS ANGELES
    required:
      - streetAddress1
      - state
      - city
      - postalCode
  AdminUser:
    type: object
    properties:
      id:
        type: string
        format: uuid
        example: c56a4180-65aa-42ec-a945-5fd21dec0538
      firstName:
        type: string
      lastName:
        type: string
      email:
        type: string
        format: x-email
        pattern: '^[a-zA-Z0-9._%+-]+@[a-zA-Z0-9.-]+\.[a-zA-Z]{2,}$'
      userId:
        type: string
        format: uuid
      organizationId:
        type: string
        format: uuid
      active:
        type: boolean
      super:
        type: boolean
      createdAt:
        type: string
        format: date-time
        readOnly: true
      updatedAt:
        type: string
        format: date-time
        readOnly: true
    required:
      - id
      - firstName
      - lastName
      - email
      - userId
      - organizationId
      - active
      - super
      - createdAt
      - updatedAt
  AdminUserCreate:
    type: object
    properties:
      email:
        type: string
        example: 'user@userdomain.com'
        title: Email
      firstName:
        type: string
        title: First Name
      lastName:
        type: string
        title: Last Name
      organizationId:
        type: string
        format: uuid
        example: 'c56a4180-65aa-42ec-a945-5fd21dec0538'
      super:
        type: boolean
  AdminUserUpdate:
    type: object
    properties:
      email:
        type: string
        format: x-email
        pattern: '^[a-zA-Z0-9._%+-]+@[a-zA-Z0-9.-]+\.[a-zA-Z]{2,}$'
        x-nullable: true
      firstName:
        type: string
        title: First Name
        x-nullable: true
      lastName:
        type: string
        title: Last Name
        x-nullable: true
      active:
        type: boolean
        x-nullable: true
      super:
        type: boolean
        x-nullable: true
  AdminUsers:
    type: array
    items:
      $ref: '#/definitions/AdminUser'
  ClientCertificate:
    type: object
    properties:
      id:
        type: string
        format: uuid
        example: c56a4180-65aa-42ec-a945-5fd21dec0538
      userId:
        type: string
        format: uuid
        example: c56a4180-65aa-42ec-a945-5fd21dec0538
      sha256Digest:
        type: string
        example: 01ba4719c80b6fe911b091a7c05124b64eeece964e09c058ef8f9805daca546b
      subject:
        type: string
        example: CN=example-user,OU=DoD+OU=PKI+OU=CONTRACTOR,O=U.S. Government,C=US
      createdAt:
        type: string
        format: date-time
        readOnly: true
      updatedAt:
        type: string
        format: date-time
        readOnly: true
      allowDpsAuthAPI:
        type: boolean
      allowOrdersAPI:
        type: boolean
      allowAirForceOrdersRead:
        type: boolean
      allowAirForceOrdersWrite:
        type: boolean
      allowArmyOrdersRead:
        type: boolean
      allowArmyOrdersWrite:
        type: boolean
      allowCoastGuardOrdersRead:
        type: boolean
      allowCoastGuardOrdersWrite:
        type: boolean
      allowMarineCorpsOrdersRead:
        type: boolean
      allowMarineCorpsOrdersWrite:
        type: boolean
      allowNavyOrdersRead:
        type: boolean
      allowNavyOrdersWrite:
        type: boolean
      allowPrime:
        type: boolean
      allowPPTAS:
        type: boolean
  ClientCertificates:
    type: array
    items:
      $ref: '#/definitions/ClientCertificate'
  ClientCertificateCreate:
    type: object
    required:
      - sha256Digest
      - subject
      - email
    properties:
      email:
        type: string
        example: user@example.com
      sha256Digest:
        type: string
        example: 01ba4719c80b6fe911b091a7c05124b64eeece964e09c058ef8f9805daca546b
      subject:
        type: string
        example: CN=example-user,OU=DoD+OU=PKI+OU=CONTRACTOR,O=U.S. Government,C=US
      allowOrdersAPI:
        type: boolean
      allowAirForceOrdersRead:
        type: boolean
      allowAirForceOrdersWrite:
        type: boolean
      allowArmyOrdersRead:
        type: boolean
      allowArmyOrdersWrite:
        type: boolean
      allowCoastGuardOrdersRead:
        type: boolean
      allowCoastGuardOrdersWrite:
        type: boolean
      allowMarineCorpsOrdersRead:
        type: boolean
      allowMarineCorpsOrdersWrite:
        type: boolean
      allowNavyOrdersRead:
        type: boolean
      allowNavyOrdersWrite:
        type: boolean
      allowPrime:
        type: boolean
      allowPPTAS:
        type: boolean
  ClientCertificateUpdate:
    type: object
    properties:
      sha256Digest:
        type: string
        example: 01ba4719c80b6fe911b091a7c05124b64eeece964e09c058ef8f9805daca546b
      subject:
        type: string
        example: CN=example-user,OU=DoD+OU=PKI+OU=CONTRACTOR,O=U.S. Government,C=US
      allowDpsAuthAPI:
        type: boolean
        x-nullable: true
      allowOrdersAPI:
        type: boolean
        x-nullable: true
      allowAirForceOrdersRead:
        type: boolean
        x-nullable: true
      allowAirForceOrdersWrite:
        type: boolean
        x-nullable: true
      allowArmyOrdersRead:
        type: boolean
        x-nullable: true
      allowArmyOrdersWrite:
        type: boolean
        x-nullable: true
      allowCoastGuardOrdersRead:
        type: boolean
        x-nullable: true
      allowCoastGuardOrdersWrite:
        type: boolean
        x-nullable: true
      allowMarineCorpsOrdersRead:
        type: boolean
        x-nullable: true
      allowMarineCorpsOrdersWrite:
        type: boolean
        x-nullable: true
      allowNavyOrdersRead:
        type: boolean
        x-nullable: true
      allowNavyOrdersWrite:
        type: boolean
        x-nullable: true
      allowPrime:
        type: boolean
        x-nullable: true
      allowPPTAS:
        type: boolean
        x-nullable: true
  ClientError:
    type: object
    properties:
      title:
        type: string
      detail:
        type: string
      instance:
        type: string
        format: uuid
    required:
      - title
      - detail
      - instance
  CreateWebhookSubscription:
    type: object
    properties:
      subscriberId:
        type: string
        format: uuid
        example: c56a4180-65aa-42ec-a945-5fd21dec0538
      status:
        $ref: '#/definitions/WebhookSubscriptionStatus'
      eventKey:
        type: string
        description: >-
          A string used to represent which events this subscriber expects to be notified about.
          Corresponds to the possible event_key values in webhook_notifications.
      callbackUrl:
        type: string
        description: The URL to which the notifications for this subscription will be pushed to.
    required:
      - subscriberId
      - status
      - eventKey
      - callbackUrl
  ElectronicOrder:
    type: object
    required:
      - id
      - issuer
      - ordersNumber
      - createdAt
      - updatedAt
    properties:
      id:
        type: string
        format: uuid
        example: c56a4180-65aa-42ec-a945-5fd21dec0538
      issuer:
        $ref: '#/definitions/Issuer'
      ordersNumber:
        type: string
        title: Orders Number
      createdAt:
        type: string
        format: date-time
        title: Created at
        readOnly: true
      updatedAt:
        type: string
        format: date-time
        title: Updated at
        readOnly: true
  ElectronicOrders:
    type: array
    items:
      $ref: '#/definitions/ElectronicOrder'
  ElectronicOrdersTotal:
    type: object
    properties:
      category:
        type: string
      count:
        type: integer
        minimum: 0
        title: Total Orders Count
  ElectronicOrdersTotals:
    type: array
    items:
      $ref: '#/definitions/ElectronicOrdersTotal'
  Issuer:
    type: string
    description: >-
      Organization that issues orders. If more organizations, especially
      civilian ones, become clients of this API in the future, this enumeration
      may need to be expanded.
    enum:
      - army
      - navy
      - air-force
      - marine-corps
      - coast-guard
  Move:
    type: object
    properties:
      id:
        type: string
        format: uuid
        example: c56a4180-65aa-42ec-a945-5fd21dec0538
      ordersId:
        type: string
        format: uuid
        example: c56a4180-65aa-42ec-a945-5fd21dec0538
      serviceMember:
        $ref: '#/definitions/ServiceMember'
      locator:
        type: string
        example: '12432'
      status:
        $ref: '#/definitions/MoveStatus'
      show:
        type: boolean
        x-nullable: true
      createdAt:
        type: string
        format: date-time
        readOnly: true
      updatedAt:
        type: string
        format: date-time
        readOnly: true
    required:
      - id
      - ordersId
      - locator
      - createdAt
      - updatedAt
  Moves:
    type: array
    items:
      $ref: '#/definitions/Move'
  MoveStatus:
    type: string
    title: Move status
    enum:
      - DRAFT
      - SUBMITTED
      - APPROVED
      - CANCELED
    x-display-value:
      DRAFT: Draft
      SUBMITTED: Submitted
      APPROVED: Approved
      CANCELED: Canceled
  MoveUpdate:
    type: object
    required:
      - show
    properties:
      show:
        type: boolean
  Notification:
    type: object
    required:
      - id
      - email
      - serviceMemberId
      - sesMessageId
      - notificationType
      - createdAt
    properties:
      id:
        type: string
        format: uuid
        example: c56a4180-65aa-42ec-a945-5fd21dec0538
      email:
        type: string
      serviceMemberId:
        type: string
        format: uuid
      sesMessageId:
        type: string
      notificationType:
        type: string
        enum:
          - MOVE_PAYMENT_REMINDER_EMAIL
      createdAt:
        type: string
        format: date-time
        readOnly: true
  Notifications:
    type: array
    items:
      $ref: '#/definitions/Notification'
  OfficeUser:
    type: object
    properties:
      id:
        type: string
        format: uuid
        example: c56a4180-65aa-42ec-a945-5fd21dec0538
      userId:
        type: string
        format: uuid
      firstName:
        type: string
      middleInitials:
        type: string
      lastName:
        type: string
      email:
        type: string
        format: x-email
        pattern: '^[a-zA-Z0-9._%+-]+@[a-zA-Z0-9.-]+\.[a-zA-Z]{2,}$'
      telephone:
        type: string
        format: telephone
        pattern: '^[2-9]\d{2}-\d{3}-\d{4}$'
      transportationOfficeId:
        type: string
        format: uuid
      transportationOfficeAssignments:
        type: array
        items:
          $ref: '#/definitions/TransportationOfficeAssignment'
      active:
        type: boolean
      roles:
        type: array
        items:
          $ref: '#/definitions/Role'
      edipi:
        type: string
      otherUniqueId:
        type: string
      rejectionReason:
        type: string
      status:
        type: string
        enum:
          - APPROVED
          - REQUESTED
          - REJECTED
      privileges:
        type: array
        items:
          $ref: '#/definitions/Privilege'
      createdAt:
        type: string
        format: date-time
        readOnly: true
      updatedAt:
        type: string
        format: date-time
        readOnly: true
      rejectedOn:
        type: string
        format: date-time
        readOnly: true
    required:
      - id
      - firstName
      - middleInitials
      - lastName
      - email
      - telephone
      - transportationOfficeId
      - transportationOfficeAssignments
      - active
      - roles
      - edipi
      - otherUniqueId
      - rejectionReason
      - status
      - createdAt
      - updatedAt
  OfficeUserCreate:
    type: object
    properties:
      email:
        type: string
        example: 'user@userdomain.com'
        title: Email
      firstName:
        type: string
        title: First Name
      middleInitials:
        type: string
        example: L.
        x-nullable: true
        title: Middle Initials
      lastName:
        type: string
        title: Last Name
      telephone:
        type: string
        format: telephone
        pattern: '^[2-9]\d{2}-\d{3}-\d{4}$'
        example: 212-555-5555
      transportationOfficeAssignments:
        type: array
        items:
          $ref: '#/definitions/OfficeUserTransportationOfficeAssignment'
      roles:
        type: array
        items:
          $ref: '#/definitions/OfficeUserRole'
      privileges:
        type: array
        x-nullable: true
        items:
          $ref: '#/definitions/OfficeUserPrivilege'
  OfficeUserUpdate:
    type: object
    properties:
      email:
        type: string
        format: x-email
        pattern: '^[a-zA-Z0-9._%+-]+@[a-zA-Z0-9.-]+\.[a-zA-Z]{2,}$'
        x-nullable: true
      firstName:
        type: string
        title: First Name
        x-nullable: true
      middleInitials:
        type: string
        title: Middle Initials
        example: Q.
        x-nullable: true
      lastName:
        type: string
        title: Last Name
        x-nullable: true
      telephone:
        type: string
        format: telephone
        pattern: '^[2-9]\d{2}-\d{3}-\d{4}$'
        example: 212-555-5555
        x-nullable: true
      active:
        type: boolean
        x-nullable: true
      roles:
        type: array
        items:
          $ref: '#/definitions/OfficeUserRole'
      transportationOfficeAssignments:
        type: array
        items:
          $ref: '#/definitions/OfficeUserTransportationOfficeAssignment'
      privileges:
        type: array
        items:
          $ref: '#/definitions/OfficeUserPrivilege'
  OfficeUserRole:
    type: object
    properties:
      name:
        type: string
        example: 'Task Ordering Officer'
        x-nullable: true
        title: name
      roleType:
        type: string
        example: 'task_ordering_officer'
        x-nullable: true
        title: roleType
  OfficeUserPrivilege:
    type: object
    properties:
      name:
        type: string
        example: 'Supervisor'
        x-nullable: true
        title: name
      privilegeType:
        type: string
        example: 'supervisor'
        x-nullable: true
        title: privilegeType
  OfficeUserTransportationOfficeAssignment:
    type: object
    properties:
      transportationOfficeId:
        type: string
        format: uuid
        example: 'c56a4180-65aa-42ec-a945-5fd21dec0538'
        title: transportationOfficeId
      primaryOffice:
        type: boolean
        x-nullable: true
        title: primaryOffice
  OfficeUsers:
    type: array
    items:
      $ref: '#/definitions/OfficeUser'
  Organization:
    type: object
    required:
      - id
      - name
      - createdAt
      - updatedAt
    properties:
      id:
        type: string
        format: uuid
        example: c56a4180-65aa-42ec-a945-5fd21dec0538
      name:
        type: string
        title: Name
      email:
        type: string
        format: x-email
        pattern: '^[a-zA-Z0-9._%+-]+@[a-zA-Z0-9.-]+\.[a-zA-Z]{2,}$'
        x-nullable: true
      telephone:
        type: string
        format: telephone
        pattern: '^[2-9]\d{2}-\d{3}-\d{4}$'
        x-nullable: true
      createdAt:
        type: string
        format: date-time
        title: Created at
        readOnly: true
      updatedAt:
        type: string
        format: date-time
        title: Updated at
        readOnly: true
  Organizations:
    type: array
    items:
      $ref: '#/definitions/Organization'
  RequestedOfficeUserUpdate:
    type: object
    properties:
      email:
        type: string
        format: x-email
        pattern: '^[a-zA-Z0-9._%+-]+@[a-zA-Z0-9.-]+\.[a-zA-Z]{2,}$'
        x-nullable: true
      firstName:
        type: string
        title: First Name
        x-nullable: true
      middleInitials:
        type: string
        title: Middle Initials
        example: Q.
        x-nullable: true
      lastName:
        type: string
        title: Last Name
        x-nullable: true
      telephone:
        type: string
        format: telephone
        pattern: '^[2-9]\d{2}-\d{3}-\d{4}$'
        example: 212-555-5555
        x-nullable: true
      roles:
        type: array
        items:
          $ref: '#/definitions/OfficeUserRole'
      transportationOfficeId:
        type: string
        format: uuid
        example: 'c56a4180-65aa-42ec-a945-5fd21dec0538'
        x-nullable: true
      edipi:
        type: string
      otherUniqueId:
        type: string
      rejectionReason:
        type: string
      status:
        type: string
        enum:
          - APPROVED
          - REJECTED
  Role:
    type: object
    properties:
      id:
        type: string
        format: uuid
        example: c56a4180-65aa-42ec-a945-5fd21dec0538
      roleType:
        type: string
        example: customer
      roleName:
        type: string
        example: Task Ordering Officer
      createdAt:
        type: string
        format: date-time
        readOnly: true
      updatedAt:
        type: string
        format: date-time
        readOnly: true
    required:
      - id
      - roleType
      - roleName
      - createdAt
      - updatedAt
  Privilege:
    type: object
    properties:
      id:
        type: string
        format: uuid
        example: c56a4780-65aa-42ec-a945-5fd87dec0538
      privilegeType:
        type: string
        example: supervisor
      privilegeName:
        type: string
        example: Supervisor
      createdAt:
        type: string
        format: date-time
        readOnly: true
      updatedAt:
        type: string
        format: date-time
        readOnly: true
  RolePrivilege:
    type: object
    properties:
      id:
        type: string
        format: uuid
        example: c56a4780-65aa-42ec-a945-5fd87dec0538
      roleId:
        type: string
        format: uuid
        example: c728caf3-5f9d-4db6-a9d1-7cd8ff013b2e
      roleType:
        type: string
        example: task_ordering_officer
<<<<<<< HEAD
=======
      roleName:
        type: string
        example: Task Ordering Officer
>>>>>>> 42111ce4
      privilegeId:
        type: string
        format: uuid
        example: 463c2034-d197-4d9a-897e-8bbe64893a31
      privilegeType:
        type: string
        example: supervisor
<<<<<<< HEAD
=======
      privilegeName:
        type: string
        example: Supervisor
>>>>>>> 42111ce4
      createdAt:
        type: string
        format: date-time
        readOnly: true
      updatedAt:
        type: string
        format: date-time
        readOnly: true
  TransportationOfficeAssignment:
    type: object
    properties:
      officeUserId:
        type: string
        format: uuid
        example: c56a4780-65aa-42ec-a945-5fd87dec0538
      transportationOfficeId:
        type: string
        format: uuid
        example: d67a4780-65aa-42ec-a945-5fd87dec0549
      transportationOffice:
        $ref: '#/definitions/TransportationOffice'
      primaryOffice:
        type: boolean
        x-omitempty: false
      createdAt:
        type: string
        format: date-time
        readOnly: true
      updatedAt:
        type: string
        format: date-time
        readOnly: true
  ServiceMember:
    type: object
    properties:
      id:
        type: string
        format: uuid
        example: c56a4180-65aa-42ec-a945-5fd21dec0538
        readOnly: true
      userId:
        type: string
        format: uuid
        example: c56a4180-65aa-42ec-a945-5fd21dec0538
        readOnly: true
      firstName:
        type: string
        title: First Name
        x-nullable: true
      middleName:
        type: string
        title: Middle Name
        x-nullable: true
      lastName:
        type: string
        title: Last Name
        x-nullable: true
  TransportationOffice:
    type: object
    properties:
      id:
        type: string
        format: uuid
        example: c56a4180-65aa-42ec-a945-5fd21dec0538
      name:
        type: string
        example: Fort Bragg North Station
      address:
        $ref: '#/definitions/Address'
      phoneLines:
        type: array
        items:
          type: string
          format: telephone
          pattern: '^[2-9]\d{2}-\d{3}-\d{4}$'
          example: 212-555-5555
      gbloc:
        type: string
        pattern: '^[A-Z]{4}$'
        example: JENQ
      createdAt:
        type: string
        format: date-time
        readOnly: true
      updatedAt:
        type: string
        format: date-time
        readOnly: true
    required:
      - id
      - name
      - address
      - createdAt
      - updatedAt
  TransportationOffices:
    type: array
    items:
      $ref: '#/definitions/TransportationOffice'
  Upload:
    type: object
    properties:
      createdAt:
        type: string
        format: date-time
        title: Created at
        readOnly: true
      filename:
        type: string
      size:
        type: integer
        title: Size in Bytes
      contentType:
        type: string
        enum:
          - application/pdf
          - image/jpeg
          - image/png
  UploadInformation:
    type: object
    properties:
      id:
        type: string
        format: uuid
        example: c56a4180-65aa-42ec-a945-5fd21dec0538
      moveLocator:
        type: string
        example: '12432'
        x-nullable: true
      upload:
        $ref: '#/definitions/Upload'
      serviceMemberId:
        type: string
        format: uuid
        example: c56a4180-65aa-42ec-a945-5fd21dec0538
        x-nullable: true
      serviceMemberFirstName:
        type: string
        x-nullable: true
      serviceMemberLastName:
        type: string
        x-nullable: true
      serviceMemberPhone:
        type: string
        x-nullable: true
      serviceMemberEmail:
        type: string
        x-nullable: true
      officeUserId:
        type: string
        format: uuid
        example: c56a4180-65aa-42ec-a945-5fd21dec0538
        x-nullable: true
      officeUserFirstName:
        type: string
        x-nullable: true
      officeUserLastName:
        type: string
        x-nullable: true
      officeUserPhone:
        type: string
        x-nullable: true
      officeUserEmail:
        type: string
        x-nullable: true
  User:
    type: object
    properties:
      id:
        type: string
        format: uuid
        example: c56a4180-65aa-42ec-a945-5fd21dec0538
      oktaEmail:
        type: string
        format: x-email
        pattern: '^[a-zA-Z0-9._%+-]+@[a-zA-Z0-9.-]+\.[a-zA-Z]{2,}$'
      active:
        type: boolean
      createdAt:
        type: string
        format: date-time
        readOnly: true
      updatedAt:
        type: string
        format: date-time
        readOnly: true
      currentAdminSessionId:
        type: string
        example: WiPgsPj-jPySR1d0dpmvIZ-HvZqemjmaQWxGQ6B8K_w
      currentMilSessionId:
        type: string
        example: WiPgsPj-jPySR1d0dpmvIZ-HvZqemjmaQWxGQ6B8K_w
      currentOfficeSessionId:
        type: string
        example: WiPgsPj-jPySR1d0dpmvIZ-HvZqemjmaQWxGQ6B8K_w
    required:
      - oktaEmail
      - active
      - createdAt
      - updatedAt
      - currentAdminSessionId
      - currentMilSessionId
      - currentOfficeSessionId
  Users:
    type: array
    items:
      $ref: '#/definitions/User'
  UserUpdate:
    type: object
    properties:
      oktaEmail:
        type: string
        format: x-email
        pattern: '^[a-zA-Z0-9._%+-]+@[a-zA-Z0-9.-]+\.[a-zA-Z]{2,}$'
        x-nullable: true
      revokeAdminSession:
        type: boolean
        x-nullable: true
      revokeOfficeSession:
        type: boolean
        x-nullable: true
      revokeMilSession:
        type: boolean
        x-nullable: true
      active:
        type: boolean
        x-nullable: true

  ValidationError:
    allOf:
      - $ref: '#/definitions/ClientError'
      - type: object
    properties:
      invalidFields:
        type: object
        additionalProperties:
          type: string
    required:
      - invalidFields
  WebhookSubscription:
    type: object
    description: >-
      Represents subscribers who expect certain notifications to be pushed to their servers.
      Used for the Prime and Prime-related events specifically.
    properties:
      id:
        type: string
        format: uuid
        example: c56a4180-65aa-42ec-a945-5fd21dec0538
        readOnly: true
      subscriberId:
        type: string
        format: uuid
        example: d494f114-05a2-4b39-840c-3d33243b7e29
        description: Unique identifier for the subscriber
        x-nullable: true
      status:
        $ref: '#/definitions/WebhookSubscriptionStatus'
      callbackUrl:
        type: string
        description: The URL to which the notifications for this subscription will be pushed to.
        x-nullable: true
      severity:
        type: integer
        minimum: 0
        x-nullable: true
      eventKey:
        type: string
        description: >-
          A string used to represent which events this subscriber expects to be notified about.
          Corresponds to the possible event_key values in webhook_notifications.
        x-nullable: true
      createdAt:
        type: string
        format: date-time
        readOnly: true
      updatedAt:
        type: string
        format: date-time
        readOnly: true
      eTag:
        type: string
        readOnly: true
  WebhookSubscriptions:
    type: array
    items:
      $ref: '#/definitions/WebhookSubscription'
  WebhookSubscriptionStatus:
    type: string
    title: Webhook subscription status
    x-nullable: true
    enum:
      - ACTIVE
      - FAILING
      - DISABLED
    x-display-value:
      ACTIVE: Active
      FAILING: Failing
      DISABLED: Disabled
  PaymentRequestSyncadaFiles:
    type: array
    items:
      $ref: '#/definitions/PaymentRequestSyncadaFile'
  PaymentRequestSyncadaFile:
    type: object
    properties:
      id:
        type: string
        format: uuid
        example: c56a4180-65aa-42ec-a945-5fd21dec0538
      ediString:
        type: string
      paymentRequestNumber:
        type: string
      fileName:
        type: string
      createdAt:
        type: string
        format: date-time
        readOnly: true

paths:
  /user:
    get:
      summary: Gets the data about the currently signed in admin user
      description: Returns the admin user info for the currently logged in user
      operationId: getLoggedInAdminUser
      tags:
        - User
      responses:
        '200':
          description: success
          schema:
            $ref: '#/definitions/AdminUser'
        '400':
          description: invalid request
        '401':
          description: request requires user authentication
        '404':
          description: Admin User not found
        '500':
          description: server error
  /requested-office-users:
    get:
      produces:
        - application/json
      summary: List of Office Users Requesting Accounts
      description:
        $ref: paths/office-users/get/description.md
      operationId: indexRequestedOfficeUsers
      tags:
        - Requested office users
      parameters:
        - in: query
          name: filter
          type: string
        - in: query
          name: page
          type: integer
        - in: query
          name: perPage
          type: integer
        - in: query
          name: sort
          type: string
        - in: query
          name: order
          type: boolean
      responses:
        '200':
          description: success
          headers:
            Content-Range:
              type: string
              description: Used for pagination
          schema:
            $ref: '#/definitions/OfficeUsers'
        '400':
          description: invalid request
        '401':
          description: request requires user authentication
        '404':
          description: Office User not found
        '500':
          description: server error
  /requested-office-users/{officeUserId}:
    get:
      produces:
        - application/json
      summary: Get a Requested Office User
      description: Retrieving a single office user in any status. This endpoint is used in the Admin UI that will allow the admin user to view the user's relevant data.
      operationId: getRequestedOfficeUser
      tags:
        - Requested office users
      parameters:
        - in: path
          name: officeUserId
          type: string
          format: uuid
          required: true
      responses:
        '200':
          description: success
          schema:
            $ref: '#/definitions/OfficeUser'
        '400':
          description: invalid request
        '401':
          description: request requires user authentication
        '404':
          description: Office User not found
        '500':
          description: server error
    patch:
      produces:
        - application/json
      summary: Update a Requested Office User
      description: Updates a requested office user to include profile data and status. This will be used in the Admin UI for approving/rejecting/updating a user.
      operationId: updateRequestedOfficeUser
      tags:
        - Requested office users
      parameters:
        - in: path
          name: officeUserId
          type: string
          format: uuid
          required: true
        - in: body
          name: body
          required: true
          schema:
            $ref: '#/definitions/RequestedOfficeUserUpdate'
      responses:
        '200':
          description: success
          schema:
            $ref: '#/definitions/OfficeUser'
        '422':
          description: validation error
          schema:
            $ref: '#/definitions/ValidationError'
        '401':
          description: request requires user authentication
        '404':
          description: Office User not found
        '500':
          description: server error
  /rejected-office-users:
    get:
      produces:
        - application/json
      summary: List of Office Rejected Requesting Office Users Accounts
      description:
        $ref: paths/office-users/get/description.md
      operationId: indexRejectedOfficeUsers
      tags:
        - Rejected office users
      parameters:
        - in: query
          name: filter
          type: string
        - in: query
          name: page
          type: integer
        - in: query
          name: perPage
          type: integer
        - in: query
          name: sort
          type: string
        - in: query
          name: order
          type: boolean
      responses:
        '200':
          description: success
          headers:
            Content-Range:
              type: string
              description: Used for pagination
          schema:
            $ref: '#/definitions/OfficeUsers'
        '400':
          description: invalid request
        '401':
          description: request requires user authentication
        '404':
          description: Office User not found
        '500':
          description: server error
  /rejected-office-users/{officeUserId}:
    get:
      produces:
        - application/json
      summary: Get a Rejected Office User
      description: Retrieving a single office user in any status. This endpoint is used in the Admin UI that will allow the admin user to view the user's relevant data.
      operationId: getRejectedOfficeUser
      tags:
        - Rejected office users
      parameters:
        - in: path
          name: officeUserId
          type: string
          format: uuid
          required: true
      responses:
        '200':
          description: success
          schema:
            $ref: '#/definitions/OfficeUser'
        '400':
          description: invalid request
        '401':
          description: request requires user authentication
        '404':
          description: Office User not found
        '500':
          description: server error
  /office-users:
    get:
      produces:
        - application/json
      summary: List of Office Users
      description:
        $ref: paths/office-users/get/description.md
      operationId: indexOfficeUsers
      tags:
        - Office users
      parameters:
        - in: query
          name: filter
          type: string
        - in: query
          name: page
          type: integer
        - in: query
          name: perPage
          type: integer
        - in: query
          name: sort
          type: string
        - in: query
          name: order
          type: boolean
      responses:
        '200':
          description: success
          headers:
            Content-Range:
              type: string
              description: Used for pagination
          schema:
            $ref: '#/definitions/OfficeUsers'
        '400':
          description: invalid request
        '401':
          description: request requires user authentication
        '404':
          description: Office User not found
        '500':
          description: server error
    post:
      consumes:
        - application/json
      produces:
        - application/json
      summary: Create an Office User
      description:
        $ref: paths/office-users/post/description.md
      operationId: createOfficeUser
      tags:
        - Office users
      parameters:
        - in: body
          name: officeUser
          description: Office User information
          schema:
            $ref: '#/definitions/OfficeUserCreate'
      responses:
        '201':
          description: Successfully created Office User
          schema:
            $ref: '#/definitions/OfficeUser'
        '422':
          description: validation error
          schema:
            $ref: '#/definitions/ValidationError'
        '500':
          description: internal server error
  /office-users/{officeUserId}:
    get:
      produces:
        - application/json
      summary: Get an Office User
      description:
        $ref: paths/office-users/{officeUserId}/get/description.md
      operationId: getOfficeUser
      tags:
        - Office users
      parameters:
        - in: path
          name: officeUserId
          type: string
          format: uuid
          required: true
      responses:
        '200':
          description: success
          schema:
            $ref: '#/definitions/OfficeUser'
        '400':
          description: invalid request
        '401':
          description: request requires user authentication
        '404':
          description: Office User not found
        '500':
          description: server error
    patch:
      consumes:
        - application/json
      produces:
        - application/json
      summary: Updates an Office User
      description:
        $ref: paths/office-users/{officeUserId}/patch/description.md
      operationId: updateOfficeUser
      tags:
        - Office users
      parameters:
        - in: path
          name: officeUserId
          type: string
          format: uuid
          required: true
        - in: body
          name: officeUser
          description: Office User information
          required: true
          schema:
            $ref: '#/definitions/OfficeUserUpdate'
      responses:
        '200':
          description: Successfully updated Office User
          schema:
            $ref: '#/definitions/OfficeUser'
        '400':
          description: Invalid Request
        '401':
          description: Must be authenticated to use this end point
        '403':
          description: Not authorized to update an Office User
        '404':
          description: Office User not found
        '500':
          description: Server error
    delete:
      produces:
        - application/json
      summary: Deletes an Office User
      description: Deletes a single office user in any status. This endpoint is used in the Admin UI that will allow the admin user to delete an office user.
      operationId: deleteOfficeUser
      tags:
        - Office users
      parameters:
        - in: path
          name: officeUserId
          type: string
          format: uuid
          required: true
      responses:
        '204':
          description: deleted
        '401':
          description: request requires user authentication
        '404':
          description: Office User not found
        '500':
          description: server error
  /office-users/roles-privileges:
    get:
      produces:
        - application/json
      summary: Retrieve a list of unique role to privilege mappings.
      description:
        $ref: paths/office-users/roles-privileges/get/description.md
      operationId: getRolesPrivileges
      tags:
        - Office users
      responses:
        "200":
          description: Successfully retrieved list of unique role privilege mappings
          schema:
            type: array
            items:
              $ref: '#/definitions/RolePrivilege'
        "401":
          description: request requires user authentication
        "404":
          description: No role-privilege mapping found
        "500":
          description: server error
  /admin-users:
    get:
      produces:
        - application/json
      summary: List Admin Users
      description:
        $ref: paths/admin-users/get/description.md
      operationId: indexAdminUsers
      tags:
        - Admin users
      parameters:
        - in: query
          name: filter
          type: array
          items:
            type: string
        - in: query
          name: page
          type: integer
        - in: query
          name: perPage
          type: integer
        - in: query
          name: sort
          type: string
        - in: query
          name: order
          type: boolean
      responses:
        '200':
          description: success
          headers:
            Content-Range:
              type: string
              description: Used for pagination
          schema:
            $ref: '#/definitions/AdminUsers'
        '400':
          description: invalid request
        '401':
          description: request requires user authentication
        '404':
          description: Admin Users not found
        '500':
          description: server error
    post:
      consumes:
        - application/json
      produces:
        - application/json
      summary: Create an Admin User
      description:
        $ref: paths/admin-users/post/description.md
      operationId: createAdminUser
      tags:
        - Admin users
      parameters:
        - in: body
          name: adminUser
          description: Admin User information
          schema:
            $ref: '#/definitions/AdminUserCreate'
      responses:
        '201':
          description: Successfully created Admin User
          schema:
            $ref: '#/definitions/AdminUser'
        '400':
          description: Invalid Request
        '401':
          description: Must be authenticated to use this end point
        '403':
          description: Not authorized to create an Admin User
        '500':
          description: Server error
  /admin-users/{adminUserId}:
    get:
      produces:
        - application/json
      summary: Fetch a specific Admin User
      description:
        $ref: paths/admin-users/{adminUserId}/get/description.md
      operationId: getAdminUser
      tags:
        - Admin users
      parameters:
        - in: path
          name: adminUserId
          type: string
          format: uuid
          required: true
      responses:
        '200':
          description: success
          schema:
            $ref: '#/definitions/AdminUser'
        '400':
          description: invalid request
        '401':
          description: request requires user authentication
        '404':
          description: Admin User not found
        '500':
          description: server error
    patch:
      consumes:
        - application/json
      produces:
        - application/json
      summary: Updates an Admin User
      description:
        $ref: paths/admin-users/{adminUserId}/patch/description.md
      operationId: updateAdminUser
      tags:
        - Admin users
      parameters:
        - in: path
          name: adminUserId
          type: string
          format: uuid
          required: true
        - in: body
          name: adminUser
          description: Admin User information
          required: true
          schema:
            $ref: '#/definitions/AdminUserUpdate'
      responses:
        '200':
          description: Successfully updated Admin User
          schema:
            $ref: '#/definitions/AdminUser'
        '400':
          description: Invalid Request
        '401':
          description: Must be authenticated to use this end point
        '403':
          description: Not authorized to update an Admin User
        '500':
          description: Server error
  /client-certificates:
    get:
      produces:
        - application/json
      summary: List client certificates
      description:
        $ref: paths/client-certificates/get/description.md
      operationId: indexClientCertificates
      tags:
        - Client certificates
      parameters:
        - in: query
          name: filter
          type: string
        - in: query
          name: page
          type: integer
        - in: query
          name: perPage
          type: integer
        - in: query
          name: sort
          type: string
        - in: query
          name: order
          type: boolean
      responses:
        '200':
          description: success
          headers:
            Content-Range:
              type: string
              description: Used for pagination
          schema:
            $ref: '#/definitions/ClientCertificates'
        '400':
          description: invalid request
        '401':
          description: request requires user authentication
        '404':
          description: office not found
        '500':
          description: server error
    post:
      consumes:
        - application/json
      produces:
        - application/json
      summary: create a client cert
      description:
        $ref: paths/client-certificates/post/description.md
      operationId: createClientCertificate
      tags:
        - Client certificates
      parameters:
        - in: body
          name: clientCertificate
          description: client cert information
          schema:
            $ref: '#/definitions/ClientCertificateCreate'
      responses:
        201:
          description: Successfully created client certificate
          schema:
            $ref: '#/definitions/ClientCertificate'
        400:
          description: Invalid Request
        401:
          description: Must be authenticated to use this end point
        403:
          description: Not authorized to create a client certificate
        500:
          description: Server error
  /client-certificates/{clientCertificateId}:
    get:
      produces:
        - application/json
      summary: Get a client certificate
      description:
        $ref: paths/client-certificates/{clientCertificateId}/get/description.md
      operationId: getClientCertificate
      tags:
        - Client certificates
      parameters:
        - in: path
          name: clientCertificateId
          type: string
          format: uuid
          required: true
      responses:
        200:
          description: success
          schema:
            $ref: '#/definitions/ClientCertificate'
        400:
          description: invalid request
        401:
          description: request requires user authentication
        404:
          description: id not found
        500:
          description: server error
    patch:
      consumes:
        - application/json
      produces:
        - application/json
      summary: Updates a client certificate
      description:
        $ref: paths/client-certificates/{clientCertificateId}/patch/description.md
      operationId: updateClientCertificate
      tags:
        - Client certificates
      parameters:
        - in: path
          name: clientCertificateId
          type: string
          format: uuid
          required: true
        - in: body
          name: clientCertificate
          description: client cert information
          required: true
          schema:
            $ref: '#/definitions/ClientCertificateUpdate'
      responses:
        200:
          description: Successfully updated Client Certificate
          schema:
            $ref: '#/definitions/ClientCertificate'
        400:
          description: Invalid Request
        401:
          description: Must be authenticated to use this end point
        403:
          description: Not authorized to update a client certificate
        500:
          description: Server error
    delete:
      consumes:
        - application/json
      produces:
        - application/json
      summary: removes a client certificate
      description:
        $ref: paths/client-certificates/{clientCertificateId}/delete/description.md
      operationId: removeClientCertificate
      tags:
        - Client certificates
      parameters:
        - in: path
          name: clientCertificateId
          type: string
          format: uuid
          required: true
      responses:
        200:
          description: Successfully removed Client Certificate
          schema:
            $ref: '#/definitions/ClientCertificate'
        400:
          description: Invalid Request
        401:
          description: Must be authenticated to use this end point
        403:
          description: Not authorized to remove a client certificate
        500:
          description: Server error
  /offices:
    get:
      produces:
        - application/json
      summary: List Transportation Offices
      description:
        $ref: paths/offices/get/description.md
      operationId: indexOffices
      tags:
        - Transportation offices
      parameters:
        - in: query
          name: filter
          type: string
        - in: query
          name: page
          type: integer
        - in: query
          name: perPage
          type: integer
        - in: query
          name: sort
          type: string
        - in: query
          name: order
          type: boolean
      responses:
        '200':
          description: success
          headers:
            Content-Range:
              type: string
              description: Used for pagination
          schema:
            $ref: '#/definitions/TransportationOffices'
        '400':
          description: invalid request
        '401':
          description: request requires user authentication
        '404':
          description: Transportation Office not found
        '500':
          description: server error
  /offices/{officeId}:
    get:
      produces:
        - application/json
      summary: Get Transportation Office by ID
      description:
        $ref: paths/offices/get/description.md
      operationId: getOfficeById
      tags:
        - Transportation offices
      parameters:
        - in: path
          name: officeId
          type: string
          format: uuid
          required: true
      responses:
        '200':
          description: success
          schema:
            $ref: '#/definitions/TransportationOffice'
        '400':
          description: invalid request
        '401':
          description: request requires user authentication
        '404':
          description: Transportation Office not found
        '500':
          description: server error
  /electronic-orders:
    get:
      produces:
        - application/json
      summary: List Electronic Orders
      description:
        $ref: paths/electronic-orders/get/description.md
      operationId: indexElectronicOrders
      tags:
        - Electronic orders
      parameters:
        - in: query
          name: filter
          type: array
          items:
            type: string
        - in: query
          name: page
          type: integer
        - in: query
          name: perPage
          type: integer
        - in: query
          name: sort
          type: string
        - in: query
          name: order
          type: boolean
      responses:
        '200':
          description: success
          headers:
            Content-Range:
              type: string
              description: Used for pagination
          schema:
            $ref: '#/definitions/ElectronicOrders'
        '400':
          description: invalid request
        '401':
          description: request requires user authentication
        '404':
          description: Electronic Order not found
        '500':
          description: server error
  /electronic-orders/totals:
    get:
      produces:
        - application/json
      summary: Get total counts for the orders stored in MilMove
      description:
        $ref: paths/electronic-orders/totals/get/description.md
      operationId: getElectronicOrdersTotals
      tags:
        - Electronic orders
      parameters:
        - in: query
          name: filter
          type: array
          items:
            type: string
        - in: query
          name: andFilter
          type: array
          items:
            type: string
      responses:
        '200':
          description: success
          schema:
            $ref: '#/definitions/ElectronicOrdersTotals'
        '400':
          description: invalid request
        '401':
          description: request requires user authentication
        '404':
          description: Total count for Electronic Orders not found
        '500':
          description: server error
  /uploads/{uploadId}:
    get:
      produces:
        - application/json
      summary: Get information about an Upload
      description:
        $ref: paths/uploads/{uploadId}/get/description.md
      operationId: getUpload
      tags:
        - Uploads
      parameters:
        - in: path
          name: uploadId
          type: string
          format: uuid
          required: true
      responses:
        '200':
          description: success
          schema:
            $ref: '#/definitions/UploadInformation'
        '400':
          description: invalid request
        '401':
          description: request requires user authentication
        '404':
          description: Upload not found
        '500':
          description: server error
  /organizations:
    get:
      produces:
        - application/json
      summary: List Organizations
      description:
        $ref: paths/organizations/get/description.md
      operationId: indexOrganizations
      tags:
        - Organizations
      parameters:
        - in: query
          name: filter
          type: array
          items:
            type: string
        - in: query
          name: page
          type: integer
        - in: query
          name: perPage
          type: integer
        - in: query
          name: sort
          type: string
        - in: query
          name: order
          type: boolean
      responses:
        '200':
          description: success
          headers:
            Content-Range:
              type: string
              description: Used for pagination
          schema:
            $ref: '#/definitions/Organizations'
        '400':
          description: invalid request
        '401':
          description: request requires user authentication
        '404':
          description: Organizations not found
        '500':
          description: server error
  /notifications:
    get:
      produces:
        - application/json
      summary: List Notifications
      description:
        $ref: paths/notifications/get/description.md
      operationId: indexNotifications
      tags:
        - Notifications
      parameters:
        - in: query
          name: filter
          type: string
        - in: query
          name: page
          type: integer
        - in: query
          name: perPage
          type: integer
        - in: query
          name: sort
          type: string
        - in: query
          name: order
          type: boolean
      responses:
        '200':
          description: success
          headers:
            Content-Range:
              type: string
              description: Used for pagination
          schema:
            $ref: '#/definitions/Notifications'
        '400':
          description: invalid request
        '401':
          description: request requires user authentication
        '404':
          description: Notifications not found
        '500':
          description: server error
  /moves:
    get:
      produces:
        - application/json
      summary: List Moves
      description:
        $ref: paths/moves/get/description.md
      operationId: indexMoves
      tags:
        - Moves
      parameters:
        - in: query
          name: filter
          type: string
        - in: query
          name: page
          type: integer
        - in: query
          name: perPage
          type: integer
        - in: query
          name: sort
          type: string
        - in: query
          name: order
          type: boolean
      responses:
        '200':
          description: success
          headers:
            Content-Range:
              type: string
              description: Used for pagination
          schema:
            $ref: '#/definitions/Moves'
        '400':
          description: invalid request
        '401':
          description: request requires user authentication
        '404':
          description: Moves not found
        '500':
          description: server error
  /moves/{moveID}:
    get:
      produces:
        - application/json
      summary: Get information about a Move
      description:
        $ref: paths/moves/{moveID}/get/description.md
      operationId: getMove
      tags:
        - Moves
      parameters:
        - in: path
          name: moveID
          type: string
          format: uuid
          required: true
      responses:
        '200':
          description: Success
          schema:
            $ref: '#/definitions/Move'
        '400':
          description: Invalid request
        '401':
          description: Must be authenticated to use this endpoint
        '404':
          description: Move not found
        '500':
          description: Server error
    patch:
      consumes:
        - application/json
      produces:
        - application/json
      summary: Toggle Move visibility
      description:
        $ref: paths/moves/{moveID}/patch/description.md
      operationId: updateMove
      tags:
        - Moves
      parameters:
        - in: path
          name: moveID
          type: string
          format: uuid
          required: true
        - in: body
          name: Move
          description: Move information
          required: true
          schema:
            $ref: '#/definitions/MoveUpdate'
      responses:
        '200':
          description: Successfully updated the Move
          schema:
            $ref: '#/definitions/Move'
        '400':
          description: Invalid request
        '401':
          description: Must be authenticated to use this endpoint
        '403':
          description: Not authorized to update this Move
        '404':
          description: Move not found
        '422':
          description: Invalid input
        '500':
          description: Server error
  /users:
    get:
      produces:
        - application/json
      summary: List Users
      description:
        $ref: paths/users/get/description.md
      operationId: indexUsers
      tags:
        - Users
      parameters:
        - in: query
          name: filter
          type: string
        - in: query
          name: page
          type: integer
        - in: query
          name: perPage
          type: integer
        - in: query
          name: sort
          type: string
        - in: query
          name: order
          type: boolean
      responses:
        '200':
          description: success
          headers:
            Content-Range:
              type: string
              description: Used for pagination
          schema:
            $ref: '#/definitions/Users'
        '400':
          description: invalid request
        '401':
          description: request requires user authentication
        '404':
          description: Users not found
        '500':
          description: server error
  /users/{userId}:
    get:
      produces:
        - application/json
      summary: Get information about a User
      description:
        $ref: paths/users/{userId}/get/description.md
      operationId: getUser
      tags:
        - Users
      parameters:
        - in: path
          name: userId
          type: string
          format: uuid
          required: true
      responses:
        '200':
          description: success
          schema:
            $ref: '#/definitions/User'
        '400':
          description: invalid request
        '401':
          description: request requires user authentication
        '404':
          description: User not found
        '500':
          description: server error
    patch:
      consumes:
        - application/json
      produces:
        - application/json
      summary: Update a User's session or active status
      description:
        $ref: paths/users/{userId}/patch/description.md
      operationId: updateUser
      tags:
        - Users
      parameters:
        - in: path
          name: userId
          type: string
          format: uuid
          required: true
        - in: body
          name: User
          description: User information
          required: true
          schema:
            $ref: '#/definitions/UserUpdate'
      responses:
        '200':
          description: Successfully updated User
          schema:
            $ref: '#/definitions/User'
        '400':
          description: Invalid Request
        '401':
          description: Must be authenticated to use this end point
        '403':
          description: Not authorized to update this User
        '404':
          description: Not found
        '422':
          description: Validation error
          schema:
            $ref: '#/definitions/ValidationError'
        '500':
          description: Server error
  /webhook-subscriptions:
    get:
      produces:
        - application/json
      summary: Lists Webhook Subscriptions
      description:
        $ref: paths/webhook-subscriptions/get/description.md
      operationId: indexWebhookSubscriptions
      tags:
        - Webhook subscriptions
      parameters:
        - in: query
          name: filter
          type: string
        - in: query
          name: page
          type: integer
        - in: query
          name: perPage
          type: integer
        - in: query
          name: sort
          type: string
        - in: query
          name: order
          type: boolean
      responses:
        '200':
          description: success
          headers:
            Content-Range:
              type: string
              description: Used for pagination
          schema:
            $ref: '#/definitions/WebhookSubscriptions'
        '400':
          description: Invalid request
        '401':
          description: Not authenticated for this endpoint
        '404':
          description: Webhook Subscriptions not found
        '500':
          description: Server error
    post:
      consumes:
        - application/json
      produces:
        - application/json
      summary: Create a Webhook Subscription
      description:
        $ref: paths/webhook-subscriptions/post/description.md
      operationId: createWebhookSubscription
      tags:
        - Webhook subscriptions
      parameters:
        - in: body
          name: webhookSubscription
          description: Webhook subscription information
          schema:
            $ref: '#/definitions/CreateWebhookSubscription'
      responses:
        '201':
          description: Successfully created Webhook Subscription
          schema:
            $ref: '#/definitions/WebhookSubscription'
        '400':
          description: Invalid Request
        '401':
          description: Must be authenticated to use this end point
        '403':
          description: Not authorized to create a Webhook Subscription
        '500':
          description: Server error
  /webhook-subscriptions/{webhookSubscriptionId}:
    get:
      produces:
        - application/json
      summary: Get information about a Webhook Subscription
      description:
        $ref: paths/webhook-subscriptions/{webhookSubscriptionId}/get/description.md
      operationId: getWebhookSubscription
      tags:
        - Webhook subscriptions
      parameters:
        - in: path
          name: webhookSubscriptionId
          type: string
          format: uuid
          required: true
      responses:
        '200':
          description: success
          schema:
            $ref: '#/definitions/WebhookSubscription'
        '400':
          description: invalid request
        '401':
          description: request requires user authentication
        '404':
          description: Webhook Subscription not found
        '500':
          description: server error
    patch:
      consumes:
        - application/json
      produces:
        - application/json
      summary: Update a Webhook Subscription
      description:
        $ref: paths/webhook-subscriptions/{webhookSubscriptionId}/patch/description.md
      operationId: updateWebhookSubscription
      tags:
        - Webhook subscriptions
      parameters:
        - in: path
          name: webhookSubscriptionId
          type: string
          format: uuid
          required: true
        - in: body
          name: WebhookSubscription
          description: Webhook Subscription information
          required: true
          schema:
            $ref: '#/definitions/WebhookSubscription'
        - in: header
          name: If-Match
          type: string
          required: true
          description: >
            Optimistic locking is implemented via the `If-Match` header. If the ETag header does not match
            the value of the resource on the server, the server rejects the change with a `412 Precondition Failed` error.
      responses:
        '200':
          description: Successfully updated Webhook Subscription
          schema:
            $ref: '#/definitions/WebhookSubscription'
        '400':
          description: Invalid Request
        '401':
          description: Must be authenticated to use this end point
        '403':
          description: Not authorized to update this Webhook Subscription
        '404':
          description: Webhook Subscription not found
        '412':
          description: Precondition failed
        '422':
          description: Validation error
          schema:
            $ref: '#/definitions/ValidationError'
        '500':
          description: Server error
  /payment-request-syncada-files:
    get:
      produces:
        - application/json
      summary: List Payment Request EDI Files
      description: Returns a list of Payment Request EDI files
      operationId: indexPaymentRequestSyncadaFiles
      tags:
        - Payment Request Syncada Files
      parameters:
        - in: query
          name: filter
          type: string
        - in: query
          name: page
          type: integer
        - in: query
          name: perPage
          type: integer
        - in: query
          name: sort
          type: string
        - in: query
          name: order
          type: boolean
      responses:
        '200':
          description: success
          headers:
            Content-Range:
              type: string
              description: Used for pagination
          schema:
            $ref: '#/definitions/PaymentRequestSyncadaFiles'
        '400':
          description: invalid request
        '401':
          description: request requires user authentication
        '404':
          description: Payment Request EDI Files not found
        '500':
          description: server error
  /payment-request-syncada-files/{paymentRequestSyncadaFileId}:
    get:
      produces:
        - application/json
      summary: Payment Request EDI File
      description: Returns a Payment Request EDI858 file
      operationId: paymentRequestSyncadaFile
      tags:
        - Payment Request Syncada File
      parameters:
        - in: path
          name: paymentRequestSyncadaFileId
          type: string
          format: uuid
          required: true
        - in: query
          name: filter
          type: string
        - in: query
          name: page
          type: integer
        - in: query
          name: perPage
          type: integer
        - in: query
          name: sort
          type: string
        - in: query
          name: order
          type: boolean
      responses:
        '200':
          description: success
          headers:
            Content-Range:
              type: string
              description: Used for pagination
          schema:
            $ref: '#/definitions/PaymentRequestSyncadaFile'
        '400':
          description: invalid request
        '401':
          description: request requires user authentication
        '404':
          description: Payment Request EDI Files not found
        '500':
          description: server error<|MERGE_RESOLUTION|>--- conflicted
+++ resolved
@@ -1009,12 +1009,9 @@
       roleType:
         type: string
         example: task_ordering_officer
-<<<<<<< HEAD
-=======
       roleName:
         type: string
         example: Task Ordering Officer
->>>>>>> 42111ce4
       privilegeId:
         type: string
         format: uuid
@@ -1022,12 +1019,9 @@
       privilegeType:
         type: string
         example: supervisor
-<<<<<<< HEAD
-=======
       privilegeName:
         type: string
         example: Supervisor
->>>>>>> 42111ce4
       createdAt:
         type: string
         format: date-time
