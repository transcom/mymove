--- conflicted
+++ resolved
@@ -53,10 +53,6 @@
     description: Information about uploads
     externalDocs:
       url: https://transcom.github.io/mymove-docs/docs/api
-  - name: Requested Office Users
-    description: Information about requested office users
-    externalDocs:
-      url: https://transcom.github.io/mymove-docs/docs/api
   - name: Users
     description: Information about users
     externalDocs:
@@ -85,45 +81,6 @@
           type: object
       credentials:
           type: object
-<<<<<<< HEAD
-  CreateOktaAccount:
-    type: object
-    properties:
-      firstName:
-        type: string
-        example: Micheal
-      lastName:
-        type: string
-        example: Jordan
-      login:
-        type: string
-        example: 'user@userdomain.com'
-      email:
-        type: string
-        example: 'user@userdomain.com'
-      mobilePhone:
-        type: string
-        format: telephone
-        pattern: '^[2-9]\d{2}-\d{3}-\d{4}$'
-      cacEdipi:
-        type: string
-        example: '1234567890'
-        maxLength: 10
-      gsaId:
-        type: string
-      groupId:
-        type: array
-        items:
-          type: string
-    required:
-      - firstName
-      - lastName
-      - login
-      - email
-      - mobilePhone
-      - groupId
-=======
->>>>>>> 00191f9b
   Address:
     type: object
     properties:
@@ -903,12 +860,9 @@
         type: string
         title: Last Name
         x-nullable: true
-<<<<<<< HEAD
-=======
       email:
         type: string
         example: 'user@userdomain.com'
->>>>>>> 00191f9b
       telephone:
         type: string
         format: telephone
@@ -1634,38 +1588,6 @@
           description: Not authorized to update an Admin User
         '500':
           description: Server error
-  /create-okta-account:
-    post:
-      consumes:
-        - application/json
-      produces:
-        - application/json
-      summary: Create an Okata Account
-      description: >
-        This endpoint accepts Okta account creation information and makes a POST request to okta's /api/v1/users endpoint to create the Okta account.
-        Creates an Okta account and returns the account information from Okta.
-      operationId: createOktaAccount
-      tags:
-        - Okta
-      parameters:
-        - in: body
-          name: createOktaAccountPayload
-          required: true
-          schema:
-            $ref: '#/definitions/CreateOktaAccount'
-      responses:
-        '200':
-            description: Request was accepted and the Okta account was successfully created. The Okta account information is returned.
-            schema:
-              $ref: '#/definitions/OktaAccountInfoResponse'
-        '400':
-          description: Invalid Request
-        '401':
-          description: Must be authenticated to use this end point
-        '403':
-          description: Not authorized to create an Okta Account
-        '500':
-          description: Server error
   /client-certificates:
     get:
       produces:
