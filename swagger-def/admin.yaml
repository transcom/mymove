swagger: "2.0"
info:
  contact:
    email: milmove-developers@caci.com
  description:
    $ref: info/admin_description.md
  license:
    name: MIT
    url: "https://opensource.org/licenses/MIT"
  title: MilMove Admin API
  version: 1.0.0
basePath: /admin/v1
schemes:
  - https
consumes:
  - application/json
produces:
  - application/json
tags:
  - name: Admin users
    description: Information about Admin UI users
    externalDocs:
      url: https://transcom.github.io/mymove-docs/docs/api
  - name: Client certificates
    description: Information about Client Certificates
    externalDocs:
      url: https://transcom.github.io/mymove-docs/docs/api
  - name: Electronic orders
    description: Information about electronic orders
    externalDocs:
      url: https://transcom.github.io/mymove-docs/docs/api
  - name: Moves
    description: Information about moves
    externalDocs:
      url: https://transcom.github.io/mymove-docs/docs/api
  - name: Notifications
    description: Information about notifications
    externalDocs:
      url: https://transcom.github.io/mymove-docs/docs/api
  - name: Transportation offices
    description: Information about transportation offices
    externalDocs:
      url: https://transcom.github.io/mymove-docs/docs/api
  - name: Office users
    description: Information about office users
    externalDocs:
      url: https://transcom.github.io/mymove-docs/docs/api
  - name: Organizations
    description: Information about organizations
    externalDocs:
      url: https://transcom.github.io/mymove-docs/docs/api
  - name: Uploads
    description: Information about uploads
    externalDocs:
      url: https://transcom.github.io/mymove-docs/docs/api
  - name: Requested office users
    description: Information about requested office users
    externalDocs:
      url: https://transcom.github.io/mymove-docs/docs/api
  - name: Rejected office users
    description: Information about rejected office users
    externalDocs:
      url: https://transcom.github.io/mymove-docs/docs/api
  - name: Users
    description: Information about users
    externalDocs:
      url: https://transcom.github.io/mymove-docs/docs/api
  - name: Webhook subscriptions
    description: Information about Webhook subscriptions
    externalDocs:
      url: https://transcom.github.io/mymove-docs/docs/api
definitions:
  OktaAccountInfoResponse:
    type: object
    properties:
      id:
        type: string
      status:
        type: string
      activated:
        type: string
      created:
        type: string
      profile:
        type: object
      credentials:
        type: object
  Address:
    type: object
    properties:
      streetAddress1:
        type: string
        example: 123 Main Ave
        title: Address line 1
      streetAddress2:
        type: string
        example: Apartment 9000
        x-nullable: true
        title: Address line 2
      streetAddress3:
        type: string
        example: Montmârtre
        x-nullable: true
        title: Address line 3
      city:
        type: string
        example: Anytown
        title: City
      state:
        title: State
        type: string
        x-display-value:
          AL: AL
          AK: AK
          AR: AR
          AZ: AZ
          CA: CA
          CO: CO
          CT: CT
          DC: DC
          DE: DE
          FL: FL
          GA: GA
          HI: HI
          IA: IA
          ID: ID
          IL: IL
          IN: IN
          KS: KS
          KY: KY
          LA: LA
          MA: MA
          MD: MD
          ME: ME
          MI: MI
          MN: MN
          MO: MO
          MS: MS
          MT: MT
          NC: NC
          ND: ND
          NE: NE
          NH: NH
          NJ: NJ
          NM: NM
          NV: NV
          NY: NY
          OH: OH
          OK: OK
          OR: OR
          PA: PA
          RI: RI
          SC: SC
          SD: SD
          TN: TN
          TX: TX
          UT: UT
          VA: VA
          VT: VT
          WA: WA
          WI: WI
          WV: WV
          WY: WY
        enum:
          - AL
          - AK
          - AR
          - AZ
          - CA
          - CO
          - CT
          - DC
          - DE
          - FL
          - GA
          - HI
          - IA
          - ID
          - IL
          - IN
          - KS
          - KY
          - LA
          - MA
          - MD
          - ME
          - MI
          - MN
          - MO
          - MS
          - MT
          - NC
          - ND
          - NE
          - NH
          - NJ
          - NM
          - NV
          - NY
          - OH
          - OK
          - OR
          - PA
          - RI
          - SC
          - SD
          - TN
          - TX
          - UT
          - VA
          - VT
          - WA
          - WI
          - WV
          - WY
      postalCode:
        type: string
        description: zip code, international allowed
        format: zip
        title: ZIP
        example: "'90210' or 'N15 3NL'"
      country:
        type: string
        title: Country
        x-nullable: true
        example: "USA"
        default: USA
      county:
        type: string
        title: County
        x-nullable: true
        example: LOS ANGELES
    required:
      - streetAddress1
      - state
      - city
      - postalCode
  AdminUser:
    type: object
    properties:
      id:
        type: string
        format: uuid
        example: c56a4180-65aa-42ec-a945-5fd21dec0538
      firstName:
        type: string
      lastName:
        type: string
      email:
        type: string
        format: x-email
        pattern: '^[a-zA-Z0-9._%+-]+@[a-zA-Z0-9.-]+\.[a-zA-Z]{2,}$'
      userId:
        type: string
        format: uuid
      organizationId:
        type: string
        format: uuid
      active:
        type: boolean
      super:
        type: boolean
      createdAt:
        type: string
        format: date-time
        readOnly: true
      updatedAt:
        type: string
        format: date-time
        readOnly: true
    required:
      - id
      - firstName
      - lastName
      - email
      - userId
      - organizationId
      - active
      - super
      - createdAt
      - updatedAt
  AdminUserCreate:
    type: object
    properties:
      email:
        type: string
        example: "user@userdomain.com"
        title: Email
      firstName:
        type: string
        title: First Name
      lastName:
        type: string
        title: Last Name
      organizationId:
        type: string
        format: uuid
        example: "c56a4180-65aa-42ec-a945-5fd21dec0538"
      super:
        type: boolean
  AdminUserUpdate:
    type: object
    properties:
      firstName:
        type: string
        title: First Name
        x-nullable: true
      lastName:
        type: string
        title: Last Name
        x-nullable: true
      active:
        type: boolean
        x-nullable: true
      super:
        type: boolean
        x-nullable: true
  AdminUsers:
    type: array
    items:
      $ref: "#/definitions/AdminUser"
  ClientCertificate:
    type: object
    properties:
      id:
        type: string
        format: uuid
        example: c56a4180-65aa-42ec-a945-5fd21dec0538
      userId:
        type: string
        format: uuid
        example: c56a4180-65aa-42ec-a945-5fd21dec0538
      sha256Digest:
        type: string
        example: 01ba4719c80b6fe911b091a7c05124b64eeece964e09c058ef8f9805daca546b
      subject:
        type: string
        example: CN=example-user,OU=DoD+OU=PKI+OU=CONTRACTOR,O=U.S. Government,C=US
      createdAt:
        type: string
        format: date-time
        readOnly: true
      updatedAt:
        type: string
        format: date-time
        readOnly: true
      allowDpsAuthAPI:
        type: boolean
      allowOrdersAPI:
        type: boolean
      allowAirForceOrdersRead:
        type: boolean
      allowAirForceOrdersWrite:
        type: boolean
      allowArmyOrdersRead:
        type: boolean
      allowArmyOrdersWrite:
        type: boolean
      allowCoastGuardOrdersRead:
        type: boolean
      allowCoastGuardOrdersWrite:
        type: boolean
      allowMarineCorpsOrdersRead:
        type: boolean
      allowMarineCorpsOrdersWrite:
        type: boolean
      allowNavyOrdersRead:
        type: boolean
      allowNavyOrdersWrite:
        type: boolean
      allowPrime:
        type: boolean
      allowPPTAS:
        type: boolean
  ClientCertificates:
    type: array
    items:
      $ref: "#/definitions/ClientCertificate"
  ClientCertificateCreate:
    type: object
    required:
      - sha256Digest
      - subject
      - email
    properties:
      email:
        type: string
        example: user@example.com
      sha256Digest:
        type: string
        example: 01ba4719c80b6fe911b091a7c05124b64eeece964e09c058ef8f9805daca546b
      subject:
        type: string
        example: CN=example-user,OU=DoD+OU=PKI+OU=CONTRACTOR,O=U.S. Government,C=US
      allowOrdersAPI:
        type: boolean
      allowAirForceOrdersRead:
        type: boolean
      allowAirForceOrdersWrite:
        type: boolean
      allowArmyOrdersRead:
        type: boolean
      allowArmyOrdersWrite:
        type: boolean
      allowCoastGuardOrdersRead:
        type: boolean
      allowCoastGuardOrdersWrite:
        type: boolean
      allowMarineCorpsOrdersRead:
        type: boolean
      allowMarineCorpsOrdersWrite:
        type: boolean
      allowNavyOrdersRead:
        type: boolean
      allowNavyOrdersWrite:
        type: boolean
      allowPrime:
        type: boolean
      allowPPTAS:
        type: boolean
  ClientCertificateUpdate:
    type: object
    properties:
      sha256Digest:
        type: string
        example: 01ba4719c80b6fe911b091a7c05124b64eeece964e09c058ef8f9805daca546b
      subject:
        type: string
        example: CN=example-user,OU=DoD+OU=PKI+OU=CONTRACTOR,O=U.S. Government,C=US
      allowDpsAuthAPI:
        type: boolean
        x-nullable: true
      allowOrdersAPI:
        type: boolean
        x-nullable: true
      allowAirForceOrdersRead:
        type: boolean
        x-nullable: true
      allowAirForceOrdersWrite:
        type: boolean
        x-nullable: true
      allowArmyOrdersRead:
        type: boolean
        x-nullable: true
      allowArmyOrdersWrite:
        type: boolean
        x-nullable: true
      allowCoastGuardOrdersRead:
        type: boolean
        x-nullable: true
      allowCoastGuardOrdersWrite:
        type: boolean
        x-nullable: true
      allowMarineCorpsOrdersRead:
        type: boolean
        x-nullable: true
      allowMarineCorpsOrdersWrite:
        type: boolean
        x-nullable: true
      allowNavyOrdersRead:
        type: boolean
        x-nullable: true
      allowNavyOrdersWrite:
        type: boolean
        x-nullable: true
      allowPrime:
        type: boolean
        x-nullable: true
      allowPPTAS:
        type: boolean
        x-nullable: true
  ClientError:
    type: object
    properties:
      title:
        type: string
      detail:
        type: string
      instance:
        type: string
        format: uuid
    required:
      - title
      - detail
      - instance
  CreateWebhookSubscription:
    type: object
    properties:
      subscriberId:
        type: string
        format: uuid
        example: c56a4180-65aa-42ec-a945-5fd21dec0538
      status:
        $ref: "#/definitions/WebhookSubscriptionStatus"
      eventKey:
        type: string
        description: >-
          A string used to represent which events this subscriber expects to be notified about.
          Corresponds to the possible event_key values in webhook_notifications.
      callbackUrl:
        type: string
        description: The URL to which the notifications for this subscription will be pushed to.
    required:
      - subscriberId
      - status
      - eventKey
      - callbackUrl
  ElectronicOrder:
    type: object
    required:
      - id
      - issuer
      - ordersNumber
      - createdAt
      - updatedAt
    properties:
      id:
        type: string
        format: uuid
        example: c56a4180-65aa-42ec-a945-5fd21dec0538
      issuer:
        $ref: "#/definitions/Issuer"
      ordersNumber:
        type: string
        title: Orders Number
      createdAt:
        type: string
        format: date-time
        title: Created at
        readOnly: true
      updatedAt:
        type: string
        format: date-time
        title: Updated at
        readOnly: true
  ElectronicOrders:
    type: array
    items:
      $ref: "#/definitions/ElectronicOrder"
  ElectronicOrdersTotal:
    type: object
    properties:
      category:
        type: string
      count:
        type: integer
        minimum: 0
        title: Total Orders Count
  ElectronicOrdersTotals:
    type: array
    items:
      $ref: "#/definitions/ElectronicOrdersTotal"
  Issuer:
    type: string
    description: >-
      Organization that issues orders. If more organizations, especially
      civilian ones, become clients of this API in the future, this enumeration
      may need to be expanded.
    enum:
      - army
      - navy
      - air-force
      - marine-corps
      - coast-guard
  Move:
    type: object
    properties:
      id:
        type: string
        format: uuid
        example: c56a4180-65aa-42ec-a945-5fd21dec0538
      ordersId:
        type: string
        format: uuid
        example: c56a4180-65aa-42ec-a945-5fd21dec0538
      serviceMember:
        $ref: "#/definitions/ServiceMember"
      locator:
        type: string
        example: "12432"
      status:
        $ref: "#/definitions/MoveStatus"
      show:
        type: boolean
        x-nullable: true
      createdAt:
        type: string
        format: date-time
        readOnly: true
      updatedAt:
        type: string
        format: date-time
        readOnly: true
    required:
      - id
      - ordersId
      - locator
      - createdAt
      - updatedAt
  Moves:
    type: array
    items:
      $ref: "#/definitions/Move"
  MoveStatus:
    type: string
    title: Move status
    enum:
      - DRAFT
      - SUBMITTED
      - APPROVED
      - CANCELED
    x-display-value:
      DRAFT: Draft
      SUBMITTED: Submitted
      APPROVED: Approved
      CANCELED: Canceled
  MoveUpdate:
    type: object
    required:
      - show
    properties:
      show:
        type: boolean
  Notification:
    type: object
    required:
      - id
      - email
      - serviceMemberId
      - sesMessageId
      - notificationType
      - createdAt
    properties:
      id:
        type: string
        format: uuid
        example: c56a4180-65aa-42ec-a945-5fd21dec0538
      email:
        type: string
      serviceMemberId:
        type: string
        format: uuid
      sesMessageId:
        type: string
      notificationType:
        type: string
        enum:
          - MOVE_PAYMENT_REMINDER_EMAIL
      createdAt:
        type: string
        format: date-time
        readOnly: true
  Notifications:
    type: array
    items:
      $ref: "#/definitions/Notification"
  OfficeUser:
    type: object
    properties:
      id:
        type: string
        format: uuid
        example: c56a4180-65aa-42ec-a945-5fd21dec0538
      userId:
        type: string
        format: uuid
      firstName:
        type: string
      middleInitials:
        type: string
      lastName:
        type: string
      email:
        type: string
        format: x-email
        pattern: '^[a-zA-Z0-9._%+-]+@[a-zA-Z0-9.-]+\.[a-zA-Z]{2,}$'
      telephone:
        type: string
        format: telephone
        pattern: '^[2-9]\d{2}-\d{3}-\d{4}$'
      transportationOfficeId:
        type: string
        format: uuid
      transportationOfficeAssignments:
        type: array
        items:
          $ref: '#/definitions/TransportationOfficeAssignment'
      active:
        type: boolean
      roles:
        type: array
        items:
          $ref: "#/definitions/Role"
      edipi:
        type: string
      otherUniqueId:
        type: string
      rejectionReason:
        type: string
      status:
        type: string
        enum:
          - APPROVED
          - REQUESTED
          - REJECTED
      privileges:
        type: array
        items:
          $ref: "#/definitions/Privilege"
      createdAt:
        type: string
        format: date-time
        readOnly: true
      updatedAt:
        type: string
        format: date-time
        readOnly: true
      rejectedOn:
        type: string
        format: date-time
        readOnly: true
<<<<<<< HEAD
      deletedOn:
        type: string
        format: date-time
        readOnly: true
=======
>>>>>>> 00b8d9c2
    required:
      - id
      - firstName
      - middleInitials
      - lastName
      - email
      - telephone
      - transportationOfficeId
      - transportationOfficeAssignments
      - active
      - roles
      - edipi
      - otherUniqueId
      - rejectionReason
      - status
      - createdAt
      - updatedAt
  OfficeUserCreate:
    type: object
    properties:
      email:
        type: string
        example: "user@userdomain.com"
        title: Email
      firstName:
        type: string
        title: First Name
      middleInitials:
        type: string
        example: L.
        x-nullable: true
        title: Middle Initials
      lastName:
        type: string
        title: Last Name
      telephone:
        type: string
        format: telephone
        pattern: '^[2-9]\d{2}-\d{3}-\d{4}$'
        example: 212-555-5555
      transportationOfficeAssignments:
        type: array
        items:
          $ref: '#/definitions/OfficeUserTransportationOfficeAssignment'
      roles:
        type: array
        items:
          $ref: "#/definitions/OfficeUserRole"
      privileges:
        type: array
        x-nullable: true
        items:
          $ref: "#/definitions/OfficeUserPrivilege"
  OfficeUserUpdate:
    type: object
    properties:
      firstName:
        type: string
        title: First Name
        x-nullable: true
      middleInitials:
        type: string
        title: Middle Initials
        example: Q.
        x-nullable: true
      lastName:
        type: string
        title: Last Name
        x-nullable: true
      telephone:
        type: string
        format: telephone
        pattern: '^[2-9]\d{2}-\d{3}-\d{4}$'
        example: 212-555-5555
        x-nullable: true
      active:
        type: boolean
        x-nullable: true
      roles:
        type: array
        items:
          $ref: '#/definitions/OfficeUserRole'
      transportationOfficeAssignments:
        type: array
        items:
          $ref: '#/definitions/OfficeUserTransportationOfficeAssignment'
      privileges:
        type: array
        items:
          $ref: "#/definitions/OfficeUserPrivilege"
  OfficeUserRole:
    type: object
    properties:
      name:
        type: string
        example: "Task Ordering Officer"
        x-nullable: true
        title: name
      roleType:
        type: string
        example: "task_ordering_officer"
        x-nullable: true
        title: roleType
  OfficeUserPrivilege:
    type: object
    properties:
      name:
        type: string
        example: "Supervisor"
        x-nullable: true
        title: name
      privilegeType:
        type: string
        example: "supervisor"
        x-nullable: true
        title: privilegeType
  OfficeUserTransportationOfficeAssignment:
    type: object
    properties:
      transportationOfficeId:
        type: string
        format: uuid
        example: 'c56a4180-65aa-42ec-a945-5fd21dec0538'
        title: transportationOfficeId
      primaryOffice:
        type: boolean
        x-nullable: true
        title: primaryOffice
  OfficeUsers:
    type: array
    items:
      $ref: "#/definitions/OfficeUser"
  Organization:
    type: object
    required:
      - id
      - name
      - createdAt
      - updatedAt
    properties:
      id:
        type: string
        format: uuid
        example: c56a4180-65aa-42ec-a945-5fd21dec0538
      name:
        type: string
        title: Name
      email:
        type: string
        format: x-email
        pattern: '^[a-zA-Z0-9._%+-]+@[a-zA-Z0-9.-]+\.[a-zA-Z]{2,}$'
        x-nullable: true
      telephone:
        type: string
        format: telephone
        pattern: '^[2-9]\d{2}-\d{3}-\d{4}$'
        x-nullable: true
      createdAt:
        type: string
        format: date-time
        title: Created at
        readOnly: true
      updatedAt:
        type: string
        format: date-time
        title: Updated at
        readOnly: true
  Organizations:
    type: array
    items:
      $ref: "#/definitions/Organization"
  RequestedOfficeUserUpdate:
    type: object
    properties:
      firstName:
        type: string
        title: First Name
        x-nullable: true
      middleInitials:
        type: string
        title: Middle Initials
        example: Q.
        x-nullable: true
      lastName:
        type: string
        title: Last Name
        x-nullable: true
      email:
        type: string
        example: "user@userdomain.com"
      telephone:
        type: string
        format: telephone
        pattern: '^[2-9]\d{2}-\d{3}-\d{4}$'
        example: 212-555-5555
        x-nullable: true
      roles:
        type: array
        items:
          $ref: "#/definitions/OfficeUserRole"
      transportationOfficeId:
        type: string
        format: uuid
        example: "c56a4180-65aa-42ec-a945-5fd21dec0538"
        x-nullable: true
      edipi:
        type: string
      otherUniqueId:
        type: string
      rejectionReason:
        type: string
      status:
        type: string
        enum:
          - APPROVED
          - REJECTED
  Role:
    type: object
    properties:
      id:
        type: string
        format: uuid
        example: c56a4180-65aa-42ec-a945-5fd21dec0538
      roleType:
        type: string
        example: customer
      roleName:
        type: string
        example: Task Ordering Officer
      createdAt:
        type: string
        format: date-time
        readOnly: true
      updatedAt:
        type: string
        format: date-time
        readOnly: true
    required:
      - id
      - roleType
      - roleName
      - createdAt
      - updatedAt
  Privilege:
    type: object
    properties:
      id:
        type: string
        format: uuid
        example: c56a4780-65aa-42ec-a945-5fd87dec0538
      privilegeType:
        type: string
        example: supervisor
      privilegeName:
        type: string
        example: Supervisor
      createdAt:
        type: string
        format: date-time
        readOnly: true
      updatedAt:
        type: string
        format: date-time
        readOnly: true
  TransportationOfficeAssignment:
    type: object
    properties:
      officeUserId:
        type: string
        format: uuid
        example: c56a4780-65aa-42ec-a945-5fd87dec0538
      transportationOfficeId:
        type: string
        format: uuid
        example: d67a4780-65aa-42ec-a945-5fd87dec0549
      transportationOffice:
        $ref: '#/definitions/TransportationOffice'
      primaryOffice:
        type: boolean
        x-omitempty: false
      createdAt:
        type: string
        format: date-time
        readOnly: true
      updatedAt:
        type: string
        format: date-time
        readOnly: true
  ServiceMember:
    type: object
    properties:
      id:
        type: string
        format: uuid
        example: c56a4180-65aa-42ec-a945-5fd21dec0538
        readOnly: true
      userId:
        type: string
        format: uuid
        example: c56a4180-65aa-42ec-a945-5fd21dec0538
        readOnly: true
      firstName:
        type: string
        title: First Name
        x-nullable: true
      middleName:
        type: string
        title: Middle Name
        x-nullable: true
      lastName:
        type: string
        title: Last Name
        x-nullable: true
  TransportationOffice:
    type: object
    properties:
      id:
        type: string
        format: uuid
        example: c56a4180-65aa-42ec-a945-5fd21dec0538
      name:
        type: string
        example: Fort Bragg North Station
      address:
        $ref: "#/definitions/Address"
      phoneLines:
        type: array
        items:
          type: string
          format: telephone
          pattern: '^[2-9]\d{2}-\d{3}-\d{4}$'
          example: 212-555-5555
      gbloc:
        type: string
        pattern: "^[A-Z]{4}$"
        example: JENQ
      createdAt:
        type: string
        format: date-time
        readOnly: true
      updatedAt:
        type: string
        format: date-time
        readOnly: true
    required:
      - id
      - name
      - address
      - createdAt
      - updatedAt
  TransportationOffices:
    type: array
    items:
      $ref: "#/definitions/TransportationOffice"
  Upload:
    type: object
    properties:
      createdAt:
        type: string
        format: date-time
        title: Created at
        readOnly: true
      filename:
        type: string
      size:
        type: integer
        title: Size in Bytes
      contentType:
        type: string
        enum:
          - application/pdf
          - image/jpeg
          - image/png
  UploadInformation:
    type: object
    properties:
      id:
        type: string
        format: uuid
        example: c56a4180-65aa-42ec-a945-5fd21dec0538
      moveLocator:
        type: string
        example: "12432"
        x-nullable: true
      upload:
        $ref: "#/definitions/Upload"
      serviceMemberId:
        type: string
        format: uuid
        example: c56a4180-65aa-42ec-a945-5fd21dec0538
        x-nullable: true
      serviceMemberFirstName:
        type: string
        x-nullable: true
      serviceMemberLastName:
        type: string
        x-nullable: true
      serviceMemberPhone:
        type: string
        x-nullable: true
      serviceMemberEmail:
        type: string
        x-nullable: true
      officeUserId:
        type: string
        format: uuid
        example: c56a4180-65aa-42ec-a945-5fd21dec0538
        x-nullable: true
      officeUserFirstName:
        type: string
        x-nullable: true
      officeUserLastName:
        type: string
        x-nullable: true
      officeUserPhone:
        type: string
        x-nullable: true
      officeUserEmail:
        type: string
        x-nullable: true
  User:
    type: object
    properties:
      id:
        type: string
        format: uuid
        example: c56a4180-65aa-42ec-a945-5fd21dec0538
      oktaEmail:
        type: string
        format: x-email
        pattern: '^[a-zA-Z0-9._%+-]+@[a-zA-Z0-9.-]+\.[a-zA-Z]{2,}$'
      active:
        type: boolean
      createdAt:
        type: string
        format: date-time
        readOnly: true
      updatedAt:
        type: string
        format: date-time
        readOnly: true
      currentAdminSessionId:
        type: string
        example: WiPgsPj-jPySR1d0dpmvIZ-HvZqemjmaQWxGQ6B8K_w
      currentMilSessionId:
        type: string
        example: WiPgsPj-jPySR1d0dpmvIZ-HvZqemjmaQWxGQ6B8K_w
      currentOfficeSessionId:
        type: string
        example: WiPgsPj-jPySR1d0dpmvIZ-HvZqemjmaQWxGQ6B8K_w
    required:
      - oktaEmail
      - active
      - createdAt
      - updatedAt
      - currentAdminSessionId
      - currentMilSessionId
      - currentOfficeSessionId
  Users:
    type: array
    items:
      $ref: "#/definitions/User"
  UserUpdate:
    type: object
    properties:
      revokeAdminSession:
        type: boolean
        x-nullable: true
      revokeOfficeSession:
        type: boolean
        x-nullable: true
      revokeMilSession:
        type: boolean
        x-nullable: true
      active:
        type: boolean
        x-nullable: true

  ValidationError:
    allOf:
      - $ref: "#/definitions/ClientError"
      - type: object
    properties:
      invalidFields:
        type: object
        additionalProperties:
          type: string
    required:
      - invalidFields
  WebhookSubscription:
    type: object
    description: >-
      Represents subscribers who expect certain notifications to be pushed to their servers.
      Used for the Prime and Prime-related events specifically.
    properties:
      id:
        type: string
        format: uuid
        example: c56a4180-65aa-42ec-a945-5fd21dec0538
        readOnly: true
      subscriberId:
        type: string
        format: uuid
        example: d494f114-05a2-4b39-840c-3d33243b7e29
        description: Unique identifier for the subscriber
        x-nullable: true
      status:
        $ref: "#/definitions/WebhookSubscriptionStatus"
      callbackUrl:
        type: string
        description: The URL to which the notifications for this subscription will be pushed to.
        x-nullable: true
      severity:
        type: integer
        minimum: 0
        x-nullable: true
      eventKey:
        type: string
        description: >-
          A string used to represent which events this subscriber expects to be notified about.
          Corresponds to the possible event_key values in webhook_notifications.
        x-nullable: true
      createdAt:
        type: string
        format: date-time
        readOnly: true
      updatedAt:
        type: string
        format: date-time
        readOnly: true
      eTag:
        type: string
        readOnly: true
  WebhookSubscriptions:
    type: array
    items:
      $ref: "#/definitions/WebhookSubscription"
  WebhookSubscriptionStatus:
    type: string
    title: Webhook subscription status
    x-nullable: true
    enum:
      - ACTIVE
      - FAILING
      - DISABLED
    x-display-value:
      ACTIVE: Active
      FAILING: Failing
      DISABLED: Disabled
  PaymentRequestSyncadaFiles:
    type: array
    items:
      $ref: "#/definitions/PaymentRequestSyncadaFile"
  PaymentRequestSyncadaFile:
    type: object
    properties:
      id:
        type: string
        format: uuid
        example: c56a4180-65aa-42ec-a945-5fd21dec0538
      ediString:
        type: string
      paymentRequestNumber:
        type: string
      fileName:
        type: string
      createdAt:
        type: string
        format: date-time
        readOnly: true

paths:
  /user:
    get:
      summary: Gets the data about the currently signed in admin user
      description: Returns the admin user info for the currently logged in user
      operationId: getLoggedInAdminUser
      tags:
        - User
      responses:
        "200":
          description: success
          schema:
            $ref: "#/definitions/AdminUser"
        "400":
          description: invalid request
        "401":
          description: request requires user authentication
        "404":
          description: Admin User not found
        "500":
          description: server error
  /requested-office-users:
    get:
      produces:
        - application/json
      summary: List of Office Users Requesting Accounts
      description:
        $ref: paths/office-users/get/description.md
      operationId: indexRequestedOfficeUsers
      tags:
        - Requested office users
      parameters:
        - in: query
          name: filter
          type: string
        - in: query
          name: page
          type: integer
        - in: query
          name: perPage
          type: integer
        - in: query
          name: sort
          type: string
        - in: query
          name: order
          type: boolean
      responses:
        "200":
          description: success
          headers:
            Content-Range:
              type: string
              description: Used for pagination
          schema:
            $ref: "#/definitions/OfficeUsers"
        "400":
          description: invalid request
        "401":
          description: request requires user authentication
        "404":
          description: Office User not found
        "500":
          description: server error
  /requested-office-users/{officeUserId}:
    get:
      produces:
        - application/json
      summary: Get a Requested Office User
      description: Retrieving a single office user in any status. This endpoint is used in the Admin UI that will allow the admin user to view the user's relevant data.
      operationId: getRequestedOfficeUser
      tags:
        - Requested office users
      parameters:
        - in: path
          name: officeUserId
          type: string
          format: uuid
          required: true
      responses:
        "200":
          description: success
          schema:
            $ref: "#/definitions/OfficeUser"
        "400":
          description: invalid request
        "401":
          description: request requires user authentication
        "404":
          description: Office User not found
        "500":
          description: server error
    patch:
      produces:
        - application/json
      summary: Update a Requested Office User
      description: Updates a requested office user to include profile data and status. This will be used in the Admin UI for approving/rejecting/updating a user.
      operationId: updateRequestedOfficeUser
      tags:
        - Requested office users
      parameters:
        - in: path
          name: officeUserId
          type: string
          format: uuid
          required: true
        - in: body
          name: body
          required: true
          schema:
            $ref: "#/definitions/RequestedOfficeUserUpdate"
      responses:
        "200":
          description: success
          schema:
            $ref: "#/definitions/OfficeUser"
        "422":
          description: validation error
          schema:
            $ref: "#/definitions/ValidationError"
        "401":
          description: request requires user authentication
        "404":
          description: Office User not found
        "500":
          description: server error
  /rejected-office-users:
    get:
      produces:
        - application/json
      summary: List of Office Rejected Requesting Office Users Accounts
      description:
        $ref: paths/office-users/get/description.md
      operationId: indexRejectedOfficeUsers
      tags:
        - Rejected office users
      parameters:
        - in: query
          name: filter
          type: string
        - in: query
          name: page
          type: integer
        - in: query
          name: perPage
          type: integer
        - in: query
          name: sort
          type: string
        - in: query
          name: order
          type: boolean
      responses:
        "200":
          description: success
          headers:
            Content-Range:
              type: string
              description: Used for pagination
          schema:
            $ref: "#/definitions/OfficeUsers"
        "400":
          description: invalid request
        "401":
          description: request requires user authentication
        "404":
          description: Office User not found
        "500":
          description: server error
  /rejected-office-users/{officeUserId}:
    get:
      produces:
        - application/json
      summary: Get a Rejected Office User
      description: Retrieving a single office user in any status. This endpoint is used in the Admin UI that will allow the admin user to view the user's relevant data.
      operationId: getRejectedOfficeUser
      tags:
        - Rejected office users
      parameters:
        - in: path
          name: officeUserId
          type: string
          format: uuid
          required: true
      responses:
        "200":
          description: success
          schema:
            $ref: "#/definitions/OfficeUser"
        "400":
          description: invalid request
        "401":
          description: request requires user authentication
        "404":
          description: Office User not found
        "500":
          description: server error
  /office-users:
    get:
      produces:
        - application/json
      summary: List of Office Users
      description:
        $ref: paths/office-users/get/description.md
      operationId: indexOfficeUsers
      tags:
        - Office users
      parameters:
        - in: query
          name: filter
          type: string
        - in: query
          name: page
          type: integer
        - in: query
          name: perPage
          type: integer
        - in: query
          name: sort
          type: string
        - in: query
          name: order
          type: boolean
      responses:
        "200":
          description: success
          headers:
            Content-Range:
              type: string
              description: Used for pagination
          schema:
            $ref: "#/definitions/OfficeUsers"
        "400":
          description: invalid request
        "401":
          description: request requires user authentication
        "404":
          description: Office User not found
        "500":
          description: server error
    post:
      consumes:
        - application/json
      produces:
        - application/json
      summary: Create an Office User
      description:
        $ref: paths/office-users/post/description.md
      operationId: createOfficeUser
      tags:
        - Office users
      parameters:
        - in: body
          name: officeUser
          description: Office User information
          schema:
            $ref: "#/definitions/OfficeUserCreate"
      responses:
        "201":
          description: Successfully created Office User
          schema:
            $ref: "#/definitions/OfficeUser"
        "422":
          description: validation error
          schema:
            $ref: "#/definitions/ValidationError"
        "500":
          description: internal server error
  /office-users/{officeUserId}:
    get:
      produces:
        - application/json
      summary: Get an Office User
      description:
        $ref: paths/office-users/{officeUserId}/get/description.md
      operationId: getOfficeUser
      tags:
        - Office users
      parameters:
        - in: path
          name: officeUserId
          type: string
          format: uuid
          required: true
      responses:
        "200":
          description: success
          schema:
            $ref: "#/definitions/OfficeUser"
        "400":
          description: invalid request
        "401":
          description: request requires user authentication
        "404":
          description: Office User not found
        "500":
          description: server error
    patch:
      consumes:
        - application/json
      produces:
        - application/json
      summary: Updates an Office User
      description:
        $ref: paths/office-users/{officeUserId}/patch/description.md
      operationId: updateOfficeUser
      tags:
        - Office users
      parameters:
        - in: path
          name: officeUserId
          type: string
          format: uuid
          required: true
        - in: body
          name: officeUser
          description: Office User information
          required: true
          schema:
            $ref: "#/definitions/OfficeUserUpdate"
      responses:
        "200":
          description: Successfully updated Office User
          schema:
            $ref: "#/definitions/OfficeUser"
        "400":
          description: Invalid Request
        "401":
          description: Must be authenticated to use this end point
        "403":
          description: Not authorized to update an Office User
        "500":
          description: Server error
    delete:
      produces:
        - application/json
      summary: Deletes an Office User
      description: Deletes a single office user in any status. This endpoint is used in the Admin UI that will allow the admin user to delete an office user.
      operationId: deleteOfficeUser
      tags:
        - Office users
      parameters:
        - in: path
          name: officeUserId
          type: string
          format: uuid
          required: true
      responses:
        '204':
          description: deleted
        "401":
          description: request requires user authentication
        "404":
          description: Office User not found
        "500":
          description: server error
  /admin-users:
    get:
      produces:
        - application/json
      summary: List Admin Users
      description:
        $ref: paths/admin-users/get/description.md
      operationId: indexAdminUsers
      tags:
        - Admin users
      parameters:
        - in: query
          name: filter
          type: array
          items:
            type: string
        - in: query
          name: page
          type: integer
        - in: query
          name: perPage
          type: integer
        - in: query
          name: sort
          type: string
        - in: query
          name: order
          type: boolean
      responses:
        "200":
          description: success
          headers:
            Content-Range:
              type: string
              description: Used for pagination
          schema:
            $ref: "#/definitions/AdminUsers"
        "400":
          description: invalid request
        "401":
          description: request requires user authentication
        "404":
          description: Admin Users not found
        "500":
          description: server error
    post:
      consumes:
        - application/json
      produces:
        - application/json
      summary: Create an Admin User
      description:
        $ref: paths/admin-users/post/description.md
      operationId: createAdminUser
      tags:
        - Admin users
      parameters:
        - in: body
          name: adminUser
          description: Admin User information
          schema:
            $ref: "#/definitions/AdminUserCreate"
      responses:
        "201":
          description: Successfully created Admin User
          schema:
            $ref: "#/definitions/AdminUser"
        "400":
          description: Invalid Request
        "401":
          description: Must be authenticated to use this end point
        "403":
          description: Not authorized to create an Admin User
        "500":
          description: Server error
  /admin-users/{adminUserId}:
    get:
      produces:
        - application/json
      summary: Fetch a specific Admin User
      description:
        $ref: paths/admin-users/{adminUserId}/get/description.md
      operationId: getAdminUser
      tags:
        - Admin users
      parameters:
        - in: path
          name: adminUserId
          type: string
          format: uuid
          required: true
      responses:
        "200":
          description: success
          schema:
            $ref: "#/definitions/AdminUser"
        "400":
          description: invalid request
        "401":
          description: request requires user authentication
        "404":
          description: Admin User not found
        "500":
          description: server error
    patch:
      consumes:
        - application/json
      produces:
        - application/json
      summary: Updates an Admin User
      description:
        $ref: paths/admin-users/{adminUserId}/patch/description.md
      operationId: updateAdminUser
      tags:
        - Admin users
      parameters:
        - in: path
          name: adminUserId
          type: string
          format: uuid
          required: true
        - in: body
          name: adminUser
          description: Admin User information
          required: true
          schema:
            $ref: "#/definitions/AdminUserUpdate"
      responses:
        "200":
          description: Successfully updated Admin User
          schema:
            $ref: "#/definitions/AdminUser"
        "400":
          description: Invalid Request
        "401":
          description: Must be authenticated to use this end point
        "403":
          description: Not authorized to update an Admin User
        "500":
          description: Server error
  /client-certificates:
    get:
      produces:
        - application/json
      summary: List client certificates
      description:
        $ref: paths/client-certificates/get/description.md
      operationId: indexClientCertificates
      tags:
        - Client certificates
      parameters:
        - in: query
          name: filter
          type: string
        - in: query
          name: page
          type: integer
        - in: query
          name: perPage
          type: integer
        - in: query
          name: sort
          type: string
        - in: query
          name: order
          type: boolean
      responses:
        "200":
          description: success
          headers:
            Content-Range:
              type: string
              description: Used for pagination
          schema:
            $ref: "#/definitions/ClientCertificates"
        "400":
          description: invalid request
        "401":
          description: request requires user authentication
        "404":
          description: office not found
        "500":
          description: server error
    post:
      consumes:
        - application/json
      produces:
        - application/json
      summary: create a client cert
      description:
        $ref: paths/client-certificates/post/description.md
      operationId: createClientCertificate
      tags:
        - Client certificates
      parameters:
        - in: body
          name: clientCertificate
          description: client cert information
          schema:
            $ref: "#/definitions/ClientCertificateCreate"
      responses:
        201:
          description: Successfully created client certificate
          schema:
            $ref: "#/definitions/ClientCertificate"
        400:
          description: Invalid Request
        401:
          description: Must be authenticated to use this end point
        403:
          description: Not authorized to create a client certificate
        500:
          description: Server error
  /client-certificates/{clientCertificateId}:
    get:
      produces:
        - application/json
      summary: Get a client certificate
      description:
        $ref: paths/client-certificates/{clientCertificateId}/get/description.md
      operationId: getClientCertificate
      tags:
        - Client certificates
      parameters:
        - in: path
          name: clientCertificateId
          type: string
          format: uuid
          required: true
      responses:
        200:
          description: success
          schema:
            $ref: "#/definitions/ClientCertificate"
        400:
          description: invalid request
        401:
          description: request requires user authentication
        404:
          description: id not found
        500:
          description: server error
    patch:
      consumes:
        - application/json
      produces:
        - application/json
      summary: Updates a client certificate
      description:
        $ref: paths/client-certificates/{clientCertificateId}/patch/description.md
      operationId: updateClientCertificate
      tags:
        - Client certificates
      parameters:
        - in: path
          name: clientCertificateId
          type: string
          format: uuid
          required: true
        - in: body
          name: clientCertificate
          description: client cert information
          required: true
          schema:
            $ref: "#/definitions/ClientCertificateUpdate"
      responses:
        200:
          description: Successfully updated Client Certificate
          schema:
            $ref: "#/definitions/ClientCertificate"
        400:
          description: Invalid Request
        401:
          description: Must be authenticated to use this end point
        403:
          description: Not authorized to update a client certificate
        500:
          description: Server error
    delete:
      consumes:
        - application/json
      produces:
        - application/json
      summary: removes a client certificate
      description:
        $ref: paths/client-certificates/{clientCertificateId}/delete/description.md
      operationId: removeClientCertificate
      tags:
        - Client certificates
      parameters:
        - in: path
          name: clientCertificateId
          type: string
          format: uuid
          required: true
      responses:
        200:
          description: Successfully removed Client Certificate
          schema:
            $ref: "#/definitions/ClientCertificate"
        400:
          description: Invalid Request
        401:
          description: Must be authenticated to use this end point
        403:
          description: Not authorized to remove a client certificate
        500:
          description: Server error
  /offices:
    get:
      produces:
        - application/json
      summary: List Transportation Offices
      description:
        $ref: paths/offices/get/description.md
      operationId: indexOffices
      tags:
        - Transportation offices
      parameters:
        - in: query
          name: filter
          type: string
        - in: query
          name: page
          type: integer
        - in: query
          name: perPage
          type: integer
        - in: query
          name: sort
          type: string
        - in: query
          name: order
          type: boolean
      responses:
        "200":
          description: success
          headers:
            Content-Range:
              type: string
              description: Used for pagination
          schema:
            $ref: "#/definitions/TransportationOffices"
        "400":
          description: invalid request
        "401":
          description: request requires user authentication
        "404":
          description: Transportation Office not found
        "500":
          description: server error
  /offices/{officeId}:
    get:
      produces:
        - application/json
      summary: Get Transportation Office by ID
      description:
        $ref: paths/offices/get/description.md
      operationId: getOfficeById
      tags:
        - Transportation offices
      parameters:
      - in: path
        name: officeId
        type: string
        format: uuid
        required: true
      responses:
        "200":
          description: success
          schema:
            $ref: "#/definitions/TransportationOffice"
        "400":
          description: invalid request
        "401":
          description: request requires user authentication
        "404":
          description: Transportation Office not found
        "500":
          description: server error
  /electronic-orders:
    get:
      produces:
        - application/json
      summary: List Electronic Orders
      description:
        $ref: paths/electronic-orders/get/description.md
      operationId: indexElectronicOrders
      tags:
        - Electronic orders
      parameters:
        - in: query
          name: filter
          type: array
          items:
            type: string
        - in: query
          name: page
          type: integer
        - in: query
          name: perPage
          type: integer
        - in: query
          name: sort
          type: string
        - in: query
          name: order
          type: boolean
      responses:
        "200":
          description: success
          headers:
            Content-Range:
              type: string
              description: Used for pagination
          schema:
            $ref: "#/definitions/ElectronicOrders"
        "400":
          description: invalid request
        "401":
          description: request requires user authentication
        "404":
          description: Electronic Order not found
        "500":
          description: server error
  /electronic-orders/totals:
    get:
      produces:
        - application/json
      summary: Get total counts for the orders stored in MilMove
      description:
        $ref: paths/electronic-orders/totals/get/description.md
      operationId: getElectronicOrdersTotals
      tags:
        - Electronic orders
      parameters:
        - in: query
          name: filter
          type: array
          items:
            type: string
        - in: query
          name: andFilter
          type: array
          items:
            type: string
      responses:
        "200":
          description: success
          schema:
            $ref: "#/definitions/ElectronicOrdersTotals"
        "400":
          description: invalid request
        "401":
          description: request requires user authentication
        "404":
          description: Total count for Electronic Orders not found
        "500":
          description: server error
  /uploads/{uploadId}:
    get:
      produces:
        - application/json
      summary: Get information about an Upload
      description:
        $ref: paths/uploads/{uploadId}/get/description.md
      operationId: getUpload
      tags:
        - Uploads
      parameters:
        - in: path
          name: uploadId
          type: string
          format: uuid
          required: true
      responses:
        "200":
          description: success
          schema:
            $ref: "#/definitions/UploadInformation"
        "400":
          description: invalid request
        "401":
          description: request requires user authentication
        "404":
          description: Upload not found
        "500":
          description: server error
  /organizations:
    get:
      produces:
        - application/json
      summary: List Organizations
      description:
        $ref: paths/organizations/get/description.md
      operationId: indexOrganizations
      tags:
        - Organizations
      parameters:
        - in: query
          name: filter
          type: array
          items:
            type: string
        - in: query
          name: page
          type: integer
        - in: query
          name: perPage
          type: integer
        - in: query
          name: sort
          type: string
        - in: query
          name: order
          type: boolean
      responses:
        "200":
          description: success
          headers:
            Content-Range:
              type: string
              description: Used for pagination
          schema:
            $ref: "#/definitions/Organizations"
        "400":
          description: invalid request
        "401":
          description: request requires user authentication
        "404":
          description: Organizations not found
        "500":
          description: server error
  /notifications:
    get:
      produces:
        - application/json
      summary: List Notifications
      description:
        $ref: paths/notifications/get/description.md
      operationId: indexNotifications
      tags:
        - Notifications
      parameters:
        - in: query
          name: filter
          type: string
        - in: query
          name: page
          type: integer
        - in: query
          name: perPage
          type: integer
        - in: query
          name: sort
          type: string
        - in: query
          name: order
          type: boolean
      responses:
        "200":
          description: success
          headers:
            Content-Range:
              type: string
              description: Used for pagination
          schema:
            $ref: "#/definitions/Notifications"
        "400":
          description: invalid request
        "401":
          description: request requires user authentication
        "404":
          description: Notifications not found
        "500":
          description: server error
  /moves:
    get:
      produces:
        - application/json
      summary: List Moves
      description:
        $ref: paths/moves/get/description.md
      operationId: indexMoves
      tags:
        - Moves
      parameters:
        - in: query
          name: filter
          type: string
        - in: query
          name: page
          type: integer
        - in: query
          name: perPage
          type: integer
        - in: query
          name: sort
          type: string
        - in: query
          name: order
          type: boolean
      responses:
        "200":
          description: success
          headers:
            Content-Range:
              type: string
              description: Used for pagination
          schema:
            $ref: "#/definitions/Moves"
        "400":
          description: invalid request
        "401":
          description: request requires user authentication
        "404":
          description: Moves not found
        "500":
          description: server error
  /moves/{moveID}:
    get:
      produces:
        - application/json
      summary: Get information about a Move
      description:
        $ref: paths/moves/{moveID}/get/description.md
      operationId: getMove
      tags:
        - Moves
      parameters:
        - in: path
          name: moveID
          type: string
          format: uuid
          required: true
      responses:
        "200":
          description: Success
          schema:
            $ref: "#/definitions/Move"
        "400":
          description: Invalid request
        "401":
          description: Must be authenticated to use this endpoint
        "404":
          description: Move not found
        "500":
          description: Server error
    patch:
      consumes:
        - application/json
      produces:
        - application/json
      summary: Toggle Move visibility
      description:
        $ref: paths/moves/{moveID}/patch/description.md
      operationId: updateMove
      tags:
        - Moves
      parameters:
        - in: path
          name: moveID
          type: string
          format: uuid
          required: true
        - in: body
          name: Move
          description: Move information
          required: true
          schema:
            $ref: "#/definitions/MoveUpdate"
      responses:
        "200":
          description: Successfully updated the Move
          schema:
            $ref: "#/definitions/Move"
        "400":
          description: Invalid request
        "401":
          description: Must be authenticated to use this endpoint
        "403":
          description: Not authorized to update this Move
        "404":
          description: Move not found
        "422":
          description: Invalid input
        "500":
          description: Server error
  /users:
    get:
      produces:
        - application/json
      summary: List Users
      description:
        $ref: paths/users/get/description.md
      operationId: indexUsers
      tags:
        - Users
      parameters:
        - in: query
          name: filter
          type: string
        - in: query
          name: page
          type: integer
        - in: query
          name: perPage
          type: integer
        - in: query
          name: sort
          type: string
        - in: query
          name: order
          type: boolean
      responses:
        "200":
          description: success
          headers:
            Content-Range:
              type: string
              description: Used for pagination
          schema:
            $ref: "#/definitions/Users"
        "400":
          description: invalid request
        "401":
          description: request requires user authentication
        "404":
          description: Users not found
        "500":
          description: server error
  /users/{userId}:
    get:
      produces:
        - application/json
      summary: Get information about a User
      description:
        $ref: paths/users/{userId}/get/description.md
      operationId: getUser
      tags:
        - Users
      parameters:
        - in: path
          name: userId
          type: string
          format: uuid
          required: true
      responses:
        "200":
          description: success
          schema:
            $ref: "#/definitions/User"
        "400":
          description: invalid request
        "401":
          description: request requires user authentication
        "404":
          description: User not found
        "500":
          description: server error
    patch:
      consumes:
        - application/json
      produces:
        - application/json
      summary: Update a User's session or active status
      description:
        $ref: paths/users/{userId}/patch/description.md
      operationId: updateUser
      tags:
        - Users
      parameters:
        - in: path
          name: userId
          type: string
          format: uuid
          required: true
        - in: body
          name: User
          description: User information
          required: true
          schema:
            $ref: "#/definitions/UserUpdate"
      responses:
        "200":
          description: Successfully updated User
          schema:
            $ref: "#/definitions/User"
        "400":
          description: Invalid Request
        "401":
          description: Must be authenticated to use this end point
        "403":
          description: Not authorized to update this User
        "404":
          description: Not found
        "422":
          description: Validation error
          schema:
            $ref: "#/definitions/ValidationError"
        "500":
          description: Server error
  /webhook-subscriptions:
    get:
      produces:
        - application/json
      summary: Lists Webhook Subscriptions
      description:
        $ref: paths/webhook-subscriptions/get/description.md
      operationId: indexWebhookSubscriptions
      tags:
        - Webhook subscriptions
      parameters:
        - in: query
          name: filter
          type: string
        - in: query
          name: page
          type: integer
        - in: query
          name: perPage
          type: integer
        - in: query
          name: sort
          type: string
        - in: query
          name: order
          type: boolean
      responses:
        "200":
          description: success
          headers:
            Content-Range:
              type: string
              description: Used for pagination
          schema:
            $ref: "#/definitions/WebhookSubscriptions"
        "400":
          description: Invalid request
        "401":
          description: Not authenticated for this endpoint
        "404":
          description: Webhook Subscriptions not found
        "500":
          description: Server error
    post:
      consumes:
        - application/json
      produces:
        - application/json
      summary: Create a Webhook Subscription
      description:
        $ref: paths/webhook-subscriptions/post/description.md
      operationId: createWebhookSubscription
      tags:
        - Webhook subscriptions
      parameters:
        - in: body
          name: webhookSubscription
          description: Webhook subscription information
          schema:
            $ref: "#/definitions/CreateWebhookSubscription"
      responses:
        "201":
          description: Successfully created Webhook Subscription
          schema:
            $ref: "#/definitions/WebhookSubscription"
        "400":
          description: Invalid Request
        "401":
          description: Must be authenticated to use this end point
        "403":
          description: Not authorized to create a Webhook Subscription
        "500":
          description: Server error
  /webhook-subscriptions/{webhookSubscriptionId}:
    get:
      produces:
        - application/json
      summary: Get information about a Webhook Subscription
      description:
        $ref: paths/webhook-subscriptions/{webhookSubscriptionId}/get/description.md
      operationId: getWebhookSubscription
      tags:
        - Webhook subscriptions
      parameters:
        - in: path
          name: webhookSubscriptionId
          type: string
          format: uuid
          required: true
      responses:
        "200":
          description: success
          schema:
            $ref: "#/definitions/WebhookSubscription"
        "400":
          description: invalid request
        "401":
          description: request requires user authentication
        "404":
          description: Webhook Subscription not found
        "500":
          description: server error
    patch:
      consumes:
        - application/json
      produces:
        - application/json
      summary: Update a Webhook Subscription
      description:
        $ref: paths/webhook-subscriptions/{webhookSubscriptionId}/patch/description.md
      operationId: updateWebhookSubscription
      tags:
        - Webhook subscriptions
      parameters:
        - in: path
          name: webhookSubscriptionId
          type: string
          format: uuid
          required: true
        - in: body
          name: WebhookSubscription
          description: Webhook Subscription information
          required: true
          schema:
            $ref: "#/definitions/WebhookSubscription"
        - in: header
          name: If-Match
          type: string
          required: true
          description: >
            Optimistic locking is implemented via the `If-Match` header. If the ETag header does not match
            the value of the resource on the server, the server rejects the change with a `412 Precondition Failed` error.
      responses:
        "200":
          description: Successfully updated Webhook Subscription
          schema:
            $ref: "#/definitions/WebhookSubscription"
        "400":
          description: Invalid Request
        "401":
          description: Must be authenticated to use this end point
        "403":
          description: Not authorized to update this Webhook Subscription
        "404":
          description: Webhook Subscription not found
        "412":
          description: Precondition failed
        "422":
          description: Validation error
          schema:
            $ref: "#/definitions/ValidationError"
        "500":
          description: Server error
  /payment-request-syncada-files:
    get:
      produces:
        - application/json
      summary: List Payment Request EDI Files
      description: Returns a list of Payment Request EDI files
      operationId: indexPaymentRequestSyncadaFiles
      tags:
        - Payment Request Syncada Files
      parameters:
        - in: query
          name: filter
          type: string
        - in: query
          name: page
          type: integer
        - in: query
          name: perPage
          type: integer
        - in: query
          name: sort
          type: string
        - in: query
          name: order
          type: boolean
      responses:
        "200":
          description: success
          headers:
            Content-Range:
              type: string
              description: Used for pagination
          schema:
            $ref: "#/definitions/PaymentRequestSyncadaFiles"
        "400":
          description: invalid request
        "401":
          description: request requires user authentication
        "404":
          description: Payment Request EDI Files not found
        "500":
          description: server error
  /payment-request-syncada-files/{paymentRequestSyncadaFileId}:
    get:
      produces:
        - application/json
      summary: Payment Request EDI File
      description: Returns a Payment Request EDI858 file
      operationId: paymentRequestSyncadaFile
      tags:
        - Payment Request Syncada File
      parameters:
        - in: path
          name: paymentRequestSyncadaFileId
          type: string
          format: uuid
          required: true
        - in: query
          name: filter
          type: string
        - in: query
          name: page
          type: integer
        - in: query
          name: perPage
          type: integer
        - in: query
          name: sort
          type: string
        - in: query
          name: order
          type: boolean
      responses:
        "200":
          description: success
          headers:
            Content-Range:
              type: string
              description: Used for pagination
          schema:
            $ref: "#/definitions/PaymentRequestSyncadaFile"
        "400":
          description: invalid request
        "401":
          description: request requires user authentication
        "404":
          description: Payment Request EDI Files not found
        "500":
          description: server error<|MERGE_RESOLUTION|>--- conflicted
+++ resolved
@@ -719,13 +719,6 @@
         type: string
         format: date-time
         readOnly: true
-<<<<<<< HEAD
-      deletedOn:
-        type: string
-        format: date-time
-        readOnly: true
-=======
->>>>>>> 00b8d9c2
     required:
       - id
       - firstName
