--- conflicted
+++ resolved
@@ -1258,8 +1258,6 @@
           description: Office User not found
         '500':
           description: server error
-<<<<<<< HEAD
-=======
     patch:
       produces:
         - application/json
@@ -1294,7 +1292,6 @@
           description: Office User not found
         '500':
           description: server error
->>>>>>> 1fe4f06d
   /office-users:
     get:
       produces:
