schemes:
  - https
swagger: '2.0'
host: admin.move.mil # OpenAPI 2.x only supports a single host, while OpenAPI 3.x supports multiple server stanzas.
info:
  description:
    $ref: info/admin_description.md
  version: 1.0.0
  title: MilMove Admin API
  license:
    name: MIT
    url: https://github.com/transcom/mymove/blob/main/LICENSE.md
  contact: # Contact is set to Pagerduty
    name: MilMove AppEng
    email: support@movemil.pagerduty.com
basePath: /admin/v1
consumes:
  - application/json
produces:
  - application/json
tags:
  - name: Admin users
    description: Information about Admin UI users
    externalDocs:
      url: https://transcom.github.io/mymove-docs/docs/api
  - name: Client certificates
    description: Information about Client Certificates
    externalDocs:
      url: https://transcom.github.io/mymove-docs/docs/api
  - name: Electronic orders
    description: Information about electronic orders
    externalDocs:
      url: https://transcom.github.io/mymove-docs/docs/api
  - name: Moves
    description: Information about moves
    externalDocs:
      url: https://transcom.github.io/mymove-docs/docs/api
  - name: Notifications
    description: Information about notifications
    externalDocs:
      url: https://transcom.github.io/mymove-docs/docs/api
  - name: Transportation offices
    description: Information about transportation offices
    externalDocs:
      url: https://transcom.github.io/mymove-docs/docs/api
  - name: Office users
    description: Information about office users
    externalDocs:
      url: https://transcom.github.io/mymove-docs/docs/api
  - name: Organizations
    description: Information about organizations
    externalDocs:
      url: https://transcom.github.io/mymove-docs/docs/api
  - name: Uploads
    description: Information about uploads
    externalDocs:
      url: https://transcom.github.io/mymove-docs/docs/api
  - name: Users
    description: Information about users
    externalDocs:
      url: https://transcom.github.io/mymove-docs/docs/api
  - name: Webhook subscriptions
    description: Information about Webhook subscriptions
    externalDocs:
      url: https://transcom.github.io/mymove-docs/docs/api
definitions:
  Address:
    type: object
    properties:
      streetAddress1:
        type: string
        example: 123 Main Ave
        title: Address line 1
      streetAddress2:
        type: string
        example: Apartment 9000
        x-nullable: true
        title: Address line 2
      streetAddress3:
        type: string
        example: Montmârtre
        x-nullable: true
        title: Address line 3
      city:
        type: string
        example: Anytown
        title: City
      state:
        title: State
        type: string
        x-display-value:
          AL: AL
          AK: AK
          AR: AR
          AZ: AZ
          CA: CA
          CO: CO
          CT: CT
          DC: DC
          DE: DE
          FL: FL
          GA: GA
          HI: HI
          IA: IA
          ID: ID
          IL: IL
          IN: IN
          KS: KS
          KY: KY
          LA: LA
          MA: MA
          MD: MD
          ME: ME
          MI: MI
          MN: MN
          MO: MO
          MS: MS
          MT: MT
          NC: NC
          ND: ND
          NE: NE
          NH: NH
          NJ: NJ
          NM: NM
          NV: NV
          NY: NY
          OH: OH
          OK: OK
          OR: OR
          PA: PA
          RI: RI
          SC: SC
          SD: SD
          TN: TN
          TX: TX
          UT: UT
          VA: VA
          VT: VT
          WA: WA
          WI: WI
          WV: WV
          WY: WY
        enum:
          - AL
          - AK
          - AR
          - AZ
          - CA
          - CO
          - CT
          - DC
          - DE
          - FL
          - GA
          - HI
          - IA
          - ID
          - IL
          - IN
          - KS
          - KY
          - LA
          - MA
          - MD
          - ME
          - MI
          - MN
          - MO
          - MS
          - MT
          - NC
          - ND
          - NE
          - NH
          - NJ
          - NM
          - NV
          - NY
          - OH
          - OK
          - OR
          - PA
          - RI
          - SC
          - SD
          - TN
          - TX
          - UT
          - VA
          - VT
          - WA
          - WI
          - WV
          - WY
      postalCode:
        type: string
        description: zip code, international allowed
        format: zip
        title: ZIP
        example: "'90210' or 'N15 3NL'"
      country:
        type: string
        title: Country
        x-nullable: true
        example: 'USA'
        default: USA
    required:
      - streetAddress1
      - state
      - city
      - postalCode
  AdminUser:
    type: object
    properties:
      id:
        type: string
        format: uuid
        example: c56a4180-65aa-42ec-a945-5fd21dec0538
      firstName:
        type: string
      lastName:
        type: string
      email:
        type: string
        format: x-email
        pattern: '^[a-zA-Z0-9._%+-]+@[a-zA-Z0-9.-]+\.[a-zA-Z]{2,}$'
      userId:
        type: string
        format: uuid
      organizationId:
        type: string
        format: uuid
      active:
        type: boolean
      createdAt:
        type: string
        format: date-time
        readOnly: true
      updatedAt:
        type: string
        format: date-time
        readOnly: true
    required:
      - id
      - firstName
      - lastName
      - email
      - userId
      - organizationId
      - active
      - createdAt
      - updatedAt
  AdminUserCreate:
    type: object
    properties:
      email:
        type: string
        example: 'user@userdomain.com'
        title: Email
      firstName:
        type: string
        title: First Name
      lastName:
        type: string
        title: Last Name
      organizationId:
        type: string
        format: uuid
        example: 'c56a4180-65aa-42ec-a945-5fd21dec0538'
  AdminUserUpdate:
    type: object
    properties:
      firstName:
        type: string
        title: First Name
        x-nullable: true
      lastName:
        type: string
        title: Last Name
        x-nullable: true
      active:
        type: boolean
        x-nullable: true
  AdminUsers:
    type: array
    items:
      $ref: '#/definitions/AdminUser'
  ClientCertificate:
    type: object
    properties:
      id:
        type: string
        format: uuid
        example: c56a4180-65aa-42ec-a945-5fd21dec0538
      userId:
        type: string
        format: uuid
        example: c56a4180-65aa-42ec-a945-5fd21dec0538
      sha256Digest:
        type: string
        example: 01ba4719c80b6fe911b091a7c05124b64eeece964e09c058ef8f9805daca546b
      subject:
        type: string
        example: CN=example-user,OU=DoD+OU=PKI+OU=CONTRACTOR,O=U.S. Government,C=US
      createdAt:
        type: string
        format: date-time
        readOnly: true
      updatedAt:
        type: string
        format: date-time
        readOnly: true
      allowDpsAuthAPI:
        type: boolean
      allowOrdersAPI:
        type: boolean
      allowAirForceOrdersRead:
        type: boolean
      allowAirForceOrdersWrite:
        type: boolean
      allowArmyOrdersRead:
        type: boolean
      allowArmyOrdersWrite:
        type: boolean
      allowCoastGuardOrdersRead:
        type: boolean
      allowCoastGuardOrdersWrite:
        type: boolean
      allowMarineCorpsOrdersRead:
        type: boolean
      allowMarineCorpsOrdersWrite:
        type: boolean
      allowNavyOrdersRead:
        type: boolean
      allowNavyOrdersWrite:
        type: boolean
      allowPrime:
        type: boolean
  ClientCertificates:
    type: array
    items:
      $ref: '#/definitions/ClientCertificate'
  ClientCertificateCreate:
    type: object
    required:
      - sha256Digest
      - subject
      - email
    properties:
      email:
        type: string
        example: user@example.com
      sha256Digest:
        type: string
        example: 01ba4719c80b6fe911b091a7c05124b64eeece964e09c058ef8f9805daca546b
      subject:
        type: string
        example: CN=example-user,OU=DoD+OU=PKI+OU=CONTRACTOR,O=U.S. Government,C=US
      allowOrdersAPI:
        type: boolean
      allowAirForceOrdersRead:
        type: boolean
      allowAirForceOrdersWrite:
        type: boolean
      allowArmyOrdersRead:
        type: boolean
      allowArmyOrdersWrite:
        type: boolean
      allowCoastGuardOrdersRead:
        type: boolean
      allowCoastGuardOrdersWrite:
        type: boolean
      allowMarineCorpsOrdersRead:
        type: boolean
      allowMarineCorpsOrdersWrite:
        type: boolean
      allowNavyOrdersRead:
        type: boolean
      allowNavyOrdersWrite:
        type: boolean
      allowPrime:
        type: boolean
  ClientCertificateUpdate:
    type: object
    properties:
      sha256Digest:
        type: string
        example: 01ba4719c80b6fe911b091a7c05124b64eeece964e09c058ef8f9805daca546b
      subject:
        type: string
        example: CN=example-user,OU=DoD+OU=PKI+OU=CONTRACTOR,O=U.S. Government,C=US
      allowDpsAuthAPI:
        type: boolean
        x-nullable: true
      allowOrdersAPI:
        type: boolean
        x-nullable: true
      allowAirForceOrdersRead:
        type: boolean
        x-nullable: true
      allowAirForceOrdersWrite:
        type: boolean
        x-nullable: true
      allowArmyOrdersRead:
        type: boolean
        x-nullable: true
      allowArmyOrdersWrite:
        type: boolean
        x-nullable: true
      allowCoastGuardOrdersRead:
        type: boolean
        x-nullable: true
      allowCoastGuardOrdersWrite:
        type: boolean
        x-nullable: true
      allowMarineCorpsOrdersRead:
        type: boolean
        x-nullable: true
      allowMarineCorpsOrdersWrite:
        type: boolean
        x-nullable: true
      allowNavyOrdersRead:
        type: boolean
        x-nullable: true
      allowNavyOrdersWrite:
        type: boolean
        x-nullable: true
      allowPrime:
        type: boolean
        x-nullable: true
  ClientError:
    type: object
    properties:
      title:
        type: string
      detail:
        type: string
      instance:
        type: string
        format: uuid
    required:
      - title
      - detail
      - instance
  CreateWebhookSubscription:
    type: object
    properties:
      subscriberId:
        type: string
        format: uuid
        example: c56a4180-65aa-42ec-a945-5fd21dec0538
      status:
        $ref: '#/definitions/WebhookSubscriptionStatus'
      eventKey:
        type: string
        description: >-
          A string used to represent which events this subscriber expects to be notified about.
          Corresponds to the possible event_key values in webhook_notifications.
      callbackUrl:
        type: string
        description: The URL to which the notifications for this subscription will be pushed to.
    required:
      - subscriberId
      - status
      - eventKey
      - callbackUrl
  ElectronicOrder:
    type: object
    required:
      - id
      - issuer
      - ordersNumber
      - createdAt
      - updatedAt
    properties:
      id:
        type: string
        format: uuid
        example: c56a4180-65aa-42ec-a945-5fd21dec0538
      issuer:
        $ref: '#/definitions/Issuer'
      ordersNumber:
        type: string
        title: Orders Number
      createdAt:
        type: string
        format: date-time
        title: Created at
        readOnly: true
      updatedAt:
        type: string
        format: date-time
        title: Updated at
        readOnly: true
  ElectronicOrders:
    type: array
    items:
      $ref: '#/definitions/ElectronicOrder'
  ElectronicOrdersTotal:
    type: object
    properties:
      category:
        type: string
      count:
        type: integer
        minimum: 0
        title: Total Orders Count
  ElectronicOrdersTotals:
    type: array
    items:
      $ref: '#/definitions/ElectronicOrdersTotal'
  Issuer:
    type: string
    description: >-
      Organization that issues orders. If more organizations, especially
      civilian ones, become clients of this API in the future, this enumeration
      may need to be expanded.
    enum:
      - army
      - navy
      - air-force
      - marine-corps
      - coast-guard
  Move:
    type: object
    properties:
      id:
        type: string
        format: uuid
        example: c56a4180-65aa-42ec-a945-5fd21dec0538
      ordersId:
        type: string
        format: uuid
        example: c56a4180-65aa-42ec-a945-5fd21dec0538
      serviceMember:
        $ref: '#/definitions/ServiceMember'
      locator:
        type: string
        example: '12432'
      status:
        $ref: '#/definitions/MoveStatus'
      show:
        type: boolean
        x-nullable: true
      createdAt:
        type: string
        format: date-time
        readOnly: true
      updatedAt:
        type: string
        format: date-time
        readOnly: true
    required:
      - id
      - ordersId
      - locator
      - createdAt
      - updatedAt
  Moves:
    type: array
    items:
      $ref: '#/definitions/Move'
  MoveStatus:
    type: string
    title: Move status
    enum:
      - DRAFT
      - SUBMITTED
      - APPROVED
      - CANCELED
    x-display-value:
      DRAFT: Draft
      SUBMITTED: Submitted
      APPROVED: Approved
      CANCELED: Canceled
  MoveUpdate:
    type: object
    required:
      - show
    properties:
      show:
        type: boolean
  Notification:
    type: object
    required:
      - id
      - email
      - serviceMemberId
      - sesMessageId
      - notificationType
      - createdAt
    properties:
      id:
        type: string
        format: uuid
        example: c56a4180-65aa-42ec-a945-5fd21dec0538
      email:
        type: string
      serviceMemberId:
        type: string
        format: uuid
      sesMessageId:
        type: string
      notificationType:
        type: string
        enum:
          - MOVE_PAYMENT_REMINDER_EMAIL
      createdAt:
        type: string
        format: date-time
        readOnly: true
  Notifications:
    type: array
    items:
      $ref: '#/definitions/Notification'
  OfficeUser:
    type: object
    properties:
      id:
        type: string
        format: uuid
        example: c56a4180-65aa-42ec-a945-5fd21dec0538
      userId:
        type: string
        format: uuid
      firstName:
        type: string
      middleInitials:
        type: string
      lastName:
        type: string
      email:
        type: string
        format: x-email
        pattern: '^[a-zA-Z0-9._%+-]+@[a-zA-Z0-9.-]+\.[a-zA-Z]{2,}$'
      telephone:
        type: string
        format: telephone
        pattern: '^[2-9]\d{2}-\d{3}-\d{4}$'
      transportationOfficeId:
        type: string
        format: uuid
      active:
        type: boolean
      roles:
        type: array
        items:
          $ref: '#/definitions/Role'
      edipi:
        type: string
      otherUniqueId:
        type: string
      rejectionReason:
        type: string
      status:
        type: string
        enum:
          - APPROVED
          - REQUESTED
          - REJECTED
<<<<<<< HEAD
=======
      privileges:
        type: array
        items:
          $ref: '#/definitions/Privilege'
>>>>>>> a7f0a82d
      createdAt:
        type: string
        format: date-time
        readOnly: true
      updatedAt:
        type: string
        format: date-time
        readOnly: true
    required:
      - id
      - firstName
      - middleInitials
      - lastName
      - email
      - telephone
      - transportationOfficeId
      - active
      - roles
      - edipi
      - otherUniqueId
      - rejectionReason
      - status
      - createdAt
      - updatedAt
  OfficeUserCreate:
    type: object
    properties:
      email:
        type: string
        example: 'user@userdomain.com'
        title: Email
      firstName:
        type: string
        title: First Name
      middleInitials:
        type: string
        example: L.
        x-nullable: true
        title: Middle Initials
      lastName:
        type: string
        title: Last Name
      telephone:
        type: string
        format: telephone
        pattern: '^[2-9]\d{2}-\d{3}-\d{4}$'
        example: 212-555-5555
      transportationOfficeId:
        type: string
        format: uuid
        example: 'c56a4180-65aa-42ec-a945-5fd21dec0538'
      roles:
        type: array
        items:
          $ref: '#/definitions/OfficeUserRole'
      privileges:
        type: array
        items:
          $ref: '#/definitions/OfficeUserPrivilege'
  OfficeUserUpdate:
    type: object
    properties:
      firstName:
        type: string
        title: First Name
        x-nullable: true
      middleInitials:
        type: string
        title: Middle Initials
        example: Q.
        x-nullable: true
      lastName:
        type: string
        title: Last Name
        x-nullable: true
      telephone:
        type: string
        format: telephone
        pattern: '^[2-9]\d{2}-\d{3}-\d{4}$'
        example: 212-555-5555
        x-nullable: true
      active:
        type: boolean
        x-nullable: true
      roles:
        type: array
        items:
          $ref: '#/definitions/OfficeUserRole'
      transportationOfficeId:
        type: string
        format: uuid
        example: 'c56a4180-65aa-42ec-a945-5fd21dec0538'
      privileges:
        type: array
        items:
          $ref: '#/definitions/OfficeUserPrivilege'
  OfficeUserRole:
    type: object
    properties:
      name:
        type: string
        example: 'Transportation Ordering Officer'
        x-nullable: true
        title: name
      roleType:
        type: string
        example: 'transportation_ordering_officer'
        x-nullable: true
        title: roleType
  OfficeUserPrivilege:
    type: object
    properties:
      name:
        type: string
        example: 'Supervisor'
        x-nullable: true
        title: name
      privilegeType:
        type: string
        example: 'supervisor'
        x-nullable: true
        title: privilegeType
  OfficeUsers:
    type: array
    items:
      $ref: '#/definitions/OfficeUser'
  Organization:
    type: object
    required:
      - id
      - name
      - createdAt
      - updatedAt
    properties:
      id:
        type: string
        format: uuid
        example: c56a4180-65aa-42ec-a945-5fd21dec0538
      name:
        type: string
        title: Name
      email:
        type: string
        format: x-email
        pattern: '^[a-zA-Z0-9._%+-]+@[a-zA-Z0-9.-]+\.[a-zA-Z]{2,}$'
        x-nullable: true
      telephone:
        type: string
        format: telephone
        pattern: '^[2-9]\d{2}-\d{3}-\d{4}$'
        x-nullable: true
      createdAt:
        type: string
        format: date-time
        title: Created at
        readOnly: true
      updatedAt:
        type: string
        format: date-time
        title: Updated at
        readOnly: true
  Organizations:
    type: array
    items:
      $ref: '#/definitions/Organization'
  Role:
    type: object
    properties:
      id:
        type: string
        format: uuid
        example: c56a4180-65aa-42ec-a945-5fd21dec0538
      roleType:
        type: string
        example: customer
      roleName:
        type: string
        example: Transportation Ordering Officer
      createdAt:
        type: string
        format: date-time
        readOnly: true
      updatedAt:
        type: string
        format: date-time
        readOnly: true
    required:
      - id
      - roleType
      - roleName
      - createdAt
      - updatedAt
  Privilege:
    type: object
    properties:
      id:
        type: string
        format: uuid
        example: c56a4780-65aa-42ec-a945-5fd87dec0538
      privilegeType:
        type: string
        example: supervisor
      privilegeName:
        type: string
        example: Supervisor
      createdAt:
        type: string
        format: date-time
        readOnly: true
      updatedAt:
        type: string
        format: date-time
        readOnly: true
  ServiceMember:
    type: object
    properties:
      id:
        type: string
        format: uuid
        example: c56a4180-65aa-42ec-a945-5fd21dec0538
        readOnly: true
      userId:
        type: string
        format: uuid
        example: c56a4180-65aa-42ec-a945-5fd21dec0538
        readOnly: true
      firstName:
        type: string
        title: First Name
        x-nullable: true
      middleName:
        type: string
        title: Middle Name
        x-nullable: true
      lastName:
        type: string
        title: Last Name
        x-nullable: true
  TransportationOffice:
    type: object
    properties:
      id:
        type: string
        format: uuid
        example: c56a4180-65aa-42ec-a945-5fd21dec0538
      name:
        type: string
        example: Fort Bragg North Station
      address:
        $ref: '#/definitions/Address'
      phoneLines:
        type: array
        items:
          type: string
          format: telephone
          pattern: '^[2-9]\d{2}-\d{3}-\d{4}$'
          example: 212-555-5555
      gbloc:
        type: string
        pattern: '^[A-Z]{4}$'
        example: JENQ
      latitude:
        type: number
        format: float
        example: 29.382973
      longitude:
        type: number
        format: float
        example: -98.62759
      createdAt:
        type: string
        format: date-time
        readOnly: true
      updatedAt:
        type: string
        format: date-time
        readOnly: true
    required:
      - id
      - name
      - address
      - createdAt
      - updatedAt
  TransportationOffices:
    type: array
    items:
      $ref: '#/definitions/TransportationOffice'
  Upload:
    type: object
    properties:
      createdAt:
        type: string
        format: date-time
        title: Created at
        readOnly: true
      filename:
        type: string
      size:
        type: integer
        title: Size in Bytes
      contentType:
        type: string
        enum:
          - application/pdf
          - image/jpeg
          - image/png
  UploadInformation:
    type: object
    properties:
      id:
        type: string
        format: uuid
        example: c56a4180-65aa-42ec-a945-5fd21dec0538
      moveLocator:
        type: string
        example: '12432'
        x-nullable: true
      upload:
        $ref: '#/definitions/Upload'
      serviceMemberId:
        type: string
        format: uuid
        example: c56a4180-65aa-42ec-a945-5fd21dec0538
        x-nullable: true
      serviceMemberFirstName:
        type: string
        x-nullable: true
      serviceMemberLastName:
        type: string
        x-nullable: true
      serviceMemberPhone:
        type: string
        x-nullable: true
      serviceMemberEmail:
        type: string
        x-nullable: true
      officeUserId:
        type: string
        format: uuid
        example: c56a4180-65aa-42ec-a945-5fd21dec0538
        x-nullable: true
      officeUserFirstName:
        type: string
        x-nullable: true
      officeUserLastName:
        type: string
        x-nullable: true
      officeUserPhone:
        type: string
        x-nullable: true
      officeUserEmail:
        type: string
        x-nullable: true
  User:
    type: object
    properties:
      id:
        type: string
        format: uuid
        example: c56a4180-65aa-42ec-a945-5fd21dec0538
      oktaEmail:
        type: string
        format: x-email
        pattern: '^[a-zA-Z0-9._%+-]+@[a-zA-Z0-9.-]+\.[a-zA-Z]{2,}$'
      active:
        type: boolean
      createdAt:
        type: string
        format: date-time
        readOnly: true
      updatedAt:
        type: string
        format: date-time
        readOnly: true
      currentAdminSessionId:
        type: string
        example: WiPgsPj-jPySR1d0dpmvIZ-HvZqemjmaQWxGQ6B8K_w
      currentMilSessionId:
        type: string
        example: WiPgsPj-jPySR1d0dpmvIZ-HvZqemjmaQWxGQ6B8K_w
      currentOfficeSessionId:
        type: string
        example: WiPgsPj-jPySR1d0dpmvIZ-HvZqemjmaQWxGQ6B8K_w
    required:
      - oktaEmail
      - active
      - createdAt
      - updatedAt
      - currentAdminSessionId
      - currentMilSessionId
      - currentOfficeSessionId
  Users:
    type: array
    items:
      $ref: '#/definitions/User'
  UserUpdate:
    type: object
    properties:
      revokeAdminSession:
        type: boolean
        x-nullable: true
      revokeOfficeSession:
        type: boolean
        x-nullable: true
      revokeMilSession:
        type: boolean
        x-nullable: true
      active:
        type: boolean
        x-nullable: true

  ValidationError:
    allOf:
      - $ref: '#/definitions/ClientError'
      - type: object
    properties:
      invalidFields:
        type: object
        additionalProperties:
          type: string
    required:
      - invalidFields
  WebhookSubscription:
    type: object
    description: >-
      Represents subscribers who expect certain notifications to be pushed to their servers.
      Used for the Prime and Prime-related events specifically.
    properties:
      id:
        type: string
        format: uuid
        example: c56a4180-65aa-42ec-a945-5fd21dec0538
        readOnly: true
      subscriberId:
        type: string
        format: uuid
        example: d494f114-05a2-4b39-840c-3d33243b7e29
        description: Unique identifier for the subscriber
        x-nullable: true
      status:
        $ref: '#/definitions/WebhookSubscriptionStatus'
      callbackUrl:
        type: string
        description: The URL to which the notifications for this subscription will be pushed to.
        x-nullable: true
      severity:
        type: integer
        minimum: 0
        x-nullable: true
      eventKey:
        type: string
        description: >-
          A string used to represent which events this subscriber expects to be notified about.
          Corresponds to the possible event_key values in webhook_notifications.
        x-nullable: true
      createdAt:
        type: string
        format: date-time
        readOnly: true
      updatedAt:
        type: string
        format: date-time
        readOnly: true
      eTag:
        type: string
        readOnly: true
  WebhookSubscriptions:
    type: array
    items:
      $ref: '#/definitions/WebhookSubscription'
  WebhookSubscriptionStatus:
    type: string
    title: Webhook subscription status
    x-nullable: true
    enum:
      - ACTIVE
      - FAILING
      - DISABLED
    x-display-value:
      ACTIVE: Active
      FAILING: Failing
      DISABLED: Disabled
paths:
  /requested-office-users:
    get:
      produces:
        - application/json
      summary: List of Office Users Requesting Accounts
      description:
        $ref: paths/office-users/get/description.md
      operationId: indexRequestedOfficeUsers
      tags:
<<<<<<< HEAD
        - Requested office users
=======
        - Requested Office users
>>>>>>> a7f0a82d
      parameters:
        - in: query
          name: filter
          type: string
        - in: query
          name: page
          type: integer
        - in: query
          name: perPage
          type: integer
        - in: query
          name: sort
          type: string
        - in: query
          name: order
          type: boolean
      responses:
        '200':
          description: success
          headers:
            Content-Range:
              type: string
              description: Used for pagination
          schema:
            $ref: '#/definitions/OfficeUsers'
        '400':
          description: invalid request
        '401':
          description: request requires user authentication
        '404':
          description: Office User not found
        '500':
          description: server error
<<<<<<< HEAD
  /requested-office-users/{officeUserId}:
    get:
      produces:
        - application/json
      summary: Get a Requested Office User
      description: Retrieving a single office user in any status
      operationId: getRequestedOfficeUser
      tags:
        - Requested office users
      parameters:
        - in: path
          name: officeUserId
          type: string
          format: uuid
          required: true
      responses:
        '200':
          description: success
          schema:
            $ref: '#/definitions/OfficeUser'
        '400':
          description: invalid request
        '401':
          description: request requires user authentication
        '404':
          description: Office User not found
        '500':
          description: server error
=======
>>>>>>> a7f0a82d
  /office-users:
    get:
      produces:
        - application/json
      summary: List of Office Users
      description:
        $ref: paths/office-users/get/description.md
      operationId: indexOfficeUsers
      tags:
        - Office users
      parameters:
        - in: query
          name: filter
          type: string
        - in: query
          name: page
          type: integer
        - in: query
          name: perPage
          type: integer
        - in: query
          name: sort
          type: string
        - in: query
          name: order
          type: boolean
      responses:
        '200':
          description: success
          headers:
            Content-Range:
              type: string
              description: Used for pagination
          schema:
            $ref: '#/definitions/OfficeUsers'
        '400':
          description: invalid request
        '401':
          description: request requires user authentication
        '404':
          description: Office User not found
        '500':
          description: server error
    post:
      consumes:
        - application/json
      produces:
        - application/json
      summary: Create an Office User
      description:
        $ref: paths/office-users/post/description.md
      operationId: createOfficeUser
      tags:
        - Office users
      parameters:
        - in: body
          name: officeUser
          description: Office User information
          schema:
            $ref: '#/definitions/OfficeUserCreate'
      responses:
        '201':
          description: Successfully created Office User
          schema:
            $ref: '#/definitions/OfficeUser'
        '422':
          description: validation error
          schema:
            $ref: '#/definitions/ValidationError'
        '500':
          description: internal server error
  /office-users/{officeUserId}:
    get:
      produces:
        - application/json
      summary: Get an Office User
      description:
        $ref: paths/office-users/{officeUserId}/get/description.md
      operationId: getOfficeUser
      tags:
        - Office users
      parameters:
        - in: path
          name: officeUserId
          type: string
          format: uuid
          required: true
      responses:
        '200':
          description: success
          schema:
            $ref: '#/definitions/OfficeUser'
        '400':
          description: invalid request
        '401':
          description: request requires user authentication
        '404':
          description: Office User not found
        '500':
          description: server error
    patch:
      consumes:
        - application/json
      produces:
        - application/json
      summary: Updates an Office User
      description:
        $ref: paths/office-users/{officeUserId}/patch/description.md
      operationId: updateOfficeUser
      tags:
        - Office users
      parameters:
        - in: path
          name: officeUserId
          type: string
          format: uuid
          required: true
        - in: body
          name: officeUser
          description: Office User information
          required: true
          schema:
            $ref: '#/definitions/OfficeUserUpdate'
      responses:
        '200':
          description: Successfully updated Office User
          schema:
            $ref: '#/definitions/OfficeUser'
        '400':
          description: Invalid Request
        '401':
          description: Must be authenticated to use this end point
        '403':
          description: Not authorized to update an Office User
        '500':
          description: Server error
  /admin-users:
    get:
      produces:
        - application/json
      summary: List Admin Users
      description:
        $ref: paths/admin-users/get/description.md
      operationId: indexAdminUsers
      tags:
        - Admin users
      parameters:
        - in: query
          name: filter
          type: array
          items:
            type: string
        - in: query
          name: page
          type: integer
        - in: query
          name: perPage
          type: integer
        - in: query
          name: sort
          type: string
        - in: query
          name: order
          type: boolean
      responses:
        '200':
          description: success
          headers:
            Content-Range:
              type: string
              description: Used for pagination
          schema:
            $ref: '#/definitions/AdminUsers'
        '400':
          description: invalid request
        '401':
          description: request requires user authentication
        '404':
          description: Admin Users not found
        '500':
          description: server error
    post:
      consumes:
        - application/json
      produces:
        - application/json
      summary: Create an Admin User
      description:
        $ref: paths/admin-users/post/description.md
      operationId: createAdminUser
      tags:
        - Admin users
      parameters:
        - in: body
          name: adminUser
          description: Admin User information
          schema:
            $ref: '#/definitions/AdminUserCreate'
      responses:
        '201':
          description: Successfully created Admin User
          schema:
            $ref: '#/definitions/AdminUser'
        '400':
          description: Invalid Request
        '401':
          description: Must be authenticated to use this end point
        '403':
          description: Not authorized to create an Admin User
        '500':
          description: Server error
  /admin-users/{adminUserId}:
    get:
      produces:
        - application/json
      summary: Fetch a specific Admin User
      description:
        $ref: paths/admin-users/{adminUserId}/get/description.md
      operationId: getAdminUser
      tags:
        - Admin users
      parameters:
        - in: path
          name: adminUserId
          type: string
          format: uuid
          required: true
      responses:
        '200':
          description: success
          schema:
            $ref: '#/definitions/AdminUser'
        '400':
          description: invalid request
        '401':
          description: request requires user authentication
        '404':
          description: Admin User not found
        '500':
          description: server error
    patch:
      consumes:
        - application/json
      produces:
        - application/json
      summary: Updates an Admin User
      description:
        $ref: paths/admin-users/{adminUserId}/patch/description.md
      operationId: updateAdminUser
      tags:
        - Admin users
      parameters:
        - in: path
          name: adminUserId
          type: string
          format: uuid
          required: true
        - in: body
          name: adminUser
          description: Admin User information
          required: true
          schema:
            $ref: '#/definitions/AdminUserUpdate'
      responses:
        '200':
          description: Successfully updated Admin User
          schema:
            $ref: '#/definitions/AdminUser'
        '400':
          description: Invalid Request
        '401':
          description: Must be authenticated to use this end point
        '403':
          description: Not authorized to update an Admin User
        '500':
          description: Server error
  /client-certificates:
    get:
      produces:
        - application/json
      summary: List client certificates
      description:
        $ref: paths/client-certificates/get/description.md
      operationId: indexClientCertificates
      tags:
        - Client certificates
      parameters:
        - in: query
          name: filter
          type: string
        - in: query
          name: page
          type: integer
        - in: query
          name: perPage
          type: integer
        - in: query
          name: sort
          type: string
        - in: query
          name: order
          type: boolean
      responses:
        '200':
          description: success
          headers:
            Content-Range:
              type: string
              description: Used for pagination
          schema:
            $ref: '#/definitions/ClientCertificates'
        '400':
          description: invalid request
        '401':
          description: request requires user authentication
        '404':
          description: office not found
        '500':
          description: server error
    post:
      consumes:
        - application/json
      produces:
        - application/json
      summary: create a client cert
      description:
        $ref: paths/client-certificates/post/description.md
      operationId: createClientCertificate
      tags:
        - Client certificates
      parameters:
        - in: body
          name: clientCertificate
          description: client cert information
          schema:
            $ref: '#/definitions/ClientCertificateCreate'
      responses:
        201:
          description: Successfully created client certificate
          schema:
            $ref: '#/definitions/ClientCertificate'
        400:
          description: Invalid Request
        401:
          description: Must be authenticated to use this end point
        403:
          description: Not authorized to create a client certificate
        500:
          description: Server error
  /client-certificates/{clientCertificateId}:
    get:
      produces:
        - application/json
      summary: Get a client certificate
      description:
        $ref: paths/client-certificates/{clientCertificateId}/get/description.md
      operationId: getClientCertificate
      tags:
        - Client certificates
      parameters:
        - in: path
          name: clientCertificateId
          type: string
          format: uuid
          required: true
      responses:
        200:
          description: success
          schema:
            $ref: '#/definitions/ClientCertificate'
        400:
          description: invalid request
        401:
          description: request requires user authentication
        404:
          description: id not found
        500:
          description: server error
    patch:
      consumes:
        - application/json
      produces:
        - application/json
      summary: Updates a client certificate
      description:
        $ref: paths/client-certificates/{clientCertificateId}/patch/description.md
      operationId: updateClientCertificate
      tags:
        - Client certificates
      parameters:
        - in: path
          name: clientCertificateId
          type: string
          format: uuid
          required: true
        - in: body
          name: clientCertificate
          description: client cert information
          required: true
          schema:
            $ref: '#/definitions/ClientCertificateUpdate'
      responses:
        200:
          description: Successfully updated Client Certificate
          schema:
            $ref: '#/definitions/ClientCertificate'
        400:
          description: Invalid Request
        401:
          description: Must be authenticated to use this end point
        403:
          description: Not authorized to update a client certificate
        500:
          description: Server error
    delete:
      consumes:
        - application/json
      produces:
        - application/json
      summary: removes a client certificate
      description:
        $ref: paths/client-certificates/{clientCertificateId}/delete/description.md
      operationId: removeClientCertificate
      tags:
        - Client certificates
      parameters:
        - in: path
          name: clientCertificateId
          type: string
          format: uuid
          required: true
      responses:
        200:
          description: Successfully removed Client Certificate
          schema:
            $ref: '#/definitions/ClientCertificate'
        400:
          description: Invalid Request
        401:
          description: Must be authenticated to use this end point
        403:
          description: Not authorized to remove a client certificate
        500:
          description: Server error
  /offices:
    get:
      produces:
        - application/json
      summary: List Transportation Offices
      description:
        $ref: paths/offices/get/description.md
      operationId: indexOffices
      tags:
        - Transportation offices
      parameters:
        - in: query
          name: filter
          type: string
        - in: query
          name: page
          type: integer
        - in: query
          name: perPage
          type: integer
        - in: query
          name: sort
          type: string
        - in: query
          name: order
          type: boolean
      responses:
        '200':
          description: success
          headers:
            Content-Range:
              type: string
              description: Used for pagination
          schema:
            $ref: '#/definitions/TransportationOffices'
        '400':
          description: invalid request
        '401':
          description: request requires user authentication
        '404':
          description: Transportation Office not found
        '500':
          description: server error
  /electronic-orders:
    get:
      produces:
        - application/json
      summary: List Electronic Orders
      description:
        $ref: paths/electronic-orders/get/description.md
      operationId: indexElectronicOrders
      tags:
        - Electronic orders
      parameters:
        - in: query
          name: filter
          type: array
          items:
            type: string
        - in: query
          name: page
          type: integer
        - in: query
          name: perPage
          type: integer
        - in: query
          name: sort
          type: string
        - in: query
          name: order
          type: boolean
      responses:
        '200':
          description: success
          headers:
            Content-Range:
              type: string
              description: Used for pagination
          schema:
            $ref: '#/definitions/ElectronicOrders'
        '400':
          description: invalid request
        '401':
          description: request requires user authentication
        '404':
          description: Electronic Order not found
        '500':
          description: server error
  /electronic-orders/totals:
    get:
      produces:
        - application/json
      summary: Get total counts for the orders stored in MilMove
      description:
        $ref: paths/electronic-orders/totals/get/description.md
      operationId: getElectronicOrdersTotals
      tags:
        - Electronic orders
      parameters:
        - in: query
          name: filter
          type: array
          items:
            type: string
        - in: query
          name: andFilter
          type: array
          items:
            type: string
      responses:
        '200':
          description: success
          schema:
            $ref: '#/definitions/ElectronicOrdersTotals'
        '400':
          description: invalid request
        '401':
          description: request requires user authentication
        '404':
          description: Total count for Electronic Orders not found
        '500':
          description: server error
  /uploads/{uploadId}:
    get:
      produces:
        - application/json
      summary: Get information about an Upload
      description:
        $ref: paths/uploads/{uploadId}/get/description.md
      operationId: getUpload
      tags:
        - Uploads
      parameters:
        - in: path
          name: uploadId
          type: string
          format: uuid
          required: true
      responses:
        '200':
          description: success
          schema:
            $ref: '#/definitions/UploadInformation'
        '400':
          description: invalid request
        '401':
          description: request requires user authentication
        '404':
          description: Upload not found
        '500':
          description: server error
  /organizations:
    get:
      produces:
        - application/json
      summary: List Organizations
      description:
        $ref: paths/organizations/get/description.md
      operationId: indexOrganizations
      tags:
        - Organizations
      parameters:
        - in: query
          name: filter
          type: array
          items:
            type: string
        - in: query
          name: page
          type: integer
        - in: query
          name: perPage
          type: integer
        - in: query
          name: sort
          type: string
        - in: query
          name: order
          type: boolean
      responses:
        '200':
          description: success
          headers:
            Content-Range:
              type: string
              description: Used for pagination
          schema:
            $ref: '#/definitions/Organizations'
        '400':
          description: invalid request
        '401':
          description: request requires user authentication
        '404':
          description: Organizations not found
        '500':
          description: server error
  /notifications:
    get:
      produces:
        - application/json
      summary: List Notifications
      description:
        $ref: paths/notifications/get/description.md
      operationId: indexNotifications
      tags:
        - Notifications
      parameters:
        - in: query
          name: filter
          type: string
        - in: query
          name: page
          type: integer
        - in: query
          name: perPage
          type: integer
        - in: query
          name: sort
          type: string
        - in: query
          name: order
          type: boolean
      responses:
        '200':
          description: success
          headers:
            Content-Range:
              type: string
              description: Used for pagination
          schema:
            $ref: '#/definitions/Notifications'
        '400':
          description: invalid request
        '401':
          description: request requires user authentication
        '404':
          description: Notifications not found
        '500':
          description: server error
  /moves:
    get:
      produces:
        - application/json
      summary: List Moves
      description:
        $ref: paths/moves/get/description.md
      operationId: indexMoves
      tags:
        - Moves
      parameters:
        - in: query
          name: filter
          type: string
        - in: query
          name: page
          type: integer
        - in: query
          name: perPage
          type: integer
        - in: query
          name: sort
          type: string
        - in: query
          name: order
          type: boolean
      responses:
        '200':
          description: success
          headers:
            Content-Range:
              type: string
              description: Used for pagination
          schema:
            $ref: '#/definitions/Moves'
        '400':
          description: invalid request
        '401':
          description: request requires user authentication
        '404':
          description: Moves not found
        '500':
          description: server error
  /moves/{moveID}:
    get:
      produces:
        - application/json
      summary: Get information about a Move
      description:
        $ref: paths/moves/{moveID}/get/description.md
      operationId: getMove
      tags:
        - Moves
      parameters:
        - in: path
          name: moveID
          type: string
          format: uuid
          required: true
      responses:
        '200':
          description: Success
          schema:
            $ref: '#/definitions/Move'
        '400':
          description: Invalid request
        '401':
          description: Must be authenticated to use this endpoint
        '404':
          description: Move not found
        '500':
          description: Server error
    patch:
      consumes:
        - application/json
      produces:
        - application/json
      summary: Toggle Move visibility
      description:
        $ref: paths/moves/{moveID}/patch/description.md
      operationId: updateMove
      tags:
        - Moves
      parameters:
        - in: path
          name: moveID
          type: string
          format: uuid
          required: true
        - in: body
          name: Move
          description: Move information
          required: true
          schema:
            $ref: '#/definitions/MoveUpdate'
      responses:
        '200':
          description: Successfully updated the Move
          schema:
            $ref: '#/definitions/Move'
        '400':
          description: Invalid request
        '401':
          description: Must be authenticated to use this endpoint
        '403':
          description: Not authorized to update this Move
        '404':
          description: Move not found
        '422':
          description: Invalid input
        '500':
          description: Server error
  /users:
    get:
      produces:
        - application/json
      summary: List Users
      description:
        $ref: paths/users/get/description.md
      operationId: indexUsers
      tags:
        - Users
      parameters:
        - in: query
          name: filter
          type: string
        - in: query
          name: page
          type: integer
        - in: query
          name: perPage
          type: integer
        - in: query
          name: sort
          type: string
        - in: query
          name: order
          type: boolean
      responses:
        '200':
          description: success
          headers:
            Content-Range:
              type: string
              description: Used for pagination
          schema:
            $ref: '#/definitions/Users'
        '400':
          description: invalid request
        '401':
          description: request requires user authentication
        '404':
          description: Users not found
        '500':
          description: server error
  /users/{userId}:
    get:
      produces:
        - application/json
      summary: Get information about a User
      description:
        $ref: paths/users/{userId}/get/description.md
      operationId: getUser
      tags:
        - Users
      parameters:
        - in: path
          name: userId
          type: string
          format: uuid
          required: true
      responses:
        '200':
          description: success
          schema:
            $ref: '#/definitions/User'
        '400':
          description: invalid request
        '401':
          description: request requires user authentication
        '404':
          description: User not found
        '500':
          description: server error
    patch:
      consumes:
        - application/json
      produces:
        - application/json
      summary: Update a User's session or active status
      description:
        $ref: paths/users/{userId}/patch/description.md
      operationId: updateUser
      tags:
        - Users
      parameters:
        - in: path
          name: userId
          type: string
          format: uuid
          required: true
        - in: body
          name: User
          description: User information
          required: true
          schema:
            $ref: '#/definitions/UserUpdate'
      responses:
        '200':
          description: Successfully updated User
          schema:
            $ref: '#/definitions/User'
        '400':
          description: Invalid Request
        '401':
          description: Must be authenticated to use this end point
        '403':
          description: Not authorized to update this User
        '404':
          description: Not found
        '422':
          description: Validation error
          schema:
            $ref: '#/definitions/ValidationError'
        '500':
          description: Server error
  /webhook-subscriptions:
    get:
      produces:
        - application/json
      summary: Lists Webhook Subscriptions
      description:
        $ref: paths/webhook-subscriptions/get/description.md
      operationId: indexWebhookSubscriptions
      tags:
        - Webhook subscriptions
      parameters:
        - in: query
          name: filter
          type: string
        - in: query
          name: page
          type: integer
        - in: query
          name: perPage
          type: integer
        - in: query
          name: sort
          type: string
        - in: query
          name: order
          type: boolean
      responses:
        '200':
          description: success
          headers:
            Content-Range:
              type: string
              description: Used for pagination
          schema:
            $ref: '#/definitions/WebhookSubscriptions'
        '400':
          description: Invalid request
        '401':
          description: Not authenticated for this endpoint
        '404':
          description: Webhook Subscriptions not found
        '500':
          description: Server error
    post:
      consumes:
        - application/json
      produces:
        - application/json
      summary: Create a Webhook Subscription
      description:
        $ref: paths/webhook-subscriptions/post/description.md
      operationId: createWebhookSubscription
      tags:
        - Webhook subscriptions
      parameters:
        - in: body
          name: webhookSubscription
          description: Webhook subscription information
          schema:
            $ref: '#/definitions/CreateWebhookSubscription'
      responses:
        '201':
          description: Successfully created Webhook Subscription
          schema:
            $ref: '#/definitions/WebhookSubscription'
        '400':
          description: Invalid Request
        '401':
          description: Must be authenticated to use this end point
        '403':
          description: Not authorized to create a Webhook Subscription
        '500':
          description: Server error
  /webhook-subscriptions/{webhookSubscriptionId}:
    get:
      produces:
        - application/json
      summary: Get information about a Webhook Subscription
      description:
        $ref: paths/webhook-subscriptions/{webhookSubscriptionId}/get/description.md
      operationId: getWebhookSubscription
      tags:
        - Webhook subscriptions
      parameters:
        - in: path
          name: webhookSubscriptionId
          type: string
          format: uuid
          required: true
      responses:
        '200':
          description: success
          schema:
            $ref: '#/definitions/WebhookSubscription'
        '400':
          description: invalid request
        '401':
          description: request requires user authentication
        '404':
          description: Webhook Subscription not found
        '500':
          description: server error
    patch:
      consumes:
        - application/json
      produces:
        - application/json
      summary: Update a Webhook Subscription
      description:
        $ref: paths/webhook-subscriptions/{webhookSubscriptionId}/patch/description.md
      operationId: updateWebhookSubscription
      tags:
        - Webhook subscriptions
      parameters:
        - in: path
          name: webhookSubscriptionId
          type: string
          format: uuid
          required: true
        - in: body
          name: WebhookSubscription
          description: Webhook Subscription information
          required: true
          schema:
            $ref: '#/definitions/WebhookSubscription'
        - in: header
          name: If-Match
          type: string
          required: true
          description: >
            Optimistic locking is implemented via the `If-Match` header. If the ETag header does not match
            the value of the resource on the server, the server rejects the change with a `412 Precondition Failed` error.
      responses:
        '200':
          description: Successfully updated Webhook Subscription
          schema:
            $ref: '#/definitions/WebhookSubscription'
        '400':
          description: Invalid Request
        '401':
          description: Must be authenticated to use this end point
        '403':
          description: Not authorized to update this Webhook Subscription
        '404':
          description: Webhook Subscription not found
        '412':
          description: Precondition failed
        '422':
          description: Validation error
          schema:
            $ref: '#/definitions/ValidationError'
        '500':
          description: Server error<|MERGE_RESOLUTION|>--- conflicted
+++ resolved
@@ -658,13 +658,10 @@
           - APPROVED
           - REQUESTED
           - REJECTED
-<<<<<<< HEAD
-=======
       privileges:
         type: array
         items:
           $ref: '#/definitions/Privilege'
->>>>>>> a7f0a82d
       createdAt:
         type: string
         format: date-time
@@ -1157,11 +1154,7 @@
         $ref: paths/office-users/get/description.md
       operationId: indexRequestedOfficeUsers
       tags:
-<<<<<<< HEAD
         - Requested office users
-=======
-        - Requested Office users
->>>>>>> a7f0a82d
       parameters:
         - in: query
           name: filter
@@ -1195,7 +1188,6 @@
           description: Office User not found
         '500':
           description: server error
-<<<<<<< HEAD
   /requested-office-users/{officeUserId}:
     get:
       produces:
@@ -1224,8 +1216,6 @@
           description: Office User not found
         '500':
           description: server error
-=======
->>>>>>> a7f0a82d
   /office-users:
     get:
       produces:
