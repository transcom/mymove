--- conflicted
+++ resolved
@@ -8,12 +8,9 @@
   - INTERNATIONAL_HHG
   - INTERNATIONAL_UB
   - PPM
-<<<<<<< HEAD
   - BOAT_HAUL_AWAY
   - BOAT_TOW_AWAY
-=======
   - Mobile_Home
->>>>>>> 4a27f188
 x-display-value:
   HHG: HHG
   INTERNATIONAL_HHG: International HHG
@@ -21,9 +18,4 @@
   HHG_INTO_NTS_DOMESTIC: NTS
   HHG_OUTOF_NTS_DOMESTIC: NTS Release
   PPM: PPM
-<<<<<<< HEAD
-  BOAT_HAUL_AWAY: Boat Haul-Away
-  BOAT_TOW_AWAY: Boat Tow-Away
-=======
-  Mobile_Home: Mobile Home
->>>>>>> 4a27f188
+  Mobile_Home: Mobile Home