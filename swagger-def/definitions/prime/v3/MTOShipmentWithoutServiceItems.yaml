type: object
properties:
  id:
    description: The ID of the shipment.
    example: 1f2270c7-7166-40ae-981e-b200ebdf3054
    format: uuid
    type: string
    readOnly: true
  moveTaskOrderID:
    description: The ID of the move for this shipment.
    example: 1f2270c7-7166-40ae-981e-b200ebdf3054
    format: uuid
    type: string
    readOnly: true
  approvedDate:
    description: The date when the Task Ordering Officer first approved this shipment for the move.
    format: date
    type: string
    readOnly: true
    x-omitempty: false
    x-nullable: true
  requestedPickupDate:
    description: >
      The date the customer selects during onboarding as their preferred pickup date. Other dates, such as
      required delivery date and (outside MilMove) the pack date, are derived from this date.
    format: date
    type: string
    readOnly: true
    x-omitempty: false
    x-nullable: true
  requestedDeliveryDate:
    description: The customer's preferred delivery date.
    format: date
    type: string
    readOnly: true
    x-omitempty: false
    x-nullable: true
  scheduledPickupDate:
    description: The date the Prime contractor scheduled to pick up this shipment after consultation with the customer.
    format: date
    type: string
    x-omitempty: false
    x-nullable: true
  actualPickupDate:
    description: The date when the Prime contractor actually picked up the shipment. Updated after-the-fact.
    format: date
    type: string
    x-omitempty: false
    x-nullable: true
  firstAvailableDeliveryDate:
    description: >
      The date the Prime provides to the customer as the first possible delivery date so that they can plan their
      travel accordingly.
    format: date
    type: string
    x-omitempty: false
    x-nullable: true
  requiredDeliveryDate:
    description: >
      The latest date by which the Prime can deliver a customer's shipment without violating the contract. This is
      calculated based on weight, distance, and the scheduled pickup date. It cannot be modified.
    format: date
    type: string
    readOnly: true
    x-omitempty: false
    x-nullable: true
  scheduledDeliveryDate:
    description: The date the Prime contractor scheduled to deliver this shipment after consultation with the customer.
    format: date
    type: string
    x-omitempty: false
    x-nullable: true
  actualDeliveryDate:
    description: The date when the Prime contractor actually delivered the shipment. Updated after-the-fact.
    format: date
    type: string
    x-omitempty: false
    x-nullable: true
  primeEstimatedWeight:
    description: >
      The estimated weight of this shipment, determined by the movers during the pre-move survey.
      This value **can only be updated once.** If there was an issue with estimating the weight and a mistake was made,
      the Prime contracter will need to contact the TOO to change it.
    type: integer
    example: 4500
    minimum: 1
    x-nullable: true
  primeEstimatedWeightRecordedDate:
    description: The date when the Prime contractor recorded the shipment's estimated weight.
    format: date
    type: string
    readOnly: true
    x-omitempty: false
    x-nullable: true
  primeActualWeight:
    description: The actual weight of the shipment, provided after the Prime packs, picks up, and weighs a customer's shipment.
    type: integer
    example: 4500
    minimum: 1
    x-nullable: true
  ntsRecordedWeight:
    description: The previously recorded weight for the NTS Shipment. Used for NTS Release to know what the previous primeActualWeight or billable weight was.
    type: integer
    example: 4500
    x-nullable: true
    x-formatting: weight
  customerRemarks:
    description: |
      The customer can use the customer remarks field to inform the services counselor and the movers about any
      special circumstances for this shipment. Typical examples:
        * bulky or fragile items,
        * weapons,
        * access info for their address.

      Customer enters this information during onboarding. Optional field.
    type: string
    example: handle with care
    x-nullable: true
    readOnly: true
  counselorRemarks:
    description: |
      The counselor can use the counselor remarks field to inform the movers about any
      special circumstances for this shipment. Typical examples:
        * bulky or fragile items,
        * weapons,
        * access info for their address.

      Counselors enters this information when creating or editing an MTO Shipment. Optional field.
    type: string
    example: handle with care
    x-nullable: true
    readOnly: true
  actualProGearWeight:
    description: |
      The actual weight of any pro gear being shipped.
    type: integer
    x-nullable: true
    x-omitempty: false
  actualSpouseProGearWeight:
    description: |
      The actual weight of any spouse pro gear being shipped.
    type: integer
    x-nullable: true
    x-omitempty: false
  agents:
    $ref: '../MTOAgents.yaml'
  sitExtensions:
    $ref: '../../SITExtensions.yaml'
  reweigh:
    $ref: '../Reweigh.yaml'
  pickupAddress:
    description: >
      The address where the movers should pick up this shipment, entered by the customer during onboarding
      when they enter shipment details.
    allOf:
      - $ref: '../../Address.yaml'
  destinationAddress:
    description: |
      Where the movers should deliver this shipment. Often provided by the customer when they enter shipment details
      during onboarding, if they know their new address already.

      May be blank when entered by the customer, required when entered by the Prime. May not represent the true
      final destination due to the shipment being diverted or placed in SIT.
    allOf:
      - $ref: '../../Address.yaml'
  destinationType:
    $ref: '../../DestinationType.yaml'
  secondaryPickupAddress:
    $ref: '../../Address.yaml'
  secondaryDeliveryAddress:
    $ref: '../../Address.yaml'
  tertiaryPickupAddress:
    $ref: '../../Address.yaml'
  tertiaryDeliveryAddress:
    $ref: '../../Address.yaml'
  storageFacility:
    allOf:
      - x-nullable: true
      - $ref: '../../StorageFacility.yaml'
  shipmentType:
    $ref: 'MTOShipmentType.yaml'
  diversion:
    description: >
      This value indicates whether or not this shipment is part of a diversion.
      If yes, the shipment can be either the starting or ending segment of the diversion.
    type: boolean
  diversionReason:
    description: >
      The reason the TOO provided when requesting a diversion for this shipment.
    type: string
    x-nullable: true
    readOnly: true
  status:
    description: >
      The status of a shipment, indicating where it is in the TOO's approval process.
      Can only be updated by the contractor in special circumstances.
    type: string
    readOnly: true
    enum:
      - SUBMITTED
      - APPROVED
      - REJECTED
      - CANCELLATION_REQUESTED
      - CANCELED
      - DIVERSION_REQUESTED
  ppmShipment:
    $ref: 'PPMShipment.yaml'
  boatShipment:
    $ref: '../../BoatShipment.yaml'
  mobileHomeShipment:
    $ref: '../../MobileHome.yaml'
  deliveryAddressUpdate:
    $ref: '../../ShipmentAddressUpdate.yaml'
  eTag:
    description: A hash unique to this shipment that should be used as the "If-Match" header for any updates.
    type: string
    readOnly: true
  createdAt:
    format: date-time
    type: string
    readOnly: true
  updatedAt:
    format: date-time
    type: string
    readOnly: true
  pointOfContact:
    type: string
    description: >
      Email or ID of the person who will be contacted in the event of questions or concerns about this update.
      May be the person performing the update, or someone else working with the Prime contractor.
  originSitAuthEndDate:
    format: date
    type: string
    description: The SIT authorized end date for origin SIT.
    x-nullable: true
  destinationSitAuthEndDate:
    format: date
    type: string
    description: The SIT authorized end date for destination SIT.
    x-nullable: true
  marketCode:
    type: string
    enum:
      - 'd'
      - 'i'
    example: 'd'
    description: 'Single-letter designator for domestic (d) or international (i) shipments'
<<<<<<< HEAD
  originRateArea:
    $ref: 'RateArea.yaml'
  destinationRateArea:
    $ref: 'RateArea.yaml'
=======
  portOfDebarkation:
    $ref: '../../Port.yaml'
  portOfEmbarkation:
    $ref: '../../Port.yaml'
>>>>>>> 71d62d11
<|MERGE_RESOLUTION|>--- conflicted
+++ resolved
@@ -245,14 +245,11 @@
       - 'i'
     example: 'd'
     description: 'Single-letter designator for domestic (d) or international (i) shipments'
-<<<<<<< HEAD
-  originRateArea:
-    $ref: 'RateArea.yaml'
-  destinationRateArea:
-    $ref: 'RateArea.yaml'
-=======
   portOfDebarkation:
     $ref: '../../Port.yaml'
   portOfEmbarkation:
     $ref: '../../Port.yaml'
->>>>>>> 71d62d11
+  originRateArea:
+    $ref: 'RateArea.yaml'
+  destinationRateArea:
+    $ref: 'RateArea.yaml'