type: object
properties:
  id:
    description: The ID of the shipment.
    example: 1f2270c7-7166-40ae-981e-b200ebdf3054
    format: uuid
    type: string
    readOnly: true
  moveTaskOrderID:
    description: The ID of the move for this shipment.
    example: 1f2270c7-7166-40ae-981e-b200ebdf3054
    format: uuid
    type: string
    readOnly: true
  approvedDate:
    description: The date when the Task Ordering Officer first approved this shipment for the move.
    format: date
    type: string
    readOnly: true
    x-omitempty: false
    x-nullable: true
  requestedPickupDate:
    description: >
      The date the customer selects during onboarding as their preferred pickup date. Other dates, such as
      required delivery date and (outside MilMove) the pack date, are derived from this date.
    format: date
    type: string
    readOnly: true
    x-omitempty: false
    x-nullable: true
  requestedDeliveryDate:
    description: The customer's preferred delivery date.
    format: date
    type: string
    readOnly: true
    x-omitempty: false
    x-nullable: true
  scheduledPickupDate:
    description: The date the Prime contractor scheduled to pick up this shipment after consultation with the customer.
    format: date
    type: string
    x-omitempty: false
    x-nullable: true
  actualPickupDate:
    description: The date when the Prime contractor actually picked up the shipment. Updated after-the-fact.
    format: date
    type: string
    x-omitempty: false
    x-nullable: true
  firstAvailableDeliveryDate:
    description: >
      The date the Prime provides to the customer as the first possible delivery date so that they can plan their
      travel accordingly.
    format: date
    type: string
    x-omitempty: false
    x-nullable: true
  requiredDeliveryDate:
    description: >
      The latest date by which the Prime can deliver a customer's shipment without violating the contract. This is
      calculated based on weight, distance, and the scheduled pickup date. It cannot be modified.
    format: date
    type: string
    readOnly: true
    x-omitempty: false
    x-nullable: true
  scheduledDeliveryDate:
    description: The date the Prime contractor scheduled to deliver this shipment after consultation with the customer.
    format: date
    type: string
    x-omitempty: false
    x-nullable: true
  actualDeliveryDate:
    description: The date when the Prime contractor actually delivered the shipment. Updated after-the-fact.
    format: date
    type: string
    x-omitempty: false
    x-nullable: true
  primeEstimatedWeight:
    description: >
      The estimated weight of this shipment, determined by the movers during the pre-move survey.
      This value **can only be updated once.** If there was an issue with estimating the weight and a mistake was made,
      the Prime contracter will need to contact the TOO to change it.
    type: integer
    example: 4500
    minimum: 1
    x-nullable: true
  primeEstimatedWeightRecordedDate:
    description: The date when the Prime contractor recorded the shipment's estimated weight.
    format: date
    type: string
    readOnly: true
    x-omitempty: false
    x-nullable: true
  primeActualWeight:
    description: The actual weight of the shipment, provided after the Prime packs, picks up, and weighs a customer's shipment.
    type: integer
    example: 4500
    minimum: 1
    x-nullable: true
  ntsRecordedWeight:
    description: The previously recorded weight for the NTS Shipment. Used for NTS Release to know what the previous primeActualWeight or billable weight was.
    type: integer
    example: 4500
    x-nullable: true
    x-formatting: weight
  customerRemarks:
    description: |
      The customer can use the customer remarks field to inform the services counselor and the movers about any
      special circumstances for this shipment. Typical examples:
        * bulky or fragile items,
        * weapons,
        * access info for their address.

      Customer enters this information during onboarding. Optional field.
    type: string
    example: handle with care
    x-nullable: true
    readOnly: true
  counselorRemarks:
    description: |
      The counselor can use the counselor remarks field to inform the movers about any
      special circumstances for this shipment. Typical examples:
        * bulky or fragile items,
        * weapons,
        * access info for their address.

      Counselors enters this information when creating or editing an MTO Shipment. Optional field.
    type: string
    example: handle with care
    x-nullable: true
    readOnly: true
  actualProGearWeight:
    description: |
      The actual weight of any pro gear being shipped.
    type: integer
    x-nullable: true
    x-omitempty: false
  actualSpouseProGearWeight:
    description: |
      The actual weight of any spouse pro gear being shipped.
    type: integer
    x-nullable: true
    x-omitempty: false
  agents:
    $ref: '../MTOAgents.yaml'
  sitExtensions:
    $ref: '../../SITExtensions.yaml'
  reweigh:
    $ref: '../Reweigh.yaml'
  pickupAddress:
    description: >
      The address where the movers should pick up this shipment, entered by the customer during onboarding
      when they enter shipment details.
    allOf:
      - $ref: '../../Address.yaml'
  destinationAddress:
    description: |
      Where the movers should deliver this shipment. Often provided by the customer when they enter shipment details
      during onboarding, if they know their new address already.

      May be blank when entered by the customer, required when entered by the Prime. May not represent the true
      final destination due to the shipment being diverted or placed in SIT.
    allOf:
      - $ref: '../../Address.yaml'
  destinationType:
    $ref: '../../DestinationType.yaml'
  secondaryPickupAddress:
    $ref: '../../Address.yaml'
  secondaryDeliveryAddress:
    $ref: '../../Address.yaml'
  tertiaryPickupAddress:
    $ref: '../../Address.yaml'
  tertiaryDeliveryAddress:
    $ref: '../../Address.yaml'
  storageFacility:
    allOf:
      - x-nullable: true
      - $ref: '../../StorageFacility.yaml'
  shipmentType:
    $ref: 'MTOShipmentType.yaml'
  diversion:
    description: >
      This value indicates whether or not this shipment is part of a diversion.
      If yes, the shipment can be either the starting or ending segment of the diversion.
    type: boolean
  diversionReason:
    description: >
      The reason the TOO provided when requesting a diversion for this shipment.
    type: string
    x-nullable: true
    readOnly: true
  status:
    description: >
      The status of a shipment, indicating where it is in the TOO's approval process.
      Can only be updated by the contractor in special circumstances.
    type: string
    readOnly: true
    enum:
      - SUBMITTED
      - APPROVED
      - REJECTED
      - CANCELLATION_REQUESTED
      - CANCELED
      - DIVERSION_REQUESTED
  ppmShipment:
    $ref: 'PPMShipment.yaml'
  boatShipment:
    $ref: '../../BoatShipment.yaml'
<<<<<<< HEAD
=======
  mobileHomeShipment:
    $ref: '../../MobileHome.yaml'
>>>>>>> 276aa81d
  deliveryAddressUpdate:
    $ref: '../../ShipmentAddressUpdate.yaml'
  eTag:
    description: A hash unique to this shipment that should be used as the "If-Match" header for any updates.
    type: string
    readOnly: true
  createdAt:
    format: date-time
    type: string
    readOnly: true
  updatedAt:
    format: date-time
    type: string
    readOnly: true
  pointOfContact:
    type: string
    description: >
      Email or ID of the person who will be contacted in the event of questions or concerns about this update.
      May be the person performing the update, or someone else working with the Prime contractor.
  originSitAuthEndDate:
    format: date
    type: string
    description: The SIT authorized end date for origin SIT.
    x-nullable: true
  destinationSitAuthEndDate:
    format: date
    type: string
    description: The SIT authorized end date for destination SIT.
    x-nullable: true<|MERGE_RESOLUTION|>--- conflicted
+++ resolved
@@ -207,11 +207,8 @@
     $ref: 'PPMShipment.yaml'
   boatShipment:
     $ref: '../../BoatShipment.yaml'
-<<<<<<< HEAD
-=======
   mobileHomeShipment:
     $ref: '../../MobileHome.yaml'
->>>>>>> 276aa81d
   deliveryAddressUpdate:
     $ref: '../../ShipmentAddressUpdate.yaml'
   eTag:
