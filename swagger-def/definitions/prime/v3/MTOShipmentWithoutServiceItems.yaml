type: object
properties:
  id:
    description: The ID of the shipment.
    example: 1f2270c7-7166-40ae-981e-b200ebdf3054
    format: uuid
    type: string
    readOnly: true
  moveTaskOrderID:
    description: The ID of the move for this shipment.
    example: 1f2270c7-7166-40ae-981e-b200ebdf3054
    format: uuid
    type: string
    readOnly: true
  approvedDate:
    description: The date when the Task Ordering Officer first approved this shipment for the move.
    format: date
    type: string
    readOnly: true
    x-omitempty: false
    x-nullable: true
  requestedPickupDate:
    description: >
      The date the customer selects during onboarding as their preferred pickup date. Other dates, such as
      required delivery date and (outside MilMove) the pack date, are derived from this date.
    format: date
    type: string
    readOnly: true
    x-omitempty: false
    x-nullable: true
  requestedDeliveryDate:
    description: The customer's preferred delivery date.
    format: date
    type: string
    readOnly: true
    x-omitempty: false
    x-nullable: true
  scheduledPickupDate:
    description: The date the Prime contractor scheduled to pick up this shipment after consultation with the customer.
    format: date
    type: string
    x-omitempty: false
    x-nullable: true
  actualPickupDate:
    description: The date when the Prime contractor actually picked up the shipment. Updated after-the-fact.
    format: date
    type: string
    x-omitempty: false
    x-nullable: true
  firstAvailableDeliveryDate:
    description: >
      The date the Prime provides to the customer as the first possible delivery date so that they can plan their
      travel accordingly.
    format: date
    type: string
    x-omitempty: false
    x-nullable: true
  requiredDeliveryDate:
    description: >
      The latest date by which the Prime can deliver a customer's shipment without violating the contract. This is
      calculated based on weight, distance, and the scheduled pickup date. It cannot be modified.
    format: date
    type: string
    readOnly: true
    x-omitempty: false
    x-nullable: true
  scheduledDeliveryDate:
    description: The date the Prime contractor scheduled to deliver this shipment after consultation with the customer.
    format: date
    type: string
    x-omitempty: false
    x-nullable: true
  actualDeliveryDate:
    description: The date when the Prime contractor actually delivered the shipment. Updated after-the-fact.
    format: date
    type: string
    x-omitempty: false
    x-nullable: true
  primeEstimatedWeight:
    description: >
      The estimated weight of this shipment, determined by the movers during the pre-move survey.
      This value **can only be updated once.** If there was an issue with estimating the weight and a mistake was made,
      the Prime contracter will need to contact the TOO to change it.
    type: integer
    example: 4500
    minimum: 1
    x-nullable: true
  primeEstimatedWeightRecordedDate:
    description: The date when the Prime contractor recorded the shipment's estimated weight.
    format: date
    type: string
    readOnly: true
    x-omitempty: false
    x-nullable: true
  primeActualWeight:
    description: The actual weight of the shipment, provided after the Prime packs, picks up, and weighs a customer's shipment.
    type: integer
    example: 4500
    minimum: 1
    x-nullable: true
  ntsRecordedWeight:
    description: The previously recorded weight for the NTS Shipment. Used for NTS Release to know what the previous primeActualWeight or billable weight was.
    type: integer
    example: 4500
    x-nullable: true
    x-formatting: weight
  customerRemarks:
    description: |
      The customer can use the customer remarks field to inform the services counselor and the movers about any
      special circumstances for this shipment. Typical examples:
        * bulky or fragile items,
        * weapons,
        * access info for their address.

      Customer enters this information during onboarding. Optional field.
    type: string
    example: handle with care
    x-nullable: true
    readOnly: true
  counselorRemarks:
    description: |
      The counselor can use the counselor remarks field to inform the movers about any
      special circumstances for this shipment. Typical examples:
        * bulky or fragile items,
        * weapons,
        * access info for their address.

      Counselors enters this information when creating or editing an MTO Shipment. Optional field.
    type: string
    example: handle with care
    x-nullable: true
    readOnly: true
  actualProGearWeight:
    description: |
      The actual weight of any pro gear being shipped.
    type: integer
    x-nullable: true
    x-omitempty: false
  actualSpouseProGearWeight:
    description: |
      The actual weight of any spouse pro gear being shipped.
    type: integer
    x-nullable: true
    x-omitempty: false
  agents:
    $ref: '../MTOAgents.yaml'
  sitExtensions:
    $ref: '../../SITExtensions.yaml'
  reweigh:
    $ref: '../Reweigh.yaml'
  pickupAddress:
    description: >
      The address where the movers should pick up this shipment, entered by the customer during onboarding
      when they enter shipment details.
    allOf:
      - $ref: '../../Address.yaml'
  destinationAddress:
    description: |
      Where the movers should deliver this shipment. Often provided by the customer when they enter shipment details
      during onboarding, if they know their new address already.

      May be blank when entered by the customer, required when entered by the Prime. May not represent the true
      final destination due to the shipment being diverted or placed in SIT.
    allOf:
      - $ref: '../../Address.yaml'
  destinationType:
    $ref: '../../DestinationType.yaml'
  secondaryPickupAddress:
    $ref: '../../Address.yaml'
  secondaryDeliveryAddress:
    $ref: '../../Address.yaml'
  tertiaryPickupAddress:
    $ref: '../../Address.yaml'
  tertiaryDeliveryAddress:
    $ref: '../../Address.yaml'
  storageFacility:
    allOf:
      - x-nullable: true
      - $ref: '../../StorageFacility.yaml'
  shipmentType:
    $ref: 'MTOShipmentType.yaml'
  diversion:
    description: >
      This value indicates whether or not this shipment is part of a diversion.
      If yes, the shipment can be either the starting or ending segment of the diversion.
    type: boolean
  diversionReason:
    description: >
      The reason the TOO provided when requesting a diversion for this shipment.
    type: string
    x-nullable: true
    readOnly: true
  status:
    description: >
      The status of a shipment, indicating where it is in the TOO's approval process.
      Can only be updated by the contractor in special circumstances.
    type: string
    readOnly: true
    enum:
      - SUBMITTED
      - APPROVED
      - REJECTED
      - CANCELLATION_REQUESTED
      - CANCELED
      - DIVERSION_REQUESTED
  ppmShipment:
    $ref: 'PPMShipment.yaml'
  boatShipment:
    $ref: '../../BoatShipment.yaml'
  mobileHomeShipment:
    $ref: '../../MobileHome.yaml'
  deliveryAddressUpdate:
    $ref: '../../ShipmentAddressUpdate.yaml'
  eTag:
    description: A hash unique to this shipment that should be used as the "If-Match" header for any updates.
    type: string
    readOnly: true
  createdAt:
    format: date-time
    type: string
    readOnly: true
  updatedAt:
    format: date-time
    type: string
    readOnly: true
  pointOfContact:
    type: string
    description: >
      Email or ID of the person who will be contacted in the event of questions or concerns about this update.
      May be the person performing the update, or someone else working with the Prime contractor.
  originSitAuthEndDate:
    format: date
    type: string
    description: The SIT authorized end date for origin SIT.
    x-nullable: true
  destinationSitAuthEndDate:
    format: date
    type: string
    description: The SIT authorized end date for destination SIT.
    x-nullable: true
  marketCode:
    type: string
    enum:
      - 'd'
      - 'i'
    example: 'd'
    description: 'Single-letter designator for domestic (d) or international (i) shipments'
  originRateArea:
    $ref: 'RateArea.yaml'
  destinationRateArea:
<<<<<<< HEAD
    $ref: 'RateArea.yaml'
=======
    $ref: 'RateArea.yaml'
  portOfDebarkation:
    $ref: '../../Port.yaml'
  portOfEmbarkation:
    $ref: '../../Port.yaml'
>>>>>>> fa6b802e
<|MERGE_RESOLUTION|>--- conflicted
+++ resolved
@@ -248,12 +248,8 @@
   originRateArea:
     $ref: 'RateArea.yaml'
   destinationRateArea:
-<<<<<<< HEAD
-    $ref: 'RateArea.yaml'
-=======
     $ref: 'RateArea.yaml'
   portOfDebarkation:
     $ref: '../../Port.yaml'
   portOfEmbarkation:
-    $ref: '../../Port.yaml'
->>>>>>> fa6b802e
+    $ref: '../../Port.yaml'