--- conflicted
+++ resolved
@@ -191,19 +191,16 @@
     format: cents
     x-nullable: true
     x-omitempty: false
-<<<<<<< HEAD
   originRateArea:
     $ref: 'RateArea.yaml'
   destinationRateArea:
     $ref: 'RateArea.yaml'
-=======
   isActualExpenseReimbursement:
     description: Used for PPM shipments only. Denotes if this shipment uses the Actual Expense Reimbursement method.
     type: boolean
     example: false
     x-omitempty: false
     x-nullable: true
->>>>>>> 1dbcafe7
   eTag:
     description: A hash unique to this shipment that should be used as the "If-Match" header for any updates.
     type: string
