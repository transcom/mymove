type: object
properties:
  id:
    description: The ID of the shipment.
    example: 1f2270c7-7166-40ae-981e-b200ebdf3054
    format: uuid
    type: string
    readOnly: true
  moveTaskOrderID:
    description: The ID of the move for this shipment.
    example: 1f2270c7-7166-40ae-981e-b200ebdf3054
    format: uuid
    type: string
    readOnly: true
  approvedDate:
    description: The date when the Task Ordering Officer first approved this shipment for the move.
    format: date
    type: string
    readOnly: true
    x-omitempty: false
    x-nullable: true
  requestedPickupDate:
    description: >
      The date the customer selects during onboarding as their preferred pickup date. Other dates, such as
      required delivery date and (outside MilMove) the pack date, are derived from this date.
    format: date
    type: string
    readOnly: true
    x-omitempty: false
    x-nullable: true
  requestedDeliveryDate:
    description: The customer's preferred delivery date.
    format: date
    type: string
    readOnly: true
    x-omitempty: false
    x-nullable: true
  scheduledPickupDate:
    description: The date the Prime contractor scheduled to pick up this shipment after consultation with the customer.
    format: date
    type: string
    x-omitempty: false
    x-nullable: true
  actualPickupDate:
    description: The date when the Prime contractor actually picked up the shipment. Updated after-the-fact.
    format: date
    type: string
    x-omitempty: false
    x-nullable: true
  firstAvailableDeliveryDate:
    description: >
      The date the Prime provides to the customer as the first possible delivery date so that they can plan their
      travel accordingly.
    format: date
    type: string
    x-omitempty: false
    x-nullable: true
  requiredDeliveryDate:
    description: >
      The latest date by which the Prime can deliver a customer's shipment without violating the contract. This is
      calculated based on weight, distance, and the scheduled pickup date. It cannot be modified.
    format: date
    type: string
    readOnly: true
    x-omitempty: false
    x-nullable: true
  scheduledDeliveryDate:
    description: The date the Prime contractor scheduled to deliver this shipment after consultation with the customer.
    format: date
    type: string
    x-omitempty: false
    x-nullable: true
  actualDeliveryDate:
    description: The date when the Prime contractor actually delivered the shipment. Updated after-the-fact.
    format: date
    type: string
    x-omitempty: false
    x-nullable: true
  primeEstimatedWeight:
    description: >
      The estimated weight of this shipment, determined by the movers during the pre-move survey.
      This value **can only be updated once.** If there was an issue with estimating the weight and a mistake was made,
      the Prime contracter will need to contact the TOO to change it.
    type: integer
    example: 4500
    minimum: 1
    x-nullable: true
  primeEstimatedWeightRecordedDate:
    description: The date when the Prime contractor recorded the shipment's estimated weight.
    format: date
    type: string
    readOnly: true
    x-omitempty: false
    x-nullable: true
  primeActualWeight:
    description: The actual weight of the shipment, provided after the Prime packs, picks up, and weighs a customer's shipment.
    type: integer
    example: 4500
    minimum: 1
    x-nullable: true
  ntsRecordedWeight:
    description: The previously recorded weight for the NTS Shipment. Used for NTS Release to know what the previous primeActualWeight or billable weight was.
    type: integer
    example: 4500
    x-nullable: true
    x-formatting: weight
  customerRemarks:
    description: |
      The customer can use the customer remarks field to inform the services counselor and the movers about any
      special circumstances for this shipment. Typical examples:
        * bulky or fragile items,
        * weapons,
        * access info for their address.

      Customer enters this information during onboarding. Optional field.
    type: string
    example: handle with care
    x-nullable: true
    readOnly: true
  counselorRemarks:
    description: |
      The counselor can use the counselor remarks field to inform the movers about any
      special circumstances for this shipment. Typical examples:
        * bulky or fragile items,
        * weapons,
        * access info for their address.

      Counselors enters this information when creating or editing an MTO Shipment. Optional field.
    type: string
    example: handle with care
    x-nullable: true
    readOnly: true
  actualProGearWeight:
    description: |
      The actual weight of any pro gear being shipped.
    type: integer
    x-nullable: true
    x-omitempty: false
  actualSpouseProGearWeight:
    description: |
      The actual weight of any spouse pro gear being shipped.
    type: integer
    x-nullable: true
    x-omitempty: false
  agents:
    $ref: 'MTOAgents.yaml'
  sitExtensions:
    $ref: '../../SITExtensions.yaml'
  reweigh:
    $ref: '../Reweigh.yaml'
  pickupAddress:
    description: >
      The address where the movers should pick up this shipment, entered by the customer during onboarding
      when they enter shipment details.
    allOf:
      - $ref: '../../Address.yaml'
  destinationAddress:
    description: |
      Where the movers should deliver this shipment. Often provided by the customer when they enter shipment details
      during onboarding, if they know their new address already.

      May be blank when entered by the customer, required when entered by the Prime. May not represent the true
      final destination due to the shipment being diverted or placed in SIT.
    allOf:
      - $ref: '../../Address.yaml'
  destinationType:
    $ref: '../../DestinationType.yaml'
  secondaryPickupAddress:
    description: A second pickup address for this shipment, if the customer entered one. An optional field.
    allOf:
      - $ref: '../../Address.yaml'
  secondaryDeliveryAddress:
    description: A second delivery address for this shipment, if the customer entered one. An optional field.
    allOf:
      - $ref: '../../Address.yaml'
  storageFacility:
    allOf:
      - x-nullable: true
      - $ref: '../../StorageFacility.yaml'
  shipmentType:
    $ref: 'MTOShipmentType.yaml'
  diversion:
    description: >
      This value indicates whether or not this shipment is part of a diversion.
      If yes, the shipment can be either the starting or ending segment of the diversion.
    type: boolean
  diversionReason:
    description: >
      The reason the TOO provided when requesting a diversion for this shipment.
    type: string
    x-nullable: true
    readOnly: true
  status:
    description: >
      The status of a shipment, indicating where it is in the TOO's approval process.
      Can only be updated by the contractor in special circumstances.
    type: string
    readOnly: true
    enum:
      - SUBMITTED
      - APPROVED
      - REJECTED
      - CANCELLATION_REQUESTED
      - CANCELED
      - DIVERSION_REQUESTED
  ppmShipment:
    $ref: 'PPMShipment.yaml'
  boatShipment:
    $ref: '../../BoatShipment.yaml'
<<<<<<< HEAD
=======
  mobileHomeShipment:
    $ref: '../../MobileHome.yaml'
>>>>>>> d92c3d0a
  deliveryAddressUpdate:
    $ref: '../../ShipmentAddressUpdate.yaml'
  eTag:
    description: A hash unique to this shipment that should be used as the "If-Match" header for any updates.
    type: string
    readOnly: true
  createdAt:
    format: date-time
    type: string
    readOnly: true
  updatedAt:
    format: date-time
    type: string
    readOnly: true
  pointOfContact:
    type: string
    description: >
      Email or ID of the person who will be contacted in the event of questions or concerns about this update.
      May be the person performing the update, or someone else working with the Prime contractor.
  originSitAuthEndDate:
    format: date
    type: string
    description: The SIT authorized end date for origin SIT.
    x-nullable: true
  destinationSitAuthEndDate:
    format: date
    type: string
    description: The SIT authorized end date for destination SIT.
    x-nullable: true<|MERGE_RESOLUTION|>--- conflicted
+++ resolved
@@ -207,11 +207,8 @@
     $ref: 'PPMShipment.yaml'
   boatShipment:
     $ref: '../../BoatShipment.yaml'
-<<<<<<< HEAD
-=======
   mobileHomeShipment:
     $ref: '../../MobileHome.yaml'
->>>>>>> d92c3d0a
   deliveryAddressUpdate:
     $ref: '../../ShipmentAddressUpdate.yaml'
   eTag:
