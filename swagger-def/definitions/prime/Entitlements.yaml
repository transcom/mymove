--- conflicted
+++ resolved
@@ -61,10 +61,7 @@
     example: 1500
     type: integer
     x-formatting: weight
-<<<<<<< HEAD
-=======
     x-nullable: true
->>>>>>> 13764bce
   eTag:
     type: string
     readOnly: true