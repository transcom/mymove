--- conflicted
+++ resolved
@@ -9,11 +9,7 @@
     type: integer
     x-formatting: weight
     x-nullable: true
-<<<<<<< HEAD
-  ubAllowance:
-=======
   unaccompaniedBaggageAllowance:
->>>>>>> 533ed5fb
     type: integer
     example: 3
     x-nullable: true
