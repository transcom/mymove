--- conflicted
+++ resolved
@@ -249,13 +249,9 @@
   terminatedAt:
     format: date-time
     type: string
-<<<<<<< HEAD
-    x-nullable: true
-=======
     x-nullable: true
   primeAcknowledgedAt:
     format: date-time
     type: string
     x-nullable: true
-    readOnly: true
->>>>>>> 76b1af0f
+    readOnly: true