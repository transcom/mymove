type: object
properties:
  id:
    description: The ID of the shipment.
    example: 1f2270c7-7166-40ae-981e-b200ebdf3054
    format: uuid
    type: string
    readOnly: true
  moveTaskOrderID:
    description: The ID of the move for this shipment.
    example: 1f2270c7-7166-40ae-981e-b200ebdf3054
    format: uuid
    type: string
    readOnly: true
  approvedDate:
    description: The date when the Task Ordering Officer first approved this shipment for the move.
    format: date
    type: string
    readOnly: true
    x-omitempty: false
    x-nullable: true
  requestedPickupDate:
    description: >
      The date the customer selects during onboarding as their preferred pickup date. Other dates, such as
      required delivery date and (outside MilMove) the pack date, are derived from this date.
    format: date
    type: string
    readOnly: true
    x-omitempty: false
    x-nullable: true
  requestedDeliveryDate:
    description: The customer's preferred delivery date.
    format: date
    type: string
    readOnly: true
    x-omitempty: false
    x-nullable: true
  scheduledPickupDate:
    description: The date the Prime contractor scheduled to pick up this shipment after consultation with the customer.
    format: date
    type: string
    x-omitempty: false
    x-nullable: true
  actualPickupDate:
    description: The date when the Prime contractor actually picked up the shipment. Updated after-the-fact.
    format: date
    type: string
    x-omitempty: false
    x-nullable: true
  firstAvailableDeliveryDate:
    description: >
      The date the Prime provides to the customer as the first possible delivery date so that they can plan their
      travel accordingly.
    format: date
    type: string
    x-omitempty: false
    x-nullable: true
  requiredDeliveryDate:
    description: >
      The latest date by which the Prime can deliver a customer's shipment without violating the contract. This is
      calculated based on weight, distance, and the scheduled pickup date. It cannot be modified.
    format: date
    type: string
    readOnly: true
    x-omitempty: false
    x-nullable: true
  scheduledDeliveryDate:
    description: The date the Prime contractor scheduled to deliver this shipment after consultation with the customer.
    format: date
    type: string
    x-omitempty: false
    x-nullable: true
  actualDeliveryDate:
    description: The date when the Prime contractor actually delivered the shipment. Updated after-the-fact.
    format: date
    type: string
    x-omitempty: false
    x-nullable: true
  primeEstimatedWeight:
    description: >
      The estimated weight of this shipment, determined by the movers during the pre-move survey.
      This value **can only be updated once.** If there was an issue with estimating the weight and a mistake was made,
      the Prime contracter will need to contact the TOO to change it.
    type: integer
    example: 4500
    minimum: 1
    x-nullable: true
  primeEstimatedWeightRecordedDate:
    description: The date when the Prime contractor recorded the shipment's estimated weight.
    format: date
    type: string
    readOnly: true
    x-omitempty: false
    x-nullable: true
  primeActualWeight:
    description: The actual weight of the shipment, provided after the Prime packs, picks up, and weighs a customer's shipment.
    type: integer
    example: 4500
    minimum: 1
    x-nullable: true
  ntsRecordedWeight:
    description: The previously recorded weight for the NTS Shipment. Used for NTS Release to know what the previous primeActualWeight or billable weight was.
    type: integer
    example: 4500
    x-nullable: true
    x-formatting: weight
  customerRemarks:
    description: |
      The customer can use the customer remarks field to inform the services counselor and the movers about any
      special circumstances for this shipment. Typical examples:
        * bulky or fragile items,
        * weapons,
        * access info for their address.

      Customer enters this information during onboarding. Optional field.
    type: string
    example: handle with care
    x-nullable: true
    readOnly: true
  counselorRemarks:
    description: |
      The counselor can use the counselor remarks field to inform the movers about any
      special circumstances for this shipment. Typical examples:
        * bulky or fragile items,
        * weapons,
        * access info for their address.

      Counselors enters this information when creating or editing an MTO Shipment. Optional field.
    type: string
    example: handle with care
    x-nullable: true
    readOnly: true
  actualProGearWeight:
    description: |
      The actual weight of any pro gear being shipped.
    type: integer
    x-nullable: true
    x-omitempty: false
  actualSpouseProGearWeight:
    description: |
      The actual weight of any spouse pro gear being shipped.
    type: integer
    x-nullable: true
    x-omitempty: false
  agents:
    $ref: 'MTOAgents.yaml'
  sitExtensions:
    $ref: '../SITExtensions.yaml'
  reweigh:
    $ref: 'Reweigh.yaml'
  pickupAddress:
    description: >
      The address where the movers should pick up this shipment, entered by the customer during onboarding
      when they enter shipment details.
    allOf:
      - $ref: '../Address.yaml'
  destinationAddress:
    description: |
      Where the movers should deliver this shipment. Often provided by the customer when they enter shipment details
      during onboarding, if they know their new address already.

      May be blank when entered by the customer, required when entered by the Prime. May not represent the true
      final destination due to the shipment being diverted or placed in SIT.
    allOf:
      - $ref: '../Address.yaml'
  destinationType:
    $ref: '../DestinationType.yaml'
  secondaryPickupAddress:
    description: A second pickup address for this shipment, if the customer entered one. An optional field.
    allOf:
      - $ref: '../Address.yaml'
  secondaryDeliveryAddress:
    description: A second delivery address for this shipment, if the customer entered one. An optional field.
    allOf:
      - $ref: '../Address.yaml'
  storageFacility:
    allOf:
      - x-nullable: true
      - $ref: '../StorageFacility.yaml'
  shipmentType:
    $ref: 'MTOShipmentType.yaml'
  diversion:
    description: >
      This value indicates whether or not this shipment is part of a diversion.
      If yes, the shipment can be either the starting or ending segment of the diversion.
    type: boolean
  diversionReason:
    description: >
      The reason the TOO provided when requesting a diversion for this shipment.
    type: string
    x-nullable: true
    readOnly: true
  status:
    description: >
      The status of a shipment, indicating where it is in the TOO's approval process.
      Can only be updated by the contractor in special circumstances.
    type: string
    readOnly: true
    enum:
      - SUBMITTED
      - APPROVED
      - REJECTED
      - CANCELLATION_REQUESTED
      - CANCELED
      - DIVERSION_REQUESTED
      - TERMINATION_FOR_CAUSE
  ppmShipment:
    $ref: 'PPMShipment.yaml'
  deliveryAddressUpdate:
    $ref: '../ShipmentAddressUpdate.yaml'
  eTag:
    description: A hash unique to this shipment that should be used as the "If-Match" header for any updates.
    type: string
    readOnly: true
  createdAt:
    format: date-time
    type: string
    readOnly: true
  updatedAt:
    format: date-time
    type: string
    readOnly: true
  pointOfContact:
    type: string
    description: >
      Email or ID of the person who will be contacted in the event of questions or concerns about this update.
      May be the person performing the update, or someone else working with the Prime contractor.
  originSitAuthEndDate:
    format: date
    type: string
    description: The SIT authorized end date for origin SIT.
    x-nullable: true
  destinationSitAuthEndDate:
    format: date
    type: string
    description: The SIT authorized end date for destination SIT.
    x-nullable: true
  marketCode:
    type: string
    enum:
      - 'd'
      - 'i'
    example: 'd'
    description: 'Single-letter designator for domestic (d) or international (i) shipments'
<<<<<<< HEAD
=======
  terminationComments:
    type: string
    x-nullable: true
    readOnly: true
  terminatedAt:
    format: date-time
    type: string
    x-nullable: true
>>>>>>> a9ff8761
  primeAcknowledgedAt:
    format: date-time
    type: string
    x-nullable: true
    readOnly: true<|MERGE_RESOLUTION|>--- conflicted
+++ resolved
@@ -242,8 +242,6 @@
       - 'i'
     example: 'd'
     description: 'Single-letter designator for domestic (d) or international (i) shipments'
-<<<<<<< HEAD
-=======
   terminationComments:
     type: string
     x-nullable: true
@@ -252,7 +250,6 @@
     format: date-time
     type: string
     x-nullable: true
->>>>>>> a9ff8761
   primeAcknowledgedAt:
     format: date-time
     type: string
