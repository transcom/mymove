--- conflicted
+++ resolved
@@ -246,9 +246,6 @@
     format: date-time
     type: string
     x-nullable: true
-<<<<<<< HEAD
-    readOnly: true
-=======
     readOnly: true
   terminationComments:
     type: string
@@ -257,5 +254,4 @@
   terminatedAt:
     format: date-time
     type: string
-    x-nullable: true
->>>>>>> 1baba221
+    x-nullable: true