description: Pro-gear associated information and weight docs for a PPM shipment
type: object
properties:
  id:
    description: The ID of the pro-gear weight ticket.
    type: string
    format: uuid
    example: c56a4180-65aa-42ec-a945-5fd21dec0538
    readOnly: true
  ppmShipmentId:
    description: The ID of the PPM shipment that this pro-gear weight ticket is associated with.
    type: string
    format: uuid
    example: c56a4180-65aa-42ec-a945-5fd21dec0538
    readOnly: true
  updatedAt:
    type: string
    format: date-time
    readOnly: true
  createdAt:
    type: string
    format: date-time
    readOnly: true
  belongsToSelf:
    description: Indicates if this information is for the customer's own pro-gear, otherwise, it's the spouse's.
    type: boolean
    x-nullable: true
    x-omitempty: false
  description:
    description: Describes the pro-gear that was moved.
    type: string
    x-nullable: true
    x-omitempty: false
  hasWeightTickets:
    description: Indicates if the user has a weight ticket for their pro-gear, otherwise they have a constructed weight.
    type: boolean
    x-nullable: true
    x-omitempty: false
  weight:
    description: Weight of the pro-gear.
    type: integer
    minimum: 0
    x-nullable: true
    x-omitempty: false
  documentId:
    description: The ID of the document that is associated with the user uploads containing the pro-gear weight.
    type: string
    format: uuid
    example: c56a4180-65aa-42ec-a945-5fd21dec0538
    readOnly: true
  document:
    allOf:
      - description: Document that is associated with the user uploads containing the pro-gear weight.
      - $ref: 'Document.yaml'
  status:
    $ref: 'OmittablePPMDocumentStatus.yaml'
  reason:
    $ref: 'PPMDocumentStatusReason.yaml'
  eTag:
    description: A hash that should be used as the "If-Match" header for any updates.
    type: string
    readOnly: true
required:
  - id
  - ppmShipmentId
  - createdAt
  - updatedAt
<<<<<<< HEAD
  - emptyDocumentId
  - emptyDocument
  - fullDocumentId
  - fullDocument
  - constructedWeightDocumentId
  - constructedWeightDocument
  - eTag
  
=======
  - documentId
  - document
  - eTag
>>>>>>> aa1f8d82
<|MERGE_RESOLUTION|>--- conflicted
+++ resolved
@@ -65,17 +65,6 @@
   - ppmShipmentId
   - createdAt
   - updatedAt
-<<<<<<< HEAD
-  - emptyDocumentId
-  - emptyDocument
-  - fullDocumentId
-  - fullDocument
-  - constructedWeightDocumentId
-  - constructedWeightDocument
-  - eTag
-  
-=======
   - documentId
   - document
-  - eTag
->>>>>>> aa1f8d82
+  - eTag