--- conflicted
+++ resolved
@@ -147,14 +147,11 @@
     type: integer
     x-nullable: true
     x-omitempty: false
-<<<<<<< HEAD
-=======
   gunSafeWeightTickets:
     description: All gun safe weight ticket documentation records for this PPM shipment.
     type: array
     items:
       $ref: 'GunSafeWeightTicket.yaml'
->>>>>>> e53cc7d5
   estimatedIncentive:
     description: The estimated amount the government will pay the service member to move their belongings based on the moving date, locations, and shipment weight.
     type: integer
