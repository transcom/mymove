--- conflicted
+++ resolved
@@ -61,64 +61,41 @@
     x-omitempty: false
   pickupAddress:
     $ref: 'Address.yaml'
-<<<<<<< HEAD
-  secondaryPickupPostalCode:
-    format: An optional secondary pickup location near the origin where additional goods exist.
+  secondaryPickupAddress:
+    allOf:
+      - $ref: 'Address.yaml'
+      - x-nullable: true
+      - x-omitempty: false
+  hasSecondaryPickupAddress:
+    type: boolean
+    x-omitempty: false
+    x-nullable: true
+  tertiaryPickupAddress:
+    allOf:
+      - $ref: 'Address.yaml'
+      - x-nullable: true
+      - x-omitempty: false
+  hasTertiaryPickupAddress:
+    type: boolean
+    x-omitempty: false
+    x-nullable: true
+  actualPickupPostalCode:
+    description: >
+      The actual postal code where the PPM shipment started. To be filled once the customer has moved the shipment.
+    format: zip
     type: string
     title: ZIP
     example: '90210'
     pattern: ^(\d{5})$
     x-nullable: true
     x-omitempty: false
-  secondaryPickupAddress:
-    allOf:
-      - $ref: 'Address.yaml'
-      - x-nullable: true
-      - x-omitempty: false
-=======
->>>>>>> 6057da8a
-  hasSecondaryPickupAddress:
-    type: boolean
-    x-omitempty: false
-    x-nullable: true
-  tertiaryPickupAddress:
-    allOf:
-      - $ref: 'Address.yaml'
-      - x-nullable: true
-      - x-omitempty: false
-  hasTertiaryPickupAddress:
-    type: boolean
-    x-omitempty: false
-    x-nullable: true
-  actualPickupPostalCode:
-    description: >
-      The actual postal code where the PPM shipment started. To be filled once the customer has moved the shipment.
-    format: zip
-    type: string
-    title: ZIP
-    example: '90210'
-    pattern: ^(\d{5})$
-    x-nullable: true
-    x-omitempty: false
   destinationAddress:
     $ref: 'Address.yaml'
-<<<<<<< HEAD
-  secondaryDestinationPostalCode:
-    description: An optional secondary location near the destination where goods will be dropped off.
-    format: zip
-    type: string
-    title: ZIP
-    example: '90210'
-    pattern: ^(\d{5})$
-    x-nullable: true
-    x-omitempty: false
   secondaryDestinationAddress:
     allOf:
       - $ref: 'Address.yaml'
       - x-nullable: true
       - x-omitempty: false
-=======
->>>>>>> 6057da8a
   hasSecondaryDestinationAddress:
     type: boolean
     x-omitempty: false
