--- conflicted
+++ resolved
@@ -76,13 +76,10 @@
     pattern: ^(\d{5})$
     x-nullable: true
     x-omitempty: false
-<<<<<<< HEAD
-=======
   hasSecondaryPickupAddress:
     type: boolean
     x-omitempty: false
     x-nullable: true
->>>>>>> a94e3bbe
   secondaryPickupAddress:
     allOf:
       - $ref: 'Address.yaml'
@@ -116,13 +113,10 @@
     pattern: ^(\d{5})$
     x-nullable: true
     x-omitempty: false
-<<<<<<< HEAD
-=======
   hasSecondaryDestinationAddress:
     type: boolean
     x-omitempty: false
     x-nullable: true
->>>>>>> a94e3bbe
   secondaryDestinationAddress:
     allOf:
       - $ref: 'Address.yaml'
