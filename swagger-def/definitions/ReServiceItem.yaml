--- conflicted
+++ resolved
@@ -72,11 +72,7 @@
       - BOAT_TOW_AWAY
       - HHG
       - HHG_INTO_NTS
-<<<<<<< HEAD
-      - HHG_OUTOF_NTS_DOMESTIC
-=======
       - HHG_OUTOF_NTS
->>>>>>> 1a7afc6f
       - MOBILE_HOME
       - PPM
       - UNACCOMPANIED_BAGGAGE
