--- conflicted
+++ resolved
@@ -1640,7 +1640,6 @@
           $ref: '#/responses/NotFound'
         '500':
           $ref: '#/responses/ServerError'
-<<<<<<< HEAD
   /addresses/countries:
     get:
       summary: Returns the countries matching the search query
@@ -1663,7 +1662,14 @@
           description: countries matching the search query
           schema:
             $ref: '#/definitions/Countries'
-=======
+        '400':
+          $ref: '#/responses/InvalidRequest'
+        '403':
+          $ref: '#/responses/PermissionDenied'
+        '404':
+          $ref: '#/responses/NotFound'
+        '500':
+          $ref: '#/responses/ServerError'
   /addresses/oconus-lookup/{country}/{search}:
     get:
       summary: >-
@@ -1690,7 +1696,6 @@
           description: the requested list of Oconus city and principal division match
           schema:
             $ref: '#/definitions/VIntlLocations'
->>>>>>> 74ba0ec7
         '400':
           $ref: '#/responses/InvalidRequest'
         '403':
@@ -2526,17 +2531,14 @@
     type: array
     items:
       $ref: 'definitions/VLocation.yaml'
-<<<<<<< HEAD
   Countries:
     type: array
     items:
       $ref: 'definitions/Country.yaml'
-=======
   VIntlLocations:
     type: array
     items:
       $ref: 'definitions/VIntlLocation.yaml'
->>>>>>> 74ba0ec7
 responses:
   InvalidRequest:
     description: The request payload is invalid.
