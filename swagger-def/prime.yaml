swagger: '2.0'
info:
  title: MilMove Prime API
  version: 0.0.1
  license:
    name: MIT
    url: 'https://opensource.org/licenses/MIT'
  contact:
    email: milmove-developers@caci.com
  description:
    $ref: 'info/prime_description.md'
basePath: /prime/v1
schemes:
  - http
tags:
  - $ref: 'tags/moveTaskOrder.yaml'
  - $ref: 'tags/mtoShipment.yaml'
  - name: mtoServiceItem
    description: |
      A service item is a service that the contractor can bill for. For example, if the movers pack and/or unpack a
      customer's belongings, those are billable services (packing and unpacking). All **mtoServiceItems** must be
      approved by the TOO before payment can be requested.

      There are three types of service items: accessorial, MTO-level, and standard.

      **WIP:** Add an external link to an article that explains the different types of service items in more detail.
  - name: paymentRequest
    description: |
      The contractor submits a **paymentRequest** to the TIO for approval in order to be reimbursed for 1 or more
      **mtoServiceItems** on a **moveTaskOrder**. A service item can be on multiple payment requests if necessary.

      Proof of service documentation may be uploaded for each **mtoServiceItem** in a **paymentRequest** after the payment
      request is created via the endpoint [createUpload](#operation/createUpload).

      All weight entered should be in *pounds* and no other unit of measurement.

x-tagGroups:
  - name: Endpoints
    tags:
      - moveTaskOrder
      - mtoShipment
      - mtoServiceItem
      - paymentRequest
paths:
  /moves:
    get:
      summary: listMoves
      description: |
        Gets all moves that have been reviewed and approved by the TOO. The `since` parameter can be used to filter this
        list down to only the moves that have been updated since the provided timestamp. A move will be considered
        updated if the `updatedAt` timestamp on the move or on its orders, shipments, service items, or payment
        requests, is later than the provided date and time.

        **WIP**: Include what causes moves to leave this list. Currently, once the `availableToPrimeAt` timestamp has
        been set, that move will always appear in this list.
      operationId: listMoves
      tags:
        - moveTaskOrder
      produces:
        - application/json
      parameters:
        - in: query
          name: since
          type: string
          format: date-time
          description: Only return moves updated since this time. Formatted like "2021-07-23T18:30:47.116Z"
      responses:
        '200':
          description: Successfully retrieved moves. A successful fetch might still return zero moves.
          schema:
            $ref: '#/definitions/ListMoves'
        '401':
          $ref: 'responses/PermissionDenied.yaml'
        '403':
          $ref: 'responses/PermissionDenied.yaml'
        '500':
          $ref: '#/responses/ServerError'
  /move-task-orders/{moveID}:
    get:
      summary: getMoveTaskOrder
      description: |
        ### Functionality
        This endpoint gets an individual MoveTaskOrder by ID.

        It will provide information about the Customer and any associated MTOShipments, MTOServiceItems and PaymentRequests.
      operationId: getMoveTaskOrder
      tags:
        - moveTaskOrder
      produces:
        - application/json
      parameters:
        - description: UUID or MoveCode of move task order to use.
          in: path
          name: moveID
          required: true
          type: string
      responses:
        '200':
          description: Successfully retrieve an individual move task order.
          schema:
            $ref: '#/definitions/MoveTaskOrder'
        '401':
          $ref: 'responses/PermissionDenied.yaml'
        '403':
          $ref: 'responses/PermissionDenied.yaml'
        '404':
          $ref: 'responses/NotFound.yaml'
        '500':
          $ref: '#/responses/ServerError'
  /move-task-orders/{moveTaskOrderID}/excess-weight-record:
    post:
      summary: createExcessWeightRecord
      description: >
        Uploads an excess weight record, which is a document that proves that the movers or contractors have counseled
        the customer about their excess weight. Excess weight counseling should occur after the sum of the shipments for
        the customer's move crosses the excess weight alert threshold.
      operationId: createExcessWeightRecord
      tags:
        - moveTaskOrder
      consumes:
        - multipart/form-data
      produces:
        - application/json
      parameters:
        - in: path
          name: moveTaskOrderID
          description: UUID of the move being updated.
          required: true
          format: uuid
          type: string
        - in: formData
          name: file
          type: file
          description: The file to upload.
          required: true
      responses:
        '201':
          description: Successfully uploaded the excess weight record file.
          schema:
            $ref: 'definitions/ExcessWeightRecord.yaml'
        '401':
          $ref: 'responses/PermissionDenied.yaml'
        '403':
          $ref: 'responses/PermissionDenied.yaml'
        '404':
          $ref: 'responses/NotFound.yaml'
        '422':
          $ref: 'responses/UnprocessableEntity.yaml'
        '500':
          $ref: '#/responses/ServerError'
  /move-task-orders/{moveTaskOrderID}/post-counseling-info:
    parameters:
      - description: ID of move task order to use.
        in: path
        name: moveTaskOrderID
        required: true
        type: string
    patch:
      summary: updateMTOPostCounselingInformation
      description: |
        ### Functionality
        This endpoint **updates** the MoveTaskOrder to indicate that the Prime has completed Counseling.
        This update uses the moveTaskOrderID provided in the path, updates the move status and marks child elements of the move to indicate the update.
        No body object is expected for this request.

        **For Full/Partial PPMs**: This action is required so that the customer can start uploading their proof of service docs.

        **For other move types**: This action is required for auditing reasons so that we have a record of when the Prime counseled the customer.
      operationId: updateMTOPostCounselingInformation
      consumes:
        - application/json
      produces:
        - application/json
      tags:
        - moveTaskOrder
      parameters:
        - $ref: 'parameters/ifMatch.yaml'
      responses:
        '200':
          description: Successfully updated move task order with post counseling information.
          schema:
            $ref: '#/definitions/MoveTaskOrder'
        '401':
          $ref: 'responses/PermissionDenied.yaml'
        '403':
          $ref: 'responses/PermissionDenied.yaml'
        '404':
          $ref: 'responses/NotFound.yaml'
        '409':
          $ref: 'responses/Conflict.yaml'
        '412':
          $ref: '#/responses/PreconditionFailed'
        '422':
          $ref: 'responses/UnprocessableEntity.yaml'
        '500':
          $ref: '#/responses/ServerError'
  /mto-shipments:
    post:
      summary: createMTOShipment
      description: |
        _[Deprecated: this endpoint was deprecated on August 5th, 2024]_
        Please use the new endpoint at `/prime/v3/createMTOShipment` instead.
      operationId: createMTOShipment
      tags:
        - mtoShipment
      deprecated: true
      responses:
        '410':
          description: This endpoint is deprecated. Please use `/prime/v3/createMTOShipment` instead.
  /mto-shipments/{mtoShipmentID}:
    patch:
      summary: updateMTOShipment
      description: |
        _[Deprecated: this endpoint was deprecated on August 5th, 2024]_
        Please use the new endpoint at `/prime/v3/updateMTOShipment` instead.
      operationId: updateMTOShipment
      tags:
        - mtoShipment
      deprecated: true
      parameters:
        - in: path
          name: mtoShipmentID
          description: UUID of the shipment being updated.
          required: true
          type: string
          format: uuid
      responses:
        '410':
          description: This endpoint is deprecated. Please use `/prime/v3/updateMTOShipment` instead.
    delete:
      summary: deleteMTOShipment
      description: |
        ### Functionality
        This endpoint deletes an individual shipment by ID.

        ### Errors
        * The mtoShipment should be associated with an MTO that is available to prime.
        * The mtoShipment must be a PPM shipment.
        * Counseling should not have already been completed for the associated MTO.
      operationId: deleteMTOShipment
      tags:
        - mtoShipment
      produces:
        - application/json
      parameters:
        - description: UUID of the shipment to be deleted
          in: path
          name: mtoShipmentID
          required: true
          format: uuid
          type: string
      responses:
        '204':
          description: Successfully deleted the MTO shipment.
        '400':
          $ref: '#/responses/InvalidRequest'
        '403':
          $ref: 'responses/PermissionDenied.yaml'
        '404':
          $ref: 'responses/NotFound.yaml'
        '409':
          $ref: 'responses/Conflict.yaml'
        '422':
          $ref: 'responses/UnprocessableEntity.yaml'
        '500':
          $ref: '#/responses/ServerError'
  /mto-shipments/{mtoShipmentID}/addresses/{addressID}:
    put:
      summary: updateMTOShipmentAddress
      description: |
        ### Functionality
        This endpoint is used to **update** the pickup, secondary, and delivery addresses on an MTO Shipment. mto-shipments/{mtoShipmentID}/shipment-address-updates is for updating a delivery address. The address details completely replace the original, except for the UUID.
        Therefore a complete address should be sent in the request.
        When a delivery address on a shipment is updated, the destination SIT service items address ID will also be updated so that shipment and service item final destinations match.

        This endpoint **cannot create** an address.
        To create an address on an MTO shipment, the caller must use [updateMTOShipment](#operation/updateMTOShipment) as the parent shipment has to be updated with the appropriate link to the address.

        ### Errors
        The address must be associated with the mtoShipment passed in the url.
        In other words, it should be listed as pickupAddress, destinationAddress, secondaryPickupAddress or secondaryDeliveryAddress on the mtoShipment provided.
        If it is not, caller will receive a **Conflict** Error.

        The mtoShipment should be associated with an MTO that is available to prime.
        If the caller requests an update to an address, and the shipment is not on an available MTO, the caller will receive a **NotFound** Error.

      operationId: updateMTOShipmentAddress
      tags:
        - mtoShipment
      consumes:
        - application/json
      produces:
        - application/json
      parameters:
        - in: path
          name: mtoShipmentID
          description: UUID of the shipment associated with the address
          required: true
          format: uuid
          type: string
        - in: path
          name: addressID
          description: UUID of the address being updated
          required: true
          format: uuid
          type: string
        - in: body
          required: true
          name: body
          schema:
            $ref: 'definitions/Address.yaml'
        - $ref: 'parameters/ifMatch.yaml'
      responses:
        '200':
          description: Successfully updated the address.
          schema:
            $ref: 'definitions/Address.yaml'
        '400':
          $ref: '#/responses/InvalidRequest'
        '401':
          $ref: 'responses/PermissionDenied.yaml'
        '403':
          $ref: 'responses/PermissionDenied.yaml'
        '404':
          $ref: 'responses/NotFound.yaml'
        '409':
          $ref: 'responses/Conflict.yaml'
        '412':
          $ref: '#/responses/PreconditionFailed'
        '422':
          $ref: 'responses/UnprocessableEntity.yaml'
        '500':
          $ref: '#/responses/ServerError'
  /mto-shipments/{mtoShipmentID}/shipment-address-updates:
    post:
      summary: updateShipmentDestinationAddress
      description: |
        ### Functionality
        This endpoint is used so the Prime can request an **update** for the delivery address on an MTO Shipment,
        after the delivery address has already been approved.

        This endpoint and operation only supports the following shipment types:
        - HHG
        - NTSR

        For HHG shipments, if automatically approved or TOO approves, this will update the final delivery address values for destination SIT service items to be the same as the changed delivery address that was approved.

        Address updates will be automatically approved unless they change:
          - The service area
          - Mileage bracket for direct delivery
          - the address and the distance between the old and new address is > 50
          - Domestic Short Haul to Domestic Line Haul or vice versa
              - Shipments that start and end in one ZIP3 use Short Haul pricing
              - Shipments that start and end in different ZIP3s use Line Haul pricing

        For those, changes will require TOO approval.

      operationId: updateShipmentDestinationAddress
      tags:
        - mtoShipment
      consumes:
        - application/json
      produces:
        - application/json
      parameters:
        - in: path
          name: mtoShipmentID
          description: UUID of the shipment associated with the address
          required: true
          format: uuid
          type: string
        - in: body
          required: true
          name: body
          schema:
            $ref: '#/definitions/UpdateShipmentDestinationAddress'
        - in: header
          name: If-Match
          type: string
          required: true
          description: >
            Needs to be the eTag of the mtoShipment. Optimistic locking is implemented via the `If-Match` header. If the ETag header does not match the value of the resource on the server, the server rejects the change with a `412 Precondition Failed` error.

      responses:
        '201':
          description: Successfully created the address update request.
          schema:
            $ref: 'definitions/ShipmentAddressUpdate.yaml'
        '400':
          $ref: '#/responses/InvalidRequest'
        '401':
          $ref: 'responses/PermissionDenied.yaml'
        '403':
          $ref: 'responses/PermissionDenied.yaml'
        '404':
          $ref: 'responses/NotFound.yaml'
        '409':
          $ref: 'responses/Conflict.yaml'
        '412':
          $ref: '#/responses/PreconditionFailed'
        '422':
          $ref: 'responses/UnprocessableEntity.yaml'
        '500':
          $ref: '#/responses/ServerError'
  /mto-shipments/{mtoShipmentID}/agents:
    post:
      summary: createMTOAgent
      description: |
        ### Functionality
        This endpoint is used to **create** and add agents for an existing MTO Shipment. Only the fields being modified need to be sent in the request body.

        ### Errors
        The agent must always have a name and at least one method of contact (either `email` or `phone`).

        The agent must be associated with the MTO shipment passed in the url.

        The shipment should be associated with an MTO that is available to the Pime.
        If the caller requests a new agent, and the shipment is not on an available MTO, the caller will receive a **NotFound** response.
      operationId: createMTOAgent
      tags:
        - mtoShipment
      consumes:
        - application/json
      produces:
        - application/json
      parameters:
        - in: path
          name: mtoShipmentID
          description: UUID of the shipment associated with the agent
          required: true
          format: uuid
          type: string
        - in: body
          required: true
          name: body
          schema:
            $ref: 'definitions/prime/MTOAgent.yaml'
      responses:
        '200':
          description: Successfully added the agent.
          schema:
            $ref: 'definitions/prime/MTOAgent.yaml'
        '400':
          $ref: '#/responses/InvalidRequest'
        '401':
          $ref: 'responses/PermissionDenied.yaml'
        '403':
          $ref: 'responses/PermissionDenied.yaml'
        '404':
          $ref: 'responses/NotFound.yaml'
        '409':
          $ref: 'responses/Conflict.yaml'
        '422':
          $ref: 'responses/UnprocessableEntity.yaml'
        '500':
          $ref: '#/responses/ServerError'
  /mto-shipments/{mtoShipmentID}/agents/{agentID}:
    put:
      summary: updateMTOAgent
      description: |
        ### Functionality
        This endpoint is used to **update** the agents for an MTO Shipment. Only the fields being modified need to be sent in the request body.

        ### Errors:
        The agent must always have a name and at least one method of contact (either `email` or `phone`).

        The agent must be associated with the MTO shipment passed in the url.

        The shipment should be associated with an MTO that is available to the Prime.
        If the caller requests an update to an agent, and the shipment is not on an available MTO, the caller will receive a **NotFound** response.

      operationId: updateMTOAgent
      tags:
        - mtoShipment
      consumes:
        - application/json
      produces:
        - application/json
      parameters:
        - in: path
          name: mtoShipmentID
          description: UUID of the shipment associated with the agent
          required: true
          format: uuid
          type: string
        - in: path
          name: agentID
          description: UUID of the agent being updated
          required: true
          format: uuid
          type: string
        - in: body
          required: true
          name: body
          schema:
            $ref: 'definitions/prime/MTOAgent.yaml'
        - $ref: 'parameters/ifMatch.yaml'
      responses:
        '200':
          description: Successfully updated the agent.
          schema:
            $ref: 'definitions/prime/MTOAgent.yaml'
        '400':
          $ref: '#/responses/InvalidRequest'
        '401':
          $ref: 'responses/PermissionDenied.yaml'
        '403':
          $ref: 'responses/PermissionDenied.yaml'
        '404':
          $ref: 'responses/NotFound.yaml'
        '412':
          $ref: '#/responses/PreconditionFailed'
        '422':
          $ref: 'responses/UnprocessableEntity.yaml'
        '500':
          $ref: '#/responses/ServerError'
  /mto-shipments/{mtoShipmentID}/reweighs/{reweighID}:
    patch:
      summary: updateReweigh
      description: |
        ### Functionality
        This endpoint can be used to update a reweigh with a new weight or to provide the reason why a reweigh did not occur.
        Only one of weight or verificationReason should be sent in the request body.

        A reweigh is the second recorded weight for a shipment, as validated by certified weight tickets. Applies to one shipment.
        A reweigh can be triggered automatically, or requested by the customer or transportation office. Not all shipments are reweighed,
        so not all shipments will have a reweigh weight.
      operationId: updateReweigh
      tags:
        - mtoShipment
      consumes:
        - application/json
      produces:
        - application/json
      parameters:
        - in: path
          name: mtoShipmentID
          description: UUID of the shipment associated with the reweigh
          required: true
          format: uuid
          type: string
        - in: path
          name: reweighID
          description: UUID of the reweigh being updated
          required: true
          format: uuid
          type: string
        - in: body
          required: true
          name: body
          schema:
            $ref: '#/definitions/UpdateReweigh'
        - $ref: 'parameters/ifMatch.yaml'
      responses:
        '200':
          description: Successfully updated the reweigh.
          schema:
            $ref: 'definitions/prime/Reweigh.yaml'
        '400':
          $ref: '#/responses/InvalidRequest'
        '401':
          $ref: 'responses/PermissionDenied.yaml'
        '403':
          $ref: 'responses/PermissionDenied.yaml'
        '404':
          $ref: 'responses/NotFound.yaml'
        '409':
          $ref: 'responses/Conflict.yaml'
        '412':
          $ref: '#/responses/PreconditionFailed'
        '422':
          $ref: 'responses/UnprocessableEntity.yaml'
        '500':
          $ref: '#/responses/ServerError'
  /mto-shipments/{mtoShipmentID}/sit-extensions:
    post:
      summary: createSITExtension
      description: |
        ### Functionality
        This endpoint creates a storage in transit (SIT) extension request for a shipment. A SIT extension request is a request an
        increase in the shipment day allowance for the number of days a shipment is allowed to be in SIT. The total SIT day allowance
        includes time spent in both origin and destination SIT.
      operationId: createSITExtension
      tags:
        - mtoShipment
      consumes:
        - application/json
      produces:
        - application/json
      parameters:
        - in: path
          name: mtoShipmentID
          description: UUID of the shipment associated with the agent
          required: true
          format: uuid
          type: string
        - in: body
          required: true
          name: body
          schema:
            $ref: '#/definitions/CreateSITExtension'
      responses:
        '201':
          description: Successfully created the sit extension request.
          schema:
            $ref: 'definitions/SITExtension.yaml'
        '400':
          $ref: '#/responses/InvalidRequest'
        '401':
          $ref: 'responses/PermissionDenied.yaml'
        '403':
          $ref: 'responses/PermissionDenied.yaml'
        '404':
          $ref: 'responses/NotFound.yaml'
        '409':
          $ref: 'responses/Conflict.yaml'
        '422':
          $ref: 'responses/UnprocessableEntity.yaml'
        '500':
          $ref: '#/responses/ServerError'
  /mto-shipments/{mtoShipmentID}/status:
    patch:
      summary: updateMTOShipmentStatus
      description: |
        ### Functionality
        This endpoint should be used by the Prime to confirm the cancellation of a shipment. It allows the shipment
        status to be changed to "CANCELED." Currently, the Prime cannot update the shipment to any other status.
      operationId: updateMTOShipmentStatus
      tags:
        - mtoShipment
      consumes:
        - application/json
      produces:
        - application/json
      parameters:
        - in: path
          name: mtoShipmentID
          description: UUID of the shipment associated with the agent
          required: true
          format: uuid
          type: string
        - $ref: 'parameters/ifMatch.yaml'
        - in: body
          name: body
          required: true
          schema:
            $ref: '#/definitions/UpdateMTOShipmentStatus'
      responses:
        '200':
          description: Successfully updated the shipment's status.
          schema:
            $ref: '#/definitions/MTOShipment'
        '400':
          $ref: '#/responses/InvalidRequest'
        '401':
          $ref: 'responses/PermissionDenied.yaml'
        '403':
          $ref: 'responses/PermissionDenied.yaml'
        '404':
          $ref: 'responses/NotFound.yaml'
        '409':
          $ref: 'responses/Conflict.yaml'
        '412':
          $ref: '#/responses/PreconditionFailed'
        '422':
          $ref: 'responses/UnprocessableEntity.yaml'
        '500':
          $ref: '#/responses/ServerError'
  /mto-service-items:
    post:
      summary: createMTOServiceItem
      description: |
        Creates one or more MTOServiceItems. Not all service items may be created, please see details below.

        This endpoint supports different body definitions. In the modelType field below, select the modelType corresponding
         to the service item you wish to create and the documentation will update with the new definition.

        Upon creation these items are associated with a Move Task Order and an MTO Shipment.
        The request must include UUIDs for the MTO and MTO Shipment connected to this service item. Some service item types require
        additional service items to be autogenerated when added - all created service items, autogenerated included,
        will be returned in the response.

        To update a service item, please use [updateMTOServiceItem](#operation/updateMTOServiceItem) endpoint.

        ---

        **`MTOServiceItemOriginSIT`**

        MTOServiceItemOriginSIT is a subtype of MTOServiceItem.

        This model type describes a domestic origin SIT service item. Items can be created using this
        model type with the following codes:

        **DOFSIT**

        **1st day origin SIT service item**. When a DOFSIT is requested, the API will auto-create the following group of service items:
          * DOFSIT - Domestic origin 1st day SIT
          * DOASIT - Domestic origin Additional day SIT
          * DOPSIT - Domestic origin SIT pickup
          * DOSFSC - Domestic origin SIT fuel surcharge

        **DOASIT**

        **Addt'l days origin SIT service item**. This represents an additional day of storage for the same item.
        Additional DOASIT service items can be created and added to an existing shipment that **includes a DOFSIT service item**.

        ---

        **`MTOServiceItemDestSIT`**

        MTOServiceItemDestSIT is a subtype of MTOServiceItem.

        This model type describes a domestic destination SIT service item. Items can be created using this
        model type with the following codes:

        **DDFSIT**

        **1st day destination SIT service item**.

        These additional fields are optional for creating a DDFSIT:
          * `firstAvailableDeliveryDate1`
            * string <date>
            * First available date that Prime can deliver SIT service item.
            * firstAvailableDeliveryDate1, dateOfContact1, and timeMilitary1 are required together
          * `dateOfContact1`
            * string <date>
            * Date of attempted contact by the prime corresponding to `timeMilitary1`
            * dateOfContact1, timeMilitary1, and firstAvailableDeliveryDate1 are required together
          * `timeMilitary1`
            * string\d{4}Z
            * Time of attempted contact corresponding to `dateOfContact1`, in military format.
            * timeMilitary1, dateOfContact1, and firstAvailableDeliveryDate1 are required together
          * `firstAvailableDeliveryDate2`
            * string <date>
            * Second available date that Prime can deliver SIT service item.
            * firstAvailableDeliveryDate2, dateOfContact2, and timeMilitary2 are required together
          * `dateOfContact2`
            * string <date>
            * Date of attempted contact delivery by the prime corresponding to `timeMilitary2`
            * dateOfContact2, timeMilitary2, and firstAvailableDeliveryDate2 are required together
          * `timeMilitary2`
            * string\d{4}Z
            * Time of attempted contact corresponding to `dateOfContact2`, in military format.
            * timeMilitary2, dateOfContact2, and firstAvailableDeliveryDate2 are required together

        When a DDFSIT is requested, the API will auto-create the following group of service items:
          * DDFSIT - Domestic destination 1st day SIT
          * DDASIT - Domestic destination Additional day SIT
          * DDDSIT - Domestic destination SIT delivery
          * DDSFSC - Domestic destination SIT fuel surcharge

        **NOTE** When providing the `sitEntryDate` value in the payload, please ensure that the date is not BEFORE
        `firstAvailableDeliveryDate1` or `firstAvailableDeliveryDate2`. If it is, you will receive an error response.

        **DDASIT**

        **Addt'l days destination SIT service item**. This represents an additional day of storage for the same item.
        Additional DDASIT service items can be created and added to an existing shipment that **includes a DDFSIT service item**.
      operationId: createMTOServiceItem
      tags:
        - mtoServiceItem
      consumes:
        - application/json
      produces:
        - application/json
      parameters:
        - in: body
          name: body
          schema:
            $ref: 'definitions/prime/MTOServiceItem.yaml'
      responses:
        '200':
          description: Successfully created an MTO service item.
          schema:
            type: array
            items:
              $ref: 'definitions/prime/MTOServiceItem.yaml'
        '400':
          $ref: '#/responses/InvalidRequest'
        '401':
          $ref: 'responses/PermissionDenied.yaml'
        '403':
          $ref: 'responses/PermissionDenied.yaml'
        '404':
          $ref: 'responses/NotFound.yaml'
        '409':
          $ref: 'responses/Conflict.yaml'
        '422':
          $ref: 'responses/UnprocessableEntity.yaml'
        '500':
          $ref: '#/responses/ServerError'
  /mto-service-items/{mtoServiceItemID}:
    patch:
      summary: updateMTOServiceItem
      description: |
        Updates MTOServiceItems after creation. Not all service items or fields may be updated, please see details below.

        This endpoint supports different body definitions. In the modelType field below, select the modelType corresponding
         to the service item you wish to update and the documentation will update with the new definition.

        * Addresses: To update a destination service item's SIT destination final address, update the shipment delivery address.
        For approved shipments, please use [updateShipmentDestinationAddress](#mtoShipment/updateShipmentDestinationAddress).
        For shipments not yet approved, please use [updateMTOShipmentAddress](#mtoShipment/updateMTOShipmentAddress).

        * SIT Service Items: Take note that when updating `sitCustomerContacted`, `sitDepartureDate`, or `sitRequestedDelivery`, we want
        those to be updated on `DOASIT` (for origin SIT) and `DDASIT` (for destination SIT). If updating those values in other service
        items, the office users will not have as much attention to those values.

        To create a service item, please use [createMTOServiceItem](#mtoServiceItem/createMTOServiceItem)) endpoint.

        * Resubmitting rejected SIT/Accessorial service items: This endpoint will handle the logic of changing the status of rejected SIT/Accessorial service items from
        REJECTED to SUBMITTED. Please provide the `requestedApprovalsRequestedStatus: true` when resubmitting as this will give attention to the TOO to
        review the resubmitted SIT/Accessorial service item. Another note, `updateReason` must have a different value than the current `reason` value on the service item.
        If this value is not updated, then an error will be sent back.

        The following SIT service items can be resubmitted following a rejection:
        - DDASIT
        - DDDSIT
        - DDFSIT
        - DOASIT
        - DOPSIT
        - DOFSIT
        - DDSFSC
        - DOSFSC

        The following Accessorial service items can be resubmitted following a rejection:
        - IOSHUT
        - IDSHUT

        At a MINIMUM, the payload for resubmitting a rejected SIT/Accessorial service item must look like this:
        ```json
        {
          "reServiceCode": "DDFSIT",
          "updateReason": "A reason that differs from the previous reason",
          "modelType": "UpdateMTOServiceItemSIT",
          "requestApprovalsRequestedStatus": true
        }
        ```

        The following service items allow you to update the Port that the shipment will use:
        - PODFSC (Port of Debarkation can be updated)
        - POEFSC (Port of Embarkation can be updated)

        At a MINIMUM, the payload for updating the port should contain the reServiceCode (PODFSC or POEFSC), modelType (UpdateMTOServiceItemInternationalPortFSC), portCode, and id for the service item.
        Please see the example payload below:
        ```json
        {
          "id": "1ed224b6-c65e-4616-b88e-8304d26c9562",
          "modelType": "UpdateMTOServiceItemInternationalPortFSC",
          "portCode": "SEA",
          "reServiceCode": "POEFSC"
        }
        ```

      operationId: updateMTOServiceItem
      tags:
        - mtoServiceItem
      consumes:
        - application/json
      produces:
        - application/json
      parameters:
        - in: body
          name: body
          schema: # we use an update specific definition for the request
            $ref: '#/definitions/UpdateMTOServiceItem'
          required: true
        - in: path
          name: mtoServiceItemID
          type: string
          description: UUID of service item to update.
          required: true
        - $ref: 'parameters/ifMatch.yaml'
      responses:
        '200':
          description: Successfully updated the MTO service item.
          schema:
            $ref: 'definitions/prime/MTOServiceItem.yaml'
        '400':
          $ref: '#/responses/InvalidRequest'
        '401':
          $ref: 'responses/PermissionDenied.yaml'
        '403':
          $ref: 'responses/PermissionDenied.yaml'
        '404':
          $ref: 'responses/NotFound.yaml'
        '409':
          $ref: 'responses/Conflict.yaml'
        '412':
          $ref: '#/responses/PreconditionFailed'
        '422':
          $ref: 'responses/UnprocessableEntity.yaml'
        '500':
          $ref: '#/responses/ServerError'
  /mto-service-items/{mtoServiceItemID}/uploads:
    post:
      summary: createServiceRequestDocumentUpload
      description: |
        ### Functionality

        This endpoint **uploads** a Service Request document for a
        ServiceItem.

        The ServiceItem should already exist.

        ServiceItems are created with the
        [createMTOServiceItem](#operation/createMTOServiceItem)
        endpoint.
      operationId: createServiceRequestDocumentUpload
      tags:
        - mtoServiceItem
      consumes:
        - multipart/form-data
      produces:
        - application/json
      parameters:
        - in: path
          name: mtoServiceItemID
          type: string
          description: UUID of the service item to use.
          required: true
        - in: formData
          name: file
          type: file
          description: The file to upload.
          required: true
      responses:
        '201':
          description: Successfully created upload of digital file.
          schema:
            $ref: 'definitions/UploadWithOmissions.yaml'
        '400':
          $ref: '#/responses/InvalidRequest'
        '401':
          $ref: '#/responses/PermissionDenied'
        '403':
          $ref: '#/responses/PermissionDenied'
        '404':
          $ref: '#/responses/NotFound'
        '422':
          $ref: '#/responses/UnprocessableEntity'
        '500':
          $ref: '#/responses/ServerError'
  /payment-requests:
    post:
      summary: createPaymentRequest
      description: |
        Creates a new instance of a paymentRequest and is assigned the status `PENDING`.
        A move task order can have multiple payment requests, and
        a final payment request can be marked using boolean `isFinal`.

        If a `PENDING` payment request is recalculated,
        a new payment request is created and the original request is
        marked with the status `DEPRECATED`.

        **NOTE**: In order to create a payment request for most service items, the shipment *must*
        be updated with the `PrimeActualWeight` value via [updateMTOShipment](#operation/updateMTOShipment).

        If `WeightBilled` is not provided then the full shipment weight (`PrimeActualWeight`) will be considered in the calculation.

        **NOTE**: Diversions have a unique calcuation for payment requests without a `WeightBilled` parameter.

        If you created a payment request for a diversion and `WeightBilled` is not provided, then the following will be used in the calculation:
        - The lowest shipment weight (`PrimeActualWeight`) found in the diverted shipment chain.
        - The lowest reweigh weight found in the diverted shipment chain.

        The diverted shipment chain is created by referencing the `diversion` boolean, `divertedFromShipmentId` UUID, and matching destination to pickup addresses.
        If the chain cannot be established it will fall back to the `PrimeActualWeight` of the current shipment. This is utilized because diverted shipments are all one single shipment, but going to different locations.
        The lowest weight found is the true shipment weight, and thus we search the chain of shipments for the lowest weight found.

        A service item can be on several payment requests in the case of partial payment requests and payments.

        In the request, if no params are necessary, then just the `serviceItem` `id` is required. For example:
        ```json
        {
          "isFinal": false,
          "moveTaskOrderID": "uuid",
          "serviceItems": [
            {
              "id": "uuid",
            },
            {
              "id": "uuid",
              "params": [
                {
                  "key": "Service Item Parameter Name",
                  "value": "Service Item Parameter Value"
                }
              ]
            }
          ],
          "pointOfContact": "string"
        }
        ```

        Domestic Basic Service Items & Accepted Payment Request Parameters:
        ---

        **DLH - Domestic Linehaul**
        ```json
          "params": [
            {
              "key": "WeightBilled",
              "value": "integer"
            }
          ]
        ```

        **DSH - Domestic Shorthaul**
        ```json
          "params": [
            {
              "key": "WeightBilled",
              "value": "integer"
            }
          ]
        ```

        **FSC - Fuel Surcharge**
        **NOTE**: FSC requires `ActualPickupDate` to be updated on the shipment.
        ```json
          "params": [
            {
              "key": "WeightBilled",
              "value": "integer"
            }
          ]
        ```

        **DUPK - Domestic Unpacking**
        ```json
          "params": [
            {
              "key": "WeightBilled",
              "value": "integer"
            }
          ]
        ```

        **DPK - Domestic Packing**
        ```json
          "params": [
            {
              "key": "WeightBilled",
              "value": "integer"
            }
          ]
        ```

        **DNPK - Domestic NTS Packing**
        ```json
          "params": [
            {
              "key": "WeightBilled",
              "value": "integer"
            }
          ]
        ```

        **DPK - Domestic Packing**
        ```json
          "params": [
            {
              "key": "WeightBilled",
              "value": "integer"
            }
          ]
        ```

        **DOP - Domestic Origin Price**
        ```json
          "params": [
            {
              "key": "WeightBilled",
              "value": "integer"
            }
          ]
        ```

        **DDP - Domestic Destination Price**
        ```json
          "params": [
            {
              "key": "WeightBilled",
              "value": "integer"
            }
          ]
        ```

        Domestic SIT Service Items & Accepted Payment Request Parameters:
        ---

        **DOFSIT - Domestic origin 1st day SIT**
        ```json
          "params": [
            {
              "key": "WeightBilled",
              "value": "integer"
            }
          ]
        ```

        **DOASIT - Domestic origin add'l SIT** *(SITPaymentRequestStart & SITPaymentRequestEnd are **REQUIRED**)*
        *To create a paymentRequest for this service item, the `SITPaymentRequestStart` and `SITPaymentRequestEnd` dates must not overlap previously requested SIT dates.*
        ```json
          "params": [
            {
              "key": "WeightBilled",
              "value": "integer"
            },
            {
              "key": "SITPaymentRequestStart",
              "value": "date"
            },
            {
              "key": "SITPaymentRequestEnd",
              "value": "date"
            }
          ]
        ```

        **DOPSIT - Domestic origin SIT pickup**
        ```json
          "params": [
            {
              "key": "WeightBilled",
              "value": "integer"
            }
          ]
        ```

        **DOSHUT - Domestic origin shuttle service**
        ```json
          "params": [
            {
              "key": "WeightBilled",
              "value": "integer"
            }
          ]
        ```

        **DDFSIT - Domestic destination 1st day SIT**
        ```json
          "params": [
            {
              "key": "WeightBilled",
              "value": "integer"
            }
          ]
        ```

        **DDASIT - Domestic destination add'l SIT** *(SITPaymentRequestStart & SITPaymentRequestEnd are **REQUIRED**)*
        *To create a paymentRequest for this service item, the `SITPaymentRequestStart` and `SITPaymentRequestEnd` dates must not overlap previously requested SIT dates.*
        ```json
          "params": [
            {
              "key": "WeightBilled",
              "value": "integer"
            },
            {
              "key": "SITPaymentRequestStart",
              "value": "date"
            },
            {
              "key": "SITPaymentRequestEnd",
              "value": "date"
            }
          ]
        ```

        **DDDSIT - Domestic destination SIT delivery**
        *To create a paymentRequest for this service item, it must first have a final address set via [updateMTOServiceItem](#operation/updateMTOServiceItem).*
        ```json
          "params": [
            {
              "key": "WeightBilled",
              "value": "integer"
            }
          ]
        ```

        **DDSHUT - Domestic destination shuttle service**
        ```json
          "params": [
            {
              "key": "WeightBilled",
              "value": "integer"
            }
          ]
        ```
        ---

        International Basic Service Items & Accepted Payment Request Parameters:
        ---
        Just like domestic shipments & service items, if `WeightBilled` is not provided then the full shipment weight (`PrimeActualWeight`) will be considered in the calculation.
        **NOTE**: `POEFSC` & `PODFSC` service items must have a port associated on the service item in order to successfully add it to a payment request. To update the port of a service item, you must use the (#operation/updateMTOServiceItem) endpoint.

        **ISLH - International Shipping & Linehaul**
        ```json
          "params": [
            {
              "key": "WeightBilled",
              "value": "integer"
            }
          ]
        ```

        **IHPK - International HHG Pack**
        ```json
          "params": [
            {
              "key": "WeightBilled",
              "value": "integer"
            }
          ]
        ```

        **IHUPK - International HHG Unpack**
        ```json
          "params": [
            {
              "key": "WeightBilled",
              "value": "integer"
            }
          ]
        ```

        **POEFSC - International Port of Embarkation Fuel Surcharge**
         **NOTE**: POEFSC requires `ActualPickupDate` to be updated on the shipment & `POELocation` on the service item.
        ```json
          "params": [
            {
              "key": "WeightBilled",
              "value": "integer"
            }
          ]
        ```

        **PODFSC - International Port of Debarkation Fuel Surcharge**
        **NOTE**: PODFSC requires `ActualPickupDate` to be updated on the shipment & `PODLocation` on the service item.
        ```json
          "params": [
            {
              "key": "WeightBilled",
              "value": "integer"
            }
          ]
        ```
        ---

        International Basic Service Items & Accepted Payment Request Parameters:
        ---
        **IOSHUT - International origin shuttle service**
        ```json
          "params": [
            {
              "key": "WeightBilled",
              "value": "integer"
            }
          ]
        ```

        **IDSHUT - International destination shuttle service**
        ```json
          "params": [
            {
              "key": "WeightBilled",
              "value": "integer"
            }
          ]
        ```
        ---
      operationId: createPaymentRequest
      tags:
        - paymentRequest
      consumes:
        - application/json
      produces:
        - application/json
      parameters:
        - in: body
          name: body
          schema:
            $ref: '#/definitions/CreatePaymentRequest'
      responses:
        '201':
          description: Successfully created a paymentRequest object.
          schema:
            $ref: 'definitions/prime/PaymentRequest.yaml'
        '400':
          description: Request payload is invalid.
          schema:
            $ref: 'definitions/ClientError.yaml'
        '401':
          $ref: 'responses/PermissionDenied.yaml'
        '403':
          $ref: 'responses/PermissionDenied.yaml'
        '404':
          $ref: 'responses/NotFound.yaml'
        '409':
          $ref: 'responses/Conflict.yaml'
        '422':
          $ref: 'responses/UnprocessableEntity.yaml'
        '500':
          $ref: '#/responses/ServerError'
  /payment-requests/{paymentRequestID}/uploads:
    post:
      summary: createUpload
      description: |
        ### Functionality
        This endpoint **uploads** a Proof of Service document for a PaymentRequest.

        The PaymentRequest should already exist.

        Optional key of **isWeightTicket** indicates if the document is a weight ticket or not.
        This will be used for partial and full deliveries and makes it easier for the Task Invoicing Officers to locate and review service item documents.
        If left empty, it will assume it is NOT a weight ticket.

        The formdata in the body of the POST request that is sent should look like this if it IS a weight ticket being attached to an existing payment request:
          ```json
          {
            "file": "filePath",
            "isWeightTicket": true
          }
          ```
          If the proof of service doc is NOT a weight ticket, it will look like this - or you can leave it empty:
          ```json
          {
            "file": "filePath",
            "isWeightTicket": false
          }
          ```
          ```json
          {
            "file": "filePath",
          }
          ```

        PaymentRequests are created with the [createPaymentRequest](#operation/createPaymentRequest) endpoint.

      operationId: createUpload
      tags:
        - paymentRequest
      consumes:
        - multipart/form-data
      produces:
        - application/json
      parameters:
        - in: path
          name: paymentRequestID
          type: string
          description: UUID of payment request to use.
          required: true
        - in: formData
          name: file
          type: file
          description: The file to upload.
          required: true
        - in: formData
          name: isWeightTicket
          type: boolean
          description: Indicates whether the file is a weight ticket.
      responses:
        '201':
          description: Successfully created upload of digital file.
          schema:
            $ref: 'definitions/UploadWithOmissions.yaml'
        '400':
          $ref: '#/responses/InvalidRequest'
        '401':
          $ref: 'responses/PermissionDenied.yaml'
        '403':
          $ref: 'responses/PermissionDenied.yaml'
        '404':
          $ref: 'responses/NotFound.yaml'
        '422':
          $ref: 'responses/UnprocessableEntity.yaml'
        '500':
          $ref: '#/responses/ServerError'
  /moves/{locator}/documents:
    get:
      summary: Downloads move order as a PDF
      description: |
        ### Functionality
        This endpoint downloads all uploaded move order documentations into one download file by locator.

        ### Errors
        * The move must be in need counseling state.
        * The move client's origin duty location must not currently have gov counseling.
      operationId: downloadMoveOrder
      tags:
        - moveTaskOrder
      produces:
        - application/pdf
      parameters:
        - in: path
          type: string
          name: locator
          description: the locator code for move order to be downloaded
          required: true
        - in: query
          name: type
          type: string
          description: upload type
          required: false
          default: ALL
          enum:
            - ALL
            - ORDERS
            - AMENDMENTS
      responses:
        '200':
          headers:
            Content-Disposition:
              type: string
              description: File name to download
          description: Move Order PDF
          schema:
            format: binary
            type: file
        '400':
          $ref: '#/responses/InvalidRequest'
        '403':
          $ref: '#/responses/PermissionDenied'
        '404':
          $ref: '#/responses/NotFound'
        '422':
          $ref: '#/responses/UnprocessableEntity'
        '500':
          $ref: '#/responses/ServerError'
definitions:
  Amendments:
    description: >
      Metadata outlining number of amendments for given order.
    type: object
    properties:
      total:
        description: The total count of amendments.
        type: integer
      availableSince:
        description: The total count of amendments available since specified time.
        type: integer
    required:
      - total
      - availableSince
  CreateMTOShipment:
    type: object
    properties:
      moveTaskOrderID:
        description: The ID of the move this new shipment is for.
        example: 1f2270c7-7166-40ae-981e-b200ebdf3054
        format: uuid
        type: string
      requestedPickupDate:
        description: >
          The customer's preferred pickup date. Other dates, such as required delivery date and (outside MilMove) the
          pack date, are derived from this date.
        format: date
        type: string
        x-nullable: true
      primeEstimatedWeight:
        description: >
          The estimated weight of this shipment, determined by the movers during the pre-move survey.
          This value **can only be updated once.** If there was an issue with estimating the weight and a mistake was made,
          the Prime contractor will need to contact the TOO to change it.
        type: integer
        example: 4500
        minimum: 1
        x-nullable: true
      customerRemarks:
        description: |
          The customer can use the customer remarks field to inform the services counselor and the movers about any
          special circumstances for this shipment. Typical examples:
            * bulky or fragile items,
            * weapons,
            * access info for their address.

          Customer enters this information during onboarding. Optional field.
        type: string
        example: handle with care
        x-nullable: true
      agents:
        $ref: 'definitions/prime/MTOAgents.yaml'
      mtoServiceItems:
        description: A list of service items connected to this shipment.
        type: array
        items:
          $ref: 'definitions/prime/MTOServiceItem.yaml'
      pickupAddress:
        description: The address where the movers should pick up this shipment.
        allOf:
          - $ref: 'definitions/Address.yaml'
      destinationAddress:
        description: Where the movers should deliver this shipment.
        allOf:
          - $ref: 'definitions/Address.yaml'
      shipmentType:
        $ref: 'definitions/prime/MTOShipmentType.yaml'
      diversion:
        description: >
          This value indicates whether or not this shipment is part of a diversion.
          If yes, the shipment can be either the starting or ending segment of the diversion.
        type: boolean
      pointOfContact:
        type: string
        description: >
          Email or ID of the person who will be contacted in the event of questions or concerns about this update.
          May be the person performing the update, or someone else working with the Prime contractor.
      counselorRemarks:
        type: string
        example: counselor approved
        x-nullable: true
      ppmShipment:
        $ref: '#/definitions/CreatePPMShipment'
    required:
      - moveTaskOrderID
      - shipmentType
  CreatePPMShipment:
    description: Creation object containing the `PPM` shipmentType specific data, not used for other shipment types.
    type: object
    properties:
      expectedDepartureDate:
        description: >
          Date the customer expects to begin moving from their origin.
        format: date
        type: string
      pickupAddress:
        description: The address of the origin location where goods are being moved from.
        allOf:
          - $ref: 'definitions/Address.yaml'
      destinationAddress:
        description: The address of the destination location where goods are being delivered to.
        allOf:
          - $ref: 'definitions/Address.yaml'
      sitExpected:
        description: |
          Captures whether some or all of the PPM shipment will require temporary storage at the origin or destination.

          Must be set to `true` when providing `sitLocation`, `sitEstimatedWeight`, `sitEstimatedEntryDate`, and `sitEstimatedDepartureDate` values to calculate the `sitEstimatedCost`.
        type: boolean
      sitLocation:
        allOf:
          - $ref: 'definitions/SITLocationType.yaml'
          - x-nullable: true
      sitEstimatedWeight:
        description: The estimated weight of the goods being put into storage in pounds.
        type: integer
        example: 2000
        x-nullable: true
      sitEstimatedEntryDate:
        description: The date that goods will first enter the storage location.
        format: date
        type: string
        x-nullable: true
      sitEstimatedDepartureDate:
        description: The date that goods will exit the storage location.
        format: date
        type: string
        x-nullable: true
      estimatedWeight:
        description: The estimated weight of the PPM shipment goods being moved in pounds.
        type: integer
        example: 4200
      hasProGear:
        description: >
          Indicates whether PPM shipment has pro gear for themselves or their spouse.
        type: boolean
      proGearWeight:
        description: The estimated weight of the pro-gear being moved belonging to the service member in pounds.
        type: integer
        x-nullable: true
      spouseProGearWeight:
        description: The estimated weight of the pro-gear being moved belonging to a spouse in pounds.
        type: integer
        x-nullable: true
      isActualExpenseReimbursement:
        description: Used for PPM shipments only. Denotes if this shipment uses the Actual Expense Reimbursement method.
        type: boolean
        example: false
        x-omitempty: false
        x-nullable: true
    required:
      - expectedDepartureDate
      - sitExpected
      - estimatedWeight
      - hasProGear
  CreatePaymentRequest:
    type: object
    properties:
      isFinal:
        default: false
        type: boolean
      moveTaskOrderID:
        example: c56a4180-65aa-42ec-a945-5fd21dec0538
        format: uuid
        type: string
      serviceItems:
        type: array
        minItems: 1
        items:
          $ref: '#/definitions/ServiceItem'
      pointOfContact:
        type: string
        description: Email or id of a contact person for this update.
    required:
      - moveTaskOrderID
      - serviceItems
  CreateSITExtension:
    description: CreateSITExtension contains the fields required for the prime to create a SIT Extension request.
    type: object
    properties:
      requestReason:
        type: string
        enum:
          - SERIOUS_ILLNESS_MEMBER
          - SERIOUS_ILLNESS_DEPENDENT
          - IMPENDING_ASSIGNEMENT
          - DIRECTED_TEMPORARY_DUTY
          - NONAVAILABILITY_OF_CIVILIAN_HOUSING
          - AWAITING_COMPLETION_OF_RESIDENCE
          - OTHER
      contractorRemarks:
        type: string
        example: We need SIT additional days. The customer has not found a house yet.
      requestedDays:
        type: integer
        example: 30
        minimum: 1
    required:
      - requestReason
      - contractorRemarks
      - requestedDays
  Error:
    properties:
      title:
        type: string
      detail:
        type: string
      instance:
        type: string
        format: uuid
    required:
      - title
      - detail
    type: object
  ListMove:
    description: >
      An abbreviated definition for a move, without all the nested information (shipments, service items, etc). Used to
      fetch a list of moves more efficiently.
    type: object
    properties:
      id:
        example: 1f2270c7-7166-40ae-981e-b200ebdf3054
        format: uuid
        type: string
      moveCode:
        type: string
        example: 'HYXFJF'
        readOnly: true
      createdAt:
        format: date-time
        type: string
        readOnly: true
      destinationGBLOC:
        type: string
        example: 'JFK'
        readOnly: true
      destinationPostalCode:
        type: string
        example: '90210'
        readOnly: true
      orderID:
        example: c56a4180-65aa-42ec-a945-5fd21dec0538
        format: uuid
        type: string
      referenceId:
        example: 1001-3456
        type: string
      availableToPrimeAt:
        format: date-time
        type: string
        x-nullable: true
        readOnly: true
      approvedAt:
        format: date-time
        type: string
        x-nullable: true
        readOnly: true
      updatedAt:
        format: date-time
        type: string
        readOnly: true
      ppmType:
        type: string
        enum:
          - FULL
          - PARTIAL
      eTag:
        type: string
        readOnly: true
      amendments:
        $ref: '#/definitions/Amendments'
  ListMoves:
    type: array
    items:
      $ref: '#/definitions/ListMove'
  MoveTaskOrder:
    $ref: 'definitions/prime/MoveTaskOrder.yaml'
  MTOServiceItemBasic: # spectral oas2-unused-definition is OK here due to polymorphism
    $ref: 'definitions/prime/MTOServiceItemBasic.yaml'
  MTOServiceItemDestSIT: # spectral oas2-unused-definition is OK here due to polymorphism
    $ref: 'definitions/prime/MTOServiceItemDestSIT.yaml'
  MTOServiceItemDomesticCrating: # spectral oas2-unused-definition is OK here due to polymorphism
    $ref: 'definitions/prime/MTOServiceItemDomesticCrating.yaml'
  MTOServiceItemInternationalCrating: # spectral oas2-unused-definition is OK here due to polymorphism
    $ref: 'definitions/prime/MTOServiceItemInternationalCrating.yaml'
  MTOServiceItemOriginSIT: # spectral oas2-unused-definition is OK here due to polymorphism
    $ref: 'definitions/prime/MTOServiceItemOriginSIT.yaml'
  MTOServiceItemShuttle: # spectral oas2-unused-definition is OK here due to polymorphism
    $ref: 'definitions/prime/MTOServiceItemShuttle.yaml'
  MTOServiceItemInternationalFuelSurcharge: # spectral oas2-unused-definition is OK here due to polymorphism
    $ref: 'definitions/prime/MTOServiceItemInternationalFuelSurcharge.yaml'
  MTOServiceItemInternationalShuttle: # spectral oas2-unused-definition is OK here due to polymorphism
    $ref: 'definitions/prime/MTOServiceItemInternationalShuttle.yaml'
  MTOShipment:
    type: object
    properties:
      mtoServiceItems:
        description: A list of service items connected to this shipment.
        items:
          $ref: 'definitions/prime/MTOServiceItem.yaml'
        type: array
        readOnly: true
    allOf:
      - $ref: 'definitions/prime/MTOShipmentWithoutServiceItems.yaml'
  UpdateShipmentDestinationAddress:
    description: UpdateShipmentDestinationAddress contains the fields required for the prime to request an update for the delivery address on an MTO Shipment.
    type: object
    properties:
      newAddress:
        $ref: 'definitions/Address.yaml'
      contractorRemarks:
        type: string
        example: Customer reached out to me this week and let me know they want to move somewhere else.
        description: This is the remark the Prime has entered, which would be the reason there is an address change.
    required:
      - contractorRemarks
      - newAddress
  ServiceItem:
    properties:
      id:
        type: string
        format: uuid
        example: c56a4180-65aa-42ec-a945-5fd21dec0538
      params:
        type: array
        description: |
          This should be populated for the following service items:
            * DOASIT(Domestic origin Additional day SIT)
            * DDASIT(Domestic destination Additional day SIT)

          Both take in the following param keys:
            * `SITPaymentRequestStart`
            * `SITPaymentRequestEnd`

          The value of each is a date string in the format "YYYY-MM-DD" (e.g. "2023-01-15")
        items:
          properties:
            key:
              type: string
              example: Service Item Parameter Name
            value:
              type: string
              example: Service Item Parameter Value
          type: object
      eTag:
        type: string
        readOnly: true
    type: object
  UpdateMTOServiceItem:
    description: UpdateMTOServiceItem describes a base type of a service item. Polymorphic type. Both Move Task Orders and MTO Shipments will have MTO Service Items.
    type: object
    discriminator: modelType
    properties:
      id:
        example: 1f2270c7-7166-40ae-981e-b200ebdf3054
        format: uuid
        type: string
        description: ID of the service item. Must match path.
      modelType: # Base type and sub-types of MTOServiceItem
        $ref: '#/definitions/UpdateMTOServiceItemModelType'
    required:
      - modelType
  UpdateMTOServiceItemModelType:
    description: |
      Using this list, choose the correct modelType in the dropdown, corresponding to the service item type.
        * DDDSIT - UpdateMTOServiceItemSIT
        * DDFSIT - UpdateMTOServiceItemSIT
        * DDASIT - UpdateMTOServiceItemSIT
        * DOPSIT - UpdateMTOServiceItemSIT
        * DOASIT - UpdateMTOServiceItemSIT
        * DOFSIT - UpdateMTOServiceItemSIT
        * DOSFSC - UpdateMTOServiceItemSIT
        * DDSFSC - UpdateMTOServiceItemSIT
        * DDSHUT - UpdateMTOServiceItemShuttle
        * DOSHUT - UpdateMTOServiceItemShuttle
        * PODFSC - UpdateMTOServiceItemInternationalPortFSC
        * POEFSC - UpdateMTOServiceItemInternationalPortFSC
        * IDSHUT - UpdateMTOServiceItemInternationalShuttle
        * IOSHUT - UpdateMTOServiceItemInternationalShuttle
<<<<<<< HEAD
        * PODFSC - UpdateMTOServiceItemInternationalPortFSC
        * POEFSC - UpdateMTOServiceItemInternationalPortFSC
=======
>>>>>>> 5e13c496

      The documentation will then update with the supported fields.
    type: string
    enum:
      - UpdateMTOServiceItemSIT
      - UpdateMTOServiceItemShuttle
      - UpdateMTOServiceItemInternationalPortFSC
      - UpdateMTOServiceItemInternationalShuttle
  UpdateMTOServiceItemShuttle: # spectral oas2-unused-definition is OK here due to polymorphism
    description: |
      Subtype used to provide the estimated weight and actual weight for shuttle. This is not creating a new service item but rather updating an existing service item.
    allOf:
      - $ref: '#/definitions/UpdateMTOServiceItem'
      - type: object
        properties:
          actualWeight:
            type: integer
            example: 4000
            description: Provided by the movers, based on weight tickets. Relevant for shuttling (DDSHUT & DOSHUT) service items.
            x-nullable: true
            x-omitempty: false
          estimatedWeight:
            type: integer
            example: 4200
            description: An estimate of how much weight from a shipment will be included in a shuttling (DDSHUT & DOSHUT) service item.
            x-nullable: true
            x-omitempty: false
          reServiceCode:
            type: string
            description: Service code allowed for this model type.
            enum:
              - DDSHUT # Domestic Destination Shuttle
              - DOSHUT # Domestic Origin Shuttle
  UpdateMTOServiceItemInternationalShuttle: # spectral oas2-unused-definition is OK here due to polymorphism
    description: |
      Subtype used to provide the estimated weight and actual weight for shuttle. This is not creating a new service item but rather updating an existing service item.
    allOf:
      - $ref: '#/definitions/UpdateMTOServiceItem'
      - type: object
        properties:
          actualWeight:
            type: integer
            example: 4000
            description: Provided by the movers, based on weight tickets. Relevant for shuttling (IDSHUT & IOSHUT) service items.
            x-nullable: true
            x-omitempty: false
          estimatedWeight:
            type: integer
            example: 4200
            description: An estimate of how much weight from a shipment will be included in a shuttling (IDSHUT & IOSHUT) service item.
            x-nullable: true
            x-omitempty: false
          requestApprovalsRequestedStatus:
            description: Indicates if "Approvals Requested" status is being requested.
            type: boolean
            x-nullable: true
          reServiceCode:
            type: string
            description: Service code allowed for this model type.
            enum:
              - IDSHUT # Domestic Destination Shuttle
              - IOSHUT # Domestic Origin Shuttle
  UpdateMTOServiceItemSIT: # spectral oas2-unused-definition is OK here due to polymorphism
    description: |
      Subtype used to provide the departure date for origin or destination SIT. This is not creating a new service item but rather updating an existing service item.
    allOf:
      - $ref: '#/definitions/UpdateMTOServiceItem'
      - type: object
        properties:
          reServiceCode:
            type: string
            description: Service code allowed for this model type.
            enum:
              - DDDSIT # Domestic Destination SIT Delivery
              - DDASIT # Domestic Destination Add'l Days SIT
              - DDFSIT # Domestic Destination 1st Day SIT
              - DDSFSC # Domestic Destination Fuel Surcharge
              - DOPSIT # Domestic Origin SIT Pickup
              - DOASIT # Domestic Origin Add'l Days SIT
              - DOFSIT # Domestic Origin 1st Day SIT
              - DOSFSC # Domestic Origin Fuel Surcharge
          sitDepartureDate:
            format: date
            type: string
            description: Departure date for SIT. This is the end date of the SIT at either origin or destination.
          sitDestinationFinalAddress:
            $ref: 'definitions/Address.yaml'
          dateOfContact1:
            format: date
            type: string
            description: Date of attempted contact by the prime corresponding to 'timeMilitary1'.
            x-nullable: true
          timeMilitary1:
            type: string
            example: 1400Z
            description: Time of attempted contact by the prime corresponding to 'dateOfContact1', in military format.
            pattern: '\d{4}Z'
            x-nullable: true
          firstAvailableDeliveryDate1:
            format: date
            type: string
            description: First available date that Prime can deliver SIT service item.
            x-nullable: true
          dateOfContact2:
            format: date
            type: string
            description: Date of attempted contact by the prime corresponding to 'timeMilitary2'.
            x-nullable: true
          timeMilitary2:
            type: string
            example: 1400Z
            description: Time of attempted contact by the prime corresponding to 'dateOfContact2', in military format.
            pattern: '\d{4}Z'
            x-nullable: true
          firstAvailableDeliveryDate2:
            format: date
            type: string
            description: Second available date that Prime can deliver SIT service item.
            x-nullable: true
          sitRequestedDelivery:
            format: date
            type: string
            description: Date when the customer has requested delivery out of SIT.
            x-nullable: true
          sitCustomerContacted:
            format: date
            type: string
            description: Date when the customer contacted the prime for a delivery out of SIT.
            x-nullable: true
          updateReason:
            type: string
            description: Reason for updating service item.
            x-nullable: true
          sitPostalCode:
            type: string
            format: zip
            example: '90210'
            pattern: '^(\d{5}([\-]\d{4})?)$'
            x-nullable: true
          sitEntryDate:
            format: date
            type: string
            description: Entry date for the SIT.
            x-nullable: true
          requestApprovalsRequestedStatus:
            description: Indicates if "Approvals Requested" status is being requested.
            type: boolean
            x-nullable: true
  UpdateMTOServiceItemInternationalPortFSC: # spectral oas2-unused-definition is OK here due to polymorphism
    description: |
      Subtype used to provide the port for fuel surcharge. This is not creating a new service item but rather updating an existing service item.
    allOf:
      - $ref: '#/definitions/UpdateMTOServiceItem'
      - type: object
        properties:
          portCode:
            type: string
            example: PDX
            description: Port used for the shipment. Relevant for moving (PODFSC & POEFSC) service items.
            x-nullable: true
            x-omitempty: false
          reServiceCode:
            type: string
            description: Service code allowed for this model type.
            enum:
              - PODFSC # International Port of Debarkation Fuel Surcharge
              - POEFSC # International Port of Embarkation Fuel Surcharge
  UpdateMTOShipment:
    properties:
      actualProGearWeight:
        description: The actual weight of any pro gear shipped during a move.
        type: integer
        example: 4500
        minimum: 1
        x-nullable: true
      actualSpouseProGearWeight:
        description: The actual weight of any pro gear shipped during a move.
        type: integer
        example: 4500
        minimum: 1
        x-nullable: true
      scheduledPickupDate:
        description: The date the Prime contractor scheduled to pick up this shipment after consultation with the customer.
        format: date
        type: string
        x-omitempty: false
        x-nullable: true
      actualPickupDate:
        description: The date when the Prime contractor actually picked up the shipment. Updated after-the-fact.
        format: date
        type: string
        x-omitempty: false
        x-nullable: true
      firstAvailableDeliveryDate:
        description: >
          The date the Prime provides to the customer as the first possible delivery date so that they can plan their
          travel accordingly.
        format: date
        type: string
        x-omitempty: false
        x-nullable: true
      scheduledDeliveryDate:
        description: The date the Prime contractor scheduled to deliver this shipment after consultation with the customer.
        format: date
        type: string
        x-omitempty: false
        x-nullable: true
      actualDeliveryDate:
        description: The date when the Prime contractor actually delivered the shipment. Updated after-the-fact.
        format: date
        type: string
        x-omitempty: false
        x-nullable: true
      primeEstimatedWeight:
        description: >
          The estimated weight of this shipment, determined by the movers during the pre-move survey.
          This value **can only be updated once.** If there was an issue with estimating the weight and a mistake was made,
          the Prime contracter will need to contact the TOO to change it.
        type: integer
        example: 4500
        minimum: 1
        x-nullable: true
      primeActualWeight:
        description: The actual weight of the shipment, provided after the Prime packs, picks up, and weighs a customer's shipment.
        type: integer
        example: 4500
        minimum: 1
        x-nullable: true
      ntsRecordedWeight:
        description: The previously recorded weight for the NTS Shipment. Used for NTS Release to know what the previous primeActualWeight or billable weight was.
        type: integer
        example: 4500
        x-nullable: true
        x-formatting: weight
      pickupAddress:
        description: >
          The address where the movers should pick up this shipment, entered by the customer during onboarding
          when they enter shipment details.
        allOf:
          - $ref: 'definitions/Address.yaml'
      destinationAddress:
        description: |
          Where the movers should deliver this shipment. Often provided by the customer when they enter shipment details
          during onboarding, if they know their new address already.

          May be blank when entered by the customer, required when entered by the Prime. May not represent the true
          final destination due to the shipment being diverted or placed in SIT.
        allOf:
          - $ref: 'definitions/Address.yaml'
      destinationType:
        $ref: 'definitions/DestinationType.yaml'
      secondaryPickupAddress:
        description: A second pickup address for this shipment, if the customer entered one. An optional field.
        allOf:
          - $ref: 'definitions/Address.yaml'
      secondaryDeliveryAddress:
        description: A second delivery address for this shipment, if the customer entered one. An optional field.
        allOf:
          - $ref: 'definitions/Address.yaml'
      storageFacility:
        allOf:
          - x-nullable: true
          - $ref: 'definitions/StorageFacility.yaml'
      shipmentType:
        $ref: 'definitions/prime/MTOShipmentType.yaml'
      diversion:
        description: >
          This value indicates whether or not this shipment is part of a diversion.
          If yes, the shipment can be either the starting or ending segment of the diversion.
        type: boolean
      pointOfContact:
        type: string
        description: >
          Email or ID of the person who will be contacted in the event of questions or concerns about this update.
          May be the person performing the update, or someone else working with the Prime contractor.
      counselorRemarks:
        type: string
        example: counselor approved
        x-nullable: true
      ppmShipment:
        $ref: '#/definitions/UpdatePPMShipment'
  UpdatePPMShipment:
    description: The PPM specific fields of the shipment with values being changed
    type: object
    properties:
      expectedDepartureDate:
        description: >
          Date the customer expects to begin moving from their origin.
        format: date
        type: string
        x-nullable: true
      sitExpected:
        description: |
          Captures whether some or all of the PPM shipment will require temporary storage at the origin or destination.

          Must be set to `true` when providing `sitLocation`, `sitEstimatedWeight`, `sitEstimatedEntryDate`, and `sitEstimatedDepartureDate` values to calculate the `sitEstimatedCost`.
        type: boolean
        x-nullable: true
      sitLocation:
        allOf:
          - $ref: 'definitions/SITLocationType.yaml'
          - x-nullable: true
      sitEstimatedWeight:
        description: The estimated weight of the goods being put into storage.
        type: integer
        example: 2000
        x-nullable: true
      sitEstimatedEntryDate:
        description: The date that goods will first enter the storage location.
        format: date
        type: string
        x-nullable: true
      sitEstimatedDepartureDate:
        description: The date that goods will exit the storage location.
        format: date
        type: string
        x-nullable: true
      estimatedWeight:
        description: The estimated weight of the PPM shipment goods being moved.
        type: integer
        example: 4200
        x-nullable: true
      hasProGear:
        description: >
          Indicates whether PPM shipment has pro gear for themselves or their spouse.
        type: boolean
        x-nullable: true
      proGearWeight:
        description: The estimated weight of the pro-gear being moved belonging to the service member.
        type: integer
        x-nullable: true
      spouseProGearWeight:
        description: The estimated weight of the pro-gear being moved belonging to a spouse.
        type: integer
        x-nullable: true
      isActualExpenseReimbursement:
        description: Used for PPM shipments only. Denotes if this shipment uses the Actual Expense Reimbursement method.
        type: boolean
        example: false
        x-omitempty: false
        x-nullable: true
  UpdateMTOShipmentStatus:
    description: Contains the statuses available to the Prime when updating the state of a shipment.
    type: object
    properties:
      status:
        type: string
        enum:
          - CANCELED
  UpdateReweigh:
    description: Contains the fields available to the Prime when updating a reweigh record.
    type: object
    properties:
      weight:
        description: The total reweighed weight for the shipment in pounds.
        example: 2000
        minimum: 1
        type: integer
        x-formatting: weight
        x-nullable: true
        x-omitempty: false
      verificationReason:
        description: In lieu of a document being uploaded indicating why a reweigh did not occur.
        example: 'The reweigh was not performed because the shipment was already delivered'
        type: string
        x-nullable: true
        x-omitempty: false
responses:
  InvalidRequest:
    description: The request payload is invalid.
    schema:
      $ref: 'definitions/ClientError.yaml'
  ServerError:
    description: A server error occurred.
    schema:
      $ref: '#/definitions/Error'
  NotImplemented:
    description: The requested feature is still in development.
    schema:
      $ref: '#/definitions/Error'
  PreconditionFailed:
    description: Precondition failed, likely due to a stale eTag (If-Match). Fetch the request again to get the updated eTag value.
    schema:
      $ref: 'definitions/ClientError.yaml'<|MERGE_RESOLUTION|>--- conflicted
+++ resolved
@@ -1808,11 +1808,6 @@
         * POEFSC - UpdateMTOServiceItemInternationalPortFSC
         * IDSHUT - UpdateMTOServiceItemInternationalShuttle
         * IOSHUT - UpdateMTOServiceItemInternationalShuttle
-<<<<<<< HEAD
-        * PODFSC - UpdateMTOServiceItemInternationalPortFSC
-        * POEFSC - UpdateMTOServiceItemInternationalPortFSC
-=======
->>>>>>> 5e13c496
 
       The documentation will then update with the supported fields.
     type: string
