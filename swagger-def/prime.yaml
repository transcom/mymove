--- conflicted
+++ resolved
@@ -219,19 +219,6 @@
           description: Successfully updated Move and Shipment Acknowledgements.
           schema:
             $ref: 'definitions/prime/AcknowledgeMovesShipments.yaml#/definitions/AcknowledgeMovesShipmentsSuccessResponse'
-<<<<<<< HEAD
-        '401':
-          $ref: 'responses/PermissionDenied.yaml'
-        '403':
-          $ref: 'responses/PermissionDenied.yaml'
-        '404':
-          $ref: 'responses/NotFound.yaml'
-        '409':
-          $ref: 'responses/Conflict.yaml'
-        '412':
-          $ref: '#/responses/PreconditionFailed'
-=======
->>>>>>> 592766f8
         '422':
           $ref: 'responses/UnprocessableEntity.yaml'
         '500':
